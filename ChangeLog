<<<<<<< HEAD
2012-05-29  Jan Nijtmans  <nijtmans@users.sf.net>

	* win/tclWinDde.c:    [Bug 3525762]: Encoding handling in dde.
	* win/Makefile.in:    Fix "make genstubs" when cross-compiling on UNIX

2012-05-28  Donal K. Fellows  <dkf@users.sf.net>

	* library/safe.tcl (safe::AliasFileSubcommand): [Bug 3529949]: Made a
	more sophisticated method for preventing information leakage; it
	changes references to "~user" into "./~user", which is safe.
=======
2012-05-29  Donal K. Fellows  <dkf@users.sf.net>

	* doc/expr.n, doc/mathop.n: [Bug 2931407]: Clarified semantics of
	division and remainder operators.
>>>>>>> 2e9ad8c6

2012-05-25  Donal K. Fellows  <dkf@users.sf.net>

	* doc/namespace.n, doc/Ensemble.3: [Bug 3528418]: Document what is
	going on with respect to qualification of command prefixes in ensemble
	subcommand maps.

	* generic/tclIO.h (SYNTHETIC_EVENT_TIME): Factored out the definition
	of the amount of time that should be waited before firing a synthetic
	event on a channel.

2012-05-25  Jan Nijtmans  <nijtmans@users.sf.net>

	* win/tclWinDde.c:    [Bug 473946]: special characters not correctly sent,
	now for XTYP_EXECUTE as well as XTYP_REQUEST.
	* win/Makefile.in:    Fix "make genstubs" when cross-compiling on UNIX

2012-05-24  Jan Nijtmans  <nijtmans@users.sf.net>

	* tools/genStubs.tcl:  Take cygwin handling of X11 into account.
	* generic/tcl*Decls.h: re-generated
	* generic/tclStubInit.c:  Implement TclpIsAtty, Cygwin only.
	* doc/dde.n: Doc fix: "dde execute iexplore" doesn't work
	without -async, because iexplore doesn't return a value

2012-05-24  Jan Nijtmans  <nijtmans@users.sf.net>

	* tools/genStubs.tcl:   Let cygwin share stub table with win32
	* win/tclWinSock.c:     implement TclpInetNtoa for win32
	* generic/tclInt.decls: Revert most of [3caedf05df], since when
	  we let cygwin share the win32 stub table this is no longer necessary
	* generic/tcl*Decls.h:  re-generated
	* doc/dde.n:            1.3 -> 1.4

2012-05-23  Donal K. Fellows  <dkf@users.sf.net>

	* generic/tclZlib.c (ZlibTransformInput): [Bug 3525907]: Ensure that
	decompressed input is flushed through the transform correctly when the
	input stream gets to the end. Thanks to Alexandre Ferrieux and Andreas
	Kupries for their work on this.

2012-05-21  Don Porter  <dgp@users.sourceforge.net>

	* generic/tclFileName.c:	When using Tcl_SetObjLength() calls to grow
	* generic/tclPathObj.c:	and shrink the objPtr->bytes buffer, care must be
	taken that the value cannot possibly become pure Unicode.  Calling
	Tcl_AppendToObj() has the possibility of making such a conversion.  Bug
	found while valgrinding the trunk.

2012-05-21  Jan Nijtmans  <nijtmans@users.sf.net>

	* win/tclWinDde.c:      TIP #106: Add Encoding Abilities to the [dde]
	* library/dde/pkgIndex.tcl:   Command. Dde version is now 1.4.0.
	* tests/winDde.test:
	* doc/dde.n:

2012-05-20  Donal K. Fellows  <dkf@users.sf.net>

	* generic/tclOOBasic.c (TclOO_Class_Constructor): [Bug 2023112]: Cut
	the amount of hackiness in class constructors, and refactor some of
	the error message handling from [oo::define] to be saner in the face
	of odd happenings.

2012-05-17  Donal K. Fellows  <dkf@users.sf.net>

	* generic/tclCmdMZ.c (Tcl_SwitchObjCmd): [Bug 3106532]: Corrected
	resulting indexes from -indexvar option to be usable with [string
	range]; this was always the intention (and is consistent with [regexp
	-indices] too).
	***POTENTIAL INCOMPATIBILITY***
	Uses of [switch -regexp -indexvar] that previously compensated for the
	wrong offsets (by subtracting 1 from the end indices) now do not need
	to do so as the value is correct.

	* library/safe.tcl (safe::InterpInit): Ensure that the module path is
	constructed in the correct order.
	(safe::AliasGlob): [Bug 2964715]: More extensive handling of what
	globbing is required to support package loading.

	* doc/expr.n: [Bug 3525462]: Corrected statement about what happens
	when comparing "0y" and "0x12"; the previously documented behavior was
	actually a subtle bug (now long-corrected).

2012-05-16  Donal K. Fellows  <dkf@users.sf.net>

	* generic/tclCmdAH.c (TclMakeFileCommandSafe): [Bug 3445787]: Improve
	the compatibility of safe interpreters' version of 'file' with that of
	unsafe interpreters.
	* library/safe.tcl (::safe::InterpInit): Teach the safe-interp scripts
	about how to expose 'file' properly.

2012-05-13  Jan Nijtmans  <nijtmans@users.sf.net>

	* win/tclWinDde.c:   Protect against receiving strings without ending
	\0, as external applications (or Tcl with TIP #106) could generate
	that.

2012-05-10  Jan Nijtmans  <nijtmans@users.sf.net>

	* win/tclWinDde.c: [Bug 473946]: Special characters not correctly sent
	* library/dde/pkgIndex.tcl:  Increase version to 1.3.3

2012-05-10  Alexandre Ferrieux  <ferrieux@users.sourceforge.net>

	* {win,unix}/configure{,.in}: [Bug 2812981]: Clean up bundled
	packages' build directory from within Tcl's ./configure, to avoid
	stale configuration.

2012-05-09  Andreas Kupries  <andreask@activestate.com>

	* generic/tclIORChan.c [Bug 3522560]: Fixed the crash, enabled the
	test case. Modified [chan postevent] to properly inject the
	event(s) into the owner thread's event queue for execution in the
	correct context. Renamed the ForwardOpTo...Thread() function to
	match with our terminology.

	* tests/ioCmd.test [Bug 3522560]: Added a test which crashes the
	core if it were not disabled as knownBug. For a reflected channel
	transfered to a different thread the [chan postevent] run in the
	handler thread tries to execute the owner threads's fileevent
	scripts by itself, wrongly reaching across thread boundaries.

2012-04-28  Alexandre Ferrieux  <ferrieux@users.sourceforge.net>

	* generic/tclIO.c: Properly close nonblocking channels even when
	not flushing them.

2012-05-03  Jan Nijtmans  <nijtmans@users.sf.net>

	* compat/zlib/*: Upgrade to zlib 1.2.7 (pre-built dll is still 1.2.5,
	will be upgraded as soon as the official build is available)

2012-05-03  Don Porter  <dgp@users.sourceforge.net>

	* tests/socket.test:	[Bug 3428754]: Test socket-14.2 tolerate
	[socket -async] connection that connects synchronously.

	* unix/tclUnixSock.c:	[Bug 3428753]: Fix [socket -async] connections
	that manage to connect synchronously.

2012-05-02  Jan Nijtmans  <nijtmans@users.sf.net>

	* generic/configure.in:    Better detection and implementation for
	* generic/configure:       cpuid instruction on Intel-derived
	* generic/tclUnixCompat.c: processors, both 32-bit and 64-bit.
	* generic/tclTest.c:       Move cpuid testcase from win-specific to
	* win/tclWinTest.c:        generic tests, as it should work on all
	* tests/platform.test:     Intel-related platforms now.

2012-04-30  Alexandre Ferrieux  <ferrieux@users.sourceforge.net>

	* tests/ioCmd.test: [Bug 3522560]: Tame deadlocks in broken refchan
	tests.

2012-04-28  Alexandre Ferrieux  <ferrieux@users.sourceforge.net>

	IMPLEMENTATION OF TIP#398

	* generic/tclIO.c: Quickly Exit with Non-Blocking Blocked Channels
	* tests/io.test  : *** POTENTIAL INCOMPATIBILITY ***
	* doc/close.n    : (compat flag available)

2012-04-27  Jan Nijtmans  <nijtmans@users.sf.net>

	* generic/tclPort.h:    Move CYGWIN-specific stuff from tclPort.h to
	* generic/tclEnv.c:     tclUnixPort.h, where it belongs.
	* unix/tclUnixPort.h:
	* unix/tclUnixFile.c:

2012-04-27  Donal K. Fellows  <dkf@users.sf.net>

	* library/init.tcl (auto_execok): Allow shell builtins to be detected
	even if they are upper-cased.

2012-04-26  Jan Nijtmans  <nijtmans@users.sf.net>

	* generic/tclStubInit.c:    get rid of _ANSI_ARGS_ and CONST
	* generic/tclIO.c
	* generic/tclIOCmd.c
	* generic/tclTest.c
	* unix/tclUnixChan.c

2012-04-25  Donal K. Fellows  <dkf@users.sf.net>

	* generic/tclUtil.c (TclDStringToObj): Added internal function to make
	the fairly-common operation of converting a DString into an Obj a more
	efficient one; for long strings, it can just transfer the ownership of
	the buffer directly. Replaces this:
	   obj=Tcl_NewStringObj(Tcl_DStringValue(&ds),Tcl_DStringLength(&ds));
	   Tcl_DStringFree(&ds);
	with this:
	   obj=TclDStringToObj(&ds);

2012-04-24  Jan Nijtmans  <nijtmans@users.sf.net>

	* generic/tclInt.decls:      [Bug 3508771]: load tclreg.dll in cygwin
				     tclsh
	* generic/tclIntPlatDecls.h: Implement TclWinGetSockOpt,
	* generic/tclStubInit.c:     TclWinGetServByName and TclWinCPUID for
	* generic/tclUnixCompat.c:   Cygwin.
	* unix/configure.in:
	* unix/configure:
	* unix/tclUnixCompat.c:

2012-04-18  Kevin B. Kenny  <kennykb@acm.org>

	* library/tzdata/Africa/Casablanca:
	* library/tzdata/America/Port-au-Prince:
	* library/tzdata/Asia/Damascus:
	* library/tzdata/Asia/Gaza:
	* library/tzdata/Asia/Hebron: tzdata2012c

2012-04-16  Donal K. Fellows  <dkf@users.sf.net>

	* doc/FileSystem.3 (Tcl_FSOpenFileChannelProc): [Bug 3518244]: Fixed
	documentation of this filesystem callback function; it must not
	register its created channel - that's the responsibility of the caller
	of Tcl_FSOpenFileChannel - as that leads to reference leaks.

2012-04-15  Donal K. Fellows  <dkf@users.sf.net>

	* generic/tclEnsemble.c (NsEnsembleImplementationCmdNR):
	* generic/tclIOUtil.c (Tcl_FSEvalFileEx): Cut out levels of the C
	stack by going direct to the relevant internal evaluation function.

	* generic/tclZlib.c (ZlibTransformSetOption): [Bug 3517696]: Make
	flushing work correctly in a pushed compressing channel transform.

2012-04-12  Jan Nijtmans  <nijtmans@users.sf.net>

	* generic/tclInt.decls:      [Bug 3514475]: Remove TclpGetTimeZone and
	* generic/tclIntDecls.h:     TclpGetTZName
	* generic/tclIntPlatDecls.h:
	* generic/tclStubInit.c:
	* unix/tclUnixTime.c:
	* unix/tclWinTilemc:

2012-04-11  Jan Nijtmans  <nijtmans@users.sf.net>

	* win/tclWinInit.c:     [Bug 3448512]: clock scan "1958-01-01" fails
	* win/tcl.m4:           only in debug compilation.
	* win/configure:
	* unix/tcl.m4:          Use NDEBUG consistantly meaning: no debugging.
	* unix/configure:
	* generic/tclBasic.c:
	* library/dde/pkgIndex.tcl   Use [::tcl::pkgconfig get debug] instead
	* library/reg/pkgIndex.tcl   of [info exists ::tcl_platform(debug)]

2012-04-10  Donal K. Fellows  <dkf@users.sf.net>

	* generic/tcl.h (TCL_DEPRECATED_API): [Bug 2458976]: Added macro that
	can be used to mark parts of Tcl's API as deprecated. Currently only
	used for fields of Tcl_Interp, which TIPs 330 and 336 have deprecated
	with a migration strategy; we want to encourage people to move away
	from those fields.

2012-04-09  Donal K. Fellows  <dkf@users.sf.net>

	* generic/tclOODefineCmds.c (ClassVarsSet, ObjVarsSet): [Bug 3396896]:
	Ensure that the lists of variable names used to drive variable
	resolution will never have the same name twice.

	* generic/tclVar.c (AppendLocals): [Bug 2712377]: Fix problem with
	reporting of declared variables in methods. It's really a problem with
	how [info vars] interacts with variable resolvers; this is just a bit
	of a hack so it is no longer a big problem.

2012-04-04  Donal K. Fellows  <dkf@users.sf.net>

	* generic/tclOO.c (Tcl_NewObjectInstance, TclNRNewObjectInstance):
	[Bug 3514761]: Fixed bogosity with automated argument description
	handling when constructing an instance of a class that is itself a
	member of an ensemble. Thanks to Andreas Kupries for identifying that
	this was a problem case at all!
	(Tcl_CopyObjectInstance): Fix potential bleed-over of ensemble
	information into [oo::copy].

2012-04-04  Jan Nijtmans  <nijtmans@users.sf.net>

	* win/tclWinSock.c: [Bug 510001]: TclSockMinimumBuffers needs plat imp
	* generic/tclIOSock.c:
	* generic/tclInt.decls:
	* generic/tclIntDecls.h:
	* generic/tclStubInit.c:

2012-04-03  Jan Nijtmans  <nijtmans@users.sf.net>

	* generic/tclStubInit.c: Remove the TclpGetTZName implementation for
	* generic/tclIntDecls.h: Cygwin (from 2012-04-02 commit), re-generated
	* generic/tclIntPlatDecls.h:

2012-04-02  Donal K. Fellows  <dkf@users.sf.net>

	IMPLEMENTATION OF TIP#396.

	* generic/tclBasic.c (builtInCmds, TclNRYieldToObjCmd): Convert the
	formerly-unsupported yieldm and yieldTo commands into [yieldto].

2012-04-02  Jan Nijtmans  <nijtmans@users.sf.net>

	* generic/tclInt.decls: [Bug 3508771]: load tclreg.dll in cygwin tclsh
	* generic/tclIntPlatDecls.h: Implement TclWinGetTclInstance,
	* generic/tclStubInit.c:     TclpGetTZName, and various more
	win32-specific internal functions for Cygwin, so win32 extensions
	using those can be loaded in the cygwin version of tclsh.

2012-03-30  Jan Nijtmans  <nijtmans@users.sf.net>

	* unix/tcl.m4:        [Bug 3511806]: Compiler checks too early
	* unix/configure.in:  This change allows to build the cygwin and
	* unix/tclUnixPort.h: mingw32 ports of Tcl/Tk to build out-of-the-box
	* win/tcl.m4:         using a native or cross-compiler.
	* win/configure.in:
	* win/tclWinPort.h:
	* win/README          Document how to build win32 or win64 executables
	with Linux, Cygwin or Darwin.

2012-03-29  Jan Nijtmans  <nijtmans@users.sf.net>

	* generic/tclCmdMZ.c (StringIsCmd): Faster mem-leak free
	implementation of [string is entier].

2012-03-27  Donal K. Fellows  <dkf@users.sf.net>

	IMPLEMENTATION OF TIP#395.

	* generic/tclCmdMZ.c (StringIsCmd): Implementation of the [string is
	entier] check. Code by Jos Decoster.

2012-03-27  Jan Nijtmans  <nijtmans@users.sf.net>

	* generic/tcl.h:      [Bug 3508771]: Wrong Tcl_StatBuf used on MinGW.
	* generic/tclFCmd.c:  [Bug 2015723]: Duplicate inodes from file stat
	* generic/tclCmdAH.c: on windows (but now for cygwin as well).
	* generic/tclOODefineCmds.c: minor gcc warning
	* win/tclWinPort.h:   Use lower numbers, preventing integer overflow.
	Remove the workaround for mingw-w64 [bug 3407992]. It's long fixed.

2012-03-27  Donal K. Fellows  <dkf@users.sf.net>

	IMPLEMENTATION OF TIP#397.

	* generic/tclOO.c (Tcl_CopyObjectInstance): [Bug 3474460]: Make the
	target object name optional when copying classes. [RFE 3485060]: Add
	callback method ("<cloned>") so that scripted control over copying is
	easier.
	***POTENTIAL INCOMPATIBILITY***
	If you'd previously been using the "<cloned>" method name, this now
	has a standard semantics and call interface. Only a problem if you are
	also using [oo::copy].

2012-03-26  Donal K. Fellows  <dkf@users.sf.net>

	IMPLEMENTATION OF TIP#380.

	* doc/define.n, doc/object.n, generic/tclOO.c, generic/tclOOBasic.c:
	* generic/tclOOCall.c, generic/tclOODefineCmds.c, generic/tclOOInt.h:
	* tests/oo.test: Switch definitions of lists of things in objects and
	classes to a slot-based approach, which gives a lot more flexibility
	and programmability at the script-level. Introduce new [::oo::Slot]
	class which is the implementation of these things.

	***POTENTIAL INCOMPATIBILITY***
	The unknown method handler now may be asked to deal with the case
	where no method name is provided at all. The default implementation
	generates a compatible error message, and any override that forces the
	presence of a first argument (i.e., a method name) will continue to
	function as at present as well, so this is a pretty small change.

	* generic/tclOOBasic.c (TclOO_Object_Destroy): Made it easier to do a
	tailcall inside a normally-invoked destructor; prevented leakage out
	to calling command.

2012-03-25  Jan Nijtmans  <nijtmans@users.sf.net>

	* generic/tclInt.decls:      [Bug 3508771]: load tclreg.dll in cygwin
	* generic/tclIntPlatDecls.h: tclsh. Implement TclWinConvertError,
	* generic/tclStubInit.c:     TclWinConvertWSAError, and various more
	* unix/Makefile.in:          win32-specific internal functions for
	* unix/tcl.m4:               Cygwin, so win32 extensions using those
	* unix/configure:            can be loaded in the cygwin version of
	* win/tclWinError.c:         tclsh.

2012-03-23  Jan Nijtmans  <nijtmans@users.sf.net>

	* generic/tclInt.decls:       Revert some cygwin-related signature
	* generic/tclIntPlatDecls.h:  changes from [835f8e1e9d] (2010-01-22).
	* win/tclWinError.c:          They were an attempt to make the cygwin
	                              port compile again, but since cygwin is
	                              based on unix this serves no purpose any
	                              more.
	* win/tclWinSerial.c:         Use EAGAIN in stead of EWOULDBLOCK,
	* win/tclWinSock.c:           because in VS10+ the value of
	                              EWOULDBLOCK is no longer the same as
	                              EAGAIN.
	* unix/Makefile.in:           Add tclWinError.c to the CYGWIN build.
	* unix/tcl.m4:
	* unix/configure:

2012-03-20  Jan Nijtmans  <nijtmans@users.sf.net>

	* generic/tcl.decls:         [Bug 3508771]: load tclreg.dll in cygwin
	* generic/tclInt.decls:      tclsh. Implement TclWinGetPlatformId,
	* generic/tclIntPlatDecls.h: Tcl_WinUtfToTChar, Tcl_WinTCharToUtf (and
	* generic/tclPlatDecls.h:    a dummy TclWinCPUID) for Cygwin, so win32
	* generic/tclStubInit.c:     extensions using those can be loaded in
	* unix/tclUnixCompat.c:      the cygwin version of tclsh.

2012-03-19  Venkat Iyer <venkat@comit.com>

	* library/tzdata/America/Atikokan: Update to tzdata2012b.
	* library/tzdata/America/Blanc-Sablon
	* library/tzdata/America/Dawson_Creek
	* library/tzdata/America/Edmonton
	* library/tzdata/America/Glace_Bay
	* library/tzdata/America/Goose_Bay
	* library/tzdata/America/Halifax
	* library/tzdata/America/Havana
	* library/tzdata/America/Moncton
	* library/tzdata/America/Montreal
	* library/tzdata/America/Nipigon
	* library/tzdata/America/Rainy_River
	* library/tzdata/America/Regina
	* library/tzdata/America/Santiago
	* library/tzdata/America/St_Johns
	* library/tzdata/America/Swift_Current
	* library/tzdata/America/Toronto
	* library/tzdata/America/Vancouver
	* library/tzdata/America/Winnipeg
	* library/tzdata/Antarctica/Casey
	* library/tzdata/Antarctica/Davis
	* library/tzdata/Antarctica/Palmer
	* library/tzdata/Asia/Yerevan
	* library/tzdata/Atlantic/Stanley
	* library/tzdata/Pacific/Easter
	* library/tzdata/Pacific/Fakaofo
	* library/tzdata/America/Creston: (new)

2012-03-19  Reinhard Max  <max@suse.de>

	* unix/tclUnixSock.c (Tcl_OpenTcpServer): Use the values returned
	by getaddrinfo() for all three arguments to socket() instead of
	only using ai_family. Try to keep the most meaningful error while
	iterating over the result list, because using the last error can
	be misleading.

2012-03-15  Jan Nijtmans  <nijtmans@users.sf.net>

	* generic/tcl.h: [Bug 3288345]: Wrong Tcl_StatBuf used on Cygwin
	* unix/tclUnixFile.c
	* unix/tclUnixPort.h
	* win/cat.c:           Remove cygwin stuff no longer needed
	* win/tclWinFile.c
	* win/tclWinPort.h

2012-03-12  Jan Nijtmans  <nijtmans@users.sf.net>

	* win/tclWinFile.c: [Bug 3388350]: mingw64 compiler warnings

2012-03-11  Donal K. Fellows  <dkf@users.sf.net>

	* doc/*.n, doc/*.3: A number of small spelling and wording fixes.

2012-03-08  Donal K. Fellows  <dkf@users.sf.net>

	* doc/info.n:   Various minor fixes (prompted by Andreas Kupries
	* doc/socket.n: detecting a spelling mistake).

2012-03-07  Andreas Kupries  <andreask@activestate.com>

	* library/http/http.tcl: [Bug 3498327]: Generate upper-case
	* library/http/pkgIndex.tcl: hexadecimal output for compliance
	* tests/http.test: with RFC 3986. Bumped version to 2.8.4.
	* unix/Makefile.in:
	* win/Makefile.in:

2012-03-06  Jan Nijtmans  <nijtmans@users.sf.net>

	* win/tclWinPort.h: Compatibility with older Visual Studio versions.

2012-03-04  Jan Nijtmans  <nijtmans@users.sf.net>

	* generic/tclLoad.c: Patch from the cygwin folks
	* unix/tcl.m4:
	* unix/configure: (re-generated)

2012-03-02  Donal K. Fellows  <dkf@users.sf.net>

	* generic/tclBinary.c (Tcl_SetByteArrayObj): [Bug 3496014]: Only zero
	out the memory block if it is not being immediately overwritten. (Our
	caller might still overwrite, but we should at least avoid
	known-useless work.)

2012-02-29  Jan Nijtmans  <nijtmans@users.sf.net>

	* generic/tclIOUtil.c:	[Bug 3466099]: BOM in Unicode
	* generic/tclEncoding.c:
	* tests/source.test

2012-02-23  Donal K. Fellows  <dkf@users.sf.net>

	* tests/reg.test (14.21-23): Add tests relating to Bug 1115587. Actual
	bug is characterised by test marked with 'knownBug'.

2012-02-17  Jan Nijtmans  <nijtmans@users.sf.net>

	* generic/tclIOUtil.c: [Bug 2233954]: AIX: compile error
	* unix/tclUnixPort.h:

2012-02-16  Donal K. Fellows  <dkf@users.sf.net>

	* generic/tclExecute.c (INST_LIST_RANGE_IMM): Enhance implementation
	so that shortening a (not multiply-referenced) list by lopping the end
	off with [lrange] or [lreplace] is efficient.

2012-02-15  Donal K. Fellows  <dkf@users.sf.net>

	* generic/tclCompCmds.c (TclCompileLreplaceCmd): Added a compilation
	strategy for [lreplace] that tackles the cases which are equivalent to
	a static [lrange].
	(TclCompileLrangeCmd): Add compiler for [lrange] with constant indices
	so we can take advantage of existing TCL_LIST_RANGE_IMM opcode.
	(TclCompileLindexCmd): Improve coverage of constant-index-style
	compliation using technique developed for [lrange] above.

	(TclCompileDictForCmd): [Bug 3487626]: Fix crash in compilation of
	[dict for] when its implementation command is used directly rather
	than through the ensemble.

2012-02-09  Don Porter  <dgp@users.sourceforge.net>

	* generic/tclStringObj.c:	Converted the memcpy() calls in append
	operations to memmove() calls.  This adds safety in the case of
	overlapping copies, and improves performance on some benchmarks.

2012-02-06  Don Porter  <dgp@users.sourceforge.net>

	* generic/tclEnsemble.c: [Bug 3485022]: TclCompileEnsemble() avoid
	* tests/trace.test:	compile when exec traces set.

2012-02-06  Miguel Sofer  <msofer@users.sf.net>

	* generic/tclTrace.c:  [Bug 3484621]: Ensure that execution traces on
	* tests/trace.test:    bytecoded commands bump the interp's compile
	epoch.

2012-02-02  Jan Nijtmans  <nijtmans@users.sf.net>

	* generic/tclUniData.c: [FRQ 3464401]: Support Unicode 6.1
	* generic/regc_locale.c:

2012-02-02  Don Porter  <dgp@users.sourceforge.net>

	* win/tclWinFile.c:	[Bugs 2974459,2879351,1951574,1852572,
	1661378,1613456]: Revisions to the NativeAccess() routine that queries
	file permissions on Windows native filesystems.  Meant to fix numerous
	bugs where [file writable|readable|executable] "lies" about what
	operations are possible, especially when the file resides on a Samba
	share.

2012-02-01  Donal K. Fellows  <dkf@users.sf.net>

	* doc/AddErrInfo.3: [Bug 3482614]: Documentation nit.

2012-01-30  Donal K. Fellows  <dkf@users.sf.net>

	* generic/tclCompCmds.c (TclCompileCatchCmd): Added a more efficient
	bytecode generator for the case where 'catch' is used without any
	variable arguments; don't capture the result just to discard it.

2012-01-26  Don Porter  <dgp@users.sourceforge.net>

	* generic/tclCmdAH.c:		[Bug 3479689]: New internal routine
	* generic/tclFCmd.c:		TclJoinPath(). Refactor all the
	* generic/tclFileName.c:	*Join*Path* routines to give them more
	* generic/tclInt.h:		useful interfaces that are easier to
	* generic/tclPathObj.c:		manage getting the refcounts right.

2012-01-26  Don Porter  <dgp@users.sourceforge.net>

	* generic/tclPathObj.c:	[Bug 3475569]: Add checks for unshared values
	before calls demanding them.  [Bug 3479689]: Stop memory corruption
	when shimmering 0-refCount value to "path" type.

2012-01-25  Donal K. Fellows  <dkf@users.sf.net>

	* generic/tclOO.c (Tcl_CopyObjectInstance): [Bug 3474460]: When
	copying an object, make sure that the configuration of the variable
	resolver is also duplicated.

2012-01-22  Jan Nijtmans  <nijtmans@users.sf.net>

	* tools/uniClass.tcl:    [FRQ 3473670]: Various Unicode-related
	* tools/uniParse.tcl:    speedups/robustness. Enhanced tools to be
	* generic/tclUniData.c:  able to handle characters > 0xffff. Done in
	* generic/tclUtf.c:      all branches in order to simplify merges for
	* generic/regc_locale.c: new Unicode versions (such as 6.1)

2012-01-22  Donal K. Fellows  <dkf@users.sf.net>

	* generic/tclDictObj.c (DictExistsCmd): [Bug 3475264]: Ensure that
	errors only ever happen when insufficient arguments are supplied, and
	not when a path doesn't exist or a dictionary is poorly formatted (the
	two cases can't be easily distinguished).

2012-01-21  Jan Nijtmans  <nijtmans@users.sf.net>

	* generic/tcl.h:        [Bug 3474726]: Eliminate detection of struct
	* generic/tclWinPort.h: _stat32i64, just use _stati64 in combination
	* generic/tclFCmd.c:    with _USE_32BIT_TIME_T, which is the same
	* generic/tclTest.c:    then. Only keep _stat32i64 usage for cygwin,
	* win/configure.in:     so it will not conflict with cygwin's own
	* win/configure:	struct stat.

2012-01-21  Don Porter  <dgp@users.sourceforge.net>

	* generic/tclCmdMZ.c:	[Bug 3475667]: Prevent buffer read overflow.
	Thanks to "sebres" for the report and fix.

2012-01-17  Donal K. Fellows  <dkf@users.sf.net>

	* doc/dict.n (dict with): [Bug 3474512]: Explain better what is going
	on when a dictionary key and the dictionary variable collide.

2012-01-13  Donal K. Fellows  <dkf@users.sf.net>

	* library/http/http.tcl (http::Connect): [Bug 3472316]: Ensure that we
	only try to read the socket error exactly once.

2012-01-12  Donal K. Fellows  <dkf@users.sf.net>

	* doc/tclvars.n: [Bug 3466506]: Document more environment variables.

2012-01-09  Jan Nijtmans  <nijtmans@users.sf.net>

	* generic/tclUtf.c:      [Bug 3464428]: [string is graph \u0120] was
	* generic/regc_locale.c: wrong. Add table for Unicode [:cntrl:] class.
	* tools/uniClass.tcl:    Generate Unicode [:cntrl:] class table.
	* tests/utf.test:

2012-01-08  Kevin B. Kenny  <kennykb@acm.org>

	* library/clock.tcl (ReadZoneinfoFile): [Bug 3470928]: Corrected a bug
	* tests/clock.test (clock-56.4):        where loading zoneinfo would
	fail if one timezone abbreviation was a proper tail of another, and
	zic used the same bytes of the file to represent both of them. Added a
	test case for the bug, using the same data that caused the observed
	failure "in the wild."

2011-12-30  Venkat Iyer <venkat@comit.com>

	* library/tzdata/America/Bahia : Update to Olson's tzdata2011n
	* library/tzdata/America/Havana
	* library/tzdata/Europe/Kiev
	* library/tzdata/Europe/Simferopol
	* library/tzdata/Europe/Uzhgorod
	* library/tzdata/Europe/Zaporozhye
	* library/tzdata/Pacific/Fiji

2011-12-23  Jan Nijtmans  <nijtmans@users.sf.net>

	* generic/tclUtf.c: [Bug 3464428]: [string is graph \u0120] is wrong.
	* generic/tclUniData.c:
	* generic/regc_locale.c:
	* tests/utf.test:
	* tools/uniParse.tcl:   Clean up some unused stuff, and be more robust
	against changes in UnicodeData.txt syntax

2011-12-13  Andreas Kupries  <andreask@activestate.com>

	* generic/tclCompile.c (TclInitAuxDataTypeTable): Extended to register
	the DictUpdateInfo structure as an AuxData type. For use by tbcload,
	tclcompiler.

2011-12-11  Jan Nijtmans  <nijtmans@users.sf.net>

	* generic/regc_locale.c: [Bug 3457031]: Some Unicode 6.0 chars not
	* tests/utf.test:        in [:print:] class

2011-12-07  Jan Nijtmans  <nijtmans@users.sf.net>

	* tools/uniParse.tcl:    [Bug 3444754]: string tolower \u01c5 is wrong
	* generic/tclUniData.c:
	* tests/utf.test:

2011-11-30  Jan Nijtmans  <nijtmans@users.sf.net>

	* library/tcltest/tcltest.tcl: [Bug 967195]: Make tcltest work when
	tclsh is compiled without using the setargv() function on mingw (No
	need to incr the version, since 2.2.10 is never released).

2011-11-29  Jan Nijtmans  <nijtmans@users.sf.net>

	* win/Makefile.in: don't install tommath_(super)?class.h
	* unix/Makefile.in: don't install directories like 8.2 and 8.3
	* generic/tclTomMath.h: [Bug 2991415]: move include tclInt.h from
	* generic/tclTomMathInt.h: tclTomMath.h to tclTomMathInt.h

2011-11-25  Donal K. Fellows  <dkf@users.sf.net>

	* library/history.tcl (history): Simplify the dance of variable
	management used when chaining to the implementation command.

2011-11-22  Donal K. Fellows  <dkf@users.sf.net>

	* generic/tclExecute.c (TclCompileObj): Simplify and de-indent the
	logic so that it is easier to comprehend.

2011-11-22  Jan Nijtmans  <nijtmans@users.sf.net>

	* win/tclWinPort.h: [Bug 2935503]: Windows: [file mtime] sets wrong
	* win/tclWinFile.c: time (VS2005+ only).
	* generic/tclTest.c:

2011-11-20  Joe Mistachkin  <joe@mistachkin.com>

	* tests/thread.test: Remove unnecessary [after] calls from the thread
	tests.  Make error message matching more robust for tests that may
	have built-in race conditions.  Test thread-7.26 must first unset all
	thread testing related variables.  Revise results of the thread-7.28
	through thread-7.31 tests to account for the fact they are canceled
	via a script sent to the thread asynchronously, which then impacts the
	error message handling.  Attempt to manually drain the event queue for
	the main thread after joining the test thread to make sure no stray
	events are processed at the wrong time on the main thread.  Revise all
	the synchronization and comparison semantics related to the thread id
	and error message.

2011-11-18  Joe Mistachkin  <joe@mistachkin.com>

	* tests/thread.test: Remove all use of thread::release from the thread
	7.x tests, replacing it with a script that can easily cause "stuck"
	threads to self-destruct for those test cases that require it.  Also,
	make the error message handling far more robust by keeping track of
	every asynchronous error.

2011-11-17  Joe Mistachkin  <joe@mistachkin.com>

	* tests/thread.test: Refactor all the remaining thread-7.x tests that
	were using [testthread].  Note that this test file now requires the
	very latest version of the Thread package to pass all tests.  In
	addition, the thread-7.18 and thread-7.19 tests have been flagged as
	knownBug because they cannot pass without modifications to the [expr]
	command, persuant to TIP #392.

2011-11-17  Joe Mistachkin  <joe@mistachkin.com>

	* generic/tclThreadTest.c: For [testthread cancel], avoid creating a
	new Tcl_Obj when the default script cancellation result is desired.

2011-11-11  Donal K. Fellows  <dkf@users.sf.net>

	* win/tclWinConsole.c: Refactor common thread handling patterns.

2011-11-11  Alexandre Ferrieux  <ferrieux@users.sourceforge.net>

	* tests/zlib.test: [Bug 3428756]: Use nonblocking writes in
	single-threaded IO tests to avoid deadlocks when going beyond OS
	buffers.  Tidy up [chan configure] flags across zlib.test.

2011-11-03  Donal K. Fellows  <dkf@users.sf.net>

	* unix/tclUnixCompat.c (TclpGetPwNam, TclpGetPwUid, TclpGetGrNam)
	(TclpGetGrGid): Use the elaborate memory management scheme outlined on
	http://www.opengroup.org/austin/docs/austin_328.txt to handle Tcl's
	use of standard reentrant versions of the passwd/group access
	functions so that everything can work on all BSDs. Problem identified
	by Stuart Cassoff.

2011-10-20  Don Porter  <dgp@users.sourceforge.net>

	* library/http/http.tcl:        Bump to version 2.8.3
	* library/http/pkgIndex.tcl:
	* unix/Makefile.in:
	* win/Makefile.in:

	* changes:	Updates toward 8.6b3 release.

2011-10-20  Donal K. Fellows  <dkf@users.sf.net>

	* generic/tclLiteral.c (TclInvalidateCmdLiteral): [Bug 3418547]:
	Additional code for handling the invalidation of literals.
	* generic/tclBasic.c (Tcl_CreateObjCommand, Tcl_CreateCommand)
	(TclRenameCommand, Tcl_ExposeCommand): The four additional places that
	need extra care when dealing with literals.
	* generic/tclTest.c (TestInterpResolverCmd): Additional test machinery
	for interpreter resolvers.

2011-10-18  Reinhard Max  <max@suse.de>

	* library/clock.tcl (::tcl::clock::GetSystemTimeZone): Cache the time
	zone only if it was detected by one of the expensive methods.
	Otherwise after unsetting TCL_TZ or TZ the previous value will still
	be used.

2011-10-15  Venkat Iyer <venkat@comit.com>

	* library/tzdata/America/Sitka : Update to Olson's tzdata2011l
	* library/tzdata/Pacific/Fiji
	* library/tzdata/Asia/Hebron (New)

2011-10-11  Jan Nijtmans  <nijtmans@users.sf.net>

	* win/tclWinFile.c:    [Bug 2935503]: Incorrect mode field returned by
	[file stat] command.

2011-10-09  Donal K. Fellows  <dkf@users.sf.net>

	* generic/tclCompCmds.c (TclCompileDictWithCmd): Corrected handling of
	qualified names, and added spacial cases for empty bodies (used when
	[dict with] is just used for extracting variables).

2011-10-07  Jan Nijtmans  <nijtmans@users.sf.net>

	* generic/tcl.h:        Fix gcc warnings (discovered with latest
	* generic/tclIORChan.c: mingw, based on gcc 4.6.1)
	* tests/env.test:       Fix env.test, when running under wine 1.3.

2011-10-06  Donal K. Fellows  <dkf@users.sf.net>

	* generic/tclDictObj.c (TclDictWithInit, TclDictWithFinish):
	* generic/tclCompCmds.c (TclCompileDictWithCmd): Experimental
	compilation for the [dict with] subcommand, using parts factored out
	from the interpreted version of the command.

2011-10-05  Jan Nijtmans  <nijtmans@users.sf.net>

	* win/tclWinInt.h:   Remove tclWinProcs, as it is no longer
	* win/tclWin32Dll.c: being used.

2011-10-03  Venkat Iyer <venkat@comit.com>

	* library/tzdata/Africa/Dar_es_Salaam: Update to Olson's tzdata2011k
	* library/tzdata/Africa/Kampala
	* library/tzdata/Africa/Nairobi
	* library/tzdata/Asia/Gaza
	* library/tzdata/Europe/Kaliningrad
	* library/tzdata/Europe/Kiev
	* library/tzdata/Europe/Minsk
	* library/tzdata/Europe/Simferopol
	* library/tzdata/Europe/Uzhgorod
	* library/tzdata/Europe/Zaporozhye
	* library/tzdata/Pacific/Apia

2011-09-29  Donal K. Fellows  <dkf@users.sf.net>

	* tools/tcltk-man2html.tcl, tools/tcltk-man2html-utils.tcl: More
	refactoring so that more of the utility code is decently out of the
	way. Adjusted the header-material generator so that version numbers
	are only included in locations where there is room.

2011-09-28  Jan Nijtmans  <nijtmans@users.sf.net>

	* generic/tclOO.h:      [RFE 3010352]: make all TclOO API functions
	* generic/tclOODecls.h: MODULE_SCOPE
	* generic/tclOOIntDecls.h:

2011-09-27  Donal K. Fellows  <dkf@users.sf.net>

	* generic/tclIndexObj.c (Tcl_ParseArgsObjv): [Bug 3413857]: Corrected
	the memory management for the code parsing arguments when returning
	"large" numbers of arguments. Also unbroke the TCL_ARGV_AUTO_REST
	macro in passing.

2011-09-26  Donal K. Fellows  <dkf@users.sf.net>

	* generic/tclCmdAH.c (TclMakeFileCommandSafe): [Bug 3211758]: Also
	make the main [file] command hidden by default in safe interpreters,
	because that's what existing code expects. This will reduce the amount
	which the code breaks, but not necessarily eliminate it...

2011-09-23  Don Porter  <dgp@users.sourceforge.net>

	* generic/tclIORTrans.c: More revisions to get finalization of
	ReflectedTransforms correct, including adopting a "dead" field as was
	done in tclIORChan.c.

	* tests/thread.test:	Stop using the deprecated thread management
	commands of the tcltest package.  The test suite ought to provide
	these tools for itself.  They do not belong in a testing harness.

2011-09-22  Don Porter  <dgp@users.sourceforge.net>

	* generic/tclCmdIL.c:	Revise [info frame] so that it stops creating
	cycles in the iPtr->cmdFramePtr stack.

2011-09-22  Donal K. Fellows  <dkf@users.sf.net>

	* doc/re_syntax.n: [Bug 2903743]: Add more magic so that we can do at
	least something sane on Solaris.
	* tools/tcltk-man2html-utils.tcl (process-text): Teach the HTML
	generator how to handle this magic.

2011-09-21  Don Porter  <dgp@users.sourceforge.net>

	* generic/tclThreadTest.c: Revise the thread exit handling of the
	[testthread] command so that it properly maintains the per-process
	data structures even when the thread exits for reasons other than the
	[testthread exit] command.

2011-09-21  Alexandre Ferrieux  <ferrieux@users.sourceforge.net>

	* unix/tclIO.c: [Bug 3412487]: Now short reads are allowed in
	synchronous fcopy, avoid mistaking them as nonblocking ones.

2011-09-21  Andreas Kupries  <andreask@activestate.com>

	* generic/tclIORTrans.c (ForwardOpToOwnerThread): Fixed the missing
	initialization of the 'dsti' field. Reported by Don Porter, on chat.

2011-09-20  Don Porter  <dgp@users.sourceforge.net>

	* generic/tclIORChan.c: Re-using the "interp" field to signal a dead
	channel (via NULL value) interfered with conditional cleanup tasks
	testing for "the right interp". Added a new field "dead" to perform
	the dead channel signalling task so the corrupted logic is avoided.

	* generic/tclIORTrans.c: Revised ReflectClose() and
	FreeReflectedTransform() so that we stop leaking ReflectedTransforms,
	yet free all Tcl_Obj values in the same thread that alloced them.

2011-09-19  Don Porter  <dgp@users.sourceforge.net>

	* tests/ioTrans.test:	Conversion from [testthread] to Thread package
	stops most memory leaks.

	* tests/thread.test:	Plug most memory leaks in thread.test.
	Constrain the rest to be skipped during `make valgrind'.  Tests using
	the [testthread cancel] testing command are leaky.  Corrections wait
	for either addition of [thread::cancel] to the Thread package, or
	improvements to the [testthread] testing command to make leak-free
	versions of these tests possible.

	* generic/tclIORChan.c:	Plug all memory leaks in ioCmd.test exposed
	* tests/ioCmd.test:	by `make valgrind'.
	* unix/Makefile.in:

2011-09-16  Jan Nijtmans  <nijtmans@users.sf.net>

	IMPLEMENTATION OF TIP #388

	* doc/Tcl.n
	* doc/re_syntax.n
	* generic/regc_lex.c
	* generic/regcomp.c
	* generic/regcustom.h
	* generic/tcl.h
	* generic/tclParse.c
	* tests/reg.test
	* tests/utf.test

2011-09-16  Donal K. Fellows  <dkf@users.sf.net>

	* generic/tclProc.c (ProcWrongNumArgs): [Bugs 3400658,3408830]:
	Corrected the handling of procedure error messages (found by TclOO).

2011-09-16  Jan Nijtmans  <nijtmans@users.sf.net>

	* generic/tcl.h:        Don't change Tcl_UniChar type when
	* generic/regcustom.h:  TCL_UTF_MAX == 4 (not supported anyway)

2011-09-16  Donal K. Fellows  <dkf@users.sf.net>

	* generic/tclProc.c (ProcWrongNumArgs): [Bugs 3400658,3408830]:
	Ensemble-like rewriting of error messages is complex, and TclOO (in
	combination with iTcl) hits the most tricky cases.

	* library/http/http.tcl (http::geturl): [Bug 3391977]: Ensure that the
	-headers option overrides the -type option (important because -type
	has a default that is not always appropriate, and the header must not
	be duplicated).

2011-09-15  Don Porter  <dgp@users.sourceforge.net>

	* generic/tclCompExpr.c: [Bug 3408408]: Partial improvement by sharing
	as literals the computed values of constant subexpressions when we can
	do so without incurring the cost of string rep generation.

2011-09-13  Don Porter  <dgp@users.sourceforge.net>

	* generic/tclUtil.c:	[Bug 3390638]: Workaround broken Solaris
	Studio cc optimizer.  Thanks to Wolfgang S. Kechel.

	* generic/tclDTrace.d:	[Bug 3405652]: Portability workaround for
	broken system DTrace support.  Thanks to Dagobert Michelson.

2011-09-12  Jan Nijtmans  <nijtmans@users.sf.net>

	* win/tclWinPort.h: [Bug 3407070]: tclPosixStr.c won't build with
	EOVERFLOW==E2BIG

2011-09-11  Don Porter  <dgp@users.sourceforge.net>

	* tests/thread.test:	Convert [testthread] use to Thread package use
	in thread-6.1.  Eliminates a memory leak in `make valgrind`.

	* tests/socket.test:	[Bug 3390699]: Convert [testthread] use to
	Thread package use in socket_*-13.1.  Eliminates a memory leak in
	`make valgrind`.

2011-09-09  Don Porter  <dgp@users.sourceforge.net>

	* tests/chanio.test:	[Bug 3389733]: Convert [testthread] use to
	* tests/io.test:	Thread package use in *io-70.1.  Eliminates a
	memory leak in `make valgrind`.

2011-09-07  Don Porter  <dgp@users.sourceforge.net>

	* generic/tclCompExpr.c: [Bug 3401704]: Allow function names like
	* tests/parseExpr.test:	 influence(), nanobot(), and 99bottles() that
	have been parsed as missing operator syntax errors before with the
	form NUMBER + FUNCTION.
	***POTENTIAL INCOMPATIBILITY***

2011-09-06  Venkat Iyer <venkat@comit.com>

	* library/tzdata/America/Goose_Bay: Update to Olson's tzdata2011i
	* library/tzdata/America/Metlakatla:
	* library/tzdata/America/Resolute:
	* library/tzdata/America/St_Johns:
	* library/tzdata/Europe/Kaliningrad:
	* library/tzdata/Pacific/Apia:
	* library/tzdata/Pacific/Honolulu:
	* library/tzdata/Africa/Juba: (new)

2011-09-06  Jan Nijtmans  <nijtmans@users.sf.net>

	* generic/tcl.h:   [RFE 1711975]: Tcl_MainEx() (like Tk_MainEx())
	* generic/tclDecls.h
	* generic/tclMain.c

2011-09-02  Don Porter  <dgp@users.sourceforge.net>

	* tests/http.test:	Convert [testthread] use to Thread package use.
	Eliminates memory leak seen in `make valgrind`.

2011-09-01  Alexandre Ferrieux  <ferrieux@users.sourceforge.net>

	* unix/tclUnixSock.c: [Bug 3401422]: Cache script-level changes to the
	nonblocking flag of an async client socket in progress, and commit
	them on completion.

2011-09-01  Don Porter  <dgp@users.sourceforge.net>

	* generic/tclStrToD.c:	[Bug 3402540]: Corrections to TclParseNumber()
	* tests/binary.test:	to make it reject invalid Nan(Hex) strings.

	* tests/scan.test:	[scan Inf %g] is portable; remove constraint.

2011-08-30  Donal K. Fellows  <dkf@users.sf.net>

	* generic/tclInterp.c (SlaveCommandLimitCmd, SlaveTimeLimitCmd):
	[Bug 3398794]: Ensure that low-level conditions in the limit API are
	enforced at the script level through errors, not a Tcl_Panic. This
	means that interpreters cannot read their own limits (writing already
	did not work).

2011-08-30  Reinhard Max  <max@suse.de>

	* unix/tclUnixSock.c (TcpWatchProc): [Bug 3394732]: Put back the check
	for server sockets.

2011-08-29  Don Porter  <dgp@users.sourceforge.net>

	* generic/tclIORTrans.c: Leak of ReflectedTransformMap.

2011-08-27  Don Porter  <dgp@users.sourceforge.net>

	* generic/tclStringObj.c:  [RFE 3396731]: Revise the [string reverse]
	* tests/string.test:	implementation to operate on the representation
	that comes in, avoid conversion to other reps.

2011-08-23  Don Porter  <dgp@users.sourceforge.net>

	* generic/tclIORChan.c:	[Bug 3396948]: Leak of ReflectedChannelMap.

2011-08-19  Don Porter  <dgp@users.sourceforge.net>

	* generic/tclIORTrans.c: [Bugs 3393279, 3393280]: ReflectClose(.) is
	missing Tcl_EventuallyFree() calls at some of its exits.

	* generic/tclIO.c: [Bugs 3394654, 3393276]: Revise FlushChannel() to
	account for the possibility that the ChanWrite() call might recycle
	the buffer out from under us.

	* generic/tclIO.c: Preserve the chanPtr during FlushChannel so that
	channel drivers don't yank it away before we're done with it.

2011-08-19  Alexandre Ferrieux  <ferrieux@users.sourceforge.net>

	* generic/tclTest.c: [Bug 2981154]: async-4.3 segfault.
	* tests/async.test:  [Bug 1774689]: async-4.3 sometimes fails.

2011-08-18  Alexandre Ferrieux  <ferrieux@users.sourceforge.net>

	* generic/tclIO.c: [Bug 3096275]: Sync fcopy buffers input.

2011-08-18  Jan Nijtmans  <nijtmans@users.sf.net>

	* generic/tclUniData.c: [Bug 3393714]: Overflow in toupper delta
	* tools/uniParse.tcl
	* tests/utf.test

2011-08-17  Alexandre Ferrieux  <ferrieux@users.sourceforge.net>

	* generic/tclIO.c:  [Bug 2946474]: Consistently resume backgrounded
	* tests/ioCmd.test: flushes+closes when exiting.

2011-08-17  Alexandre Ferrieux  <ferrieux@users.sourceforge.net>

	* doc/interp.n: Document TIP 378's one-way-ness.

2011-08-17  Don Porter  <dgp@users.sourceforge.net>

	* generic/tclGet.c: [Bug 3393150]: Overlooked free of intreps.
	(It matters for bignums!)

2011-08-16  Don Porter  <dgp@users.sourceforge.net>

	* generic/tclCompile.c: [Bug 3392070]: More complete prevention of
	Tcl_Obj reference cycles when producing an intrep of ByteCode.

2011-08-16  Donal K. Fellows  <dkf@users.sf.net>

	* generic/tclListObj.c (TclLindexList, TclLsetFlat): Silence warnings
	about (unreachable) cases of uninitialized variables.
	* generic/tclCmdIL.c (SelectObjFromSublist): Improve the generation of
	* generic/tclIndexObj.c (Tcl_ParseArgsObjv): messages through the use
	* generic/tclVar.c (ArrayStartSearchCmd):    of Tcl_ObjPrintf.

2011-08-15  Don Porter  <dgp@users.sourceforge.net>

	* generic/tclBasic.c: [Bug 3390272]: Leak of [info script] value.

2011-08-15  Jan Nijtmans  <nijtmans@users.sf.net>

	* generic/tclPosixStr.c:    [Bug 3388350]: mingw64 compiler warnings
	* win/tclWinPort.h:
	* win/configure.in
	* win/configure

2011-08-14  Jan Nijtmans  <nijtmans@users.sf.net>

	* doc/FindExec.3: [Patch 3124554]: Move WishPanic from Tk to Tcl
	* doc/Panic.3     Added Documentation

2011-08-12  Don Porter  <dgp@users.sourceforge.net>

	* generic/tclPathObj.c:	[Bug 3389764]: Eliminate possibility that dup
	of a "path" value can create reference cycle.

2011-08-12  Donal K. Fellows  <dkf@users.sf.net>

	* generic/tclZlib.c (ZlibTransformOutput): [Bug 3390073]: Return the
	correct length of written data for a compressing transform.

2011-08-10 Alexandre Ferrieux  <ferrieux@users.sourceforge.net>

	* generic/tclTestObj.c: [Bug 3386721]: Allow multiple [load]ing of the
	Tcltest package.

2011-08-09 Alexandre Ferrieux  <ferrieux@users.sourceforge.net>

	* generic/tclBasic.c: [Bug 2919042]: Restore "valgrindability" of Tcl
	* generic/tclEvent.c: that was lost by the streamlining of [exit], by
	* generic/tclExecute.c: conditionally forcing a full Finalize:
	* generic/tclInt.h:  use -DPURIFY or ::env(TCL_FINALIZE_ON_EXIT)

2011-08-09 Alexandre Ferrieux  <ferrieux@users.sourceforge.net>

	* generic/tclCompCmds.c: [Bug 3386417]: Avoid a reference loop between
	* generic/tclInt.h:      the bytecode and its companion errostack
	* generic/tclResult.c:   when compiling a syntax error.

2011-08-09  Jan Nijtmans  <nijtmans@users.sf.net>

	* win/tclWinConsole.c: [Bug 3388350]: mingw64 compiler warnings
	* win/tclWinDde.c
	* win/tclWinPipe.c
	* win/tclWinSerial.c

2011-08-09  Jan Nijtmans  <nijtmans@users.sf.net>

	* generic/tclInt.h: Change the signature of TclParseHex(), such that
	* generic/tclParse.c: it can now parse up to 8 hex characters.

2011-08-08  Donal K. Fellows  <dkf@users.sf.net>

	* generic/tclZlib.c (ZlibStreamCmd): Make the -buffersize option to
	'$zstream add' function correctly instead of having its value just be
	discarded unceremoniously. Also generate error codes from more of the
	code, not just the low-level code but also the Tcl infrastructure.

2011-08-07  Donal K. Fellows  <dkf@users.sf.net>

	* generic/tclOOInfo.c (InfoClassCallCmd): [Bug 3387082]: Plug memory
	leak in call chain introspection.

2011-08-06  Kevin B, Kenny  <kennykb@acm.org>

	* generic/tclAssemnbly.c: [Bug 3384840]: Plug another memory leak.
	* generic/tclStrToD.c: [Bug 3386975]: Plug another memory leak.

2011-08-05  Kevin B. Kenny  <kennykb@acm.org>

	* generic/tclStrToD.c: [Bug 3386975]: Plugged a memory leak in
	double->string conversion.

2011-08-05  Don Porter  <dgp@users.sourceforge.net>

	*** 8.6b2 TAGGED FOR RELEASE ***

	* changes:	Updates for 8.6b2 release.

2011-08-05  Donal K. Fellows  <dkf@users.sf.net>

	* generic/tclAssembly.c (AssembleOneLine): Ensure that memory isn't
	leaked when an unknown instruction is encountered. Also simplify code
	through use of Tcl_ObjPrintf in error message generation.

	* generic/tclZlib.c (ZlibTransformClose): [Bug 3386197]: Plug a memory
	leak found by Miguel with valgrind, and ensure that the correct
	direction's buffers are released.

2011-08-04  Miguel Sofer  <msofer@users.sf.net>

	* generic/tclVar.c (TclPtrSetVar): Fix valgrind-detected error when
	newValuePtr is the interp's result obj.

2011-08-04  Donal K. Fellows  <dkf@users.sf.net>

	* generic/tclAssembly.c (FreeAssemblyEnv): [Bug 3384840]: Plug another
	possible memory leak due to over-complex code for freeing the table of
	labels.

2011-08-04  Reinhard Max  <max@suse.de>

	* generic/tclIOSock.c (TclCreateSocketAddress): Don't bother using
	AI_ADDRCONFIG for now, as it was causing problems in various
	situations.

2011-08-04  Donal K. Fellows  <dkf@users.sf.net>

	* generic/tclAssembly.c (AssembleOneLine, GetBooleanOperand)
	(GetIntegerOperand, GetListIndexOperand, FindLocalVar): [Bug 3384840]:
	A Tcl_Obj is allocated by GetNextOperand, so callers of it must not
	hold a reference to one in the 'out' parameter when calling it. This
	was causing a great many memory leaks.
	* tests/assemble.test (assemble-51.*): Added group of memory leak
	tests.

2011-08-02  Don Porter  <dgp@users.sourceforge.net>

	* changes:	Updates for 8.6b2 release.
	* tools/tcltk-man2html.tcl: Variable substitution botch.

2011-08-02  Donal K. Fellows  <dkf@users.sf.net>

	* generic/tclObj.c (Tcl_DbIncrRefCount, Tcl_DbDecrRefCount)
	(Tcl_DbIsShared): [Bug 3384007]: Fix the panic messages so they share
	what should be shared and have the right number of spaces.

2011-08-01  Miguel Sofer  <msofer@users.sf.net>

	* generic/tclProc.c (TclProcCompileProc): [Bug 3383616]: Fix for leak
	of resolveInfo when recompiling procs. Thanks go to Gustaf Neumann for
	detecting the bug and providing the fix.

2011-08-01  Donal K. Fellows  <dkf@users.sf.net>

	* doc/tclvars.n (EXAMPLES): Added some examples of how some of the
	standard global variables can be used, following prompting by a
	request by Robert Hicks.

	* tools/tcltk-man2html.tcl (plus-pkgs): [Bug 3382474]: Added code to
	determine the version number of contributed packages from their
	directory names so that HTML documentation builds are less confusing.

2011-07-29  Donal K. Fellows  <dkf@users.sf.net>

	* tools/tcltk-man2html.tcl (ensemble_commands, remap_link_target):
	Small enhancements to improve cross-linking with contributed packages.
	* tools/tcltk-man2html-utils.tcl (insert-cross-references): Enhance to
	cope with contributed packages' C API.

2011-07-28  Reinhard Max  <max@suse.de>

	* unix/tcl.m4 (SC_TCL_IPV6): Fix AC_DEFINE invocation for
	NEED_FAKE_RFC2553.
	* unix/configure:	autoconf-2.59

2011-07-28  Don Porter  <dgp@users.sourceforge.net>

	* changes:	Updates for 8.6b2 release.

	* library/tzdata/Asia/Anadyr: Update to Olson's tzdata2011h
	* library/tzdata/Asia/Irkutsk:
	* library/tzdata/Asia/Kamchatka:
	* library/tzdata/Asia/Krasnoyarsk:
	* library/tzdata/Asia/Magadan:
	* library/tzdata/Asia/Novokuznetsk:
	* library/tzdata/Asia/Novosibirsk:
	* library/tzdata/Asia/Omsk:
	* library/tzdata/Asia/Sakhalin:
	* library/tzdata/Asia/Vladivostok:
	* library/tzdata/Asia/Yakutsk:
	* library/tzdata/Asia/Yekaterinburg:
	* library/tzdata/Europe/Kaliningrad:
	* library/tzdata/Europe/Moscow:
	* library/tzdata/Europe/Samara:
	* library/tzdata/Europe/Volgograd:
	* library/tzdata/America/Kralendijk: (new)
	* library/tzdata/America/Lower_Princes: (new)

2011-07-26  Donal K. Fellows  <dkf@users.sf.net>

	* generic/tclOO.c (initScript): Ensure that TclOO is properly found by
	all the various package mechanisms (by adding a dummy ifneeded script)
	and not just some of them.

2011-07-21  Jan Nijtmans  <nijtmans@users.sf.net>

	* win/tclWinPort.h: [Bug 3372130]: Fix hypot math function with MSVC10

2011-07-19  Don Porter  <dgp@users.sourceforge.net>

	* generic/tclUtil.c:	[Bug 3371644]: Repair failure to properly handle
	* tests/util.test: (length == -1) scanning in TclConvertElement().
	Thanks to Thomas Sader and Alexandre Ferrieux.

2011-07-19  Donal K. Fellows  <dkf@users.sf.net>

	* doc/*.3, doc/*.n: Many small fixes to documentation as part of
	project to improve quality of generated HTML docs.

	* tools/tcltk-man2html.tcl (remap_link_target): More complete set of
	definitions of link targets, especially for major C API types.
	* tools/tcltk-man2html-utils.tcl (output-IP-list, cross-reference):
	Update to generation to produce proper HTML bulleted and enumerated
	lists.

2011-07-19 Alexandre Ferrieux  <ferrieux@users.sourceforge.net>

	* doc/upvar.n: Undocument long gone limitation of [upvar].

2011-07-18  Don Porter  <dgp@users.sourceforge.net>

	* generic/tcl.h:	Bump version number to 8.6b2.
	* library/init.tcl:
	* unix/configure.in:
	* win/configure.in:
	* unix/tcl.spec:
	* tools/tcl.wse.in:
	* README:

	* unix/configure:	autoconf-2.59
	* win/configure:

2011-07-15  Don Porter  <dgp@users.sourceforge.net>

	* generic/tclCompile.c: Avoid segfaults when RecordByteCodeStats() is
	called in a deleted interp.

	* generic/tclCompile.c: [Bug 467523, 3357771]: Prevent circular
	references in values with ByteCode intreps.  They can lead to memory
	leaks.

2011-07-14  Donal K. Fellows  <dkf@users.sf.net>

	* generic/tclOOCall.c (TclOORenderCallChain): [Bug 3365156]: Remove
	stray refcount bump that caused a memory leak.

2011-07-12  Don Porter  <dgp@users.sourceforge.net>

	* generic/tclUnixSock.c:  [Bug 3364777]: Stop segfault caused by
	reading from struct after it had been freed.

2011-07-11  Joe Mistachkin  <joe@mistachkin.com>

	* generic/tclExecute.c: [Bug 3339502]: Correct cast for CURR_DEPTH to
	silence compiler warning.

2011-07-08  Donal K. Fellows  <dkf@users.sf.net>

	* doc/http.n: [FRQ 3358415]: State what RFC defines HTTP/1.1.

2011-07-07  Miguel Sofer  <msofer@users.sf.net>

	* generic/tclBasic.c: Add missing INT2PTR

2011-07-03  Donal K. Fellows  <dkf@users.sf.net>

	* doc/FileSystem.3: Corrected statements about ctime field of 'struct
	stat'; that was always the time of the last metadata change, not the
	time of creation.

2011-07-02  Kevin B. Kenny  <kennykb@acm.org>

	* generic/tclStrToD.c:
	* generic/tclTomMath.decls:
	* generic/tclTomMathDecls.h:
	* macosx/Tcl.xcode/project.pbxproj:
	* macosx/Tcl.xcodeproj/project.pbxproj:
	* tests/util.test:
	* unix/Makefile.in:
	* win/Makefile.in:
	* win/Makefile.vc:
	[Bug 3349507]: Fix a bug where bignum->double conversion is "round up"
	and not "round to nearest" (causing expr double(1[string repeat 0 23])
	not to be 1e+23).

2011-06-28  Reinhard Max  <max@suse.de>

	* unix/tclUnixSock.c (CreateClientSocket): [Bug 3325339]: Fix and
	simplify posting of the writable fileevent at the end of an
	asynchronous connection attempt. Improve comments for some of the
	trickery around [socket -async].

	* tests/socket.test: Adjust tests to the async code changes. Add more
	tests for corner cases of async sockets.

2011-06-22  Andreas Kupries  <andreask@activestate.com>

	* library/platform/pkgIndex.tcl: Updated to platform 1.0.10. Added
	* library/platform/platform.tcl: handling of the DEB_HOST_MULTIARCH
	* unix/Makefile.in: location change for libc.
	* win/Makefile.in:

	* generic/tclInt.h: Fixed the inadvertently committed disabling of
	stack checks, see my 2010-11-15 commit.

2011-06-22  Reinhard Max  <max@suse.de>

	Merge from rmax-ipv6-branch:
	* unix/tclUnixSock.c: Fix [socket -async], so that all addresses
	returned by getaddrinfo() are tried, not just the first one. This
	requires the event loop to be running while the async connection is in
	progress. ***POTENTIAL INCOMPATIBILITY***
	* tests/socket.test: Add a test for the above.
	* doc/socket: Document the fact that -async needs the event loop
	* generic/tclIOSock.c: AI_ADDRCONFIG is broken on HP-UX

2011-06-21  Don Porter  <dgp@users.sourceforge.net>

	* generic/tclLink.c:	[Bug 3317466]: Prevent multiple links to a
	single Tcl variable when calling Tcl_LinkVar().

2011-06-13  Don Porter  <dgp@users.sourceforge.net>

	* generic/tclStrToD.c:  [Bug 3315098]: Mem leak fix from Gustaf
	Neumann.

2011-06-08  Andreas Kupries  <andreask@activestate.com>

	* generic/tclExecute.c: Reverted the fix for [Bug 3274728] committed
	on 2011-04-06 and replaced with one which is 64bit-safe. The existing
	fix crashed tclsh on Windows 64bit.

2011-06-08  Donal K. Fellows  <dkf@users.sf.net>

	* tests/fileSystem.test: Reduce the amount of use of duplication of
	complex code to perform common tests, and convert others to do the
	test result check directly using Tcltest's own primitives.

2011-06-06  Jan Nijtmans  <nijtmans@users.sf.net>

	* tests/socket.test: Add test constraint, so 6.2 and 6.3 don't fail
	when the machine does not have support for ip6. Follow-up to checkin
	from 2011-05-11 by rmax.

2011-06-02  Don Porter  <dgp@users.sourceforge.net>

	* generic/tclBasic.c:	Removed TclCleanupLiteralTable(), and old
	* generic/tclInt.h:	band-aid routine put in place while a fix for
	* generic/tclLiteral.c:	[Bug 994838] took shape.  No longer needed.

2011-06-02  Donal K. Fellows  <dkf@users.sf.net>

	* generic/tclInt.h (TclInvalidateNsCmdLookup): [Bug 3185407]: Extend
	the set of epochs that are potentially bumped when a command is
	created, for a slight performance drop (in some circumstances) and
	improved semantics.

2011-06-01  Miguel Sofer  <msofer@users.sf.net>

	* generic/tclBasic.c: Using the two free data elements in NRCommand to
	store objc and objv - useful for debugging.

2011-06-01  Jan Nijtmans  <nijtmans@users.sf.net>

	* generic/tclUtil.c:   Fix for [Bug 3309871]: Valgrind finds: invalid
	read in TclMaxListLength().

2011-05-31  Don Porter  <dgp@users.sourceforge.net>

	* generic/tclInt.h:	  Use a complete growth algorithm for lists so
	* generic/tclListObj.c:	  that length limits do not overconstrain by a
	* generic/tclStringObj.c: factor of 2.  [Bug 3293874]: Fix includes
	* generic/tclUtil.c:	  rooting all growth routines by default on a
	common tunable parameter TCL_MIN_GROWTH.

2011-05-25  Don Porter  <dgp@users.sourceforge.net>

	* library/msgcat/msgcat.tcl:	Bump to msgcat 1.4.4.
	* library/msgcat/pkgIndex.tcl:
	* unix/Makefile.in
	* win/Makefile.in

2011-05-25  Donal K. Fellows  <dkf@users.sf.net>

	* generic/tclOO.h (TCLOO_VERSION): Bump version.

	IMPLEMENTATION OF TIP#381.

	* doc/next.n, doc/ooInfo.n, doc/self.n, generic/tclOO.c,
	* generic/tclOOBasic.c, generic/tclOOCall.c, generic/tclOOInfo.c,
	* generic/tclOOInt.h, tests/oo.test, tests/ooNext2.test: Added
	introspection of call chains ([self call], [info object call], [info
	class call]) and ability to skip ahead in chain ([nextto]).

2011-05-24  Venkat Iyer <venkat@comit.com>

	* library/tzdata/Africa/Cairo: Update to Olson tzdata2011g

2011-05-24  Donal K. Fellows  <dkf@users.sf.net>

	* library/msgcat/msgcat.tcl (msgcat::mcset, msgcat::mcmset): Remove
	some useless code; [dict set] builds dictionary levels for us.

2011-05-17  Andreas Kupries  <andreask@activestate.com>

	* generic/tclCompile.c (TclFixupForwardJump): Tracked down and fixed
	* generic/tclBasic.c (TclArgumentBCEnter): the cause of a violation of
	my assertion that 'ePtr->nline == objc' in TclArgumentBCEnter.  When a
	bytecode was grown during jump fixup the pc -> command line mapping
	was not updated. When things aligned just wrong the mapping would
	direct command A to the data for command B, with a different number of
	arguments.

2011-05-11  Reinhard Max  <max@suse.de>

	* unix/tclUnixSock.c (TcpWatchProc): No need to check for server
	sockets here, as the generic server code already takes care of that.
	* tests/socket.test (accept): Add tests to make sure that this remains
	so.

2011-05-10  Don Porter  <dgp@users.sourceforge.net>

	* generic/tclInt.h:     New internal routines TclScanElement() and
	* generic/tclUtil.c:    TclConvertElement() are rewritten guts of
	machinery to produce string rep of lists.  The new routines avoid and
	correct [Bug 3173086].  See comments for much more detail.

	* generic/tclDictObj.c:         Update all callers.
	* generic/tclIndexObj.c:
	* generic/tclListObj.c:
	* generic/tclUtil.c:
	* tests/list.test:

2011-05-09  Donal K. Fellows  <dkf@users.sf.net>

	* generic/tclNamesp.c (NamespacePathCmd): Convert to use Tcl_Obj API
	* generic/tclPkg.c (Tcl_PackageObjCmd):   for result generation in
	* generic/tclTimer.c (Tcl_AfterObjCmd):   [after info], [namespace
	path] and [package versions].

2011-05-09  Don Porter  <dgp@users.sourceforge.net>

	* generic/tclListObj.c:	Revise empty string tests so that we avoid
	potentially expensive string rep generations, especially for dicts.

2011-05-07  Donal K. Fellows  <dkf@users.sf.net>

	* generic/tclLoad.c (TclGetLoadedPackages): Convert to use Tcl_Obj API
	for result generation.

2011-05-07  Miguel Sofer  <msofer@users.sf.net>

	* generic/tclInt.h: Fix USE_TCLALLOC so that it can be enabled without
	* unix/Makefile.in: editing the Makefile.

2011-05-05  Don Porter  <dgp@users.sourceforge.net>

	* generic/tclListObj.c:	Stop generating string rep of dict when
	converting to list.  Tolerate NULL interps more completely.

2011-05-03  Don Porter  <dgp@users.sourceforge.net>

	* generic/tclUtil.c:	Tighten Tcl_SplitList().
	* generic/tclListObj.c:	Tighten SetListFromAny().
	* generic/tclDictObj.c:	Tighten SetDictFromAny().
	* tests/join.test:
	* tests/mathop.test:

2011-05-02  Don Porter  <dgp@users.sourceforge.net>

	* generic/tclCmdMZ.c:	Revised TclFindElement() interface. The final
	* generic/tclDictObj.c:	argument had been bracePtr, the address of a
	* generic/tclListObj.c:	boolean var, where the caller can be told
	* generic/tclParse.c:	whether or not the parsed list element was
	* generic/tclUtil.c:	enclosed in braces.  In practice, no callers
	really care about that.  What the callers really want to know is
	whether the list element value exists as a literal substring of the
	string being parsed, or whether a call to TclCopyAndCollpase() is
	needed to produce the list element value.  Now the final argument is
	changed to do what callers actually need. This is a better fit for the
	calls in tclParse.c, where now a good deal of post-processing checking
	for "naked backslashes" is no longer necessary.
	***POTENTIAL INCOMPATIBILITY***
	For any callers calling in via the internal stubs table who really do
	use the final argument explicitly to check for the enclosing brace
	scenario.  Simply looking for the braces where they must be is the
	revision available to those callers, and it will backport cleanly.

	* tests/parse.test:	Tests for expanded literals quoting detection.

	* generic/tclCompCmdsSZ.c:	New TclFindElement() is also a better
	fit for the [switch] compiler.

	* generic/tclInt.h:	Replace TclCountSpaceRuns() with
	* generic/tclListObj.c:	TclMaxListLength() which is the function we
	* generic/tclUtil.c:	actually want.
	* generic/tclCompCmdsSZ.c:

	* generic/tclCompCmdsSZ.c: Rewrite of parts of the switch compiler to
	better use the powers of TclFindElement() and do less parsing on its
	own.

2011-04-28  Don Porter  <dgp@users.sourceforge.net>

	* generic/tclInt.h:	New utility routines:
	* generic/tclParse.c:	TclIsSpaceProc() and TclCountSpaceRuns()
	* generic/tclUtil.c:

	* generic/tclCmdMZ.c:	Use new routines to replace calls to isspace()
	* generic/tclListObj.c:	and their /* INTL */ risk.
	* generic/tclStrToD.c:
	* generic/tclUtf.c:
	* unix/tclUnixFile.c:

	* generic/tclStringObj.c:	Improved reaction to out of memory.

2011-04-27  Don Porter  <dgp@users.sourceforge.net>

	* generic/tclCmdMZ.c:	TclFreeIntRep() correction & cleanup.
	* generic/tclExecute.c:
	* generic/tclIndexObj.c:
	* generic/tclInt.h:
	* generic/tclListObj.c:
	* generic/tclNamesp.c:
	* generic/tclResult.c:
	* generic/tclStringObj.c:
	* generic/tclVar.c:

	* generic/tclListObj.c:	FreeListInternalRep() cleanup.

2011-04-21  Don Porter  <dgp@users.sourceforge.net>

	* generic/tclInt.h:	Use macro to set List intreps.
	* generic/tclListObj.c:

	* generic/tclCmdIL.c:	Limits on list length were too strict.
	* generic/tclInt.h:	Revised panics to errors where possible.
	* generic/tclListObj.c:
	* tests/lrepeat.test:

	* generic/tclCompile.c:	Make sure SetFooFromAny routines react
	* generic/tclIO.c:	reasonably when passed a NULL interp.
	* generic/tclIndexObj.c:
	* generic/tclListObj.c:
	* generic/tclNamesp.c:
	* generic/tclObj.c:
	* generic/tclProc.c:
	* macosx/tclMacOSXFCmd.c:

2011-04-21  Jan Nijtmans  <nijtmans@users.sf.net>

	* generic/tcl.h:       fix for [Bug 3288345]: Wrong Tcl_StatBuf
	* generic/tclInt.h:    used on MinGW. Make sure that all _WIN32
	* win/tclWinFile.c:    compilers use exactly the same layout
	* win/configure.in:    for Tcl_StatBuf - the one used by MSVC6 -
	* win/configure:       in all situations.

2011-04-19  Don Porter  <dgp@users.sourceforge.net>

	* generic/tclConfig.c:	Reduce internals access in the implementation
	of [<foo>::pkgconfig list].

2011-04-18  Don Porter  <dgp@users.sourceforge.net>

	* generic/tclCmdIL.c:	Use ListRepPtr(.) and other cleanup.
	* generic/tclConfig.c:
	* generic/tclListObj.c:

	* generic/tclInt.h:	Define and use macros that test whether a Tcl
	* generic/tclBasic.c:	list value is canonical.
	* generic/tclUtil.c:

2011-04-18  Donal K. Fellows  <dkf@users.sf.net>

	* doc/dict.n: [Bug 3288696]: Command summary was confusingly wrong
	when it came to [dict filter] with a 'value' filter.

2011-04-16  Donal K. Fellows  <dkf@users.sf.net>

	* generic/tclFCmd.c (TclFileAttrsCmd): Add comments to make this code
	easier to understand. Added a panic to handle the case where the VFS
	layer does something odd.

2011-04-13  Don Porter  <dgp@users.sourceforge.net>

	* generic/tclUtil.c:	[Bug 3285375]: Rewrite of Tcl_Concat*()
	routines to prevent segfaults on buffer overflow.  Build them out of
	existing primitives already coded to handle overflow properly.  Uses
	the new TclTrim*() routines.

	* generic/tclCmdMZ.c:	New internal utility routines TclTrimLeft()
	* generic/tclInt.h:	and TclTrimRight().  Refactor the
	* generic/tclUtil.c:	[string trim*] implementations to use them.

2011-04-13  Miguel Sofer  <msofer@users.sf.net>

	* generic/tclVar.c: [Bug 2662380]: Fix crash caused by appending to a
	variable with a write trace that unsets it.

2011-04-13  Donal K. Fellows  <dkf@users.sf.net>

	* generic/tclUtil.c (Tcl_ConcatObj): [Bug 3285375]: Make the crash
	less mysterious through the judicious use of a panic. Not yet properly
	fixed, but at least now clearer what the failure mode is.

2011-04-12  Don Porter  <dgp@users.sourceforge.net>

	* tests/string.test:	Test for [Bug 3285472]. Not buggy in trunk.

2011-04-12  Venkat Iyer <venkat@comit.com>

	* library/tzdata/Atlantic/Stanley: Update to Olson tzdata2011f

2011-04-12  Miguel Sofer  <msofer@users.sf.net>

	* generic/tclBasic.c: Fix for [Bug 2440625], kbk's patch

2011-04-11  Miguel Sofer  <msofer@users.sf.net>

	* generic/tclBasic.c:
	* tests/coroutine.test: [Bug 3282869]: Ensure that 'coroutine eval'
	runs the initial command in the proper context.

2011-04-11  Jan Nijtmans  <nijtmans@users.sf.net>

	* generic/tcl.h:    Fix for [Bug 3281728]: Tcl sources from 2011-04-06
	* unix/tcl.m4:      do not build on GCC9 (RH9)
	* unix/configure:

2011-04-08  Jan Nijtmans  <nijtmans@users.sf.net>

	* win/tclWinPort.h: Fix for [Bug 3280043]: win2k: unresolved DLL
	* win/configure.in: imports.
	* win/configure

2011-04-06  Miguel Sofer  <msofer@users.sf.net>

	* generic/tclExecute.c (TclCompileObj): Earlier return if Tip280
	gymnastics not needed.

	* generic/tclExecute.c: Fix for [Bug 3274728]: making *catchTop an
	unsigned long.

2011-04-06  Jan Nijtmans  <nijtmans@users.sf.net>

	* unix/tclAppInit.c:  Make symbols "main" and "Tcl_AppInit"
	MODULE_SCOPE: there is absolutely no reason for exporting them.
	* unix/tcl.m4:        Don't use -fvisibility=hidden with static
	* unix/configure      libraries (--disable-shared)

2011-04-06  Donal K. Fellows  <dkf@users.sf.net>

	* generic/tclFCmd.c, macosx/tclMacOSXFCmd.c, unix/tclUnixChan.c,
	* unix/tclUnixFCmd.c, win/tclWinChan.c, win/tclWinDde.c,
	* win/tclWinFCmd.c, win/tclWinLoad.c, win/tclWinPipe.c,
	* win/tclWinReg.c, win/tclWinSerial.c, win/tclWinSock.c: More
	generation of error codes (most platform-specific parts not already
	using Tcl_PosixError).

2011-04-05  Venkat Iyer <venkat@comit.com>

	* library/tzdata/Africa/Casablanca: Update to Olson's tzdata2011e
	* library/tzdata/America/Santiago:
	* library/tzdata/Pacific/Easter:
	* library/tzdata/America/Metlakatla: (new)
	* library/tzdata/America/North_Dakota/Beulah: (new)
	* library/tzdata/America/Sitka: (new)

2011-04-04  Donal K. Fellows  <dkf@users.sf.net>

	* generic/tclOO.c, generic/tclOOBasic.c, generic/tclOODefineCmds.c
	* generic/tclOOInfo.c, generic/tclOOMethod.c: More generation of
	error codes (TclOO miscellany).

	* generic/tclCmdAH.c, generic/tclCmdIL.c: More generation of error
	codes (miscellaneous commands mostly already handled).

2011-04-04  Don Porter  <dgp@users.sourceforge.net>

	* README:	[Bug 3202030]: Updated README files, repairing broken
	* macosx/README:URLs and removing other bits that were clearly wrong.
	* unix/README:	Still could use more eyeballs on the detailed build
	* win/README:	advice on various plaforms.

2011-04-04  Donal K. Fellows  <dkf@users.sf.net>

	* library/init.tcl (tcl::mathfunc::rmmadwiw): Disable by default to
	make test suite work.

	* generic/tclBasic.c, generic/tclStringObj.c, generic/tclTimer.c,
	* generic/tclTrace.c, generic/tclUtil.c: More generation of error
	codes ([format], [after], [trace], RE optimizer).

2011-04-04  Jan Nijtmans  <nijtmans@users.sf.net>

	* generic/tclCmdAH.c:  Better error-message in case of errors
	* generic/tclCmdIL.c:  related to setting a variable. This fixes
	* generic/tclDictObj.c: a warning: "Why make your own error
	* generic/tclScan.c:   message? Why?"
	* generic/tclTest.c:
	* test/error.test:
	* test/info.test:
	* test/scan.test:
	* unix/tclUnixThrd.h:  Remove this unused header file.

2011-04-03  Donal K. Fellows  <dkf@users.sf.net>

	* generic/tclNamesp.c, generic/tclObj.c, generic/tclPathObj.c:
	* generic/tclPipe.c, generic/tclPkg.c, generic/tclProc.c:
	* generic/tclScan.c: More generation of error codes (namespace
	creation, path normalization, pipeline creation, package handling,
	procedures, [scan] formats)

2011-04-02  Kevin B. Kenny  <kennykb@acm.org>

	* generic/tclStrToD.c (QuickConversion): Replaced another couple
	of 'double' declarations with 'volatile double' to work around
	misrounding issues in mingw-gcc 3.4.5.

2011-04-02  Donal K. Fellows  <dkf@users.sf.net>

	* generic/tclInterp.c, generic/tclListObj.c, generic/tclLoad.c:
	More generation of errorCodes ([interp], [lset], [load], [unload]).

	* generic/tclEvent.c, generic/tclFileName.c: More generation of
	errorCode information (default [bgerror] and [glob]).

2011-04-01  Reinhard Max  <max@suse.de>

	* library/init.tcl: TIP#131 implementation.

2011-03-31  Donal K. Fellows  <dkf@users.sf.net>

	* generic/tclGetDate.y, generic/tclDate.c (TclClockOldscanObjCmd):
	More generation of errorCode information.

2011-03-28  Donal K. Fellows  <dkf@users.sf.net>

	* generic/tclCmdMZ.c, generic/tclConfig.c, generic/tclUtil.c: More
	generation of errorCode information, notably when lists are mis-parsed

	* generic/tclCmdMZ.c (Tcl_RegexpObjCmd, Tcl_RegsubObjCmd): Use the
	error messages generated by the variable management code rather than
	creating our own.

2011-03-27  Miguel Sofer  <msofer@users.sf.net>

	* generic/tclBasic.c (TclNREvalObjEx): fix performance issue, notably
	apparent in tclbench's "LIST lset foreach". Many thanks to Twylite for
	patiently researching the issue and explaining it to me: a missing
	Tcl_ResetObjResult that causes unwanted sharing of the current result
	Tcl_Obj.

2011-03-26  Donal K. Fellows  <dkf@users.sf.net>

	* generic/tclNamesp.c (Tcl_Export, Tcl_Import, DoImport): More
	generation of errorCode information.

	* generic/tclCompExpr.c, generic/tclCompile.c, generic/tclExecute.c:
	* generic/tclListObj.c, generic/tclNamesp.c, generic/tclObj.c:
	* generic/tclStringObj.c, generic/tclUtil.c: Reduce the number of
	casts used to manage Tcl_Obj internal representations.

2011-03-24  Don Porter  <dgp@users.sourceforge.net>

	* generic/tcl.h (ckfree,etc.): Restored C++ usability to the memory
	allocation and free macros.

2011-03-24  Donal K. Fellows  <dkf@users.sf.net>

	* generic/tclFCmd.c (TclFileAttrsCmd): Ensure that any reference to
	temporary index tables is squelched immediately rather than hanging
	around to trip us up in the future.

2011-03-23  Miguel Sofer  <msofer@users.sf.net>

	* generic/tclObj.c: Exploit HAVE_FAST_TSD for the deletion context in
	TclFreeObj()

2011-03-22  Miguel Sofer  <msofer@users.sf.net>

	* generic/tclThreadAlloc.c: Simpler initialization of Cache under
	HAVE_FAST_TSD, from mig-alloc-reform.

2011-03-21  Jan Nijtmans  <nijtmans@users.sf.net>

	* unix/tclLoadDl.c:    [Bug #3216070]: Loading extension libraries
	* unix/tclLoadDyld.c:  from embedded Tcl applications.
	***POTENTIAL INCOMPATIBILITY***
	For extensions which rely on symbols from other extensions being
	present in the global symbol table. For an example and some discussion
	of workarounds, see http://stackoverflow.com/q/8330614/301832

2011-03-21  Miguel Sofer  <msofer@users.sf.net>

	* generic/tclCkAlloc.c:
	* generic/tclInt.h: Remove one level of allocator indirection in
	non-memdebug builds, imported from mig-alloc-reform.

2011-03-20  Miguel Sofer  <msofer@users.sf.net>

	* generic/tclThreadAlloc.c: Imported HAVE_FAST_TSD support from
	mig-alloc-reform. The feature has to be enabled by hand: no autoconf
	support has been added. It is not clear how universal a build using
	this will be: it also requires some loader support.

2011-03-17  Donal K. Fellows  <dkf@users.sf.net>

	* generic/tclCompExpr.c (ParseExpr): Generate errorCode information on
	failure to parse expressions.

2011-03-17  Jan Nijtmans  <nijtmans@users.sf.net>

	* generic/tclMain.c: [Patch 3124683]: Reorganize the platform-specific
	stuff in (tcl|tk)Main.c.

2011-03-16  Jan Nijtmans  <nijtmans@users.sf.net>

	* generic/tclCkalloc.c: [Bug 3197864]: Pointer truncation on Win64
	TCL_MEM_DEBUG builds.

2011-03-16  Don Porter  <dgp@users.sourceforge.net>

	* generic/tclBasic.c:	Some rewrites to eliminate calls to isspace()
	* generic/tclParse.c:	and their /* INTL */ risk.
	* generic/tclProc.c:

2011-03-16  Jan Nijtmans  <nijtmans@users.sf.net>

	* unix/tcl.m4:    Make SHLIB_LD_LIBS='${LIBS}' the default and
	* unix/configure: set to "" on per-platform necessary basis.
	Backported from TEA, but kept all original platform code which was
	removed from TEA.

2011-03-14  Kevin B. Kenny  <kennykb@acm.org>

	* tools/tclZIC.tcl (onDayOfMonth): Allow for leading zeroes in month
	and day so that tzdata2011d parses correctly.
	* library/tzdata/America/Havana:
	* library/tzdata/America/Juneau:
	* library/tzdata/America/Santiago:
	* library/tzdata/Europe/Istanbul:
	* library/tzdata/Pacific/Apia:
	* library/tzdata/Pacific/Easter:
	* library/tzdata/Pacific/Honolulu:  tzdata2011d

	* generic/tclAssembly.c (BBEmitInstInt1): Changed parameter data types
	in an effort to silence a MSVC warning reported by Ashok P. Nadkarni.
	Unable to test, since both forms work on my machine in VC2005, 2008,
	2010, in both release and debug builds.
	* tests/tclTest.c (TestdstringCmd): Restored MSVC buildability broken
	by [5574bdd262], which changed the effective return type of 'ckalloc'
	from 'char*' to 'void*'.

2011-03-13  Miguel Sofer  <msofer@users.sf.net>

	* generic/tclExecute.c: remove TEBCreturn()

2011-03-12  Donal K. Fellows  <dkf@users.sf.net>

	* generic/tcl.h (ckalloc,ckfree,ckrealloc): Moved casts into these
	macro so that they work with VOID* (which is a void* on all platforms
	which Tcl actually builds on) and unsigned int for the length
	parameters, removing the need for MANY casts across the rest of Tcl.
	Note that this is a strict source-level-only change, so size_t cannot
	be used (would break binary compatibility on 64-bit platforms).

2011-03-12  Jan Nijtmans  <nijtmans@users.sf.net>

	* win/tclWinFile.c: [Bug 3185609]: File normalization corner case
	of ... broken with -DUNICODE

2011-03-11  Donal K. Fellows  <dkf@users.sf.net>

	* tests/unixInit.test: Make better use of tcltest2.

2011-03-10  Donal K. Fellows  <dkf@users.sf.net>

	* generic/tclBasic.c, generic/tclCompCmds.c, generic/tclEnsemble.c:
	* generic/tclInt.h, generic/tclNamesp.c, library/auto.tcl:
	* tests/interp.test, tests/namespace.test, tests/nre.test:
	Converted the [namespace] command into an ensemble. This has the
	consequence of making it vital for Tcl code that wishes to work with
	namespaces to _not_ delete the ::tcl namespace.
	***POTENTIAL INCOMPATIBILITY***

	* library/tcltest/tcltest.tcl (loadIntoSlaveInterpreter): Added this
	command to handle connecting tcltest to a slave interpreter. This adds
	in the hook (inside the tcltest namespace) that allows the tests run
	in the child interpreter to be reported as part of the main sequence
	of test results. Bumped version of tcltest to 2.3.3.
	* tests/init.test, tests/package.test: Adapted these test files to use
	the new feature.

	* generic/tclAlloc.c, generic/tclCmdMZ.c, generic/tclCompExpr.c:
	* generic/tclCompile.c, generic/tclEnv.c, generic/tclEvent.c:
	* generic/tclIO.c, generic/tclIOCmd.c, generic/tclIORChan.c:
	* generic/tclIORTrans.c, generic/tclLiteral.c, generic/tclNotify.c:
	* generic/tclParse.c, generic/tclStringObj.c, generic/tclUtil.c:
	* generic/tclZlib.c, unix/tclUnixFCmd.c, unix/tclUnixNotfy.c:
	* unix/tclUnixPort.h, unix/tclXtNotify.c: Formatting fixes, mainly to
	comments, so code better fits the style in the Engineering Manual.

2011-03-09  Donal K. Fellows  <dkf@users.sf.net>

	* tests/incr.test: Update more of the test suite to use Tcltest 2.

2011-03-09  Don Porter  <dgp@users.sourceforge.net>

	* generic/tclNamesp.c:	[Bug 3202171]: Tighten the detector of nested
	* tests/namespace.test:	[namespace code] quoting that the quoted
	scripts function properly even in a namespace that contains a custom
	"namespace" command.

	* doc/tclvars.n:	Formatting fix.  Thanks to Pat Thotys.

2011-03-09  Donal K. Fellows  <dkf@users.sf.net>

	* tests/dstring.test, tests/init.test, tests/link.test: Update more of
	the test suite to use Tcltest 2.

2011-03-08  Jan Nijtmans  <nijtmans@users.sf.net>

	* generic/tclBasic.c: Fix gcc warnings: variable set but not used
	* generic/tclProc.c:
	* generic/tclIORChan.c:
	* generic/tclIORTrans.c:
	* generic/tclAssembly.c:  Fix gcc warning: comparison between signed
	and unsigned integer expressions

2011-03-08  Don Porter  <dgp@users.sourceforge.net>

	* generic/tclInt.h:	Remove TclMarkList() routine, an experimental
	* generic/tclUtil.c:	dead-end from the 8.5 alpha days.

	* generic/tclResult.c (ResetObjResult): [Bug 3202905]: Correct failure
	to clear invalid intrep.  Thanks to Colin McDonald.

2011-03-08  Donal K. Fellows  <dkf@users.sf.net>

	* generic/tclAssembly.c, tests/assemble.test: Migrate to use a style
	more consistent with the rest of Tcl.

2011-03-06  Don Porter  <dgp@users.sourceforge.net>

	* generic/tclBasic.c:	More replacements of Tcl_UtfBackslash() calls
	* generic/tclCompile.c:	with TclParseBackslash() where possible.
	* generic/tclCompCmdsSZ.c:
	* generic/tclParse.c:
	* generic/tclUtil.c:

	* generic/tclUtil.c (TclFindElement):	[Bug 3192636]: Guard escape
	sequence scans to not overrun the string end.

2011-03-05  Don Porter  <dgp@users.sourceforge.net>

	* generic/tclParse.c (TclParseBackslash): [Bug 3200987]: Correct
	* tests/parse.test:	trunction checks in \x and \u substitutions.

2011-03-05  Miguel Sofer  <msofer@users.sf.net>

	* generic/tclExecute.c (TclStackFree): insure that the execStack
	satisfies "at most one free stack after the current one" when
	consecutive reallocs caused the creation of intervening stacks.

2011-03-05  Kevin B. Kenny  <kennykb@acm.org>

	* generic/tclAssembly.c (new file):
	* generic/tclBasic.c (Tcl_CreateInterp):
	* generic/tclInt.h:
	* tests/assemble.test (new file):
	* unix/Makefile.in:
	* win/Makefile.in:
	* win/makefile.vc:  Merged dogeen-assembler-branch into HEAD. Since
	all functional changes are in the tcl::unsupported namespace, there's
	no reason to sequester this code on a separate branch.

2011-03-05  Miguel Sofer  <msofer@users.sf.net>

	* generic/tclExecute.c: Cleaner mem management for TEBCdata

	* generic/tclExecute.c:
	* tests/nre.test: Renamed BottomData to TEBCdata, so that the name
	refers to what it is rather than to its storage location.

	* generic/tclBasic.c:     Renamed struct TEOV_callback to the more
	* generic/tclCompExpr.c:  descriptive NRE_callback.
	* generic/tclCompile.c:
	* generic/tclExecute.c:
	* generic/tclInt.decls:
	* generic/tclInt.h:
	* generic/tclIntDecls.h:
	* generic/tclTest.c:

2011-03-04  Donal K. Fellows  <dkf@users.sf.net>

	* generic/tclOOMethod.c (ProcedureMethodCompiledVarConnect)
	(ProcedureMethodCompiledVarDelete): [Bug 3185009]: Keep references to
	resolved object variables so that an unset doesn't leave any dangling
	pointers for code to trip over.

2011-03-01  Miguel Sofer  <msofer@users.sf.net>

	* generic/tclBasic.c (TclNREvalObjv): Missing a variable declaration
	in commented out non-optimised code, left for ref in checkin
	[b97b771b6d]

2011-03-03  Don Porter  <dgp@users.sourceforge.net>

	* generic/tclResult.c (Tcl_AppendResultVA):	Use the directive
	USE_INTERP_RESULT [TIP 330] to force compat with interp->result
	access, instead of the improvised hack USE_DIRECT_INTERP_RESULT_ACCESS
	from releases past.

2011-03-01  Miguel Sofer  <msofer@users.sf.net>

	* generic/tclCompCmdsSZ.c (TclCompileThrowCmd, TclCompileUnsetCmd):
	fix leaks

	* generic/tclBasic.c:       This is [Patch 3168398],
	* generic/tclCompCmdsSZ.c:  Joe Mistachkin's optimisation
	* generic/tclExecute.c:     of Tip #285
	* generic/tclInt.decls:
	* generic/tclInt.h:
	* generic/tclIntDecls.h:
	* generic/tclInterp.c:
	* generic/tclOODecls.h:
	* generic/tclStubInit.c:
	* win/makefile.vc:

	* generic/tclExecute.c (ExprObjCallback): Fix object leak

	* generic/tclExecute.c (TEBCresume): Store local var array and
	constants in automatic vars to reduce indirection, slight perf
	increase

	* generic/tclOOCall.c (TclOODeleteContext): Added missing '*' so that
	trunk compiles.

	* generic/tclBasic.c (TclNRRunCallbacks): [Patch 3168229]: Don't do
	the trampoline dance for commands that do not have an nreProc.

2011-03-01  Donal K. Fellows  <dkf@users.sf.net>

	* generic/tclOO.c (Tcl_NewObjectInstance, TclNRNewObjectInstance)
	(TclOOObjectCmdCore, FinalizeObjectCall):
	* generic/tclOOBasic.c (TclOO_Object_Destroy, AfterNRDestructor):
	* generic/tclOOCall.c (TclOODeleteContext, TclOOGetCallContext):
	Reorganization of call context reference count management so that code
	is (mostly) simpler.

2011-01-26  Donal K. Fellows  <dkf@users.sf.net>

	* doc/RegExp.3: [Bug 3165108]: Corrected documentation of description
	of subexpression info in Tcl_RegExpInfo structure.

2011-01-25  Jan Nijtmans  <nijtmans@users.sf.net>

	* generic/tclPreserve.c:  Don't miss 64-bit address bits in panic
				  message.
	* win/tclWinChan.c:       Fix various gcc-4.5.2 64-bit warning
	* win/tclWinConsole.c:    messages, e.g. by using full 64-bits for
	* win/tclWinDde.c:	  socket fd's
	* win/tclWinPipe.c
	* win/tclWinReg.c
	* win/tclWinSerial.c
	* win/tclWinSock.c
	* win/tclWinThrd.c

2011-01-19  Jan Nijtmans  <nijtmans@users.sf.net>

	* tools/genStubs.tcl: [Enh #3159920]: Tcl_ObjPrintf() crashes with
	* generic/tcl.decls   bad format specifier.
	* generic/tcl.h
	* generic/tclDecls.h

2011-01-18  Donal K. Fellows  <dkf@users.sf.net>3159920

	* generic/tclOOMethod.c (PushMethodCallFrame): [Bug 3001438]: Make
	sure that the cmdPtr field of the procPtr is correct and relevant at
	all times so that [info frame] can report sensible information about a
	frame after a return to it from a recursive call, instead of probably
	crashing (depending on what else has overwritten the Tcl stack!)

2011-01-18  Jan Nijtmans  <nijtmans@users.sf.net>

	* generic/tclBasic.c:      Various mismatches between Tcl_Panic
	* generic/tclCompCmds.c:   format string and its arguments,
	* generic/tclCompCmdsSZ.c: discovered thanks to [Bug 3159920]
	* generic/tclCompExpr.c
	* generic/tclEnsemble.c
	* generic/tclPreserve.c
	* generic/tclTest.c

2011-01-17  Jan Nijtmans  <nijtmans@users.sf.net>

	* generic/tclIOCmd.c: [Bug 3148192]: Commands "read/puts" incorrectly
	* tests/chanio.test:  interpret parameters. Improved error-message
	* tests/io.test       regarding legacy form.
	* tests/ioCmd.test

2011-01-15  Kevin B. Kenny  <kennykb@acm.org>

	* doc/tclvars.n:
	* generic/tclStrToD.c:
	* generic/tclUtil.c (Tcl_PrintDouble):
	* tests/util.test (util-16.*): [Bug 3157475]: Restored full Tcl 8.4
	compatibility for the formatting of floating point numbers when
	$::tcl_precision is not zero. Added compatibility tests to make sure
	that excess trailing zeroes are suppressed for all eight major code
	paths.

2011-01-12  Jan Nijtmans  <nijtmans@users.sf.net>

	* win/tclWinFile.c:   Use _vsnprintf in stead of vsnprintf, because
	MSVC 6 doesn't have it. Reported by andreask.
	* win/tcl.m4:         handle --enable-64bit=ia64 for gcc
	* win/configure.in:   more accurate test for correct <intrin.h>
	* win/configure:      (autoconf-2.59)
	* win/tclWin32Dll.c:  VS 2005 64-bit does not have intrin.h, and
	* generic/tclPanic.c: does not need it.

2011-01-07  Kevin B. Kenny  <kennykb@acm.org>

	* tests/util.test (util-15.*): Added test cases for floating point
	conversion of the largest denormal and the smallest normal number, to
	avoid any possibility of the failure suffered by PHP in the last
	couple of days. (They didn't fail, so no actual functional change.)

2011-01-05  Donal K. Fellows  <dkf@users.sf.net>

	* tests/package.test, tests/pkg.test: Coalesce these tests into one
	file that is concerned with the package system. Convert to use
	tcltest2 properly.
	* tests/autoMkindex.test, tests/pkgMkIndex.test: Convert to use
	tcltest2 properly.

2011-01-01  Donal K. Fellows  <dkf@users.sf.net>

	* tests/cmdAH.test, tests/cmdMZ.test, tests/compExpr.test,
	* tests/compile.test, tests/concat.test, tests/eval.test,
	* tests/fileName.test, tests/fileSystem.test, tests/interp.test,
	* tests/lsearch.test, tests/namespace-old.test, tests/namespace.test,
	* tests/oo.test, tests/proc.test, tests/security.test,
	* tests/switch.test, tests/unixInit.test, tests/var.test,
	* tests/winDde.test, tests/winPipe.test: Clean up of tests and
	conversion to tcltest 2. Target has been to get init and cleanup code
	out of the test body and into the -setup/-cleanup stanzas.

	* tests/execute.test (execute-11.1): [Bug 3142026]: Added test that
	fails (with a crash) in an unfixed memdebug build on 64-bit systems.

2010-12-31  Donal K. Fellows  <dkf@users.sf.net>

	* generic/tclCmdIL.c (SortElement): Use unions properly in the
	definition of this structure so that there is no need to use nasty
	int/pointer type punning. Made it clearer what the purposes of the
	various parts of the structure are.

2010-12-31  Jan Nijtmans  <nijtmans@users.sf.net>

	* unix/dltest/*.c: [Bug 3148192]: Fix broken [load] tests by ensuring
	that the affected files are never compiled with -DSTATIC_BUILD.

2010-12-30  Miguel Sofer  <msofer@users.sf.net>

	* generic/tclExecute.c (GrowEvaluationStack): Off-by-one error in
	sizing the new allocation - was ok in comment but wrong in the code.
	Triggered by [Bug 3142026] which happened to require exactly one more
	than what was in existence.

2010-12-26  Donal K. Fellows  <dkf@users.sf.net>

	* generic/tclCmdIL.c (Tcl_LsortObjCmd): Fix crash when multiple -index
	options are used. Simplified memory handling logic.

2010-12-20  Jan Nijtmans  <nijtmans@users.sf.net>

	* win/tclWin32Dll.c:    [Patch 3059922]: fixes for mingw64 - gcc4.5.1
	tdm64-1: completed for all environments.

2010-12-20  Jan Nijtmans  <nijtmans@users.sf.net>

	* win/configure.in:   Explicitely test for intrinsics support in
	compiler, before assuming only MSVC has it.
	* win/configure:      (autoconf-2.59)
	* generic/tclPanic.c:

2010-12-19  Jan Nijtmans  <nijtmans@users.sf.net>

	* win/tclWin32Dll.c:    [Patch 3059922]: fixes for mingw64 - gcc4.5.1
	tdm64-1: Fixed for gcc, not yet for MSVC 64-bit.

2010-12-17  Stuart Cassoff  <stwo@users.sourceforge.net>

	* unix/Makefile.in:  Remove unwanted/obsolete 'ddd' target.

2010-12-17  Stuart Cassoff  <stwo@users.sourceforge.net>

	* unix/Makefile.in:	Clean up '.PHONY:' targets: Arrange those
				common to Tcl and Tk as in Tk's Makefile.in,
				add any missing ones and remove duplicates.

2010-12-17  Stuart Cassoff  <stwo@users.sourceforge.net>

	* unix/Makefile.in:  [Bug 2446711]: Remove 'allpatch' target.

2010-12-17  Stuart Cassoff  <stwo@users.sourceforge.net>

	* unix/Makefile.in:  [Bug 2537626]: Use 'rpmbuild', not 'rpm'.

2010-12-16  Jan Nijtmans  <nijtmans@users.sf.net>

	* generic/tclPanic.c:  [Patch 3124554]: Move WishPanic from Tk to Tcl
	* win/tclWinFile.c:    Better communication with debugger, if present.

2010-12-15  Kevin B. Kenny  <kennykb@acm.org>

	[dogeen-assembler-branch]

	* tclAssembly.c:
	* assemble.test: 	Reworked beginCatch/endCatch handling to
	enforce the more severe (but more correct) restrictions on catch
	handling that appeared in the discussion of [Bug 3098302] and in
	tcl-core traffic beginning about 2010-10-29.

2010-12-15  Jan Nijtmans  <nijtmans@users.sf.net>

	* generic/tclPanic.c:    Restore abort() as it was before.
	* win/tclWinFile.c:      [Patch 3124554]: Use ExitProcess() here, like
	in wish.

2010-12-14  Jan Nijtmans  <nijtmans@users.sf.net>

	* generic/tcl.h: [Bug 3137454]: Tcl CVS HEAD does not build on GCC 3.

2010-12-14  Reinhard Max  <max@suse.de>

	* win/tclWinSock.c (CreateSocket):         Swap the loops over
	* unix/tclUnixSock.c (CreateClientSocket): local and remote addresses,
	so that the system's address preference for the remote side decides
	which family gets tried first. Cleanup and clarify some of the
	comments.

2010-12-13  Jan Nijtmans  <nijtmans@users.sf.net>

	* generic/tcl.h:    [Bug 3135271]: Link error due to hidden
	* unix/tcl.m4:      symbols (CentOS 4.2)
	* unix/configure:   (autoconf-2.59)
	* win/tclWinFile.c:  Undocumented feature, only meant to be used by
	Tk_Main. See [Patch 3124554]: Move WishPanic from Tk to Tcl

2010-12-12  Stuart Cassoff  <stwo@users.sourceforge.net>

	* unix/tcl.m4: Better building on OpenBSD.
	* unix/configure: (autoconf-2.59)

2010-12-10  Jan Nijtmans  <nijtmans@users.sf.net>

	* generic/tcl.h:       [Bug 3129448]: Possible over-allocation on
	* generic/tclCkalloc.c: 64-bit platforms, part 2
	* generic/tclCompile.c:
	* generic/tclHash.c:
	* generic/tclInt.h:
	* generic/tclIO.h:
	* generic/tclProc.c:

2010-12-10 Alexandre Ferrieux  <ferrieux@users.sourceforge.net>

	* generic/tclIO.c: Make sure [fcopy -size ... -command ...] always
	* tests/io.test:   calls the callback asynchronously, even for size
			   zero.

2010-12-10  Jan Nijtmans  <nijtmans@users.sf.net>

	* generic/tclBinary.c:  Fix gcc -Wextra warning: missing initializer
	* generic/tclCmdAH.c:
	* generic/tclCmdIL.c:
	* generic/tclCmdMZ.c:
	* generic/tclDictObj.c:
	* generic/tclIndexObj.c:
	* generic/tclIOCmd.c:
	* generic/tclVar.c:
	* win/tcl.m4:               Fix manifest-generation for 64-bit gcc
				    (mingw-w64)
	* win/configure.in:         Check for availability of intptr_t and
				    uintptr_t
	* win/configure:            (autoconf-2.59)
	* generic/tclInt.decls:     Change 1st param of TclSockMinimumBuffers
	* generic/tclIntDecls.h:    to ClientData, and TclWin(Get|Set)SockOpt
	* generic/tclIntPlatDecls.h:to SOCKET, because on Win64 those are
	* generic/tclIOSock.c:	    64-bit, which does not fit.
	* win/tclWinSock.c:
	* unix/tclUnixSock.c:

2010-12-09  Donal K. Fellows  <dkf@users.sf.net>

	* tests/fCmd.test: Improve sanity of constraints now that we don't
	support anything before Windows 2000.

	* generic/tclCmdAH.c (TclInitFileCmd, TclMakeFileCommandSafe, ...):
	Break up [file] into an ensemble. Note that the ensemble is safe in
	itself, but the majority of its subcommands are not.
	* generic/tclFCmd.c (FileCopyRename,TclFileDeleteCmd,TclFileAttrsCmd)
	(TclFileMakeDirsCmd): Adjust these subcommand implementations to work
	inside an ensemble.
	(TclFileLinkCmd, TclFileReadLinkCmd, TclFileTemporaryCmd): Move these
	subcommand implementations from tclCmdAH.c, where they didn't really
	belong.
	* generic/tclIOCmd.c (TclChannelNamesCmd): Move to more appropriate
	source file.
	* generic/tclEnsemble.c (TclMakeEnsemble): Start of code to make
	partially-safe ensembles. Currently does not function as expected due
	to various shortcomings in how safe interpreters are constructed.
	* tests/cmdAH.test, tests/fCmd.test, tests/interp.test: Test updates
	to take into account systematization of error messages.

	* tests/append.test, tests/appendComp.test: Clean up tests so that
	they don't leave things in the global environment (detected when doing
	-singleproc testing).

2010-12-07  Donal K. Fellows  <dkf@users.sf.net>

	* tests/fCmd.test, tests/safe.test, tests/uplevel.test,
	* tests/upvar.test, tests/var.test: Convert more tests to tcltest2 and
	factor them to be easier to understand.

	* generic/tclStrToD.c: Tidy up code so that more #ifdef-fery is
	quarantined at the front of the file and function headers follow the
	modern Tcl style.

2010-12-06  Jan Nijtmans  <nijtmans@users.sf.net>

	* generic/tclBinary.c:  [Bug 3129448]: Possible over-allocation on
	* generic/tclCkalloc.c: 64-bit platforms.
	* generic/tclTrace.c

2010-12-05  Jan Nijtmans  <nijtmans@users.sf.net>

	* unix/tcl.m4: [Patch 3116490]: Cross-compile support for unix
	* unix/configure: (autoconf-2.59)

2010-12-03  Jeff Hobbs  <jeffh@ActiveState.com>

	* generic/tclUtil.c (TclReToGlob): Add extra check for multiple inner
	*s that leads to poor recursive glob matching, defer to original RE
	instead.  tclbench RE var backtrack.

2010-12-03  Jan Nijtmans  <nijtmans@users.sf.net>

	* generic/tclUtil.c:   Silence gcc warning when using -Wwrite-strings
	* generic/tclStrToD.c: Silence gcc warning for non-IEEE platforms
	* win/Makefile.in:  [Patch 3116490]: Cross-compile Tcl mingw32 on unix
	* win/tcl.m4:       This makes it possible to cross-compile Tcl/Tk for
	* win/configure.in: Windows (either 32-bit or 64-bit) out-of-the-box
	* win/configure:    on UNIX, using mingw-w64 build tools (If Itcl,
	tdbc and Thread take over the latest tcl.m4, they can do that too).

2010-12-01  Kevin B. Kenny  <kennykb@acm.org>

	* generic/tclStrToD.c (SetPrecisionLimits, TclDoubleDigits):
	[Bug 3124675]: Added meaningless initialization of 'i', 'ilim' and
	'ilim1' to silence warnings from the C compiler about possible use of
	uninitialized variables, Added a panic to the 'switch' that assigns
	them, to assert that the 'default' case is impossible.

2010-12-01  Jan Nijtmans  <nijtmans@users.sf.net>

	* generic/tclBasic.c: Fix gcc 64-bit warnings: cast from pointer to
	* generic/tclHash.c:  integer of different size.
	* generic/tclTest.c:
	* generic/tclThreadTest.c:
	* generic/tclStrToD.c: Fix gcc(-4.5.2) warning: 'static' is not at
	beginning of declaration.
	* generic/tclPanic.c: Allow Tcl_Panic() to enter the debugger on win32
	* generic/tclCkalloc.c: Use Tcl_Panic() in stead of duplicating the
	code.

2010-11-30  Jeff Hobbs  <jeffh@ActiveState.com>

	* generic/tclInt.decls, generic/tclInt.h, generic/tclIntDecls.h:
	* generic/tclStubInit.c: TclFormatInt restored at slot 24
	* generic/tclUtil.c (TclFormatInt): restore TclFormatInt func from
	2005-07-05 macro-ization. Benchmarks indicate it is faster, as a key
	int->string routine (e.g. int-indexed arrays).

2010-11-29 Alexandre Ferrieux  <ferrieux@users.sourceforge.net>

	* generic/tclBasic.c: Patch by Miguel, providing a
	[::tcl::unsupported::inject coroname command args], which prepends
	("injects") arbitrary code to a suspended coro's future resumption.
	Neat for debugging complex coros without heavy instrumentation.

2010-11-29  Kevin B. Kenny  <kennykb@acm.org>

	* generic/tclInt.decls:
	* generic/tclInt.h:
	* generic/tclStrToD.c:
	* generic/tclTest.c:
	* generic/tclTomMath.decls:
	* generic/tclUtil.c:
	* tests/util.test:
	* unix/Makefile.in:
	* win/Makefile.in:
	* win/makefile.vc: Rewrite of Tcl_PrintDouble and TclDoubleDigits that
	(a) fixes a severe performance problem with floating point shimmering
	reported by Karl Lehenbauer, (b) allows TclDoubleDigits to generate
	the digit strings for 'e' and 'f' format, so that it can be used for
	tcl_precision != 0 (and possibly later for [format]), (c) fixes [Bug
	3120139] by making TclPrintDouble inherently locale-independent, (d)
	adds test cases to util.test for correct rounding in difficult cases
	of TclDoubleDigits where fixed- precision results are requested. (e)
	adds test cases to util.test for the controversial aspects of [Bug
	3105247]. As a side effect, two more modules from libtommath
	(bn_mp_set_int.c and bn_mp_init_set_int.c) are brought into the build,
	since the new code uses them.

	* generic/tclIntDecls.h:
	* generic/tclStubInit.c:
	* generic/tclTomMathDecls.h:	Regenerated.

2010-11-24  Donal K. Fellows  <dkf@users.sf.net>

	* tests/chanio.test, tests/iogt.test, tests/ioTrans.test: Convert more
	tests to tcltest2 and factor them to be easier to understand.

2010-11-20  Donal K. Fellows  <dkf@users.sf.net>

	* tests/chanio.test: Converted many tests to tcltest2 by marking the
	setup and cleanup parts as such.

2010-11-19  Jan Nijtmans  <nijtmans@users.sf.net>

	* win/tclWin32Dll.c: Fix gcc warnings: unused variable 'registration'
	* win/tclWinChan.c:
	* win/tclWinFCmd.c:

2010-11-18  Jan Nijtmans  <nijtmans@users.sf.net>

	* win/tclAppInit.c: [FRQ 491789]: "setargv() doesn't support a unicode
	cmdline" now implemented for cygwin and mingw32 too.
	* tests/main.test: No longer disable tests Tcl_Main-1.4 and 1.6 on
	Windows, because those now work on all supported platforms.
	* win/configure.in:  Set NO_VIZ=1 when zlib is compiled in libtcl,
	this resolves compiler warnings in 64-bit and static builds.
	* win/configure (regenerated)

2010-11-18  Donal K. Fellows  <dkf@users.sf.net>

	* doc/file.n: [Bug 3111298]: Typofix.

	* tests/oo.test: [Bug 3111059]: Added testing that neatly trapped this
	issue.

2010-11-18  Miguel Sofer  <msofer@users.sf.net>

	* generic/tclNamesp.c: [Bug 3111059]: Fix leak due to bad looping
	construct.

2010-11-17  Jan Nijtmans  <nijtmans@users.sf.net>

	* win/tcl.m4: [FRQ 491789]: "setargv() doesn't support a unicode
	cmdline" now implemented for mingw-w64
	* win/configure    (re-generated)

2010-11-16  Jan Nijtmans  <nijtmans@users.sf.net>

	* win/tclAppInit.c:Bring compilation under mingw-w64 a bit closer
	* win/cat.c:       to reality. See for what's missing:
	* win/tcl.m4:      <https://sourceforge.net/apps/trac/mingw-w64/wiki/Unicode%20apps>
	* win/configure:   (re-generated)
	* win/tclWinPort.h: [Bug #3110161]: Extensions using TCHAR don't
	compile on VS2005 SP1

2010-11-15  Andreas Kupries  <andreask@activestate.com>

	* doc/interp.n: [Bug 3081184]: TIP #378.
	* doc/tclvars.n: Performance fix for TIP #280.
	* generic/tclBasic.c:
	* generic/tclExecute.c:
	* generic/tclInt.h:
	* generic/tclInterp.c:
	* tests/info.test:
	* tests/interp.test:

2010-11-10  Andreas Kupries  <andreask@activestate.com>

	* changes:	Updates for 8.6b2 release.

2010-11-09  Donal K. Fellows  <dkf@users.sf.net>

	* generic/tclOOMethod.c (ProcedureMethodVarResolver): [Bug 3105999]:
	* tests/oo.test:	Make sure that resolver structures that are
				only temporarily needed get squelched.

2010-11-05  Jan Nijtmans  <nijtmans@users.sf.net>

	* generic/tclMain.c: Thanks, Kevin, for the fix, but this how it was
	supposed to be (TCL_ASCII_MAIN is only supposed to be defined on
	WIN32).

2010-11-05  Kevin B. Kenny  <kennykb@acm.org>

	* generic/tclMain.c: Added missing conditional on _WIN32 around code
	that messes around with the definition of _UNICODE, to correct a badly
	broken Unix build from Jan's last commit.

2010-11-04  Jan Nijtmans  <nijtmans@users.sf.net>

	* generic/tclDecls.h:	[FRQ 491789]: "setargv() doesn't support a
	* generic/tclMain.c:	unicode cmdline" implemented for Tcl on MSVC++
	* doc/Tcl_Main.3:
	* win/tclAppInit.c:
	* win/makefile.vc:
	* win/Makefile.in:
	* win/tclWin32Dll.c:	Eliminate minor MSVC warning TCHAR -> char
				conversion

2010-11-04  Reinhard Max  <max@suse.de>

	* tests/socket.test: Run the socket tests three times with the address
	family set to any, inet, and inet6 respectively. Use constraints to
	skip the tests if a family is found to be unsupported or not
	configured on the local machine. Adjust the tests to dynamically adapt
	to the address family that is being tested.

	Rework some of the tests to speed them up by avoiding (supposedly)
	unneeded [after]s.

2010-11-04  Stuart Cassoff  <stwo@users.sourceforge.net>

	* unix/Makefile.in:	[Patch 3101127]: Installer Improvements.
	* unix/install-sh:

2010-11-04  Donal K. Fellows  <dkf@users.sf.net>

	* tests/error.test (error-19.13): Another variation on testing for
	issues in [try] compilation.

	* doc/Tcl.n (Variable substitution): [Bug 3099086]: Increase clarity
	of explanation of what characters are actually permitted in variable
	substitutions. Note that this does not constitute a change of
	behavior; it is just an improvement of explanation.

2010-11-04  Don Porter  <dgp@users.sourceforge.net>

	* changes:	Updates for 8.6b2 release.  (Thanks Andreas Kupries)

2010-11-03  Jan Nijtmans  <nijtmans@users.sf.net>

	* win/tclWinFcmd.c:    [FRQ 2965056]: Windows build with -DUNICODE
	* win/tclWinFile.c:    (more clean-ups for pre-win2000 stuff)
	* win/tclWinReg.c:

2010-11-03  Donal K. Fellows  <dkf@users.sf.net>

	* generic/tclCmdMZ.c (TryPostBody):  Ensure that errors when setting
	* tests/error.test (error-19.1[12]): message/opt capture variables get
					     reflected properly to the caller.

2010-11-03  Kevin B. Kenny  <kennykb@acm.org>

	* generic/tclCompCmds.c (TclCompileCatchCmd): [Bug 3098302]:
	* tests/compile.test (compile-3.6): Reworked the compilation of the
	[catch] command so as to avoid placing any code that might throw an
	exception (specifically, any initial substitutions or any stores to
	result or options variables) between the BEGIN_CATCH and END_CATCH but
	outside the exception range.  Added a test case that panics on a stack
	smash if the change is not made.

2010-11-01  Stuart Cassoff  <stwo@users.sourceforge.net>

	* library/safe.tcl:	Improved handling of non-standard module path
	* tests/safe.test:	lists, empty path lists in particular.

2010-11-01  Kevin B. Kenny  <kennykb@acm.org>

	* library/tzdata/Asia/Hong_Kong:
	* library/tzdata/Pacific/Apia:
	* library/tzdata/Pacific/Fiji:   Olson's tzdata2010o.

2010-10-29  Alexandre Ferrieux  <ferrieux@users.sourceforge.net>

	* generic/tclTimer.c:	[Bug 2905784]: Stop small [after]s from
				wasting CPU while keeping accuracy.

2010-10-28  Kevin B. Kenny  <kennykb@acm.org>

	[dogeen-assembler-branch]
	* generic/tclAssembly.c:
	* tests/assembly.test (assemble-31.*): Added jump tables.

2010-10-28  Don Porter  <dgp@users.sourceforge.net>

	* tests/http.test:	[Bug 3097490]: Make http-4.15 pass in
				isolation.

	* unix/tclUnixSock.c:	[Bug 3093120]: Prevent calls of
				freeaddrinfo(NULL) which can crash some
				systems.  Thanks Larry Virden.

2010-10-26  Reinhard Max  <max@suse.de>

	* Changelog.2008: Split off from Changelog.
	* generic/tclIOSock.c (TclCreateSocketAddress): The interp != NULL
	check is needed for ::tcl::unsupported::socketAF as well.

2010-10-26  Donal K. Fellows  <dkf@users.sf.net>

	* unix/tclUnixSock.c (TcpGetOptionProc): Prevent crash if interp is
	* win/tclWinSock.c (TcpGetOptionProc):   NULL (a legal situation).

2010-10-26  Reinhard Max  <max@suse.de>

	* unix/tclUnixSock.c (TcpGetOptionProc): Added support for
	::tcl::unsupported::noReverseDNS, which if set to any value, prevents
	[fconfigure -sockname] and [fconfigure -peername] from doing
	reverse DNS queries.

2010-10-24  Kevin B. Kenny  <kennykb@acm.org>

	[dogeen-assembler-branch]
	* generic/tclAssembly.c:
	* tests/assembly.test (assemble-17.15): Reworked branch handling so
	that forward branches can use jump1 (jumpTrue1, jumpFalse1). Added
	test cases that the forward branches will expand to jump4, jumpTrue4,
	jumpFalse4 when needed.

2010-10-23  Kevin B. Kenny  <kennykb@acm.org>

	[dogeen-assembler-branch]
	* generic/tclAssembly.h (removed):
				Removed file that was included in only one
				source file.
	* generictclAssembly.c:	Inlined tclAssembly.h.

2010-10-17  Alexandre Ferrieux  <ferrieux@users.sourceforge.net>

	* doc/info.n:            [Patch 2995655]:
	* generic/tclBasic.c:    Report inner contexts in [info errorstack]
	* generic/tclCompCmds.c:
	* generic/tclCompile.c:
	* generic/tclCompile.h:
	* generic/tclExecute.c:
	* generic/tclInt.h:
	* generic/tclNamesp.c:
	* tests/error.test:
	* tests/result.test:

2010-10-20  Donal K. Fellows  <dkf@users.sf.net>

	* generic/tclCompCmds.c (TclCompileDictForCmd): Update the compilation
	* generic/tclCompile.c (tclInstructionTable):	of [dict for] so that
	* generic/tclExecute.c (TEBCresume):		it no longer makes any
	use of INST_DICT_DONE now that's not needed, and make it clearer in
	the implementation of the instruction that it's just a deprecated form
	of unset operation. Followup to my commit of 2010-10-16.

2010-10-19  Donal K. Fellows  <dkf@users.sf.net>

	* generic/tclZlib.c (Tcl_ZlibStreamGet): [Bug 3081008]: Ensure that
	when a bytearray gets its internals entangled with zlib for more than
	a passing moment, that bytearray will never be shimmered away. This
	increases the amount of copying but is simple to get right, which is a
	reasonable trade-off.

	* generic/tclStringObj.c (Tcl_AppendObjToObj): Added some special
	cases so that most of the time when you build up a bytearray by
	appending, it actually ends up being a bytearray rather than
	shimmering back and forth to string.

	* tests/http11.test (check_crc): Use a simpler way to express the
	functionality of this procedure.

	* generic/tclZlib.c: Purge code that wrote to the object returned by
	Tcl_GetObjResult, as we don't want to do that anti-pattern no more.

2010-10-18  Jan Nijtmans  <nijtmans@users.sf.net>

	* tools/uniParse.tcl:   [Bug 3085863]: tclUniData was 9 years old;
	Ignore non-BMP characters and fix comment about UnicodeData.txt file.
	* generic/regcomp.c:    Fix comment
	* tests/utf.test:       Add some Unicode 6 testcases

2010-10-17  Alexandre Ferrieux  <ferrieux@users.sourceforge.net>

	* doc/info.n:           Document [info errorstack] faithfully.

2010-10-16  Donal K. Fellows  <dkf@users.sf.net>

	* generic/tclExecute.c (ReleaseDictIterator): Factored out the release
	of the bytecode-level dictionary iterator information so that the
	side-conditions on instruction issuing are simpler.

2010-10-15  Jan Nijtmans  <nijtmans@users.sf.net>

	* generic/reg_locale.c: [Bug 3085863]: tclUniData 9 years old: Updated
	* generic/tclUniData.c: Unicode tables to latest UnicodeData.txt,
	* tools/uniParse.tcl:   corresponding with Unicode 6.0 (except for
				out-of-range chars > 0xFFFF)

2010-10-13  Don Porter  <dgp@users.sourceforge.net>

	* generic/tclCompile.c:	Alternative fix for [Bugs 467523,983660] where
	* generic/tclExecute.c:	sharing of empty scripts is allowed again.

2010-10-13  Jan Nijtmans  <nijtmans@users.sf.net>

	* win/tclWinThrd.h: (removed) because it is just empty en used nowhere
	* win/tcl.dsp

2010-10-12  Jan Nijtmans  <nijtmans@users.sf.net>

	* tools/uniClass.tcl:    Spacing and comments: let uniClass.tcl
	* generic/regc_locale.c: generation match better the current
				 (hand-modified) regc_locale.c
	* tools/uniParse.tcl:    Generate proper const qualifiers for
	* generic/tclUniData.c:  tclUniData.c

2010-10-12  Reinhard Max  <max@suse.de>

	* unix/tclUnixSock.c (CreateClientSocket): [Bug 3084338]: Fix a
	memleak and refactor the calls to freeaddrinfo().

2010-10-11  Jan Nijtmans  <nijtmans@users.sf.net>

	* win/tclWinDde.c:    [FRQ 2965056]: Windows build with -DUNICODE
	* win/tclWinReg.c:
	* win/tclWinTest.c:   More cleanups
	* win/tclWinFile.c:   Add netapi32 to the link line, so we no longer
	* win/tcl.m4:         have to use LoadLibrary to access those
			      functions.
	* win/makefile.vc:
	* win/configure:      (Re-generate with autoconf-2.59)
	* win/rules.vc        Update for VS10

2010-10-09  Miguel Sofer  <msofer@users.sf.net>

	* generic/tclExecute.c: Fix overallocation of exec stack in TEBC (due
	to mixing numwords and numbytes)

2010-10-08  Jan Nijtmans  <nijtmans@users.sf.net>

	* generic/tclIOSock.c: On Windows, use gai_strerrorA

2010-10-06  Don Porter  <dgp@users.sourceforge.net>

	* tests/winPipe.test:	Test hygiene with makeFile and removeFile.

	* generic/tclCompile.c:	[Bug 3081065]: Prevent writing to the intrep
	* tests/subst.test:	fields of a freed Tcl_Obj.

2010-10-06  Kevin B. Kenny  <kennykb@acm.org>

	[dogeen-assembler-branch]

	* generic/tclAssembly.c:
	* generic/tclAssembly.h:
	* tests/assemble.test: Added catches. Still needs a lot of testing.

2010-10-02  Kevin B. Kenny  <kennykb@acm.org>

	[dogeen-assembler-branch]

	* generic/tclAssembly.c:
	* generic/tclAssembly.h:
	* tests/assemble.test: Added dictAppend, dictIncrImm, dictLappend,
	dictSet, dictUnset, nop, regexp, nsupvar, upvar, and variable.

2010-10-02  Donal K. Fellows  <dkf@users.sf.net>

	* generic/tclExecute.c (TEBCresume): [Bug 3079830]: Added invalidation
	of string representations of dictionaries in some cases.

2010-10-01  Jeff Hobbs  <jeffh@ActiveState.com>

	* generic/tclExecute.c (EvalStatsCmd): change 'evalstats' to return
	data to interp by default, or if given an arg, use that as filename to
	output to (accepts 'stdout' and 'stderr').  Fix output to print used
	inst count data.
	* generic/tclCkalloc.c: Change TclDumpMemoryInfo sig to allow objPtr
	* generic/tclInt.decls: as well as FILE* as output.
	* generic/tclIntDecls.h:

2010-10-01  Donal K. Fellows  <dkf@users.sf.net>

	* generic/tclBasic.c, generic/tclClock.c, generic/tclEncoding.c,
	* generic/tclEnv.c, generic/tclLoad.c, generic/tclNamesp.c,
	* generic/tclObj.c, generic/tclRegexp.c, generic/tclResolve.c,
	* generic/tclResult.c, generic/tclUtil.c, macosx/tclMacOSXFCmd.c:
	More purging of strcpy() from locations where we already know the
	length of the data being copied.

2010-10-01  Kevin B. Kenny  <kennykb@acm.org>

	[dogeen-assembler-branch]

	* tests/assemble.test:
	* generic/tclAssemble.h:
	* generic/tclAssemble.c:  Added listIn, listNotIn, and dictGet.

2010-09-30  Kevin B. Kenny  <kennykb@acm.org>

	[dogeen-assembler-branch]

	* tests/assemble.test:   Added tryCvtToNumeric and several more list
	* generic/tclAssemble.c: operations.
	* generic/tclAssemble.h:

2010-09-29  Kevin B. Kenny  <kennykb@acm.org>

	[dogeen-assembler-branch]

	* tests/assemble.test:   Completed conversion of tests to a
	* generic/tclAssemble.c: "white box" structure that follows the
	C code. Added missing safety checks on the operands of 'over' and
	'reverse' so that negative operand counts don't smash the stack.

2010-09-29  Jan Nijtmans  <nijtmans@users.sf.net>

	* unix/configure:	Re-generate with autoconf-2.59
	* win/configure:
	* generic/tclMain.c:	Make compilable with -DUNICODE as well

2010-09-28  Reinhard Max  <max@suse.de>

	TIP #162 IMPLEMENTATION

	* doc/socket.n:		Document the changes to the [socket] and
				[fconfigure] commands.

	* generic/tclInt.h:	Introduce TclCreateSocketAddress() as a
	* generic/tclIOSock.c:	replacement for the platform-dependent
	* unix/tclUnixSock.c:	TclpCreateSocketAddress() functions. Extend
	* unix/tclUnixChan.c:	the [socket] and [fconfigure] commands to
	* unix/tclUnixPort.h:	behave as proposed in TIP #162. This is the
	* win/tclWinSock.c:	core of what is required to support the use of
	* win/tclWinPort.h:	IPv6 sockets in Tcl.

	* compat/fake-rfc2553.c: A compat implementation of the APIs defined
	* compat/fake-rfc2553.h: in RFC-2553 (getaddrinfo() and friends) on
				 top of the existing gethostbyname() etc.
	* unix/configure.in:	 Test whether the fake-implementation is
	* unix/tcl.m4:		 needed.
	* unix/Makefile.in:	 Add a compile target for fake-rfc2553.

	* win/configure.in:	Allow cross-compilation by default.

	* tests/socket.test:	Improve the test suite to make more use of
	* tests/remote.tcl:	randomized ports to reduce interference with
				tests running in parallel or other services on
				the machine.

2010-09-28  Kevin B. Kenny  <kennykb@acm.org>

	[dogeen-assembler-branch]

	* tests/assemble.test: Added more "white box" tests.
	* generic/tclAssembly.c: Added the error checking and reporting
	for undefined labels. Revised code so that no pointers into the
	bytecode sequence are held (because the sequence can move!),
	that no Tcl_HashEntry pointers are held (because the hash table
	doesn't guarantee their stability!) and to eliminate the BBHash
	table, which is merely additional information indexed by jump
	labels and can just as easily be held in the 'label' structure.
	Renamed shared structures to CamelCase, and renamed 'label' to
	JumpLabel because other types of labels may eventually be possible.

2010-09-27  Kevin B. Kenny  <kennykb@acm.org>

	[dogeen-assembler-branch]

	* tests/assemble.test: Added more "white box" tests.
	* generic/tclAssembly.c: Fixed bugs exposed by the new tests.
	(a) [eval] and [expr] had incorrect stack balance computed if
	the arg was not a simple word. (b) [concat] accepted a negative
	operand count. (c) [invoke] accepted a zero or negative operand
	count. (d) more misspelt error messages.
	Also replaced a funky NRCallTEBC with the new call
	TclNRExecuteByteCode, necessitated by a merge with changes on the
	HEAD.

2010-09-26  Miguel Sofer  <msofer@users.sf.net>

	* generic/tclBasic.c:    [Patch 3072080] (minus the itcl
	* generic/tclCmdIL.c:    update): a saner NRE.
	* generic/tclCompExpr.c:
	* generic/tclCompile.c:  This makes TclNRExecuteByteCode (ex TEBC)
	* generic/tclCompile.h:  to be a normal NRE citizen: it loses its
	* generic/tclExecute.c:  special status.
	* generic/tclInt.decls:  The logic flow within the BC engine is
	* generic/tclInt.h:      simplified considerably.
	* generic/tclIntDecls.h:
	* generic/tclObj.c:
	* generic/tclProc.c:
	* generic/tclTest.c:

	* generic/tclVar.c: Use the macro HasLocalVars everywhere

2010-09-26  Miguel Sofer  <msofer@users.sf.net>

	* generic/tclOOMethod.c (ProcedureMethodVarResolver): avoid code
	duplication, let the runtime var resolver call the compiled var
	resolver.

2010-09-26  Kevin B. Kenny  <kennykb@acm.org>

	[dogeen-assembler-branch]

	* tests/assemble.test:	Added many new tests moving toward a more
	comprehensive test suite for the assembler.
	* generic/tclAssembly.c:	Fixed bugs exposed by the new tests:
	(a) [bitnot] and [not] had incorrect operand counts. (b)
	INST_CONCAT cannot concatenate zero objects. (c) misspelt error
	messages. (d) the "assembly code" internal representation lacked
	a duplicator, which caused double-frees of the Bytecode object
	if assembly code ever was duplicated.

2010-09-25  Kevin B. Kenny   <kennykb@acm.org>

	[dogeen-assembler-branch]

	* generic/tclAssembly.c:	Massive refactoring of the assembler
	* generic/tclAssembly.h:	to use a Tcl-like syntax (and use
	* tests/assemble.test:		Tcl_ParseCommand to parse it). The
	* tests/assemble1.bench:	refactoring also ensures that
	Tcl_Tokens in the assembler have string ranges inside the source
	code, which allows for [eval] and [expr] assembler directives
	that simply call TclCompileScript and TclCompileExpr recursively.

2010-09-24  Jeff Hobbs  <jeffh@ActiveState.com>

	* tests/stringComp.test: improved string eq/cmp test coverage
	* generic/tclExecute.c (TclExecuteByteCode): merge INST_STR_CMP and
	INST_STR_EQ/INST_STR_NEQ paths.  Speeds up eq/ne/[string eq] with
	obj-aware comparisons and eq/==/ne/!= with length equality check.

2010-09-24  Andreas Kupries  <andreask@activestate.com>

	* tclWinsock.c: [Bug 3056775]: Fixed race condition between thread and
	internal co-thread access of a socket's structure because of the
	thread not using the socketListLock in TcpAccept(). Added
	documentation on how the module works to the top.

2010-09-23  Jan Nijtmans  <nijtmans@users.sf.net>

	* generic/tclDecls.h: Make Tcl_SetPanicProc and Tcl_GetStringResult
	* unix/tclAppInit.c:  callable without stubs, just as Tcl_SetVar.
	* win/tclAppInit.c:

2010-09-23  Don Porter  <dgp@users.sourceforge.net>

	* generic/tclCmdAH.c:   Fix cases where value returned by
	* generic/tclEvent.c:   Tcl_GetReturnOptions() was leaked.
	* generic/tclMain.c:    Thanks to Jeff Hobbs for discovery of the
	anti-pattern to seek and destroy.

2010-09-23  Jan Nijtmans  <nijtmans@users.sf.net>

	* unix/tclAppInit.c:  Make compilable with -DUNICODE (not activated
	* win/tclAppInit.c:   yet), many clean-ups in comments.

2010-09-22  Miguel Sofer  <msofer@users.sf.net>

	* generic/tclExecute: [Bug 3072640]: One more DECACHE_STACK_INFO() was
	missing.

	* tests/execute.test: Added execute-10.3 for [Bug 3072640]. The test
	causes a mem failure.

	* generic/tclExecute: Protect all possible writes to ::errorInfo or
	::errorCode with DECACHE_STACK_INFO(), as they could run traces. The
	new calls to be protected are Tcl_ResetResult(), Tcl_SetErrorCode(),
	IllegalExprOperandType(), TclExprFloatError(). The error was triggered
	by [Patch 3072080].

2010-09-22  Jan Nijtmans  <nijtmans@users.sf.net>

	* win/tcl.m4:		Add kernel32 to LIBS, so the link line for
	* win/configure:	mingw is exactly the same as for MSVC++.

2010-09-21  Jeff Hobbs  <jeffh@ActiveState.com>

	* generic/tclExecute.c (TclExecuteByteCode):
	* generic/tclOOMethod.c (ProcedureMethodCompiledVarConnect):
	* generic/tclVar.c (TclLookupSimpleVar, CompareVarKeys):
	* generic/tclPathObj.c (Tcl_FSGetNormalizedPath, Tcl_FSEqualPaths):
	* generic/tclIOUtil.c (TclFSCwdPointerEquals): peephole opt
	* generic/tclResult.c (TclMergeReturnOptions): Use memcmp where
	applicable as possible speedup on some libc variants.

2010-09-21  Kevin B. Kenny  <kennykb@acm.org>

	[BRANCH: dogeen-assembler-branch]

	* generic/tclAssembly.c (new file):
	* generic/tclAssembly.h:
	* generic/tclBasic.c (builtInCmds, Tcl_CreateInterp):
	* generic/tclInt.h:
	* tests/assemble.test (new file):
	* tests/assemble1.bench (new file):
	* unix/Makefile.in:
	* win/Makefile.in:
	* win/Makefile.vc:
		Initial commit of Ozgur Dogan Ugurlu's (SF user: dogeen)
		assembler for the Tcl bytecode language.

2010-09-21  Jan Nijtmans  <nijtmans@users.sf.net>

	* win/tclWinFile.c:   Fix declaration after statement.
	* win/tcl.m4:         Add -Wdeclaration-after-statement, so this
	* win/configure:      mistake cannot happen again.
	* win/tclWinFCmd.c:   [Bug 3069278]: Breakage on head Windows
	* win/tclWinPipe.c:   triggered by install-tzdata, final fix

2010-09-20  Jan Nijtmans  <nijtmans@users.sf.net>

	* win/tclWinFCmd.c: Eliminate tclWinProcs->useWide everywhere, since
	* win/tclWinFile.c: the value is always "1" on platforms >win95
	* win/tclWinPipe.c:

2010-09-19  Donal K. Fellows  <dkf@users.sf.net>

	* doc/file.n (file readlink): [Bug 3070580]: Typofix.

2010-09-18  Jan Nijtmans  <nijtmans@users.sf.net>

	* win/tclWinFCmd.c [Bug 3069278]: Breakage on head Windows triggered
	by install-tzdata. Temporary don't compile this with -DUNICODE, while
	investigating this bug.

2010-09-16  Jeff Hobbs  <jeffh@ActiveState.com>

	* win/tclWinFile.c: Remove define of FINDEX_INFO_LEVELS as all
	supported versions of compilers should now have it.

	* unix/Makefile.in: Do not pass current build env vars when using
	NATIVE_TCLSH in targets.

2010-09-16  Jan Nijtmans  <nijtmans@users.sf.net>

	* generic/tclDecls.h:    Make Tcl_FindExecutable() work in UNICODE
	* generic/tclEncoding.c: compiles (windows-only) as well as ASCII.
	* generic/tclStubInit.c: Needed for [FRQ 491789]: setargv() doesn't
	support a unicode cmdline.

2010-09-15  Donal K. Fellows  <dkf@users.sf.net>

	* generic/tclBinary.c (TclAppendBytesToByteArray): [Bug 3067036]: Make
	sure we never try to double zero repeatedly to get a buffer size. Also
	added a check for sanity on the size of buffer being appended.

2010-09-15  Don Porter  <dgp@users.sourceforge.net>

	* unix/Makefile.in:	Revise `make dist` target to tolerate the
	case of zero bundled packages.

2010-09-15  Jan Nijtmans  <nijtmans@users.sf.net>

	* tools/genStubs.tcl:   [Patch 3034251]: Backport ttkGenStubs.tcl
	* generic/tcl.decls:    features to genStubs.tcl. Make the "generic"
	* generic/tclInt.decls: argument in the *.decls files optional
	* generic/tclOO.decls:  (no change to any tcl*Decls.h files)
	* generic/tclTomMath.decls:
	This allows genStubs.tcl to generate the ttk stub files as well, while
	keeping full compatibility with existing *.decls files.

2010-09-14  Jan Nijtmans  <nijtmans@users.sf.net>

	* win/tclWinPort.h:  Allow all Win2000+ API entries in Tcl
	* win/tclWin32Dll.c: Eliminate dynamical loading of advapi23 and
	kernel32 symbols.

2010-09-13  Jan Nijtmans  <nijtmans@users.sf.net>

	* win/tclWinChan.c:      Various clean-ups, converting from
	* win/tclWinConsole.c:   tclWinProc->xxxProc directly to Xxx
	* win/tclWinInit.c:      (no change in functionality)
	* win/tclWinLoad.c:
	* win/tclWinSerial.c:
	* win/tclWinSock.c:
	* tools/genStubs.tcl:    Add scspec feature from ttkGenStubs.tcl
	  (no change in output for *Decls.h files)

2010-09-10  Jan Nijtmans  <nijtmans@users.sf.net>

	* win/tclWin32Dll.c: Partly revert yesterday's change, to make it work
	on VC++ 6.0 again.

2010-09-10  Donal K. Fellows  <dkf@users.sf.net>

	* doc/regsub.n: [Bug 3063568]: Fix for gotcha in example due to Tcl's
	special handling of backslash-newline. Makes example slightly less
	pure, but more useful.

2010-09-09  Jan Nijtmans  <nijtmans@users.sf.net>

	* win/makefile.vc:   Mingw should always link with -ladvapi32.
	* win/tcl.m4:
	* win/configure:     (regenerated)
	* win/tclWinInt.h:   Remove ascii variant of tkWinPocs table, it is
	* win/tclWin32Dll.c: no longer necessary. Fix CreateProcess signature
	* win/tclWinPipe.c:  and remove unused GetModuleFileName and lstrcpy.
	* win/tclWinPort.h:  Mingw/cygwin fixes: <tchar.h> should always be
	included, and fix conflict in various macro values: Always force the
	same values as in VC++.

2010-09-08  Don Porter  <dgp@users.sourceforge.net>

	* win/tclWinChan.c:	[Bug 3059922]: #ifdef protections to permit
	* win/tclWinFCmd.c:     builds with mingw on amd64 systems. Thanks to
				"mescalinum" for reporting and testing.

2010-09-08  Andreas Kupries  <andreask@activestate.com>

	* doc/tm.n: Added underscore to the set of characters accepted in
	module names. This is true for quite some time in the code, this
	change catches up the documentation.

2010-09-03  Donal K. Fellows  <dkf@users.sf.net>

	* tools/tcltk-man2html.tcl (plus-pkgs): Improve the package
	documentation search pattern to support the doctoos-generated
	directory structure.
	* tools/tcltk-man2html-utils.tcl (output-name): Made this more
	resilient against misformatted NAME sections, induced by import of
	Thread package documentation into Tcl doc tree.

2010-09-02  Andreas Kupries  <andreask@activestate.com>

	* doc/glob.n: Fixed documentation ambiguity regarding the handling
	of -join.

	* library/safe.tcl (safe::AliasGlob): Fixed another problem, the
	option -join does not stop option processing in the core builtin, so
	the emulation must not do that either.

2010-09-01  Andreas Kupries  <andreas_kupries@users.sourceforge.net>

	* library/safe.tcl (safe::AliasGlob): Moved the command extending the
	actual glob command with a -directory flag to when we actually have a
	proper untranslated path,

2010-09-01  Andreas Kupries  <andreask@activestate.com>

	* generic/tclExecute.c: [Bug 3057639]: Applied patch by Jeff to make
	* generic/tclVar.c:	the behaviour of lappend in bytecompiled mode
	* tests/append.test:	consistent with direct-eval and 'append'
	* tests/appendComp.test: generally. Added tests (append*-9.*)
	showing the difference.

2010-08-31  Jan Nijtmans  <nijtmans@users.sf.net>

	* win/rules.vc:               Typo (thanks to Twylite discovering
				      this)
	* generic/tclStubLib.c:       Revert to previous version: MSVC++ 6.0
	* generic/tclTomMathStubLib.c:cannot handle the new construct.
	* generic/tcl.decls           [Patch 2997642]: Many type casts needed
	* generic/tclDecls.h:         when using Tcl_Pkg* API. Remaining part.
	* generic/tclPkg.c:
	* generic/tclBasic.c:
	* generic/tclTomMathInterface.c:
	* doc/PkgRequire.3

2010-08-31  Andreas Kupries  <andreask@activestate.com>

	* win/tcl.m4: Applied patch by Jeff fixing issues with the manifest
	handling on Win64.
	* win/configure: Regenerated.

2010-08-30  Miguel Sofer  <msofer@users.sf.net>

	* generic/tclBasic.c:    [Bugs 3046594,3047235,3048771]: New
	* generic/tclCmdAH.c:    implementation for [tailcall] command: it now
	* generic/tclCmdMZ.c:    schedules the command and returns TCL_RETURN.
	* generic/tclExecute.c:  This fixes all issues with [catch] and [try].
	* generic/tclInt.h:      Thanks dgp for exploring the dark corners.
	* generic/tclNamesp.c:   More thorough testing is required.
	* tests/tailcall.test:

2010-08-30  Jan Nijtmans  <nijtmans@users.sf.net>

	* win/Makefile.in:   [FRQ 2965056]: Windows build with -DUNICODE
	* win/rules.vc:
	* win/tclWinFCmd.c:  Make sure that allocated TCHAR arrays are
	* win/tclWinFile.c:  always properly aligned as wchar_t, and
	* win/tclWinPipe.c:  not bigger than necessary.
	* win/tclWinSock.c:
	* win/tclWinDde.c:   Those 3 files are not converted yet to be
	* win/tclWinReg.c:   built with -DUNICODE, so add a TODO.
	* win/tclWinTest.c:
	* generic/tcl.decls:  [Patch 2997642]: Many type casts needed when
	* generic/tclDecls.h: using Tcl_Pkg* API. Partly.
	* generic/tclPkg.c:
	* generic/tclStubLib.c: Demonstration how this change can benefit
				code.
	* generic/tclTomMathStubLib.c:
	* doc/PkgRequire.3:

2010-08-29  Donal K. Fellows  <dkf@users.sf.net>

	* doc/dict.n: [Bug 3046999]: Corrected cross reference to array
	manpage to refer to (correct) existing subcommand.

2010-08-26  Jeff Hobbs  <jeffh@ActiveState.com>

	* unix/configure, unix/tcl.m4: SHLIB_LD_LIBS='${LIBS}' for OSF1-V*.
	Add /usr/lib64 to set of auto-search dirs. [Bug 1230554]
	(SC_PATH_X): Correct syntax error when xincludes not found.

	* win/Makefile.in (VC_MANIFEST_EMBED_DLL VC_MANIFEST_EMBED_EXE):
	* win/configure, win/configure.in, win/tcl.m4: SC_EMBED_MANIFEST
	macro and --enable-embedded-manifest configure arg added to support
	manifest embedding where we know the magic.  Help prevents DLL hell
	with MSVC8+.

2010-08-24  Jan Nijtmans  <nijtmans@users.sf.net>

	* generic/tcl.decls: [Bug 3007895]: Tcl_(Find|Create)HashEntry
	* generic/tclHash.c: stub entries can never be called.
	* generic/tclDecls.h:
	* generic/tclStubInit.c: [Patch 2994165]: Change signature of
	Tcl_FSGetNativePath and TclpDeleteFile follow-up: move stub entry back
	to original location.

2010-08-23  Kevin B. Kenny  <kennykb@acm.org>

	* library/tzdata/Africa/Cairo:
	* library/tzdata/Asia/Gaza: Olson's tzdata2010l.

2010-08-22  Jan Nijtmans  <nijtmans@users.sf.net>

	* generic/tclBasic.c:  [Patch 3009403]: Signature of Tcl_GetHashKey,
	* generic/tclBinary.c: Tcl_(Create|Find)HashEntry follow-up:
	* generic/tclCmdIL.c:  Remove many type casts which are no longer
	* generic/tclCompile.c:necessary as a result of this signature change.
	* generic/tclDictObj.c:
	* generic/tclEncoding.c:
	* generic/tclExecute.c:
	* generic/tclInterp.c:
	* generic/tclIOCmd.c:
	* generic/tclObj.c:
	* generic/tclProc.c:
	* generic/tclTest.c:
	* generic/tclTrace.c:
	* generic/tclUtil.c:
	* generic/tclVar.c:

2010-08-21  Donal K. Fellows  <dkf@users.sf.net>

	* doc/linsert.n: [Bug 3045123]: Make description of what is actually
	happening more accurate.

2010-08-21  Jan Nijtmans  <nijtmans@users.sf.net>

	* tools/genStubs.tcl: [Patch 3034251]: Backport ttkGenStubs.tcl
	features to genStubs.tcl, partly: Use void (*reserved$i)(void) = 0
	instead of void *reserved$i = NULL for unused stub entries, in case
	pointer-to-function and pointer-to-object are different sizes.
	* generic/tcl*Decls.h:   (regenerated)
	* generic/tcl*StubInit.c:(regenerated)

2010-08-20  Jan Nijtmans  <nijtmans@users.sf.net>

	* doc/Method.3:   Fix definition of Tcl_MethodType.

2010-08-19  Donal K. Fellows  <dkf@users.sf.net>

	* generic/tclTrace.c (TraceExecutionObjCmd, TraceCommandObjCmd)
	(TraceVariableObjCmd): [Patch 3048354]: Use memcpy() instead of
	strcpy() to avoid buffer overflow; we have the correct length of data
	to copy anyway since we've just allocated the target buffer.

2010-08-18  Jan Nijtmans  <nijtmans@users.sf.net>

	* tools/genStubs.tcl: [Patch 3034251]: Backport ttkGenStubs.tcl
	features to genStubs.tcl, partly: remove unneeded ifdeffery and put
	C++ guard around stubs pointer definition.
	* generic/*Decls.h:   (regenerated)

2010-08-18  Miguel Sofer  <msofer@users.sf.net>
	* generic/tclBasic.c:   New redesign of [tailcall]: find
	* generic/tclExecute.c: errors early on, so that errorInfo
	* generic/tclInt.h:     contains the proper info [Bug 3047235]
	* generic/tclNamesp.c:

	* generic/tclCmdAH.c (TclNRTryObjCmd): [Bug 3046594]: Block
	tailcalling out of the body of a non-bc'ed [try].

	* generic/tclBasic.c:    Redesign of [tailcall] to
	* generic/tclCmdAH.c:    (a) fix [Bug 3047235]
	* generic/tclCompile.h:  (b) enable fix for [Bug 3046594]
	* generic/tclExecute.c:  (c) enable recursive tailcalls
	* generic/tclInt.h:
	* generic/tclNamesp.c:
	* tests/tailcall.test:

2010-08-18  Donal K. Fellows  <dkf@users.sf.net>

	* library/safe.tcl (AliasGlob): [Bug 3004191]: Restore safe [glob] to
	working condition.

2010-08-15  Donal K. Fellows  <dkf@users.sf.net>

	* generic/tclProc.c (ProcWrongNumArgs): [Bug 3045010]: Make the
	handling of passing the wrong number of arguments to [apply] somewhat
	less verbose when a lambda term is present.

2010-08-14  Jan Nijtmans  <nijtmans@users.sf.net>

	* compat/unicows:    Remove completely, see [FRQ 2819611].
	* doc/FileSystem.3: [Patch 2994165]: Change signature of
	* generic/tcl.decls  Tcl_FSGetNativePath and TclpDeleteFile
	* generic/tclDecls.h:
	* generic/tclIOUtil.c:
	* generic/tclStubInit.c:
	* generic/tclInt.h:
	* unix/tclUnixFCmd.c:
	* win/tclWinFCmd.c:
	* doc/Hash.3: [Patch 3009403]: Signature of Tcl_GetHashKey,
	* generic/tcl.h:     Tcl_(Create|Find)HashEntry

2010-08-11  Jeff Hobbs  <jeffh@ActiveState.com>

	* unix/ldAix: Remove ancient (pre-4.2) AIX support
	* unix/configure: Regen with ac-2.59
	* unix/configure.in, unix/tclConfig.sh.in, unix/Makefile.in:
	* unix/tcl.m4 (AIX): Remove the need for ldAIX, replace with
	-bexpall/-brtl.  Remove TCL_EXP_FILE (export file) and other baggage
	that went with it.  Remove pre-4 AIX build support.

2010-08-11  Miguel Sofer  <msofer@users.sf.net>

	* generic/tclBasic.c (TclNRYieldToObjCmd):
	* tests/coroutine.test: Fixed bad copypasta snafu. Thanks to Andy Goth
	for finding the bug.

2010-08-10  Jeff Hobbs  <jeffh@ActiveState.com>

	* generic/tclUtil.c (TclByteArrayMatch): Patterns may not be
	null-terminated, so account for that.

2010-08-09  Don Porter  <dgp@users.sourceforge.net>

	* changes:	Updates for 8.6b2 release.

2010-08-04  Jeff Hobbs  <jeffh@ActiveState.com>

	* win/Makefile.in, win/makefile.bc, win/makefile.vc, win/tcl.dsp:
	* win/tclWinPipe.c (TclpCreateProcess):
	* win/stub16.c (removed): Removed Win9x tclpip8x.dll build and 16-bit
	application loader stub support.  Win9x is no longer supported.

	* win/tclWin32Dll.c (TclWinInit): Hard-enforce Windows 9x as an
	unsupported platform with a panic.  Code to support it still exists in
	other files (to go away in time), but new APIs are being used that
	don't exist on Win9x.

	* unix/tclUnixFCmd.c: Adjust license header as per
	ftp://ftp.cs.berkeley.edu/pub/4bsd/README.Impt.License.Change

	* license.terms: Fix DFARs note for number-adjusted rights clause

	* win/tclWin32Dll.c (asciiProcs, unicodeProcs):
	* win/tclWinLoad.c (TclpDlopen): 'load' use LoadLibraryEx with
	* win/tclWinInt.h (TclWinProcs): LOAD_WITH_ALTERED_SEARCH_PATH to
	prefer dependent DLLs in same dir as loaded DLL.

	* win/Makefile.in (%.${OBJEXT}): better implicit rules support

2010-08-04  Andreas Kupries  <andreask@activestate.com>

	* generic/tclIORChan.c: [Bug 3034840]: Fixed reference counting in
	* generic/tclIORTrans.c: InvokeTclMethod and callers.
	* tests/ioTrans.test:

2010-08-03  Andreas Kupries  <andreask@activestate.com>

	* tests/var.test (var-19.1): [Bug 3037525]: Added test demonstrating
	the local hashtable deletion crash and fix.

	* tests/info.test (info-39.1): Added forward copy of test in 8.5
	branch about [Bug 2933089]. Should not fail, and doesn't, after
	updating the line numbers to the changed position.

2010-08-02  Kevin B. Kenny  <kennykb@users.sf.net>

	* library/tzdata/America/Bahia_Banderas:
	* library/tzdata/Pacific/Chuuk:
	* library/tzdata/Pacific/Pohnpei:
	* library/tzdata/Africa/Cairo:
	* library/tzdata/Europe/Helsinki:
	* library/tzdata/Pacific/Ponape:
	* library/tzdata/Pacific/Truk:
	* library/tzdata/Pacific/Yap:			Olson's tzdata2010k.

2010-08-02  Miguel Sofer  <msofer@users.sf.net>

	* generic/tclVar.c: Correcting bad port of [Bug 3037525] fix

2010-07-28  Miguel Sofer  <msofer@users.sf.net>

	* generic/tclVar.c: [Bug 3037525]: Lose fickle optimisation in
	TclDeleteVars (used for runtime-created locals) that caused crash.

2010-07-29  Jan Nijtmans  <nijtmans@users.sf.net>

	* compat/zlib/win32/README.txt: Official build of zlib1.dll 1.2.5 is
	* compat/zlib/win32/USAGE.txt:  finally available, so put it in.
	* compat/zlib/win32/zlib1.dll:

2010-07-25  Donal K. Fellows  <dkf@users.sf.net>

	* doc/http.n: Corrected description of location of one of the entries
	in the state array.

2010-07-24  Jan Nijtmans  <nijtmans@users.sf.net>

	* generic/tclDecls.h: [Bug 3029891]: Functions that don't belong in
	* generic/tclTest.c:  the stub table.
	* generic/tclBasic.c: From [Bug 3030870] make itcl 3.x built with
	pre-8.6 work in 8.6: Relax the relation between Tcl_CallFrame and
	CallFrame.

2010-07-16  Donal K. Fellows  <dkf@users.sf.net>

	* generic/tclBasic.c: Added more errorCode setting.

2010-07-15  Donal K. Fellows  <dkf@users.sf.net>

	* generic/tclExecute.c (TclExecuteByteCode): Ensure that [dict get]
	* generic/tclDictObj.c (DictGetCmd): always generates an errorCode on
	a failure to look up an entry.

2010-07-11  Pat Thoyts  <patthoyts@users.sourceforge.net>

	* unix/configure: (regenerated)
	* unix/configure.in: For the NATIVE_TCLSH variable use the autoconf
	* unix/Makefile.in:  SC_PROG_TCLSH to try and find a locally installed
	native binary. This avoids manually fixing up when cross compiling. If
	there is not one, revert to using the build product.

2010-07-02  Don Porter  <dgp@users.sourceforge.net>

	* generic/tclInt.decs:	Reverted to the original TIP 337
	implementation on what to do with the obsolete internal stub for
	TclBackgroundException() (eliminate it!)
	* generic/tclIntDecls.h:	make genstubs
	* generic/tclStubInit.c:

2010-07-02  Jan Nijtmans  <nijtmans@users.sf.net>

	* generic/tclInt.decls:  [Bug 803489]: Tcl_FindNamespace problem in
	* generic/tclIntDecls.h: the Stubs table
	* generic/tclStubInit.c:

2010-07-02  Donal K. Fellows  <dkf@users.sf.net>

	* generic/tclExecute.c (IllegalExprOperandType): [Bug 3024379]: Made
	sure that errors caused by an argument to an operator being outside
	the domain of the operator all result in ::errorCode being ARITH
	DOMAIN and not NONE.

2010-07-01  Jan Nijtmans  <nijtmans@users.sf.net>

	* win/rules.vc:              [Bug 3020677]: wish can't link reg1.2
	* tools/checkLibraryDoc.tcl: formatting, spacing, cleanup unused
	* tools/eolFix.tcl:          variables; no change in generated output
	* tools/fix_tommath_h.tcl:
	* tools/genStubs.tcl:
	* tools/index.tcl:
	* tools/man2help2.tcl:
	* tools/regexpTestLib.tcl:
	* tools/tsdPerf.tcl:
	* tools/uniClass.tcl:
	* tools/uniParse.tcl:

2010-07-01  Donal K. Fellows  <dkf@users.sf.net>

	* doc/mathop.n: [Bug 3023165]: Fix typo that was preventing proper
	rendering of the exclusive-or operator.

2010-06-28  Jan Nijtmans  <nijtmans@users.sf.net>

	* generic/tclPosixStr.c: [Bug 3019634]: errno.h and tclWinPort.h have
	conflicting definitions. Added messages for ENOTRECOVERABLE, EOTHER,
	ECANCELED and EOWNERDEAD, and fixed various typing mistakes in other
	messages.

2010-06-25  Reinhard Max  <max@suse.de>

	* tests/socket.test: Prevent a race condition during shutdown of the
	remote test server that can cause a hang when the server is being run
	in verbose mode.

2010-06-24  Jan Nijtmans  <nijtmans@users.sf.net>

	* win/tclWinPort.h: [Bug 3019634]: errno.h and tclWinPort.h have
	conflicting definitions.

		***POTENTIAL INCOMPATIBILITY***
	On win32, the correspondence between errno and the related error
	message, as handled by Tcl_ErrnoMsg() changes. The error message is
	kept the same, but the corresponding errno value might change.

2010-06-22  Donal K. Fellows  <dkf@users.sf.net>

	* generic/tclCmdIL.c (Tcl_LsetObjCmd): [Bug 3019351]: Corrected wrong
	args message.

2010-06-21  Jan Nijtmans  <nijtmans@users.sf.net>

	* unix/tclLoadDl.c:    Eliminate various unnecessary type casts, use
	* unix/tclLoadNext.c:  function typedefs whenever possible
	* unix/tclUnixChan.c:
	* unix/tclUnixFile.c:
	* unix/tclUnixNotfy.c:
	* unix/tclUnixSock.c:
	* unix/tclUnixTest.c:
	* unix/tclXtTest.c:
	* generic/tclZlib.c:   Remove hack needed for zlib 1.2.3 on win32

2010-06-18  Donal K. Fellows  <dkf@users.sf.net>

	* library/init.tcl (auto_execok): [Bug 3017997]: Add .cmd to the
	default list of extensions that we can execute interactively.

2010-06-16  Jan Nijtmans  <nijtmans@users.sf.net>

	* tools/loadICU.tcl:   [Bug 3016135]: Traceback using clock format
	* library/msgs/he.msg: with locale of he_IL.

	* generic/tcl.h:       Simplify Tcl_AppInit and *_Init definitions,
	* generic/tclInt.h:    spacing. Change TclpThreadCreate and
	* generic/tcl.decls:   Tcl_CreateThread signature, making clear that
	* generic/tclDecls.h:  "proc" is a function pointer, as in all other
	* generic/tclEvent.c:  "proc" function parameters.
	* generic/tclTestProcBodyObj.c:
	* win/tclWinThrd.c:
	* unix/tclUnixThrd.c:
	* doc/Thread.3:
	* doc/Class.3:         Fix Tcl_ObjectMetadataType definition.

2010-06-14  Jan Nijtmans  <nijtmans@users.sf.net>

	* unix/Makefile.in:    Fix compilation of xttest with 8.6 changes
	* unix/tclXtNotify.c:
	* unix/tclXtTest.c:
	* generic/tclPipe.c:   Fix gcc warning (with -fstrict-aliasing=2)
	* library/auto.tcl:    Spacing and style fixes.
	* library/history.tcl:
	* library/init.tcl:
	* library/package.tcl:
	* library/safe.tcl:
	* library/tm.tcl:

2010-06-13  Donal K. Fellows  <dkf@users.sf.net>

	* tools/tcltk-man2html.tcl (make-man-pages): [Bug 3015327]: Make the
	title of a manual page be stored relative to its resulting directory
	name as well as its source filename. This was caused by both Tcl and a
	contributed package ([incr Tcl]) defining an Object.3. Also corrected
	the joining of strings in titles to avoid extra braces.

2010-06-09  Andreas Kupries  <andreask@activestate.com>

	* library/platform/platform.tcl: Added OSX Intel 64bit
	* library/platform/pkgIndex.tcl: Package updated to version 1.0.9.
	* unix/Makefile.in:
	* win/Makefile.in:

2010-06-09  Jan Nijtmans  <nijtmans@users.sf.net>

	* tools/tsdPerf.c:    Fix export of symbol Tsdperf_Init, when using
	-fvisibility=hidden. Make two functions static, eliminate some
	unnecessary type casts.
	* tools/configure.in: Update to Tcl 8.6
	* tools/configure:    (regenerated)
	* tools/.cvsignore    new file

2010-06-07  Alexandre Ferrieux  <ferrieux@users.sourceforge.net>

	* generic/tclExecute.c: Ensure proper reset of [info errorstack] even
	* generic/tclNamesp.c:  when compiling constant expr's with errors.

2010-06-05  Miguel Sofer  <msofer@users.sf.net>

	* generic/tclBasic.c:   [Bug 3008307]: make callerPtr chains be
	* generic/tclExecute.c: traversable accross coro boundaries. Add the
	special coroutine CallFrame (partially reverting commit of
	2009-12-10), as it is needed for coroutines that do not push a CF, eg,
	those with [eval] as command. Thanks to Colin McCormack (coldstore)
	and Alexandre Ferrieux for the hard work on this.

2010-06-03  Alexandre Ferrieux  <ferrieux@users.sourceforge.net>

	* generic/tclNamesp.c: Safer (and faster) computation of [uplevel]
	* tests/error.test:    offsets in TIP 348. Toplevel offsets no longer
	* tests/result.test:   overestimated.

2010-06-02  Jan Nijtmans  <nijtmans@users.sf.net>

	* generic/tclOO.h:  BUILD_tcloo is never defined (leftover)
	* win/makefile.bc:  Don't set BUILD_tcloo (leftover)
	See also entry below: 2008-06-01  Joe Mistachkin

2010-06-01  Alexandre Ferrieux  <ferrieux@users.sourceforge.net>

	* generic/tclNamesp.c: Fix computation of [uplevel] offsets in TIP 348
	* tests/error.test:    Only depend on callerPtr chaining now.
	* tests/result.test:   Needed for upcoming coro patch.

2010-05-31  Jan Nijtmans  <nijtmans@users.sf.net>

	* generic/tclVar.c:        Eliminate some casts to (Tcl_HashTable *)
	* generic/tclExecute.c:
	* tests/fileSystem.test:   Fix filesystem-5.1 test failure on CYGWIN

2010-05-28  Jan Nijtmans  <nijtmans@users.sf.net>

	* generic/tclInt.h: [Patch 3008541]: Order of TIP #348 fields in
	Interp structure

2010-05-28  Donal K. Fellows  <dkf@users.sf.net>

	* generic/tclCompCmdsSZ.c (IssueTryFinallyInstructions): [3007374]:
	Corrected error in handling of catch contexts to prevent crash with
	chained handlers.

	* generic/tclExecute.c (TclExecuteByteCode): Restore correct operation
	of instruction-level execution tracing (had been broken by NRE).

2010-05-27  Jan Nijtmans  <nijtmans@users.sf.net>

	* library/opt/optParse.tcl: Don't generate spaces at the end of a
	* library/opt/pkgIndex.tcl: line, eliminate ';' at line end, bump to
	* tools/uniParse.tcl:       v0.4.6
	* generic/tclUniData.c:
	* tests/opt.test:
	* tests/safe.test:

2010-05-21  Jan Nijtmans  <nijtmans@users.sf.net>

	* tools/installData.tcl: Make sure that copyDir only receives
	normalized paths, otherwise it might result in a crash on CYGWIN.
	Restyle according to the Tcl style guide.
	* generic/tclStrToD.c: [Bug 3005233]: Fix for build on OpenBSD vax

2010-05-19  Alexandre Ferrieux  <ferrieux@users.sourceforge.net>

	* tests/dict.test: Add missing tests for [Bug 3004007], fixed under
	                   the radar on 2010-02-24 (dkf): EIAS violation in
	                   list-dict conversions.

2010-05-19  Jan Nijtmans  <nijtmans@users.sf.net>

	* generic/regcomp.c:     Don't use arrays of length 1, just use a
	* generic/tclFileName.c: single element then, it makes code more
	* generic/tclLoad.c:     readable. (Here it even prevents a type cast)

2010-05-17  Jan Nijtmans  <nijtmans@users.sf.net>

	* generic/tclStrToD.c: [Bug 2996549]: Failure in expr.test on Win32

2010-05-17  Donal K. Fellows  <dkf@users.sf.net>

	* generic/tclCmdIL.c (TclInfoFrame): Change this code to use
	Tcl_GetCommandFullName rather than rolling its own. Discovered during
	the hunting of [Bug 3001438] but unlikely to be a fix.

2010-05-11  Jan Nijtmans  <nijtmans@users.sf.net>

	* win/tclWinConsole.c: [Patch 2997087]: Unnecessary type casts.
	* win/tclWinDde.c:
	* win/tclWinLoad.c:
	* win/tclWinNotify.c:
	* win/tclWinSerial.c:
	* win/tclWinSock.c:
	* win/tclWinTime.c:
	* win/tclWinPort.h: Don't duplicate CYGWIN timezone #define from
			    tclPort.h

2010-05-07  Andreas Kupries  <andreask@activestate.com>

	* library/platform/platform.tcl: Fix cpu name for Solaris/Intel 64bit.
	* library/platform/pkgIndex.tcl: Package updated to version 1.0.8.
	* unix/Makefile.in:
	* win/Makefile.in:

2010-05-06  Jan Nijtmans  <nijtmans@users.sf.net>

	* generic/tclPkg.c:   Unnecessary type casts, see [Patch 2997087]

2010-05-04  Jan Nijtmans  <nijtmans@users.sf.net>

	* win/tclWinNotify.c:	TCHAR-related fixes, making those two files
	* win/tclWinSock.c:	compile fine when TCHAR != char. Please see
	comments in [FRQ 2965056] (2965056-1.patch).

2010-05-03  Jan Nijtmans  <nijtmans@users.sf.net>

	* generic/tclIORChan.c:   Use "tclIO.h" and "tclTomMathDecls.h"
	* generic/tclIORTrans.c:  everywhere
	* generic/tclTomMath.h:
	* tools/fix_tommath_h.tcl:
	* libtommath/tommath.h:   Formatting (# should always be first char on
				  line)
	* win/tclAppInit.c:       For MINGW/CYGWIN, use GetCommandLineA
				  explicitly.
	* unix/.cvsignore:        Add pkg, *.dll

	* libtommath/tommath.h:       CONSTify various useful internal
	* libtommath/bn_mp_cmp_d.c:   functions (TclBignumToDouble, TclCeil,
	* libtommath/bn_mp_cmp_mag.c: TclFloor), and related tommath functions
	* libtommath/bn_mp_cmp.c:
	* libtommath/bn_mp_copy.c:
	* libtommath/bn_mp_count_bits.c:
	* libtommath/bn_mp_div_2d.c:
	* libtommath/bn_mp_mod_2d.c:
	* libtommath/bn_mp_mul_2d.c:
	* libtommath/bn_mp_neg.c:
	* generic/tclBasic.c:        Handle TODO: const correctness ?
	* generic/tclInt.h:
	* generic/tclStrToD.c:
	* generic/tclTomMath.decls:
	* generic/tclTomMath.h:
	* generic/tclTomMathDecls.h:

2010-04-30  Don Porter  <dgp@users.sourceforge.net>

	* generic/tcl.h:	Bump patchlevel to 8.6b1.2 to distinguish
	* library/init.tcl:	CVS snapshots from earlier snapshots as well
	* unix/configure.in:	as the 8.6b1 and 8.6b2 releases.
	* win/configure.in:

	* unix/configure:	autoconf-2.59
	* win/configure:

	* generic/tclBinary.c (TclAppendBytesToByteArray):	Add comments
	* generic/tclInt.h (TclAppendBytesToByteArray):	placing overflow
	protection responsibility on caller.  Convert "len" argument to signed
	int which any value already vetted for overflow issues will fit into.
	* generic/tclStringObj.c:	Update caller; standardize panic msg.

	* generic/tclBinary.c (UpdateStringOfByteArray): [Bug 2994924]:	Add
	panic when the generated string representation would grow beyond Tcl's
	size limits.

2010-04-30  Donal K. Fellows  <dkf@users.sf.net>

	* generic/tclBinary.c (TclAppendBytesToByteArray): Add extra armour
	against buffer overflows.

	* generic/tclBasic.c (NRInterpCoroutine): Corrected handling of
	* tests/coroutine.test (coroutine-6.4):   arguments to deal with
						  trickier cases.

2010-04-30  Miguel Sofer  <msofer@users.sf.net>

	* tests/coroutine.test: testing coroutine arguments after [yield]:
	check that only 0/1 allowed

2010-04-30  Donal K. Fellows  <dkf@users.sf.net>

	* generic/tclBasic.c (NRInterpCoroutine): Corrected handling of
	arguments to deal with trickier cases.

	* generic/tclCompCmds.c (TclCompileVariableCmd): Slightly tighter
	issuing of instructions.

	* generic/tclExecute.c (TclExecuteByteCode): Add peephole optimization
	of the fact that INST_DICT_FIRST and INST_DICT_NEXT always have a
	conditional jump afterwards.

	* generic/tclBasic.c (TclNRYieldObjCmd, TclNRYieldmObjCmd)
	(NRInterpCoroutine): Replace magic values for formal argument counts
	for coroutine command implementations with #defines, for an increase
	in readability.

2010-04-30  Jan Nijtmans  <nijtmans@users.sf.net>

	* generic/tclMain.c: Unnecessary TCL_STORAGE_CLASS re-definition. It
	was used for an ancient dummy reference to Tcl_LinkVar(), but that's
	already gone since 2002-05-29.

2010-04-29  Miguel Sofer  <msofer@users.sf.net>

	* generic/tclCompExpr.c: Slight change in the literal sharing
	* generic/tclCompile.c:  mechanism to avoid shimmering of
	* generic/tclCompile.h:  command names.
	* generic/tclLiteral.c:

2010-04-29  Andreas Kupries  <andreask@activestate.com>

	* library/platform/platform.tcl: Another stab at getting the /lib,
	* library/platform/pkgIndex.tcl: /lib64 difference right for linux.
	* unix/Makefile.in:		 Package updated to version 1.0.7.
	* win/Makefile.in:

2010-04-29  Kevin B. Kenny  <kennykb@acm.org>

	* library/tzdata/Antarctica/Macquarie:
	* library/tzdata/Africa/Casablanca:
	* library/tzdata/Africa/Tunis:
	* library/tzdata/America/Santiago:
	* library/tzdata/America/Argentina/San_Luis:
	* library/tzdata/Antarctica/Casey:
	* library/tzdata/Antarctica/Davis:
	* library/tzdata/Asia/Anadyr:
	* library/tzdata/Asia/Damascus:
	* library/tzdata/Asia/Dhaka:
	* library/tzdata/Asia/Gaza:
	* library/tzdata/Asia/Kamchatka:
	* library/tzdata/Asia/Karachi:
	* library/tzdata/Asia/Taipei:
	* library/tzdata/Europe/Samara:
	* library/tzdata/Pacific/Apia:
	* library/tzdata/Pacific/Easter:
	* library/tzdata/Pacific/Fiji:   Olson's tzdata2010i.

2010-04-29  Donal K. Fellows  <dkf@users.sf.net>

	* generic/tclBinary.c (TclAppendBytesToByteArray): [Bug 2992970]: Make
	* generic/tclStringObj.c (Tcl_AppendObjToObj): an append of a byte
	array to another into an efficent operation. The problem was the (lack
	of) a proper growth management strategy for the byte array.

2010-04-29  Jan Nijtmans  <nijtmans@users.sf.net>

	* compat/dirent2.h:	Include "tcl.h", not <tcl.h>, like everywhere
	* compat/dlfcn.h:	else, to ensure that the version in the Tcl
	* compat/stdlib.h:	distribution is used, not some version from
	* compat/string.h:	somewhere else.
	* compat/unistd.h:

2010-04-28  Jan Nijtmans  <nijtmans@users.sf.net>

	* win/Makefile.in:	Remove unused @MAN2TCLFLAGS@
	* win/tclWinPort.h:	Move <limits.h> include from tclInt.h to
	* generic/tclInt.h:	tclWinPort.h, and eliminate unneeded
	* generic/tclEnv.c:	<stdlib.h>, <stdio.h> and <string.h>, which
				are already in tclInt.h
	* generic/regcustom.h:	Move "tclInt.h" from regcustom.h up to
	* generic/regex.h:	regex.h.
	* generic/tclAlloc.c:	Unneeded <stdio.h> include.
	* generic/tclExecute.c:	Fix gcc warning: comparison between signed and
				unsigned.

2010-04-28  Donal K. Fellows  <dkf@users.sf.net>

	* generic/tclInt.h (TclIsVarDirectUnsettable): Corrected flags so that
	deletion of traces is not optimized out...

	* generic/tclExecute.c (ExecuteExtendedBinaryMathOp)
	(TclCompareTwoNumbers,ExecuteExtendedUnaryMathOp,TclExecuteByteCode):
	[Patch 2981677]: Move the less common arithmetic operations (i.e.,
	exponentiation and operations on non-longs) out of TEBC for a big drop
	in the overall size of the stack frame for most code. Net effect on
	speed is minimal (slightly faster overall in tclbench). Also extended
	the number of places where TRESULT handling is replaced with a jump to
	dedicated code.

2010-04-27  Donal K. Fellows  <dkf@users.sf.net>

	* generic/tclExecute.c (TclExecuteByteCode): Rearrange location of an
	assignment to shorten the object code.

2010-04-27  Jan Nijtmans  <nijtmans@users.sf.net>

	* generic/tclIOUtil.c (Tcl_FSGetNativePath): [Bug 2992292]:
	tclIOUtil.c assignment type mismatch compiler warning
	* generic/regguts.h:     If tclInt.h or tclPort.h is already
	* generic/tclBasic.c:    included, don't include <limits.h>
	* generic/tclExecute.c:  again. Follow-up to [Bug 2991415]:
	* generic/tclIORChan.c:  tclport.h #included before limits.h
	* generic/tclIORTrans.c: See comments in [Bug 2991415]
	* generic/tclObj.c:
	* generic/tclOOInt.h:
	* generic/tclStrToD.c:
	* generic/tclTomMath.h:
	* generic/tclTomMathInterface.c:
	* generic/tclUtil.c:
	* compat/strtod.c:
	* compat/strtol.c:

2010-04-27  Kevin B. Kenny  <kennykb@acm.org>

	* unix/tclLoadDl.c (FindSymbol): [Bug 2992295]: Simplified the logic
	so that the casts added in Donal Fellows's change for the same bug are
	no longer necessary.

2010-04-26  Donal K. Fellows  <dkf@users.sf.net>

	* unix/tclLoadDl.c (FindSymbol): [Bug 2992295]: Added an explicit cast
	because auto-casting between function and non-function types is never
	naturally warning-free.

	* generic/tclStubInit.c:   Add a small amount of gcc-isms (with #ifdef
	* generic/tclOOStubInit.c: guards) to ensure that warnings are issued
	when these files are older than the various *.decls files.

2010-04-25  Miguel Sofer  <msofer@users.sf.net>

	* generic/tclBasic.c:    Add unsupported [yieldm] command. Credit
	* generic/tclInt.h:      Lars Hellstrom for the basic idea.

2010-04-24  Miguel Sofer  <msofer@users.sf.net>

	* generic/tclBasic.c:    Modify api of TclSpliceTailcall() to fix
	* generic/tclExecute.c:  [yieldTo], which had not survived the latest
	* generic/tclInt.h:      mods to tailcall. Thanks kbk for detecting
	the problem.

2010-04-23  Jan Nijtmans  <nijtmans@users.sf.net>

	* unix/tclUnixPort.h: [Bug 2991415]: tclport.h #included before
	limits.h

2010-04-22  Jan Nijtmans  <nijtmans@users.sf.net>

	* generic/tclPlatDecls.h:  Move TCHAR fallback typedef from tcl.h to
	* generic/tcl.h:           tclPlatDecls.h (as suggested by dgp)
	* generic/tclInt.h:        fix typo
	* generic/tclIOUtil.c:     Eliminate various unnecessary
	* unix/tclUnixFile.c:      type casts.
	* unix/tclUnixPipe.c:
	* win/tclWinChan.c:
	* win/tclWinFCmd.c:
	* win/tclWinFile.c:
	* win/tclWinLoad.c:
	* win/tclWinPipe.c:

2010-04-20  Jan Nijtmans  <nijtmans@users.sf.net>

	* generic/tclTest.c:  Use function prototypes from the FS API.
	* compat/zlib/*:      Upgrade to zlib 1.2.5

2010-04-19  Donal K. Fellows  <dkf@users.sf.net>

	* generic/tclExecute.c (TclExecuteByteCode): Improve commenting and
	reduce indentation for the Invocation Block.

2010-04-18  Donal K. Fellows  <dkf@users.sf.net>

	* doc/unset.n: [Bug 2988940]: Fix typo.

2010-04-15  Jan Nijtmans  <nijtmans@users.sf.net>

	* win/tclWinPort.h:       Move inclusion of <tchar.h> from
	* generic/tcl.h:          tclPlatDecls.h to tclWinPort.h, where it
	* generic/tclPlatDecls.h: belongs. Add fallback in tcl.h, so TCHAR is
				  available in win32 always.

2010-04-15  Donal K. Fellows  <dkf@users.sf.net>

	* doc/try.n: [Bug 2987551]: Fix typo.

2010-04-14  Andreas Kupries  <andreask@activestate.com>

	* library/platform/platform.tcl: Linux platform identification:
	* library/platform/pkgIndex.tcl: Check /lib64 for existence of files
	* unix/Makefile.in: matching libc* before accepting it as base
	* win/Makefile.in:  directory. This can happen on weirdly installed
	32bit systems which have an empty or partially filled /lib64 without
	an actual libc. Bumped to version 1.0.6.

2010-04-13  Jan Nijtmans  <nijtmans@users.sf.net>

	* win/tclWinPort.h: Fix [Patch 2986105]: conditionally defining
	* win/tclWinFile.c: strcasecmp/strncasecmp
	* win/tclWinLoad.c: Fix gcc warning: comparison of unsigned expression
	>= 0 is always true

2010-04-08  Donal K. Fellows  <dkf@users.sf.net>

	* generic/tclCompCmdsSZ.c (TclSubstCompile): If the first token does
	not result in a *guaranteed* push of a Tcl_Obj on the stack, we must
	push an empty object. Otherwise it is possible to get to a 'concat1'
	or 'done' without enough values on the stack, resulting in a crash.
	Thanks to Joe Mistachkin for identifying a script that could trigger
	this case.

2010-04-07  Donal K. Fellows  <dkf@users.sf.net>

	* doc/catch.n, doc/info.n, doc/return.n: Formatting.

2010-04-06  Donal K. Fellows  <dkf@users.sf.net>

	* doc/Load.3: Minor corrections of formatting and cross links.

2010-04-06  Jan Nijtmans  <nijtmans@users.sf.net>

	* win/configure:       (regenerate with autoconf-2.59)
	* unix/configure:
	* unix/installManPage: [Bug 2982540]: configure and install* script
	* unix/install-sh:     files should always have LF line ending.
	* doc/Load.3:          Fix signature of Tcl_LoadFile in documentation.

2010-04-05  Alexandre Ferrieux  <ferrieux@users.sourceforge.net>

	TIP #348 IMPLEMENTATION

	* generic/tclBasic.c: [Patch 2868499]: Substituted error stack
	* generic/tclCmdIL.c:
	* generic/tclInt.h:
	* generic/tclNamesp.c:
	* generic/tclResult.c:
	* doc/catch.n:
	* doc/info.n:
	* doc/return.n:
	* tests/cmdMZ.test:
	* tests/error.test:
	* tests/execute.test:
	* tests/info.test:
	* tests/init.test:
	* tests/result.test:

2010-04-05  Donal K. Fellows  <dkf@users.sf.net>

	* unix/tcl.m4 (SC_ENABLE_THREADS): Flip the default for whether to
	* win/tcl.m4 (SC_ENABLE_THREADS):  build in threaded mode. Part of
	* win/rules.vc:			   TIP #364.

	* unix/tclLoadDyld.c (FindSymbol): Better human-readable error message
	generation to match code in tclLoadDl.c.

2010-04-04  Donal K. Fellows  <dkf@users.sf.net>

	* generic/tclIOUtil.c, unix/tclLoadDl.c: Minor changes to enforce
	Engineering Manual style rules.

	* doc/FileSystem.3, doc/Load.3: Documentation for TIP#357.

	* macosx/tclMacOSXBundle.c (OpenResourceMap): [Bug 2981528]: Only
	define this function when HAVE_COREFOUNDATION is defined.

2010-04-02  Jan Nijtmans  <nijtmans@users.sf.net>

	* generic/tcl.decls (Tcl_LoadFile): Add missing "const" in signature,
	* generic/tclIOUtil.c (Tcl_LoadFile): and some formatting fixes
	* generic/tclDecls.h:  (regenerated)

2010-04-02  Donal K. Fellows  <dkf@users.sf.net>

	* generic/tclIOUtil.c (Tcl_LoadFile): Corrections to previous commit
	* unix/tclLoadDyld.c (TclpDlopen):    to make it build on OSX.

2010-04-02  Kevin B. Kenny  <kennykb@acm.org>

	TIP #357 IMPLEMENTATION
	TIP #362 IMPLEMENTATION

	* generic/tclStrToD.c: [Bug 2952904]: Defer creation of the smallest
	floating point number until it is actually used. (This change avoids a
	bogus syslog message regarding a 'floating point software assist
	fault' on SGI systems.)

	* library/reg/pkgIndex.tcl:	[TIP #362]: Fixed first round of bugs
	* tests/registry.test:		resulting from the recent commits of
	* win/tclWinReg.c:		changes in support of the referenced
					TIP.

	* generic/tcl.decls:		[TIP #357]: First round of changes
	* generic/tclDecls.h:		to export Tcl_LoadFile,
	* generic/tclIOUtil.c:		Tcl_FindSymbol, and Tcl_FSUnloadFile
	* generic/tclInt.h:		to the public API.
	* generic/tclLoad.c:
	* generic/tclLoadNone.c:
	* generic/tclStubInit.c:
	* tests/fileSystem.test:
	* tests/load.test:
	* tests/unload.test:
	* unix/tclLoadDl.c:
	* unix/tclLoadDyld.c:
	* unix/tclLoadNext.c:
	* unix/tclLoadOSF.c:
	* unix/tclLoadShl.c:
	* unix/tclUnixPipe.c:
	* win/Makefile.in:
	* win/tclWinLoad.c:

2010-03-31  Donal K. Fellows  <dkf@users.sf.net>

	* doc/registry.n: Added missing documentation of TIP#362 flags.

	* doc/package.n: [Bug 2980210]: Document the arguments taken by
	the [package present] command correctly.

	* doc/Thread.3: Added some better documentation of how to create and
	use a thread using the C-level thread API, based on realization that
	no such tutorial appeared to exist.

2010-03-31  Jan Nijtmans  <nijtmans@users.sf.net>

	* test/cmdMZ.test:    [FRQ 2974744]: share exception codes (ObjType?):
	* test/error.test:    Revised test cases, making sure that abbreviated
	* test/proc-old.test: codes are checked resulting in an error, and
	                      checking for the exact error message.

2010-03-30  Andreas Kupries  <andreask@activestate.com>

	* generic/tclIORChan.c (ReflectClose, ReflectInput, ReflectOutput,
	(ReflectSeekWide, ReflectWatch, ReflectBlock, ReflectSetOption,
	(ReflectGetOption, ForwardProc): [Bug 2978773]: Preserve
	ReflectedChannel* structures across handler invokations, to avoid
	crashes when the handler implementation induces nested callbacks and
	destruction of the channel deep inside such a nesting.

2010-03-30  Don Porter  <dgp@users.sourceforge.net>

	* generic/tclObj.c (Tcl_GetCommandFromObj):     [Bug 2979402]: Reorder
	the validity tests on internal rep of a "cmdName" value to avoid
	invalid reads reported by valgrind.

2010-03-30  Jan Nijtmans  <nijtmans@users.sf.net>

	* generic/tclIndexObj:	[FRQ 2974744]: share exception codes
	* generic/tclResult.c:	further optimization, making use of indexType.
	* generic/tclZlib.c:    [Bug 2979399]: uninitialized value troubles

2010-03-30  Donal K. Fellows  <dkf@users.sf.net>

	TIP #362 IMPLEMENTATION

	* win/tclWinReg.c: [Patch 2960976]: Apply patch from Damon Courtney to
	* tests/registry.test:	allow the registry command to be told to work
	* win/Makefile.in:	with both 32-bit and 64-bit registries. Bump
	* win/configure.in:	version of registry package to 1.3.
	* win/makefile.bc:
	* win/makefile.vc:
	* win/configure:	autoconf-2.59

2010-03-29  Jan Nijtmans  <nijtmans@users.sf.net>

	* unix/tcl.m4:            Only test for -visibility=hidden with gcc
	                          (Second remark in [Bug 2976508])
	* unix/configure:         regen

2010-03-29  Don Porter  <dgp@users.sourceforge.net>

	* generic/tclStringObj.c:       Fix array overrun in test format-1.12
	caught by valgrind testing.

2010-03-27  Jan Nijtmans  <nijtmans@users.sf.net>

	* generic/tclInt.h:	[FRQ 2974744]: share exception codes
	* generic/tclResult.c:	(ObjType?)
	* generic/tclCmdMZ.c:
	* generic/tclCompCmdsSZ.c:

2010-03-26  Jan Nijtmans  <nijtmans@users.sf.net>

	* generic/tclExecute.c: [Bug 2976508]: Tcl HEAD fails on HP-UX

2010-03-25  Donal K. Fellows  <dkf@users.sf.net>

	* unix/tclUnixFCmd.c (TclUnixCopyFile): [Bug 2976504]: Corrected
	number of arguments to fstatfs() call.

	* macosx/tclMacOSXBundle.c, macosx/tclMacOSXFCmd.c:
	* macosx/tclMacOSXNotify.c: Reduce the level of ifdeffery in the
	functions of these files to improve readability. They need to be
	audited for whether complexity can be removed based on the minimum
	supported version of OSX, but that requires a real expert.

2010-03-24  Don Porter  <dgp@users.sourceforge.net>

	* generic/tclResult.c:  [Bug 2383005]: Revise [return -errorcode] so
	* tests/result.test:    that it rejects illegal non-list values.

2010-03-24  Donal K. Fellows  <dkf@users.sf.net>

	* generic/tclOOInfo.c (InfoObjectMethodTypeCmd)
	(InfoClassMethodTypeCmd): Added introspection of method types so that
	it is possible to find this info out without using errors.
	* generic/tclOOMethod.c (procMethodType): Now that introspection can
	reveal the name of method types, regularize the name of normal methods
	to be the name of the definition type used to create them.

	* tests/async.test (async-4.*): Reduce obscurity of these tests by
	putting the bulk of the code for them inside the test body with the
	help of [apply].

	* generic/tclCmdMZ.c (TryPostBody, TryPostHandler): Make sure that the
	[try] command does not trap unwinding due to limits.

2010-03-23  Don Porter  <dgp@users.sourceforge.net>

	* generic/tclCmdMZ.c:	[Bug 2973361]: Revised fix for computing
	indices of script arguments to [try].

2010-03-23  Jan Nijtmans  <nijtmans@users.sf.net>

	* generic/tclCmdMZ.c:      Make error message in "try" implementation
	* generic/tclCompCmdsSZ.c: exactly the same as the one in "return"
	* tests/error.test:
	* libtommath/mtests/mpi.c: Single "const" addition

2010-03-22  Don Porter  <dgp@users.sourceforge.net>

	* generic/tclCmdMZ.c:	[Bug 2973361]: Compute the correct integer
	values to identify the argument indices of the various script
	arguments to [try]. Passing in -1 led to invalid memory reads.

2010-03-20  Donal K. Fellows  <dkf@users.sf.net>

	* doc/exec.n: Make it a bit clearer that there is an option to run a
	pipeline in the background.

	* generic/tclIOCmd.c (Tcl_FcopyObjCmd):		Lift the restriction
	* generic/tclIO.c (TclCopyChannel, CopyData):	on the [fcopy] command
	* generic/tclIO.h (CopyState):			that forced it to only
	copy up to 2GB per script-level callback. Now it is anything that can
	fit in a (signed) 64-bit integer. Problem identified by Frederic
	Bonnet on comp.lang.tcl. Note that individual low-level reads and
	writes are still smaller as the optimal buffer size is smaller.

2010-03-20  Jan Nijtmans  <nijtmans@users.sf.net>

	* win/stub16.c:         Don't hide that we use the ASCII API here.
	                        (does someone still use that?)
	* win/tclWinPipe.c:     2 unnecessary type casts.

2010-03-19  Donal K. Fellows  <dkf@users.sf.net>

	* generic/tclCompCmdsSZ.c (TclCompileThrowCmd): Added compilation for
	the [throw] command.

2010-03-18  Don Porter  <dgp@users.sourceforge.net>

	* generic/tclListObj.c:	[Bug 2971669]: Prevent in overflow trouble in
	* generic/tclTestObj.c:	ListObjReplace operations. Thanks to kbk for
	* tests/listObj.test:	fix and test.

2010-03-18  Donal K. Fellows  <dkf@users.sf.net>

	* generic/tclCompCmdsSZ.c (IssueTryFinallyInstructions):
	[Bug 2971921]: Corrected jump so that it doesn't skip into the middle
	of an instruction! Tightened the instruction issuing. Moved endCatch
	calls closer to their point that they guard, ensuring correct ordering
	of result values.

2010-03-17  Andreas Kupries  <andreask@activestate.com>

	* generic/tclIORTrans.c (ReflectInput, ReflectOutput)
	(ReflectSeekWide): [Bug 2921116]: Added missing TclEventuallyFree
	calls for preserved ReflectedTransform* structures. Reworked
	ReflectInput to preserve the structure for its whole life, not only in
	InvokeTclMethod.

	* generic/tclIO.c (Tcl_GetsObj): [Bug 2921116]: Regenerate topChan,
	may have been changed by a self-modifying transformation.

	* tests/ioTrans/test (iortrans-4.8, iortrans-4.9, iortrans-5.11)
	(iortrans-7.4, iortrans-8.3): New test cases.

2010-03-16  Jan Nijtmans  <nijtmans@users.sf.net>

	* compat/zlib/*:	Upgrade zlib to version 1.2.4.
	* win/makefile.vc:
	* unix/Makefile.in:
	* win/tclWinChan.c:	Don't cast away "const" without reason.

2010-03-12  Jan Nijtmans  <nijtmans@users.sf.net>

	* win/makefile.vc: [Bug 2967340]: Static build was failing.
	* win/.cvsignore:

2010-03-10  Jan Nijtmans  <nijtmans@users.sf.net>

	* generic/tclTest.c:	Remove unnecessary '&' decoration for
	* generic/tclIOUtil.c:	function pointers
	* win/tclWin32Dll.c:	Double declaration of TclNativeDupInternalRep
	* unix/tclIOUtil.c:
	* unix/dltest/.cvsignore: Ignore *.so here

2010-03-09  Andreas Kupries  <andreask@activestate.com>

	* generic/tclIORChan.c: [Bug 2936225]: Thanks to Alexandre Ferrieux
	* doc/refchan.n:    <ferrieux@users.sourceforge.net> for debugging and
	* tests/ioCmd.test: fixing the problem. It is the write-side
	equivalent to the bug fixed 2009-08-06.

2010-03-09  Don Porter  <dgp@users.sourceforge.net>

	* library/tzdata/America/Matamoros: New locale
	* library/tzdata/America/Ojinaga: New locale
	* library/tzdata/America/Santa_Isabel: New locale
	* library/tzdata/America/Asuncion:
	* library/tzdata/America/Tijuana:
	* library/tzdata/Antarctica/Casey:
	* library/tzdata/Antarctica/Davis:
	* library/tzdata/Antarctica/Mawson:
	* library/tzdata/Asia/Dhaka:
	* library/tzdata/Pacific/Fiji:
	Olson tzdata2010c.

2010-03-07  Jan Nijtmans  <nijtmans@users.sf.net>

	* generic/tclTest.c:	  Test that tclOO stubs are present in stub
				  library
	* generic/tclOOMethod.c:  Applied missing part of [Patch 2961556]
	* win/tclWinInt.h:	  Change all tclWinProcs signatures to use
	* win/tclWin32Dll.c:	  TCHAR* in stead of WCHAR*. This is meant
	* win/tclWinDde.c:	  as preparation to make [Enh 2965056]
	* win/tclWinFCmd.c:	  possible at all.
	* win/tclWinFile.c:
	* win/tclWinPipe.c:
	* win/tclWinSock.c:

2010-03-06  Jan Nijtmans  <nijtmans@users.sf.net>

	* generic/tclStubLib.c:	Remove presence of tclTomMathStubsPtr here.
	* generic/tclTest.c:	Test that tommath stubs are present in stub
				library.

2010-03-05  Donal K. Fellows  <dkf@users.sf.net>

	* generic/tclIORTrans.c (ForwardProc): [Bug 2964425]: When cleaning
	the stables, it is sometimes necessary to do more than the minimum. In
	this case, rationalizing the variables for a forwarded limit? method
	required removing an extra Tcl_DecrRefCount too.

	* generic/tclOO.h, generic/tclOOInt.h: [Patch 2961556]: Change TclOO
	to use the same style of function typedefs as Tcl, as this is about
	the last chance to get this right.

	***POTENTIAL INCOMPATIBILITY***
	Source code that uses function typedefs from TclOO will need to update
	variables and argument definitions so that pointers to the function
	values are used instead. Binary compatibility is not affected.

	* generic/*.c, generic/tclInt.h, unix/*.c, macosx/*.c: Applied results
	of doing a Code Audit. Principal changes:
	  * Use do { ... } while (0) in macros
	  * Avoid shadowing one local variable with another
	  * Use clearer 'foo.bar++;' instead of '++foo.bar;' where result not
	    required (i.e., semantically equivalent); clarity is increased
	    because it is bar that is incremented, not foo.
	  * Follow Engineering Manual rules on spacing and declarations

2010-03-04  Donal K. Fellows  <dkf@users.sf.net>

	* generic/tclOO.c (ObjectRenamedTrace): [Bug 2962664]: Add special
	handling so that when the class of classes is deleted, so is the class
	of objects. Immediately.

	* generic/tclOOInt.h (ROOT_CLASS): Add new flag for specially marking
	the root class. Simpler and more robust than the previous technique.

2010-03-04  Jan Nijtmans  <nijtmans@users.sf.net>

	* generic/tclGetDate.y:    3 unnecessary MODULE_SCOPE
	* generic/tclDate.c:       symbols
	* generic/tclStubLib.c:    Split tommath stub lib
	* generic/tclTomMathStubLib.c:  in separate file.
	* win/makefile.bc:
	* win/Makefile.in:
	* win/makefile.vc:
	* win/tcl.dsp:
	* unix/Makefile.in:
	* unix/tcl.m4:          Cygwin only gives warning
	* unix/configure:       using -fvisibility=hidden
	* compat/strncasecmp.c: A few more const's
	* compat/strtod.c:
	* compat/strtoul.c:

2010-03-03  Andreas Kupries <andreask@activestate.com>

	* doc/refchan.n: Followup to ChangeLog entry 2009-10-07
	(generic/tclIORChan.c). Fixed the documentation to explain that errno
	numbers are operating system dependent, and reworked the associated
	example.

2010-03-02  Jan Nijtmans  <nijtmans@users.sf.net>

	* unix/tcl.m4:     [FRQ 2959069]: Support for -fvisibility=hidden
	* unix/configure   (regenerated with autoconf-2.59)

2010-03-01  Alexandre Ferrieux  <ferrieux@users.sourceforge.net>

	* unix/tclUnixSock.c: Refrain from a possibly lengthy reverse-DNS
	lookup on 0.0.0.0 when calling [fconfigure -sockname] on an
	universally-bound (default) server socket.

	* generic/tclIndexObj.c: fix [AT 86258]: special-casing of empty
	tables when generating error messages for [::tcl::prefix match].

2010-02-28  Donal K. Fellows  <dkf@users.sf.net>

	* generic/tclCmdIL.c: More additions of {TCL LOOKUP} error-code
	generation to various subcommands of [info] as part of long-term
	project to classify all Tcl's generated errors.

2010-02-28  Jan Nijtmans  <nijtmans@users.sf.net>

	* generic/tclStubInit.c: [Bug 2959713]: Link error with gcc 4.1

2010-02-27  Donal K. Fellows  <dkf@users.sf.net>

	* generic/tclCmdMZ.c (StringFirstCmd, StringLastCmd): [Bug 2960021]:
	Only search for the needle in the haystack when the needle isn't
	larger than the haystack. Prevents an odd crash from sometimes
	happening when things get mixed up (a common programming error).

	* generic/tclMain.c (Tcl_Main): [Bug 801429]: Factor out the holding
	of the client-installed main loop function into thread-specific data.

	***POTENTIAL INCOMPATIBILITY***
	Code that previously tried to set the main loop from another thread
	will now fail. On the other hand, there is a fairly high probability
	that such programs would have been failing before due to the lack of
	any kind of inter-thread memory barriers guarding accesses to this
	part of Tcl's state.

2010-02-26  Donal K. Fellows  <dkf@users.sf.net>

	* generic/tclCompCmds.c:   Split this file into two pieces to make it
	* generic/tclCompCmdsSZ.c: easier to work with. It's still two very
				   long files even after the split.

2010-02-26  Reinhard Max  <max@suse.de>

	* doc/safe.n: Name the installed file after the command it documents.
	Use "Safe Tcl" instead of the "Safe Base", "Safe Tcl" mixture.

2010-02-26  Donal K. Fellows  <dkf@users.sf.net>

	* unix/Makefile.in (NATIVE_TCLSH): Added this variable to allow for
	better control of what tclsh to use for various scripts when doing
	cross compiling. An imperfect solution, but works.

	* unix/installManPage: Remap non-alphanumeric sequences in filenames
	to single underscores (especially colons).

2010-02-26  Pat Thoyts  <patthoyts@users.sourceforge.net>

	* tests/zlib.test: Add tests for [Bug 2818131] which was crashing with
	mismatched zlib algorithms used in combination with gets. This issue
	has been fixed by Andreas's last commit.

2010-02-25  Jan Nijtmans  <nijtmans@users.sf.net>

	* generic/tclHash.c:	[FRQ 2958832]: Further speed-up of the
	* generic/tclLiteral.c:	ouster-hash function.
	* generic/tclObj.c:
	* generic/tclCkalloc.c:	Eliminate various unnecessary (ClientData)
	* generic/tclTest.c:	type casts.
	* generic/tclTestObj.c:
	* generic/tclTestProcBodyObj.c:
	* unix/tclUnixTest.c:
	* unix/tclUnixTime.c:
	* unix/tclXtTest.c:

2010-02-24  Donal K. Fellows  <dkf@users.sf.net>

	* generic/tclDictObj.c (SetDictFromAny): Prevent the list<->dict
	* generic/tclListObj.c (SetListFromAny): conversion code from taking
	too many liberties. Stops loss of duplicate keys in some scenarios.
	Many thanks to Jean-Claude Wippler for finding this.

	* generic/tclExecute.c (TclExecuteByteCode): Reduce ifdef-fery and
	size of activation record. More variables shared across instructions
	than before.

	* doc/socket.n: [Bug 2957688]: Clarified that [socket -server] works
	with a command prefix. Extended example to show this in action.

2010-02-22  Andreas Kupries  <andreask@activestate.com>

	* generic/tclZlib.c (ZlibTransformInput): [Bug 2762041]: Added a hack
	to work around the general problem, early EOF recognition based on the
	base-channel, instead of the data we have ready for reading in the
	transform. Long-term we need a proper general fix (likely tracking EOF
	on each level of the channel stack), with attendant complexity.
	Furthermore, Z_BUF_ERROR can be ignored, and must be when feeding the
	zlib code with single characters.

2010-02-22  Jan Nijtmans  <nijtmans@users.sf.net>

	* unix/tclUnixPort.h:   Remove unnecessary EXTERN's, which already are
	                        in the global stub table.
	* unix/configure.in:    Use @EXEEXT@ in stead of @EXT_SUFFIX@
	* unix/tcl.m4:
	* unix/Makefile.in:     Use -DBUILD_tcl for CYGWIN
	* unix/configure:       (regenerated)
	* unix/dltest/pkg*.c:   Use EXTERN to control CYGWIN exported symbols
	* generic/tclCmdMZ.c:   Remove some unnecessary type casts.
	* generic/tclCompCmds.c:
	* generic/tclTest.c:
	* generic/tclUtil.c:

2010-02-21  Mo DeJong  <mdejong@users.sourceforge.net>

	* tests/regexp.test: Add test cases back ported from Jacl regexp work.

2010-02-21  Jan Nijtmans  <nijtmans@users.sf.net>

	* generic/tclDate.c:    Some more const tables.
	* generic/tclGetDate.y:
	* generic/regc_lex.c:
	* generic/regerror.c:
	* generic/tclStubLib.c:
	* generic/tclBasic.c:   Fix [Bug 2954959] expr abs(0.0) is -0.0
	* tests/expr.test:

2010-02-20  Donal K. Fellows  <dkf@users.sf.net>

	* generic/tclCompCmds.c (TclCompileStringLenCmd): Make [string length]
	of a constant string be handled better (i.e., handle backslashes too).

2010-02-19  Stuart Cassoff  <stwo@users.sourceforge.net>

	* tcl.m4: Correct compiler/linker flags for threaded builds on
	OpenBSD.
	* configure: (regenerated).

2010-02-19  Donal K. Fellows  <dkf@users.sf.net>

	* unix/installManPage: [Bug 2954638]: Correct behaviour of manual page
	installer. Also added armouring to check that assumptions about the
	initial state are actually valid (e.g., look for existing input file).

2010-02-17  Donal K. Fellows  <dkf@users.sf.net>

	* generic/tclHash.c (HashStringKey):	Restore these hash functions
	* generic/tclLiteral.c (HashString):	to use the classic algorithm.
	* generic/tclObj.c (TclHashObjKey):	Community felt normal case
	speed to be more important than resistance to malicious cases. For
	now, hashes that need to deal with the malicious case can use a custom
	hash table and install their own hash function, though that is not
	functionality exposed to the script level.

	* generic/tclCompCmds.c (TclCompileDictUpdateCmd): Stack depth must be
	correctly described when compiling a body to prevent crashes in some
	debugging modes.

2010-02-16  Jan Nijtmans  <nijtmans@users.sf.net>

	* generic/tclInt.h: Change order of various struct members,
	fixing potential binary incompatibility with Tcl 8.5

2010-02-16  Donal K. Fellows  <dkf@users.sf.net>

	* unix/configure.in, generic/tclIOUtil.c (Tcl_Stat): Updated so that
	we do not assume that all unix systems have the POSIX blkcnt_t type,
	since OpenBSD apparently does not.

	* generic/tclLiteral.c (HashString): Missed updating to FNV in one
	place; the literal table (a copy of the hash table code...)

2010-02-15  Jan Nijtmans  <nijtmans@users.sf.net>

	* tools/genStubs.tcl:   Reverted earlier rename from tcl*Stubs to
	* generic/tclBasic.c:   tcl*ConstStubs, it's not necessary at all.
	* generic/tclOO.c:
	* generic/tclTomMathInterface.c:
	* generic/tclStubInit.c: (regenerated)
	* generic/tclOOStubInit.c: (regenerated)
	* generic/tclEnsemble.c:Fix signed-unsigned mismatch
	* win/tclWinInt.h:      make tclWinProcs "const"
	* win/tclWin32Dll.c:
	* win/tclWinFCmd.c:     Eliminate all internal Tcl_WinUtfToTChar
	* win/tclWinFile.c:     and Tcl_WinTCharToUtf calls, needed
	* win/tclWinInit.c:     for mslu support.
	* win/tclWinLoad.c:
	* win/tclWinPipe.c:
	* win/tclWinSerial.c:
	* win/.cvsignore:
	* compat/unicows/readme.txt:  [FRQ 2819611]: Add first part of MSLU
	* compat/unicows/license.txt: support.
	* compat/unicows/unicows.lib:

2010-02-15  Donal K. Fellows  <dkf@users.sf.net>

	* generic/tclOO.c (AllocObject, SquelchedNsFirst, ObjectRenamedTrace):
	* generic/tclNamesp.c (Tcl_DeleteNamespace): [Bug 2950259]: Revised
	the namespace deletion code to provide an additional internal callback
	that gets triggered early enough in namespace deletion to allow TclOO
	destructors to run sanely. Adjusted TclOO to take advantage of this,
	so making tearing down an object by killing its namespace appear to
	work seamlessly, which is needed for Itcl. (Note that this is not a
	feature that will ever be backported to 8.5, and it remains not a
	recommended way of deleting an object.)

2010-02-13  Donal K. Fellows  <dkf@users.sf.net>

	* generic/tclCompCmds.c (TclCompileSwitchCmd): Divided the [switch]
	compiler into three pieces (after the model of [try]): a parser, an
	instruction-issuer for chained tests, and an instruction-issuer for
	jump tables.

	* generic/tclEnsemble.c: Split the ensemble engine out into its own
	file rather than keeping it mashed together with the namespace code.

2010-02-12  Jan Nijtmans  <nijtmans@users.sf.net>

	* win/tcl.m4:		Use -pipe for gcc on win32
	* win/configure:	(mingw/cygwin) (regenerated)
	* win/.cvsignore:	Add .lib, .exp and .res here

2010-02-11  Mo DeJong  <mdejong@users.sourceforge.net>

	* tests/list.test: Add tests for explicit \0 in a string argument to
	the list command.

2010-02-11  Donal K. Fellows  <dkf@users.sf.net>

	* generic/tclIOCmd.c (Tcl_OpenObjCmd): [Bug 2949740]: Make sure that
	we do not try to put a NULL pipeline channel into binary mode.

2010-02-11  Mo DeJong  <mdejong@users.sourceforge.net>

	[Bug 2826551, Patch 2948425]: Assorted regexp bugs related to -all,
	-line and -start options and newlines.
	* generic/tclCmdMZ.c (Tcl_RegexpObjCmd): If -offset is given, treat it
	as the start of the line if the previous character was a newline. Fix
	nasty edge case where a zero length match would not advance the index.
	* tests/regexp.test: Add regression tests back ported from Jacl.
	Checks for a number of issues related to -line and newline handling. A
	few of tests were broken before the patch and continue to be broken,
	marked as knownBug.

2010-02-11  Donal K. Fellows  <dkf@users.sf.net>

	* generic/tclOO.c (ObjectRenamedTrace): [Bug 2949397]: Prevent
	destructors from running on the two core class objects when the whole
	interpreter is being destroyed.

2010-02-09  Donal K. Fellows  <dkf@users.sf.net>

	* generic/tclCompCmds.c (TclCompileTryCmd, IssueTryInstructions)
	(IssueTryFinallyInstructions): Added compiler for the [try] command.
	It is split into three pieces that handle the parsing of the tokens,
	the issuing of instructions for finally-free [try], and the issuing of
	instructions for [try] with finally; there are enough differences
	between the all cases that it was easier to split the code rather than
	have a single function do the whole thing.

2010-02-09  Alexandre Ferrieux  <ferrieux@users.sourceforge.net>

	* tools/genStubs.tcl: Remove dependency on 8.5+ idiom "in" in
	expressions.

2010-02-08  Donal K. Fellows  <dkf@users.sf.net>

	* generic/tclZlib.c (Tcl_ZlibDeflate, Tcl_ZlibInflate): [Bug 2947783]:
	Make sure that the result is an unshared object before appending to it
	so that nothing crashes if it is shared (use in Tcl code was not
	affected by this, but use from C was an issue).

2010-02-06  Donal K. Fellows  <dkf@users.sf.net>

	* generic/tclHash.c (HashStringKey):	Replace Tcl's crusty old hash
	* generic/tclObj.c (TclHashObjKey):	function with the algorithm
	due to Fowler, Noll and Vo. This is slightly faster (assuming the
	presence of hardware multiply) and has somewhat better distribution
	properties of the resulting hash values. Note that we only ever used
	the 32-bit version of the FNV algorithm; Tcl's core hash engine
	assumes that hash values are simple unsigned ints.

	***POTENTIAL INCOMPATIBILITY***
	Code that depends on hash iteration order (especially tests) may well
	be disrupted by this. Where a definite order is required, the fix is
	usually to just sort the results after extracting them from the hash.
	Where this is insufficient, the code that has ceased working was
	always wrong and was only working by chance.

2010-02-05  Donal K. Fellows  <dkf@users.sf.net>

	* generic/tclCompCmds.c (TclCompileErrorCmd): Added compilation of the
	[error] command. No new bytecodes.

2010-02-05  Jan Nijtmans  <nijtmans@users.sf.net>

	* tools/genStubs.tcl:	Follow-up to earlier commit today:
	          Eliminate the need for an extra Stubs Pointer for adressing
	          a static stub table: Just change the exported table from
	          static to MODULE_SCOPE.
	* generic/tclBasic.c
	* generic/tclOO.c
	* generic/tclTomMathInterface.c
	* generic/tcl*Decls.h (regenerated)
	* generic/tclStubInit.c (regenerated)
	* generic/tclOOStubInit.c (regenerated)
	* generic/tclTest.c (minor formatting)

2010-02-05  Donal K. Fellows  <dkf@users.sf.net>

	* generic/tclVar.c: More consistency in errorcode generation.

	* generic/tclOOBasic.c (TclOO_Object_Destroy): Rewrote to be NRE-aware
	when calling destructors. Note that there is no guarantee that
	destructors will always be called in an NRE context; that's a feature
	of the 'destroy' method only.

	* generic/tclEncoding.c: Add 'const' to many function-internal vars
	that are never pointing to things that are written to.

2010-02-05  Jan Nijtmans  <nijtmans@users.sf.net>

	* tools/genStubs.tcl:	Follow-up to [2010-01-29] commit:
		prevent space within stub table function parameters if the
		parameter type is a pointer.
	* win/tclWinInt.h:	Minor Formatting
	* generic/tcl.h:	VOID -> void and other formatting
	* generic/tclInt.h:	Minor formatting
	* generic/tclInt.decls: Change signature of TclNRInterpProcCore,
	* generic/tclOO.decls:	and TclOONewProc(Instance|)MethodEx,
	* generic/tclProc.c:	indicating that errorProc is a function,
	* generic/tclOOMethod.c:pointer, and other formatting
	* generic/tcl*Decls.h:	(regenerated)
	* generic/tclVar.c:	gcc warning(line 3703): 'pattern' may be used
				uninitialized in this function
				gcc warning(line 3788): 'matched' may be used
				uninitialized in this function

2010-02-04  Donal K. Fellows  <dkf@users.sf.net>

	* generic/tclVar.c: Added more use of error-codes and reduced the
	stack overhead of older interfaces.
	(ArrayGetCmd): Stop silly crash when using a trivial pattern due to
	error in conversion to ensemble.
	(ArrayNamesCmd): Use the object RE interface for faster matching.

2010-02-03  Donal K. Fellows  <dkf@users.sf.net>

	* generic/tclVar.c (ArrayUnsetCmd): More corrections.

2010-02-02  Donal K. Fellows  <dkf@users.sf.net>

	* generic/tclVar.c: Turned the [array] command into a true ensemble.

	* generic/tclOO.c (AllocObject, MyDeleted): A slightly faster way to
	handle the deletion of [my] is with a standard delete callback. This
	is because it doesn't require an additional memory allocation during
	object creation. Also reduced the amount of string manipulation
	performed during object creation to further streamline memory
	handling; this is not backported to the 8.5 package as it breaks a
	number of abstractions.

	* generic/tclOOBasic.c (TclOO_Object_Destroy): [Bug 2944404]: Do not
	crash when a destructor deletes the object that is executing that
	destructor.

2010-02-01  Donal K. Fellows  <dkf@users.sf.net>

	* generic/tclVar.c (Tcl_ArrayObjCmd): [Bug 2939073]: Stop the [array
	unset] command from having dangling pointer problems when an unset
	trace deletes the element that is going to be processed next. Many
	thanks to Alexandre Ferrieux for the bulk of this fix.

	* generic/regexec.c (ccondissect, crevdissect): [Bug 2942697]: Rework
	these functions so that certain pathological patterns are matched much
	more rapidly. Many thanks to Tom Lane for dianosing this issue and
	providing an initial patch.

2010-01-30  Donal K. Fellows  <dkf@users.sf.net>

	* generic/tclCompile.c (tclInstructionTable):	Bytecode instructions
	* generic/tclCompCmds.c (TclCompileUnsetCmd):	to allow the [unset]
	* generic/tclExecute.c (TclExecuteByteCode):	command to be compiled
	with the compiler being a complete compilation for all compile-time
	decidable uses.

	* generic/tclVar.c (TclPtrUnsetVar): Var reference version of the code
	to unset a variable. Required for INST_UNSET bytecodes.

2010-01-29  Jan Nijtmans  <nijtmans@users.sf.net>

	* generic/tcl.h: [Bug 2942081]: Reverted Tcl_ThreadDataKey type change
				Changed some Tcl_CallFrame fields from "char *"
				to "void *". This saves unnecessary space on
				Cray's (and it's simply more correct).

	* tools/genStubs.tcl:	No longer generate a space after "*" and
				immediately after a function name, so the
				format of function definitions in tcl*Decls.h
				match all other tcl*.h header files.
	* doc/ParseArgs.3:	Change Tcl_ArgvFuncProc, Tcl_ArgvGenFuncProc
	* generic/tcl.h:	and GetFrameInfoValueProc to be function
	* generic/tclInt.h:	definitions, not pointers, for consistency
	* generic/tclOOInt.h:	with all other Tcl function definitions.
	* generic/tclIndexObj.c:
	* generic/regguts.h:	CONST -> const
	* generic/tcl.decls:	Formatting
	* generic/tclTomMath.decls: Formatting
	* generic/tclDecls.h:	(regenerated)
	* generic/tclIntDecls.h:
	* generic/tclIntPlatDecls.h:
	* generic/tclOODecls.h:
	* generic/tclOOIntDecls.h:
	* generic/tclPlatDecls.h:
	* generic/tclTomMathDecls.h:

2010-01-28  Donal K. Fellows  <dkf@users.sf.net>

	* generic/tclOOBasic.c (TclOO_Object_Destroy): Move the execution of
	destructors to a point where they can produce an error. This will not
	work for all destructors, but it does mean that more failing calls of
	them will be caught.
	* generic/tclOO.c (AllocObject, MyDeletedTrace, ObjectRenamedTrace):
	(ObjectNamespaceDeleted): Stop various ways of getting at commands
	with dangling pointers to the object. Also increases the reliability
	of calling of destructors (though most destructors won't benefit; when
	an object is deleted namespace-first, its destructors are not run in a
	nice state as the namespace is partially gone).

2010-01-25  Jan Nijtmans  <nijtmans@users.sf.net>

	* generic/tclOOStubInit.c:   Remove double includes (which causes a
	* generic/tclOOStubLib.c:    warning in CYGWIN compiles)
	* unix/.cvsignore:	     add confdefs.h

2010-01-22  Donal K. Fellows  <dkf@users.sf.net>

	* doc/proc.n: [Bug 1970629]: Define a bit better what the current
	namespace of a procedure is.

2010-01-22  Jan Nijtmans  <nijtmans@users.sf.net>

	* generic/tclInt.decls:	     Don't use DWORD and HANDLE here.
	* generic/tclIntPlatDecls.h:
	* generic/tcl.h:	     Revert [2009-12-21] change, instead
	* generic/tclPort.h:	     resolve the CYGWIN inclusion problems by
	* win/tclWinPort.h:	     re-arranging the inclusions at other
				     places.
	* win/tclWinError.c
	* win/tclWinPipe.c
	* win/tcl.m4:		     Make cygwin configuration error into
	* win/configure.in:	     a warning: CYGWIN compilation works
	* win/configure:	     although there still are test failures.

2010-01-22  Donal K. Fellows  <dkf@users.sf.net>

	* generic/tclExecute.c (TclExecuteByteCode): Improve error code
	generation from some of the tailcall-related bits of TEBC.

2010-01-21  Miguel Sofer  <msofer@users.sf.net>

	* generic/tclCompile.h: NRE-enable direct eval on BC spoilage
	* generic/tclExecute.c: [Bug 2910748]
	* tests/nre.test:

2010-01-19  Donal K. Fellows  <dkf@users.sf.net>

	* doc/dict.n: [Bug 2929546]: Clarify just what [dict with] and [dict
	update] are doing with variables.

2010-01-18  Andreas Kupries  <andreask@activestate.com>

	* generic/tclIO.c (CreateScriptRecord): [Bug 2918110]: Initialize
	the EventScriptRecord (esPtr) fully before handing it to
	Tcl_CreateChannelHandler for registration. Otherwise a reflected
	channel calling 'chan postevent' (== Tcl_NotifyChannel) in its
	'watchProc' will cause the function 'TclChannelEventScriptInvoker'
	to be run on an uninitialized structure.

2010-01-18  Donal K. Fellows  <dkf@users.sf.net>

	* generic/tclStringObj.c (Tcl_AppendFormatToObj): [Bug 2932421]: Stop
	the [format] command from causing argument objects to change their
	internal representation when not needed. Thanks to Alexandre Ferrieux
	for this fix.

2010-01-13  Donal K. Fellows  <dkf@users.sf.net>

	* tools/tcltk-man2html.tcl:	  More factoring out of special cases
	* tools/tcltk-man2html-utils.tcl: so that they are described outside
	the engine file. Now there is only one real set of special cases in
	there, to handle the .SO/.OP/.SE directives.

2010-01-13  Jan Nijtmans  <nijtmans@users.sf.net>

	* generic/tcl.h:      Fix TCL_LL_MODIFIER for Cygwin
	* generic/tclEnv.c:   Fix CYGWIN compilation problems,
	* generic/tclInt.h:   and remove some unnecessary
	* generic/tclPort.h:  double includes.
	* generic/tclPlatDecls.h:
	* win/cat.c:
	* win/tclWinConsole.c:
	* win/tclWinFCmd.c:
	* win/tclWinFile.c:
	* win/tclWinPipe.c:
	* win/tclWinSerial.c:
	* win/tclWinThrd.c:
	* win/tclWinPort.h:   Put win32 includes first
	* unix/tclUnixChan.c: Forgot one CONST change

2010-01-12  Donal K. Fellows  <dkf@users.sf.net>

	* tools/tcltk-man2html.tcl: Make the generation of the list of things
	to process the docs from simpler and more flexible. Also factored out
	the lists of special cases.

2010-01-10  Jan Nijtmans  <nijtmans@users.sf.net>

	* win/tclWinDde.c:      VC++ 6.0 doesn't have
	* win/tclWinReg.c:      PDWORD_PTR
	* win/tclWinThrd.c:     Fix various minor gcc warnings.
	* win/tclWinTime.c:
	* win/tclWinConsole.c:  Put channel type definitions
	* win/tclWinChan.c:     in static const memory
	* win/tclWinPipe.c:
	* win/tclWinSerial.c:
	* win/tclWinSock.c:
	* generic/tclIOGT.c:
	* generic/tclIORChan.c:
	* generic/tclIORTrans.c:
	* unix/tclUnixChan.c:
	* unix/tclUnixPipe.c:
	* unix/tclUnixSock.c:
	* unix/configure:       (regenerated with autoconf 2.59)
	* tests/info.test:      Make test independant from
	                        tcltest implementation.

2010-01-10  Donal K. Fellows  <dkf@users.sf.net>

	* tests/namespace.test (namespace-51.17): [Bug 2898722]: Demonstrate
	that there are still bugs in the handling of resolution epochs. This
	bug is not yet fixed.

	* tools/tcltk-man2html.tcl:	  Split the man->html converter into
	* tools/tcltk-man2html-utils.tcl: two pieces for easier maintenance.
	Also made it much less verbose in its printed messages by default.

2010-01-09  Donal K. Fellows  <dkf@users.sf.net>

	* tools/tcltk-man2html.tcl: Added basic support for building the docs
	for contributed packages into the HTML versions. Prompted by question
	on Tcler's Chat by Tom Krehbiel. Note that there remain problems in
	the documentation generated due to errors in the contributed docs.

2010-01-05  Don Porter  <dgp@users.sourceforge.net>

	* generic/tclPathObj.c (TclPathPart):   [Bug 2918610]: Correct
	* tests/fileName.test (filename-14.31): inconsistency between the
	string rep and the intrep of a path value created by [file rootname].
	Thanks to Vitaly Magerya for reporting.

2010-01-03  Donal K. Fellows  <dkf@users.sf.net>

	* unix/tcl.m4 (SC_CONFIG_CFLAGS): [Bug 1636685]: Use the configuration
	for modern FreeBSD suggested by the FreeBSD porter.

2010-01-03  Miguel Sofer  <msofer@users.sf.net>

	* generic/tclBasic.c:	[Bug 2724403]: Fix leak of coroutines on
	* generic/tclCompile.h: namespace deletion. Added a test for this
	* generic/tclNamesp.c:	leak, and also a test for leaks on namespace
	* tests/coroutine.test: deletion.
	* tests/namespace.test:

2009-12-30  Donal K. Fellows  <dkf@users.sf.net>

	* library/safe.tcl (AliasSource): [Bug 2923613]: Make the safer
	* tests/safe.test (safe-8.9):	  [source] handle a [return] at the
					  end of the file correctly.

2009-12-30  Miguel Sofer  <msofer@users.sf.net>

	* library/init.tcl (unknown): [Bug 2824981]: Fix infinite recursion of
	::unknown when [set] is undefined.

2009-12-29  Donal K. Fellows  <dkf@users.sf.net>

	* generic/tclHistory.c (Tcl_RecordAndEvalObj): Reduce the amount of
	allocation and deallocation of memory by caching objects in the
	interpreter assocData table.

	* generic/tclObj.c (Tcl_GetCommandFromObj): Rewrite the logic so that
	it does not require making assignments part way through an 'if'
	condition, which was deeply unclear.

	* generic/tclInterp.c (Tcl_MakeSafe): [Bug 2895741]: Make sure that
	the min() and max() functions are supported in safe interpreters.

2009-12-29  Pat Thoyts  <patthoyts@users.sourceforge.net>

	* generic/tclBinary.c:	[Bug 2922555]: Handle completely invalid input
	* tests/binary.test:	to the decode methods.

2009-12-28  Donal K. Fellows  <dkf@users.sf.net>

	* unix/Makefile.in (trace-shell, trace-test): [FRQ 1083288]: Added
	targets to allow easier tracing of shell and test invokations.

	* unix/configure.in: [Bug 942170]:	Detect the st_blocks field of
	* generic/tclCmdAH.c (StoreStatData):	'struct stat' correctly.
	* generic/tclFileName.c (Tcl_GetBlocksFromStat):
	* generic/tclIOUtil.c (Tcl_Stat):

	* generic/tclInterp.c (TimeLimitCallback): [Bug 2891362]: Ensure that
	* tests/interp.test (interp-34.13):	   the granularity ticker is
	reset when we check limits because of the time limit event firing.

2009-12-27  Donal K. Fellows  <dkf@users.sf.net>

	* doc/namespace.n (SCOPED SCRIPTS): [Bug 2921538]: Updated example to
	not be quite so ancient.

2009-12-25  Jan Nijtmans  <nijtmans@users.sf.net>

	* generic/tclCmdMZ.c:      CONST -> const
	* generic/tclParse.c

2009-12-23  Donal K. Fellows  <dkf@users.sf.net>

	* library/safe.tcl (AliasSource, AliasExeName): [Bug 2913625]: Stop
	information about paths from leaking through [info script] and [info
	nameofexecutable].

2009-12-23  Jan Nijtmans  <nijtmans@users.sf.net>

	* unix/tcl.m4:		Install libtcl8.6.dll in bin directory
	* unix/Makefile.in:
	* unix/configure:	(regenerated)

2009-12-22  Donal K. Fellows  <dkf@users.sf.net>

	* generic/tclCmdIL.c (Tcl_LsortObjCmd): [Bug 2918962]: Stop crash when
	-index and -stride are used together.

2009-12-21  Jan Nijtmans  <nijtmans@users.sf.net>

	* generic/tclThreadStorage.c: Fix gcc warning, using gcc-4.3.4 on
				      cygwin: missing initializer
	* generic/tclOOInt.h:	      Prevent conflict with DUPLICATE
				      definition in WINAPI's nb30.h
	* generic/rege_dfa.c:	      Fix macro conflict on CYGWIN: don't use
				      "small".
	* generic/tcl.h:	      Include <winsock2.h> before <stdio.h> on
				      CYGWIN
	* generic/tclPathObj.c
	* generic/tclPort.h
	* tests/env.test:	      Don't unset WINDIR and TERM, it has a
				      special meaning on CYGWIN (both in UNIX
				      and WIN32 mode!)
	* generic/tclPlatDecls.h:     Include <tchar.h> through tclPlatDecls.h
	* win/tclWinPort.h:	      stricmp -> strcasecmp
	* win/tclWinDde.c:	      _wcsicmp -> wcscasecmp
	* win/tclWinFile.c
	* win/tclWinPipe.c
	* win/tclWinSock.c
	* unix/tcl.m4:		      Add dynamic loading support to CYGWIN
	* unix/configure (regenerated)
	* unix/Makefile.in

2009-12-19  Miguel Sofer  <msofer@users.sf.net>

	* generic/tclBasic.c:	[Bug 2917627]: Fix for bad cmd resolution by
	* tests/coroutine.test:	coroutines. Thanks to schelte for finding it.

2009-12-16  Donal K. Fellows  <dkf@users.sf.net>

	* library/safe.tcl (::safe::AliasGlob): Upgrade to correctly support a
	larger fraction of [glob] functionality, while being stricter about
	directory management.

2009-12-11  Jan Nijtmans  <nijtmans@users.sf.net>

	* generic/tclTest.c:	Fix gcc warning: ignoring return value of
	* unix/tclUnixNotify.c:	"write", declared with attribute
	* unix/tclUnixPipe.c:	warn_unused_result.
	* generic/tclInt.decls:	CONSTify functions TclpGetUserHome and
	* generic/tclIntDecls.h:TclSetPreInitScript (TIP #27)
	* generic/tclInterp.c:
	* win/tclWinFile.c:
	* unix/tclUnixFile.c:

2009-12-16  Donal K. Fellows  <dkf@users.sf.net>

	* doc/tm.n: [Bug 1911342]: Formatting rewrite to avoid bogus crosslink
	to the list manpage when generating HTML.

	* library/msgcat/msgcat.tcl (Init): [Bug 2913616]: Do not use platform
	tests that are not needed and which don't work in safe interpreters.

2009-12-14  Donal K. Fellows  <dkf@users.sf.net>

	* doc/file.n (file tempfile): [Bug 2388866]: Note that this only ever
	creates files on the native filesystem. This is a design feature.

2009-12-13  Miguel Sofer  <msofer@users.sf.net>

	* generic/tclBasic.c:	Release TclPopCallFrame() from its
	* generic/tclExecute.c:	tailcall-management duties
	* generic/tclNamesp.c:

	* generic/tclBasic.c:	Moving TclBCArgumentRelease call from
	* generic/tclExecute.c:	TclNRTailcallObjCmd to TEBC, so that the
	pairing of the Enter and Release calls is clearer.

2009-12-12  Donal K. Fellows  <dkf@users.sf.net>

	* generic/tclTest.c (TestconcatobjCmd): [Bug 2895367]: Stop memory
	leak when testing. We don't need extra noise of this sort when
	tracking down real problems!

2009-12-11  Jan Nijtmans  <nijtmans@users.sf.net>

	* generic/tclBinary.c:	Fix gcc warning, using gcc-4.3.4 on cygwin
	* generic/tclCompExpr.c:warning: array subscript has type 'char'
	* generic/tclPkg.c:
	* libtommath/bn_mp_read_radix.c:
	* win/makefile.vc:	[Bug 2912773]: Revert to version 1.203
	* unix/tclUnixCompat.c:	Fix gcc warning: signed and unsigned type
				in conditional expression.

2009-12-11  Donal K. Fellows  <dkf@users.sf.net>

	* tools/tcltk-man2html.tcl (long-toc, cross-reference): [FRQ 2897296]:
	Added cross links to sections within manual pages.

2009-12-11  Miguel Sofer  <msofer@users.sf.net>

	* generic/tclBasic.c:   [Bug 2806407]: Full nre-enabling of coroutines
	* generic/tclExecute.c:

	* generic/tclBasic.c: Small cleanup

	* generic/tclExecute.c: Fix panic in http11.test caused by buggy
	earlier commits in coroutine management.

2009-12-10  Andreas Kupries  <andreask@activestate.com>

	* generic/tclObj.c (TclContinuationsEnter): [Bug 2895323]: Updated
	comments to describe when the function can be entered for the same
	Tcl_Obj* multiple times. This is a continuation of the 2009-11-10
	entry where a memory leak was plugged, but where not sure if that was
	just a band-aid to paper over some other error. It isn't, this is a
	legal situation.

2009-12-10  Miguel Sofer  <msofer@users.sf.net>

	* generic/tclBasic.c:   Reducing the # of moving parts for coroutines
	* generic/tclExecute.c: by delegating more to tebc; eliminate the
	special coroutine CallFrame.

2009-12-09  Andreas Kupries  <andreask@activestate.com>

	* generic/tclIO.c: [Bug 2901998]: Applied Alexandre Ferrieux's patch
	fixing the inconsistent buffered I/O. Tcl's I/O now flushes buffered
	output before reading, discards buffered input before writing, etc.

2009-12-09  Miguel Sofer  <msofer@users.sf.net>

	* generic/tclBasic.c: Ensure right lifetime of varFrame's (objc,objv)
	for coroutines.

	* generic/tclExecute.c: Code regrouping

2009-12-09  Donal K. Fellows  <dkf@users.sf.net>

	* generic/tclBasic.c: Added some of the missing setting of errorcode
	values.

2009-12-08  Miguel Sofer  <msofer@users.sf.net>

	* generic/tclExecute.c (TclStackFree): Improved panic msg.

2009-12-08  Miguel Sofer  <msofer@users.sf.net>

	* generic/tclBasic.c:   Partial nre-enabling of coroutines. The
	* generic/tclExecute.c: initial call still requires its own
	* generic/tclInt.h:     instance of tebc, but on resume coros can
	execute in the caller's tebc.

	* generic/tclExecute.c (TEBC): Silence warning about pcAdjustment.

2009-12-08  Donal K. Fellows  <dkf@users.sf.net>

	* generic/tclExecute.c (TclExecuteByteCode): Make the dict opcodes
	more sparing in their use of C variables, to reduce size of TEBC
	activiation record a little bit.

2009-12-07  Miguel Sofer  <msofer@users.sf.net>

	* generic/tclExecute.c (TEBC): Grouping "slow" variables into structs,
	to reduce register pressure and help the compiler with variable
	allocation.

2009-12-07  Miguel Sofer  <msofer@users.sf.net>

	* generic/tclExecute.c: Start cleaning the TEBC stables
	* generic/tclInt.h:

	* generic/tclCmdIL.c:   [Bug 2910094]: Fix by aku
	* tests/coroutine.test:

	* generic/tclBasic.c: Arrange for [tailcall] to be created with the
	other builtins: was being created in a separate call, leftover from
	pre-tip days.

2009-12-07  Don Porter  <dgp@users.sourceforge.net>

	* generic/tclStrToD.c: [Bug 2902010]: Correct conditional compile
	directives to better detect the toolchain that needs extra work for
	proper underflow treatment instead of merely detecting the MIPS
	platform.

2009-12-07  Miguel Sofer  <msofer@users.sf.net>

	* generic/tclBasic.c: [Patch 2910056]: Add ::tcl::unsupported::yieldTo
	* generic/tclInt.h:

2009-12-07  Donal K. Fellows  <dkf@users.sf.net>

	* generic/tclCmdMZ.c (TryPostBody): [Bug 2910044]: Close off memory
	leak in [try] when a variable-free handler clause is present.

2009-12-05  Miguel Sofer  <msofer@users.sf.net>

	* generic/tclBasic.c:   Small changes for clarity in tailcall
	* generic/tclExecute.c: and coroutine code.
	* tests/coroutine.test:

	* tests/tailcall.test: Remove some old unused crud; improved the
	stack depth tests.

	* generic/tclBasic.c:  Fixed things so that you can tailcall
	* generic/tclNamesp.c: properly out of a coroutine.
	* tests/tailcall.test:

	* generic/tclInterp.c: Fixed tailcalls for same-interp aliases (no
	test)

2009-12-03  Donal K. Fellows  <dkf@users.sf.net>

	* library/safe.tcl (::safe::AliasEncoding): Make the safe encoding
	command behave more closely like the unsafe one (for safe ops).
	(::safe::AliasGlob): [Bug 2906841]: Clamp down on evil use of [glob]
	in safe interpreters.
	* tests/safe.test: Rewrite to use tcltest2 better.

2009-12-02  Jan Nijtmans  <nijtmans@users.sf.net>

	* tools/genStubs.tcl:	Add support for win32 CALLBACK functions and
	remove obsolete "emitStubs" and "genStubs" functions.
	* win/Makefile.in:	Use tcltest86.dll for all tests, and add
	.PHONY rules to preemptively stop trouble that plagued Tk from hitting
	Tcl too.

2009-11-30  Jan Nijtmans  <nijtmans@users.sf.net>

	* generic/tcl.h:	Don't use EXPORT for Tcl_InitStubs
	* win/Makefile.in:	Better dependancies in case of static build.

2009-11-30  Donal K. Fellows  <dkf@users.sf.net>

	* doc/Tcl.n: [Bug 2901433]: Improved description of expansion to
	mention that it is using list syntax.

2009-11-27  Kevin B. Kenny  <kennykb@acm.org>

	* win/tclAppInit.c (Tcl_AppInit): [Bug 2902965]: Reverted Jan's change
	that added a call to Tcl_InitStubs. The 'tclsh' and 'tcltest' programs
	are providers, not consumers of the Stubs table, and should not link
	with the Stubs library, but only with the main Tcl library. (In any
	case, the presence of Tcl_InitStubs broke the build.)

2009-11-27  Donal K. Fellows  <dkf@users.sf.net>

	* doc/BoolObj.3, doc/Class.3, doc/CrtChannel.3, doc/DictObj.3:
	* doc/DoubleObj.3, doc/Ensemble.3, doc/Environment.3:
	* doc/FileSystem.3, doc/Hash.3, doc/IntObj.3, doc/Limit.3:
	* doc/Method.3, doc/NRE.3, doc/ObjectType.3, doc/PkgRequire.3:
	* doc/SetChanErr.3, doc/SetResult.3: [Patch 2903921]: Many small
	spelling fixes from Larry Virden.

	BUMP VERSION OF TCLOO TO 0.6.2. Too many people need accumulated small
	versions and bugfixes, so the version-bump removes confusion.

	* generic/tclOOBasic.c (TclOO_Object_LinkVar): [Bug 2903811]: Remove
	unneeded restrictions on who can usefully call this method.

2009-11-26  Donal K. Fellows  <dkf@users.sf.net>

	* unix/Makefile.in: Add .PHONY rules and documentation to preemptively
	stop trouble that plagued Tk from hitting Tcl too, and to make the
	overall makefile easier to understand. Some reorganization too to move
	related rules closer together.

2009-11-26  Jan Nijtmans  <nijtmans@users.sf.net>

	* win/Makefile.in:	[Bug 2902965]: Fix stub related changes that
	* win/makefile.vc:	caused tclkit build to break.
	* win/tclAppInit.c
	* unix/tcl.m4
	* unix/Makefile.in
	* unix/tclAppInit.c
	* unix/configure:	(regenerated)

2009-11-25  Kevin B. Kenny  <kennykb@acm.org>

	* win/Makefile.in:	Added a 'test-tcl' rule that is identical to
	'test' except that it does not go spelunking in 'pkgs/'. (This rule
	has existed in unix/Makefile.in for some time.)

2009-11-25  Stuart Cassoff  <stwo@users.sf.net>

	* unix/configure.in:	[Patch 2892871]: Remove unneeded
	* unix/tcl.m4:		AC_STRUCT_TIMEZONE and use
	* unix/tclConfig.h.in:	AC_CHECK_MEMBERS([struct stat.st_blksize])
	* unix/tclUnixFCmd.c:	instead of AC_STRUCT_ST_BLKSIZE.
	* unix/configure:	Regenerated with autoconf-2.59.

2009-11-24  Andreas Kupries  <andreask@activestate.com>

	* library/tclIndex: Manually redone the part of tclIndex dealing with
	safe.tcl and tm.tcl. This part passes the testsuite. Note that
	automatic regeneration of this part is not possible because it wrongly
	puts 'safe::Setup' on the list, and wrongly leaves out 'safe::Log'
	which is more dynamically created than the generator expects.

	Further note that the file "clock.tcl" is explicitly loaded by
	"init.tcl", the first time the clock command is invoked. The relevant
	code can be found at line 172ff, roughly, the definition of the
	procedure 'clock'. This means none of the procedures of this file
	belong in the tclIndex. Another indicator that automatic regeneration
	of tclIndex is ill-advised.

2009-11-24  Donal K. Fellows  <dkf@users.sf.net>

	* generic/tclOO.c (FinalizeAlloc, Tcl_NewObjectInstance):
	[Bug 2903011]: Make it an error to destroy an object in a constructor,
	and also make sure that an object is not deleted twice in the error
	case.

2009-11-24  Pat Thoyts  <patthoyts@users.sourceforge.net>

	* tests/fCmd.test: [Bug 2893771]: Teach [file stat] to handle locked
	* win/tclWinFile.c: files so that [file exists] no longer lies.

2009-11-23  Kevin Kenny  <kennykb@acm.org>

	* tests/fCmd.test (fCmd-30.1): Changed registry location of the 'My
	Documents' folder to the one that's correct for Windows 2000, XP,
	Server 2003, Vista, Server 2008, and Windows 7. (See
	http://support.microsoft.com/kb/310746)

2009-11-23  Jan Nijtmans  <nijtmans@users.sf.net>

	* win/tclWinDde.c:	#undef STATIC_BUILD, in order to make sure
	* win/tclWinReg.c:	that Xxxxx_Init is always exported even when
	* generic/tclTest.c:	Tcl is built static (otherwise we cannot
				create a DLL).
	* generic/tclThreadTest.c: Make all functions static, except
				TclThread_Init.
	* tests/fCmd.test:	Enable fCmd-30.1 when registry is available.
	* win/tcl.m4:		Fix ${SHLIB_LD_LIBS} definition, fix conflicts
	* win/Makefile.in:	Simplifications related to tcl.m4 changes.
	* win/configure.in:	Between static libraries and import library on
				windows.
	* win/configure:	(regenerated)
	* win/makefile.vc:	Add stub library to necessary link lines.

2009-11-23  Kevin B. Kenny  <kennykb@acm.org>

	* generic/tclThreadTest.c (NewTestThread): [Bug 2901803]: Further
	machinations to get NewTestThread actually to launch the thread, not
	just compile.

2009-11-22  Donal K. Fellows  <dkf@users.sf.net>

	* generic/tclThreadTest.c (NewTestThread): [Bug 2901803]: Fix small
	error in function naming which blocked a threaded test build.

2009-11-19  Jan Nijtmans  <nijtmans@users.sf.net>

	* win/Makefile.in:	Create tcltest86.dll as dynamic Tcltest
				package.
	* generic/tclTest.c:	Remove extraneous prototypes, follow-up to
	* generic/tclTestObj.c:	[Bug 2883850]
	* tests/chanio.test:	Test-cases for fixed [Bug 2849797]
	* tests/io.test:
	* tests/safe.test:	Fix safe-10.1 and safe-10.4 test cases, making
				the wrong assumption that Tcltest is a static
				package.
	* generic/tclEncoding.c:[Bug 2857044]: Updated freeIntRepProc routines
	* generic/tclVar.c:	so that they set the typePtr field to NULL so
				that the Tcl_Obj is not left in an
				inconsistent state.
	* unix/tcl.m4:		[Patch 2883533]: tcl.m4 support for Haiku OS
	* unix/configure:	autoconf-2.59

2009-11-19  Don Porter  <dgp@users.sourceforge.net>

	* unix/tclAppInit.c:	[Bug 2883850, 2900542]: Repair broken build of
	* win/tclAppInit.c:	the tcltest executable.

2009-11-19  Donal K. Fellows  <dkf@users.sf.net>

	* library/auto.tcl (tcl_findLibrary):
	* library/clock.tcl (MakeUniquePrefixRegexp, MakeParseCodeFromFields)
	(SetupTimeZone, ProcessPosixTimeZone):	Restored the use of a literal
	* library/history.tcl (HistAdd):	'then' when following a multi-
	* library/safe.tcl (interpConfigure):	line test expresssion. It's an
	* library/tm.tcl (UnknownHandler):	aid to readability then.

2009-11-19  Jan Nijtmans  <nijtmans@users.sf.net>

	* generic/tclInt.h:      Make all internal initialization
	* generic/tclTest.c:     routines MODULE_SCOPE
	* generic/tclTestObj.c:
	* generic/tclTestProcBodyObj.c:
	* generic/tclThreadTest.c:
	* unix/Makefile.in:      Fix [Bug 2883850]: pkgIndex.tcl doesn't
	* unix/tclAppInit.c:     get created with static Tcl build
	* unix/tclXtTest.c:
	* unix/tclXtNotify.c:
	* unix/tclUnixTest.c:
	* win/Makefile.in:
	* win/tcl.m4:
	* win/configure:         (regenerated)
	* win/tclAppInit.c:
	* win/tclWinDde.c:       Always compile with Stubs.
	* win/tclWinReg.c:
	* win/tclWinTest.c:

2009-11-18  Jan Nijtmans  <nijtmans@users.sf.net>

	* doc/CrtChannel.3:	[Bug 2849797]: Fix channel name inconsistences
	* generic/tclIORChan.c:	as suggested by DKF.
	* generic/tclIO.c:	Minor *** POTENTIAL INCOMPATIBILITY ***
				because Tcl_CreateChannel() and derivatives
				now sometimes ignore their "chanName"
				argument.

	* generic/tclAsync.c:	Eliminate various gcc warnings (with -Wextra)
	* generic/tclBasic.c
	* generic/tclBinary.c
	* generic/tclCmdAH.c
	* generic/tclCmdIL.c
	* generic/tclCmdMZ.c
	* generic/tclCompile.c
	* generic/tclDate.c
	* generic/tclExecute.c
	* generic/tclDictObj.c
	* generic/tclIndexObj.c
	* generic/tclIOCmd.c
	* generic/tclIOUtil.c
	* generic/tclIORTrans.c
	* generic/tclOO.c
	* generic/tclZlib.c
	* generic/tclGetDate.y
	* win/tclWinInit.c
	* win/tclWinChan.c
	* win/tclWinConsole.c
	* win/tclWinNotify.c
	* win/tclWinReg.c
	* library/auto.tcl:		Eliminate "then" keyword
	* library/clock.tcl
	* library/history.tcl
	* library/safe.tcl
	* library/tm.tcl
	* library/http/http.tcl:	Eliminate unnecessary spaces
	* library/http1.0/http.tcl
	* library/msgcat/msgcat.tcl
	* library/opt/optparse.tcl
	* library/platform/platform.tcl
	* tools/tcltk-man2html.tcl
	* tools/tclZIC.tcl
	* tools/tsdPerf.c

2009-11-17  Andreas Kupries  <andreask@activestate.com>

	* unix/tclUnixChan.c (TtyParseMode): Partial undo of Donal's tidy-up
	from a few days ago (2009-11-9, not in ChangeLog). It seems that
	strchr is apparently a macro on AIX and reacts badly to pre-processor
	directives in its arguments.

2009-11-16  Alexandre Ferrieux  <ferrieux@users.sourceforge.net>

	* generic/tclEncoding.c:  [Bug 2891556]: Fix and improve test to
	* generic/tclTest.c:	  detect similar manifestations in the future.
	* tests/encoding.test:    Add tcltest support for finalization.

2009-11-15  Mo DeJong  <mdejong@users.sourceforge.net>

	* win/tclWinDde.c: Avoid gcc compiler warning by explicitly casting
	DdeCreateStringHandle argument.

2009-11-12  Andreas Kupries  <andreask@activestate.com>

	* generic/tclIO.c (CopyData): [Bug 2895565]: Dropped bogosity which
	* tests/io.test: used the number of _written_ bytes or character to
	update the counters for the read bytes/characters. New test io-53.11.
	This is a forward port from the 8.5 branch.

2009-11-11  Don Porter  <dgp@users.sourceforge.net>

	* generic/tclClock.c (TclClockInit):    Do not create [clock] support
	commands in safe interps.

2009-11-11  Jan Nijtmans  <nijtmans@users.sf.net>

	* library/http/http.tcl (http::geturl): [Bug 2891171]: URL checking
	too strict when using multiple question marks.
	* tests/http.test
	* library/http/pkgIndex.tcl:  Bump to http 2.8.2
	* unix/Makefile.in:
	* win/Makefile.in:

2009-11-11  Alexandre Ferrieux  <ferrieux@users.sourceforge.net>

	* generic/tclIO.c: Fix [Bug 2888099] (close discards ENOSPC error)
	                   by saving the errno from the first of two
	                   FlushChannel()s. Uneasy to test; might need
	                   specific channel drivers. Four-hands with aku.

2009-11-10  Pat Thoyts  <patthoyts@users.sourceforge.net>

	* tests/winFCmd.test: Cleanup directories that have been set chmod
	000. On Windows7 and Vista we really have no access and these were
	getting left behind.
	A few tests were changed to reflect the intent of the test where
	setting a directory chmod 000 should prevent any modification. This
	restriction was ignored on XP but is honoured on Vista

2009-11-10  Andreas Kupries  <andreask@activestate.com>

	* generic/tclBasic.c: Plug another leak in TCL_EVAL_DIRECT evaluation.
	Forward port from Tcl 8.5 branch, change by Don Porter.

	* generic/tclObj.c: [Bug 2895323]: Plug memory leak in
	TclContinuationsEnter(). Forward port from Tcl 8.5 branch, change by
	Don Porter.

2009-11-09  Stuart Cassoff  <stwo@users.sf.net>

	* win/README: [bug 2459744]: Removed outdated Msys + Mingw info.

2009-11-09  Andreas Kupries  <andreask@activestate.com>

	* generic/tclBasic.c (TclEvalObjEx): Moved the #280 decrement of
	refCount for the file path out of the branch after the whole
	conditional, closing a memory leak. Added clause on structure type to
	prevent seg.faulting. Forward port from valgrinding the Tcl 8.5
	branch.

	* tests/info.test: Resolve ambiguous resolution of variable "res".
	Forward port from 8.5

2009-11-08  Donal K. Fellows  <dkf@users.sf.net>

	* doc/string.n (bytelength): Noted that this command is not a good
	thing to use, and suggested a better alternatve. Also factored out the
	description of the indices into its own section.

2009-11-07  Pat Thoyts  <patthoyts@users.sourceforge.net>

	* tests/fCmd.test: [Bug 2891026]: Exclude tests using chmod 555
	directories on vista and win7. The current user has access denied and
	so cannot rename the directory without admin privileges.

2009-11-06  Andreas Kupries  <andreask@activestate.com>

	* library/safe.tcl (::safe::Setup): Added documentation of the
	contents of the state array. Also killed the 'InterpState' procedure
	with its upleveled variable/upvar combination, and replaced all uses
	with 'namespace upvar'.

2009-11-05  Andreas Kupries  <andreask@activestate.com>

	* library/safe.tcl: A series of patches which bring the SafeBase up to
	date with code guidelines, Tcl's features, also eliminating a number
	of inefficiencies along the way.
	(1) Changed all procedure names to be fully qualified.
	(2) Moved the procedures out of the namespace eval. Kept their
	locations. IOW, broke the namespace eval apart into small sections not
	covering the procedure definitions.
	(3) Reindented the code. Just lots of whitespace changes.
	Functionality unchanged.
	(4) Moved the multiple namespace eval's around. Command export at the
	top, everything else (var decls, argument parsing setup) at the
	bottom.
	(5) Moved the argument parsing setup into a procedure called when the
	code is loaded. Easier management of temporary data.
	(6) Replaced several uses of 'Set' with calls to the new procedure
	'InterpState' and direct access to the per-slave state array.
	(7) Replaced the remaining uses of 'Set' and others outside of the
	path/token handling, and deleted a number of procedures related to
	state array access which are not used any longer.
	(8) Converted the path token system to cache normalized paths and path
	<-> token conversions. Removed more procedures not used any longer.
	Removed the test cases 4.3 and 4.4 from safe.test. They were testing
	the now deleted command "InterpStateName".
	(9) Changed the log command setup so that logging is compiled out
	completely when disabled (default).
	(10) Misc. cleanup. Inlined IsInterp into CheckInterp, its only user.
	Consistent 'return -code error' for error reporting. Updated to use
	modern features (lassign, in/ni, dicts). The latter are used to keep a
	reverse path -> token map and quicker check of existence.
	(11) Fixed [Bug 2854929]: Recurse into all subdirs under all TM root
	dirs and put them on the access path.

2009-11-02  Kevin B. Kenny  <kennykb@acm.org>

	* library/tzdata/Asia/Novokuznetsk: New tzdata locale for Kemerovo
	oblast', which now keeps Novosibirsk time and not Kranoyarsk time.
	* library/tzdata/Asia/Damascus: Syrian DST changes.
	* library/tzdata/Asia/Hong_Kong: Hong Kong historic DST corrections.
	Olson tzdata2009q.

2009-11-02  Donal K. Fellows  <dkf@users.sf.net>

	* doc/object.n (DESCRIPTION): Substantive revision to make it clearer
	what the fundamental semantics of an object actually are.

2009-11-01  Joe Mistachkin  <joe@mistachkin.com>

	* doc/Cancel.3: Minor cosmetic fixes.
	* win/makefile.vc: Make htmlhelp target work again.  An extra set of
	double quotes around the definition of the HTML help compiler tool
	appears to be required.  Previously, there was one set of double
	quotes around the definition of the tool and one around the actual
	invocation.  This led to confusion because it was the only such tool
	path to include double quotes around its invocation.  Also, it was
	somewhat inflexible in the event that somebody needed to override the
	tool command to include arguments.  Therefore, even though it may look
	"wrong", there are now two double quotes on either side of the tool
	path definition.  This fixes the problem that currently prevents the
	htmlhelp target from building and maintains flexibility in case
	somebody needs to override it via the command line or an environment
	variable.

2009-11-01  Joe English  <jenglish@users.sourceforge.net>

	* doc/Eval.3, doc/Cancel.3: Move TIP#285 routines out of Eval.3 into
	their own manpage.

2009-10-31  Donal K. Fellows  <dkf@users.sf.net>

	* generic/tclBasic.c (ExprRoundFunc): [Bug 2889593]: Correctly report
	the expected number of arguments when generating an error for round().

2009-10-30  Pat Thoyts  <patthoyts@users.sourceforge.net>

	* tests/tcltest.test: When creating the notwritabledir we deny the
	current user access to delete the file. We must grant this right when
	we cleanup. Required on Windows 7 when the user does not automatically
	have administrator rights.

2009-10-29  Don Porter  <dgp@users.sourceforge.net>

	* generic/tcl.h:        Changed the typedef for the mp_digit type
	from:
		typedef unsigned long mp_digit;
	to:
		typedef unsigned int mp_digit;
	For 32-bit builds where "long" and "int" are two names for the same
	thing, this is no change at all.  For 64-bit builds, though, this
	causes the dp[] array of an mp_int to be made up of 32-bit elements
	instead of 64-bit elements.  This is a huge improvement because
	details elsewhere in the mp_int implementation cause only 28 bits of
	each element to be actually used storing number data.  Without this
	change bignums are over 50% wasted space on 64-bit systems.  [Bug
	2800740].

	***POTENTIAL INCOMPATIBILITY***
	For 64-bit builds, callers of routines with (mp_digit) or (mp_digit *)
	arguments *will*, and callers of routines with (mp_int *) arguments
	*may* suffer both binary and stubs incompatibilities with Tcl releases
	8.5.0 - 8.5.7.  Such possibilities should be checked, and if such
	incompatibilities are present, suitable [package require] requirements
	on the Tcl release should be put in place to keep such built code
	[load]-ing only in Tcl interps that are compatible.

2009-10-29  Donal K. Fellows  <dkf@users.sf.net>

	* tests/dict.test: Make variable-clean and simplify tests by utilizing
	the fact that dictionaries have defined orders.

	* generic/tclZlib.c (TclZlibCmd): Remove accidental C99-ism which
	reportedly makes the AIX native compiler choke.

2009-10-29  Kevin B. Kenny  <kennykb@acm.org>

	* library/clock.tcl (LocalizeFormat):
	* tests/clock.test (clock-67.1):
	[Bug 2819334]: Corrected a problem where '%%' followed by a letter in
	a format group could expand recursively: %%R would turn into %%H:%M:%S

2009-10-28  Don Porter  <dgp@users.sourceforge.net>

	* generic/tclLiteral.c:	[Bug 2888044]: Fixed 2 bugs.
	* tests/info.test:	First, as noted in the comments of the
	TclCleanupLiteralTable routine, since the teardown of the intrep of
	one Tcl_Obj can cause the teardown of others in the same table, the
	full table cleanup must be done with care, but the code did not
	contain the same care demanded in the comment.  Second, recent
	additions to the info.test file had poor hygiene, leaving an array
	variable ::a lying around, which breaks later interp.test tests during
	a -singleproc 1 run of the test suite.

2009-10-28  Kevin B. Kenny  <kennykb@acm.org>

	* tests/fileName.test (fileName-20.[78]): Corrected poor test
	hygiene (failure to save and restore the working directory) that
	caused these two tests to fail on Windows (and [Bug 2806250] to be
	reopened).

2009-10-27  Don Porter  <dgp@users.sourceforge.net>

	* generic/tclPathObj.c: [Bug 2884203]: Missing refcount on cached
	normalized path caused crashes.

2009-10-27  Kevin B. Kenny  <kennykb@acm.org>

	* library/clock.tcl (ParseClockScanFormat): [Bug 2886852]: Corrected a
	problem where [clock scan] didn't load the timezone soon enough when
	processing a time format that lacked a complete date.
	* tests/clock.test (clock-66.1):
	Added a test case for the above bug.
	* library/tzdata/America/Argentina/Buenos_Aires:
	* library/tzdata/America/Argentina/Cordoba:
	* library/tzdata/America/Argentina/San_Luis:
	* library/tzdata/America/Argentina/Tucuman:
	New DST rules for Argentina. (Olson's tzdata2009p.)

2009-10-26  Don Porter  <dgp@users.sourceforge.net>

	* unix/Makefile.in:	Remove $(PACKAGE).* and prototype from the
	`make distclean` target.  Completes 2009-10-20 commit.

2009-10-24  Kevin B. Kenny  <kennykb@acm.org>

	* library/clock.tcl (ProcessPosixTimeZone):
	Corrected a regression in the fix to [Bug 2207436] that caused
	[clock] to apply EU daylight saving time rules in the US.
	Thanks to Karl Lehenbauer for reporting this regression.
	* tests/clock.test (clock-52.4):
	Added a regression test for the above bug.
	* library/tzdata/Asia/Dhaka:
	* library/tzdata/Asia/Karachi:
	New DST rules for Bangladesh and Pakistan. (Olson's tzdata2009o.)

2009-10-23  Andreas Kupries  <andreask@activestate.com>

	* generic/tclIO.c (FlushChannel): Skip OutputProc for low-level
	0-length writes. When closing pipes which have already been closed
	not skipping leads to spurious SIG_PIPE signals. Reported by
	Mikhail Teterin <mi+thun@aldan.algebra.com>.

2009-10-22  Donal K. Fellows  <dkf@users.sf.net>

	* generic/tclOOBasic.c (TclOO_Object_VarName): [Bug 2883857]: Allow
	the passing of array element names through this method.

2009-10-21  Donal K. Fellows  <dkf@users.sf.net>

	* generic/tclPosixStr.c: [Bug 2882561]: Work around oddity on Haiku OS
	where SIGSEGV and SIGBUS are the same value.

	* generic/tclTrace.c (StringTraceProc): [Bug 2881259]: Added back cast
	to work around silly bug in MSVC's handling of auto-casting.

2009-10-20  Don Porter  <dgp@users.sourceforge.net>

	* unix/Makefile.in:	Removed the long outdated and broken targets
	package-* that were for building Solaris packages.  Appears that the
	pieces needed for these targets to function have never been present in
	the current era of Tcl development and belong completely to Tcl
	pre-history.

2009-10-19  Don Porter  <dgp@users.sourceforge.net>

	* generic/tclIO.c:      [Patch 2107634]: Revised ReadChars and
	FilterInputBytes routines to permit reads to continue up to the string
	limits of Tcl values.  Before revisions, large read attempts could
	panic when as little as half the limiting value length was reached.
	Thanks to Sean Morrison and Bob Parker for their roles in the fix.

2009-10-18  Joe Mistachkin  <joe@mistachkin.com>

	* generic/tclObj.c (TclDbDumpActiveObjects, TclDbInitNewObj)
	(Tcl_DbIncrRefCount, Tcl_DbDecrRefCount, Tcl_DbIsShared):
	[Bug 2871908]: Enforce separation of concerns between the lineCLPtr
	and objThreadMap thread specific data members.

2009-10-18  Joe Mistachkin  <joe@mistachkin.com>

	* tests/thread.test (thread-4.[345]): [Bug 1565466]: Correct tests to
	save their error state before the final call to threadReap just in
	case it triggers an "invalid thread id" error.  This error can occur
	if one or more of the target threads has exited prior to the attempt
	to send it an asynchronous exit command.

2009-10-17  Donal K. Fellows  <dkf@users.sf.net>

	* generic/tclVar.c (UnsetVarStruct, TclDeleteNamespaceVars)
	(TclDeleteCompiledLocalVars, DeleteArray):
	* generic/tclTrace.c (Tcl_UntraceVar2): [Bug 2629338]: Stop traces
	that are deleted part way through (a feature used by tdom) from
	causing freed memory to be accessed.

2009-10-08  Donal K. Fellows  <dkf@users.sf.net>

	* generic/tclDictObj.c (DictIncrCmd): [Bug 2874678]: Don't leak any
	bignums when doing [dict incr] with a value.
	* tests/dict.test (dict-19.3): Memory leak detection code.

2009-10-07  Andreas Kupries  <andreask@activestate.com>

	* generic/tclObj.c: [Bug 2871908]: Plug memory leaks of objThreadMap
	and lineCLPtr hashtables.  Also make the names of the continuation
	line information initialization and finalization functions more
	consistent. Patch supplied by Joe Mistachkin <joe@mistachkin.com>.

	* generic/tclIORChan.c (ErrnoReturn): Replace hardwired constant 11
	with proper errno #define, EAGAIN. What was I thinking? The BSD's have
	a different errno assignment and break with the hardwired number.
	Reported by emiliano on the chat.

2009-10-06  Don Porter  <dgp@users.sourceforge.net>

	* generic/tclInterp.c (SlaveEval): Agressive stomping of internal reps
	was added as part of the NRE patch of 2008-07-13.  This doesn't appear
	to actually be needed, and it hurts quite a bit when large lists lose
	their intreps and require reparsing.  Thanks to Ashok Nadkarni for
	reporting the problem.

	* generic/tclTomMathInt.h (new): Public header tclTomMath.h had
	* generic/tclTomMath.h:	dependence on private headers, breaking use
	* generic/tommath.h:	by extensions [Bug 1941434].

2009-10-05  Andreas Kupries  <andreask@activestate.com>

	* library/safe.tcl (AliasGlob): Fixed conversion of catch to
	  try/finally, it had an 'on ok msg' branch missing, causing a
	  silent error immediately, and bogus glob results, breaking
	  search for Tcl modules.

2009-10-04  Daniel Steffen  <das@users.sourceforge.net>

	* macosx/tclMacOSXBundle.c:	Workaround CF memory managment bug in
	* unix/tclUnixInit.c:		Mac OS X 10.4 & earlier. [Bug 2569449]

2009-10-02  Kevin B. Kenny  <kennykb@acm.org>

	* library/tzdata/Africa/Cairo:
	* library/tzdata/Asia/Gaza:
	* library/tzdata/Asia/Karachi:
	* library/tzdata/Pacific/Apia:	Olson's tzdata2009n.

2009-09-29  Don Porter  <dgp@users.sourceforge.net>

	* generic/tclDictObj.c:		[Bug 2857044]: Updated freeIntRepProc
	* generic/tclExecute.c:		routines so that they set the typePtr
	* generic/tclIO.c:		field to NULL so that the Tcl_Obj is
	* generic/tclIndexObj.c:	not left in an inconsistent state.
	* generic/tclInt.h:
	* generic/tclListObj.c:
	* generic/tclNamesp.c:
	* generic/tclOOCall.c:
	* generic/tclObj.c:
	* generic/tclPathObj.c:
	* generic/tclProc.c:
	* generic/tclRegexp.c:
	* generic/tclStringObj.c:

	* generic/tclAlloc.c:           Cleaned up various routines in the
	* generic/tclCkalloc.c:         call stacks for memory allocation to
	* generic/tclInt.h:             guarantee that any size values computed
	* generic/tclThreadAlloc.c:     are within the domains of the routines
	they get passed to.  [Bugs 2557696 and 2557796].

2009-09-28  Don Porter  <dgp@users.sourceforge.net>

	* generic/tclCmdMZ.c:	Replaced TclProcessReturn() calls with
	* tests/error.test:	Tcl_SetReturnOptions() calls as a simple fix
	for [Bug 2855247].  Thanks to Anton Kovalenko for the report and fix.
	Additional fixes for other failures demonstrated by new tests.

2009-09-27  Don Porter  <dgp@users.sourceforge.net>

	* tests/error.test (error-15.8.*):	Coverage tests illustrating
	flaws in the propagation of return options by [try].

2009-09-26  Donal K. Fellows  <dkf@users.sf.net>

	* unix/tclooConfig.sh, win/tclooConfig.sh: [Bug 2026844]: Added dummy
	versions of tclooConfig.sh that make it easier to build extensions
	against both Tcl8.5+TclOO-standalone and Tcl8.6.

2009-09-24  Don Porter  <dgp@users.sourceforge.net>

	TIP #356 IMPLEMENTATION

	* generic/tcl.decls:	Promote internal routine TclNRSubstObj()
	* generic/tclCmdMZ.c:	to public Tcl_NRSubstObj().  Still needs docs.
	* generic/tclCompile.c:
	* generic/tclInt.h:

	* generic/tclDecls.h:	make genstubs
	* generic/tclStubInit.c:

2009-09-23  Miguel Sofer  <msofer@users.sf.net>

	* doc/namespace.n: the description of [namespace unknown] failed
	to mention [namespace path]: fixed. Thx emiliano.

2009-09-21  Mo DeJong  <mdejong@users.sourceforge.net>

	* tests/regexp.test: Added check for error message from
	unbalanced [] in regexp. Added additional simple test cases
	of basic regsub command.

2009-09-21  Don Porter  <dgp@users.sourceforge.net>

	* generic/tclCompile.c:	Correct botch in the conversion of
	Tcl_SubstObj().  Thanks to Kevin Kenny for detection and report.

2009-09-17  Don Porter  <dgp@users.sourceforge.net>

	* generic/tclCompile.c:	Re-implement Tcl_SubstObj() as a simple
	* generic/tclParse.c:	wrapper around TclNRSubstObj().  This has
	* tests/basic.test:	the effect of caching compiled bytecode in
	* tests/parse.test:	the value to be substituted.  Note that
	Tcl_SubstObj() now exists only for extensions.  Tcl itself no longer
	makes any use of it.  Note also that TclSubstTokens() is now reachable
	only by Tcl_EvalEx() and Tcl_ParseVar() so tests aiming to test its
	functioning needed adjustment to still have the intended effect.

2009-09-16  Alexandre Ferrieux  <ferrieux@users.sourceforge.net>

	* generic/tclObj.c:   Extended ::tcl::unsupported::representation.

2009-09-11  Don Porter  <dgp@users.sourceforge.net>

	* generic/tclBasic.c:	Completed the NR-enabling of [subst].
	* generic/tclCmdMZ.c:	[Bug 2314561].
	* generic/tclCompCmds.c:
	* generic/tclCompile.c:
	* generic/tclInt.h:
	* tests/coroutine.test:
	* tests/parse.test:

2009-09-11  Donal K. Fellows  <dkf@users.sf.net>

	* tests/http.test: Added in cleaning up of http tokens for each test
	to reduce amount of global-variable pollution.

2009-09-10  Donal K. Fellows  <dkf@users.sf.net>

	* library/http/http.tcl (http::Event): [Bug 2849860]: Handle charset
	names in double quotes; some servers like generating them like that.

2009-09-07  Don Porter  <dgp@users.sourceforge.net>

	* generic/tclParse.c:	[Bug 2850901]: Corrected line counting error
	* tests/into.test:	in multi-command script substitutions.

2009-09-07  Daniel Steffen  <das@users.sourceforge.net>

	* generic/tclExecute.c:	Fix potential uninitialized variable use and
	* generic/tclFCmd.c:	null dereference flagged by clang static
	* generic/tclProc.c:	analyzer.
	* generic/tclTimer.c:
	* generic/tclUtf.c:

	* generic/tclExecute.c:	Silence false positives from clang static
	* generic/tclIO.c:	analyzer about potential null dereference.
	* generic/tclScan.c:
	* generic/tclCompExpr.c:

2009-09-04  Don Porter  <dgp@users.sourceforge.net>

	* generic/tclCompCmds.c (TclCompileSubstCmd): [Bug 2314561]:
	* generic/tclBasic.c:	Added a bytecode compiler routine for the
	* generic/tclCmdMZ.c:	[subst] command. This is a partial solution to
	* generic/tclCompile.c:	the need to NR-enable [subst] since bytecode
	* generic/tclCompile.h:	execution is already NR-enabled. Two new
	* generic/tclExecute.c:	bytecode instructions, INST_NOP and
	* generic/tclInt.h:	INST_RETURN_CODE_BRANCH were added to support
	* generic/tclParse.c:	the new routine.  INST_RETURN_CODE_BRANCH is
	* tests/basic.test:	likely to be useful in any future effort to
	* tests/info.test:	add a bytecode compiler routine for [try].
	* tests/parse.test:

2009-09-03  Donal K. Fellows  <dkf@users.sf.net>

	* doc/LinkVar.3: [Bug 2844962]: Added documentation of issues relating
	to use of this API in a multi-threaded environment.

2009-09-01  Andreas Kupries  <andreask@activestate.com>

	* generic/tclIORTrans.c (ReflectInput): Remove error response to
	0-result from method 'limit?' of transformations. Return the number of
	copied bytes instead, which is possibly nothing. The latter then
	triggers EOF handling in the higher layers, making the 0-result of
	limit? the way to inject artificial EOF's into the data stream.

2009-09-01  Don Porter  <dgp@users.sourceforge.net>

	* library/tcltest/tcltest.tcl:  Bump to tcltest 2.3.2 after revision
	* library/tcltest/pkgIndex.tcl: to verbose error message.
	* unix/Makefile.in:
	* win/Makefile.in:

2009-08-27  Don Porter  <dgp@users.sourceforge.net>

	* generic/tclStringObj.c:       [Bug 2845535]: A few more string
	overflow cases in [format].

2009-08-25  Andreas Kupries  <andreask@activestate.com>

	* generic/tclBasic.c (Tcl_CreateInterp, Tcl_EvalTokensStandard)
	(Tcl_EvalEx, TclEvalEx, TclAdvanceContinuations, TclNREvalObjEx):
	* generic/tclCmdMZ.c (Tcl_SwitchObjCmd, TclListLines):
	* generic/tclCompCmds.c (*):
	* generic/tclCompile.c (TclSetByteCodeFromAny, TclInitCompileEnv)
	(TclFreeCompileEnv, TclCompileScript, TclCompileTokens):
	* generic/tclCompile.h (CompileEnv):
	* generic/tclInt.h (ContLineLoc, Interp):
	* generic/tclObj.c (ThreadSpecificData, ContLineLocFree)
	(TclThreadFinalizeObjects, TclInitObjSubsystem, TclContinuationsEnter,
	(TclContinuationsEnterDerived, TclContinuationsCopy, TclFreeObj)
	(TclContinuationsGet):
	* generic/tclParse.c (TclSubstTokens, Tcl_SubstObj):
	* generic/tclProc.c (TclCreateProc):
	* generic/tclVar.c (TclPtrSetVar):
	* tests/info.test (info-30.0-24):

	Extended the parser, compiler, and execution engine with code and
	attendant data structures tracking the position of continuation lines
	which are not visible in the resulting script Tcl_Obj*'s, to properly
	account for them while counting lines for #280.

2009-08-24  Daniel Steffen  <das@users.sourceforge.net>

	* generic/tclInt.h: Annotate Tcl_Panic as noreturn for clang static
	analyzer in PURIFY builds, replacing preprocessor/assert technique.

	* macosx/tclMacOSXNotify.c: Fix multiple issues with nested event loops
	when CoreFoundation notifier is running in embedded mode. (Fixes
	problems in TkAqua Cocoa reported by Youness Alaoui on tcl-mac)

2009-08-21  Don Porter  <dgp@users.sourceforge.net>

	* generic/tclFileName.c: Correct regression in [Bug 2837800] fix.
	* tests/fileName.test:

2009-08-20  Don Porter  <dgp@users.sourceforge.net>

	* generic/tclFileName.c: [Bug 2837800]: Correct the result produced by
	[glob */test] when * matches something like ~foo.

	* generic/tclPathObj.c: [Bug 2806250]: Prevent the storage of strings
	starting with ~ in the "tail" part (normPathPtr field) of the path
	intrep when PATHFLAGS != 0.  This establishes the assumptions relied
	on elsewhere that the name stored there is a relative path.  Also
	refactored to make an AppendPath() routine instead of the cut/paste
	stanzas that were littered throughout.

2009-08-20  Donal K. Fellows  <dkf@users.sf.net>

	* generic/tclCmdIL.c (TclNRIfObjCmd): [Bug 2823276]: Make [if]
	NRE-safe on all arguments when interpreted.
	(Tcl_LsortObjCmd): Close off memory leak.

2009-08-19  Donal K. Fellows  <dkf@users.sf.net>

	* generic/tclCmdAH.c (TclNRForObjCmd, etc.): [Bug 2823276]: Make [for]
	and [while] into NRE-safe commands, even when interpreted.

2009-08-18  Don Porter  <dgp@users.sourceforge.net>

	* generic/tclPathObj.c: [Bug 2837800]: Added NULL check to prevent
	* tests/fileName.test:  crashes during [glob].

2009-08-16  Jan Nijtmans  <nijtmans@users.sf.net>

	* unix/dltest/pkge.c:  const addition
	* unix/tclUnixThrd.c:  Use <pthread.h> in stead of "pthread.h"
	* win/tclWinDde.c:     Eliminate some more gcc warnings
	* win/tclWinReg.c:
	* generic/tclInt.h:    Change ForIterData, make it const-safe.
	* generic/tclCmdAH.c:

2009-08-12  Don Porter  <dgp@users.sourceforge.net>

	TIP #353 IMPLEMENTATION

	* doc/NRE.3:		New public routine Tcl_NRExprObj() permits
	* generic/tcl.decls:	extension commands to evaluate Tcl expressions
	* generic/tclBasic.c:	in NR-enabled command procedures.
	* generic/tclCmdAH.c:
	* generic/tclExecute.c:
	* generic/tclInt.h:
	* generic/tclObj.c:
	* tests/expr.test:

	* generic/tclDecls.h:		make genstubs
	* generic/tclStubInit.c:

2009-08-06  Andreas Kupries  <andreask@activestate.com>

	* doc/refchan.n [Bug 2827000]: Extended the implementation of
	* generic/tclIORChan.c: reflective channels (TIP 219, method
	* tests/ioCmd.test: 'read'), enabling handlers to signal EAGAIN to
	indicate 'no data, but not at EOF either', and other system
	errors. Updated documentation, extended testsuite (New test cases
	iocmd*-23.{9,10}).

2009-08-02  Miguel Sofer  <msofer@users.sf.net>

	* tests/coroutine.test: fix testfile cleanup

2009-08-02  Donal K. Fellows  <dkf@users.sf.net>

	* generic/tclObj.c (Tcl_RepresentationCmd): Added an unsupported
	command for reporting the representation of an object. Result string
	is deliberately a bit obstructive so that people are not encouraged to
	make code that depends on it; it's a debugging tool only!

	* unix/tclUnixFCmd.c (GetOwnerAttribute, SetOwnerAttribute)
	(GetGroupAttribute, SetGroupAttribute): [Bug 1942222]: Stop calling
	* unix/tclUnixFile.c (TclpGetUserHome): endpwent() and endgrent();
	they've been unnecessary for ages.

2009-08-02  Jan Nijtmans  <nijtmans@users.sf.net>

	* win/tclWin32Dll.c: Eliminate TclWinResetInterfaceEncodings, since it
	* win/tclWinInit.c:  does exactly the same as TclWinEncodingsCleanup,
	* win/tclWinInt.h:   make sure that tclWinProcs and
			     tclWinTCharEncoding are always set and reset
			     concurrently.
	* win/tclWinFCmd.c:  Correct check for win95

2009-07-31  Don Porter  <dgp@users.sourceforge.net>

	* generic/tclStringObj.c: [Bug 2830354]:	Corrected failure to
	* tests/format.test:		grow buffer when format spec request
	large width floating point values.  Thanks to Clemens Misch.

2009-07-26  Donal K. Fellows  <dkf@users.sf.net>

	* library/auto.tcl (tcl_findLibrary, auto_mkindex):
	* library/package.tcl (pkg_mkIndex, tclPkgUnknown, MacOSXPkgUnknown):
	* library/safe.tcl (interpAddToAccessPath, interpDelete, AliasGlob):
	(AliasSource, AliasLoad, AliasEncoding):
	* library/tm.tcl (UnknownHandler): Simplify by swapping some [catch]
	gymnastics for use of [try].

2009-07-26 Alexandre Ferrieux  <ferrieux@users.sourceforge.net>

	* tools/genStubs.tcl: Forced LF translation when generating .h's to
	avoid spurious diffs when regenerating on a Windows box.

2009-07-26  Jan Nijtmans  <nijtmans@users.sf.net>

	* win/Makefile.in: [Bug 2827066]: msys build --enable-symbols broken
	* win/tcl.m4:	   And modified the same for unicows.dll, as a
	* win/configure:   preparation for [Enh 2819611].

2009-07-25  Donal K. Fellows  <dkf@users.sf.net>

	* library/history.tcl (history): Reworked the history mechanism in
	terms of ensembles, rather than the ad hoc ensemble-lite mechanism
	used previously.

2009-07-24  Donal K. Fellows  <dkf@users.sf.net>

	* doc/self.n (self class): [Bug 2704302]: Add some text to make it
	clearer how to get the name of the current object's class.

2009-07-23  Andreas Kupries  <andreask@activestate.com>

	* generic/tclIO.c (Tcl_GetChannelHandle): [Bug 2826248]: Do not crash
	* generic/tclPipe.c (FileForRedirect): for getHandleProc == NULL, this
	is allowed. Provide a nice error message in the bypass area. Updated
	caller to check the bypass for a mesage. Bug reported by Andy
	Sonnenburg <andy22286@users.sourceforge.net>

2009-07-23  Joe Mistachkin  <joe@mistachkin.com>

	* generic/tclNotify.c: [Bug 2820349]: Ensure that queued events are
	freed once processed.

2009-07-22  Jan Nijtmans  <nijtmans@users.sf.net>

	* macosx/tclMacOSXFCmd.c: CONST -> const
	* generic/tclGetDate.y:
	* generic/tclDate.c:
	* generic/tclLiteral.c: (char *) cast in ckfree call
	* generic/tclPanic.c: [Feature Request 2814786]: remove TclpPanic
	* generic/tclInt.h
	* unix/tclUnixPort.h
	* win/tclWinPort.h

2009-07-22 Alexandre Ferrieux  <ferrieux@users.sourceforge.net>

	* generic/tclEvent.c: [Bug 2001201 again]: Refined the 20090617 patch
	on [exit] streamlining, so that it now correctly calls thread exit
	handlers for the calling thread, including <Destroy> bindings in Tk.

2009-07-21  Kevin B. Kenny  <kennykb@acm.org>

	* library/tzdata/Asia/Dhaka:
	* library/tzdata/Indian/Mauritius: Olson's tzdata2009k.

2009-07-20  Donal K. Fellows  <dkf@users.sf.net>

	* generic/tclCmdMZ.c (StringIsCmd): Reorganize so that [string is] is
	more efficient when parsing things that are correct, at a cost of
	making the empty string test slightly more costly. With this, the cost
	of doing [string is integer -strict $x] matches [catch {expr {$x+0}}]
	in the successful case, and greatly outstrips it in the failing case.

2009-07-19  Donal K. Fellows  <dkf@users.sf.net>

	* generic/tclOO.decls, generic/tclOO.c (Tcl_GetObjectName): Expose a
	function for efficiently returning the current name of an object.

2009-07-18  Daniel Steffen  <das@users.sourceforge.net>

	* unix/Makefile.in: Define NDEBUG in optimized (non-symbols) build to
	disable NRE assert()s and threaded allocator range checks.

2009-07-16  Don Porter  <dgp@users.sourceforge.net>

	* generic/tclBinary.c:	Removed unused variables.
	* generic/tclCmdIL.c:
	* generic/tclCompile.c:
	* generic/tclExecute.c:
	* generic/tclHash.c:
	* generic/tclIOUtil.c:
	* generic/tclVar.c:

	* generic/tclBasic.c:	Silence compiler warnings about ClientData.
	* generic/tclProc.c:

	* generic/tclScan.c:    Typo in ACCEPT_NAN configuration.

	* generic/tclStrToD.c:  [Bug 2819200]: Set floating point control
	register on MIPS systems so that the gradual underflow expected by Tcl
	is in effect.

2009-07-15  Donal K. Fellows  <dkf@users.sf.net>

	* generic/tclInt.h (Namespace):		   Added machinery to allow
	* generic/tclNamesp.c (many functions):	   reduction of memory used
	* generic/tclResolve.c (BumpCmdRefEpochs): by namespaces. Currently
	#ifdef'ed out because of compatibility concerns.

	* generic/tclInt.decls: Added four functions for better integration
	with itcl-ng.

2009-07-14  Kevin B. Kenny  <kennykb@acm.org>

	* generic/tclInt.h (TclNRSwitchObjCmd):
	* generic/tclBasic.c (builtInCmds):
	* generic/tclCmdMZ.c (Tcl_SwitchObjCmd):
	* tests/switch.test (switch-15.1):
	[Bug 2821401]: Make non-bytecoded [switch] command aware of NRE.

2009-07-13  Andreas Kupries  <andreask@activestate.com>

	* generic/tclCompile.c (TclInitCompileEnv, EnterCmdWordIndex)
	(TclCleanupByteCode, TclCompileScript):
	* generic/tclExecute.c (TclCompileObj, TclExecuteByteCode):
	* tclCompile.h (ExtCmdLoc):
	* tclInt.h (ExtIndex, CFWordBC, CmdFrame):
	* tclBasic.c (DeleteInterpProc, TclArgumentBCEnter)
	(TclArgumentBCRelease, TclArgumentGet, SAVE_CONTEXT)
	(RESTORE_CONTEXT, NRCoroutineExitCallback, TclNRCoroutineObjCmd):
	* generic/tclCmdAH.c (TclNRForObjCmd, TclNRForIterCallback,
	(ForNextCallback):
	* generic/tclCmdMZ.c (TclNRWhileObjCmd):

	Extended the bytecode compiler initialization to recognize the
	compilation of whole files (NRE enabled 'source' command) and switch
	to the counting of absolute lines in that case.

	Further extended the bytecode compiler to track the start line in the
	generated information, and modified the bytecode execution to
	recompile an object if the location as per the calling context doesn't
	match the location saved in the bytecode. This part could be optimized
	more by using more memory to keep all possibilities which occur
	around, or by just adjusting the location information instead of a
	total recompile.

	Reworked the handling of literal command arguments in bytecode to be
	saved (compiler) and used (execution) per command (See the
	TCL_INVOKE_STK* instructions), and not per the whole bytecode. This,
	and the previous change remove the problems with location data caused
	by literal sharing (across whole files, but also proc bodies).
	Simplified the associated datastructures (ExtIndex is gone, as is the
	function EnterCmdWordIndex).

	The last change causes the hashtable 'lineLABCPtr' to be state which
	has to be kept per coroutine, like the CmdFrame stack. Reworked the
	coroutine support code to create, delete and switch the information as
	needed. Further reworked the tailcall command as well, it has to pop
	its own arguments when run in a bytecode context to keep a proper
	stack in 'lineLABCPtr'.

	Fixed the mishandling of line information in the NRE-enabled 'for' and
	'while' commands introduced when both were made to share their
	iteration callbacks without taking into account that the loop body is
	found in different words of the command. Introduced a separate data
	structure to hold all the callback information, as we went over the
	limit of 4 direct client-data values for NRE callbacks.

	The above fixes [Bug 1605269].

2009-07-12  Donal K. Fellows  <dkf@users.sf.net>

	* generic/tclCmdMZ.c (StringIndexCmd, StringEqualCmd, StringCmpCmd):
	* generic/tclExecute.c (TclExecuteByteCode): [Bug 2637173]: Factor out
	* generic/tclInt.h (TclIsPureByteArray):     the code to determine if
	* generic/tclUtil.c (TclStringMatchObj):     it is safe to work with
	byte arrays directly, so that we get the check correct _once_.

	* generic/tclOOCall.c (TclOOGetCallContext): [Bug 1895546]: Changed
	* generic/tclOO.c (TclOOObjectCmdCore):	     the way that the cache is
	managed so that when itcl does cunning things, those cunning things
	can be cached properly.

2009-07-11  Donal K. Fellows  <dkf@users.sf.net>

	* doc/vwait.n: Substantially increased the discussion of issues and
	work-arounds relating to nested vwaits, following discussion on the
	tcl-core mailing list on the topic.

2009-07-10  Pat Thoyts  <patthoyts@users.sourceforge.net>

	* tests/zlib.test:   ZlibTransformClose may be called with a NULL
	* generic/tclZlib.c: interpreter during finalization and
	Tcl_SetChannelError requires a list. Added some tests to ensure error
	propagation from the zlib library to the interp.

2009-07-09  Pat Thoyts  <patthoyts@users.sourceforge.net>

	* tests/zlib.test: [Bug 2818131]: Added tests and fixed a typo that
	broke [zlib push] for deflate format.

2009-07-09  Donal K. Fellows  <dkf@users.sf.net>

	* compat/mkstemp.c (mkstemp): [Bug 2819227]: Use rand() for random
	numbers as it is more portable.

2009-07-05  Donal K. Fellows  <dkf@users.sf.net>

	* generic/tclZlib.c (ZlibTransformWatch): Correct the handling of
	events so that channel transforms work with things like an asynch
	[chan copy]. Problem reported by Pat Thoyts.

2009-07-01  Pat Thoyts  <patthoyts@users.sourceforge.net>

	* win/tclWinInt.h:   [Bug 2806622]: Handle the GetUserName API call
	* win/tclWin32Dll.c: via the tclWinProcs indirection structure. This
	* win/tclWinInit.c:  fixes a problem obtaining the username when the
	USERNAME environment variable is unset.

2009-06-30  Daniel Steffen  <das@users.sourceforge.net>

	* generic/tclInt.h:		Add assert macros for clang static
	* generic/tclPanic.c:		analyzer and redefine Tcl_Panic to
	* generic/tclStubInit.c:	assert after panic in clang PURIFY
					builds.

	* generic/tclCmdIL.c:		Add clang assert for false positive
					from static analyzer.

2009-06-26  Daniel Steffen  <das@users.sourceforge.net>

	* macosx/Tcl-Common.xcconfig:	 Update projects for Xcode 3.1 and
	* macosx/Tcl.xcode/*:		 3.2, standardize on gcc 4.2, remove
	* macosx/Tcl.xcodeproj/*:	 obsolete configurations and pre-Xcode
	* macosx/Tcl.pbproj/* (removed): project.

	* macosx/README:		 Update project docs, cleanup.

	* unix/Makefile.in:		 Update dist target for project
					 changes.

2009-06-24  Donal K. Fellows  <dkf@users.sf.net>

	* tests/oo.test (oo-19.1): [Bug 2811598]: Make more resilient.

2009-06-24  Pat Thoyts  <patthoyts@users.sourceforge.net>

	* tests/http11.test: [Bug 2811492]: Clean up procs after testing.

2009-06-18  Donal K. Fellows  <dkf@users.sf.net>

	* generic/tclCkalloc.c (MemoryCmd): [Bug 988703]:
	* generic/tclObj.c (ObjData, TclFinalizeThreadObjects): Add mechanism
	for discovering what Tcl_Objs are allocated when built for memory
	debugging. Developed by Joe Mistachkin.

2009-06-17 Alexandre Ferrieux  <ferrieux@users.sourceforge.net>

	* generic/tclEvent.c: Applied a patch by George Peter Staplin
	drastically reducing the ambition of [exit] wrt finalization, and
	thus solving many multi-thread teardown issues. [Bugs 2001201,
	486399, and possibly 597575, 990457, 1437595, 2750491]

2009-06-15  Don Porter  <dgp@users.sourceforge.net>

	* generic/tclStringObj.c: sprintf() -> Tcl_ObjPrintf() conversion.

2009-06-15  Reinhard Max  <max@suse.de>

	* unix/tclUnixPort.h: Move all socket-related code from tclUnixChan.c
	* unix/tclUnixChan.c: to tclUnixSock.c.
	* unix/tclUnixSock.c:

2009-06-15  Donal K. Fellows  <dkf@users.sf.net>

	* tools/tcltk-man2html.tcl (make-man-pages): [Patch 557486]: Apply
	last remaining meaningful part of this patch, a clean up of some
	closing tags.

2009-06-13  Don Porter  <dgp@users.sourceforge.net>

	* generic/tclCompile.c: [Bug 2802881]: The value stashed in
	* generic/tclProc.c:    iPtr->compiledProcPtr when compiling a proc
	* tests/execute.test:   survives too long. We only need it there long
	enough for the right TclInitCompileEnv() call to re-stash it into
	envPtr->procPtr.  Once that is done, the CompileEnv controls.  If we
	let the value of iPtr->compiledProcPtr linger, though, then any other
	bytecode compile operation that takes place will also have its
	CompileEnv initialized with it, and that's not correct.  The value is
	meant to control the compile of the proc body only, not other compile
	tasks that happen along.  Thanks to Carlos Tasada for discovering and
	reporting the problem.

2009-06-10  Don Porter  <dgp@users.sourceforge.net>

	* generic/tclStringObj.c:       [Bug 2801413]: Revised [format] to not
	overflow the integer calculations computing the length of the %ll
	formats of really big integers.  Also added protections so that
	[format]s that would produce results overflowing the maximum string
	length of Tcl values throw a normal Tcl error instead of a panic.

	* generic/tclStringObj.c:	[Bug 2803109]: Corrected failures to
	deal with the "pure unicode" representation of an empty string.
	Thanks to Julian Noble for reporting the problem.

2006-06-09  Kevin B. Kenny  <kennykb@acm.org>

	* generic/tclGetDate.y: Fixed a thread safety bug in the generated
	* library/clock.tcl:    Bison parser (needed a %pure-parser
	* tests/clock.test:     declaration to avoid static variables).
				Discovered that the %pure-parser declaration
	                        allowed for returning the Bison error message
	                        to the Tcl caller in the event of a syntax
	                        error, so did so.
	* generic/tclDate.c: bison 2.3

2006-06-08  Kevin B. Kenny  <kennykb@acm.org>

	* library/tzdata/Asia/Dhaka: New DST rule for Bangladesh. (Olson's
	tzdata2009i.)

2009-06-08  Donal K. Fellows  <dkf@users.sf.net>

	* doc/copy.n: Fix error in example spotted by Venkat Iyer.

2009-06-02  Don Porter  <dgp@users.sourceforge.net>

	* generic/tclExecute.c: Replace dynamically-initialized table with a
	table of static constants in the lookup table for exponent operator
	computations that fit in a 64 bit integer result.

	* generic/tclExecute.c: [Bug 2798543]: Corrected implementations and
	selection logic of the INST_EXPON instruction.

2009-06-01  Don Porter  <dgp@users.sourceforge.net>

	* tests/expr.test:      [Bug 2798543]: Added many tests demonstrating
	the broken cases.

009-05-30  Kevin B. Kenny  <kennykb@acm.org>

	* library/tzdata/Africa/Cairo:
	* library/tzdata/Asia/Amman: Olson's tzdata2009h.

2009-05-29  Andreas Kupries  <andreask@activestate.com>

	* library/platform/platform.tcl: Fixed handling of cpu ia64,
	* library/platform/pkgIndex.tcl: taking ia64_32 into account
	* unix/Makefile.in: now. Bumped version to 1.0.5. Updated the
	* win/Makefile.in: installation commands.

2009-05-26 Alexandre Ferrieux  <ferrieux@users.sourceforge.net>

	* doc/expr.n: Fixed documentation of the right-associativity of
	the ** operator. (spotted by kbk)

2009-05-14  Donal K. Fellows  <dkf@users.sf.net>

	* generic/tclOOInfo.c (InfoObjectNsCmd): Added introspection mechanism
	for finding out what an object's namespace is. Experience suggests
	that it is just too useful to be able to do without it.

2009-05-12  Donal K. Fellows  <dkf@users.sf.net>

	* doc/vwait.n: Added more words to make it clear just how bad it is to
	nest [vwait]s.

	* compat/mkstemp.c: Add more headers to make this file build on IRIX
	6.5. Thanks to Larry McVoy for this.

2009-05-08  Donal K. Fellows  <dkf@users.sf.net>

	* generic/tclOO.c (TclNRNewObjectInstance):  [Bug 2414858]: Add a
	* generic/tclBasic.c (TclPushTailcallPoint): marker to the stack of
	NRE callbacks at the right point so that tailcall works correctly in a
	constructor.

	* tests/exec.test (cat): [Bug 2788468]: Adjust the scripted version of
	cat so that it does not perform transformations on the data it is
	working with, making it more like the standard Unix 'cat' program.

2009-05-07  Miguel Sofer  <msofer@users.sf.net>

	* generic/tclObj.c (Tcl_GetCommandFromObj): [Bug 2785893]: Ensure that
	a command in a deleted namespace can't be found through a cached name.

	* generic/tclBasic.c:    Let coroutines start with a much smaller
	* generic/tclCompile.h:  stack: 200 words (previously was 2000, the
	* generic/tclExecute.c:  same as interps).

2009-05-07  Donal K. Fellows  <dkf@users.sf.net>

	* tests/env.test (printenvScript, env-4.3, env-4.5): [Bug 1513659]:
	* tests/exec.test (exec-2.6): These tests had subtle dependencies on
	being on platforms that were either ISO 8859-1 or UTF-8. Stabilized
	the results by forcing the encoding.

2009-05-06  Don Porter  <dgp@users.sourceforge.net>

	* generic/tclCmdMZ.c:	[Bug 2582327]: Improve overflow error message
	from [string repeat].

	* tests/interp.test: interp-20.50 test for Bug 2486550.

2009-05-04  Donal K. Fellows  <dkf@users.sf.net>

	* generic/tclOO.c (InitFoundation, AllocObject, AllocClass):
	* generic/tclOODefineCmds.c (InitDefineContext): Make sure that when
	support namespaces are deleted, nothing bad can subsequently happen.
	Issue spotted by Don Porter.

2009-05-03  Donal K. Fellows  <dkf@users.sf.net>

	* doc/Tcl.n: [Bug 2538432]: Clarified exact treatment of ${arr(idx)}
	form of variable substitution. This is not a change of behavior, just
	an improved description of the current situation.

2009-04-30  Miguel Sofer  <msofer@users.sf.net>

	* generic/tclBasic.c (TclObjInvoke): [Bug 2486550]: Make sure that a
	null objProc is not used, use Tcl_NRCallObjProc instead.

2009-05-01  Jan Nijtmans  <nijtmans@users.sf.net>

	* win/configure.in   Fix 64-bit detection for zlib on Win64
	* win/configure      (regenerated)

2009-04-28  Jeff Hobbs  <jeffh@ActiveState.com>

	* unix/tcl.m4, unix/configure (SC_CONFIG_CFLAGS): harden the check to
	add _r to CC on AIX with threads.

2009-04-27  Donal K. Fellows  <dkf@users.sf.net>

	* doc/concat.n (EXAMPLES): [Bug 2780680]: Rewrote so that the spacing
	of result messages is correct. (The exact way they were wrong was
	different when rendered through groff or as HTML, but it was still
	wrong both ways.)

2009-04-27  Jan Nijtmans  <nijtmans@users.sf.net>

	* generic/tclIndexObj.c:  Reset internal INTERP_ALTERNATE_WRONG_ARGS
	* generic/tclIOCmd.c:     flag inside the Tcl_WrongNumArgs function,
	                          so the caller no longer has to do the reset.

2009-04-24  Stuart Cassoff  <stwo@users.sf.net>

	* unix/Makefile.in: [Patch 2769530]: Don't chmod/exec installManPage.

2009-04-19  Pat Thoyts  <patthoyts@users.sourceforge.net>

	* library/http/http.tcl: [Bug 2715421]: Removed spurious newline added
	* tests/http11.test:     after POST and added tests to detect excess
	* tests/httpd11.tcl:     bytes being POSTed.
	* library/http/pkgIndex.tcl:
	* makefiles:             package version now 2.8.1

2009-04-15  Donal K. Fellows  <dkf@users.sf.net>

	* doc/chan.n, doc/close.n: Tidy up documentation of TIP #332.

2009-04-14  Kevin B. Kenny  <kennykb@acm.org>

	* library/tzdata/Asia/Karachi: Updated rules for Pakistan Summer
				       Time (Olson's tzdata2009f)

2009-04-11  Donal K. Fellows  <dkf@users.sf.net>

	* generic/tclOOMethod.c (InvokeForwardMethod): Clarify the resolution
	behaviour of the name of the command that is forwarded to: it's now
	resolved using the object's namespace as context, which is much more
	useful than the previous (somewhat random) behaviour of using the
	caller's current namespace.

2009-04-10  Pat Thoyts  <patthoyts@users.sourceforge.net>

	* library/http/http.tcl:     Improved HTTP/1.1 support and added
	* library/http/pkgIndex.tcl: specific HTTP/1.1 testing to ensure
	* tests/http11.test:         we handle chunked+gzip for the various
	* tests/httpd11.test:        modes (normal, -channel and -handler)
	* makefiles:                 package version set to 2.8.0

2009-04-10  Daniel Steffen  <das@users.sourceforge.net>

	* unix/tclUnixChan.c:		TclUnixWaitForFile(): use FD_* macros
	* macosx/tclMacOSXNotify.c:	to manipulate select masks (Cassoff).
					[Freq 1960647] [Bug 3486554]

	* unix/tclLoadDyld.c:		use RTLD_GLOBAL instead of RTLD_LOCAL.
					[Bug 1961211]

	* macosx/tclMacOSXNotify.c:	revise CoreFoundation notifier to allow
					embedding into applications that
					already have a CFRunLoop running and
					want to run the tcl event loop via
					Tcl_ServiceModeHook(TCL_SERVICE_ALL).

	* macosx/tclMacOSXNotify.c:	add CFRunLoop based Tcl_Sleep() and
	* unix/tclUnixChan.c:		TclUnixWaitForFile() implementations
	* unix/tclUnixEvent.c:		and disable select() based ones in
					CoreFoundation builds.

	* unix/tclUnixNotify.c:		simplify, sync with tclMacOSXNotify.c.

	* generic/tclInt.decls: 	add TclMacOSXNotifierAddRunLoopMode()
	* generic/tclIntPlatDecls.h:	internal API, regen.
	* generic/tclStubInit.c:

	* unix/configure.in (Darwin):	use Darwin SUSv3 extensions if
					available; remove /Network locations
					from default tcl package search path
					(NFS mounted locations and thus slow).
	* unix/configure:		autoconf-2.59
	* unix/tclConfig.h.in:		autoheader-2.59

	* macosx/tclMacOSXBundle.c:	on Mac OS X 10.4 and later, replace
					deprecated NSModule API by dlfcn API.

2009-04-10  Donal K. Fellows  <dkf@users.sf.net>

	* doc/StringObj.3: [Bug 2089279]: Corrected example so that it works
	on 64-bit machines as well.

2009-04-10  Pat Thoyts  <patthoyts@users.sourceforge.net>

	* tests/http.test: [Bug 26245326]: Added specific check for problem
	* tests/httpd: (return incomplete HTTP response header).

2009-04-08  Kevin B. Kenny  <kennykb@acm.org>

	* tools/tclZIC.tcl: Always emit files with Unix line termination.
	* library/tzdata: Olson's tzdata2009e

2009-04-09  Don Porter  <dgp@users.sourceforge.net>

	* library/http/http.tcl:	[Bug 26245326]: Handle incomplete
	lines in the "connecting" state. Thanks to Sergei Golovan.

2009-04-08  Andreas Kupries  <andreask@activestate.com>

	* library/platform/platform.tcl: Extended the darwin sections to add
	* library/platform/pkgIndex.tcl: a kernel version number to the
	* unix/Makefile.in: identifier for anything from Leopard (10.5) on up.
	* win/Makefile.in: Extended patterns for same. Extended cpu
	* doc/platform.n: recognition for 64bit Tcl running on a 32bit kernel
	on a 64bit processor (By Daniel Steffen). Bumped version to 1.0.4.
	Updated Makefiles.

2009-04-08  Don Porter  <dgp@users.sourceforge.net>

	* library/tcltest/tcltest.tcl:  [Bug 2570363]: Converted [eval]s (some
	* library/tcltest/pkgIndex.tcl: unsafe!) to {*} in tcltest package.
	* unix/Makefile.in:     => tcltest 2.3.1
	* win/Makefile.in:

2009-04-07  Don Porter  <dgp@users.sourceforge.net>

	* generic/tclStringObj.c:	Correction so that value of
	TCL_GROWTH_MIN_ALLOC is everywhere expressed in bytes as comment
	claims.

2009-04-04  Donal K. Fellows  <dkf@users.sf.net>

	* doc/vwait.n: [Bug 1910136]: Extend description and examples to make
	it clearer just how this command interprets variable names.

2009-03-30  Don Porter  <dgp@users.sourceforge.net>

	* doc/Alloc.3: [Bug 2556263]:	Size argument is "unsigned int".

2009-03-27  Don Porter  <dgp@users.sourceforge.net>

	* generic/tclPathObj.c (TclPathPart): [Bug 2710920]: TclPathPart()
	* tests/fileName.test:	was computing the wrong results for both [file
	dirname] and [file tail] on "path" arguments with the PATHFLAGS != 0
	intrep and with an empty string for the "joined-on" part.

2009-03-25  Jan Nijtmans  <nijtmans@users.sf.net>

	* doc/tclsh.1:		 Bring doc and tools in line with
	* tools/installData.tcl: http://wiki.tcl.tk/812
	* tools/str2c
	* tools/tcltk-man2html.tcl

2009-03-25  Donal K. Fellows  <dkf@users.sf.net>

	* doc/coroutine.n: [Bug 2152285]: Added basic documentation for the
	coroutine and yield commands.

2009-03-24  Donal K. Fellows  <dkf@users.sf.net>

	* generic/tclOOBasic.c (TclOOSelfObjCmd): [Bug 2704302]: Make 'self
	class' better defined in the context of objects that change class.

	* generic/tclVar.c (Tcl_UpvarObjCmd): [Bug 2673163] (ferrieux)
	* generic/tclProc.c (TclObjGetFrame): Make the upvar command more able
	to handle its officially documented syntax.

2009-03-22  Miguel Sofer  <msofer@users.sf.net>

	* generic/tclBasic.c: [Bug 2502037]: NR-enable the handling of unknown
	commands.

2009-03-21  Miguel Sofer  <msofer@users.sf.net>

	* generic/tclBasic.c:   Fixed "leaks" in aliases, imports and
	* generic/tclInt.h:     ensembles. Only remaining known leak is in
	* generic/tclInterp.c:  ensemble unknown dispatch (as it not
	* generic/tclNamesp.c:  NR-enabled)
	* tests/tailcall.test:

	* tclInt.h: comments

	* tests/tailcall.test: Added tests to show that [tailcall] does not
	currently always execute in constant space: interp-alias, ns-imports
	and ensembles "leak" as of this commit.

	* tests/nre.test: [foreach] has been NR-enabled for a while, the test
	was marked 'knownBug': unmark it.

	* generic/tclBasic.c:   Fix for (among others) [Bug 2699087]
	* generic/tclCmdAH.c:   Tailcalls now perform properly even from
	* generic/tclExecute.c: within [eval]ed scripts.
	* generic/tclInt.h:     More tests missing, as well as proper
	exploration and testing of the interaction with "redirectors" like
	interp-alias (suspect that it does not happen in constant space)
	and pure-eval commands.

	* generic/tclExecute.c: Proper fix for [Bug 2415422]. Reenabled
	* tests/nre.test:       the failing assertion that was disabled on
	2008-12-18: the assertion is correct, the fault was in the
	management of expansions.

	* generic/tclExecute.c:  Fix both test and code for tailcall
	* tests/tailcall.test:   from within a compiled [eval] body.

	* tests/tailcall.test: Slightly improved tests

2009-03-20  Don Porter  <dgp@users.sourceforge.net>

	* tests/stringObj.test:         [Bug 2597185]: Test stringObj-6.9
	checks that Tcl_AppendStringsToObj() no longer crashes when operating
	on a pure unicode value.

	* generic/tclExecute.c (INST_CONCAT1):  [Bug 2669109]: Panic when
	appends overflow the max length of a Tcl value.

2009-03-19  Miguel Sofer  <msofer@users.sf.net>

	* generic/tcl.h:
	* generic/tclInt.h:
	* generic/tclBasic.c:
	* generic/tclExecute.c:
	* generic/tclNamesp.c (Tcl_PopCallFrame): Rewritten tailcall
	implementation, ::unsupported::atProcExit is (temporarily?) gone. The
	new approach is much simpler, and also closer to being correct. This
	commit fixes [Bug 2649975] and [Bug 2695587].

	* tests/coroutine.test:    Moved the tests to their own files,
	* tests/tailcall.test:     removed the unsupported.test. Added
	* tests/unsupported.test:  tests for the fixed bugs.

2009-03-19  Donal K. Fellows  <dkf@users.sf.net>

	* doc/tailcall.n: Added documentation for tailcall command.

2009-03-18  Don Porter  <dgp@users.sourceforge.net>

	* win/tclWinFile.c (TclpObjNormalizePath):	[Bug 2688184]:
	Corrected Tcl_Obj leak. Thanks to Joe Mistachkin for detection and
	patch.

	* generic/tclVar.c (TclLookupSimpleVar):	[Bug 2689307]: Shift
	all calls to Tcl_SetErrorCode() out of TclLookupSimpleVar and onto its
	callers, where control with TCL_LEAVE_ERR_MSG flag is more easily
	handled.

2009-03-16  Donal K. Fellows  <dkf@users.sf.net>

	* generic/tclCmdMZ.c (TryPostBody): [Bug 2688063]: Extract information
	from list before getting rid of last reference to it.

2009-03-15  Joe Mistachkin  <joe@mistachkin.com>

	* generic/tclThread.c: Modify fix for TSD leak to match Tcl 8.5
	* generic/tclThreadStorage.c: (and prior) allocation semantics. [Bug
	2687952]

2009-03-15  Donal K. Fellows  <dkf@users.sf.net>

	* generic/tclThreadStorage.c (TSDTableDelete):	[Bug 2687952]: Ensure
	* generic/tclThread.c (Tcl_GetThreadData):	that structures in
	Tcl's TSD system are all freed. Use the correct matching allocator.

	* generic/tclPosixStr.c (Tcl_SignalId,Tcl_SignalMsg): [Patch 1513655]:
	Added support for SIGINFO, which is present on BSD platforms.

2009-03-14  Donal K. Fellows  <dkf@users.sf.net>

	* unix/tcl.pc.in (new file):		[Patch 2243948] (hat0)
	* unix/configure.in, unix/Makefile.in: Added support for reporting
	Tcl's public build configuration via the pkg-config system. TEA is
	still the official mechanism though, in part because pkg-config is not
	universally supported across all Tcl's supported platforms.

2009-03-11  Miguel Sofer  <msofer@users.sf.net>

	* generic/tclBasic.c (TclNRCoroutineObjCmd): fix Tcl_Obj leak.
	Diagnosis and fix thanks to GPS.

2009-03-09  Donal K. Fellows  <dkf@users.sf.net>

	* generic/tclCmdMZ.c (Tcl_TryObjCmd, TclNRTryObjCmd): Moved the
	implementation of [try] from Tcl code into C. Still lacks a bytecode
	version, but should be better than what was before.

2009-03-04  Donal K. Fellows  <dkf@users.sf.net>

	* generic/tclZlib.c (TclZlibCmd): Checksums are defined to be unsigned
	32-bit integers, use Tcl_WideInt to pass to scripts. [Bug 2662434]
	(ZlibStreamCmd, ChanGetOption): A few other related corrections.

2009-02-27  Jan Nijtmans  <nijtmans@users.sf.net>

	* generic/tcl.decls:    [Bug 218977]: Tcl_DbCkfree needs return value
	* generic/tclCkalloc.c
	* generic/tclDecls.h:   (regenerated)
	* generic/tclInt.decls: don't use CONST84/CONST86 here
	* generic/tclCompile.h: don't use CONST86 here, comment fixing.
	* generic/tclIO.h:      don't use CONST86 here, comment fixing.
	* generic/tclIntDecls.h (regenerated)

2009-02-25  Don Porter  <dgp@users.sourceforge.net>

	* generic/tclUtil.c (TclStringMatchObj):	[Bug 2637173]: Revised
	the branching on the strObj->typePtr so that untyped values get
	converted to the "string" type and pass through the Unicode matcher.
	[Bug 2613766]: Also added checks to only perform "bytearray"
	optimization on pure bytearray values.

	* generic/tclCmdMZ.c:	Since Tcl_GetCharLength() has its own
	* generic/tclExecute.c:	optimizations for the tclByteArrayType, stop
	having the callers do them.

2009-02-24  Donal K. Fellows  <dkf@users.sf.net>

	* doc/clock.n, doc/fblocked.n, doc/format.n, doc/lsort.n,
	* doc/pkgMkIndex.n, doc/regsub.n, doc/scan.n, doc/tclvars.n:
	General minor documentation improvements.

	* library/http/http.tcl (geturl, Eof): Added support for 8.6's built
	in zlib routines.

2009-02-22  Alexandre Ferrieux  <ferrieux@users.sourceforge.net>

	* tests/lrange.test:	Revert commits of 2008-07-23. Those were speed
	* tests/binary.test:	tests, that are inherently brittle.

2009-02-21  Don Porter  <dgp@users.sourceforge.net>

	* generic/tclStringObj.c:	Several revisions to the shimmering
	patterns between Unicode and UTF string reps.  Most notably the
	call: objPtr = Tcl_NewUnicodeObj(...,0); followed by a loop of calls:
	Tcl_AppendUnicodeToObj(objPtr, u, n); will now grow and append to
	the Unicode representation.  Before this commit, the sequence would
	convert each append to UTF and perform the append to the UTF rep.
	This is puzzling and likely a bug.  The performance of [string map]
	is significantly improved by this change (according to the MAP
	collection of benchmarks in tclbench).  Just in case there was some
	wisdom in the old ways that I missed, I left in the ability to restore
	the old patterns with a #define COMPAT 1 at the top of the file.

2009-02-20  Don Porter  <dgp@users.sourceforge.net>

	* generic/tclPathObj.c:	Fixed mistaken logic in TclFSGetPathType()
	* tests/fileName.test:	that assumed (not "absolute" => "relative").
	This is a false assumption on Windows, where "volumerelative" is
	another possibility.  [Bug 2571597]

2009-02-18  Don Porter  <dgp@users.sourceforge.net>

	* generic/tclStringObj.c:	Simplify the logic of the
	Tcl_*SetObjLength() routines.

	* generic/tclStringObj.c:	Rewrite GrowStringBuffer() so that it
	has parallel structure with GrowUnicodeBuffer().  The revision permits
	allocation attempts to continue all the way up to failure, with no
	gap. It also directly manipulates the String and Tcl_Obj internals
	instead of inefficiently operating via Tcl_*SetObjLength() with all of
	its extra protections and underdocumented special cases.

	* generic/tclStringObj.c:	Another round of simplification on
	the allocation macros.

2009-02-17  Jeff Hobbs  <jeffh@ActiveState.com>

	* win/tcl.m4, win/configure: Check if cl groks _WIN64 already to
	avoid CC manipulation that can screw up later configure checks.
	Use 'd'ebug runtime in 64-bit builds.

2009-02-17  Don Porter  <dgp@users.sourceforge.net>

	* generic/tclStringObj.c:	Pare back the length of the unicode
	array in a non-extended String struct to one Tcl_UniChar, meant to
	hold the terminating NUL character.  Non-empty unicode strings are
	then stored by extending the String struct by stringPtr->maxChars
	additional slots in that array with sizeof(Tcl_UniChar) bytes per
	slot. This revision makes the allocation macros much simpler.

	* generic/tclStringObj.c:	Factor out common GrowUnicodeBuffer()
	and solve overflow and growth algorithm fallbacks in it.

	* generic/tclStringObj.c:	Factor out common GrowStringBuffer().

	* generic/tclStringObj.c:	Convert Tcl_AppendStringsToObj into
	* tests/stringObj.test:		a radically simpler implementation
	where we just loop over calls to Tcl_AppendToObj.  This fixes [Bug
	2597185].  It also creates a *** POTENTIAL INCOMPATIBILITY *** in
	that T_ASTO can now allocate more space than is strictly required,
	like all the other Tcl_Append* routines.  The incompatibility was
	detected by test stringObj-6.5, which I've updated to reflect the
	new behavior.

	* generic/tclStringObj.c:	Revise buffer growth implementation
	in ExtendStringRepWithUnicode.  Use cheap checks to determine that
	no reallocation is necessary without cost of computing the precise
	number of bytes needed.  Also make use of the string growth algortihm
	in the case of repeated appends.

2009-02-16  Jan Nijtmans  <nijtmans@users.sf.net>

	* generic/tclZlib.c:	hack needed for official zlib1.dll build.
	* win/configure.in:	fix [Feature Request 2605263] use official
	* win/Makefile.in:	zlib build.
	* win/configure:	(regenerated)
	* compat/zlib/zdll.lib:	new files
	* compat/zlib/zlib1.dll:

	* win/Makefile.in:  fix [Bug 2605232] tdbc doesn't build when
	Tcl is compiled with --disable-shared.

2009-02-15  Don Porter  <dgp@users.sourceforge.net>

	* generic/tclStringObj.c:	Added protections from invalid memory
	* generic/tclTestObj.c:		accesses when we append (some part of)
	* tests/stringObj.test:		a Tcl_Obj to itself.  Added the
	appendself and appendself2 subcommands to the [teststringobj] testing
	command and added tests to the test suite.  [Bug 2603158]

	* generic/tclStringObj.c:	Factor out duplicate code from
	Tcl_AppendObjToObj.

	* generic/tclStringObj.c:	Replace the 'size_t uallocated' field
	of the String struct, storing the number of bytes allocated to store
	the Tcl_UniChar array, with an 'int maxChars' field, storing the
	number of Tcl_UniChars that may be stored in the allocated space.
	This reduces memory requirement a small bit, and makes some range
	checks simpler to code.
	* generic/tclTestObj.c:	Replace the [teststringobj ualloc] testing
	* tests/stringObj.test:	command with [teststringobj maxchars] and
	update the tests.

	* generic/tclStringObj.c:	Removed limitation in
	Tcl_AppendObjToObj where the char length of the result was only
	computed if the appended string was all single byte characters.
	This limitation was in place to dodge a bug in Tcl_GetUniChar.
	With that bug gone, we can take advantage of always recording the
	length of append results when we know it.

2009-02-14  Don Porter  <dgp@users.sourceforge.net>

	* generic/tclStringObj.c:	Revisions so that we avoid creating
	the strange representation of an empty string with
	objPtr->bytes == NULL and stringPtr->hasUnicode == 0.  Instead in
	the situations where that was being created, create a traditional
	two-legged stork representation (objPtr->bytes = tclEmptyStringRep
	and stringPtr->hasUnicode = 1).  In the situations where the strange
	rep was treated differently, continue to do so by testing
	stringPtr->numChars == 0 to detect it.  These changes make the code
	more conventional so easier for new maintainers to pick up.  Also
	sets up further simplifications.

	* generic/tclTestObj.c:	Revise updates to [teststringobj] so we don't
	get blocked by MODULE_SCOPE limits.

2009-02-12  Don Porter  <dgp@users.sourceforge.net>

	* generic/tclStringObj.c:	Rewrites of the routines
	Tcl_GetCharLength, Tcl_GetUniChar, Tcl_GetUnicodeFromObj,
	Tcl_GetRange, and TclStringObjReverse to use the new macro, and
	to more simply and clearly split the cases depending on whether
	a valid unicode rep is present or needs to be created.
	New utility routine UnicodeLength(), to compute the length of unicode
	buffer arguments when no length is passed in, with built-in
	overflow protection included.  Update three callers to use it.

	* generic/tclInt.h:	New macro TclNumUtfChars meant to be a faster
	replacement for a full Tcl_NumUtfChars() call when the string has all
	single-byte characters.

	* generic/tclStringObj.c:	Simplified Tcl_GetCharLength by
	* generic/tclTestObj.c:		removing code that did nothing.
	Added early returns from Tcl_*SetObjLength when the desired length
	is already present; adapted test command to the change.

	* generic/tclStringObj.c:	Re-implemented AppendUtfToUnicodeRep
	so that we no longer pass through Tcl_DStrings which have their own
	sets of problems when lengths overflow the int range.  Now AUTUR and
	FillUnicodeRep share a common core routine.

2009-02-12  Donal K. Fellows  <dkf@users.sf.net>

	* generic/tclOODefineCmds.c (TclOOGetDefineCmdContext): Use the
	correct field in the Interp structure for retrieving the frame to get
	the context object so that people can extend [oo::define] without deep
	shenanigans. Bug found by Federico Ferri.

2009-02-11  Don Porter  <dgp@users.sourceforge.net>

	* generic/tclStringObj.c:	Re-implemented AppendUnicodeToUtfRep
	so that we no longer pass through Tcl_DStrings which have their own
	sets of problems when lengths overflow the int range.  Now AUTUR and
	UpdateStringOfString share a common core routine.

	* generic/tclStringObj.c:	Changed type of the 'allocated' field
	* generic/tclTestObj.c:		of the String struct (and the
	TestString counterpart) from size_t to int since only int values are
	ever stored in it.

2009-02-10  Jan Nijtmans  <nijtmans@users.sf.net>

	* generic/tclEncoding.c: Eliminate some unnessary type casts
	* generic/tclEvent.c:    some internal const decorations
	* generic/tclExecute.c:  spacing
	* generic/tclIndexObj.c:
	* generic/tclInterp.c:
	* generic/tclIO.c:
	* generic/tclIOCmd.c:
	* generic/tclIORChan.c:
	* generic/tclIOUtil.c:
	* generic/tclListObj.c:
	* generic/tclLiteral.c:
	* generic/tclNamesp.c:
	* generic/tclObj.c:
	* generic/tclOOBasic.c:
	* generic/tclPathObj.c:
	* generic/tclPkg.c:
	* generic/tclProc.c:
	* generic/tclRegexp.c:
	* generic/tclScan.c:
	* generic/tclStringObj.c:
	* generic/tclTest.c:
	* generic/tclTestProcBodyObj.c:
	* generic/tclThread.c:
	* generic/tclThreadTest.c:
	* generic/tclTimer.c:
	* generic/tclTrace.c:
	* generic/tclUtil.c:
	* generic/tclVar.c:
	* generic/tclStubInit.c: (regenerated)

2009-02-10  Jan Nijtmans  <nijtmans@users.sf.net>

	* unix/tcl.m4: [Bug 2502365]: Building of head on HPUX is broken when
	using the native CC.
	* unix/configure: (autoconf-2.59)

2009-02-10  Don Porter  <dgp@users.sourceforge.net>

	* generic/tclObj.c (Tcl_GetString):	Added comments and validity
	checks following the call to an UpdateStringProc.

	* generic/tclStringObj.c: Reduce code duplication in Tcl_GetUnicode*.
	Restrict AppendUtfToUtfRep to non-negative length appends.
	Convert all Tcl_InvalidateStringRep() calls into macros.
	Simplify Tcl_AttemptSetObjLength by removing unreachable code.
	Simplify SetStringFromAny() by removing unreachable and duplicate code.
	Simplify Tcl_SetObjLength by removing unreachable code.
	Removed handling of (objPtr->bytes != NULL) from UpdateStringOfString,
	which is only called when objPtr->bytes is NULL.

2009-02-09  Jan Nijtmans  <nijtmans@users.sf.net>

	* generic/tclCompile.c: fix [Bug 2555129] const compiler warning (as
	error) in tclCompile.c

2009-02-07  Donal K. Fellows  <dkf@users.sf.net>

	* generic/tclZlib.c (TclZlibCmd): [Bug 2573172]: Ensure that when
	invalid subcommand name is given, the list of valid subcommands is
	produced. This gives a better experience when using the command
	interactively.

2009-02-05  Joe Mistachkin  <joe@mistachkin.com>

	* generic/tclInterp.c: Fix argument checking for [interp cancel]. [Bug
	2544618]
	* unix/Makefile.in: Fix build issue with zlib on FreeBSD (and possibly
	other platforms).

2009-02-05  Donal K. Fellows  <dkf@users.sf.net>

	* generic/tclCmdMZ.c (StringIndexCmd, StringRangeCmd, StringLenCmd):
	Simplify the implementation of some commands now that the underlying
	string API knows more about bytearrays.

	* generic/tclExecute.c (TclExecuteByteCode): [Bug 2568434]: Make sure
	that INST_CONCAT1 will not lose string reps wrongly.

	* generic/tclStringObj.c (Tcl_AppendObjToObj): Special-case the
	appending of one bytearray to another, which can be extremely rapid.
	Part of scheme to address [Bug 1665628] by making the basic string
	operations more efficient on byte arrays.
	(Tcl_GetCharLength, Tcl_GetUniChar, Tcl_GetRange): More special casing
	work for bytearrays.

2009-02-04  Don Porter  <dgp@users.sourceforge.net>

	* generic/tclStringObj.c: Added overflow protections to the
	AppendUtfToUtfRep routine to either avoid invalid arguments and
	crashes, or to replace them with controlled panics.  [Bug 2561794]

	* generic/tclCmdMZ.c:	Prevent crashes due to int overflow of the
	length of the result of [string repeat].  [Bug 2561746]

2009-02-03  Jan Nijtmans  <nijtmans@users.sf.net>

	* macosx/tclMacOSXFCmd.c: Eliminate some unnessary type casts
	* unix/tclLoadDyld.c:	  some internal const decorations
	* unix/tclUnixCompat.c:	  spacing
	* unix/tclUnixFCmd.c
	* unix/tclUnixFile.c
	* win/tclWinDde.c
	* win/tclWinFCmd.c
	* win/tclWinInit.c
	* win/tclWinLoad.c
	* win/tclWinPipe.c
	* win/tclWinReg.c
	* win/tclWinTest.c
	* generic/tclBasic.c
	* generic/tclBinary.c
	* generic/tclCmdAH.c
	* generic/tclCmdIL.c
	* generic/tclCmdMZ.c
	* generic/tclCompCmds.c
	* generic/tclDictObj.c

2009-02-03  Donal K. Fellows  <dkf@users.sf.net>

	* generic/tclObj.c (tclCmdNameType): [Bug 2558422]: Corrected the type
	of this structure so that extensions that write it (yuk!) will still
	be able to function correctly.

2009-02-03  Don Porter  <dgp@users.sourceforge.net>

	* generic/tclStringObj.c (SetUnicodeObj):	Corrected failure of
	Tcl_SetUnicodeObj() to panic on a shared object.  [Bug 2561488].  Also
	factored out common code to reduce duplication.

	* generic/tclObj.c (Tcl_GetStringFromObj): Reduce code duplication.

2009-02-02  Don Porter  <dgp@users.sourceforge.net>

	* generic/tclInterp.c:	Reverted the conversion of [interp] into an
	* tests/interp.test:	ensemble.  Such conversion is not necessary
	* tests/nre.test:	(or even all that helpful) in the NRE-enabling
	of [interp invokehidden], and it has other implications -- including
	significant forkage of the 8.5 and 8.6 implementations -- that are
	better off avoided if there's no gain.

	* generic/tclStringObj.c (STRING_NOMEM):  [Bug 2494093]: Add missing
	cast of NULL to (char *) that upsets some compilers.

	* generic/tclStringObj.c (Tcl_(Attempt)SetObjLength):	[Bug 2553906]:
	Added protections against callers asking for negative lengths.  It is
	likely when this happens that an integer overflow is to blame.

2009-02-01  David Gravereaux  <davygrvy@pobox.com>

	* win/makefile.vc: Allow nmake flags such as -a (rebuild all) to pass
	down to the pkgs targets, too.

2009-01-30  Donal K. Fellows  <dkf@users.sf.net>

	* doc/chan.n: [Bug 1216074]: Added another extended example.

	* doc/refchan.n: Added an example of how to build a scripted channel.

2009-01-29  Donal K. Fellows  <dkf@users.sf.net>

	* tests/stringObj.test: [Bug 2006888]: Remove non-ASCII chars from
	non-comment locations in the file, making it work more reliably in
	locales with a non-Latin-1 default encoding.

	* generic/tclNamesp.c (Tcl_FindCommand): [Bug 2519474]: Ensure that
	the path is not searched when the TCL_NAMESPACE_ONLY flag is given.

	* generic/tclOODecls.h (Tcl_OOInitStubs): [Bug 2537839]: Make the
	declaration of this macro work correctly in the non-stub case.

2009-01-29  Don Porter  <dgp@users.sourceforge.net>

	* generic/tclInterp.c:	Convert the [interp] command into a
	* tests/interp.test:	[namespace ensemble].  Work in progress
	* tests/nre.test:	to NRE-enable the [interp invokehidden]
	subcommand.

2009-01-29  Donal K. Fellows  <dkf@users.sf.net>

	* generic/tclNamesp.c (TclMakeEnsemble): [Bug 2529117]: Make this
	function behave more sensibly when presented with a fully-qualified
	name, rather than doing strange stuff.

2009-01-28  Donal K. Fellows  <dkf@users.sf.net>

	* generic/tclBasic.c (TclInvokeObjectCommand): Made this understand
	what to do if it ends up being used on a command with no objProc; that
	shouldn't happen, but...

	* generic/tclNamesp.c (TclMakeEnsemble): [Bug 2529157]: Made this
	understand NRE command implementations better.
	* generic/tclDictObj.c (DictForCmd): Eliminate unnecessary command
	implementation.

2009-01-27  Donal K. Fellows  <dkf@users.sf.net>

	* generic/tclOODefineCmds.c (Tcl_ClassSetConstructor):
	[Bug 2531577]: Ensure that caches of constructor chains are cleared
	when the constructor is changed.

2009-01-26  Alexandre Ferrieux  <ferrieux@users.sourceforge.net>

	* generic/tclInt.h:   Fix [Bug 1028264]: WSACleanup() too early.
	* generic/tclEvent.c: The fix introduces "late exit handlers"
	* win/tclWinSock.c:   for similar late process-wide cleanups.

2009-01-26  Alexandre Ferrieux  <ferrieux@users.sourceforge.net>

	* win/tclWinSock.c: Fix [Bug 2446662]: resync Win behavior on RST
	with that of unix (EOF).

2009-01-26  Donal K. Fellows  <dkf@users.sf.net>

	* generic/tclZlib.c (ChanClose): Only generate error messages in the
	interpreter when the thread is not being closed down. [Bug 2536400]

2009-01-23  Donal K. Fellows  <dkf@users.sf.net>

	* doc/zlib.n: Added a note that 'zlib push' is reversed by 'chan pop'.

2009-01-22  Jan Nijtmans  <nijtmans@users.sf.net>

	* generic/tclCompile.h:	CONSTify TclPrintInstruction (TIP #27)
	* generic/tclCompile.c
	* generic/tclInt.h:	CONSTify TclpNativeJoinPath (TIP #27)
	* generic/tclFileName.c
	* generic/tcl.decls:	{unix win} is equivalent to {generic}
	* generic/tclInt.decls
	* generic/tclDecls.h:	(regenerated)
	* generic/tclIntDecls.h
	* generic/tclGetDate.y:	Single internal const decoration.
	* generic/tclDate.c:

2009-01-22  Kevin B. Kenny  <kennykb@acm.org>

	* unix/tcl.m4: Corrected a typo ($(SHLIB_VERSION) should be
	${SHLIB_VERSION}).
	* unix/configure: Autoconf 2.59

2009-01-21  Andreas Kupries  <andreask@activestate.com>

	* generic/tclIORChan.c (ReflectClose): Fix for [Bug 2458202].
	* generic/tclIORTrans.c (ReflectClose): Closing a channel may supply
	NULL for the 'interp'. Test for finalization needs to be different,
	and one place has to pull the interp out of the channel instead.

2009-01-21  Don Porter  <dgp@users.sourceforge.net>

	* generic/tclStringObj.c: New fix for [Bug 2494093] replaces the
	flawed attempt committed 2009-01-09.

2009-01-19  Kevin B. Kenny  <kennykb@acm.org>

	* unix/Makefile.in: Added a CONFIG_INSTALL_DIR parameter so that
	* unix/tcl.m4:      distributors can control where tclConfig.sh goes.
	Made the installation of 'ldAix' conditional upon actually being on an
	AIX system. Allowed for downstream packagers to customize
	SHLIB_VERSION on BSD-derived systems. Thanks to Stuart Cassoff for
	[Patch 907924].
	* unix/configure: Autoconf 2.59

2009-01-19  David Gravereaux  <davygrvy@pobox.com>

	* win/build.vc.bat: Improved tools detection and error message
	* win/makefile.vc: Reorganized the $(TCLOBJ) file list into seperate
	parts for easier maintenance. Matched all sources built using -GL to
	both $(lib) and $(link) to use -LTCG and avoid a warning message.
	Addressed the over-building nature of the htmlhelp target by moving
	from a pseudo target to a real target dependent on the entire docs/
	directory contents.
	* win/nmakehlp.c: Removed -g option and GrepForDefine() func as it
	isn't being used anymore. The -V option method is much better.

2009-01-16  Don Porter  <dgp@users.sourceforge.net>

	* generic/tcl.h:	Bump patchlevel to 8.6b1.1 to distinguish
	* library/init.tcl:	CVS snapshots from the 8.6b1 and 8.6b2 releases
	* unix/configure.in:	and to deal with the fact that the 8.6b1
	* win/configure.in:	version of init.tcl will not [source] in the
	HEAD version of Tcl.

	* unix/configure:	autoconf-2.59
	* win/configure:

2009-01-14  Don Porter  <dgp@users.sourceforge.net>

	* generic/tclBasic.c (Tcl_DeleteCommandFromToken):	Reverted most
	of the substance of my 2009-01-12 commit. NULLing the objProc field of
	a Command when deleting it is important so that tests for certain
	classes of commands don't return false positives when applied to
	deleted command tokens. Overall change is now just replacement of a
	false comment with a true one.

2009-01-13  Jan Nijtmans  <nijtmans@users.sf.net>

	* unix/tcl.m4: fix [tcl-Bug 2502365] Building of head on HPUX is
	broken when using the native CC.
	* unix/configure (autoconf-2.59)

2009-01-13  Donal K. Fellows  <dkf@users.sf.net>

	* generic/tclCmdMZ.c (Tcl_ThrowObjCmd):	Move implementation of [throw]
	* library/init.tcl (throw):		to C from Tcl.

2009-01-12  Don Porter  <dgp@users.sourceforge.net>

	* generic/tclBasic.c (Tcl_DeleteCommandFromToken): One consequence of
	the NRE rewrite is that there are now situations where a NULL objProc
	field in a Command struct is perfectly normal. Removed an outdated
	comment in Tcl_DeleteCommandFromToken that claimed we use
	cmdPtr->objPtr==NULL as a test of command validity. In fact we use
	cmdPtr->flags&CMD_IS_DELETED to perform that test. Also removed the
	setting to NULL, since any extension following the advice of the old
	comment is going to be broken by NRE anyway, and needs to shift to
	flag-based testing (or stop intruding into such internal matters).
	Part of [Bug 2486550].

2009-01-09  Don Porter  <dgp@users.sourceforge.net>

	* generic/tclStringObj.c (STRING_SIZE): Corrected failure to limit
	memory allocation requests to the sizes that can be supported by Tcl's
	memory allocation routines. [Bug 2494093]

2009-01-09  Donal K. Fellows  <dkf@users.sf.net>

	* generic/tclNamesp.c (NamespaceEnsembleCmd): Error out when someone
	gives wrong # of args to [namespace ensemble create]. [Bug 1558654]

2009-01-08  Don Porter  <dgp@users.sourceforge.net>

	* generic/tclStringObj.c (STRING_UALLOC):  Added missing parens
	required to get correct results out of things like
	STRING_UALLOC(num + append). [Bug 2494093]

2009-01-08  Donal K. Fellows  <dkf@users.sf.net>

	* generic/tclDictObj.c, generic/tclIndexObj.c, generic/tclListObj.c,
	* generic/tclObj.c, generic/tclStrToD.c, generic/tclUtil.c,
	* generic/tclVar.c: Generate errorcodes for the error cases which
	approximate to "I can't interpret that string as one of those" and
	"You gave me the wrong number of arguments".

2009-01-07  Donal K. Fellows  <dkf@users.sf.net>

	* doc/dict.n: Added more examples. [Tk Bug 2491235]

	* tests/oo.test (oo-22.1): Adjusted test to be less dependent on the
	specifics of how [info frame] reports general frame information, and
	instead to focus on what methods add to it; that's really what the
	test is about anyway.

2009-01-06  Don Porter  <dgp@users.sourceforge.net>

	* tests/stringObj.test:	Revise tests that demand a NULL Tcl_ObjType
	in certain values to construct those values with [testdstring] so
	there's no lack of robustness depending on the shimmer history of
	shared literals.

2009-01-06  Donal K. Fellows  <dkf@users.sf.net>

	* generic/tclDictObj.c (DictIncrCmd): Corrected twiddling in internals
	of dictionaries so that literals can't get destroyed.

	* tests/expr.test: Eliminate non-ASCII char. [Bug 2006879]

	* generic/tclOOInfo.c (InfoObjectMethodsCmd,InfoClassMethodsCmd): Only
	delete pointers that were actually allocated! [Bug 2489836]

	* generic/tclOO.c (TclNRNewObjectInstance, Tcl_NewObjectInstance):
	Perform search for existing commands in right context. [Bug 2481109]

2009-01-05  Donal K. Fellows  <dkf@users.sf.net>

	* generic/tclCmdMZ.c (TclNRSourceObjCmd): Make implementation of the
	* generic/tclIOUtil.c (TclNREvalFile):    [source] command be NRE
	enabled so that [yield] inside a script sourced in a coroutine can
	work. [Bug 2412068]

2009-01-04  Donal K. Fellows  <dkf@users.sf.net>

	* generic/tclCmdAH.c: Tidy up spacing and code style.

2009-01-03  Kevin B. Kenny  <kennykb@acm.org>

	* library/clock.tcl (tcl::clock::add): Fixed error message formatting
	in the case where [clock add] is presented with a bad switch.
	* tests/clock.test (clock-65.1) Added a test case for the above
	problem [Bug 2481670].

2009-01-02  Donal K. Fellows  <dkf@users.sf.net>

	* unix/tcl.m4 (SC_CONFIG_CFLAGS): Force the use of the compatibility
	version of mkstemp() on IRIX. [Bug 878333]
	* unix/configure.in, unix/Makefile.in (mkstemp.o):
	* compat/mkstemp.c (new file): Added a compatibility implementation of
	the mkstemp() function, which is apparently needed on some platforms.
	[Bug 741967]

        ******************************************************************
        *** CHANGELOG ENTRIES FOR 2008 IN "ChangeLog.2008"             ***
        *** CHANGELOG ENTRIES FOR 2006-2007 IN "ChangeLog.2007"        ***
        *** CHANGELOG ENTRIES FOR 2005 IN "ChangeLog.2005"             ***
        *** CHANGELOG ENTRIES FOR 2004 IN "ChangeLog.2004"             ***
        *** CHANGELOG ENTRIES FOR 2003 IN "ChangeLog.2003"             ***
        *** CHANGELOG ENTRIES FOR 2002 IN "ChangeLog.2002"             ***
        *** CHANGELOG ENTRIES FOR 2001 IN "ChangeLog.2001"             ***
        *** CHANGELOG ENTRIES FOR 2000 IN "ChangeLog.2000"             ***
        *** CHANGELOG ENTRIES FOR 1999 AND EARLIER IN "ChangeLog.1999" ***
        ******************************************************************
<|MERGE_RESOLUTION|>--- conflicted
+++ resolved
@@ -1,4 +1,8 @@
-<<<<<<< HEAD
+2012-05-29  Donal K. Fellows  <dkf@users.sf.net>
+
+	* doc/expr.n, doc/mathop.n: [Bug 2931407]: Clarified semantics of
+	division and remainder operators.
+
 2012-05-29  Jan Nijtmans  <nijtmans@users.sf.net>
 
 	* win/tclWinDde.c:    [Bug 3525762]: Encoding handling in dde.
@@ -9,12 +13,6 @@
 	* library/safe.tcl (safe::AliasFileSubcommand): [Bug 3529949]: Made a
 	more sophisticated method for preventing information leakage; it
 	changes references to "~user" into "./~user", which is safe.
-=======
-2012-05-29  Donal K. Fellows  <dkf@users.sf.net>
-
-	* doc/expr.n, doc/mathop.n: [Bug 2931407]: Clarified semantics of
-	division and remainder operators.
->>>>>>> 2e9ad8c6
 
 2012-05-25  Donal K. Fellows  <dkf@users.sf.net>
 
