<<<<<<< HEAD
2013-02-04  Donal K. Fellows  <dkf@users.sf.net>

	* generic/tclCompCmds.c (TclCompileArraySetCmd): [Bug 3603163]: Stop
	crash in weird case where [eval] is used to make [array set] get
	confused about whether there is a local variable table or not. Thanks
	to Poor Yorick for identifying a reproducible crashing case.
=======
2013-02-05  Donal K. Fellows  <dkf@users.sf.net>

	* generic/tclLoadNone.c (TclpLoadMemory): [Bug 3433012]: Added dummy
	version of this function to use in the event that a platform thinks it
	can load from memory but cannot actually do so due to it being
	disabled at configuration time.
>>>>>>> 7140b269

2013-01-30  Andreas Kupries  <andreask@activestate.com>

	* library/platform/platform.tcl (::platform::LibcVersion): See
	* library/platform/pkgIndex.tcl: [Bug 3599098]: Fixed the RE
	* unix/Makefile.in: extracting the version to avoid issues with
	* win/Makefile.in: recent changes to the glibc banner. Now
	  targeting a less variable part of the string. Bumped package to
	  version 1.0.11.

2013-01-28  Donal K. Fellows  <dkf@users.sf.net>

	* generic/tclCompCmds.c (TclCompileArraySetCmd)
	(TclCompileArrayUnsetCmd, TclCompileDictAppendCmd)
	(TclCompileDictCreateCmd, CompileDictEachCmd, TclCompileDictIncrCmd)
	(TclCompileDictLappendCmd, TclCompileDictMergeCmd)
	(TclCompileDictUnsetCmd, TclCompileDictUpdateCmd)
	(TclCompileDictWithCmd, TclCompileInfoCommandsCmd):
	* generic/tclCompCmdsSZ.c (TclCompileStringMatchCmd)
	(TclCompileStringMapCmd): Improve the code generation in cases where
	full compilation is impossible but a full ensemble invoke is provably
	not necessary.

2013-01-26  Jan Nijtmans  <nijtmans@users.sf.net>

	* unix/tclUnixCompat.c: [Bug 3601804]: platformCPUID segmentation
	fault on Darwin.

2013-01-23  Donal K. Fellows  <dkf@users.sf.net>

	* library/http/http.tcl (http::geturl): [Bug 2911139]: Do not do vwait
	for connect to avoid reentrancy problems (except when operating
	without a -command option). Internally, this means that all sockets
	created by the http package will always be operated in asynchronous
	mode.

2013-01-21  Jan Nijtmans  <nijtmans@users.sf.net>

	* generic/tclInt.decls: Put back Tcl[GS]etStartupScript(Path|FileName)
	in private stub table, so extensions using this (like Tk 8.4) will
	continue to work in all Tcl 8.x versions. Extensions using this
	still cannot be compiled against Tcl 8.6 headers.

2013-01-18  Jan Nijtmans  <nijtmans@users.sf.net>

	* generic/tclPort.h: [Bug 3598300]: unix: tcl.h does not include
	sys/stat.h

2013-01-17  Donal K. Fellows  <dkf@users.sf.net>

	* generic/tclCompCmds.c (PushVarName): [Bug 3600328]: Added mechanism
	for suppressing compilation of variables when we couldn't cope with
	the results. Useful for some [array] subcommands.
	* generic/tclEnsemble.c (CompileToCompiledCommand): Must restore the
	compilation environment when a command compiler fails.

2013-01-16  Donal K. Fellows  <dkf@users.sf.net>

	* generic/tclZlib.c (TclZlibInit): [Bug 3601086]: Register the config
	info in the iso8859-1 encoding as that is guaranteed to be present.

2013-01-16  Jan Nijtmans  <nijtmans@users.sf.net>

	* Makefile.in:   Allow win32 build with -DTCL_NO_DEPRECATED, just as
	* generic/tcl.h: in the UNIX build. Define Tcl_EvalObj and
	* generic/tclDecls.h: Tcl_GlobalEvalObj as macros, even when
	* generic/tclBasic.c: TCL_NO_DEPRECATED is defined, so Tk can benefit
	from it too.

2013-01-14  Jan Nijtmans  <nijtmans@users.sf.net>

	* win/tcl.m4: More flexible search for win32 tclConfig.sh, backported
	from TEA (not actually used in Tcl, only for Tk)

2013-01-14  Jan Nijtmans  <nijtmans@users.sf.net>

	* generic/tclInt.decls: Put back Tcl_[GS]etStartupScript in internal
	stub table, so extensions using this, compiled against 8.5 headers
	still run in Tcl 8.6.

2013-01-13  Alexandre Ferrieux  <ferrieux@users.sourceforge.net>

	* doc/fileevent.n: [Bug 3436609]: Clarify readable fileevent "false
	positives" in the case of multibyte encodings/transforms.

2013-01-13  Jan Nijtmans  <nijtmans@users.sf.net>

	* generic/tclIntDecls.h: If TCL_NO_DEPRECATED is defined, make sure
	that TIP #139 functions all are taken from the public stub table, even
	if the inclusion is through tclInt.h.

2013-01-12  Jan Nijtmans  <nijtmans@users.sf.net>

	* generic/tclInt.decls: Put back TclBackgroundException in internal
	stub table, so extensions using this, compiled against 8.5 headers
	still run in Tcl 8.6.

2013-01-09  Jan Nijtmans  <nijtmans@users.sf.net>

	* library/http/http.tcl: [Bug 3599395]: http assumes status line is a
	proper Tcl list.

2013-01-08  Jan Nijtmans  <nijtmans@users.sf.net>

	* win/tclWinFile.c: [Bug 3092089]: [file normalize] can remove path
	components.	[Bug 3587096] win vista/7: "can't find init.tcl" when
	called via junction without folder list access.

2013-01-07  Jan Nijtmans  <nijtmans@users.sf.net>

	* generic/tclOOStubLib.c: Restrict the stub library to only use
	* generic/tclTomMathStubLib.c: Tcl_PkgRequireEx, Tcl_ResetResult and
	Tcl_AppendResult, not any other function. This puts least restrictions
	on eventual Tcl 9 stubs re-organization, and it works on the widest
	range of Tcl versions.

2013-01-06  Jan Nijtmans  <nijtmans@users.sf.net>

	* library/http/http.tcl: Don't depend on Spencer-specific regexp
	* tests/env.test: syntax (/u and /U) any more in unrelated places.
	* tests/exec.test:
	Bump http package to 2.8.6.

2013-01-04  Donal K. Fellows  <dkf@users.sf.net>

	* generic/tclEnsemble.c (CompileBasicNArgCommand): Added very simple
	compiler (which just compiles to a normal invoke of the implementation
	command) for many ensemble subcommands where we can prove that there
	is no way for scripts to detect the difference even through error
	handling or [info level]/[info frame]. This improves the code produced
	from some ensembles (e.g., [info], [string]) to the point where the
	ensemble is now not normally seen at the bytecode level at all.

2013-01-04  Miguel Sofer  <msofer@users.sf.net>

	* generic/tclInt.h:      Insure that PURIFY builds cannot exploit the
	* generic/tclExecute.c:  Tcl stack to hide mem defects.

2013-01-03  Donal K. Fellows  <dkf@users.sf.net>

	* doc/fconfigure.n, doc/CrtChannel.3: Updated to reflect the fact that
	the minimum buffer size is one byte, not ten. Identified by Schelte
	Bron on the Tcler's Chat.

	* generic/tclExecute.c (TEBCresume:INST_INVOKE_REPLACE):
	* generic/tclEnsemble.c (TclCompileEnsemble): Added new mechanism to
	allow for more efficient dispatch of non-bytecode-compiled subcommands
	of bytecode-compiled ensembles. This can provide substantial speed
	benefits in some cases.

2013-01-02  Miguel Sofer  <msofer@users.sf.net>

	* generic/tclEnsemble.c:  Remove stray calls to Tcl_Alloc and friends:
	* generic/tclExecute.c:   the core should only use ckalloc to allow
	* generic/tclIORTrans.c:  MEM_DEBUG to work properly.
	* generic/tclTomMathInterface.c:

2012-12-31  Donal K. Fellows  <dkf@users.sf.net>

	* doc/string.n: Noted the obsolescence of the 'bytelength',
	'wordstart' and 'wordend' subcommands, and moved them to later in the
	file.

2012-12-27  Jan Nijtmans  <nijtmans@users.sf.net>

	* generic/tclListObj.c: [Bug 3598580]: Tcl_ListObjReplace may release
	deleted elements too early.

2012-12-22  Alexandre Ferrieux  <ferrieux@users.sourceforge.net>

	* generic/tclUtil.c: Stop leaking allocated space when objifying a
	zero-length DString. [Bug 3598150] spotted by afredd.

2012-12-21  Jan Nijtmans  <nijtmans@users.sf.net>

	* unix/dltest/pkgb.c:  Inline compat Tcl_GetDefaultEncodingDir.
	* generic/tclStubLib.c: Eliminate unnecessary static HasStubSupport()
	and isDigit() functions, just do the same inline.

2012-12-18  Donal K. Fellows  <dkf@users.sf.net>

	* generic/tclCompCmdsSZ.c (TclSubstCompile): Improved the sequence of
	instructions issued for [subst] when dealing with simple variable
	references.

2012-12-14  Don Porter  <dgp@users.sourceforge.net>

	*** 8.6.0 TAGGED FOR RELEASE ***

	* changes: updates for 8.6.0

2012-12-13  Don Porter  <dgp@users.sourceforge.net>

	* generic/tclZlib.c:	Repair same issue with misusing the
	* tests/zlib.test:	'fire and forget' nature of Tcl_ObjSetVar2
	in the new TIP 400 implementation.

2012-12-13  Miguel Sofer  <msofer@users.sf.net>

	* generic/tclCmdAH.c:	(CatchObjCmdCallback): do not decrRefCount
	* tests/cmdAH.test:	the newValuePtr sent to Tcl_ObjSetVar2:
	TOSV2 is 'fire and forget', it decrs on its own.
	Fix for [Bug 3595576], found by andrewsh.

2012-12-13  Jan Nijtmans  <nijtmans@users.sf.net>

	* generic/tcl.h: Fix Tcl_DecrRefCount macro such that it doesn't
	access its objPtr parameter twice any more.

2012-12-11  Don Porter  <dgp@users.sourceforge.net>

	* generic/tcl.h:	Bump version number to 8.6.0.
	* library/init.tcl:
	* unix/configure.in:
	* win/configure.in:
	* unix/tcl.spec:
	* README:

	* unix/configure:	autoconf-2.59
	* win/configure:

2012-12-10  Donal K. Fellows  <dkf@users.sf.net>

	* tools/tcltk-man2html.tcl (plus-pkgs): Increased robustness of
	version number detection code to deal with packages whose names are
	prefixes of other packages.
	* unix/Makefile.in (dist): Added pkgs/package.list.txt to distribution
	builds to ensure that 'make html' will work better.

2012-12-09  Alexandre Ferrieux  <ferrieux@users.sourceforge.net>

	* tests/chan.test: Clean up unwanted eofchar side-effect of chan-4.6
	leading to a spurious "'" at end of chan.test under certain conditions
	(see [Bug 3389289] and [Bug 3389251]).

	* doc/expr.n: [Bug 3594188]: Clarifications about commas.

2012-12-08  Alexandre Ferrieux  <ferrieux@users.sourceforge.net>

	* generic/tclIO.c: Fix busyloop at exit under TCL_FINALIZE_ON_EXIT
	when there are unflushed nonblocking channels.  Thanks Miguel for
	spotting.

2012-12-07  Jan Nijtmans  <nijtmans@users.sf.net>

	* unix/dltest/pkgb.c:  Turn pkgb.so into a Tcl9 interoperability test
        library: Whatever Tcl9 looks like, loading pkgb.so in Tcl 9 should
        either result in an error-message, either succeed, but never crash.

2012-11-28  Donal K. Fellows  <dkf@users.sf.net>

	* generic/tclZlib.c (ZlibStreamSubcmd): [Bug 3590483]: Use a mechanism
	for complex option resolution that has fewer problems with more
	finicky compilers.

2012-11-26  Reinhard Max  <max@suse.de>

	* unix/tclUnixSock.c: Factor out creation of the -sockname and
	-peername lists from TcpGetOptionProc() to TcpHostPortList().  Make it
	robust against implementations of getnameinfo() that error out if
	reverse mapping fails instead of falling back to the numeric
	representation.

2012-11-20  Donal K. Fellows  <dkf@users.sf.net>

	* generic/tclBinary.c (BinaryDecode64): [Bug 3033307]: Corrected
	handling of trailing whitespace when decoding base64. Thanks to Anton
	Kovalenko for reporting, and Andy Goth for the fix and tests.

2012-11-19  Donal K. Fellows  <dkf@users.sf.net>

	* generic/tclExecute.c (INST_STR_RANGE_IMM): [Bug 3588366]: Corrected
	implementation of bounds restriction for end-indexed compiled [string
	range]. Thanks to Emiliano Gavilan for diagnosis and fix.

2012-11-15  Jan Nijtmans  <nijtmans@users.sf.net>

	IMPLEMENTATION OF TIP#416

	New Options for 'load': -global and -lazy

	* generic/tcl.h:
	* generic/tclLoad.c
	* unix/tclLoadDl.c
	* unix/tclLoadDyld.c
	* tests/load.test
	* doc/Load.3
	* doc/load.n

2012-11-14  Donal K. Fellows  <dkf@users.sf.net>

	* unix/tclUnixFCmd.c (TclUnixOpenTemporaryFile): [Bug 2933003]: Factor
	out all the code to do temporary file creation so that it is possible
	to make it correct in one place. Allow overriding of the back-stop
	default temporary file location at compile time by setting the
	TCL_TEMPORARY_FILE_DIRECTORY #def to a string containing the directory
	name (defaults to "/tmp" as that is the most common default).

2012-11-13  Joe Mistachkin  <joe@mistachkin.com>

	* win/tclWinInit.c: also search for the library directory (init.tcl,
	encodings, etc) relative to the build directory associated with the
	source checkout.

2012-11-10  Miguel Sofer  <msofer@users.sf.net>

	* generic/tclBasic.c:   re-enable bcc-tailcall, after fixing an
	* generic/tclExecute.c: infinite loop in the TCL_COMPILE_DEBUG mode


2012-11-07  Kevin B. Kenny  <kennykb@acm.org>

	* library/tzdata/Africa/Casablanca:
	* library/tzdata/America/Araguaina:
	* library/tzdata/America/Bahia:
	* library/tzdata/America/Havana:
	* library/tzdata/Asia/Amman:
	* library/tzdata/Asia/Gaza:
	* library/tzdata/Asia/Hebron:
	* library/tzdata/Asia/Jerusalem:
	* library/tzdata/Pacific/Apia:
	* library/tzdata/Pacific/Fakaofo:
	* library/tzdata/Pacific/Fiji:		Import tzdata2012i.

2012-11-06  Donal K. Fellows  <dkf@users.sf.net>

	* library/http/http.tcl (http::Finish): [Bug 3581754]: Ensure that
	callbacks are done at most once to prevent problems with timeouts on a
	keep-alive connection (combined with reentrant http package use)
	causing excessive stack growth. Not a fix for the underlying problem,
	but ensures that pain will be mostly kept away from users.
	Bump http package to 2.8.5.

2012-11-05  Donal K. Fellows  <dkf@users.sf.net>

	Added bytecode compilation of many Tcl commands. Some of these are
	total compilations and some are only partial (i.e., only compile in
	some cases). The (sub-)commands affected are:
	* array: exists, set, unset
	* dict: create, exists, merge
	* format: (simple cases only)
	* info: commands, coroutine, level, object
	* info object: class, isa object, namespace
	* namespace: current, code, qualifiers, tail, which
	* regsub: (only cases convertable to simple [string map])
	* self: (only no-argument and [self object] cases)
	* string: first, last, map, range
	* tailcall:
	* yield:

	[This was work originally done on the 'dkf-compile-misc-info' branch.]

2012-11-05  Jan Nijtmans  <nijtmans@users.sf.net>

	IMPLEMENTATION OF TIP#413

	Align the [string trim] and [string is space] commands, such that
	[string trim] by default trims all characters for which [string is
	space] returns 1, augmented with the NUL character.

	* generic/tclUtf.c: Add NEL, BOM and two more characters to [string is
	space]
	* generic/tclCmdMZ.c: Modify [string trim] for Unicode modifications.
	* generic/regc_locale.c: Regexp engine must match [string is space]
	* doc/string.n
	* tests/string.test
	***POTENTIAL INCOMPATIBILITY***
	Code that relied on characters not previously trimmed being not
	removed will notice a difference; it is believed that this is rare,
	but a workaround to get the behavior in Tcl 8.5 is to use " \t\n\r" as
	an explicit trim set.

2012-10-31  Jan Nijtmans  <nijtmans@users.sf.net>

	* win/Makefile.in:   Dde version number to 1.4.0, ready for Tcl 8.6.0rc1
	* win/makefile.vc
	* win/tclWinDde.c
	* library/dde/pkgIndex.tcl
	* tests/winDde.test

2012-10-24  Donal K. Fellows  <dkf@users.sf.net>

	* generic/tclCompCmds.c (TclCompileDictUnsetCmd): Added compilation of
	the [dict unset] command (for scalar var in LVT only).

2012-10-23  Jan Nijtmans  <nijtmans@users.sf.net>

	* generic/tclInt.h:       Add "flags" parameter from Tcl_LoadFile to
	* generic/tclIOUtil.c:    to various internal functions, so these
	* generic/tclLoadNone.c:  flags are available through the whole
	* unix/tclLoad*.c:        filesystem for (future) internal use.
	* win/tclWinLoad.c:

2012-10-17  Miguel Sofer  <msofer@users.sf.net>

	* generic/tclBasic.c (TclNRCoroutineObjCmd): insure that numlevels
	are properly set, fix bug discovered by dkf and reported at
	http://code.activestate.com/lists/tcl-core/12213/

2012-10-16  Donal K. Fellows  <dkf@users.sf.net>

	IMPLEMENTATION OF TIP#405

	New commands for applying a transformation to the elements of a list
	to produce another list (the [lmap] command) and to the mappings of a
	dictionary to produce another dictionary (the [dict map] command). In
	both cases, a [continue] will cause the skipping of an element/pair,
	and a [break] will terminate the construction early and successfully.

	* generic/tclCmdAH.c (Tcl_LmapObjCmd, TclNRLmapCmd): Implementation of
	the new [lmap] command, based on (and sharing much of) [foreach].
	* generic/tclDictObj.c (DictMapNRCmd): Implementation of the new [dict
	map] subcommand, based on (and sharing much of) [dict for].
	* generic/tclCompCmds.c (TclCompileLmapCmd, TclCompileDictMapCmd):
	Compilation engines for [lmap] and [dict map].

	IMPLEMENTATION OF TIP#400

	* generic/tclZlib.c: Allow the specification of a compression
	dictionary (a binary blob used to seed the compression engine) in both
	streams and channel transformations. Also some reorganization to allow
	for getting gzip header dictionaries and controlling buffering levels
	in channel transformations (allowing a trade-off between formal
	correctness and speed).
	(Tcl_ZlibStreamSetCompressionDictionary): New C API to allow setting
	the compression dictionary without using a Tcl script.

2012-10-14  Jan Nijtmans  <nijtmans@users.sf.net>

	* generic/tclDictObj.c: [Bug 3576509]: ::tcl::Bgerror crashes with
	* generic/tclEvent.c:    invalid arguments. Better fix, which helps
	for all Tcl_DictObjGet() calls in Tcl's source code.

2012-10-13  Jan Nijtmans  <nijtmans@users.sf.net>

	* generic/tclEvent.c: [Bug 3576509]: tcl::Bgerror crashes with invalid
	arguments

2012-10-06  Jan Nijtmans  <nijtmans@users.sf.net>

	* win/Makefile.in: [Bug 2459774]: tcl/win/Makefile.in not compatible
	with msys 0.8.

2012-10-03  Don Porter  <dgp@users.sourceforge.net>

	* generic/tclIO.c:	When checking for std channels being closed,
	compare the channel state, not the channel itself so that stacked
	channels do not cause trouble.

2012-09-26  Reinhard Max  <max@suse.de>

	* generic/tclIOSock.c (TclCreateSocketAddress): Work around a bug in
	getaddrinfo() on OSX that caused name resolution to fail for [socket
	-server foo -myaddr localhost 0].

2012-09-20  Jan Nijtmans  <nijtmans@users.sf.net>

	* win/configure.in: New import libraries for zlib 1.2.7, usable for
	* win/configure:    all win32/win64 compilers
	* compat/zlib/win32/zdll.lib:
	* compat/zlib/win64/zdll.lib:

	* win/tclWinDde.c: [FRQ 3527238]: Full unicode support for dde. Dde
	version is now 1.4.0b2.
	***POTENTIAL INCOMPATIBILITY***

2012-09-19  Jan Nijtmans  <nijtmans@users.sf.net>

	* generic/tcl.h:  Make Tcl_Interp a fully opaque structure if
	TCL_NO_DEPRECATED is set (TIP 330 and 336).
	* win/nmakehlp.c: Let "nmakehlp -V" start searching digits after the
	found match (suggested by Harald Oehlmann).

2012-09-07  Harald Oehlmann  <oehhar@users.sf.net>

	*** 8.6b3 TAGGED FOR RELEASE ***

	IMPLEMENTATION OF TIP#404.

	* library/msgcat/msgcat.tcl:	[FRQ 3544988]: New commands [mcflset]
	* library/msgcat/pkgIndex.tcl:	and [mcflmset] to set mc entries with
	* unix/Makefile.in:		implicit message file locale.
	* win/Makefile.in:		Bump to 1.5.0.

2012-08-25  Donal K. Fellows  <dkf@users.sf.net>

	* library/msgs/uk.msg: [Bug 3561330]: Use the correct full name of
	March in Ukrainian. Thanks to Mikhail Teterin for reporting.

2012-08-23  Jan Nijtmans  <nijtmans@users.sf.net>

	* generic/tclBinary.c: [Bug 3496014]: Unecessary memset() in
	Tcl_SetByteArrayObj().

2012-08-20  Don Porter  <dgp@users.sourceforge.net>

	* generic/tclPathObj.c:	[Bug 3559678]: Fix bad filename normalization
	when the last component is the empty string.

2012-08-20  Jan Nijtmans  <nijtmans@users.sf.net>

	* win/tclWinPort.h:  Remove wrapper macro for ntohs(): unnecessary,
	because it doesn't require an initialized winsock_2 library. See:
	<http://msdn.microsoft.com/en-us/library/windows/desktop/ms740075%28v=vs.85%29.aspx>
	* win/tclWinSock.c:
	* generic/tclStubInit.c:

2012-08-17  Jan Nijtmans  <nijtmans@users.sf.net>

	* win/nmakehlp.c: Add "-V<num>" option, in order to be able to detect
	partial version numbers.

2012-08-15  Jan Nijtmans  <nijtmans@users.sf.net>

	* win/buildall.vc.bat: Only build the threaded builds by default
	* win/rules.vc:        Some code cleanup

2010-08-13  Stuart Cassoff  <stwo@users.sourceforge.net>

	* unix/tclUnixCompat.c: [Bug 3555454]: Rearrange a bit to quash
	'declared but never defined' compiler warnings.

2012-08-13  Jan Nijtmans  <nijtmans@users.sf.net>

	* compat/zlib/win64/zlib1.dll:  Add 64-bit build of zlib1.dll, and use
	* compat/zlib/win64/zdll.lib:   it for the dynamic mingw-w64 build.
	* win/Makefile.in:
	* win/configure.in:
	* win/configure:

2012-08-09  Reinhard Max  <max@suse.de>

	* tests/http.test: Fix http-3.29 for machines without IPv6 support.

2010-08-08  Stuart Cassoff  <stwo@users.sourceforge.net>

	* unix/tclUnixCompat.c: Change one '#ifdef' to '#if defined()' for
	improved consistency within the file.

2012-08-08  Jan Nijtmans  <nijtmans@users.sf.net>

	* generic/tclfileName.c: [Bug #1536227]: Cygwin network pathname
	* tests/fileName.test:   support

2012-08-07  Don Porter  <dgp@users.sourceforge.net>

	* generic/tclIOUtil.c:	[Bug 3554250]: Overlooked one field of cleanup
	in the thread exit handler for the filesystem subsystem.

2012-07-31  Donal K. Fellows  <dkf@users.sf.net>

	* generic/tclInterp.c (Tcl_GetInterpPath):
	* unix/tclUnixPipe.c (TclGetAndDetachPids, Tcl_PidObjCmd):
	* win/tclWinPipe.c (TclGetAndDetachPids, Tcl_PidObjCmd):
	Purge use of Tcl_AppendElement, and corrected conversion of PIDs to
	integer objects.

2012-07-31  Jan Nijtmans  <nijtmans@users.sf.net>

	* win/nmakehlp.c:  Add -Q option from sampleextension.
	* win/Makefile.in: [FRQ 3544967]: Missing objectfiles in static lib
	* win/makefile.vc: (Thanks to Jos Decoster).

2012-07-29  Jan Nijtmans  <nijtmans@users.sf.net>

	* win/Makefile.in:  No longer build tcltest.exe to run the tests,
	but use tclsh86.exe in combination with tcltest86.dll to do that.
	* tests/*.test:     load tcltest86.dll if necessary.

2012-07-28  Jan Nijtmans  <nijtmans@users.sf.net>

	* tests/clock.test:    [Bug 3549770]: Multiple test failures running
	* tests/registry.test: tcltest outside build tree
	* tests/winDde.test:

2012-07-27  Jan Nijtmans  <nijtmans@users.sf.net>

	* generic/tclUniData.c:   Support Unicode 6.2 (Add Turkish lira sign)
	* generic/regc_locale.c:

2012-07-25  Alexandre Ferrieux  <ferrieux@users.sourceforge.net>

	* win/tclWinPipe.c: [Bug 3547994]: Abandon the synchronous Windows
	pipe driver to its fate when needed to honour TIP#398.

2012-07-24  Trevor Davel  <twylite@crypt.co.za>

	* win/tclWinSock.c: [Bug: 3545363]: Loop over multiple underlying file
	descriptors for a socket where required (TcpCloseProc, SocketProc).
	Refactor socket/descriptor setup to manage linked list operations in
	one place. Fix memory leak in socket close (TcpCloseProc) and related
	dangling pointers in SocketEventProc.

2012-07-19  Reinhard Max  <max@suse.de>

	* win/tclWinSock.c (TcpAccept): [Bug: 3545363]: Use a large enough
	buffer for accept()ing IPv6 connections. Fix conversion of host and
	port for passing to the accept proc to be independent of the IP
	version.

2012-07-23  Alexandre Ferrieux  <ferrieux@users.sourceforge.net>

	* generic/tclIO.c: [Bug 3545365]: Never try a bg-flush  on a dead
	channel, just like before 2011-08-17.

2012-07-19  Joe Mistachkin  <joe@mistachkin.com>

	* generic/tclTest.c: Fix several more missing mutex-locks in
	TestasyncCmd.

2012-07-19  Alexandre Ferrieux  <ferrieux@users.sourceforge.net>

	* generic/tclTest.c: [Bug 3544685]: Missing mutex-lock in
	TestasyncCmd since 2011-08-19. Unbounded gratitude to Stuart
	Cassoff for spotting it.

2012-07-17  Jan Nijtmans  <nijtmans@users.sf.net>

	* win/makefile.vc: [Bug 3544932]: Visual studio compiler check fails

2012-07-16  Donal K. Fellows  <dkf@users.sf.net>

	* generic/tclUtil.c (UpdateStringOfEndOffset): [Bug 3544658]: Stop
	1-byte overrun in memcpy, that object placement rules made harmless
	but which still caused compiler complaints.

2012-07-16  Jan Nijtmans  <nijtmans@users.sf.net>

	* library/reg/pkgIndex.tcl:  Make registry 1.3 package dynamically
	loadable when ::tcl::pkgconfig is available.

2012-07-11  Jan Nijtmans  <nijtmans@users.sf.net>

	* win/tclWinReg.c: [Bug 3362446]: registry keys command fails
	with 8.5/8.6. Follow Microsofts example better in order to prevent
	problems when using HKEY_PERFORMANCE_DATA.

2012-07-10  Jan Nijtmans  <nijtmans@users.sf.net>

	* unix/tclUnixNotfy.c: [Bug 3541646]: Don't panic on triggerPipe
	overrun.

2012-07-10  Donal K. Fellows  <dkf@users.sf.net>

	* win/tclWinSock.c (InitializeHostName): Corrected logic that
	extracted the name of the computer from the gethostname call so that
	it would use the name on success, not failure. Also ensured that the
	buffer size is exactly that recommended by Microsoft.

2012-07-08  Reinhard Max  <max@suse.de>

	* library/http/http.tcl: [Bug 3531209]: Add fix and test for URLs that
	* tests/http.test: 	 contain literal IPv6 addresses.

2012-07-05  Don Porter  <dgp@users.sourceforge.net>

	* unix/tclUnixPipe.c:	[Bug 1189293]: Make "<<" binary safe.
	* win/tclWinPipe.c:

2012-07-03  Donal K. Fellows  <dkf@users.sf.net>

	* generic/tclUtil.c (TclDStringAppendObj, TclDStringAppendDString):
	* generic/tclInt.h (TclDStringAppendLiteral, TclDStringClear):
	* generic/tclCompile.h (TclDStringAppendToken): Added wrappers to make
	common cases of appending to Tcl_DStrings simpler to write. Prompted
	by looking at [FRQ 1357401] (these are an _internal_ implementation of
	that FRQ).

2012-06-29  Jan Nijtmans  <nijtmans@users.sf.net>

	* library/msgcat/msgcat.tcl:   Add tn, ro_MO and ru_MO to msgcat.

2012-06-29  Harald Oehlmann <oehhar@users.sf.net>

	* library/msgcat/msgcat.tcl:	[Bug 3536888]: Locale guessing of
	* library/msgcat/pkgIndex.tcl:	msgcat fails on (some) Windows 7. Bump
	* unix/Makefile.in:		to 1.4.5
	* win/Makefile.in:

2012-06-29  Donal K. Fellows  <dkf@users.sf.net>

	* doc/GetIndex.3: Reinforced the description of the requirement for
	the tables of names to index over to be static, following posting to
	tcl-core by Brian Griffin about a bug caused by Tktreectrl not obeying
	this rule correctly. This does not represent a functionality change,
	merely a clearer documentation of a long-standing constraint.

2012-06-26  Jan Nijtmans  <nijtmans@users.sf.net>

	* unix/tcl.m4:       Let Cygwin shared build link with
	* unix/configure.in: zlib1.dll, not cygz.dll (two less
	* unix/configure:    dependencies on cygwin-specific dll's)
	* unix/Makefile.in:

2012-06-26  Reinhard Max  <max@suse.de>

	* generic/tclIOSock.c: Use EAI_SYSTEM only if it exists.
	* unix/tclUnixSock.c:

2012-06-25  Don Porter  <dgp@users.sourceforge.net>

	* generic/tclFileSystem.h:	[Bug 3024359]: Make sure that the
	* generic/tclIOUtil.c:	per-thread cache of the list of file systems
	* generic/tclPathObj.c:	currently registered is only updated at times
	when no active loops are traversing it.  Also reduce the amount of
	epoch storing and checking to where it can make a difference.

2012-06-25  Donal K. Fellows  <dkf@users.sf.net>

	* generic/tclCmdAH.c (EncodingDirsObjCmd): [Bug 3537605]: Do the right
	thing when reporting errors with the number of arguments.

2012-06-25  Jan Nijtmans  <nijtmans@users.sf.net>

	* generic/tclfileName.c: [Patch 1536227]: Cygwin network pathname
	* tests/fileName.test:   support.

2012-06-23  Jan Nijtmans  <nijtmans@users.sf.net>

	* unix/tclUnixNotfy.c: [Bug 3508771]: Cygwin notifier for handling
	win32 events.

2012-06-22  Reinhard Max  <max@suse.de>

	* generic/tclIOSock.c: Rework the error message generation of [socket],
	* unix/tclUnixSock.c:  so that the error code of getaddrinfo is used
	* win/tclWinSock.c:    instead of errno unless it is EAI_SYSTEM.

2012-06-21  Jan Nijtmans  <nijtmans@users.sf.net>

	* win/tclWinReg.c:	[Bug 3362446]: registry keys command fails
	* tests/registry.test:	with 8.5/8.6

2012-06-11  Don Porter  <dgp@users.sourceforge.net>

	* generic/tclBasic.c:	[Bug 3532959]: Make sure the lifetime
	* generic/tclProc.c:	management of entries in the linePBodyPtr
	* tests/proc.test:	hash table can tolerate either order of
	teardown, interp first, or Proc first.

2012-06-08  Don Porter  <dgp@users.sourceforge.net>

	* unix/configure.in:	Update autogoo for gettimeofday().
	* unix/tclUnixPort.h:	Thanks Joe English.
	* unix/configure:	autoconf 2.13

	* unix/tclUnixPort.h:	[Bug 3530533]: Centralize #include <pthread.h>
	* unix/tclUnixThrd.c:	in the tclUnixPort.h header so that old unix
	systems that need inclusion in all compilation units are supported.

2012-06-08  Jan Nijtmans  <nijtmans@users.sf.net>

	* win/tclWinDde.c:    Revise the "null data" check: null strings are
	possible, but empty binary arrays are not.
	* tests/winDde.test:  Add test-case (winDde-9.4) for transferring
	null-strings with dde. Convert tests to tcltest-2 syntax.

2012-06-06  Donal K. Fellows  <dkf@users.sf.net>

	* generic/tclZlib.c (TclZlibInit): Declare that Tcl is publishing the
	zlib package (version 2.0) as part of its bootstrap process. This will
	have an impact on tclkit (which includes zlib 1.1) but otherwise be
	very low impact.

2012-06-06  Jan Nijtmans  <nijtmans@users.sf.net>

	* unix/tclUnixInit.c: On Cygwin, use win32 API in stead of uname()
	to determine the tcl_platform variables.

2012-05-31  Jan Nijtmans  <nijtmans@users.sf.net>

	* generic/tclZlib.c:  [Bug 3530536]: zlib-7.4 fails on IRIX64
	* tests/zlib.test:
	* doc/zlib.n:         Document that [stream checksum] doesn't do
	what's expected for "inflate" and "deflate" formats

2012-05-31  Donal K. Fellows  <dkf@users.sf.net>

	* library/safe.tcl (safe::AliasFileSubcommand): Don't assume that
	slaves have corresponding commands, as that is not true for
	sub-subinterpreters (used in Tk's test suite).

	* doc/safe.n: [Bug 1997845]: Corrected formatting so that generated
	HTML can link properly.

	* tests/socket.test (socket*-13.1): Prevented intermittent test
	failure due to race condition.

2012-05-29  Donal K. Fellows  <dkf@users.sf.net>

	* doc/expr.n, doc/mathop.n: [Bug 2931407]: Clarified semantics of
	division and remainder operators.

2012-05-29  Jan Nijtmans  <nijtmans@users.sf.net>

	* win/tclWinDde.c:    [Bug 3525762]: Encoding handling in dde.
	* win/Makefile.in:    Fix "make genstubs" when cross-compiling on UNIX

2012-05-28  Donal K. Fellows  <dkf@users.sf.net>

	* library/safe.tcl (safe::AliasFileSubcommand): [Bug 3529949]: Made a
	more sophisticated method for preventing information leakage; it
	changes references to "~user" into "./~user", which is safe.

2012-05-25  Donal K. Fellows  <dkf@users.sf.net>

	* doc/namespace.n, doc/Ensemble.3: [Bug 3528418]: Document what is
	going on with respect to qualification of command prefixes in ensemble
	subcommand maps.

	* generic/tclIO.h (SYNTHETIC_EVENT_TIME): Factored out the definition
	of the amount of time that should be waited before firing a synthetic
	event on a channel.

2012-05-25  Jan Nijtmans  <nijtmans@users.sf.net>

	* win/tclWinDde.c: [Bug 473946]: Special characters were not correctly
	sent, now for XTYP_EXECUTE as well as XTYP_REQUEST.
	* win/Makefile.in: Fix "make genstubs" when cross-compiling on UNIX

2012-05-24  Jan Nijtmans  <nijtmans@users.sf.net>

	* tools/genStubs.tcl:  Take cygwin handling of X11 into account.
	* generic/tcl*Decls.h: re-generated
	* generic/tclStubInit.c:  Implement TclpIsAtty, Cygwin only.
	* doc/dde.n: Doc fix: "dde execute iexplore" doesn't work
	without -async, because iexplore doesn't return a value

2012-05-24  Jan Nijtmans  <nijtmans@users.sf.net>

	* tools/genStubs.tcl:   Let cygwin share stub table with win32
	* win/tclWinSock.c:     implement TclpInetNtoa for win32
	* generic/tclInt.decls: Revert most of [3caedf05df], since when
	  we let cygwin share the win32 stub table this is no longer necessary
	* generic/tcl*Decls.h:  re-generated
	* doc/dde.n:            1.3 -> 1.4

2012-05-23  Donal K. Fellows  <dkf@users.sf.net>

	* generic/tclZlib.c (ZlibTransformInput): [Bug 3525907]: Ensure that
	decompressed input is flushed through the transform correctly when the
	input stream gets to the end. Thanks to Alexandre Ferrieux and Andreas
	Kupries for their work on this.

2012-05-21  Don Porter  <dgp@users.sourceforge.net>

	* generic/tclFileName.c:	When using Tcl_SetObjLength() calls to
	* generic/tclPathObj.c:		grow and shrink the objPtr->bytes
	buffer, care must be taken that the value cannot possibly become pure
	Unicode.  Calling Tcl_AppendToObj() has the possibility of making such
	a conversion.  Bug found while valgrinding the trunk.

2012-05-21  Jan Nijtmans  <nijtmans@users.sf.net>

	IMPLEMENTATION OF TIP#106

	* win/tclWinDde.c:		Added encoding-related abilities to
	* library/dde/pkgIndex.tcl:	the [dde] command. The dde package's
	* tests/winDde.test:		version is now 1.4.0.
	* doc/dde.n:

2012-05-20  Donal K. Fellows  <dkf@users.sf.net>

	* generic/tclOOBasic.c (TclOO_Class_Constructor): [Bug 2023112]: Cut
	the amount of hackiness in class constructors, and refactor some of
	the error message handling from [oo::define] to be saner in the face
	of odd happenings.

2012-05-17  Donal K. Fellows  <dkf@users.sf.net>

	* generic/tclCmdMZ.c (Tcl_SwitchObjCmd): [Bug 3106532]: Corrected
	resulting indexes from -indexvar option to be usable with [string
	range]; this was always the intention (and is consistent with [regexp
	-indices] too).
	***POTENTIAL INCOMPATIBILITY***
	Uses of [switch -regexp -indexvar] that previously compensated for the
	wrong offsets (by subtracting 1 from the end indices) now do not need
	to do so as the value is correct.

	* library/safe.tcl (safe::InterpInit): Ensure that the module path is
	constructed in the correct order.
	(safe::AliasGlob): [Bug 2964715]: More extensive handling of what
	globbing is required to support package loading.

	* doc/expr.n: [Bug 3525462]: Corrected statement about what happens
	when comparing "0y" and "0x12"; the previously documented behavior was
	actually a subtle bug (now long-corrected).

2012-05-16  Donal K. Fellows  <dkf@users.sf.net>

	* generic/tclCmdAH.c (TclMakeFileCommandSafe): [Bug 3445787]: Improve
	the compatibility of safe interpreters' version of 'file' with that of
	unsafe interpreters.
	* library/safe.tcl (::safe::InterpInit): Teach the safe-interp scripts
	about how to expose 'file' properly.

2012-05-13  Jan Nijtmans  <nijtmans@users.sf.net>

	* win/tclWinDde.c:   Protect against receiving strings without ending
	\0, as external applications (or Tcl with TIP #106) could generate
	that.

2012-05-10  Jan Nijtmans  <nijtmans@users.sf.net>

	* win/tclWinDde.c: [Bug 473946]: Special characters not correctly sent
	* library/dde/pkgIndex.tcl:  Increase version to 1.3.3

2012-05-10  Alexandre Ferrieux  <ferrieux@users.sourceforge.net>

	* {win,unix}/configure{,.in}: [Bug 2812981]: Clean up bundled
	packages' build directory from within Tcl's ./configure, to avoid
	stale configuration.

2012-05-09  Andreas Kupries  <andreask@activestate.com>

	* generic/tclIORChan.c: [Bug 3522560]: Fixed the crash, enabled the
	test case. Modified [chan postevent] to properly inject the event(s)
	into the owner thread's event queue for execution in the correct
	context. Renamed the ForwardOpTo...Thread() function to match with our
	terminology.

	* tests/ioCmd.test: [Bug 3522560]: Added a test which crashes the core
	if it were not disabled as knownBug. For a reflected channel
	transfered to a different thread the [chan postevent] run in the
	handler thread tries to execute the owner threads's fileevent scripts
	by itself, wrongly reaching across thread boundaries.

2012-04-28  Alexandre Ferrieux  <ferrieux@users.sourceforge.net>

	* generic/tclIO.c: Properly close nonblocking channels even when
	not flushing them.

2012-05-03  Jan Nijtmans  <nijtmans@users.sf.net>

	* compat/zlib/*: Upgrade to zlib 1.2.7 (pre-built dll is still 1.2.5,
	will be upgraded as soon as the official build is available)

2012-05-03  Don Porter  <dgp@users.sourceforge.net>

	* tests/socket.test:	[Bug 3428754]: Test socket-14.2 tolerate
	[socket -async] connection that connects synchronously.

	* unix/tclUnixSock.c:	[Bug 3428753]: Fix [socket -async] connections
	that manage to connect synchronously.

2012-05-02  Jan Nijtmans  <nijtmans@users.sf.net>

	* generic/configure.in:    Better detection and implementation for
	* generic/configure:       cpuid instruction on Intel-derived
	* generic/tclUnixCompat.c: processors, both 32-bit and 64-bit.
	* generic/tclTest.c:       Move cpuid testcase from win-specific to
	* win/tclWinTest.c:        generic tests, as it should work on all
	* tests/platform.test:     Intel-related platforms now.

2012-04-30  Alexandre Ferrieux  <ferrieux@users.sourceforge.net>

	* tests/ioCmd.test: [Bug 3522560]: Tame deadlocks in broken refchan
	tests.

2012-04-28  Alexandre Ferrieux  <ferrieux@users.sourceforge.net>

	IMPLEMENTATION OF TIP#398

	* generic/tclIO.c: Quickly Exit with Non-Blocking Blocked Channels
	* tests/io.test  : *** POTENTIAL INCOMPATIBILITY ***
	* doc/close.n    : (compat flag available)

2012-04-27  Jan Nijtmans  <nijtmans@users.sf.net>

	* generic/tclPort.h:    Move CYGWIN-specific stuff from tclPort.h to
	* generic/tclEnv.c:     tclUnixPort.h, where it belongs.
	* unix/tclUnixPort.h:
	* unix/tclUnixFile.c:

2012-04-27  Donal K. Fellows  <dkf@users.sf.net>

	* library/init.tcl (auto_execok): Allow shell builtins to be detected
	even if they are upper-cased.

2012-04-26  Jan Nijtmans  <nijtmans@users.sf.net>

	* generic/tclStubInit.c:    Get rid of _ANSI_ARGS_ and CONST
	* generic/tclIO.c:
	* generic/tclIOCmd.c:
	* generic/tclTest.c:
	* unix/tclUnixChan.c:

2012-04-25  Donal K. Fellows  <dkf@users.sf.net>

	* generic/tclUtil.c (TclDStringToObj): Added internal function to make
	the fairly-common operation of converting a DString into an Obj a more
	efficient one; for long strings, it can just transfer the ownership of
	the buffer directly. Replaces this:
	   obj=Tcl_NewStringObj(Tcl_DStringValue(&ds),Tcl_DStringLength(&ds));
	   Tcl_DStringFree(&ds);
	with this:
	   obj=TclDStringToObj(&ds);

2012-04-24  Jan Nijtmans  <nijtmans@users.sf.net>

	* generic/tclInt.decls:      [Bug 3508771]: load tclreg.dll in cygwin
				     tclsh
	* generic/tclIntPlatDecls.h: Implement TclWinGetSockOpt,
	* generic/tclStubInit.c:     TclWinGetServByName and TclWinCPUID for
	* generic/tclUnixCompat.c:   Cygwin.
	* unix/configure.in:
	* unix/configure:
	* unix/tclUnixCompat.c:

2012-04-18  Kevin B. Kenny  <kennykb@acm.org>

	* library/tzdata/Africa/Casablanca:
	* library/tzdata/America/Port-au-Prince:
	* library/tzdata/Asia/Damascus:
	* library/tzdata/Asia/Gaza:
	* library/tzdata/Asia/Hebron: tzdata2012c

2012-04-16  Donal K. Fellows  <dkf@users.sf.net>

	* doc/FileSystem.3 (Tcl_FSOpenFileChannelProc): [Bug 3518244]: Fixed
	documentation of this filesystem callback function; it must not
	register its created channel - that's the responsibility of the caller
	of Tcl_FSOpenFileChannel - as that leads to reference leaks.

2012-04-15  Donal K. Fellows  <dkf@users.sf.net>

	* generic/tclEnsemble.c (NsEnsembleImplementationCmdNR):
	* generic/tclIOUtil.c (Tcl_FSEvalFileEx): Cut out levels of the C
	stack by going direct to the relevant internal evaluation function.

	* generic/tclZlib.c (ZlibTransformSetOption): [Bug 3517696]: Make
	flushing work correctly in a pushed compressing channel transform.

2012-04-12  Jan Nijtmans  <nijtmans@users.sf.net>

	* generic/tclInt.decls:      [Bug 3514475]: Remove TclpGetTimeZone and
	* generic/tclIntDecls.h:     TclpGetTZName
	* generic/tclIntPlatDecls.h:
	* generic/tclStubInit.c:
	* unix/tclUnixTime.c:
	* unix/tclWinTilemc:

2012-04-11  Jan Nijtmans  <nijtmans@users.sf.net>

	* win/tclWinInit.c:     [Bug 3448512]: clock scan "1958-01-01" fails
	* win/tcl.m4:           only in debug compilation.
	* win/configure:
	* unix/tcl.m4:          Use NDEBUG consistantly meaning: no debugging.
	* unix/configure:
	* generic/tclBasic.c:
	* library/dde/pkgIndex.tcl:  Use [::tcl::pkgconfig get debug] instead
	* library/reg/pkgIndex.tcl:  of [info exists ::tcl_platform(debug)]

2012-04-10  Donal K. Fellows  <dkf@users.sf.net>

	* generic/tcl.h (TCL_DEPRECATED_API): [Bug 2458976]: Added macro that
	can be used to mark parts of Tcl's API as deprecated. Currently only
	used for fields of Tcl_Interp, which TIPs 330 and 336 have deprecated
	with a migration strategy; we want to encourage people to move away
	from those fields.

2012-04-09  Donal K. Fellows  <dkf@users.sf.net>

	* generic/tclOODefineCmds.c (ClassVarsSet, ObjVarsSet): [Bug 3396896]:
	Ensure that the lists of variable names used to drive variable
	resolution will never have the same name twice.

	* generic/tclVar.c (AppendLocals): [Bug 2712377]: Fix problem with
	reporting of declared variables in methods. It's really a problem with
	how [info vars] interacts with variable resolvers; this is just a bit
	of a hack so it is no longer a big problem.

2012-04-04  Donal K. Fellows  <dkf@users.sf.net>

	* generic/tclOO.c (Tcl_NewObjectInstance, TclNRNewObjectInstance):
	[Bug 3514761]: Fixed bogosity with automated argument description
	handling when constructing an instance of a class that is itself a
	member of an ensemble. Thanks to Andreas Kupries for identifying that
	this was a problem case at all!
	(Tcl_CopyObjectInstance): Fix potential bleed-over of ensemble
	information into [oo::copy].

2012-04-04  Jan Nijtmans  <nijtmans@users.sf.net>

	* win/tclWinSock.c:	[Bug 510001]: TclSockMinimumBuffers needs
	* generic/tclIOSock.c:	platform implementation.
	* generic/tclInt.decls:
	* generic/tclIntDecls.h:
	* generic/tclStubInit.c:

2012-04-03  Jan Nijtmans  <nijtmans@users.sf.net>

	* generic/tclStubInit.c: Remove the TclpGetTZName implementation for
	* generic/tclIntDecls.h: Cygwin (from 2012-04-02 commit), re-generated
	* generic/tclIntPlatDecls.h:

2012-04-02  Donal K. Fellows  <dkf@users.sf.net>

	IMPLEMENTATION OF TIP#396.

	* generic/tclBasic.c (builtInCmds, TclNRYieldToObjCmd): Convert the
	formerly-unsupported yieldm and yieldTo commands into [yieldto].

2012-04-02  Jan Nijtmans  <nijtmans@users.sf.net>

	* generic/tclInt.decls: [Bug 3508771]: load tclreg.dll in cygwin tclsh
	* generic/tclIntPlatDecls.h: Implement TclWinGetTclInstance,
	* generic/tclStubInit.c:     TclpGetTZName, and various more
	win32-specific internal functions for Cygwin, so win32 extensions
	using those can be loaded in the cygwin version of tclsh.

2012-03-30  Jan Nijtmans  <nijtmans@users.sf.net>

	* unix/tcl.m4:        [Bug 3511806]: Compiler checks too early
	* unix/configure.in:  This change allows to build the cygwin and
	* unix/tclUnixPort.h: mingw32 ports of Tcl/Tk to build out-of-the-box
	* win/tcl.m4:         using a native or cross-compiler.
	* win/configure.in:
	* win/tclWinPort.h:
	* win/README          Document how to build win32 or win64 executables
	with Linux, Cygwin or Darwin.

2012-03-29  Jan Nijtmans  <nijtmans@users.sf.net>

	* generic/tclCmdMZ.c (StringIsCmd): Faster mem-leak free
	implementation of [string is entier].

2012-03-27  Donal K. Fellows  <dkf@users.sf.net>

	IMPLEMENTATION OF TIP#395.

	* generic/tclCmdMZ.c (StringIsCmd): Implementation of the [string is
	entier] check. Code by Jos Decoster.

2012-03-27  Jan Nijtmans  <nijtmans@users.sf.net>

	* generic/tcl.h:      [Bug 3508771]: Wrong Tcl_StatBuf used on MinGW.
	* generic/tclFCmd.c:  [Bug 2015723]: Duplicate inodes from file stat
	* generic/tclCmdAH.c: on windows (but now for cygwin as well).
	* generic/tclOODefineCmds.c: minor gcc warning
	* win/tclWinPort.h:   Use lower numbers, preventing integer overflow.
	Remove the workaround for mingw-w64 [Bug 3407992]. It's long fixed.

2012-03-27  Donal K. Fellows  <dkf@users.sf.net>

	IMPLEMENTATION OF TIP#397.

	* generic/tclOO.c (Tcl_CopyObjectInstance): [Bug 3474460]: Make the
	target object name optional when copying classes. [RFE 3485060]: Add
	callback method ("<cloned>") so that scripted control over copying is
	easier.
	***POTENTIAL INCOMPATIBILITY***
	If you'd previously been using the "<cloned>" method name, this now
	has a standard semantics and call interface. Only a problem if you are
	also using [oo::copy].

2012-03-26  Donal K. Fellows  <dkf@users.sf.net>

	IMPLEMENTATION OF TIP#380.

	* doc/define.n, doc/object.n, generic/tclOO.c, generic/tclOOBasic.c:
	* generic/tclOOCall.c, generic/tclOODefineCmds.c, generic/tclOOInt.h:
	* tests/oo.test: Switch definitions of lists of things in objects and
	classes to a slot-based approach, which gives a lot more flexibility
	and programmability at the script-level. Introduce new [::oo::Slot]
	class which is the implementation of these things.

	***POTENTIAL INCOMPATIBILITY***
	The unknown method handler now may be asked to deal with the case
	where no method name is provided at all. The default implementation
	generates a compatible error message, and any override that forces the
	presence of a first argument (i.e., a method name) will continue to
	function as at present as well, so this is a pretty small change.

	* generic/tclOOBasic.c (TclOO_Object_Destroy): Made it easier to do a
	tailcall inside a normally-invoked destructor; prevented leakage out
	to calling command.

2012-03-25  Jan Nijtmans  <nijtmans@users.sf.net>

	* generic/tclInt.decls:      [Bug 3508771]: load tclreg.dll in cygwin
	* generic/tclIntPlatDecls.h: tclsh. Implement TclWinConvertError,
	* generic/tclStubInit.c:     TclWinConvertWSAError, and various more
	* unix/Makefile.in:          win32-specific internal functions for
	* unix/tcl.m4:               Cygwin, so win32 extensions using those
	* unix/configure:            can be loaded in the cygwin version of
	* win/tclWinError.c:         tclsh.

2012-03-23  Jan Nijtmans  <nijtmans@users.sf.net>

	* generic/tclInt.decls:       Revert some cygwin-related signature
	* generic/tclIntPlatDecls.h:  changes from [835f8e1e9d] (2010-01-22).
	* win/tclWinError.c:          They were an attempt to make the cygwin
	                              port compile again, but since cygwin is
	                              based on unix this serves no purpose any
	                              more.
	* win/tclWinSerial.c:         Use EAGAIN in stead of EWOULDBLOCK,
	* win/tclWinSock.c:           because in VS10+ the value of
	                              EWOULDBLOCK is no longer the same as
	                              EAGAIN.
	* unix/Makefile.in:           Add tclWinError.c to the CYGWIN build.
	* unix/tcl.m4:
	* unix/configure:

2012-03-20  Jan Nijtmans  <nijtmans@users.sf.net>

	* generic/tcl.decls:         [Bug 3508771]: load tclreg.dll in cygwin
	* generic/tclInt.decls:      tclsh. Implement TclWinGetPlatformId,
	* generic/tclIntPlatDecls.h: Tcl_WinUtfToTChar, Tcl_WinTCharToUtf (and
	* generic/tclPlatDecls.h:    a dummy TclWinCPUID) for Cygwin, so win32
	* generic/tclStubInit.c:     extensions using those can be loaded in
	* unix/tclUnixCompat.c:      the cygwin version of tclsh.

2012-03-19  Venkat Iyer <venkat@comit.com>

	* library/tzdata/America/Atikokan: Update to tzdata2012b.
	* library/tzdata/America/Blanc-Sablon:
	* library/tzdata/America/Dawson_Creek:
	* library/tzdata/America/Edmonton:
	* library/tzdata/America/Glace_Bay:
	* library/tzdata/America/Goose_Bay:
	* library/tzdata/America/Halifax:
	* library/tzdata/America/Havana:
	* library/tzdata/America/Moncton:
	* library/tzdata/America/Montreal:
	* library/tzdata/America/Nipigon:
	* library/tzdata/America/Rainy_River:
	* library/tzdata/America/Regina:
	* library/tzdata/America/Santiago:
	* library/tzdata/America/St_Johns:
	* library/tzdata/America/Swift_Current:
	* library/tzdata/America/Toronto:
	* library/tzdata/America/Vancouver:
	* library/tzdata/America/Winnipeg:
	* library/tzdata/Antarctica/Casey:
	* library/tzdata/Antarctica/Davis:
	* library/tzdata/Antarctica/Palmer:
	* library/tzdata/Asia/Yerevan:
	* library/tzdata/Atlantic/Stanley:
	* library/tzdata/Pacific/Easter:
	* library/tzdata/Pacific/Fakaofo:
	* library/tzdata/America/Creston: (new)

2012-03-19  Reinhard Max  <max@suse.de>

	* unix/tclUnixSock.c (Tcl_OpenTcpServer): Use the values returned
	by getaddrinfo() for all three arguments to socket() instead of
	only using ai_family. Try to keep the most meaningful error while
	iterating over the result list, because using the last error can
	be misleading.

2012-03-15  Jan Nijtmans  <nijtmans@users.sf.net>

	* generic/tcl.h: [Bug 3288345]: Wrong Tcl_StatBuf used on Cygwin
	* unix/tclUnixFile.c:
	* unix/tclUnixPort.h:
	* win/cat.c:           Remove cygwin stuff no longer needed
	* win/tclWinFile.c:
	* win/tclWinPort.h:

2012-03-12  Jan Nijtmans  <nijtmans@users.sf.net>

	* win/tclWinFile.c: [Bug 3388350]: mingw64 compiler warnings

2012-03-11  Donal K. Fellows  <dkf@users.sf.net>

	* doc/*.n, doc/*.3: A number of small spelling and wording fixes.

2012-03-08  Donal K. Fellows  <dkf@users.sf.net>

	* doc/info.n:   Various minor fixes (prompted by Andreas Kupries
	* doc/socket.n: detecting a spelling mistake).

2012-03-07  Andreas Kupries  <andreask@activestate.com>

	* library/http/http.tcl: [Bug 3498327]: Generate upper-case
	* library/http/pkgIndex.tcl: hexadecimal output for compliance
	* tests/http.test: with RFC 3986. Bumped version to 2.8.4.
	* unix/Makefile.in:
	* win/Makefile.in:

2012-03-06  Jan Nijtmans  <nijtmans@users.sf.net>

	* win/tclWinPort.h: Compatibility with older Visual Studio versions.

2012-03-04  Jan Nijtmans  <nijtmans@users.sf.net>

	* generic/tclLoad.c: Patch from the cygwin folks
	* unix/tcl.m4:
	* unix/configure: (re-generated)

2012-03-02  Donal K. Fellows  <dkf@users.sf.net>

	* generic/tclBinary.c (Tcl_SetByteArrayObj): [Bug 3496014]: Only zero
	out the memory block if it is not being immediately overwritten. (Our
	caller might still overwrite, but we should at least avoid
	known-useless work.)

2012-02-29  Jan Nijtmans  <nijtmans@users.sf.net>

	* generic/tclIOUtil.c:	[Bug 3466099]: BOM in Unicode
	* generic/tclEncoding.c:
	* tests/source.test:

2012-02-23  Donal K. Fellows  <dkf@users.sf.net>

	* tests/reg.test (14.21-23): Add tests relating to Bug 1115587. Actual
	bug is characterised by test marked with 'knownBug'.

2012-02-17  Jan Nijtmans  <nijtmans@users.sf.net>

	* generic/tclIOUtil.c: [Bug 2233954]: AIX: compile error
	* unix/tclUnixPort.h:

2012-02-16  Donal K. Fellows  <dkf@users.sf.net>

	* generic/tclExecute.c (INST_LIST_RANGE_IMM): Enhance implementation
	so that shortening a (not multiply-referenced) list by lopping the end
	off with [lrange] or [lreplace] is efficient.

2012-02-15  Donal K. Fellows  <dkf@users.sf.net>

	* generic/tclCompCmds.c (TclCompileLreplaceCmd): Added a compilation
	strategy for [lreplace] that tackles the cases which are equivalent to
	a static [lrange].
	(TclCompileLrangeCmd): Add compiler for [lrange] with constant indices
	so we can take advantage of existing TCL_LIST_RANGE_IMM opcode.
	(TclCompileLindexCmd): Improve coverage of constant-index-style
	compliation using technique developed for [lrange] above.

	(TclCompileDictForCmd): [Bug 3487626]: Fix crash in compilation of
	[dict for] when its implementation command is used directly rather
	than through the ensemble.

2012-02-09  Don Porter  <dgp@users.sourceforge.net>

	* generic/tclStringObj.c:	Converted the memcpy() calls in append
	operations to memmove() calls.  This adds safety in the case of
	overlapping copies, and improves performance on some benchmarks.

2012-02-06  Don Porter  <dgp@users.sourceforge.net>

	* generic/tclEnsemble.c: [Bug 3485022]: TclCompileEnsemble() avoid
	* tests/trace.test:	compile when exec traces set.

2012-02-06  Miguel Sofer  <msofer@users.sf.net>

	* generic/tclTrace.c:  [Bug 3484621]: Ensure that execution traces on
	* tests/trace.test:    bytecoded commands bump the interp's compile
	epoch.

2012-02-02  Jan Nijtmans  <nijtmans@users.sf.net>

	* generic/tclUniData.c: [FRQ 3464401]: Support Unicode 6.1
	* generic/regc_locale.c:

2012-02-02  Don Porter  <dgp@users.sourceforge.net>

	* win/tclWinFile.c:	[Bugs 2974459,2879351,1951574,1852572,
	1661378,1613456]: Revisions to the NativeAccess() routine that queries
	file permissions on Windows native filesystems.  Meant to fix numerous
	bugs where [file writable|readable|executable] "lies" about what
	operations are possible, especially when the file resides on a Samba
	share.

2012-02-01  Donal K. Fellows  <dkf@users.sf.net>

	* doc/AddErrInfo.3: [Bug 3482614]: Documentation nit.

2012-01-30  Donal K. Fellows  <dkf@users.sf.net>

	* generic/tclCompCmds.c (TclCompileCatchCmd): Added a more efficient
	bytecode generator for the case where 'catch' is used without any
	variable arguments; don't capture the result just to discard it.

2012-01-26  Don Porter  <dgp@users.sourceforge.net>

	* generic/tclCmdAH.c:		[Bug 3479689]: New internal routine
	* generic/tclFCmd.c:		TclJoinPath(). Refactor all the
	* generic/tclFileName.c:	*Join*Path* routines to give them more
	* generic/tclInt.h:		useful interfaces that are easier to
	* generic/tclPathObj.c:		manage getting the refcounts right.

2012-01-26  Don Porter  <dgp@users.sourceforge.net>

	* generic/tclPathObj.c:	[Bug 3475569]: Add checks for unshared values
	before calls demanding them.  [Bug 3479689]: Stop memory corruption
	when shimmering 0-refCount value to "path" type.

2012-01-25  Donal K. Fellows  <dkf@users.sf.net>

	* generic/tclOO.c (Tcl_CopyObjectInstance): [Bug 3474460]: When
	copying an object, make sure that the configuration of the variable
	resolver is also duplicated.

2012-01-22  Jan Nijtmans  <nijtmans@users.sf.net>

	* tools/uniClass.tcl:    [FRQ 3473670]: Various Unicode-related
	* tools/uniParse.tcl:    speedups/robustness. Enhanced tools to be
	* generic/tclUniData.c:  able to handle characters > 0xffff. Done in
	* generic/tclUtf.c:      all branches in order to simplify merges for
	* generic/regc_locale.c: new Unicode versions (such as 6.1)

2012-01-22  Donal K. Fellows  <dkf@users.sf.net>

	* generic/tclDictObj.c (DictExistsCmd): [Bug 3475264]: Ensure that
	errors only ever happen when insufficient arguments are supplied, and
	not when a path doesn't exist or a dictionary is poorly formatted (the
	two cases can't be easily distinguished).

2012-01-21  Jan Nijtmans  <nijtmans@users.sf.net>

	* generic/tcl.h:        [Bug 3474726]: Eliminate detection of struct
	* generic/tclWinPort.h: _stat32i64, just use _stati64 in combination
	* generic/tclFCmd.c:    with _USE_32BIT_TIME_T, which is the same
	* generic/tclTest.c:    then. Only keep _stat32i64 usage for cygwin,
	* win/configure.in:     so it will not conflict with cygwin's own
	* win/configure:	struct stat.

2012-01-21  Don Porter  <dgp@users.sourceforge.net>

	* generic/tclCmdMZ.c:	[Bug 3475667]: Prevent buffer read overflow.
	Thanks to "sebres" for the report and fix.

2012-01-17  Donal K. Fellows  <dkf@users.sf.net>

	* doc/dict.n (dict with): [Bug 3474512]: Explain better what is going
	on when a dictionary key and the dictionary variable collide.

2012-01-13  Donal K. Fellows  <dkf@users.sf.net>

	* library/http/http.tcl (http::Connect): [Bug 3472316]: Ensure that we
	only try to read the socket error exactly once.

2012-01-12  Donal K. Fellows  <dkf@users.sf.net>

	* doc/tclvars.n: [Bug 3466506]: Document more environment variables.

2012-01-09  Jan Nijtmans  <nijtmans@users.sf.net>

	* generic/tclUtf.c:      [Bug 3464428]: [string is graph \u0120] was
	* generic/regc_locale.c: wrong. Add table for Unicode [:cntrl:] class.
	* tools/uniClass.tcl:    Generate Unicode [:cntrl:] class table.
	* tests/utf.test:

2012-01-08  Kevin B. Kenny  <kennykb@acm.org>

	* library/clock.tcl (ReadZoneinfoFile): [Bug 3470928]: Corrected a bug
	* tests/clock.test (clock-56.4):        where loading zoneinfo would
	fail if one timezone abbreviation was a proper tail of another, and
	zic used the same bytes of the file to represent both of them. Added a
	test case for the bug, using the same data that caused the observed
	failure "in the wild."

2011-12-30  Venkat Iyer <venkat@comit.com>

	* library/tzdata/America/Bahia:		Update to Olson's tzdata2011n
	* library/tzdata/America/Havana:
	* library/tzdata/Europe/Kiev:
	* library/tzdata/Europe/Simferopol:
	* library/tzdata/Europe/Uzhgorod:
	* library/tzdata/Europe/Zaporozhye:
	* library/tzdata/Pacific/Fiji:

2011-12-23  Jan Nijtmans  <nijtmans@users.sf.net>

	* generic/tclUtf.c: [Bug 3464428]: [string is graph \u0120] is wrong.
	* generic/tclUniData.c:
	* generic/regc_locale.c:
	* tests/utf.test:
	* tools/uniParse.tcl:   Clean up some unused stuff, and be more robust
	against changes in UnicodeData.txt syntax

2011-12-13  Andreas Kupries  <andreask@activestate.com>

	* generic/tclCompile.c (TclInitAuxDataTypeTable): Extended to register
	the DictUpdateInfo structure as an AuxData type. For use by tbcload,
	tclcompiler.

2011-12-11  Jan Nijtmans  <nijtmans@users.sf.net>

	* generic/regc_locale.c: [Bug 3457031]: Some Unicode 6.0 chars not
	* tests/utf.test:        in [:print:] class

2011-12-07  Jan Nijtmans  <nijtmans@users.sf.net>

	* tools/uniParse.tcl:    [Bug 3444754]: string tolower \u01c5 is wrong
	* generic/tclUniData.c:
	* tests/utf.test:

2011-11-30  Jan Nijtmans  <nijtmans@users.sf.net>

	* library/tcltest/tcltest.tcl: [Bug 967195]: Make tcltest work
	when tclsh is compiled without using the setargv() function on mingw.

2011-11-29  Jan Nijtmans  <nijtmans@users.sf.net>

	* win/Makefile.in: don't install tommath_(super)?class.h
	* unix/Makefile.in: don't install directories like 8.2 and 8.3
	* generic/tclTomMath.h: [Bug 2991415]: move include tclInt.h from
	* generic/tclTomMathInt.h: tclTomMath.h to tclTomMathInt.h

2011-11-25  Donal K. Fellows  <dkf@users.sf.net>

	* library/history.tcl (history): Simplify the dance of variable
	management used when chaining to the implementation command.

2011-11-22  Donal K. Fellows  <dkf@users.sf.net>

	* generic/tclExecute.c (TclCompileObj): Simplify and de-indent the
	logic so that it is easier to comprehend.

2011-11-22  Jan Nijtmans  <nijtmans@users.sf.net>

	* win/tclWinPort.h: [Bug 3354324]: Windows: [file mtime] sets wrong
	* win/tclWinFile.c: time (VS2005+ only).
	* generic/tclTest.c:

2011-11-20  Joe Mistachkin  <joe@mistachkin.com>

	* tests/thread.test: Remove unnecessary [after] calls from the thread
	tests.  Make error message matching more robust for tests that may
	have built-in race conditions.  Test thread-7.26 must first unset all
	thread testing related variables.  Revise results of the thread-7.28
	through thread-7.31 tests to account for the fact they are canceled
	via a script sent to the thread asynchronously, which then impacts the
	error message handling.  Attempt to manually drain the event queue for
	the main thread after joining the test thread to make sure no stray
	events are processed at the wrong time on the main thread.  Revise all
	the synchronization and comparison semantics related to the thread id
	and error message.

2011-11-18  Joe Mistachkin  <joe@mistachkin.com>

	* tests/thread.test: Remove all use of thread::release from the thread
	7.x tests, replacing it with a script that can easily cause "stuck"
	threads to self-destruct for those test cases that require it.  Also,
	make the error message handling far more robust by keeping track of
	every asynchronous error.

2011-11-17  Joe Mistachkin  <joe@mistachkin.com>

	* tests/thread.test: Refactor all the remaining thread-7.x tests that
	were using [testthread].  Note that this test file now requires the
	very latest version of the Thread package to pass all tests.  In
	addition, the thread-7.18 and thread-7.19 tests have been flagged as
	knownBug because they cannot pass without modifications to the [expr]
	command, persuant to TIP #392.

2011-11-17  Joe Mistachkin  <joe@mistachkin.com>

	* generic/tclThreadTest.c: For [testthread cancel], avoid creating a
	new Tcl_Obj when the default script cancellation result is desired.

2011-11-11  Donal K. Fellows  <dkf@users.sf.net>

	* win/tclWinConsole.c: Refactor common thread handling patterns.

2011-11-11  Alexandre Ferrieux  <ferrieux@users.sourceforge.net>

	* tests/zlib.test: [Bug 3428756]: Use nonblocking writes in
	single-threaded IO tests to avoid deadlocks when going beyond OS
	buffers.  Tidy up [chan configure] flags across zlib.test.

2011-11-03  Donal K. Fellows  <dkf@users.sf.net>

	* unix/tclUnixCompat.c (TclpGetPwNam, TclpGetPwUid, TclpGetGrNam)
	(TclpGetGrGid): Use the elaborate memory management scheme outlined on
	http://www.opengroup.org/austin/docs/austin_328.txt to handle Tcl's
	use of standard reentrant versions of the passwd/group access
	functions so that everything can work on all BSDs. Problem identified
	by Stuart Cassoff.

2011-10-20  Don Porter  <dgp@users.sourceforge.net>

	* library/http/http.tcl:        Bump to version 2.8.3
	* library/http/pkgIndex.tcl:
	* unix/Makefile.in:
	* win/Makefile.in:

	* changes:	Updates toward 8.6b3 release.

2011-10-20  Donal K. Fellows  <dkf@users.sf.net>

	* generic/tclLiteral.c (TclInvalidateCmdLiteral): [Bug 3418547]:
	Additional code for handling the invalidation of literals.
	* generic/tclBasic.c (Tcl_CreateObjCommand, Tcl_CreateCommand)
	(TclRenameCommand, Tcl_ExposeCommand): The four additional places that
	need extra care when dealing with literals.
	* generic/tclTest.c (TestInterpResolverCmd): Additional test machinery
	for interpreter resolvers.

2011-10-18  Reinhard Max  <max@suse.de>

	* library/clock.tcl (::tcl::clock::GetSystemTimeZone): Cache the time
	zone only if it was detected by one of the expensive methods.
	Otherwise after unsetting TCL_TZ or TZ the previous value will still
	be used.

2011-10-15  Venkat Iyer <venkat@comit.com>

	* library/tzdata/America/Sitka: Update to Olson's tzdata2011l
	* library/tzdata/Pacific/Fiji:
	* library/tzdata/Asia/Hebron: (New)

2011-10-11  Jan Nijtmans  <nijtmans@users.sf.net>

	* win/tclWinFile.c:    [Bug 2935503]: Incorrect mode field returned by
	[file stat] command.

2011-10-09  Donal K. Fellows  <dkf@users.sf.net>

	* generic/tclCompCmds.c (TclCompileDictWithCmd): Corrected handling of
	qualified names, and added spacial cases for empty bodies (used when
	[dict with] is just used for extracting variables).

2011-10-07  Jan Nijtmans  <nijtmans@users.sf.net>

	* generic/tcl.h:        Fix gcc warnings (discovered with latest
	* generic/tclIORChan.c: mingw, based on gcc 4.6.1)
	* tests/env.test:       Fix env.test, when running under wine 1.3.

2011-10-06  Donal K. Fellows  <dkf@users.sf.net>

	* generic/tclDictObj.c (TclDictWithInit, TclDictWithFinish):
	* generic/tclCompCmds.c (TclCompileDictWithCmd): Experimental
	compilation for the [dict with] subcommand, using parts factored out
	from the interpreted version of the command.

2011-10-05  Jan Nijtmans  <nijtmans@users.sf.net>

	* win/tclWinInt.h:   Remove tclWinProcs, as it is no longer
	* win/tclWin32Dll.c: being used.

2011-10-03  Venkat Iyer <venkat@comit.com>

	* library/tzdata/Africa/Dar_es_Salaam: Update to Olson's tzdata2011k
	* library/tzdata/Africa/Kampala:
	* library/tzdata/Africa/Nairobi:
	* library/tzdata/Asia/Gaza:
	* library/tzdata/Europe/Kaliningrad:
	* library/tzdata/Europe/Kiev:
	* library/tzdata/Europe/Minsk:
	* library/tzdata/Europe/Simferopol:
	* library/tzdata/Europe/Uzhgorod:
	* library/tzdata/Europe/Zaporozhye:
	* library/tzdata/Pacific/Apia:

2011-09-29  Donal K. Fellows  <dkf@users.sf.net>

	* tools/tcltk-man2html.tcl, tools/tcltk-man2html-utils.tcl: More
	refactoring so that more of the utility code is decently out of the
	way. Adjusted the header-material generator so that version numbers
	are only included in locations where there is room.

2011-09-28  Jan Nijtmans  <nijtmans@users.sf.net>

	* generic/tclOO.h:      [RFE 3010352]: make all TclOO API functions
	* generic/tclOODecls.h: MODULE_SCOPE
	* generic/tclOOIntDecls.h:

2011-09-27  Donal K. Fellows  <dkf@users.sf.net>

	* generic/tclIndexObj.c (Tcl_ParseArgsObjv): [Bug 3413857]: Corrected
	the memory management for the code parsing arguments when returning
	"large" numbers of arguments. Also unbroke the TCL_ARGV_AUTO_REST
	macro in passing.

2011-09-26  Donal K. Fellows  <dkf@users.sf.net>

	* generic/tclCmdAH.c (TclMakeFileCommandSafe): [Bug 3211758]: Also
	make the main [file] command hidden by default in safe interpreters,
	because that's what existing code expects. This will reduce the amount
	which the code breaks, but not necessarily eliminate it...

2011-09-23  Don Porter  <dgp@users.sourceforge.net>

	* generic/tclIORTrans.c: More revisions to get finalization of
	ReflectedTransforms correct, including adopting a "dead" field as was
	done in tclIORChan.c.

	* tests/thread.test:	Stop using the deprecated thread management
	commands of the tcltest package.  The test suite ought to provide
	these tools for itself.  They do not belong in a testing harness.

2011-09-22  Don Porter  <dgp@users.sourceforge.net>

	* generic/tclCmdIL.c:	Revise [info frame] so that it stops creating
	cycles in the iPtr->cmdFramePtr stack.

2011-09-22  Donal K. Fellows  <dkf@users.sf.net>

	* doc/re_syntax.n: [Bug 2903743]: Add more magic so that we can do at
	least something sane on Solaris.
	* tools/tcltk-man2html-utils.tcl (process-text): Teach the HTML
	generator how to handle this magic.

2011-09-21  Don Porter  <dgp@users.sourceforge.net>

	* generic/tclThreadTest.c: Revise the thread exit handling of the
	[testthread] command so that it properly maintains the per-process
	data structures even when the thread exits for reasons other than the
	[testthread exit] command.

2011-09-21  Alexandre Ferrieux  <ferrieux@users.sourceforge.net>

	* unix/tclIO.c: [Bug 3412487]: Now short reads are allowed in
	synchronous fcopy, avoid mistaking them as nonblocking ones.

2011-09-21  Andreas Kupries  <andreask@activestate.com>

	* generic/tclIORTrans.c (ForwardOpToOwnerThread): Fixed the missing
	initialization of the 'dsti' field. Reported by Don Porter, on chat.

2011-09-20  Don Porter  <dgp@users.sourceforge.net>

	* generic/tclIORChan.c: Re-using the "interp" field to signal a dead
	channel (via NULL value) interfered with conditional cleanup tasks
	testing for "the right interp". Added a new field "dead" to perform
	the dead channel signalling task so the corrupted logic is avoided.

	* generic/tclIORTrans.c: Revised ReflectClose() and
	FreeReflectedTransform() so that we stop leaking ReflectedTransforms,
	yet free all Tcl_Obj values in the same thread that alloced them.

2011-09-19  Don Porter  <dgp@users.sourceforge.net>

	* tests/ioTrans.test:	Conversion from [testthread] to Thread package
	stops most memory leaks.

	* tests/thread.test:	Plug most memory leaks in thread.test.
	Constrain the rest to be skipped during `make valgrind'.  Tests using
	the [testthread cancel] testing command are leaky.  Corrections wait
	for either addition of [thread::cancel] to the Thread package, or
	improvements to the [testthread] testing command to make leak-free
	versions of these tests possible.

	* generic/tclIORChan.c:	Plug all memory leaks in ioCmd.test exposed
	* tests/ioCmd.test:	by `make valgrind'.
	* unix/Makefile.in:

2011-09-16  Jan Nijtmans  <nijtmans@users.sf.net>

	IMPLEMENTATION OF TIP #388

	* doc/Tcl.n:
	* doc/re_syntax.n:
	* generic/regc_lex.c:
	* generic/regcomp.c:
	* generic/regcustom.h:
	* generic/tcl.h:
	* generic/tclParse.c:
	* tests/reg.test:
	* tests/utf.test:

2011-09-16  Donal K. Fellows  <dkf@users.sf.net>

	* generic/tclProc.c (ProcWrongNumArgs): [Bugs 3400658,3408830]:
	Corrected the handling of procedure error messages (found by TclOO).

2011-09-16  Jan Nijtmans  <nijtmans@users.sf.net>

	* generic/tcl.h:        Don't change Tcl_UniChar type when
	* generic/regcustom.h:  TCL_UTF_MAX == 4 (not supported anyway)

2011-09-16  Donal K. Fellows  <dkf@users.sf.net>

	* generic/tclProc.c (ProcWrongNumArgs): [Bugs 3400658,3408830]:
	Ensemble-like rewriting of error messages is complex, and TclOO (in
	combination with iTcl) hits the most tricky cases.

	* library/http/http.tcl (http::geturl): [Bug 3391977]: Ensure that the
	-headers option overrides the -type option (important because -type
	has a default that is not always appropriate, and the header must not
	be duplicated).

2011-09-15  Don Porter  <dgp@users.sourceforge.net>

	* generic/tclCompExpr.c: [Bug 3408408]: Partial improvement by sharing
	as literals the computed values of constant subexpressions when we can
	do so without incurring the cost of string rep generation.

2011-09-13  Don Porter  <dgp@users.sourceforge.net>

	* generic/tclUtil.c:	[Bug 3390638]: Workaround broken Solaris
	Studio cc optimizer.  Thanks to Wolfgang S. Kechel.

	* generic/tclDTrace.d:	[Bug 3405652]: Portability workaround for
	broken system DTrace support.  Thanks to Dagobert Michelson.

2011-09-12  Jan Nijtmans  <nijtmans@users.sf.net>

	* win/tclWinPort.h: [Bug 3407070]: tclPosixStr.c won't build with
	EOVERFLOW==E2BIG

2011-09-11  Don Porter  <dgp@users.sourceforge.net>

	* tests/thread.test:	Convert [testthread] use to Thread package use
	in thread-6.1.  Eliminates a memory leak in `make valgrind`.

	* tests/socket.test:	[Bug 3390699]: Convert [testthread] use to
	Thread package use in socket_*-13.1.  Eliminates a memory leak in
	`make valgrind`.

2011-09-09  Don Porter  <dgp@users.sourceforge.net>

	* tests/chanio.test:	[Bug 3389733]: Convert [testthread] use to
	* tests/io.test:	Thread package use in *io-70.1.  Eliminates a
	memory leak in `make valgrind`.

2011-09-07  Don Porter  <dgp@users.sourceforge.net>

	* generic/tclCompExpr.c: [Bug 3401704]: Allow function names like
	* tests/parseExpr.test:	 influence(), nanobot(), and 99bottles() that
	have been parsed as missing operator syntax errors before with the
	form NUMBER + FUNCTION.
	***POTENTIAL INCOMPATIBILITY***

2011-09-06  Venkat Iyer <venkat@comit.com>

	* library/tzdata/America/Goose_Bay: Update to Olson's tzdata2011i
	* library/tzdata/America/Metlakatla:
	* library/tzdata/America/Resolute:
	* library/tzdata/America/St_Johns:
	* library/tzdata/Europe/Kaliningrad:
	* library/tzdata/Pacific/Apia:
	* library/tzdata/Pacific/Honolulu:
	* library/tzdata/Africa/Juba: (new)

2011-09-06  Jan Nijtmans  <nijtmans@users.sf.net>

	* generic/tcl.h:   [RFE 1711975]: Tcl_MainEx() (like Tk_MainEx())
	* generic/tclDecls.h:
	* generic/tclMain.c:

2011-09-02  Don Porter  <dgp@users.sourceforge.net>

	* tests/http.test:	Convert [testthread] use to Thread package use.
	Eliminates memory leak seen in `make valgrind`.

2011-09-01  Alexandre Ferrieux  <ferrieux@users.sourceforge.net>

	* unix/tclUnixSock.c: [Bug 3401422]: Cache script-level changes to the
	nonblocking flag of an async client socket in progress, and commit
	them on completion.

2011-09-01  Don Porter  <dgp@users.sourceforge.net>

	* generic/tclStrToD.c:	[Bug 3402540]: Corrections to TclParseNumber()
	* tests/binary.test:	to make it reject invalid Nan(Hex) strings.

	* tests/scan.test:	[scan Inf %g] is portable; remove constraint.

2011-08-30  Donal K. Fellows  <dkf@users.sf.net>

	* generic/tclInterp.c (SlaveCommandLimitCmd, SlaveTimeLimitCmd):
	[Bug 3398794]: Ensure that low-level conditions in the limit API are
	enforced at the script level through errors, not a Tcl_Panic. This
	means that interpreters cannot read their own limits (writing already
	did not work).

2011-08-30  Reinhard Max  <max@suse.de>

	* unix/tclUnixSock.c (TcpWatchProc): [Bug 3394732]: Put back the check
	for server sockets.

2011-08-29  Don Porter  <dgp@users.sourceforge.net>

	* generic/tclIORTrans.c: Leak of ReflectedTransformMap.

2011-08-27  Don Porter  <dgp@users.sourceforge.net>

	* generic/tclStringObj.c:  [RFE 3396731]: Revise the [string reverse]
	* tests/string.test:	implementation to operate on the representation
	that comes in, avoid conversion to other reps.

2011-08-23  Don Porter  <dgp@users.sourceforge.net>

	* generic/tclIORChan.c:	[Bug 3396948]: Leak of ReflectedChannelMap.

2011-08-19  Don Porter  <dgp@users.sourceforge.net>

	* generic/tclIORTrans.c: [Bugs 3393279, 3393280]: ReflectClose(.) is
	missing Tcl_EventuallyFree() calls at some of its exits.

	* generic/tclIO.c: [Bugs 3394654, 3393276]: Revise FlushChannel() to
	account for the possibility that the ChanWrite() call might recycle
	the buffer out from under us.

	* generic/tclIO.c: Preserve the chanPtr during FlushChannel so that
	channel drivers don't yank it away before we're done with it.

2011-08-19  Alexandre Ferrieux  <ferrieux@users.sourceforge.net>

	* generic/tclTest.c: [Bug 2981154]: async-4.3 segfault.
	* tests/async.test:  [Bug 1774689]: async-4.3 sometimes fails.

2011-08-18  Alexandre Ferrieux  <ferrieux@users.sourceforge.net>

	* generic/tclIO.c: [Bug 3096275]: Sync fcopy buffers input.

2011-08-18  Jan Nijtmans  <nijtmans@users.sf.net>

	* generic/tclUniData.c: [Bug 3393714]: Overflow in toupper delta
	* tools/uniParse.tcl:
	* tests/utf.test:

2011-08-17  Alexandre Ferrieux  <ferrieux@users.sourceforge.net>

	* generic/tclIO.c:  [Bug 2946474]: Consistently resume backgrounded
	* tests/ioCmd.test: flushes+closes when exiting.

2011-08-17  Alexandre Ferrieux  <ferrieux@users.sourceforge.net>

	* doc/interp.n: Document TIP 378's one-way-ness.

2011-08-17  Don Porter  <dgp@users.sourceforge.net>

	* generic/tclGet.c: [Bug 3393150]: Overlooked free of intreps.
	(It matters for bignums!)

2011-08-16  Don Porter  <dgp@users.sourceforge.net>

	* generic/tclCompile.c: [Bug 3392070]: More complete prevention of
	Tcl_Obj reference cycles when producing an intrep of ByteCode.

2011-08-16  Donal K. Fellows  <dkf@users.sf.net>

	* generic/tclListObj.c (TclLindexList, TclLsetFlat): Silence warnings
	about (unreachable) cases of uninitialized variables.
	* generic/tclCmdIL.c (SelectObjFromSublist): Improve the generation of
	* generic/tclIndexObj.c (Tcl_ParseArgsObjv): messages through the use
	* generic/tclVar.c (ArrayStartSearchCmd):    of Tcl_ObjPrintf.

2011-08-15  Don Porter  <dgp@users.sourceforge.net>

	* generic/tclBasic.c: [Bug 3390272]: Leak of [info script] value.

2011-08-15  Jan Nijtmans  <nijtmans@users.sf.net>

	* generic/tclPosixStr.c:    [Bug 3388350]: mingw64 compiler warnings
	* win/tclWinPort.h:
	* win/configure.in:
	* win/configure:

2011-08-14  Jan Nijtmans  <nijtmans@users.sf.net>

	* doc/FindExec.3: [Patch 3124554]: Move WishPanic from Tk to Tcl
	* doc/Panic.3     Added Documentation

2011-08-12  Don Porter  <dgp@users.sourceforge.net>

	* generic/tclPathObj.c:	[Bug 3389764]: Eliminate possibility that dup
	of a "path" value can create reference cycle.

2011-08-12  Donal K. Fellows  <dkf@users.sf.net>

	* generic/tclZlib.c (ZlibTransformOutput): [Bug 3390073]: Return the
	correct length of written data for a compressing transform.

2011-08-10 Alexandre Ferrieux  <ferrieux@users.sourceforge.net>

	* generic/tclTestObj.c: [Bug 3386721]: Allow multiple [load]ing of the
	Tcltest package.

2011-08-09 Alexandre Ferrieux  <ferrieux@users.sourceforge.net>

	* generic/tclBasic.c: [Bug 2919042]: Restore "valgrindability" of Tcl
	* generic/tclEvent.c: that was lost by the streamlining of [exit], by
	* generic/tclExecute.c: conditionally forcing a full Finalize:
	* generic/tclInt.h:  use -DPURIFY or ::env(TCL_FINALIZE_ON_EXIT)

2011-08-09 Alexandre Ferrieux  <ferrieux@users.sourceforge.net>

	* generic/tclCompCmds.c: [Bug 3386417]: Avoid a reference loop between
	* generic/tclInt.h:      the bytecode and its companion errostack
	* generic/tclResult.c:   when compiling a syntax error.

2011-08-09  Jan Nijtmans  <nijtmans@users.sf.net>

	* win/tclWinConsole.c: [Bug 3388350]: mingw64 compiler warnings
	* win/tclWinDde.c:
	* win/tclWinPipe.c:
	* win/tclWinSerial.c:

2011-08-09  Jan Nijtmans  <nijtmans@users.sf.net>

	* generic/tclInt.h: Change the signature of TclParseHex(), such that
	* generic/tclParse.c: it can now parse up to 8 hex characters.

2011-08-08  Donal K. Fellows  <dkf@users.sf.net>

	* generic/tclZlib.c (ZlibStreamCmd): Make the -buffersize option to
	'$zstream add' function correctly instead of having its value just be
	discarded unceremoniously. Also generate error codes from more of the
	code, not just the low-level code but also the Tcl infrastructure.

2011-08-07  Donal K. Fellows  <dkf@users.sf.net>

	* generic/tclOOInfo.c (InfoClassCallCmd): [Bug 3387082]: Plug memory
	leak in call chain introspection.

2011-08-06  Kevin B, Kenny  <kennykb@acm.org>

	* generic/tclAssemnbly.c: [Bug 3384840]: Plug another memory leak.
	* generic/tclStrToD.c: [Bug 3386975]: Plug another memory leak.

2011-08-05  Kevin B. Kenny  <kennykb@acm.org>

	* generic/tclStrToD.c: [Bug 3386975]: Plugged a memory leak in
	double->string conversion.

2011-08-05  Don Porter  <dgp@users.sourceforge.net>

	*** 8.6b2 TAGGED FOR RELEASE ***

	* changes:	Updates for 8.6b2 release.

2011-08-05  Donal K. Fellows  <dkf@users.sf.net>

	* generic/tclAssembly.c (AssembleOneLine): Ensure that memory isn't
	leaked when an unknown instruction is encountered. Also simplify code
	through use of Tcl_ObjPrintf in error message generation.

	* generic/tclZlib.c (ZlibTransformClose): [Bug 3386197]: Plug a memory
	leak found by Miguel with valgrind, and ensure that the correct
	direction's buffers are released.

2011-08-04  Miguel Sofer  <msofer@users.sf.net>

	* generic/tclVar.c (TclPtrSetVar): Fix valgrind-detected error when
	newValuePtr is the interp's result obj.

2011-08-04  Donal K. Fellows  <dkf@users.sf.net>

	* generic/tclAssembly.c (FreeAssemblyEnv): [Bug 3384840]: Plug another
	possible memory leak due to over-complex code for freeing the table of
	labels.

2011-08-04  Reinhard Max  <max@suse.de>

	* generic/tclIOSock.c (TclCreateSocketAddress): Don't bother using
	AI_ADDRCONFIG for now, as it was causing problems in various
	situations.

2011-08-04  Donal K. Fellows  <dkf@users.sf.net>

	* generic/tclAssembly.c (AssembleOneLine, GetBooleanOperand)
	(GetIntegerOperand, GetListIndexOperand, FindLocalVar): [Bug 3384840]:
	A Tcl_Obj is allocated by GetNextOperand, so callers of it must not
	hold a reference to one in the 'out' parameter when calling it. This
	was causing a great many memory leaks.
	* tests/assemble.test (assemble-51.*): Added group of memory leak
	tests.

2011-08-02  Don Porter  <dgp@users.sourceforge.net>

	* changes:	Updates for 8.6b2 release.
	* tools/tcltk-man2html.tcl: Variable substitution botch.

2011-08-02  Donal K. Fellows  <dkf@users.sf.net>

	* generic/tclObj.c (Tcl_DbIncrRefCount, Tcl_DbDecrRefCount)
	(Tcl_DbIsShared): [Bug 3384007]: Fix the panic messages so they share
	what should be shared and have the right number of spaces.

2011-08-01  Miguel Sofer  <msofer@users.sf.net>

	* generic/tclProc.c (TclProcCompileProc): [Bug 3383616]: Fix for leak
	of resolveInfo when recompiling procs. Thanks go to Gustaf Neumann for
	detecting the bug and providing the fix.

2011-08-01  Donal K. Fellows  <dkf@users.sf.net>

	* doc/tclvars.n (EXAMPLES): Added some examples of how some of the
	standard global variables can be used, following prompting by a
	request by Robert Hicks.

	* tools/tcltk-man2html.tcl (plus-pkgs): [Bug 3382474]: Added code to
	determine the version number of contributed packages from their
	directory names so that HTML documentation builds are less confusing.

2011-07-29  Donal K. Fellows  <dkf@users.sf.net>

	* tools/tcltk-man2html.tcl (ensemble_commands, remap_link_target):
	Small enhancements to improve cross-linking with contributed packages.
	* tools/tcltk-man2html-utils.tcl (insert-cross-references): Enhance to
	cope with contributed packages' C API.

2011-07-28  Reinhard Max  <max@suse.de>

	* unix/tcl.m4 (SC_TCL_IPV6): Fix AC_DEFINE invocation for
	NEED_FAKE_RFC2553.
	* unix/configure:	autoconf-2.59

2011-07-28  Don Porter  <dgp@users.sourceforge.net>

	* changes:	Updates for 8.6b2 release.

	* library/tzdata/Asia/Anadyr: Update to Olson's tzdata2011h
	* library/tzdata/Asia/Irkutsk:
	* library/tzdata/Asia/Kamchatka:
	* library/tzdata/Asia/Krasnoyarsk:
	* library/tzdata/Asia/Magadan:
	* library/tzdata/Asia/Novokuznetsk:
	* library/tzdata/Asia/Novosibirsk:
	* library/tzdata/Asia/Omsk:
	* library/tzdata/Asia/Sakhalin:
	* library/tzdata/Asia/Vladivostok:
	* library/tzdata/Asia/Yakutsk:
	* library/tzdata/Asia/Yekaterinburg:
	* library/tzdata/Europe/Kaliningrad:
	* library/tzdata/Europe/Moscow:
	* library/tzdata/Europe/Samara:
	* library/tzdata/Europe/Volgograd:
	* library/tzdata/America/Kralendijk: (new)
	* library/tzdata/America/Lower_Princes: (new)

2011-07-26  Donal K. Fellows  <dkf@users.sf.net>

	* generic/tclOO.c (initScript): Ensure that TclOO is properly found by
	all the various package mechanisms (by adding a dummy ifneeded script)
	and not just some of them.

2011-07-21  Jan Nijtmans  <nijtmans@users.sf.net>

	* win/tclWinPort.h: [Bug 3372130]: Fix hypot math function with MSVC10

2011-07-19  Don Porter  <dgp@users.sourceforge.net>

	* generic/tclUtil.c:	[Bug 3371644]: Repair failure to properly handle
	* tests/util.test: (length == -1) scanning in TclConvertElement().
	Thanks to Thomas Sader and Alexandre Ferrieux.

2011-07-19  Donal K. Fellows  <dkf@users.sf.net>

	* doc/*.3, doc/*.n: Many small fixes to documentation as part of
	project to improve quality of generated HTML docs.

	* tools/tcltk-man2html.tcl (remap_link_target): More complete set of
	definitions of link targets, especially for major C API types.
	* tools/tcltk-man2html-utils.tcl (output-IP-list, cross-reference):
	Update to generation to produce proper HTML bulleted and enumerated
	lists.

2011-07-19 Alexandre Ferrieux  <ferrieux@users.sourceforge.net>

	* doc/upvar.n: Undocument long gone limitation of [upvar].

2011-07-18  Don Porter  <dgp@users.sourceforge.net>

	* generic/tcl.h:	Bump version number to 8.6b2.
	* library/init.tcl:
	* unix/configure.in:
	* win/configure.in:
	* unix/tcl.spec:
	* tools/tcl.wse.in:
	* README:

	* unix/configure:	autoconf-2.59
	* win/configure:

2011-07-15  Don Porter  <dgp@users.sourceforge.net>

	* generic/tclCompile.c: Avoid segfaults when RecordByteCodeStats() is
	called in a deleted interp.

	* generic/tclCompile.c: [Bug 467523, 3357771]: Prevent circular
	references in values with ByteCode intreps.  They can lead to memory
	leaks.

2011-07-14  Donal K. Fellows  <dkf@users.sf.net>

	* generic/tclOOCall.c (TclOORenderCallChain): [Bug 3365156]: Remove
	stray refcount bump that caused a memory leak.

2011-07-12  Don Porter  <dgp@users.sourceforge.net>

	* generic/tclUnixSock.c:  [Bug 3364777]: Stop segfault caused by
	reading from struct after it had been freed.

2011-07-11  Joe Mistachkin  <joe@mistachkin.com>

	* generic/tclExecute.c: [Bug 3339502]: Correct cast for CURR_DEPTH to
	silence compiler warning.

2011-07-08  Donal K. Fellows  <dkf@users.sf.net>

	* doc/http.n: [FRQ 3358415]: State what RFC defines HTTP/1.1.

2011-07-07  Miguel Sofer  <msofer@users.sf.net>

	* generic/tclBasic.c: Add missing INT2PTR

2011-07-03  Donal K. Fellows  <dkf@users.sf.net>

	* doc/FileSystem.3: Corrected statements about ctime field of 'struct
	stat'; that was always the time of the last metadata change, not the
	time of creation.

2011-07-02  Kevin B. Kenny  <kennykb@acm.org>

	* generic/tclStrToD.c:
	* generic/tclTomMath.decls:
	* generic/tclTomMathDecls.h:
	* macosx/Tcl.xcode/project.pbxproj:
	* macosx/Tcl.xcodeproj/project.pbxproj:
	* tests/util.test:
	* unix/Makefile.in:
	* win/Makefile.in:
	* win/Makefile.vc:
	[Bug 3349507]: Fix a bug where bignum->double conversion is "round up"
	and not "round to nearest" (causing expr double(1[string repeat 0 23])
	not to be 1e+23).

2011-06-28  Reinhard Max  <max@suse.de>

	* unix/tclUnixSock.c (CreateClientSocket): [Bug 3325339]: Fix and
	simplify posting of the writable fileevent at the end of an
	asynchronous connection attempt. Improve comments for some of the
	trickery around [socket -async].

	* tests/socket.test: Adjust tests to the async code changes. Add more
	tests for corner cases of async sockets.

2011-06-22  Andreas Kupries  <andreask@activestate.com>

	* library/platform/pkgIndex.tcl: Updated to platform 1.0.10. Added
	* library/platform/platform.tcl: handling of the DEB_HOST_MULTIARCH
	* unix/Makefile.in: location change for libc.
	* win/Makefile.in:

	* generic/tclInt.h: Fixed the inadvertently committed disabling of
	stack checks, see my 2010-11-15 commit.

2011-06-22  Reinhard Max  <max@suse.de>

	Merge from rmax-ipv6-branch:
	* unix/tclUnixSock.c: Fix [socket -async], so that all addresses
	returned by getaddrinfo() are tried, not just the first one. This
	requires the event loop to be running while the async connection is in
	progress. ***POTENTIAL INCOMPATIBILITY***
	* tests/socket.test: Add a test for the above.
	* doc/socket: Document the fact that -async needs the event loop
	* generic/tclIOSock.c: AI_ADDRCONFIG is broken on HP-UX

2011-06-21  Don Porter  <dgp@users.sourceforge.net>

	* generic/tclLink.c:	[Bug 3317466]: Prevent multiple links to a
	single Tcl variable when calling Tcl_LinkVar().

2011-06-13  Don Porter  <dgp@users.sourceforge.net>

	* generic/tclStrToD.c:  [Bug 3315098]: Mem leak fix from Gustaf
	Neumann.

2011-06-08  Andreas Kupries  <andreask@activestate.com>

	* generic/tclExecute.c: Reverted the fix for [Bug 3274728] committed
	on 2011-04-06 and replaced with one which is 64bit-safe. The existing
	fix crashed tclsh on Windows 64bit.

2011-06-08  Donal K. Fellows  <dkf@users.sf.net>

	* tests/fileSystem.test: Reduce the amount of use of duplication of
	complex code to perform common tests, and convert others to do the
	test result check directly using Tcltest's own primitives.

2011-06-06  Jan Nijtmans  <nijtmans@users.sf.net>

	* tests/socket.test: Add test constraint, so 6.2 and 6.3 don't fail
	when the machine does not have support for ip6. Follow-up to checkin
	from 2011-05-11 by rmax.

2011-06-02  Don Porter  <dgp@users.sourceforge.net>

	* generic/tclBasic.c:	Removed TclCleanupLiteralTable(), and old
	* generic/tclInt.h:	band-aid routine put in place while a fix for
	* generic/tclLiteral.c:	[Bug 994838] took shape.  No longer needed.

2011-06-02  Donal K. Fellows  <dkf@users.sf.net>

	* generic/tclInt.h (TclInvalidateNsCmdLookup): [Bug 3185407]: Extend
	the set of epochs that are potentially bumped when a command is
	created, for a slight performance drop (in some circumstances) and
	improved semantics.

2011-06-01  Miguel Sofer  <msofer@users.sf.net>

	* generic/tclBasic.c: Using the two free data elements in NRCommand to
	store objc and objv - useful for debugging.

2011-06-01  Jan Nijtmans  <nijtmans@users.sf.net>

	* generic/tclUtil.c:   Fix for [Bug 3309871]: Valgrind finds: invalid
	read in TclMaxListLength().

2011-05-31  Don Porter  <dgp@users.sourceforge.net>

	* generic/tclInt.h:	  Use a complete growth algorithm for lists so
	* generic/tclListObj.c:	  that length limits do not overconstrain by a
	* generic/tclStringObj.c: factor of 2.  [Bug 3293874]: Fix includes
	* generic/tclUtil.c:	  rooting all growth routines by default on a
	common tunable parameter TCL_MIN_GROWTH.

2011-05-25  Don Porter  <dgp@users.sourceforge.net>

	* library/msgcat/msgcat.tcl:	Bump to msgcat 1.4.4.
	* library/msgcat/pkgIndex.tcl:
	* unix/Makefile.in:
	* win/Makefile.in:

2011-05-25  Donal K. Fellows  <dkf@users.sf.net>

	* generic/tclOO.h (TCLOO_VERSION): Bump version.

	IMPLEMENTATION OF TIP#381.

	* doc/next.n, doc/ooInfo.n, doc/self.n, generic/tclOO.c,
	* generic/tclOOBasic.c, generic/tclOOCall.c, generic/tclOOInfo.c,
	* generic/tclOOInt.h, tests/oo.test, tests/ooNext2.test: Added
	introspection of call chains ([self call], [info object call], [info
	class call]) and ability to skip ahead in chain ([nextto]).

2011-05-24  Venkat Iyer <venkat@comit.com>

	* library/tzdata/Africa/Cairo: Update to Olson tzdata2011g

2011-05-24  Donal K. Fellows  <dkf@users.sf.net>

	* library/msgcat/msgcat.tcl (msgcat::mcset, msgcat::mcmset): Remove
	some useless code; [dict set] builds dictionary levels for us.

2011-05-17  Andreas Kupries  <andreask@activestate.com>

	* generic/tclCompile.c (TclFixupForwardJump): Tracked down and fixed
	* generic/tclBasic.c (TclArgumentBCEnter): the cause of a violation of
	my assertion that 'ePtr->nline == objc' in TclArgumentBCEnter.  When a
	bytecode was grown during jump fixup the pc -> command line mapping
	was not updated. When things aligned just wrong the mapping would
	direct command A to the data for command B, with a different number of
	arguments.

2011-05-11  Reinhard Max  <max@suse.de>

	* unix/tclUnixSock.c (TcpWatchProc): No need to check for server
	sockets here, as the generic server code already takes care of that.
	* tests/socket.test (accept): Add tests to make sure that this remains
	so.

2011-05-10  Don Porter  <dgp@users.sourceforge.net>

	* generic/tclInt.h:     New internal routines TclScanElement() and
	* generic/tclUtil.c:    TclConvertElement() are rewritten guts of
	machinery to produce string rep of lists.  The new routines avoid and
	correct [Bug 3173086].  See comments for much more detail.

	* generic/tclDictObj.c:         Update all callers.
	* generic/tclIndexObj.c:
	* generic/tclListObj.c:
	* generic/tclUtil.c:
	* tests/list.test:

2011-05-09  Donal K. Fellows  <dkf@users.sf.net>

	* generic/tclNamesp.c (NamespacePathCmd): Convert to use Tcl_Obj API
	* generic/tclPkg.c (Tcl_PackageObjCmd):   for result generation in
	* generic/tclTimer.c (Tcl_AfterObjCmd):   [after info], [namespace
	path] and [package versions].

2011-05-09  Don Porter  <dgp@users.sourceforge.net>

	* generic/tclListObj.c:	Revise empty string tests so that we avoid
	potentially expensive string rep generations, especially for dicts.

2011-05-07  Donal K. Fellows  <dkf@users.sf.net>

	* generic/tclLoad.c (TclGetLoadedPackages): Convert to use Tcl_Obj API
	for result generation.

2011-05-07  Miguel Sofer  <msofer@users.sf.net>

	* generic/tclInt.h: Fix USE_TCLALLOC so that it can be enabled without
	* unix/Makefile.in: editing the Makefile.

2011-05-05  Don Porter  <dgp@users.sourceforge.net>

	* generic/tclListObj.c:	Stop generating string rep of dict when
	converting to list.  Tolerate NULL interps more completely.

2011-05-03  Don Porter  <dgp@users.sourceforge.net>

	* generic/tclUtil.c:	Tighten Tcl_SplitList().
	* generic/tclListObj.c:	Tighten SetListFromAny().
	* generic/tclDictObj.c:	Tighten SetDictFromAny().
	* tests/join.test:
	* tests/mathop.test:

2011-05-02  Don Porter  <dgp@users.sourceforge.net>

	* generic/tclCmdMZ.c:	Revised TclFindElement() interface. The final
	* generic/tclDictObj.c:	argument had been bracePtr, the address of a
	* generic/tclListObj.c:	boolean var, where the caller can be told
	* generic/tclParse.c:	whether or not the parsed list element was
	* generic/tclUtil.c:	enclosed in braces.  In practice, no callers
	really care about that.  What the callers really want to know is
	whether the list element value exists as a literal substring of the
	string being parsed, or whether a call to TclCopyAndCollpase() is
	needed to produce the list element value.  Now the final argument is
	changed to do what callers actually need. This is a better fit for the
	calls in tclParse.c, where now a good deal of post-processing checking
	for "naked backslashes" is no longer necessary.
	***POTENTIAL INCOMPATIBILITY***
	For any callers calling in via the internal stubs table who really do
	use the final argument explicitly to check for the enclosing brace
	scenario.  Simply looking for the braces where they must be is the
	revision available to those callers, and it will backport cleanly.

	* tests/parse.test:	Tests for expanded literals quoting detection.

	* generic/tclCompCmdsSZ.c:	New TclFindElement() is also a better
	fit for the [switch] compiler.

	* generic/tclInt.h:	Replace TclCountSpaceRuns() with
	* generic/tclListObj.c:	TclMaxListLength() which is the function we
	* generic/tclUtil.c:	actually want.
	* generic/tclCompCmdsSZ.c:

	* generic/tclCompCmdsSZ.c: Rewrite of parts of the switch compiler to
	better use the powers of TclFindElement() and do less parsing on its
	own.

2011-04-28  Don Porter  <dgp@users.sourceforge.net>

	* generic/tclInt.h:	New utility routines:
	* generic/tclParse.c:	TclIsSpaceProc() and TclCountSpaceRuns()
	* generic/tclUtil.c:

	* generic/tclCmdMZ.c:	Use new routines to replace calls to isspace()
	* generic/tclListObj.c:	and their /* INTL */ risk.
	* generic/tclStrToD.c:
	* generic/tclUtf.c:
	* unix/tclUnixFile.c:

	* generic/tclStringObj.c:	Improved reaction to out of memory.

2011-04-27  Don Porter  <dgp@users.sourceforge.net>

	* generic/tclCmdMZ.c:	TclFreeIntRep() correction & cleanup.
	* generic/tclExecute.c:
	* generic/tclIndexObj.c:
	* generic/tclInt.h:
	* generic/tclListObj.c:
	* generic/tclNamesp.c:
	* generic/tclResult.c:
	* generic/tclStringObj.c:
	* generic/tclVar.c:

	* generic/tclListObj.c:	FreeListInternalRep() cleanup.

2011-04-21  Don Porter  <dgp@users.sourceforge.net>

	* generic/tclInt.h:	Use macro to set List intreps.
	* generic/tclListObj.c:

	* generic/tclCmdIL.c:	Limits on list length were too strict.
	* generic/tclInt.h:	Revised panics to errors where possible.
	* generic/tclListObj.c:
	* tests/lrepeat.test:

	* generic/tclCompile.c:	Make sure SetFooFromAny routines react
	* generic/tclIO.c:	reasonably when passed a NULL interp.
	* generic/tclIndexObj.c:
	* generic/tclListObj.c:
	* generic/tclNamesp.c:
	* generic/tclObj.c:
	* generic/tclProc.c:
	* macosx/tclMacOSXFCmd.c:

2011-04-21  Jan Nijtmans  <nijtmans@users.sf.net>

	* generic/tcl.h:       fix for [Bug 3288345]: Wrong Tcl_StatBuf
	* generic/tclInt.h:    used on MinGW. Make sure that all _WIN32
	* win/tclWinFile.c:    compilers use exactly the same layout
	* win/configure.in:    for Tcl_StatBuf - the one used by MSVC6 -
	* win/configure:       in all situations.

2011-04-19  Don Porter  <dgp@users.sourceforge.net>

	* generic/tclConfig.c:	Reduce internals access in the implementation
	of [<foo>::pkgconfig list].

2011-04-18  Don Porter  <dgp@users.sourceforge.net>

	* generic/tclCmdIL.c:	Use ListRepPtr(.) and other cleanup.
	* generic/tclConfig.c:
	* generic/tclListObj.c:

	* generic/tclInt.h:	Define and use macros that test whether a Tcl
	* generic/tclBasic.c:	list value is canonical.
	* generic/tclUtil.c:

2011-04-18  Donal K. Fellows  <dkf@users.sf.net>

	* doc/dict.n: [Bug 3288696]: Command summary was confusingly wrong
	when it came to [dict filter] with a 'value' filter.

2011-04-16  Donal K. Fellows  <dkf@users.sf.net>

	* generic/tclFCmd.c (TclFileAttrsCmd): Add comments to make this code
	easier to understand. Added a panic to handle the case where the VFS
	layer does something odd.

2011-04-13  Don Porter  <dgp@users.sourceforge.net>

	* generic/tclUtil.c:	[Bug 3285375]: Rewrite of Tcl_Concat*()
	routines to prevent segfaults on buffer overflow.  Build them out of
	existing primitives already coded to handle overflow properly.  Uses
	the new TclTrim*() routines.

	* generic/tclCmdMZ.c:	New internal utility routines TclTrimLeft()
	* generic/tclInt.h:	and TclTrimRight().  Refactor the
	* generic/tclUtil.c:	[string trim*] implementations to use them.

2011-04-13  Miguel Sofer  <msofer@users.sf.net>

	* generic/tclVar.c: [Bug 2662380]: Fix crash caused by appending to a
	variable with a write trace that unsets it.

2011-04-13  Donal K. Fellows  <dkf@users.sf.net>

	* generic/tclUtil.c (Tcl_ConcatObj): [Bug 3285375]: Make the crash
	less mysterious through the judicious use of a panic. Not yet properly
	fixed, but at least now clearer what the failure mode is.

2011-04-12  Don Porter  <dgp@users.sourceforge.net>

	* tests/string.test:	Test for [Bug 3285472]. Not buggy in trunk.

2011-04-12  Venkat Iyer <venkat@comit.com>

	* library/tzdata/Atlantic/Stanley: Update to Olson tzdata2011f

2011-04-12  Miguel Sofer  <msofer@users.sf.net>

	* generic/tclBasic.c: Fix for [Bug 2440625], kbk's patch

2011-04-11  Miguel Sofer  <msofer@users.sf.net>

	* generic/tclBasic.c:
	* tests/coroutine.test: [Bug 3282869]: Ensure that 'coroutine eval'
	runs the initial command in the proper context.

2011-04-11  Jan Nijtmans  <nijtmans@users.sf.net>

	* generic/tcl.h:    Fix for [Bug 3281728]: Tcl sources from 2011-04-06
	* unix/tcl.m4:      do not build on GCC9 (RH9)
	* unix/configure:

2011-04-08  Jan Nijtmans  <nijtmans@users.sf.net>

	* win/tclWinPort.h: Fix for [Bug 3280043]: win2k: unresolved DLL
	* win/configure.in: imports.
	* win/configure

2011-04-06  Miguel Sofer  <msofer@users.sf.net>

	* generic/tclExecute.c (TclCompileObj): Earlier return if Tip280
	gymnastics not needed.

	* generic/tclExecute.c: Fix for [Bug 3274728]: making *catchTop an
	unsigned long.

2011-04-06  Jan Nijtmans  <nijtmans@users.sf.net>

	* unix/tclAppInit.c:  Make symbols "main" and "Tcl_AppInit"
	MODULE_SCOPE: there is absolutely no reason for exporting them.
	* unix/tcl.m4:        Don't use -fvisibility=hidden with static
	* unix/configure      libraries (--disable-shared)

2011-04-06  Donal K. Fellows  <dkf@users.sf.net>

	* generic/tclFCmd.c, macosx/tclMacOSXFCmd.c, unix/tclUnixChan.c,
	* unix/tclUnixFCmd.c, win/tclWinChan.c, win/tclWinDde.c,
	* win/tclWinFCmd.c, win/tclWinLoad.c, win/tclWinPipe.c,
	* win/tclWinReg.c, win/tclWinSerial.c, win/tclWinSock.c: More
	generation of error codes (most platform-specific parts not already
	using Tcl_PosixError).

2011-04-05  Venkat Iyer <venkat@comit.com>

	* library/tzdata/Africa/Casablanca: Update to Olson's tzdata2011e
	* library/tzdata/America/Santiago:
	* library/tzdata/Pacific/Easter:
	* library/tzdata/America/Metlakatla: (new)
	* library/tzdata/America/North_Dakota/Beulah: (new)
	* library/tzdata/America/Sitka: (new)

2011-04-04  Donal K. Fellows  <dkf@users.sf.net>

	* generic/tclOO.c, generic/tclOOBasic.c, generic/tclOODefineCmds.c
	* generic/tclOOInfo.c, generic/tclOOMethod.c: More generation of
	error codes (TclOO miscellany).

	* generic/tclCmdAH.c, generic/tclCmdIL.c: More generation of error
	codes (miscellaneous commands mostly already handled).

2011-04-04  Don Porter  <dgp@users.sourceforge.net>

	* README:	[Bug 3202030]: Updated README files, repairing broken
	* macosx/README:URLs and removing other bits that were clearly wrong.
	* unix/README:	Still could use more eyeballs on the detailed build
	* win/README:	advice on various plaforms.

2011-04-04  Donal K. Fellows  <dkf@users.sf.net>

	* library/init.tcl (tcl::mathfunc::rmmadwiw): Disable by default to
	make test suite work.

	* generic/tclBasic.c, generic/tclStringObj.c, generic/tclTimer.c,
	* generic/tclTrace.c, generic/tclUtil.c: More generation of error
	codes ([format], [after], [trace], RE optimizer).

2011-04-04  Jan Nijtmans  <nijtmans@users.sf.net>

	* generic/tclCmdAH.c:  Better error-message in case of errors
	* generic/tclCmdIL.c:  related to setting a variable. This fixes
	* generic/tclDictObj.c: a warning: "Why make your own error
	* generic/tclScan.c:   message? Why?"
	* generic/tclTest.c:
	* test/error.test:
	* test/info.test:
	* test/scan.test:
	* unix/tclUnixThrd.h:  Remove this unused header file.

2011-04-03  Donal K. Fellows  <dkf@users.sf.net>

	* generic/tclNamesp.c, generic/tclObj.c, generic/tclPathObj.c:
	* generic/tclPipe.c, generic/tclPkg.c, generic/tclProc.c:
	* generic/tclScan.c: More generation of error codes (namespace
	creation, path normalization, pipeline creation, package handling,
	procedures, [scan] formats)

2011-04-02  Kevin B. Kenny  <kennykb@acm.org>

	* generic/tclStrToD.c (QuickConversion): Replaced another couple
	of 'double' declarations with 'volatile double' to work around
	misrounding issues in mingw-gcc 3.4.5.

2011-04-02  Donal K. Fellows  <dkf@users.sf.net>

	* generic/tclInterp.c, generic/tclListObj.c, generic/tclLoad.c:
	More generation of errorCodes ([interp], [lset], [load], [unload]).

	* generic/tclEvent.c, generic/tclFileName.c: More generation of
	errorCode information (default [bgerror] and [glob]).

2011-04-01  Reinhard Max  <max@suse.de>

	* library/init.tcl: TIP#131 implementation.

2011-03-31  Donal K. Fellows  <dkf@users.sf.net>

	* generic/tclGetDate.y, generic/tclDate.c (TclClockOldscanObjCmd):
	More generation of errorCode information.

2011-03-28  Donal K. Fellows  <dkf@users.sf.net>

	* generic/tclCmdMZ.c, generic/tclConfig.c, generic/tclUtil.c: More
	generation of errorCode information, notably when lists are mis-parsed

	* generic/tclCmdMZ.c (Tcl_RegexpObjCmd, Tcl_RegsubObjCmd): Use the
	error messages generated by the variable management code rather than
	creating our own.

2011-03-27  Miguel Sofer  <msofer@users.sf.net>

	* generic/tclBasic.c (TclNREvalObjEx): fix performance issue, notably
	apparent in tclbench's "LIST lset foreach". Many thanks to Twylite for
	patiently researching the issue and explaining it to me: a missing
	Tcl_ResetObjResult that causes unwanted sharing of the current result
	Tcl_Obj.

2011-03-26  Donal K. Fellows  <dkf@users.sf.net>

	* generic/tclNamesp.c (Tcl_Export, Tcl_Import, DoImport): More
	generation of errorCode information.

	* generic/tclCompExpr.c, generic/tclCompile.c, generic/tclExecute.c:
	* generic/tclListObj.c, generic/tclNamesp.c, generic/tclObj.c:
	* generic/tclStringObj.c, generic/tclUtil.c: Reduce the number of
	casts used to manage Tcl_Obj internal representations.

2011-03-24  Don Porter  <dgp@users.sourceforge.net>

	* generic/tcl.h (ckfree,etc.): Restored C++ usability to the memory
	allocation and free macros.

2011-03-24  Donal K. Fellows  <dkf@users.sf.net>

	* generic/tclFCmd.c (TclFileAttrsCmd): Ensure that any reference to
	temporary index tables is squelched immediately rather than hanging
	around to trip us up in the future.

2011-03-23  Miguel Sofer  <msofer@users.sf.net>

	* generic/tclObj.c: Exploit HAVE_FAST_TSD for the deletion context in
	TclFreeObj()

2011-03-22  Miguel Sofer  <msofer@users.sf.net>

	* generic/tclThreadAlloc.c: Simpler initialization of Cache under
	HAVE_FAST_TSD, from mig-alloc-reform.

2011-03-21  Jan Nijtmans  <nijtmans@users.sf.net>

	* unix/tclLoadDl.c:    [Bug 3216070]: Loading extension libraries
	* unix/tclLoadDyld.c:  from embedded Tcl applications.
	***POTENTIAL INCOMPATIBILITY***
	For extensions which rely on symbols from other extensions being
	present in the global symbol table. For an example and some discussion
	of workarounds, see http://stackoverflow.com/q/8330614/301832

2011-03-21  Miguel Sofer  <msofer@users.sf.net>

	* generic/tclCkAlloc.c:
	* generic/tclInt.h: Remove one level of allocator indirection in
	non-memdebug builds, imported from mig-alloc-reform.

2011-03-20  Miguel Sofer  <msofer@users.sf.net>

	* generic/tclThreadAlloc.c: Imported HAVE_FAST_TSD support from
	mig-alloc-reform. The feature has to be enabled by hand: no autoconf
	support has been added. It is not clear how universal a build using
	this will be: it also requires some loader support.

2011-03-17  Donal K. Fellows  <dkf@users.sf.net>

	* generic/tclCompExpr.c (ParseExpr): Generate errorCode information on
	failure to parse expressions.

2011-03-17  Jan Nijtmans  <nijtmans@users.sf.net>

	* generic/tclMain.c: [Patch 3124683]: Reorganize the platform-specific
	stuff in (tcl|tk)Main.c.

2011-03-16  Jan Nijtmans  <nijtmans@users.sf.net>

	* generic/tclCkalloc.c: [Bug 3197864]: Pointer truncation on Win64
	TCL_MEM_DEBUG builds.

2011-03-16  Don Porter  <dgp@users.sourceforge.net>

	* generic/tclBasic.c:	Some rewrites to eliminate calls to isspace()
	* generic/tclParse.c:	and their /* INTL */ risk.
	* generic/tclProc.c:

2011-03-16  Jan Nijtmans  <nijtmans@users.sf.net>

	* unix/tcl.m4:    Make SHLIB_LD_LIBS='${LIBS}' the default and
	* unix/configure: set to "" on per-platform necessary basis.
	Backported from TEA, but kept all original platform code which was
	removed from TEA.

2011-03-14  Kevin B. Kenny  <kennykb@acm.org>

	* tools/tclZIC.tcl (onDayOfMonth): Allow for leading zeroes in month
	and day so that tzdata2011d parses correctly.
	* library/tzdata/America/Havana:
	* library/tzdata/America/Juneau:
	* library/tzdata/America/Santiago:
	* library/tzdata/Europe/Istanbul:
	* library/tzdata/Pacific/Apia:
	* library/tzdata/Pacific/Easter:
	* library/tzdata/Pacific/Honolulu:  tzdata2011d

	* generic/tclAssembly.c (BBEmitInstInt1): Changed parameter data types
	in an effort to silence a MSVC warning reported by Ashok P. Nadkarni.
	Unable to test, since both forms work on my machine in VC2005, 2008,
	2010, in both release and debug builds.
	* tests/tclTest.c (TestdstringCmd): Restored MSVC buildability broken
	by [5574bdd262], which changed the effective return type of 'ckalloc'
	from 'char*' to 'void*'.

2011-03-13  Miguel Sofer  <msofer@users.sf.net>

	* generic/tclExecute.c: remove TEBCreturn()

2011-03-12  Donal K. Fellows  <dkf@users.sf.net>

	* generic/tcl.h (ckalloc,ckfree,ckrealloc): Moved casts into these
	macro so that they work with VOID* (which is a void* on all platforms
	which Tcl actually builds on) and unsigned int for the length
	parameters, removing the need for MANY casts across the rest of Tcl.
	Note that this is a strict source-level-only change, so size_t cannot
	be used (would break binary compatibility on 64-bit platforms).

2011-03-12  Jan Nijtmans  <nijtmans@users.sf.net>

	* win/tclWinFile.c: [Bug 3185609]: File normalization corner case
	of ... broken with -DUNICODE

2011-03-11  Donal K. Fellows  <dkf@users.sf.net>

	* tests/unixInit.test: Make better use of tcltest2.

2011-03-10  Donal K. Fellows  <dkf@users.sf.net>

	* generic/tclBasic.c, generic/tclCompCmds.c, generic/tclEnsemble.c:
	* generic/tclInt.h, generic/tclNamesp.c, library/auto.tcl:
	* tests/interp.test, tests/namespace.test, tests/nre.test:
	Converted the [namespace] command into an ensemble. This has the
	consequence of making it vital for Tcl code that wishes to work with
	namespaces to _not_ delete the ::tcl namespace.
	***POTENTIAL INCOMPATIBILITY***

	* library/tcltest/tcltest.tcl (loadIntoSlaveInterpreter): Added this
	command to handle connecting tcltest to a slave interpreter. This adds
	in the hook (inside the tcltest namespace) that allows the tests run
	in the child interpreter to be reported as part of the main sequence
	of test results. Bumped version of tcltest to 2.3.3.
	* tests/init.test, tests/package.test: Adapted these test files to use
	the new feature.

	* generic/tclAlloc.c, generic/tclCmdMZ.c, generic/tclCompExpr.c:
	* generic/tclCompile.c, generic/tclEnv.c, generic/tclEvent.c:
	* generic/tclIO.c, generic/tclIOCmd.c, generic/tclIORChan.c:
	* generic/tclIORTrans.c, generic/tclLiteral.c, generic/tclNotify.c:
	* generic/tclParse.c, generic/tclStringObj.c, generic/tclUtil.c:
	* generic/tclZlib.c, unix/tclUnixFCmd.c, unix/tclUnixNotfy.c:
	* unix/tclUnixPort.h, unix/tclXtNotify.c: Formatting fixes, mainly to
	comments, so code better fits the style in the Engineering Manual.

2011-03-09  Donal K. Fellows  <dkf@users.sf.net>

	* tests/incr.test: Update more of the test suite to use Tcltest 2.

2011-03-09  Don Porter  <dgp@users.sourceforge.net>

	* generic/tclNamesp.c:	[Bug 3202171]: Tighten the detector of nested
	* tests/namespace.test:	[namespace code] quoting that the quoted
	scripts function properly even in a namespace that contains a custom
	"namespace" command.

	* doc/tclvars.n:	Formatting fix.  Thanks to Pat Thotys.

2011-03-09  Donal K. Fellows  <dkf@users.sf.net>

	* tests/dstring.test, tests/init.test, tests/link.test: Update more of
	the test suite to use Tcltest 2.

2011-03-08  Jan Nijtmans  <nijtmans@users.sf.net>

	* generic/tclBasic.c: Fix gcc warnings: variable set but not used
	* generic/tclProc.c:
	* generic/tclIORChan.c:
	* generic/tclIORTrans.c:
	* generic/tclAssembly.c:  Fix gcc warning: comparison between signed
	and unsigned integer expressions

2011-03-08  Don Porter  <dgp@users.sourceforge.net>

	* generic/tclInt.h:	Remove TclMarkList() routine, an experimental
	* generic/tclUtil.c:	dead-end from the 8.5 alpha days.

	* generic/tclResult.c (ResetObjResult): [Bug 3202905]: Correct failure
	to clear invalid intrep.  Thanks to Colin McDonald.

2011-03-08  Donal K. Fellows  <dkf@users.sf.net>

	* generic/tclAssembly.c, tests/assemble.test: Migrate to use a style
	more consistent with the rest of Tcl.

2011-03-06  Don Porter  <dgp@users.sourceforge.net>

	* generic/tclBasic.c:	More replacements of Tcl_UtfBackslash() calls
	* generic/tclCompile.c:	with TclParseBackslash() where possible.
	* generic/tclCompCmdsSZ.c:
	* generic/tclParse.c:
	* generic/tclUtil.c:

	* generic/tclUtil.c (TclFindElement):	[Bug 3192636]: Guard escape
	sequence scans to not overrun the string end.

2011-03-05  Don Porter  <dgp@users.sourceforge.net>

	* generic/tclParse.c (TclParseBackslash): [Bug 3200987]: Correct
	* tests/parse.test:	trunction checks in \x and \u substitutions.

2011-03-05  Miguel Sofer  <msofer@users.sf.net>

	* generic/tclExecute.c (TclStackFree): insure that the execStack
	satisfies "at most one free stack after the current one" when
	consecutive reallocs caused the creation of intervening stacks.

2011-03-05  Kevin B. Kenny  <kennykb@acm.org>

	* generic/tclAssembly.c (new file):
	* generic/tclBasic.c (Tcl_CreateInterp):
	* generic/tclInt.h:
	* tests/assemble.test (new file):
	* unix/Makefile.in:
	* win/Makefile.in:
	* win/makefile.vc:  Merged dogeen-assembler-branch into HEAD. Since
	all functional changes are in the tcl::unsupported namespace, there's
	no reason to sequester this code on a separate branch.

2011-03-05  Miguel Sofer  <msofer@users.sf.net>

	* generic/tclExecute.c: Cleaner mem management for TEBCdata

	* generic/tclExecute.c:
	* tests/nre.test: Renamed BottomData to TEBCdata, so that the name
	refers to what it is rather than to its storage location.

	* generic/tclBasic.c:     Renamed struct TEOV_callback to the more
	* generic/tclCompExpr.c:  descriptive NRE_callback.
	* generic/tclCompile.c:
	* generic/tclExecute.c:
	* generic/tclInt.decls:
	* generic/tclInt.h:
	* generic/tclIntDecls.h:
	* generic/tclTest.c:

2011-03-04  Donal K. Fellows  <dkf@users.sf.net>

	* generic/tclOOMethod.c (ProcedureMethodCompiledVarConnect)
	(ProcedureMethodCompiledVarDelete): [Bug 3185009]: Keep references to
	resolved object variables so that an unset doesn't leave any dangling
	pointers for code to trip over.

2011-03-01  Miguel Sofer  <msofer@users.sf.net>

	* generic/tclBasic.c (TclNREvalObjv): Missing a variable declaration
	in commented out non-optimised code, left for ref in checkin
	[b97b771b6d]

2011-03-03  Don Porter  <dgp@users.sourceforge.net>

	* generic/tclResult.c (Tcl_AppendResultVA):	Use the directive
	USE_INTERP_RESULT [TIP 330] to force compat with interp->result
	access, instead of the improvised hack USE_DIRECT_INTERP_RESULT_ACCESS
	from releases past.

2011-03-01  Miguel Sofer  <msofer@users.sf.net>

	* generic/tclCompCmdsSZ.c (TclCompileThrowCmd, TclCompileUnsetCmd):
	fix leaks

	* generic/tclBasic.c:       This is [Patch 3168398],
	* generic/tclCompCmdsSZ.c:  Joe Mistachkin's optimisation
	* generic/tclExecute.c:     of Tip #285
	* generic/tclInt.decls:
	* generic/tclInt.h:
	* generic/tclIntDecls.h:
	* generic/tclInterp.c:
	* generic/tclOODecls.h:
	* generic/tclStubInit.c:
	* win/makefile.vc:

	* generic/tclExecute.c (ExprObjCallback): Fix object leak

	* generic/tclExecute.c (TEBCresume): Store local var array and
	constants in automatic vars to reduce indirection, slight perf
	increase

	* generic/tclOOCall.c (TclOODeleteContext): Added missing '*' so that
	trunk compiles.

	* generic/tclBasic.c (TclNRRunCallbacks): [Patch 3168229]: Don't do
	the trampoline dance for commands that do not have an nreProc.

2011-03-01  Donal K. Fellows  <dkf@users.sf.net>

	* generic/tclOO.c (Tcl_NewObjectInstance, TclNRNewObjectInstance)
	(TclOOObjectCmdCore, FinalizeObjectCall):
	* generic/tclOOBasic.c (TclOO_Object_Destroy, AfterNRDestructor):
	* generic/tclOOCall.c (TclOODeleteContext, TclOOGetCallContext):
	Reorganization of call context reference count management so that code
	is (mostly) simpler.

2011-01-26  Donal K. Fellows  <dkf@users.sf.net>

	* doc/RegExp.3: [Bug 3165108]: Corrected documentation of description
	of subexpression info in Tcl_RegExpInfo structure.

2011-01-25  Jan Nijtmans  <nijtmans@users.sf.net>

	* generic/tclPreserve.c:  Don't miss 64-bit address bits in panic
				  message.
	* win/tclWinChan.c:       Fix various gcc-4.5.2 64-bit warning
	* win/tclWinConsole.c:    messages, e.g. by using full 64-bits for
	* win/tclWinDde.c:	  socket fd's
	* win/tclWinPipe.c:
	* win/tclWinReg.c:
	* win/tclWinSerial.c:
	* win/tclWinSock.c:
	* win/tclWinThrd.c:

2011-01-19  Jan Nijtmans  <nijtmans@users.sf.net>

	* tools/genStubs.tcl: [FRQ 3159920]: Tcl_ObjPrintf() crashes with
	* generic/tcl.decls   bad format specifier.
	* generic/tcl.h:
	* generic/tclDecls.h:

2011-01-18  Donal K. Fellows  <dkf@users.sf.net>

	* generic/tclOOMethod.c (PushMethodCallFrame): [Bug 3001438]: Make
	sure that the cmdPtr field of the procPtr is correct and relevant at
	all times so that [info frame] can report sensible information about a
	frame after a return to it from a recursive call, instead of probably
	crashing (depending on what else has overwritten the Tcl stack!)

2011-01-18  Jan Nijtmans  <nijtmans@users.sf.net>

	* generic/tclBasic.c:      Various mismatches between Tcl_Panic
	* generic/tclCompCmds.c:   format string and its arguments,
	* generic/tclCompCmdsSZ.c: discovered thanks to [Bug 3159920]
	* generic/tclCompExpr.c:
	* generic/tclEnsemble.c:
	* generic/tclPreserve.c:
	* generic/tclTest.c:

2011-01-17  Jan Nijtmans  <nijtmans@users.sf.net>

	* generic/tclIOCmd.c: [Bug 3148192]: Commands "read/puts" incorrectly
	* tests/chanio.test:  interpret parameters. Improved error-message
	* tests/io.test       regarding legacy form.
	* tests/ioCmd.test

2011-01-15  Kevin B. Kenny  <kennykb@acm.org>

	* doc/tclvars.n:
	* generic/tclStrToD.c:
	* generic/tclUtil.c (Tcl_PrintDouble):
	* tests/util.test (util-16.*): [Bug 3157475]: Restored full Tcl 8.4
	compatibility for the formatting of floating point numbers when
	$::tcl_precision is not zero. Added compatibility tests to make sure
	that excess trailing zeroes are suppressed for all eight major code
	paths.

2011-01-12  Jan Nijtmans  <nijtmans@users.sf.net>

	* win/tclWinFile.c:   Use _vsnprintf in stead of vsnprintf, because
	MSVC 6 doesn't have it. Reported by andreask.
	* win/tcl.m4:         handle --enable-64bit=ia64 for gcc
	* win/configure.in:   more accurate test for correct <intrin.h>
	* win/configure:      (autoconf-2.59)
	* win/tclWin32Dll.c:  VS 2005 64-bit does not have intrin.h, and
	* generic/tclPanic.c: does not need it.

2011-01-07  Kevin B. Kenny  <kennykb@acm.org>

	* tests/util.test (util-15.*): Added test cases for floating point
	conversion of the largest denormal and the smallest normal number, to
	avoid any possibility of the failure suffered by PHP in the last
	couple of days. (They didn't fail, so no actual functional change.)

2011-01-05  Donal K. Fellows  <dkf@users.sf.net>

	* tests/package.test, tests/pkg.test: Coalesce these tests into one
	file that is concerned with the package system. Convert to use
	tcltest2 properly.
	* tests/autoMkindex.test, tests/pkgMkIndex.test: Convert to use
	tcltest2 properly.

2011-01-01  Donal K. Fellows  <dkf@users.sf.net>

	* tests/cmdAH.test, tests/cmdMZ.test, tests/compExpr.test,
	* tests/compile.test, tests/concat.test, tests/eval.test,
	* tests/fileName.test, tests/fileSystem.test, tests/interp.test,
	* tests/lsearch.test, tests/namespace-old.test, tests/namespace.test,
	* tests/oo.test, tests/proc.test, tests/security.test,
	* tests/switch.test, tests/unixInit.test, tests/var.test,
	* tests/winDde.test, tests/winPipe.test: Clean up of tests and
	conversion to tcltest 2. Target has been to get init and cleanup code
	out of the test body and into the -setup/-cleanup stanzas.

	* tests/execute.test (execute-11.1): [Bug 3142026]: Added test that
	fails (with a crash) in an unfixed memdebug build on 64-bit systems.

2010-12-31  Donal K. Fellows  <dkf@users.sf.net>

	* generic/tclCmdIL.c (SortElement): Use unions properly in the
	definition of this structure so that there is no need to use nasty
	int/pointer type punning. Made it clearer what the purposes of the
	various parts of the structure are.

2010-12-31  Jan Nijtmans  <nijtmans@users.sf.net>

	* unix/dltest/*.c: [Bug 3148192]: Fix broken [load] tests by ensuring
	that the affected files are never compiled with -DSTATIC_BUILD.

2010-12-30  Miguel Sofer  <msofer@users.sf.net>

	* generic/tclExecute.c (GrowEvaluationStack): Off-by-one error in
	sizing the new allocation - was ok in comment but wrong in the code.
	Triggered by [Bug 3142026] which happened to require exactly one more
	than what was in existence.

2010-12-26  Donal K. Fellows  <dkf@users.sf.net>

	* generic/tclCmdIL.c (Tcl_LsortObjCmd): Fix crash when multiple -index
	options are used. Simplified memory handling logic.

2010-12-20  Jan Nijtmans  <nijtmans@users.sf.net>

	* win/tclWin32Dll.c:    [Patch 3059922]: fixes for mingw64 - gcc4.5.1
	tdm64-1: completed for all environments.

2010-12-20  Jan Nijtmans  <nijtmans@users.sf.net>

	* win/configure.in:   Explicitely test for intrinsics support in
	compiler, before assuming only MSVC has it.
	* win/configure:      (autoconf-2.59)
	* generic/tclPanic.c:

2010-12-19  Jan Nijtmans  <nijtmans@users.sf.net>

	* win/tclWin32Dll.c:    [Patch 3059922]: fixes for mingw64 - gcc4.5.1
	tdm64-1: Fixed for gcc, not yet for MSVC 64-bit.

2010-12-17  Stuart Cassoff  <stwo@users.sourceforge.net>

	* unix/Makefile.in:  Remove unwanted/obsolete 'ddd' target.

2010-12-17  Stuart Cassoff  <stwo@users.sourceforge.net>

	* unix/Makefile.in:	Clean up '.PHONY:' targets: Arrange those
				common to Tcl and Tk as in Tk's Makefile.in,
				add any missing ones and remove duplicates.

2010-12-17  Stuart Cassoff  <stwo@users.sourceforge.net>

	* unix/Makefile.in:  [Bug 2446711]: Remove 'allpatch' target.

2010-12-17  Stuart Cassoff  <stwo@users.sourceforge.net>

	* unix/Makefile.in:  [Bug 2537626]: Use 'rpmbuild', not 'rpm'.

2010-12-16  Jan Nijtmans  <nijtmans@users.sf.net>

	* generic/tclPanic.c:  [Patch 3124554]: Move WishPanic from Tk to Tcl
	* win/tclWinFile.c:    Better communication with debugger, if present.

2010-12-15  Kevin B. Kenny  <kennykb@acm.org>

	[dogeen-assembler-branch]

	* tclAssembly.c:
	* assemble.test: 	Reworked beginCatch/endCatch handling to
	enforce the more severe (but more correct) restrictions on catch
	handling that appeared in the discussion of [Bug 3098302] and in
	tcl-core traffic beginning about 2010-10-29.

2010-12-15  Jan Nijtmans  <nijtmans@users.sf.net>

	* generic/tclPanic.c:    Restore abort() as it was before.
	* win/tclWinFile.c:      [Patch 3124554]: Use ExitProcess() here, like
	in wish.

2010-12-14  Jan Nijtmans  <nijtmans@users.sf.net>

	* generic/tcl.h: [Bug 3137454]: Tcl CVS HEAD does not build on GCC 3.

2010-12-14  Reinhard Max  <max@suse.de>

	* win/tclWinSock.c (CreateSocket):         Swap the loops over
	* unix/tclUnixSock.c (CreateClientSocket): local and remote addresses,
	so that the system's address preference for the remote side decides
	which family gets tried first. Cleanup and clarify some of the
	comments.

2010-12-13  Jan Nijtmans  <nijtmans@users.sf.net>

	* generic/tcl.h:    [Bug 3135271]: Link error due to hidden
	* unix/tcl.m4:      symbols (CentOS 4.2)
	* unix/configure:   (autoconf-2.59)
	* win/tclWinFile.c:  Undocumented feature, only meant to be used by
	Tk_Main. See [Patch 3124554]: Move WishPanic from Tk to Tcl

2010-12-12  Stuart Cassoff  <stwo@users.sourceforge.net>

	* unix/tcl.m4: Better building on OpenBSD.
	* unix/configure: (autoconf-2.59)

2010-12-10  Jan Nijtmans  <nijtmans@users.sf.net>

	* generic/tcl.h:       [Bug 3129448]: Possible over-allocation on
	* generic/tclCkalloc.c: 64-bit platforms, part 2
	* generic/tclCompile.c:
	* generic/tclHash.c:
	* generic/tclInt.h:
	* generic/tclIO.h:
	* generic/tclProc.c:

2010-12-10 Alexandre Ferrieux  <ferrieux@users.sourceforge.net>

	* generic/tclIO.c: Make sure [fcopy -size ... -command ...] always
	* tests/io.test:   calls the callback asynchronously, even for size
			   zero.

2010-12-10  Jan Nijtmans  <nijtmans@users.sf.net>

	* generic/tclBinary.c:  Fix gcc -Wextra warning: missing initializer
	* generic/tclCmdAH.c:
	* generic/tclCmdIL.c:
	* generic/tclCmdMZ.c:
	* generic/tclDictObj.c:
	* generic/tclIndexObj.c:
	* generic/tclIOCmd.c:
	* generic/tclVar.c:
	* win/tcl.m4:               Fix manifest-generation for 64-bit gcc
				    (mingw-w64)
	* win/configure.in:         Check for availability of intptr_t and
				    uintptr_t
	* win/configure:            (autoconf-2.59)
	* generic/tclInt.decls:     Change 1st param of TclSockMinimumBuffers
	* generic/tclIntDecls.h:    to ClientData, and TclWin(Get|Set)SockOpt
	* generic/tclIntPlatDecls.h:to SOCKET, because on Win64 those are
	* generic/tclIOSock.c:	    64-bit, which does not fit.
	* win/tclWinSock.c:
	* unix/tclUnixSock.c:

2010-12-09  Donal K. Fellows  <dkf@users.sf.net>

	* tests/fCmd.test: Improve sanity of constraints now that we don't
	support anything before Windows 2000.

	* generic/tclCmdAH.c (TclInitFileCmd, TclMakeFileCommandSafe, ...):
	Break up [file] into an ensemble. Note that the ensemble is safe in
	itself, but the majority of its subcommands are not.
	* generic/tclFCmd.c (FileCopyRename,TclFileDeleteCmd,TclFileAttrsCmd)
	(TclFileMakeDirsCmd): Adjust these subcommand implementations to work
	inside an ensemble.
	(TclFileLinkCmd, TclFileReadLinkCmd, TclFileTemporaryCmd): Move these
	subcommand implementations from tclCmdAH.c, where they didn't really
	belong.
	* generic/tclIOCmd.c (TclChannelNamesCmd): Move to more appropriate
	source file.
	* generic/tclEnsemble.c (TclMakeEnsemble): Start of code to make
	partially-safe ensembles. Currently does not function as expected due
	to various shortcomings in how safe interpreters are constructed.
	* tests/cmdAH.test, tests/fCmd.test, tests/interp.test: Test updates
	to take into account systematization of error messages.

	* tests/append.test, tests/appendComp.test: Clean up tests so that
	they don't leave things in the global environment (detected when doing
	-singleproc testing).

2010-12-07  Donal K. Fellows  <dkf@users.sf.net>

	* tests/fCmd.test, tests/safe.test, tests/uplevel.test,
	* tests/upvar.test, tests/var.test: Convert more tests to tcltest2 and
	factor them to be easier to understand.

	* generic/tclStrToD.c: Tidy up code so that more #ifdef-fery is
	quarantined at the front of the file and function headers follow the
	modern Tcl style.

2010-12-06  Jan Nijtmans  <nijtmans@users.sf.net>

	* generic/tclBinary.c:  [Bug 3129448]: Possible over-allocation on
	* generic/tclCkalloc.c: 64-bit platforms.
	* generic/tclTrace.c:

2010-12-05  Jan Nijtmans  <nijtmans@users.sf.net>

	* unix/tcl.m4: [Patch 3116490]: Cross-compile support for unix
	* unix/configure: (autoconf-2.59)

2010-12-03  Jeff Hobbs  <jeffh@ActiveState.com>

	* generic/tclUtil.c (TclReToGlob): Add extra check for multiple inner
	*s that leads to poor recursive glob matching, defer to original RE
	instead.  tclbench RE var backtrack.

2010-12-03  Jan Nijtmans  <nijtmans@users.sf.net>

	* generic/tclUtil.c:   Silence gcc warning when using -Wwrite-strings
	* generic/tclStrToD.c: Silence gcc warning for non-IEEE platforms
	* win/Makefile.in:  [Patch 3116490]: Cross-compile Tcl mingw32 on unix
	* win/tcl.m4:       This makes it possible to cross-compile Tcl/Tk for
	* win/configure.in: Windows (either 32-bit or 64-bit) out-of-the-box
	* win/configure:    on UNIX, using mingw-w64 build tools (If Itcl,
	tdbc and Thread take over the latest tcl.m4, they can do that too).

2010-12-01  Kevin B. Kenny  <kennykb@acm.org>

	* generic/tclStrToD.c (SetPrecisionLimits, TclDoubleDigits):
	[Bug 3124675]: Added meaningless initialization of 'i', 'ilim' and
	'ilim1' to silence warnings from the C compiler about possible use of
	uninitialized variables, Added a panic to the 'switch' that assigns
	them, to assert that the 'default' case is impossible.

2010-12-01  Jan Nijtmans  <nijtmans@users.sf.net>

	* generic/tclBasic.c: Fix gcc 64-bit warnings: cast from pointer to
	* generic/tclHash.c:  integer of different size.
	* generic/tclTest.c:
	* generic/tclThreadTest.c:
	* generic/tclStrToD.c: Fix gcc(-4.5.2) warning: 'static' is not at
	beginning of declaration.
	* generic/tclPanic.c: Allow Tcl_Panic() to enter the debugger on win32
	* generic/tclCkalloc.c: Use Tcl_Panic() in stead of duplicating the
	code.

2010-11-30  Jeff Hobbs  <jeffh@ActiveState.com>

	* generic/tclInt.decls, generic/tclInt.h, generic/tclIntDecls.h:
	* generic/tclStubInit.c: TclFormatInt restored at slot 24
	* generic/tclUtil.c (TclFormatInt): restore TclFormatInt func from
	2005-07-05 macro-ization. Benchmarks indicate it is faster, as a key
	int->string routine (e.g. int-indexed arrays).

2010-11-29 Alexandre Ferrieux  <ferrieux@users.sourceforge.net>

	* generic/tclBasic.c: Patch by Miguel, providing a
	[::tcl::unsupported::inject coroname command args], which prepends
	("injects") arbitrary code to a suspended coro's future resumption.
	Neat for debugging complex coros without heavy instrumentation.

2010-11-29  Kevin B. Kenny  <kennykb@acm.org>

	* generic/tclInt.decls:
	* generic/tclInt.h:
	* generic/tclStrToD.c:
	* generic/tclTest.c:
	* generic/tclTomMath.decls:
	* generic/tclUtil.c:
	* tests/util.test:
	* unix/Makefile.in:
	* win/Makefile.in:
	* win/makefile.vc: Rewrite of Tcl_PrintDouble and TclDoubleDigits that
	(a) fixes a severe performance problem with floating point shimmering
	reported by Karl Lehenbauer, (b) allows TclDoubleDigits to generate
	the digit strings for 'e' and 'f' format, so that it can be used for
	tcl_precision != 0 (and possibly later for [format]), (c) fixes [Bug
	3120139] by making TclPrintDouble inherently locale-independent, (d)
	adds test cases to util.test for correct rounding in difficult cases
	of TclDoubleDigits where fixed- precision results are requested. (e)
	adds test cases to util.test for the controversial aspects of [Bug
	3105247]. As a side effect, two more modules from libtommath
	(bn_mp_set_int.c and bn_mp_init_set_int.c) are brought into the build,
	since the new code uses them.

	* generic/tclIntDecls.h:
	* generic/tclStubInit.c:
	* generic/tclTomMathDecls.h:	Regenerated.

2010-11-24  Donal K. Fellows  <dkf@users.sf.net>

	* tests/chanio.test, tests/iogt.test, tests/ioTrans.test: Convert more
	tests to tcltest2 and factor them to be easier to understand.

2010-11-20  Donal K. Fellows  <dkf@users.sf.net>

	* tests/chanio.test: Converted many tests to tcltest2 by marking the
	setup and cleanup parts as such.

2010-11-19  Jan Nijtmans  <nijtmans@users.sf.net>

	* win/tclWin32Dll.c: Fix gcc warnings: unused variable 'registration'
	* win/tclWinChan.c:
	* win/tclWinFCmd.c:

2010-11-18  Jan Nijtmans  <nijtmans@users.sf.net>

	* win/tclAppInit.c: [FRQ 491789]: "setargv() doesn't support a unicode
	cmdline" now implemented for cygwin and mingw32 too.
	* tests/main.test: No longer disable tests Tcl_Main-1.4 and 1.6 on
	Windows, because those now work on all supported platforms.
	* win/configure.in:  Set NO_VIZ=1 when zlib is compiled in libtcl,
	this resolves compiler warnings in 64-bit and static builds.
	* win/configure (regenerated)

2010-11-18  Donal K. Fellows  <dkf@users.sf.net>

	* doc/file.n: [Bug 3111298]: Typofix.

	* tests/oo.test: [Bug 3111059]: Added testing that neatly trapped this
	issue.

2010-11-18  Miguel Sofer  <msofer@users.sf.net>

	* generic/tclNamesp.c: [Bug 3111059]: Fix leak due to bad looping
	construct.

2010-11-17  Jan Nijtmans  <nijtmans@users.sf.net>

	* win/tcl.m4: [FRQ 491789]: "setargv() doesn't support a unicode
	cmdline" now implemented for mingw-w64
	* win/configure    (re-generated)

2010-11-16  Jan Nijtmans  <nijtmans@users.sf.net>

	* win/tclAppInit.c:Bring compilation under mingw-w64 a bit closer
	* win/cat.c:       to reality. See for what's missing:
	* win/tcl.m4:      <https://sourceforge.net/apps/trac/mingw-w64/wiki/Unicode%20apps>
	* win/configure:   (re-generated)
	* win/tclWinPort.h: [Bug 3110161]: Extensions using TCHAR don't
	compile on VS2005 SP1

2010-11-15  Andreas Kupries  <andreask@activestate.com>

	* doc/interp.n: [Bug 3081184]: TIP #378.
	* doc/tclvars.n: Performance fix for TIP #280.
	* generic/tclBasic.c:
	* generic/tclExecute.c:
	* generic/tclInt.h:
	* generic/tclInterp.c:
	* tests/info.test:
	* tests/interp.test:

2010-11-10  Andreas Kupries  <andreask@activestate.com>

	* changes:	Updates for 8.6b2 release.

2010-11-09  Donal K. Fellows  <dkf@users.sf.net>

	* generic/tclOOMethod.c (ProcedureMethodVarResolver): [Bug 3105999]:
	* tests/oo.test:	Make sure that resolver structures that are
				only temporarily needed get squelched.

2010-11-05  Jan Nijtmans  <nijtmans@users.sf.net>

	* generic/tclMain.c: Thanks, Kevin, for the fix, but this how it was
	supposed to be (TCL_ASCII_MAIN is only supposed to be defined on
	WIN32).

2010-11-05  Kevin B. Kenny  <kennykb@acm.org>

	* generic/tclMain.c: Added missing conditional on _WIN32 around code
	that messes around with the definition of _UNICODE, to correct a badly
	broken Unix build from Jan's last commit.

2010-11-04  Jan Nijtmans  <nijtmans@users.sf.net>

	* generic/tclDecls.h:	[FRQ 491789]: "setargv() doesn't support a
	* generic/tclMain.c:	unicode cmdline" implemented for Tcl on MSVC++
	* doc/Tcl_Main.3:
	* win/tclAppInit.c:
	* win/makefile.vc:
	* win/Makefile.in:
	* win/tclWin32Dll.c:	Eliminate minor MSVC warning TCHAR -> char
				conversion

2010-11-04  Reinhard Max  <max@suse.de>

	* tests/socket.test: Run the socket tests three times with the address
	family set to any, inet, and inet6 respectively. Use constraints to
	skip the tests if a family is found to be unsupported or not
	configured on the local machine. Adjust the tests to dynamically adapt
	to the address family that is being tested.

	Rework some of the tests to speed them up by avoiding (supposedly)
	unneeded [after]s.

2010-11-04  Stuart Cassoff  <stwo@users.sourceforge.net>

	* unix/Makefile.in:	[Patch 3101127]: Installer Improvements.
	* unix/install-sh:

2010-11-04  Donal K. Fellows  <dkf@users.sf.net>

	* tests/error.test (error-19.13): Another variation on testing for
	issues in [try] compilation.

	* doc/Tcl.n (Variable substitution): [Bug 3099086]: Increase clarity
	of explanation of what characters are actually permitted in variable
	substitutions. Note that this does not constitute a change of
	behavior; it is just an improvement of explanation.

2010-11-04  Don Porter  <dgp@users.sourceforge.net>

	* changes:	Updates for 8.6b2 release.  (Thanks Andreas Kupries)

2010-11-03  Jan Nijtmans  <nijtmans@users.sf.net>

	* win/tclWinFcmd.c:    [FRQ 2965056]: Windows build with -DUNICODE
	* win/tclWinFile.c:    (more clean-ups for pre-win2000 stuff)
	* win/tclWinReg.c:

2010-11-03  Donal K. Fellows  <dkf@users.sf.net>

	* generic/tclCmdMZ.c (TryPostBody):  Ensure that errors when setting
	* tests/error.test (error-19.1[12]): message/opt capture variables get
					     reflected properly to the caller.

2010-11-03  Kevin B. Kenny  <kennykb@acm.org>

	* generic/tclCompCmds.c (TclCompileCatchCmd): [Bug 3098302]:
	* tests/compile.test (compile-3.6): Reworked the compilation of the
	[catch] command so as to avoid placing any code that might throw an
	exception (specifically, any initial substitutions or any stores to
	result or options variables) between the BEGIN_CATCH and END_CATCH but
	outside the exception range.  Added a test case that panics on a stack
	smash if the change is not made.

2010-11-01  Stuart Cassoff  <stwo@users.sourceforge.net>

	* library/safe.tcl:	Improved handling of non-standard module path
	* tests/safe.test:	lists, empty path lists in particular.

2010-11-01  Kevin B. Kenny  <kennykb@acm.org>

	* library/tzdata/Asia/Hong_Kong:
	* library/tzdata/Pacific/Apia:
	* library/tzdata/Pacific/Fiji:   Olson's tzdata2010o.

2010-10-29  Alexandre Ferrieux  <ferrieux@users.sourceforge.net>

	* generic/tclTimer.c:	[Bug 2905784]: Stop small [after]s from
				wasting CPU while keeping accuracy.

2010-10-28  Kevin B. Kenny  <kennykb@acm.org>

	[dogeen-assembler-branch]
	* generic/tclAssembly.c:
	* tests/assembly.test (assemble-31.*): Added jump tables.

2010-10-28  Don Porter  <dgp@users.sourceforge.net>

	* tests/http.test:	[Bug 3097490]: Make http-4.15 pass in
				isolation.

	* unix/tclUnixSock.c:	[Bug 3093120]: Prevent calls of
				freeaddrinfo(NULL) which can crash some
				systems.  Thanks Larry Virden.

2010-10-26  Reinhard Max  <max@suse.de>

	* Changelog.2008: Split off from Changelog.
	* generic/tclIOSock.c (TclCreateSocketAddress): The interp != NULL
	check is needed for ::tcl::unsupported::socketAF as well.

2010-10-26  Donal K. Fellows  <dkf@users.sf.net>

	* unix/tclUnixSock.c (TcpGetOptionProc): Prevent crash if interp is
	* win/tclWinSock.c (TcpGetOptionProc):   NULL (a legal situation).

2010-10-26  Reinhard Max  <max@suse.de>

	* unix/tclUnixSock.c (TcpGetOptionProc): Added support for
	::tcl::unsupported::noReverseDNS, which if set to any value, prevents
	[fconfigure -sockname] and [fconfigure -peername] from doing
	reverse DNS queries.

2010-10-24  Kevin B. Kenny  <kennykb@acm.org>

	[dogeen-assembler-branch]
	* generic/tclAssembly.c:
	* tests/assembly.test (assemble-17.15): Reworked branch handling so
	that forward branches can use jump1 (jumpTrue1, jumpFalse1). Added
	test cases that the forward branches will expand to jump4, jumpTrue4,
	jumpFalse4 when needed.

2010-10-23  Kevin B. Kenny  <kennykb@acm.org>

	[dogeen-assembler-branch]
	* generic/tclAssembly.h (removed):
				Removed file that was included in only one
				source file.
	* generictclAssembly.c:	Inlined tclAssembly.h.

2010-10-17  Alexandre Ferrieux  <ferrieux@users.sourceforge.net>

	* doc/info.n:            [Patch 2995655]:
	* generic/tclBasic.c:    Report inner contexts in [info errorstack]
	* generic/tclCompCmds.c:
	* generic/tclCompile.c:
	* generic/tclCompile.h:
	* generic/tclExecute.c:
	* generic/tclInt.h:
	* generic/tclNamesp.c:
	* tests/error.test:
	* tests/result.test:

2010-10-20  Donal K. Fellows  <dkf@users.sf.net>

	* generic/tclCompCmds.c (TclCompileDictForCmd): Update the compilation
	* generic/tclCompile.c (tclInstructionTable):	of [dict for] so that
	* generic/tclExecute.c (TEBCresume):		it no longer makes any
	use of INST_DICT_DONE now that's not needed, and make it clearer in
	the implementation of the instruction that it's just a deprecated form
	of unset operation. Followup to my commit of 2010-10-16.

2010-10-19  Donal K. Fellows  <dkf@users.sf.net>

	* generic/tclZlib.c (Tcl_ZlibStreamGet): [Bug 3081008]: Ensure that
	when a bytearray gets its internals entangled with zlib for more than
	a passing moment, that bytearray will never be shimmered away. This
	increases the amount of copying but is simple to get right, which is a
	reasonable trade-off.

	* generic/tclStringObj.c (Tcl_AppendObjToObj): Added some special
	cases so that most of the time when you build up a bytearray by
	appending, it actually ends up being a bytearray rather than
	shimmering back and forth to string.

	* tests/http11.test (check_crc): Use a simpler way to express the
	functionality of this procedure.

	* generic/tclZlib.c: Purge code that wrote to the object returned by
	Tcl_GetObjResult, as we don't want to do that anti-pattern no more.

2010-10-18  Jan Nijtmans  <nijtmans@users.sf.net>

	* tools/uniParse.tcl:   [Bug 3085863]: tclUniData was 9 years old;
	Ignore non-BMP characters and fix comment about UnicodeData.txt file.
	* generic/regcomp.c:    Fix comment
	* tests/utf.test:       Add some Unicode 6 testcases

2010-10-17  Alexandre Ferrieux  <ferrieux@users.sourceforge.net>

	* doc/info.n:           Document [info errorstack] faithfully.

2010-10-16  Donal K. Fellows  <dkf@users.sf.net>

	* generic/tclExecute.c (ReleaseDictIterator): Factored out the release
	of the bytecode-level dictionary iterator information so that the
	side-conditions on instruction issuing are simpler.

2010-10-15  Jan Nijtmans  <nijtmans@users.sf.net>

	* generic/reg_locale.c: [Bug 3085863]: tclUniData 9 years old: Updated
	* generic/tclUniData.c: Unicode tables to latest UnicodeData.txt,
	* tools/uniParse.tcl:   corresponding with Unicode 6.0 (except for
				out-of-range chars > 0xFFFF)

2010-10-13  Don Porter  <dgp@users.sourceforge.net>

	* generic/tclCompile.c:	Alternative fix for [Bugs 467523,983660] where
	* generic/tclExecute.c:	sharing of empty scripts is allowed again.

2010-10-13  Jan Nijtmans  <nijtmans@users.sf.net>

	* win/tclWinThrd.h: (removed) because it is just empty en used nowhere
	* win/tcl.dsp

2010-10-12  Jan Nijtmans  <nijtmans@users.sf.net>

	* tools/uniClass.tcl:    Spacing and comments: let uniClass.tcl
	* generic/regc_locale.c: generation match better the current
				 (hand-modified) regc_locale.c
	* tools/uniParse.tcl:    Generate proper const qualifiers for
	* generic/tclUniData.c:  tclUniData.c

2010-10-12  Reinhard Max  <max@suse.de>

	* unix/tclUnixSock.c (CreateClientSocket): [Bug 3084338]: Fix a
	memleak and refactor the calls to freeaddrinfo().

2010-10-11  Jan Nijtmans  <nijtmans@users.sf.net>

	* win/tclWinDde.c:    [FRQ 2965056]: Windows build with -DUNICODE
	* win/tclWinReg.c:
	* win/tclWinTest.c:   More cleanups
	* win/tclWinFile.c:   Add netapi32 to the link line, so we no longer
	* win/tcl.m4:         have to use LoadLibrary to access those
			      functions.
	* win/makefile.vc:
	* win/configure:      (Re-generate with autoconf-2.59)
	* win/rules.vc        Update for VS10

2010-10-09  Miguel Sofer  <msofer@users.sf.net>

	* generic/tclExecute.c: Fix overallocation of exec stack in TEBC (due
	to mixing numwords and numbytes)

2010-10-08  Jan Nijtmans  <nijtmans@users.sf.net>

	* generic/tclIOSock.c: On Windows, use gai_strerrorA

2010-10-06  Don Porter  <dgp@users.sourceforge.net>

	* tests/winPipe.test:	Test hygiene with makeFile and removeFile.

	* generic/tclCompile.c:	[Bug 3081065]: Prevent writing to the intrep
	* tests/subst.test:	fields of a freed Tcl_Obj.

2010-10-06  Kevin B. Kenny  <kennykb@acm.org>

	[dogeen-assembler-branch]

	* generic/tclAssembly.c:
	* generic/tclAssembly.h:
	* tests/assemble.test: Added catches. Still needs a lot of testing.

2010-10-02  Kevin B. Kenny  <kennykb@acm.org>

	[dogeen-assembler-branch]

	* generic/tclAssembly.c:
	* generic/tclAssembly.h:
	* tests/assemble.test: Added dictAppend, dictIncrImm, dictLappend,
	dictSet, dictUnset, nop, regexp, nsupvar, upvar, and variable.

2010-10-02  Donal K. Fellows  <dkf@users.sf.net>

	* generic/tclExecute.c (TEBCresume): [Bug 3079830]: Added invalidation
	of string representations of dictionaries in some cases.

2010-10-01  Jeff Hobbs  <jeffh@ActiveState.com>

	* generic/tclExecute.c (EvalStatsCmd): change 'evalstats' to return
	data to interp by default, or if given an arg, use that as filename to
	output to (accepts 'stdout' and 'stderr').  Fix output to print used
	inst count data.
	* generic/tclCkalloc.c: Change TclDumpMemoryInfo sig to allow objPtr
	* generic/tclInt.decls: as well as FILE* as output.
	* generic/tclIntDecls.h:

2010-10-01  Donal K. Fellows  <dkf@users.sf.net>

	* generic/tclBasic.c, generic/tclClock.c, generic/tclEncoding.c,
	* generic/tclEnv.c, generic/tclLoad.c, generic/tclNamesp.c,
	* generic/tclObj.c, generic/tclRegexp.c, generic/tclResolve.c,
	* generic/tclResult.c, generic/tclUtil.c, macosx/tclMacOSXFCmd.c:
	More purging of strcpy() from locations where we already know the
	length of the data being copied.

2010-10-01  Kevin B. Kenny  <kennykb@acm.org>

	[dogeen-assembler-branch]

	* tests/assemble.test:
	* generic/tclAssemble.h:
	* generic/tclAssemble.c:  Added listIn, listNotIn, and dictGet.

2010-09-30  Kevin B. Kenny  <kennykb@acm.org>

	[dogeen-assembler-branch]

	* tests/assemble.test:   Added tryCvtToNumeric and several more list
	* generic/tclAssemble.c: operations.
	* generic/tclAssemble.h:

2010-09-29  Kevin B. Kenny  <kennykb@acm.org>

	[dogeen-assembler-branch]

	* tests/assemble.test:   Completed conversion of tests to a
	* generic/tclAssemble.c: "white box" structure that follows the
	C code. Added missing safety checks on the operands of 'over' and
	'reverse' so that negative operand counts don't smash the stack.

2010-09-29  Jan Nijtmans  <nijtmans@users.sf.net>

	* unix/configure:	Re-generate with autoconf-2.59
	* win/configure:
	* generic/tclMain.c:	Make compilable with -DUNICODE as well

2010-09-28  Reinhard Max  <max@suse.de>

	TIP #162 IMPLEMENTATION

	* doc/socket.n:		Document the changes to the [socket] and
				[fconfigure] commands.

	* generic/tclInt.h:	Introduce TclCreateSocketAddress() as a
	* generic/tclIOSock.c:	replacement for the platform-dependent
	* unix/tclUnixSock.c:	TclpCreateSocketAddress() functions. Extend
	* unix/tclUnixChan.c:	the [socket] and [fconfigure] commands to
	* unix/tclUnixPort.h:	behave as proposed in TIP #162. This is the
	* win/tclWinSock.c:	core of what is required to support the use of
	* win/tclWinPort.h:	IPv6 sockets in Tcl.

	* compat/fake-rfc2553.c: A compat implementation of the APIs defined
	* compat/fake-rfc2553.h: in RFC-2553 (getaddrinfo() and friends) on
				 top of the existing gethostbyname() etc.
	* unix/configure.in:	 Test whether the fake-implementation is
	* unix/tcl.m4:		 needed.
	* unix/Makefile.in:	 Add a compile target for fake-rfc2553.

	* win/configure.in:	Allow cross-compilation by default.

	* tests/socket.test:	Improve the test suite to make more use of
	* tests/remote.tcl:	randomized ports to reduce interference with
				tests running in parallel or other services on
				the machine.

2010-09-28  Kevin B. Kenny  <kennykb@acm.org>

	[dogeen-assembler-branch]

	* tests/assemble.test: Added more "white box" tests.
	* generic/tclAssembly.c: Added the error checking and reporting
	for undefined labels. Revised code so that no pointers into the
	bytecode sequence are held (because the sequence can move!),
	that no Tcl_HashEntry pointers are held (because the hash table
	doesn't guarantee their stability!) and to eliminate the BBHash
	table, which is merely additional information indexed by jump
	labels and can just as easily be held in the 'label' structure.
	Renamed shared structures to CamelCase, and renamed 'label' to
	JumpLabel because other types of labels may eventually be possible.

2010-09-27  Kevin B. Kenny  <kennykb@acm.org>

	[dogeen-assembler-branch]

	* tests/assemble.test: Added more "white box" tests.
	* generic/tclAssembly.c: Fixed bugs exposed by the new tests.
	(a) [eval] and [expr] had incorrect stack balance computed if
	the arg was not a simple word. (b) [concat] accepted a negative
	operand count. (c) [invoke] accepted a zero or negative operand
	count. (d) more misspelt error messages.
	Also replaced a funky NRCallTEBC with the new call
	TclNRExecuteByteCode, necessitated by a merge with changes on the
	HEAD.

2010-09-26  Miguel Sofer  <msofer@users.sf.net>

	* generic/tclBasic.c:    [Patch 3072080] (minus the itcl
	* generic/tclCmdIL.c:    update): a saner NRE.
	* generic/tclCompExpr.c:
	* generic/tclCompile.c:  This makes TclNRExecuteByteCode (ex TEBC)
	* generic/tclCompile.h:  to be a normal NRE citizen: it loses its
	* generic/tclExecute.c:  special status.
	* generic/tclInt.decls:  The logic flow within the BC engine is
	* generic/tclInt.h:      simplified considerably.
	* generic/tclIntDecls.h:
	* generic/tclObj.c:
	* generic/tclProc.c:
	* generic/tclTest.c:

	* generic/tclVar.c: Use the macro HasLocalVars everywhere

2010-09-26  Miguel Sofer  <msofer@users.sf.net>

	* generic/tclOOMethod.c (ProcedureMethodVarResolver): avoid code
	duplication, let the runtime var resolver call the compiled var
	resolver.

2010-09-26  Kevin B. Kenny  <kennykb@acm.org>

	[dogeen-assembler-branch]

	* tests/assemble.test:	Added many new tests moving toward a more
	comprehensive test suite for the assembler.
	* generic/tclAssembly.c:	Fixed bugs exposed by the new tests:
	(a) [bitnot] and [not] had incorrect operand counts. (b)
	INST_CONCAT cannot concatenate zero objects. (c) misspelt error
	messages. (d) the "assembly code" internal representation lacked
	a duplicator, which caused double-frees of the Bytecode object
	if assembly code ever was duplicated.

2010-09-25  Kevin B. Kenny   <kennykb@acm.org>

	[dogeen-assembler-branch]

	* generic/tclAssembly.c:	Massive refactoring of the assembler
	* generic/tclAssembly.h:	to use a Tcl-like syntax (and use
	* tests/assemble.test:		Tcl_ParseCommand to parse it). The
	* tests/assemble1.bench:	refactoring also ensures that
	Tcl_Tokens in the assembler have string ranges inside the source
	code, which allows for [eval] and [expr] assembler directives
	that simply call TclCompileScript and TclCompileExpr recursively.

2010-09-24  Jeff Hobbs  <jeffh@ActiveState.com>

	* tests/stringComp.test: improved string eq/cmp test coverage
	* generic/tclExecute.c (TclExecuteByteCode): merge INST_STR_CMP and
	INST_STR_EQ/INST_STR_NEQ paths.  Speeds up eq/ne/[string eq] with
	obj-aware comparisons and eq/==/ne/!= with length equality check.

2010-09-24  Andreas Kupries  <andreask@activestate.com>

	* tclWinsock.c: [Bug 3056775]: Fixed race condition between thread and
	internal co-thread access of a socket's structure because of the
	thread not using the socketListLock in TcpAccept(). Added
	documentation on how the module works to the top.

2010-09-23  Jan Nijtmans  <nijtmans@users.sf.net>

	* generic/tclDecls.h: Make Tcl_SetPanicProc and Tcl_GetStringResult
	* unix/tclAppInit.c:  callable without stubs, just as Tcl_SetVar.
	* win/tclAppInit.c:

2010-09-23  Don Porter  <dgp@users.sourceforge.net>

	* generic/tclCmdAH.c:   Fix cases where value returned by
	* generic/tclEvent.c:   Tcl_GetReturnOptions() was leaked.
	* generic/tclMain.c:    Thanks to Jeff Hobbs for discovery of the
	anti-pattern to seek and destroy.

2010-09-23  Jan Nijtmans  <nijtmans@users.sf.net>

	* unix/tclAppInit.c:  Make compilable with -DUNICODE (not activated
	* win/tclAppInit.c:   yet), many clean-ups in comments.

2010-09-22  Miguel Sofer  <msofer@users.sf.net>

	* generic/tclExecute: [Bug 3072640]: One more DECACHE_STACK_INFO() was
	missing.

	* tests/execute.test: Added execute-10.3 for [Bug 3072640]. The test
	causes a mem failure.

	* generic/tclExecute: Protect all possible writes to ::errorInfo or
	::errorCode with DECACHE_STACK_INFO(), as they could run traces. The
	new calls to be protected are Tcl_ResetResult(), Tcl_SetErrorCode(),
	IllegalExprOperandType(), TclExprFloatError(). The error was triggered
	by [Patch 3072080].

2010-09-22  Jan Nijtmans  <nijtmans@users.sf.net>

	* win/tcl.m4:		Add kernel32 to LIBS, so the link line for
	* win/configure:	mingw is exactly the same as for MSVC++.

2010-09-21  Jeff Hobbs  <jeffh@ActiveState.com>

	* generic/tclExecute.c (TclExecuteByteCode):
	* generic/tclOOMethod.c (ProcedureMethodCompiledVarConnect):
	* generic/tclVar.c (TclLookupSimpleVar, CompareVarKeys):
	* generic/tclPathObj.c (Tcl_FSGetNormalizedPath, Tcl_FSEqualPaths):
	* generic/tclIOUtil.c (TclFSCwdPointerEquals): peephole opt
	* generic/tclResult.c (TclMergeReturnOptions): Use memcmp where
	applicable as possible speedup on some libc variants.

2010-09-21  Kevin B. Kenny  <kennykb@acm.org>

	[BRANCH: dogeen-assembler-branch]

	* generic/tclAssembly.c (new file):
	* generic/tclAssembly.h:
	* generic/tclBasic.c (builtInCmds, Tcl_CreateInterp):
	* generic/tclInt.h:
	* tests/assemble.test (new file):
	* tests/assemble1.bench (new file):
	* unix/Makefile.in:
	* win/Makefile.in:
	* win/Makefile.vc:
		Initial commit of Ozgur Dogan Ugurlu's (SF user: dogeen)
		assembler for the Tcl bytecode language.

2010-09-21  Jan Nijtmans  <nijtmans@users.sf.net>

	* win/tclWinFile.c:   Fix declaration after statement.
	* win/tcl.m4:         Add -Wdeclaration-after-statement, so this
	* win/configure:      mistake cannot happen again.
	* win/tclWinFCmd.c:   [Bug 3069278]: Breakage on head Windows
	* win/tclWinPipe.c:   triggered by install-tzdata, final fix

2010-09-20  Jan Nijtmans  <nijtmans@users.sf.net>

	* win/tclWinFCmd.c: Eliminate tclWinProcs->useWide everywhere, since
	* win/tclWinFile.c: the value is always "1" on platforms >win95
	* win/tclWinPipe.c:

2010-09-19  Donal K. Fellows  <dkf@users.sf.net>

	* doc/file.n (file readlink): [Bug 3070580]: Typofix.

2010-09-18  Jan Nijtmans  <nijtmans@users.sf.net>

	* win/tclWinFCmd.c [Bug 3069278]: Breakage on head Windows triggered
	by install-tzdata. Temporary don't compile this with -DUNICODE, while
	investigating this bug.

2010-09-16  Jeff Hobbs  <jeffh@ActiveState.com>

	* win/tclWinFile.c: Remove define of FINDEX_INFO_LEVELS as all
	supported versions of compilers should now have it.

	* unix/Makefile.in: Do not pass current build env vars when using
	NATIVE_TCLSH in targets.

2010-09-16  Jan Nijtmans  <nijtmans@users.sf.net>

	* generic/tclDecls.h:    Make Tcl_FindExecutable() work in UNICODE
	* generic/tclEncoding.c: compiles (windows-only) as well as ASCII.
	* generic/tclStubInit.c: Needed for [FRQ 491789]: setargv() doesn't
	support a unicode cmdline.

2010-09-15  Donal K. Fellows  <dkf@users.sf.net>

	* generic/tclBinary.c (TclAppendBytesToByteArray): [Bug 3067036]: Make
	sure we never try to double zero repeatedly to get a buffer size. Also
	added a check for sanity on the size of buffer being appended.

2010-09-15  Don Porter  <dgp@users.sourceforge.net>

	* unix/Makefile.in:	Revise `make dist` target to tolerate the
	case of zero bundled packages.

2010-09-15  Jan Nijtmans  <nijtmans@users.sf.net>

	* tools/genStubs.tcl:   [Patch 3034251]: Backport ttkGenStubs.tcl
	* generic/tcl.decls:    features to genStubs.tcl. Make the "generic"
	* generic/tclInt.decls: argument in the *.decls files optional
	* generic/tclOO.decls:  (no change to any tcl*Decls.h files)
	* generic/tclTomMath.decls:
	This allows genStubs.tcl to generate the ttk stub files as well, while
	keeping full compatibility with existing *.decls files.

2010-09-14  Jan Nijtmans  <nijtmans@users.sf.net>

	* win/tclWinPort.h:  Allow all Win2000+ API entries in Tcl
	* win/tclWin32Dll.c: Eliminate dynamical loading of advapi23 and
	kernel32 symbols.

2010-09-13  Jan Nijtmans  <nijtmans@users.sf.net>

	* win/tclWinChan.c:      Various clean-ups, converting from
	* win/tclWinConsole.c:   tclWinProc->xxxProc directly to Xxx
	* win/tclWinInit.c:      (no change in functionality)
	* win/tclWinLoad.c:
	* win/tclWinSerial.c:
	* win/tclWinSock.c:
	* tools/genStubs.tcl:    Add scspec feature from ttkGenStubs.tcl
	  (no change in output for *Decls.h files)

2010-09-10  Jan Nijtmans  <nijtmans@users.sf.net>

	* win/tclWin32Dll.c: Partly revert yesterday's change, to make it work
	on VC++ 6.0 again.

2010-09-10  Donal K. Fellows  <dkf@users.sf.net>

	* doc/regsub.n: [Bug 3063568]: Fix for gotcha in example due to Tcl's
	special handling of backslash-newline. Makes example slightly less
	pure, but more useful.

2010-09-09  Jan Nijtmans  <nijtmans@users.sf.net>

	* win/makefile.vc:   Mingw should always link with -ladvapi32.
	* win/tcl.m4:
	* win/configure:     (regenerated)
	* win/tclWinInt.h:   Remove ascii variant of tkWinPocs table, it is
	* win/tclWin32Dll.c: no longer necessary. Fix CreateProcess signature
	* win/tclWinPipe.c:  and remove unused GetModuleFileName and lstrcpy.
	* win/tclWinPort.h:  Mingw/cygwin fixes: <tchar.h> should always be
	included, and fix conflict in various macro values: Always force the
	same values as in VC++.

2010-09-08  Don Porter  <dgp@users.sourceforge.net>

	* win/tclWinChan.c:	[Bug 3059922]: #ifdef protections to permit
	* win/tclWinFCmd.c:     builds with mingw on amd64 systems. Thanks to
				"mescalinum" for reporting and testing.

2010-09-08  Andreas Kupries  <andreask@activestate.com>

	* doc/tm.n: Added underscore to the set of characters accepted in
	module names. This is true for quite some time in the code, this
	change catches up the documentation.

2010-09-03  Donal K. Fellows  <dkf@users.sf.net>

	* tools/tcltk-man2html.tcl (plus-pkgs): Improve the package
	documentation search pattern to support the doctoos-generated
	directory structure.
	* tools/tcltk-man2html-utils.tcl (output-name): Made this more
	resilient against misformatted NAME sections, induced by import of
	Thread package documentation into Tcl doc tree.

2010-09-02  Andreas Kupries  <andreask@activestate.com>

	* doc/glob.n: Fixed documentation ambiguity regarding the handling
	of -join.

	* library/safe.tcl (safe::AliasGlob): Fixed another problem, the
	option -join does not stop option processing in the core builtin, so
	the emulation must not do that either.

2010-09-01  Andreas Kupries  <andreas_kupries@users.sourceforge.net>

	* library/safe.tcl (safe::AliasGlob): Moved the command extending the
	actual glob command with a -directory flag to when we actually have a
	proper untranslated path,

2010-09-01  Andreas Kupries  <andreask@activestate.com>

	* generic/tclExecute.c: [Bug 3057639]: Applied patch by Jeff to make
	* generic/tclVar.c:	the behaviour of lappend in bytecompiled mode
	* tests/append.test:	consistent with direct-eval and 'append'
	* tests/appendComp.test: generally. Added tests (append*-9.*)
	showing the difference.

2010-08-31  Jan Nijtmans  <nijtmans@users.sf.net>

	* win/rules.vc:               Typo (thanks to Twylite discovering
				      this)
	* generic/tclStubLib.c:       Revert to previous version: MSVC++ 6.0
	* generic/tclTomMathStubLib.c:cannot handle the new construct.
	* generic/tcl.decls           [Patch 2997642]: Many type casts needed
	* generic/tclDecls.h:         when using Tcl_Pkg* API. Remaining part.
	* generic/tclPkg.c:
	* generic/tclBasic.c:
	* generic/tclTomMathInterface.c:
	* doc/PkgRequire.3

2010-08-31  Andreas Kupries  <andreask@activestate.com>

	* win/tcl.m4: Applied patch by Jeff fixing issues with the manifest
	handling on Win64.
	* win/configure: Regenerated.

2010-08-30  Miguel Sofer  <msofer@users.sf.net>

	* generic/tclBasic.c:    [Bugs 3046594,3047235,3048771]: New
	* generic/tclCmdAH.c:    implementation for [tailcall] command: it now
	* generic/tclCmdMZ.c:    schedules the command and returns TCL_RETURN.
	* generic/tclExecute.c:  This fixes all issues with [catch] and [try].
	* generic/tclInt.h:      Thanks dgp for exploring the dark corners.
	* generic/tclNamesp.c:   More thorough testing is required.
	* tests/tailcall.test:

2010-08-30  Jan Nijtmans  <nijtmans@users.sf.net>

	* win/Makefile.in:   [FRQ 2965056]: Windows build with -DUNICODE
	* win/rules.vc:
	* win/tclWinFCmd.c:  Make sure that allocated TCHAR arrays are
	* win/tclWinFile.c:  always properly aligned as wchar_t, and
	* win/tclWinPipe.c:  not bigger than necessary.
	* win/tclWinSock.c:
	* win/tclWinDde.c:   Those 3 files are not converted yet to be
	* win/tclWinReg.c:   built with -DUNICODE, so add a TODO.
	* win/tclWinTest.c:
	* generic/tcl.decls:  [Patch 2997642]: Many type casts needed when
	* generic/tclDecls.h: using Tcl_Pkg* API. Partly.
	* generic/tclPkg.c:
	* generic/tclStubLib.c: Demonstration how this change can benefit
				code.
	* generic/tclTomMathStubLib.c:
	* doc/PkgRequire.3:

2010-08-29  Donal K. Fellows  <dkf@users.sf.net>

	* doc/dict.n: [Bug 3046999]: Corrected cross reference to array
	manpage to refer to (correct) existing subcommand.

2010-08-26  Jeff Hobbs  <jeffh@ActiveState.com>

	* unix/configure, unix/tcl.m4: SHLIB_LD_LIBS='${LIBS}' for OSF1-V*.
	Add /usr/lib64 to set of auto-search dirs. [Bug 1230554]
	(SC_PATH_X): Correct syntax error when xincludes not found.

	* win/Makefile.in (VC_MANIFEST_EMBED_DLL VC_MANIFEST_EMBED_EXE):
	* win/configure, win/configure.in, win/tcl.m4: SC_EMBED_MANIFEST
	macro and --enable-embedded-manifest configure arg added to support
	manifest embedding where we know the magic.  Help prevents DLL hell
	with MSVC8+.

2010-08-24  Jan Nijtmans  <nijtmans@users.sf.net>

	* generic/tcl.decls: [Bug 3007895]: Tcl_(Find|Create)HashEntry
	* generic/tclHash.c: stub entries can never be called.
	* generic/tclDecls.h:
	* generic/tclStubInit.c: [Patch 2994165]: Change signature of
	Tcl_FSGetNativePath and TclpDeleteFile follow-up: move stub entry back
	to original location.

2010-08-23  Kevin B. Kenny  <kennykb@acm.org>

	* library/tzdata/Africa/Cairo:
	* library/tzdata/Asia/Gaza: Olson's tzdata2010l.

2010-08-22  Jan Nijtmans  <nijtmans@users.sf.net>

	* generic/tclBasic.c:  [Patch 3009403]: Signature of Tcl_GetHashKey,
	* generic/tclBinary.c: Tcl_(Create|Find)HashEntry follow-up:
	* generic/tclCmdIL.c:  Remove many type casts which are no longer
	* generic/tclCompile.c:necessary as a result of this signature change.
	* generic/tclDictObj.c:
	* generic/tclEncoding.c:
	* generic/tclExecute.c:
	* generic/tclInterp.c:
	* generic/tclIOCmd.c:
	* generic/tclObj.c:
	* generic/tclProc.c:
	* generic/tclTest.c:
	* generic/tclTrace.c:
	* generic/tclUtil.c:
	* generic/tclVar.c:

2010-08-21  Donal K. Fellows  <dkf@users.sf.net>

	* doc/linsert.n: [Bug 3045123]: Make description of what is actually
	happening more accurate.

2010-08-21  Jan Nijtmans  <nijtmans@users.sf.net>

	* tools/genStubs.tcl: [Patch 3034251]: Backport ttkGenStubs.tcl
	features to genStubs.tcl, partly: Use void (*reserved$i)(void) = 0
	instead of void *reserved$i = NULL for unused stub entries, in case
	pointer-to-function and pointer-to-object are different sizes.
	* generic/tcl*Decls.h:   (regenerated)
	* generic/tcl*StubInit.c:(regenerated)

2010-08-20  Jan Nijtmans  <nijtmans@users.sf.net>

	* doc/Method.3:   Fix definition of Tcl_MethodType.

2010-08-19  Donal K. Fellows  <dkf@users.sf.net>

	* generic/tclTrace.c (TraceExecutionObjCmd, TraceCommandObjCmd)
	(TraceVariableObjCmd): [Patch 3048354]: Use memcpy() instead of
	strcpy() to avoid buffer overflow; we have the correct length of data
	to copy anyway since we've just allocated the target buffer.

2010-08-18  Jan Nijtmans  <nijtmans@users.sf.net>

	* tools/genStubs.tcl: [Patch 3034251]: Backport ttkGenStubs.tcl
	features to genStubs.tcl, partly: remove unneeded ifdeffery and put
	C++ guard around stubs pointer definition.
	* generic/*Decls.h:   (regenerated)

2010-08-18  Miguel Sofer  <msofer@users.sf.net>

	* generic/tclBasic.c:   New redesign of [tailcall]: find
	* generic/tclExecute.c: errors early on, so that errorInfo
	* generic/tclInt.h:     contains the proper info [Bug 3047235]
	* generic/tclNamesp.c:

	* generic/tclCmdAH.c (TclNRTryObjCmd): [Bug 3046594]: Block
	tailcalling out of the body of a non-bc'ed [try].

	* generic/tclBasic.c:    Redesign of [tailcall] to
	* generic/tclCmdAH.c:    (a) fix [Bug 3047235]
	* generic/tclCompile.h:  (b) enable fix for [Bug 3046594]
	* generic/tclExecute.c:  (c) enable recursive tailcalls
	* generic/tclInt.h:
	* generic/tclNamesp.c:
	* tests/tailcall.test:

2010-08-18  Donal K. Fellows  <dkf@users.sf.net>

	* library/safe.tcl (AliasGlob): [Bug 3004191]: Restore safe [glob] to
	working condition.

2010-08-15  Donal K. Fellows  <dkf@users.sf.net>

	* generic/tclProc.c (ProcWrongNumArgs): [Bug 3045010]: Make the
	handling of passing the wrong number of arguments to [apply] somewhat
	less verbose when a lambda term is present.

2010-08-14  Jan Nijtmans  <nijtmans@users.sf.net>

	* compat/unicows:    Remove completely, see [FRQ 2819611].
	* doc/FileSystem.3: [Patch 2994165]: Change signature of
	* generic/tcl.decls  Tcl_FSGetNativePath and TclpDeleteFile
	* generic/tclDecls.h:
	* generic/tclIOUtil.c:
	* generic/tclStubInit.c:
	* generic/tclInt.h:
	* unix/tclUnixFCmd.c:
	* win/tclWinFCmd.c:
	* doc/Hash.3: [Patch 3009403]: Signature of Tcl_GetHashKey,
	* generic/tcl.h:     Tcl_(Create|Find)HashEntry

2010-08-11  Jeff Hobbs  <jeffh@ActiveState.com>

	* unix/ldAix: Remove ancient (pre-4.2) AIX support
	* unix/configure: Regen with ac-2.59
	* unix/configure.in, unix/tclConfig.sh.in, unix/Makefile.in:
	* unix/tcl.m4 (AIX): Remove the need for ldAIX, replace with
	-bexpall/-brtl.  Remove TCL_EXP_FILE (export file) and other baggage
	that went with it.  Remove pre-4 AIX build support.

2010-08-11  Miguel Sofer  <msofer@users.sf.net>

	* generic/tclBasic.c (TclNRYieldToObjCmd):
	* tests/coroutine.test: Fixed bad copypasta snafu. Thanks to Andy Goth
	for finding the bug.

2010-08-10  Jeff Hobbs  <jeffh@ActiveState.com>

	* generic/tclUtil.c (TclByteArrayMatch): Patterns may not be
	null-terminated, so account for that.

2010-08-09  Don Porter  <dgp@users.sourceforge.net>

	* changes:	Updates for 8.6b2 release.

2010-08-04  Jeff Hobbs  <jeffh@ActiveState.com>

	* win/Makefile.in, win/makefile.bc, win/makefile.vc, win/tcl.dsp:
	* win/tclWinPipe.c (TclpCreateProcess):
	* win/stub16.c (removed): Removed Win9x tclpip8x.dll build and 16-bit
	application loader stub support.  Win9x is no longer supported.

	* win/tclWin32Dll.c (TclWinInit): Hard-enforce Windows 9x as an
	unsupported platform with a panic.  Code to support it still exists in
	other files (to go away in time), but new APIs are being used that
	don't exist on Win9x.

	* unix/tclUnixFCmd.c: Adjust license header as per
	ftp://ftp.cs.berkeley.edu/pub/4bsd/README.Impt.License.Change

	* license.terms: Fix DFARs note for number-adjusted rights clause

	* win/tclWin32Dll.c (asciiProcs, unicodeProcs):
	* win/tclWinLoad.c (TclpDlopen): 'load' use LoadLibraryEx with
	* win/tclWinInt.h (TclWinProcs): LOAD_WITH_ALTERED_SEARCH_PATH to
	prefer dependent DLLs in same dir as loaded DLL.

	* win/Makefile.in (%.${OBJEXT}): better implicit rules support

2010-08-04  Andreas Kupries  <andreask@activestate.com>

	* generic/tclIORChan.c: [Bug 3034840]: Fixed reference counting in
	* generic/tclIORTrans.c: InvokeTclMethod and callers.
	* tests/ioTrans.test:

2010-08-03  Andreas Kupries  <andreask@activestate.com>

	* tests/var.test (var-19.1): [Bug 3037525]: Added test demonstrating
	the local hashtable deletion crash and fix.

	* tests/info.test (info-39.1): Added forward copy of test in 8.5
	branch about [Bug 2933089]. Should not fail, and doesn't, after
	updating the line numbers to the changed position.

2010-08-02  Kevin B. Kenny  <kennykb@users.sf.net>

	* library/tzdata/America/Bahia_Banderas:
	* library/tzdata/Pacific/Chuuk:
	* library/tzdata/Pacific/Pohnpei:
	* library/tzdata/Africa/Cairo:
	* library/tzdata/Europe/Helsinki:
	* library/tzdata/Pacific/Ponape:
	* library/tzdata/Pacific/Truk:
	* library/tzdata/Pacific/Yap:			Olson's tzdata2010k.

2010-08-02  Miguel Sofer  <msofer@users.sf.net>

	* generic/tclVar.c: Correcting bad port of [Bug 3037525] fix

2010-07-28  Miguel Sofer  <msofer@users.sf.net>

	* generic/tclVar.c: [Bug 3037525]: Lose fickle optimisation in
	TclDeleteVars (used for runtime-created locals) that caused crash.

2010-07-29  Jan Nijtmans  <nijtmans@users.sf.net>

	* compat/zlib/win32/README.txt: Official build of zlib1.dll 1.2.5 is
	* compat/zlib/win32/USAGE.txt:  finally available, so put it in.
	* compat/zlib/win32/zlib1.dll:

2010-07-25  Donal K. Fellows  <dkf@users.sf.net>

	* doc/http.n: Corrected description of location of one of the entries
	in the state array.

2010-07-24  Jan Nijtmans  <nijtmans@users.sf.net>

	* generic/tclDecls.h: [Bug 3029891]: Functions that don't belong in
	* generic/tclTest.c:  the stub table.
	* generic/tclBasic.c: From [Bug 3030870] make itcl 3.x built with
	pre-8.6 work in 8.6: Relax the relation between Tcl_CallFrame and
	CallFrame.

2010-07-16  Donal K. Fellows  <dkf@users.sf.net>

	* generic/tclBasic.c: Added more errorCode setting.

2010-07-15  Donal K. Fellows  <dkf@users.sf.net>

	* generic/tclExecute.c (TclExecuteByteCode): Ensure that [dict get]
	* generic/tclDictObj.c (DictGetCmd): always generates an errorCode on
	a failure to look up an entry.

2010-07-11  Pat Thoyts  <patthoyts@users.sourceforge.net>

	* unix/configure: (regenerated)
	* unix/configure.in: For the NATIVE_TCLSH variable use the autoconf
	* unix/Makefile.in:  SC_PROG_TCLSH to try and find a locally installed
	native binary. This avoids manually fixing up when cross compiling. If
	there is not one, revert to using the build product.

2010-07-02  Don Porter  <dgp@users.sourceforge.net>

	* generic/tclInt.decs:	Reverted to the original TIP 337
	implementation on what to do with the obsolete internal stub for
	TclBackgroundException() (eliminate it!)
	* generic/tclIntDecls.h:	make genstubs
	* generic/tclStubInit.c:

2010-07-02  Jan Nijtmans  <nijtmans@users.sf.net>

	* generic/tclInt.decls:  [Bug 803489]: Tcl_FindNamespace problem in
	* generic/tclIntDecls.h: the Stubs table
	* generic/tclStubInit.c:

2010-07-02  Donal K. Fellows  <dkf@users.sf.net>

	* generic/tclExecute.c (IllegalExprOperandType): [Bug 3024379]: Made
	sure that errors caused by an argument to an operator being outside
	the domain of the operator all result in ::errorCode being ARITH
	DOMAIN and not NONE.

2010-07-01  Jan Nijtmans  <nijtmans@users.sf.net>

	* win/rules.vc:              [Bug 3020677]: wish can't link reg1.2
	* tools/checkLibraryDoc.tcl: formatting, spacing, cleanup unused
	* tools/eolFix.tcl:          variables; no change in generated output
	* tools/fix_tommath_h.tcl:
	* tools/genStubs.tcl:
	* tools/index.tcl:
	* tools/man2help2.tcl:
	* tools/regexpTestLib.tcl:
	* tools/tsdPerf.tcl:
	* tools/uniClass.tcl:
	* tools/uniParse.tcl:

2010-07-01  Donal K. Fellows  <dkf@users.sf.net>

	* doc/mathop.n: [Bug 3023165]: Fix typo that was preventing proper
	rendering of the exclusive-or operator.

2010-06-28  Jan Nijtmans  <nijtmans@users.sf.net>

	* generic/tclPosixStr.c: [Bug 3019634]: errno.h and tclWinPort.h have
	conflicting definitions. Added messages for ENOTRECOVERABLE, EOTHER,
	ECANCELED and EOWNERDEAD, and fixed various typing mistakes in other
	messages.

2010-06-25  Reinhard Max  <max@suse.de>

	* tests/socket.test: Prevent a race condition during shutdown of the
	remote test server that can cause a hang when the server is being run
	in verbose mode.

2010-06-24  Jan Nijtmans  <nijtmans@users.sf.net>

	* win/tclWinPort.h: [Bug 3019634]: errno.h and tclWinPort.h have
	conflicting definitions.

		***POTENTIAL INCOMPATIBILITY***
	On win32, the correspondence between errno and the related error
	message, as handled by Tcl_ErrnoMsg() changes. The error message is
	kept the same, but the corresponding errno value might change.

2010-06-22  Donal K. Fellows  <dkf@users.sf.net>

	* generic/tclCmdIL.c (Tcl_LsetObjCmd): [Bug 3019351]: Corrected wrong
	args message.

2010-06-21  Jan Nijtmans  <nijtmans@users.sf.net>

	* unix/tclLoadDl.c:    Eliminate various unnecessary type casts, use
	* unix/tclLoadNext.c:  function typedefs whenever possible
	* unix/tclUnixChan.c:
	* unix/tclUnixFile.c:
	* unix/tclUnixNotfy.c:
	* unix/tclUnixSock.c:
	* unix/tclUnixTest.c:
	* unix/tclXtTest.c:
	* generic/tclZlib.c:   Remove hack needed for zlib 1.2.3 on win32

2010-06-18  Donal K. Fellows  <dkf@users.sf.net>

	* library/init.tcl (auto_execok): [Bug 3017997]: Add .cmd to the
	default list of extensions that we can execute interactively.

2010-06-16  Jan Nijtmans  <nijtmans@users.sf.net>

	* tools/loadICU.tcl:   [Bug 3016135]: Traceback using clock format
	* library/msgs/he.msg: with locale of he_IL.

	* generic/tcl.h:       Simplify Tcl_AppInit and *_Init definitions,
	* generic/tclInt.h:    spacing. Change TclpThreadCreate and
	* generic/tcl.decls:   Tcl_CreateThread signature, making clear that
	* generic/tclDecls.h:  "proc" is a function pointer, as in all other
	* generic/tclEvent.c:  "proc" function parameters.
	* generic/tclTestProcBodyObj.c:
	* win/tclWinThrd.c:
	* unix/tclUnixThrd.c:
	* doc/Thread.3:
	* doc/Class.3:         Fix Tcl_ObjectMetadataType definition.

2010-06-14  Jan Nijtmans  <nijtmans@users.sf.net>

	* unix/Makefile.in:    Fix compilation of xttest with 8.6 changes
	* unix/tclXtNotify.c:
	* unix/tclXtTest.c:
	* generic/tclPipe.c:   Fix gcc warning (with -fstrict-aliasing=2)
	* library/auto.tcl:    Spacing and style fixes.
	* library/history.tcl:
	* library/init.tcl:
	* library/package.tcl:
	* library/safe.tcl:
	* library/tm.tcl:

2010-06-13  Donal K. Fellows  <dkf@users.sf.net>

	* tools/tcltk-man2html.tcl (make-man-pages): [Bug 3015327]: Make the
	title of a manual page be stored relative to its resulting directory
	name as well as its source filename. This was caused by both Tcl and a
	contributed package ([incr Tcl]) defining an Object.3. Also corrected
	the joining of strings in titles to avoid extra braces.

2010-06-09  Andreas Kupries  <andreask@activestate.com>

	* library/platform/platform.tcl: Added OSX Intel 64bit
	* library/platform/pkgIndex.tcl: Package updated to version 1.0.9.
	* unix/Makefile.in:
	* win/Makefile.in:

2010-06-09  Jan Nijtmans  <nijtmans@users.sf.net>

	* tools/tsdPerf.c:    Fix export of symbol Tsdperf_Init, when using
	-fvisibility=hidden. Make two functions static, eliminate some
	unnecessary type casts.
	* tools/configure.in: Update to Tcl 8.6
	* tools/configure:    (regenerated)
	* tools/.cvsignore    new file

2010-06-07  Alexandre Ferrieux  <ferrieux@users.sourceforge.net>

	* generic/tclExecute.c: Ensure proper reset of [info errorstack] even
	* generic/tclNamesp.c:  when compiling constant expr's with errors.

2010-06-05  Miguel Sofer  <msofer@users.sf.net>

	* generic/tclBasic.c:   [Bug 3008307]: make callerPtr chains be
	* generic/tclExecute.c: traversable accross coro boundaries. Add the
	special coroutine CallFrame (partially reverting commit of
	2009-12-10), as it is needed for coroutines that do not push a CF, eg,
	those with [eval] as command. Thanks to Colin McCormack (coldstore)
	and Alexandre Ferrieux for the hard work on this.

2010-06-03  Alexandre Ferrieux  <ferrieux@users.sourceforge.net>

	* generic/tclNamesp.c: Safer (and faster) computation of [uplevel]
	* tests/error.test:    offsets in TIP 348. Toplevel offsets no longer
	* tests/result.test:   overestimated.

2010-06-02  Jan Nijtmans  <nijtmans@users.sf.net>

	* generic/tclOO.h:  BUILD_tcloo is never defined (leftover)
	* win/makefile.bc:  Don't set BUILD_tcloo (leftover)
	See also entry below: 2008-06-01  Joe Mistachkin

2010-06-01  Alexandre Ferrieux  <ferrieux@users.sourceforge.net>

	* generic/tclNamesp.c: Fix computation of [uplevel] offsets in TIP 348
	* tests/error.test:    Only depend on callerPtr chaining now.
	* tests/result.test:   Needed for upcoming coro patch.

2010-05-31  Jan Nijtmans  <nijtmans@users.sf.net>

	* generic/tclVar.c:        Eliminate some casts to (Tcl_HashTable *)
	* generic/tclExecute.c:
	* tests/fileSystem.test:   Fix filesystem-5.1 test failure on CYGWIN

2010-05-28  Jan Nijtmans  <nijtmans@users.sf.net>

	* generic/tclInt.h: [Patch 3008541]: Order of TIP #348 fields in
	Interp structure

2010-05-28  Donal K. Fellows  <dkf@users.sf.net>

	* generic/tclCompCmdsSZ.c (IssueTryFinallyInstructions): [3007374]:
	Corrected error in handling of catch contexts to prevent crash with
	chained handlers.

	* generic/tclExecute.c (TclExecuteByteCode): Restore correct operation
	of instruction-level execution tracing (had been broken by NRE).

2010-05-27  Jan Nijtmans  <nijtmans@users.sf.net>

	* library/opt/optParse.tcl: Don't generate spaces at the end of a
	* library/opt/pkgIndex.tcl: line, eliminate ';' at line end, bump to
	* tools/uniParse.tcl:       v0.4.6
	* generic/tclUniData.c:
	* tests/opt.test:
	* tests/safe.test:

2010-05-21  Jan Nijtmans  <nijtmans@users.sf.net>

	* tools/installData.tcl: Make sure that copyDir only receives
	normalized paths, otherwise it might result in a crash on CYGWIN.
	Restyle according to the Tcl style guide.
	* generic/tclStrToD.c: [Bug 3005233]: Fix for build on OpenBSD vax

2010-05-19  Alexandre Ferrieux  <ferrieux@users.sourceforge.net>

	* tests/dict.test: Add missing tests for [Bug 3004007], fixed under
	                   the radar on 2010-02-24 (dkf): EIAS violation in
	                   list-dict conversions.

2010-05-19  Jan Nijtmans  <nijtmans@users.sf.net>

	* generic/regcomp.c:     Don't use arrays of length 1, just use a
	* generic/tclFileName.c: single element then, it makes code more
	* generic/tclLoad.c:     readable. (Here it even prevents a type cast)

2010-05-17  Jan Nijtmans  <nijtmans@users.sf.net>

	* generic/tclStrToD.c: [Bug 2996549]: Failure in expr.test on Win32

2010-05-17  Donal K. Fellows  <dkf@users.sf.net>

	* generic/tclCmdIL.c (TclInfoFrame): Change this code to use
	Tcl_GetCommandFullName rather than rolling its own. Discovered during
	the hunting of [Bug 3001438] but unlikely to be a fix.

2010-05-11  Jan Nijtmans  <nijtmans@users.sf.net>

	* win/tclWinConsole.c: [Patch 2997087]: Unnecessary type casts.
	* win/tclWinDde.c:
	* win/tclWinLoad.c:
	* win/tclWinNotify.c:
	* win/tclWinSerial.c:
	* win/tclWinSock.c:
	* win/tclWinTime.c:
	* win/tclWinPort.h: Don't duplicate CYGWIN timezone #define from
			    tclPort.h

2010-05-07  Andreas Kupries  <andreask@activestate.com>

	* library/platform/platform.tcl: Fix cpu name for Solaris/Intel 64bit.
	* library/platform/pkgIndex.tcl: Package updated to version 1.0.8.
	* unix/Makefile.in:
	* win/Makefile.in:

2010-05-06  Jan Nijtmans  <nijtmans@users.sf.net>

	* generic/tclPkg.c:   Unnecessary type casts, see [Patch 2997087]

2010-05-04  Jan Nijtmans  <nijtmans@users.sf.net>

	* win/tclWinNotify.c:	TCHAR-related fixes, making those two files
	* win/tclWinSock.c:	compile fine when TCHAR != char. Please see
	comments in [FRQ 2965056] (2965056-1.patch).

2010-05-03  Jan Nijtmans  <nijtmans@users.sf.net>

	* generic/tclIORChan.c:   Use "tclIO.h" and "tclTomMathDecls.h"
	* generic/tclIORTrans.c:  everywhere
	* generic/tclTomMath.h:
	* tools/fix_tommath_h.tcl:
	* libtommath/tommath.h:   Formatting (# should always be first char on
				  line)
	* win/tclAppInit.c:       For MINGW/CYGWIN, use GetCommandLineA
				  explicitly.
	* unix/.cvsignore:        Add pkg, *.dll

	* libtommath/tommath.h:       CONSTify various useful internal
	* libtommath/bn_mp_cmp_d.c:   functions (TclBignumToDouble, TclCeil,
	* libtommath/bn_mp_cmp_mag.c: TclFloor), and related tommath functions
	* libtommath/bn_mp_cmp.c:
	* libtommath/bn_mp_copy.c:
	* libtommath/bn_mp_count_bits.c:
	* libtommath/bn_mp_div_2d.c:
	* libtommath/bn_mp_mod_2d.c:
	* libtommath/bn_mp_mul_2d.c:
	* libtommath/bn_mp_neg.c:
	* generic/tclBasic.c:        Handle TODO: const correctness ?
	* generic/tclInt.h:
	* generic/tclStrToD.c:
	* generic/tclTomMath.decls:
	* generic/tclTomMath.h:
	* generic/tclTomMathDecls.h:

2010-04-30  Don Porter  <dgp@users.sourceforge.net>

	* generic/tcl.h:	Bump patchlevel to 8.6b1.2 to distinguish
	* library/init.tcl:	CVS snapshots from earlier snapshots as well
	* unix/configure.in:	as the 8.6b1 and 8.6b2 releases.
	* win/configure.in:

	* unix/configure:	autoconf-2.59
	* win/configure:

	* generic/tclBinary.c (TclAppendBytesToByteArray):	Add comments
	* generic/tclInt.h (TclAppendBytesToByteArray):	placing overflow
	protection responsibility on caller.  Convert "len" argument to signed
	int which any value already vetted for overflow issues will fit into.
	* generic/tclStringObj.c:	Update caller; standardize panic msg.

	* generic/tclBinary.c (UpdateStringOfByteArray): [Bug 2994924]:	Add
	panic when the generated string representation would grow beyond Tcl's
	size limits.

2010-04-30  Donal K. Fellows  <dkf@users.sf.net>

	* generic/tclBinary.c (TclAppendBytesToByteArray): Add extra armour
	against buffer overflows.

	* generic/tclBasic.c (NRInterpCoroutine): Corrected handling of
	* tests/coroutine.test (coroutine-6.4):   arguments to deal with
						  trickier cases.

2010-04-30  Miguel Sofer  <msofer@users.sf.net>

	* tests/coroutine.test: testing coroutine arguments after [yield]:
	check that only 0/1 allowed

2010-04-30  Donal K. Fellows  <dkf@users.sf.net>

	* generic/tclBasic.c (NRInterpCoroutine): Corrected handling of
	arguments to deal with trickier cases.

	* generic/tclCompCmds.c (TclCompileVariableCmd): Slightly tighter
	issuing of instructions.

	* generic/tclExecute.c (TclExecuteByteCode): Add peephole optimization
	of the fact that INST_DICT_FIRST and INST_DICT_NEXT always have a
	conditional jump afterwards.

	* generic/tclBasic.c (TclNRYieldObjCmd, TclNRYieldmObjCmd)
	(NRInterpCoroutine): Replace magic values for formal argument counts
	for coroutine command implementations with #defines, for an increase
	in readability.

2010-04-30  Jan Nijtmans  <nijtmans@users.sf.net>

	* generic/tclMain.c: Unnecessary TCL_STORAGE_CLASS re-definition. It
	was used for an ancient dummy reference to Tcl_LinkVar(), but that's
	already gone since 2002-05-29.

2010-04-29  Miguel Sofer  <msofer@users.sf.net>

	* generic/tclCompExpr.c: Slight change in the literal sharing
	* generic/tclCompile.c:  mechanism to avoid shimmering of
	* generic/tclCompile.h:  command names.
	* generic/tclLiteral.c:

2010-04-29  Andreas Kupries  <andreask@activestate.com>

	* library/platform/platform.tcl: Another stab at getting the /lib,
	* library/platform/pkgIndex.tcl: /lib64 difference right for linux.
	* unix/Makefile.in:		 Package updated to version 1.0.7.
	* win/Makefile.in:

2010-04-29  Kevin B. Kenny  <kennykb@acm.org>

	* library/tzdata/Antarctica/Macquarie:
	* library/tzdata/Africa/Casablanca:
	* library/tzdata/Africa/Tunis:
	* library/tzdata/America/Santiago:
	* library/tzdata/America/Argentina/San_Luis:
	* library/tzdata/Antarctica/Casey:
	* library/tzdata/Antarctica/Davis:
	* library/tzdata/Asia/Anadyr:
	* library/tzdata/Asia/Damascus:
	* library/tzdata/Asia/Dhaka:
	* library/tzdata/Asia/Gaza:
	* library/tzdata/Asia/Kamchatka:
	* library/tzdata/Asia/Karachi:
	* library/tzdata/Asia/Taipei:
	* library/tzdata/Europe/Samara:
	* library/tzdata/Pacific/Apia:
	* library/tzdata/Pacific/Easter:
	* library/tzdata/Pacific/Fiji:   Olson's tzdata2010i.

2010-04-29  Donal K. Fellows  <dkf@users.sf.net>

	* generic/tclBinary.c (TclAppendBytesToByteArray): [Bug 2992970]: Make
	* generic/tclStringObj.c (Tcl_AppendObjToObj): an append of a byte
	array to another into an efficent operation. The problem was the (lack
	of) a proper growth management strategy for the byte array.

2010-04-29  Jan Nijtmans  <nijtmans@users.sf.net>

	* compat/dirent2.h:	Include "tcl.h", not <tcl.h>, like everywhere
	* compat/dlfcn.h:	else, to ensure that the version in the Tcl
	* compat/stdlib.h:	distribution is used, not some version from
	* compat/string.h:	somewhere else.
	* compat/unistd.h:

2010-04-28  Jan Nijtmans  <nijtmans@users.sf.net>

	* win/Makefile.in:	Remove unused @MAN2TCLFLAGS@
	* win/tclWinPort.h:	Move <limits.h> include from tclInt.h to
	* generic/tclInt.h:	tclWinPort.h, and eliminate unneeded
	* generic/tclEnv.c:	<stdlib.h>, <stdio.h> and <string.h>, which
				are already in tclInt.h
	* generic/regcustom.h:	Move "tclInt.h" from regcustom.h up to
	* generic/regex.h:	regex.h.
	* generic/tclAlloc.c:	Unneeded <stdio.h> include.
	* generic/tclExecute.c:	Fix gcc warning: comparison between signed and
				unsigned.

2010-04-28  Donal K. Fellows  <dkf@users.sf.net>

	* generic/tclInt.h (TclIsVarDirectUnsettable): Corrected flags so that
	deletion of traces is not optimized out...

	* generic/tclExecute.c (ExecuteExtendedBinaryMathOp)
	(TclCompareTwoNumbers,ExecuteExtendedUnaryMathOp,TclExecuteByteCode):
	[Patch 2981677]: Move the less common arithmetic operations (i.e.,
	exponentiation and operations on non-longs) out of TEBC for a big drop
	in the overall size of the stack frame for most code. Net effect on
	speed is minimal (slightly faster overall in tclbench). Also extended
	the number of places where TRESULT handling is replaced with a jump to
	dedicated code.

2010-04-27  Donal K. Fellows  <dkf@users.sf.net>

	* generic/tclExecute.c (TclExecuteByteCode): Rearrange location of an
	assignment to shorten the object code.

2010-04-27  Jan Nijtmans  <nijtmans@users.sf.net>

	* generic/tclIOUtil.c (Tcl_FSGetNativePath): [Bug 2992292]:
	tclIOUtil.c assignment type mismatch compiler warning
	* generic/regguts.h:     If tclInt.h or tclPort.h is already
	* generic/tclBasic.c:    included, don't include <limits.h>
	* generic/tclExecute.c:  again. Follow-up to [Bug 2991415]:
	* generic/tclIORChan.c:  tclport.h #included before limits.h
	* generic/tclIORTrans.c: See comments in [Bug 2991415]
	* generic/tclObj.c:
	* generic/tclOOInt.h:
	* generic/tclStrToD.c:
	* generic/tclTomMath.h:
	* generic/tclTomMathInterface.c:
	* generic/tclUtil.c:
	* compat/strtod.c:
	* compat/strtol.c:

2010-04-27  Kevin B. Kenny  <kennykb@acm.org>

	* unix/tclLoadDl.c (FindSymbol): [Bug 2992295]: Simplified the logic
	so that the casts added in Donal Fellows's change for the same bug are
	no longer necessary.

2010-04-26  Donal K. Fellows  <dkf@users.sf.net>

	* unix/tclLoadDl.c (FindSymbol): [Bug 2992295]: Added an explicit cast
	because auto-casting between function and non-function types is never
	naturally warning-free.

	* generic/tclStubInit.c:   Add a small amount of gcc-isms (with #ifdef
	* generic/tclOOStubInit.c: guards) to ensure that warnings are issued
	when these files are older than the various *.decls files.

2010-04-25  Miguel Sofer  <msofer@users.sf.net>

	* generic/tclBasic.c:    Add unsupported [yieldm] command. Credit
	* generic/tclInt.h:      Lars Hellstrom for the basic idea.

2010-04-24  Miguel Sofer  <msofer@users.sf.net>

	* generic/tclBasic.c:    Modify api of TclSpliceTailcall() to fix
	* generic/tclExecute.c:  [yieldTo], which had not survived the latest
	* generic/tclInt.h:      mods to tailcall. Thanks kbk for detecting
	the problem.

2010-04-23  Jan Nijtmans  <nijtmans@users.sf.net>

	* unix/tclUnixPort.h: [Bug 2991415]: tclport.h #included before
	limits.h

2010-04-22  Jan Nijtmans  <nijtmans@users.sf.net>

	* generic/tclPlatDecls.h:  Move TCHAR fallback typedef from tcl.h to
	* generic/tcl.h:           tclPlatDecls.h (as suggested by dgp)
	* generic/tclInt.h:        fix typo
	* generic/tclIOUtil.c:     Eliminate various unnecessary
	* unix/tclUnixFile.c:      type casts.
	* unix/tclUnixPipe.c:
	* win/tclWinChan.c:
	* win/tclWinFCmd.c:
	* win/tclWinFile.c:
	* win/tclWinLoad.c:
	* win/tclWinPipe.c:

2010-04-20  Jan Nijtmans  <nijtmans@users.sf.net>

	* generic/tclTest.c:  Use function prototypes from the FS API.
	* compat/zlib/*:      Upgrade to zlib 1.2.5

2010-04-19  Donal K. Fellows  <dkf@users.sf.net>

	* generic/tclExecute.c (TclExecuteByteCode): Improve commenting and
	reduce indentation for the Invocation Block.

2010-04-18  Donal K. Fellows  <dkf@users.sf.net>

	* doc/unset.n: [Bug 2988940]: Fix typo.

2010-04-15  Jan Nijtmans  <nijtmans@users.sf.net>

	* win/tclWinPort.h:       Move inclusion of <tchar.h> from
	* generic/tcl.h:          tclPlatDecls.h to tclWinPort.h, where it
	* generic/tclPlatDecls.h: belongs. Add fallback in tcl.h, so TCHAR is
				  available in win32 always.

2010-04-15  Donal K. Fellows  <dkf@users.sf.net>

	* doc/try.n: [Bug 2987551]: Fix typo.

2010-04-14  Andreas Kupries  <andreask@activestate.com>

	* library/platform/platform.tcl: Linux platform identification:
	* library/platform/pkgIndex.tcl: Check /lib64 for existence of files
	* unix/Makefile.in: matching libc* before accepting it as base
	* win/Makefile.in:  directory. This can happen on weirdly installed
	32bit systems which have an empty or partially filled /lib64 without
	an actual libc. Bumped to version 1.0.6.

2010-04-13  Jan Nijtmans  <nijtmans@users.sf.net>

	* win/tclWinPort.h: Fix [Patch 2986105]: conditionally defining
	* win/tclWinFile.c: strcasecmp/strncasecmp
	* win/tclWinLoad.c: Fix gcc warning: comparison of unsigned expression
	>= 0 is always true

2010-04-08  Donal K. Fellows  <dkf@users.sf.net>

	* generic/tclCompCmdsSZ.c (TclSubstCompile): If the first token does
	not result in a *guaranteed* push of a Tcl_Obj on the stack, we must
	push an empty object. Otherwise it is possible to get to a 'concat1'
	or 'done' without enough values on the stack, resulting in a crash.
	Thanks to Joe Mistachkin for identifying a script that could trigger
	this case.

2010-04-07  Donal K. Fellows  <dkf@users.sf.net>

	* doc/catch.n, doc/info.n, doc/return.n: Formatting.

2010-04-06  Donal K. Fellows  <dkf@users.sf.net>

	* doc/Load.3: Minor corrections of formatting and cross links.

2010-04-06  Jan Nijtmans  <nijtmans@users.sf.net>

	* win/configure:       (regenerate with autoconf-2.59)
	* unix/configure:
	* unix/installManPage: [Bug 2982540]: configure and install* script
	* unix/install-sh:     files should always have LF line ending.
	* doc/Load.3:          Fix signature of Tcl_LoadFile in documentation.

2010-04-05  Alexandre Ferrieux  <ferrieux@users.sourceforge.net>

	TIP #348 IMPLEMENTATION

	* generic/tclBasic.c: [Patch 2868499]: Substituted error stack
	* generic/tclCmdIL.c:
	* generic/tclInt.h:
	* generic/tclNamesp.c:
	* generic/tclResult.c:
	* doc/catch.n:
	* doc/info.n:
	* doc/return.n:
	* tests/cmdMZ.test:
	* tests/error.test:
	* tests/execute.test:
	* tests/info.test:
	* tests/init.test:
	* tests/result.test:

2010-04-05  Donal K. Fellows  <dkf@users.sf.net>

	* unix/tcl.m4 (SC_ENABLE_THREADS): Flip the default for whether to
	* win/tcl.m4 (SC_ENABLE_THREADS):  build in threaded mode. Part of
	* win/rules.vc:			   TIP #364.

	* unix/tclLoadDyld.c (FindSymbol): Better human-readable error message
	generation to match code in tclLoadDl.c.

2010-04-04  Donal K. Fellows  <dkf@users.sf.net>

	* generic/tclIOUtil.c, unix/tclLoadDl.c: Minor changes to enforce
	Engineering Manual style rules.

	* doc/FileSystem.3, doc/Load.3: Documentation for TIP#357.

	* macosx/tclMacOSXBundle.c (OpenResourceMap): [Bug 2981528]: Only
	define this function when HAVE_COREFOUNDATION is defined.

2010-04-02  Jan Nijtmans  <nijtmans@users.sf.net>

	* generic/tcl.decls (Tcl_LoadFile): Add missing "const" in signature,
	* generic/tclIOUtil.c (Tcl_LoadFile): and some formatting fixes
	* generic/tclDecls.h:  (regenerated)

2010-04-02  Donal K. Fellows  <dkf@users.sf.net>

	* generic/tclIOUtil.c (Tcl_LoadFile): Corrections to previous commit
	* unix/tclLoadDyld.c (TclpDlopen):    to make it build on OSX.

2010-04-02  Kevin B. Kenny  <kennykb@acm.org>

	TIP #357 IMPLEMENTATION
	TIP #362 IMPLEMENTATION

	* generic/tclStrToD.c: [Bug 2952904]: Defer creation of the smallest
	floating point number until it is actually used. (This change avoids a
	bogus syslog message regarding a 'floating point software assist
	fault' on SGI systems.)

	* library/reg/pkgIndex.tcl:	[TIP #362]: Fixed first round of bugs
	* tests/registry.test:		resulting from the recent commits of
	* win/tclWinReg.c:		changes in support of the referenced
					TIP.

	* generic/tcl.decls:		[TIP #357]: First round of changes
	* generic/tclDecls.h:		to export Tcl_LoadFile,
	* generic/tclIOUtil.c:		Tcl_FindSymbol, and Tcl_FSUnloadFile
	* generic/tclInt.h:		to the public API.
	* generic/tclLoad.c:
	* generic/tclLoadNone.c:
	* generic/tclStubInit.c:
	* tests/fileSystem.test:
	* tests/load.test:
	* tests/unload.test:
	* unix/tclLoadDl.c:
	* unix/tclLoadDyld.c:
	* unix/tclLoadNext.c:
	* unix/tclLoadOSF.c:
	* unix/tclLoadShl.c:
	* unix/tclUnixPipe.c:
	* win/Makefile.in:
	* win/tclWinLoad.c:

2010-03-31  Donal K. Fellows  <dkf@users.sf.net>

	* doc/registry.n: Added missing documentation of TIP#362 flags.

	* doc/package.n: [Bug 2980210]: Document the arguments taken by
	the [package present] command correctly.

	* doc/Thread.3: Added some better documentation of how to create and
	use a thread using the C-level thread API, based on realization that
	no such tutorial appeared to exist.

2010-03-31  Jan Nijtmans  <nijtmans@users.sf.net>

	* test/cmdMZ.test:    [FRQ 2974744]: share exception codes (ObjType?):
	* test/error.test:    Revised test cases, making sure that abbreviated
	* test/proc-old.test: codes are checked resulting in an error, and
	                      checking for the exact error message.

2010-03-30  Andreas Kupries  <andreask@activestate.com>

	* generic/tclIORChan.c (ReflectClose, ReflectInput, ReflectOutput,
	(ReflectSeekWide, ReflectWatch, ReflectBlock, ReflectSetOption,
	(ReflectGetOption, ForwardProc): [Bug 2978773]: Preserve
	ReflectedChannel* structures across handler invokations, to avoid
	crashes when the handler implementation induces nested callbacks and
	destruction of the channel deep inside such a nesting.

2010-03-30  Don Porter  <dgp@users.sourceforge.net>

	* generic/tclObj.c (Tcl_GetCommandFromObj):     [Bug 2979402]: Reorder
	the validity tests on internal rep of a "cmdName" value to avoid
	invalid reads reported by valgrind.

2010-03-30  Jan Nijtmans  <nijtmans@users.sf.net>

	* generic/tclIndexObj:	[FRQ 2974744]: share exception codes
	* generic/tclResult.c:	further optimization, making use of indexType.
	* generic/tclZlib.c:    [Bug 2979399]: uninitialized value troubles

2010-03-30  Donal K. Fellows  <dkf@users.sf.net>

	TIP #362 IMPLEMENTATION

	* win/tclWinReg.c: [Patch 2960976]: Apply patch from Damon Courtney to
	* tests/registry.test:	allow the registry command to be told to work
	* win/Makefile.in:	with both 32-bit and 64-bit registries. Bump
	* win/configure.in:	version of registry package to 1.3.
	* win/makefile.bc:
	* win/makefile.vc:
	* win/configure:	autoconf-2.59

2010-03-29  Jan Nijtmans  <nijtmans@users.sf.net>

	* unix/tcl.m4:            Only test for -visibility=hidden with gcc
	                          (Second remark in [Bug 2976508])
	* unix/configure:         regen

2010-03-29  Don Porter  <dgp@users.sourceforge.net>

	* generic/tclStringObj.c:       Fix array overrun in test format-1.12
	caught by valgrind testing.

2010-03-27  Jan Nijtmans  <nijtmans@users.sf.net>

	* generic/tclInt.h:	[FRQ 2974744]: share exception codes
	* generic/tclResult.c:	(ObjType?)
	* generic/tclCmdMZ.c:
	* generic/tclCompCmdsSZ.c:

2010-03-26  Jan Nijtmans  <nijtmans@users.sf.net>

	* generic/tclExecute.c: [Bug 2976508]: Tcl HEAD fails on HP-UX

2010-03-25  Donal K. Fellows  <dkf@users.sf.net>

	* unix/tclUnixFCmd.c (TclUnixCopyFile): [Bug 2976504]: Corrected
	number of arguments to fstatfs() call.

	* macosx/tclMacOSXBundle.c, macosx/tclMacOSXFCmd.c:
	* macosx/tclMacOSXNotify.c: Reduce the level of ifdeffery in the
	functions of these files to improve readability. They need to be
	audited for whether complexity can be removed based on the minimum
	supported version of OSX, but that requires a real expert.

2010-03-24  Don Porter  <dgp@users.sourceforge.net>

	* generic/tclResult.c:  [Bug 2383005]: Revise [return -errorcode] so
	* tests/result.test:    that it rejects illegal non-list values.

2010-03-24  Donal K. Fellows  <dkf@users.sf.net>

	* generic/tclOOInfo.c (InfoObjectMethodTypeCmd)
	(InfoClassMethodTypeCmd): Added introspection of method types so that
	it is possible to find this info out without using errors.
	* generic/tclOOMethod.c (procMethodType): Now that introspection can
	reveal the name of method types, regularize the name of normal methods
	to be the name of the definition type used to create them.

	* tests/async.test (async-4.*): Reduce obscurity of these tests by
	putting the bulk of the code for them inside the test body with the
	help of [apply].

	* generic/tclCmdMZ.c (TryPostBody, TryPostHandler): Make sure that the
	[try] command does not trap unwinding due to limits.

2010-03-23  Don Porter  <dgp@users.sourceforge.net>

	* generic/tclCmdMZ.c:	[Bug 2973361]: Revised fix for computing
	indices of script arguments to [try].

2010-03-23  Jan Nijtmans  <nijtmans@users.sf.net>

	* generic/tclCmdMZ.c:      Make error message in "try" implementation
	* generic/tclCompCmdsSZ.c: exactly the same as the one in "return"
	* tests/error.test:
	* libtommath/mtests/mpi.c: Single "const" addition

2010-03-22  Don Porter  <dgp@users.sourceforge.net>

	* generic/tclCmdMZ.c:	[Bug 2973361]: Compute the correct integer
	values to identify the argument indices of the various script
	arguments to [try]. Passing in -1 led to invalid memory reads.

2010-03-20  Donal K. Fellows  <dkf@users.sf.net>

	* doc/exec.n: Make it a bit clearer that there is an option to run a
	pipeline in the background.

	* generic/tclIOCmd.c (Tcl_FcopyObjCmd):		Lift the restriction
	* generic/tclIO.c (TclCopyChannel, CopyData):	on the [fcopy] command
	* generic/tclIO.h (CopyState):			that forced it to only
	copy up to 2GB per script-level callback. Now it is anything that can
	fit in a (signed) 64-bit integer. Problem identified by Frederic
	Bonnet on comp.lang.tcl. Note that individual low-level reads and
	writes are still smaller as the optimal buffer size is smaller.

2010-03-20  Jan Nijtmans  <nijtmans@users.sf.net>

	* win/stub16.c:         Don't hide that we use the ASCII API here.
	                        (does someone still use that?)
	* win/tclWinPipe.c:     2 unnecessary type casts.

2010-03-19  Donal K. Fellows  <dkf@users.sf.net>

	* generic/tclCompCmdsSZ.c (TclCompileThrowCmd): Added compilation for
	the [throw] command.

2010-03-18  Don Porter  <dgp@users.sourceforge.net>

	* generic/tclListObj.c:	[Bug 2971669]: Prevent in overflow trouble in
	* generic/tclTestObj.c:	ListObjReplace operations. Thanks to kbk for
	* tests/listObj.test:	fix and test.

2010-03-18  Donal K. Fellows  <dkf@users.sf.net>

	* generic/tclCompCmdsSZ.c (IssueTryFinallyInstructions):
	[Bug 2971921]: Corrected jump so that it doesn't skip into the middle
	of an instruction! Tightened the instruction issuing. Moved endCatch
	calls closer to their point that they guard, ensuring correct ordering
	of result values.

2010-03-17  Andreas Kupries  <andreask@activestate.com>

	* generic/tclIORTrans.c (ReflectInput, ReflectOutput)
	(ReflectSeekWide): [Bug 2921116]: Added missing TclEventuallyFree
	calls for preserved ReflectedTransform* structures. Reworked
	ReflectInput to preserve the structure for its whole life, not only in
	InvokeTclMethod.

	* generic/tclIO.c (Tcl_GetsObj): [Bug 2921116]: Regenerate topChan,
	may have been changed by a self-modifying transformation.

	* tests/ioTrans/test (iortrans-4.8, iortrans-4.9, iortrans-5.11)
	(iortrans-7.4, iortrans-8.3): New test cases.

2010-03-16  Jan Nijtmans  <nijtmans@users.sf.net>

	* compat/zlib/*:	Upgrade zlib to version 1.2.4.
	* win/makefile.vc:
	* unix/Makefile.in:
	* win/tclWinChan.c:	Don't cast away "const" without reason.

2010-03-12  Jan Nijtmans  <nijtmans@users.sf.net>

	* win/makefile.vc: [Bug 2967340]: Static build was failing.
	* win/.cvsignore:

2010-03-10  Jan Nijtmans  <nijtmans@users.sf.net>

	* generic/tclTest.c:	Remove unnecessary '&' decoration for
	* generic/tclIOUtil.c:	function pointers
	* win/tclWin32Dll.c:	Double declaration of TclNativeDupInternalRep
	* unix/tclIOUtil.c:
	* unix/dltest/.cvsignore: Ignore *.so here

2010-03-09  Andreas Kupries  <andreask@activestate.com>

	* generic/tclIORChan.c: [Bug 2936225]: Thanks to Alexandre Ferrieux
	* doc/refchan.n:    <ferrieux@users.sourceforge.net> for debugging and
	* tests/ioCmd.test: fixing the problem. It is the write-side
	equivalent to the bug fixed 2009-08-06.

2010-03-09  Don Porter  <dgp@users.sourceforge.net>

	* library/tzdata/America/Matamoros: New locale
	* library/tzdata/America/Ojinaga: New locale
	* library/tzdata/America/Santa_Isabel: New locale
	* library/tzdata/America/Asuncion:
	* library/tzdata/America/Tijuana:
	* library/tzdata/Antarctica/Casey:
	* library/tzdata/Antarctica/Davis:
	* library/tzdata/Antarctica/Mawson:
	* library/tzdata/Asia/Dhaka:
	* library/tzdata/Pacific/Fiji:
	Olson tzdata2010c.

2010-03-07  Jan Nijtmans  <nijtmans@users.sf.net>

	* generic/tclTest.c:	  Test that tclOO stubs are present in stub
				  library
	* generic/tclOOMethod.c:  Applied missing part of [Patch 2961556]
	* win/tclWinInt.h:	  Change all tclWinProcs signatures to use
	* win/tclWin32Dll.c:	  TCHAR* in stead of WCHAR*. This is meant
	* win/tclWinDde.c:	  as preparation to make [Enh 2965056]
	* win/tclWinFCmd.c:	  possible at all.
	* win/tclWinFile.c:
	* win/tclWinPipe.c:
	* win/tclWinSock.c:

2010-03-06  Jan Nijtmans  <nijtmans@users.sf.net>

	* generic/tclStubLib.c:	Remove presence of tclTomMathStubsPtr here.
	* generic/tclTest.c:	Test that tommath stubs are present in stub
				library.

2010-03-05  Donal K. Fellows  <dkf@users.sf.net>

	* generic/tclIORTrans.c (ForwardProc): [Bug 2964425]: When cleaning
	the stables, it is sometimes necessary to do more than the minimum. In
	this case, rationalizing the variables for a forwarded limit? method
	required removing an extra Tcl_DecrRefCount too.

	* generic/tclOO.h, generic/tclOOInt.h: [Patch 2961556]: Change TclOO
	to use the same style of function typedefs as Tcl, as this is about
	the last chance to get this right.

	***POTENTIAL INCOMPATIBILITY***
	Source code that uses function typedefs from TclOO will need to update
	variables and argument definitions so that pointers to the function
	values are used instead. Binary compatibility is not affected.

	* generic/*.c, generic/tclInt.h, unix/*.c, macosx/*.c: Applied results
	of doing a Code Audit. Principal changes:
	  * Use do { ... } while (0) in macros
	  * Avoid shadowing one local variable with another
	  * Use clearer 'foo.bar++;' instead of '++foo.bar;' where result not
	    required (i.e., semantically equivalent); clarity is increased
	    because it is bar that is incremented, not foo.
	  * Follow Engineering Manual rules on spacing and declarations

2010-03-04  Donal K. Fellows  <dkf@users.sf.net>

	* generic/tclOO.c (ObjectRenamedTrace): [Bug 2962664]: Add special
	handling so that when the class of classes is deleted, so is the class
	of objects. Immediately.

	* generic/tclOOInt.h (ROOT_CLASS): Add new flag for specially marking
	the root class. Simpler and more robust than the previous technique.

2010-03-04  Jan Nijtmans  <nijtmans@users.sf.net>

	* generic/tclGetDate.y:    3 unnecessary MODULE_SCOPE
	* generic/tclDate.c:       symbols
	* generic/tclStubLib.c:    Split tommath stub lib
	* generic/tclTomMathStubLib.c:  in separate file.
	* win/makefile.bc:
	* win/Makefile.in:
	* win/makefile.vc:
	* win/tcl.dsp:
	* unix/Makefile.in:
	* unix/tcl.m4:          Cygwin only gives warning
	* unix/configure:       using -fvisibility=hidden
	* compat/strncasecmp.c: A few more const's
	* compat/strtod.c:
	* compat/strtoul.c:

2010-03-03  Andreas Kupries <andreask@activestate.com>

	* doc/refchan.n: Followup to ChangeLog entry 2009-10-07
	(generic/tclIORChan.c). Fixed the documentation to explain that errno
	numbers are operating system dependent, and reworked the associated
	example.

2010-03-02  Jan Nijtmans  <nijtmans@users.sf.net>

	* unix/tcl.m4:     [FRQ 2959069]: Support for -fvisibility=hidden
	* unix/configure   (regenerated with autoconf-2.59)

2010-03-01  Alexandre Ferrieux  <ferrieux@users.sourceforge.net>

	* unix/tclUnixSock.c: Refrain from a possibly lengthy reverse-DNS
	lookup on 0.0.0.0 when calling [fconfigure -sockname] on an
	universally-bound (default) server socket.

	* generic/tclIndexObj.c: fix [AT 86258]: special-casing of empty
	tables when generating error messages for [::tcl::prefix match].

2010-02-28  Donal K. Fellows  <dkf@users.sf.net>

	* generic/tclCmdIL.c: More additions of {TCL LOOKUP} error-code
	generation to various subcommands of [info] as part of long-term
	project to classify all Tcl's generated errors.

2010-02-28  Jan Nijtmans  <nijtmans@users.sf.net>

	* generic/tclStubInit.c: [Bug 2959713]: Link error with gcc 4.1

2010-02-27  Donal K. Fellows  <dkf@users.sf.net>

	* generic/tclCmdMZ.c (StringFirstCmd, StringLastCmd): [Bug 2960021]:
	Only search for the needle in the haystack when the needle isn't
	larger than the haystack. Prevents an odd crash from sometimes
	happening when things get mixed up (a common programming error).

	* generic/tclMain.c (Tcl_Main): [Bug 801429]: Factor out the holding
	of the client-installed main loop function into thread-specific data.

	***POTENTIAL INCOMPATIBILITY***
	Code that previously tried to set the main loop from another thread
	will now fail. On the other hand, there is a fairly high probability
	that such programs would have been failing before due to the lack of
	any kind of inter-thread memory barriers guarding accesses to this
	part of Tcl's state.

2010-02-26  Donal K. Fellows  <dkf@users.sf.net>

	* generic/tclCompCmds.c:   Split this file into two pieces to make it
	* generic/tclCompCmdsSZ.c: easier to work with. It's still two very
				   long files even after the split.

2010-02-26  Reinhard Max  <max@suse.de>

	* doc/safe.n: Name the installed file after the command it documents.
	Use "Safe Tcl" instead of the "Safe Base", "Safe Tcl" mixture.

2010-02-26  Donal K. Fellows  <dkf@users.sf.net>

	* unix/Makefile.in (NATIVE_TCLSH): Added this variable to allow for
	better control of what tclsh to use for various scripts when doing
	cross compiling. An imperfect solution, but works.

	* unix/installManPage: Remap non-alphanumeric sequences in filenames
	to single underscores (especially colons).

2010-02-26  Pat Thoyts  <patthoyts@users.sourceforge.net>

	* tests/zlib.test: Add tests for [Bug 2818131] which was crashing with
	mismatched zlib algorithms used in combination with gets. This issue
	has been fixed by Andreas's last commit.

2010-02-25  Jan Nijtmans  <nijtmans@users.sf.net>

	* generic/tclHash.c:	[FRQ 2958832]: Further speed-up of the
	* generic/tclLiteral.c:	ouster-hash function.
	* generic/tclObj.c:
	* generic/tclCkalloc.c:	Eliminate various unnecessary (ClientData)
	* generic/tclTest.c:	type casts.
	* generic/tclTestObj.c:
	* generic/tclTestProcBodyObj.c:
	* unix/tclUnixTest.c:
	* unix/tclUnixTime.c:
	* unix/tclXtTest.c:

2010-02-24  Donal K. Fellows  <dkf@users.sf.net>

	* generic/tclDictObj.c (SetDictFromAny): Prevent the list<->dict
	* generic/tclListObj.c (SetListFromAny): conversion code from taking
	too many liberties. Stops loss of duplicate keys in some scenarios.
	Many thanks to Jean-Claude Wippler for finding this.

	* generic/tclExecute.c (TclExecuteByteCode): Reduce ifdef-fery and
	size of activation record. More variables shared across instructions
	than before.

	* doc/socket.n: [Bug 2957688]: Clarified that [socket -server] works
	with a command prefix. Extended example to show this in action.

2010-02-22  Andreas Kupries  <andreask@activestate.com>

	* generic/tclZlib.c (ZlibTransformInput): [Bug 2762041]: Added a hack
	to work around the general problem, early EOF recognition based on the
	base-channel, instead of the data we have ready for reading in the
	transform. Long-term we need a proper general fix (likely tracking EOF
	on each level of the channel stack), with attendant complexity.
	Furthermore, Z_BUF_ERROR can be ignored, and must be when feeding the
	zlib code with single characters.

2010-02-22  Jan Nijtmans  <nijtmans@users.sf.net>

	* unix/tclUnixPort.h:   Remove unnecessary EXTERN's, which already are
	                        in the global stub table.
	* unix/configure.in:    Use @EXEEXT@ in stead of @EXT_SUFFIX@
	* unix/tcl.m4:
	* unix/Makefile.in:     Use -DBUILD_tcl for CYGWIN
	* unix/configure:       (regenerated)
	* unix/dltest/pkg*.c:   Use EXTERN to control CYGWIN exported symbols
	* generic/tclCmdMZ.c:   Remove some unnecessary type casts.
	* generic/tclCompCmds.c:
	* generic/tclTest.c:
	* generic/tclUtil.c:

2010-02-21  Mo DeJong  <mdejong@users.sourceforge.net>

	* tests/regexp.test: Add test cases back ported from Jacl regexp work.

2010-02-21  Jan Nijtmans  <nijtmans@users.sf.net>

	* generic/tclDate.c:    Some more const tables.
	* generic/tclGetDate.y:
	* generic/regc_lex.c:
	* generic/regerror.c:
	* generic/tclStubLib.c:
	* generic/tclBasic.c:   Fix [Bug 2954959] expr abs(0.0) is -0.0
	* tests/expr.test:

2010-02-20  Donal K. Fellows  <dkf@users.sf.net>

	* generic/tclCompCmds.c (TclCompileStringLenCmd): Make [string length]
	of a constant string be handled better (i.e., handle backslashes too).

2010-02-19  Stuart Cassoff  <stwo@users.sourceforge.net>

	* tcl.m4: Correct compiler/linker flags for threaded builds on
	OpenBSD.
	* configure: (regenerated).

2010-02-19  Donal K. Fellows  <dkf@users.sf.net>

	* unix/installManPage: [Bug 2954638]: Correct behaviour of manual page
	installer. Also added armouring to check that assumptions about the
	initial state are actually valid (e.g., look for existing input file).

2010-02-17  Donal K. Fellows  <dkf@users.sf.net>

	* generic/tclHash.c (HashStringKey):	Restore these hash functions
	* generic/tclLiteral.c (HashString):	to use the classic algorithm.
	* generic/tclObj.c (TclHashObjKey):	Community felt normal case
	speed to be more important than resistance to malicious cases. For
	now, hashes that need to deal with the malicious case can use a custom
	hash table and install their own hash function, though that is not
	functionality exposed to the script level.

	* generic/tclCompCmds.c (TclCompileDictUpdateCmd): Stack depth must be
	correctly described when compiling a body to prevent crashes in some
	debugging modes.

2010-02-16  Jan Nijtmans  <nijtmans@users.sf.net>

	* generic/tclInt.h: Change order of various struct members,
	fixing potential binary incompatibility with Tcl 8.5

2010-02-16  Donal K. Fellows  <dkf@users.sf.net>

	* unix/configure.in, generic/tclIOUtil.c (Tcl_Stat): Updated so that
	we do not assume that all unix systems have the POSIX blkcnt_t type,
	since OpenBSD apparently does not.

	* generic/tclLiteral.c (HashString): Missed updating to FNV in one
	place; the literal table (a copy of the hash table code...)

2010-02-15  Jan Nijtmans  <nijtmans@users.sf.net>

	* tools/genStubs.tcl:   Reverted earlier rename from tcl*Stubs to
	* generic/tclBasic.c:   tcl*ConstStubs, it's not necessary at all.
	* generic/tclOO.c:
	* generic/tclTomMathInterface.c:
	* generic/tclStubInit.c: (regenerated)
	* generic/tclOOStubInit.c: (regenerated)
	* generic/tclEnsemble.c:Fix signed-unsigned mismatch
	* win/tclWinInt.h:      make tclWinProcs "const"
	* win/tclWin32Dll.c:
	* win/tclWinFCmd.c:     Eliminate all internal Tcl_WinUtfToTChar
	* win/tclWinFile.c:     and Tcl_WinTCharToUtf calls, needed
	* win/tclWinInit.c:     for mslu support.
	* win/tclWinLoad.c:
	* win/tclWinPipe.c:
	* win/tclWinSerial.c:
	* win/.cvsignore:
	* compat/unicows/readme.txt:  [FRQ 2819611]: Add first part of MSLU
	* compat/unicows/license.txt: support.
	* compat/unicows/unicows.lib:

2010-02-15  Donal K. Fellows  <dkf@users.sf.net>

	* generic/tclOO.c (AllocObject, SquelchedNsFirst, ObjectRenamedTrace):
	* generic/tclNamesp.c (Tcl_DeleteNamespace): [Bug 2950259]: Revised
	the namespace deletion code to provide an additional internal callback
	that gets triggered early enough in namespace deletion to allow TclOO
	destructors to run sanely. Adjusted TclOO to take advantage of this,
	so making tearing down an object by killing its namespace appear to
	work seamlessly, which is needed for Itcl. (Note that this is not a
	feature that will ever be backported to 8.5, and it remains not a
	recommended way of deleting an object.)

2010-02-13  Donal K. Fellows  <dkf@users.sf.net>

	* generic/tclCompCmds.c (TclCompileSwitchCmd): Divided the [switch]
	compiler into three pieces (after the model of [try]): a parser, an
	instruction-issuer for chained tests, and an instruction-issuer for
	jump tables.

	* generic/tclEnsemble.c: Split the ensemble engine out into its own
	file rather than keeping it mashed together with the namespace code.

2010-02-12  Jan Nijtmans  <nijtmans@users.sf.net>

	* win/tcl.m4:		Use -pipe for gcc on win32
	* win/configure:	(mingw/cygwin) (regenerated)
	* win/.cvsignore:	Add .lib, .exp and .res here

2010-02-11  Mo DeJong  <mdejong@users.sourceforge.net>

	* tests/list.test: Add tests for explicit \0 in a string argument to
	the list command.

2010-02-11  Donal K. Fellows  <dkf@users.sf.net>

	* generic/tclIOCmd.c (Tcl_OpenObjCmd): [Bug 2949740]: Make sure that
	we do not try to put a NULL pipeline channel into binary mode.

2010-02-11  Mo DeJong  <mdejong@users.sourceforge.net>

	[Bug 2826551, Patch 2948425]: Assorted regexp bugs related to -all,
	-line and -start options and newlines.
	* generic/tclCmdMZ.c (Tcl_RegexpObjCmd): If -offset is given, treat it
	as the start of the line if the previous character was a newline. Fix
	nasty edge case where a zero length match would not advance the index.
	* tests/regexp.test: Add regression tests back ported from Jacl.
	Checks for a number of issues related to -line and newline handling. A
	few of tests were broken before the patch and continue to be broken,
	marked as knownBug.

2010-02-11  Donal K. Fellows  <dkf@users.sf.net>

	* generic/tclOO.c (ObjectRenamedTrace): [Bug 2949397]: Prevent
	destructors from running on the two core class objects when the whole
	interpreter is being destroyed.

2010-02-09  Donal K. Fellows  <dkf@users.sf.net>

	* generic/tclCompCmds.c (TclCompileTryCmd, IssueTryInstructions)
	(IssueTryFinallyInstructions): Added compiler for the [try] command.
	It is split into three pieces that handle the parsing of the tokens,
	the issuing of instructions for finally-free [try], and the issuing of
	instructions for [try] with finally; there are enough differences
	between the all cases that it was easier to split the code rather than
	have a single function do the whole thing.

2010-02-09  Alexandre Ferrieux  <ferrieux@users.sourceforge.net>

	* tools/genStubs.tcl: Remove dependency on 8.5+ idiom "in" in
	expressions.

2010-02-08  Donal K. Fellows  <dkf@users.sf.net>

	* generic/tclZlib.c (Tcl_ZlibDeflate, Tcl_ZlibInflate): [Bug 2947783]:
	Make sure that the result is an unshared object before appending to it
	so that nothing crashes if it is shared (use in Tcl code was not
	affected by this, but use from C was an issue).

2010-02-06  Donal K. Fellows  <dkf@users.sf.net>

	* generic/tclHash.c (HashStringKey):	Replace Tcl's crusty old hash
	* generic/tclObj.c (TclHashObjKey):	function with the algorithm
	due to Fowler, Noll and Vo. This is slightly faster (assuming the
	presence of hardware multiply) and has somewhat better distribution
	properties of the resulting hash values. Note that we only ever used
	the 32-bit version of the FNV algorithm; Tcl's core hash engine
	assumes that hash values are simple unsigned ints.

	***POTENTIAL INCOMPATIBILITY***
	Code that depends on hash iteration order (especially tests) may well
	be disrupted by this. Where a definite order is required, the fix is
	usually to just sort the results after extracting them from the hash.
	Where this is insufficient, the code that has ceased working was
	always wrong and was only working by chance.

2010-02-05  Donal K. Fellows  <dkf@users.sf.net>

	* generic/tclCompCmds.c (TclCompileErrorCmd): Added compilation of the
	[error] command. No new bytecodes.

2010-02-05  Jan Nijtmans  <nijtmans@users.sf.net>

	* tools/genStubs.tcl:	Follow-up to earlier commit today:
	          Eliminate the need for an extra Stubs Pointer for adressing
	          a static stub table: Just change the exported table from
	          static to MODULE_SCOPE.
	* generic/tclBasic.c
	* generic/tclOO.c
	* generic/tclTomMathInterface.c
	* generic/tcl*Decls.h (regenerated)
	* generic/tclStubInit.c (regenerated)
	* generic/tclOOStubInit.c (regenerated)
	* generic/tclTest.c (minor formatting)

2010-02-05  Donal K. Fellows  <dkf@users.sf.net>

	* generic/tclVar.c: More consistency in errorcode generation.

	* generic/tclOOBasic.c (TclOO_Object_Destroy): Rewrote to be NRE-aware
	when calling destructors. Note that there is no guarantee that
	destructors will always be called in an NRE context; that's a feature
	of the 'destroy' method only.

	* generic/tclEncoding.c: Add 'const' to many function-internal vars
	that are never pointing to things that are written to.

2010-02-05  Jan Nijtmans  <nijtmans@users.sf.net>

	* tools/genStubs.tcl:	Follow-up to [2010-01-29] commit:
		prevent space within stub table function parameters if the
		parameter type is a pointer.
	* win/tclWinInt.h:	Minor Formatting
	* generic/tcl.h:	VOID -> void and other formatting
	* generic/tclInt.h:	Minor formatting
	* generic/tclInt.decls: Change signature of TclNRInterpProcCore,
	* generic/tclOO.decls:	and TclOONewProc(Instance|)MethodEx,
	* generic/tclProc.c:	indicating that errorProc is a function,
	* generic/tclOOMethod.c:pointer, and other formatting
	* generic/tcl*Decls.h:	(regenerated)
	* generic/tclVar.c:	gcc warning(line 3703): 'pattern' may be used
				uninitialized in this function
				gcc warning(line 3788): 'matched' may be used
				uninitialized in this function

2010-02-04  Donal K. Fellows  <dkf@users.sf.net>

	* generic/tclVar.c: Added more use of error-codes and reduced the
	stack overhead of older interfaces.
	(ArrayGetCmd): Stop silly crash when using a trivial pattern due to
	error in conversion to ensemble.
	(ArrayNamesCmd): Use the object RE interface for faster matching.

2010-02-03  Donal K. Fellows  <dkf@users.sf.net>

	* generic/tclVar.c (ArrayUnsetCmd): More corrections.

2010-02-02  Donal K. Fellows  <dkf@users.sf.net>

	* generic/tclVar.c: Turned the [array] command into a true ensemble.

	* generic/tclOO.c (AllocObject, MyDeleted): A slightly faster way to
	handle the deletion of [my] is with a standard delete callback. This
	is because it doesn't require an additional memory allocation during
	object creation. Also reduced the amount of string manipulation
	performed during object creation to further streamline memory
	handling; this is not backported to the 8.5 package as it breaks a
	number of abstractions.

	* generic/tclOOBasic.c (TclOO_Object_Destroy): [Bug 2944404]: Do not
	crash when a destructor deletes the object that is executing that
	destructor.

2010-02-01  Donal K. Fellows  <dkf@users.sf.net>

	* generic/tclVar.c (Tcl_ArrayObjCmd): [Bug 2939073]: Stop the [array
	unset] command from having dangling pointer problems when an unset
	trace deletes the element that is going to be processed next. Many
	thanks to Alexandre Ferrieux for the bulk of this fix.

	* generic/regexec.c (ccondissect, crevdissect): [Bug 2942697]: Rework
	these functions so that certain pathological patterns are matched much
	more rapidly. Many thanks to Tom Lane for dianosing this issue and
	providing an initial patch.

2010-01-30  Donal K. Fellows  <dkf@users.sf.net>

	* generic/tclCompile.c (tclInstructionTable):	Bytecode instructions
	* generic/tclCompCmds.c (TclCompileUnsetCmd):	to allow the [unset]
	* generic/tclExecute.c (TclExecuteByteCode):	command to be compiled
	with the compiler being a complete compilation for all compile-time
	decidable uses.

	* generic/tclVar.c (TclPtrUnsetVar): Var reference version of the code
	to unset a variable. Required for INST_UNSET bytecodes.

2010-01-29  Jan Nijtmans  <nijtmans@users.sf.net>

	* generic/tcl.h: [Bug 2942081]: Reverted Tcl_ThreadDataKey type change
				Changed some Tcl_CallFrame fields from "char *"
				to "void *". This saves unnecessary space on
				Cray's (and it's simply more correct).

	* tools/genStubs.tcl:	No longer generate a space after "*" and
				immediately after a function name, so the
				format of function definitions in tcl*Decls.h
				match all other tcl*.h header files.
	* doc/ParseArgs.3:	Change Tcl_ArgvFuncProc, Tcl_ArgvGenFuncProc
	* generic/tcl.h:	and GetFrameInfoValueProc to be function
	* generic/tclInt.h:	definitions, not pointers, for consistency
	* generic/tclOOInt.h:	with all other Tcl function definitions.
	* generic/tclIndexObj.c:
	* generic/regguts.h:	CONST -> const
	* generic/tcl.decls:	Formatting
	* generic/tclTomMath.decls: Formatting
	* generic/tclDecls.h:	(regenerated)
	* generic/tclIntDecls.h:
	* generic/tclIntPlatDecls.h:
	* generic/tclOODecls.h:
	* generic/tclOOIntDecls.h:
	* generic/tclPlatDecls.h:
	* generic/tclTomMathDecls.h:

2010-01-28  Donal K. Fellows  <dkf@users.sf.net>

	* generic/tclOOBasic.c (TclOO_Object_Destroy): Move the execution of
	destructors to a point where they can produce an error. This will not
	work for all destructors, but it does mean that more failing calls of
	them will be caught.
	* generic/tclOO.c (AllocObject, MyDeletedTrace, ObjectRenamedTrace):
	(ObjectNamespaceDeleted): Stop various ways of getting at commands
	with dangling pointers to the object. Also increases the reliability
	of calling of destructors (though most destructors won't benefit; when
	an object is deleted namespace-first, its destructors are not run in a
	nice state as the namespace is partially gone).

2010-01-25  Jan Nijtmans  <nijtmans@users.sf.net>

	* generic/tclOOStubInit.c:   Remove double includes (which causes a
	* generic/tclOOStubLib.c:    warning in CYGWIN compiles)
	* unix/.cvsignore:	     add confdefs.h

2010-01-22  Donal K. Fellows  <dkf@users.sf.net>

	* doc/proc.n: [Bug 1970629]: Define a bit better what the current
	namespace of a procedure is.

2010-01-22  Jan Nijtmans  <nijtmans@users.sf.net>

	* generic/tclInt.decls:	     Don't use DWORD and HANDLE here.
	* generic/tclIntPlatDecls.h:
	* generic/tcl.h:	     Revert [2009-12-21] change, instead
	* generic/tclPort.h:	     resolve the CYGWIN inclusion problems by
	* win/tclWinPort.h:	     re-arranging the inclusions at other
				     places.
	* win/tclWinError.c
	* win/tclWinPipe.c
	* win/tcl.m4:		     Make cygwin configuration error into
	* win/configure.in:	     a warning: CYGWIN compilation works
	* win/configure:	     although there still are test failures.

2010-01-22  Donal K. Fellows  <dkf@users.sf.net>

	* generic/tclExecute.c (TclExecuteByteCode): Improve error code
	generation from some of the tailcall-related bits of TEBC.

2010-01-21  Miguel Sofer  <msofer@users.sf.net>

	* generic/tclCompile.h: [Bug 2910748]: NRE-enable direct eval on BC
	* generic/tclExecute.c: spoilage.
	* tests/nre.test:

2010-01-19  Donal K. Fellows  <dkf@users.sf.net>

	* doc/dict.n: [Bug 2929546]: Clarify just what [dict with] and [dict
	update] are doing with variables.

2010-01-18  Andreas Kupries  <andreask@activestate.com>

	* generic/tclIO.c (CreateScriptRecord): [Bug 2918110]: Initialize
	the EventScriptRecord (esPtr) fully before handing it to
	Tcl_CreateChannelHandler for registration. Otherwise a reflected
	channel calling 'chan postevent' (== Tcl_NotifyChannel) in its
	'watchProc' will cause the function 'TclChannelEventScriptInvoker'
	to be run on an uninitialized structure.

2010-01-18  Donal K. Fellows  <dkf@users.sf.net>

	* generic/tclStringObj.c (Tcl_AppendFormatToObj): [Bug 2932421]: Stop
	the [format] command from causing argument objects to change their
	internal representation when not needed. Thanks to Alexandre Ferrieux
	for this fix.

2010-01-13  Donal K. Fellows  <dkf@users.sf.net>

	* tools/tcltk-man2html.tcl:	  More factoring out of special cases
	* tools/tcltk-man2html-utils.tcl: so that they are described outside
	the engine file. Now there is only one real set of special cases in
	there, to handle the .SO/.OP/.SE directives.

2010-01-13  Jan Nijtmans  <nijtmans@users.sf.net>

	* generic/tcl.h:      Fix TCL_LL_MODIFIER for Cygwin
	* generic/tclEnv.c:   Fix CYGWIN compilation problems,
	* generic/tclInt.h:   and remove some unnecessary
	* generic/tclPort.h:  double includes.
	* generic/tclPlatDecls.h:
	* win/cat.c:
	* win/tclWinConsole.c:
	* win/tclWinFCmd.c:
	* win/tclWinFile.c:
	* win/tclWinPipe.c:
	* win/tclWinSerial.c:
	* win/tclWinThrd.c:
	* win/tclWinPort.h:   Put win32 includes first
	* unix/tclUnixChan.c: Forgot one CONST change

2010-01-12  Donal K. Fellows  <dkf@users.sf.net>

	* tools/tcltk-man2html.tcl: Make the generation of the list of things
	to process the docs from simpler and more flexible. Also factored out
	the lists of special cases.

2010-01-10  Jan Nijtmans  <nijtmans@users.sf.net>

	* win/tclWinDde.c:      VC++ 6.0 doesn't have
	* win/tclWinReg.c:      PDWORD_PTR
	* win/tclWinThrd.c:     Fix various minor gcc warnings.
	* win/tclWinTime.c:
	* win/tclWinConsole.c:  Put channel type definitions
	* win/tclWinChan.c:     in static const memory
	* win/tclWinPipe.c:
	* win/tclWinSerial.c:
	* win/tclWinSock.c:
	* generic/tclIOGT.c:
	* generic/tclIORChan.c:
	* generic/tclIORTrans.c:
	* unix/tclUnixChan.c:
	* unix/tclUnixPipe.c:
	* unix/tclUnixSock.c:
	* unix/configure:       (regenerated with autoconf 2.59)
	* tests/info.test:      Make test independant from
	                        tcltest implementation.

2010-01-10  Donal K. Fellows  <dkf@users.sf.net>

	* tests/namespace.test (namespace-51.17): [Bug 2898722]: Demonstrate
	that there are still bugs in the handling of resolution epochs. This
	bug is not yet fixed.

	* tools/tcltk-man2html.tcl:	  Split the man->html converter into
	* tools/tcltk-man2html-utils.tcl: two pieces for easier maintenance.
	Also made it much less verbose in its printed messages by default.

2010-01-09  Donal K. Fellows  <dkf@users.sf.net>

	* tools/tcltk-man2html.tcl: Added basic support for building the docs
	for contributed packages into the HTML versions. Prompted by question
	on Tcler's Chat by Tom Krehbiel. Note that there remain problems in
	the documentation generated due to errors in the contributed docs.

2010-01-05  Don Porter  <dgp@users.sourceforge.net>

	* generic/tclPathObj.c (TclPathPart):   [Bug 2918610]: Correct
	* tests/fileName.test (filename-14.31): inconsistency between the
	string rep and the intrep of a path value created by [file rootname].
	Thanks to Vitaly Magerya for reporting.

2010-01-03  Donal K. Fellows  <dkf@users.sf.net>

	* unix/tcl.m4 (SC_CONFIG_CFLAGS): [Bug 1636685]: Use the configuration
	for modern FreeBSD suggested by the FreeBSD porter.

2010-01-03  Miguel Sofer  <msofer@users.sf.net>

	* generic/tclBasic.c:	[Bug 2724403]: Fix leak of coroutines on
	* generic/tclCompile.h: namespace deletion. Added a test for this
	* generic/tclNamesp.c:	leak, and also a test for leaks on namespace
	* tests/coroutine.test: deletion.
	* tests/namespace.test:

2009-12-30  Donal K. Fellows  <dkf@users.sf.net>

	* library/safe.tcl (AliasSource): [Bug 2923613]: Make the safer
	* tests/safe.test (safe-8.9):	  [source] handle a [return] at the
					  end of the file correctly.

2009-12-30  Miguel Sofer  <msofer@users.sf.net>

	* library/init.tcl (unknown): [Bug 2824981]: Fix infinite recursion of
	::unknown when [set] is undefined.

2009-12-29  Donal K. Fellows  <dkf@users.sf.net>

	* generic/tclHistory.c (Tcl_RecordAndEvalObj): Reduce the amount of
	allocation and deallocation of memory by caching objects in the
	interpreter assocData table.

	* generic/tclObj.c (Tcl_GetCommandFromObj): Rewrite the logic so that
	it does not require making assignments part way through an 'if'
	condition, which was deeply unclear.

	* generic/tclInterp.c (Tcl_MakeSafe): [Bug 2895741]: Make sure that
	the min() and max() functions are supported in safe interpreters.

2009-12-29  Pat Thoyts  <patthoyts@users.sourceforge.net>

	* generic/tclBinary.c:	[Bug 2922555]: Handle completely invalid input
	* tests/binary.test:	to the decode methods.

2009-12-28  Donal K. Fellows  <dkf@users.sf.net>

	* unix/Makefile.in (trace-shell, trace-test): [FRQ 1083288]: Added
	targets to allow easier tracing of shell and test invokations.

	* unix/configure.in: [Bug 942170]:	Detect the st_blocks field of
	* generic/tclCmdAH.c (StoreStatData):	'struct stat' correctly.
	* generic/tclFileName.c (Tcl_GetBlocksFromStat):
	* generic/tclIOUtil.c (Tcl_Stat):

	* generic/tclInterp.c (TimeLimitCallback): [Bug 2891362]: Ensure that
	* tests/interp.test (interp-34.13):	   the granularity ticker is
	reset when we check limits because of the time limit event firing.

2009-12-27  Donal K. Fellows  <dkf@users.sf.net>

	* doc/namespace.n (SCOPED SCRIPTS): [Bug 2921538]: Updated example to
	not be quite so ancient.

2009-12-25  Jan Nijtmans  <nijtmans@users.sf.net>

	* generic/tclCmdMZ.c:      CONST -> const
	* generic/tclParse.c

2009-12-23  Donal K. Fellows  <dkf@users.sf.net>

	* library/safe.tcl (AliasSource, AliasExeName): [Bug 2913625]: Stop
	information about paths from leaking through [info script] and [info
	nameofexecutable].

2009-12-23  Jan Nijtmans  <nijtmans@users.sf.net>

	* unix/tcl.m4:		Install libtcl8.6.dll in bin directory
	* unix/Makefile.in:
	* unix/configure:	(regenerated)

2009-12-22  Donal K. Fellows  <dkf@users.sf.net>

	* generic/tclCmdIL.c (Tcl_LsortObjCmd): [Bug 2918962]: Stop crash when
	-index and -stride are used together.

2009-12-21  Jan Nijtmans  <nijtmans@users.sf.net>

	* generic/tclThreadStorage.c: Fix gcc warning, using gcc-4.3.4 on
				      cygwin: missing initializer
	* generic/tclOOInt.h:	      Prevent conflict with DUPLICATE
				      definition in WINAPI's nb30.h
	* generic/rege_dfa.c:	      Fix macro conflict on CYGWIN: don't use
				      "small".
	* generic/tcl.h:	      Include <winsock2.h> before <stdio.h> on
				      CYGWIN
	* generic/tclPathObj.c
	* generic/tclPort.h
	* tests/env.test:	      Don't unset WINDIR and TERM, it has a
				      special meaning on CYGWIN (both in UNIX
				      and WIN32 mode!)
	* generic/tclPlatDecls.h:     Include <tchar.h> through tclPlatDecls.h
	* win/tclWinPort.h:	      stricmp -> strcasecmp
	* win/tclWinDde.c:	      _wcsicmp -> wcscasecmp
	* win/tclWinFile.c
	* win/tclWinPipe.c
	* win/tclWinSock.c
	* unix/tcl.m4:		      Add dynamic loading support to CYGWIN
	* unix/configure (regenerated)
	* unix/Makefile.in

2009-12-19  Miguel Sofer  <msofer@users.sf.net>

	* generic/tclBasic.c:	[Bug 2917627]: Fix for bad cmd resolution by
	* tests/coroutine.test:	coroutines. Thanks to schelte for finding it.

2009-12-16  Donal K. Fellows  <dkf@users.sf.net>

	* library/safe.tcl (::safe::AliasGlob): Upgrade to correctly support a
	larger fraction of [glob] functionality, while being stricter about
	directory management.

2009-12-11  Jan Nijtmans  <nijtmans@users.sf.net>

	* generic/tclTest.c:	Fix gcc warning: ignoring return value of
	* unix/tclUnixNotify.c:	"write", declared with attribute
	* unix/tclUnixPipe.c:	warn_unused_result.
	* generic/tclInt.decls:	CONSTify functions TclpGetUserHome and
	* generic/tclIntDecls.h:TclSetPreInitScript (TIP #27)
	* generic/tclInterp.c:
	* win/tclWinFile.c:
	* unix/tclUnixFile.c:

2009-12-16  Donal K. Fellows  <dkf@users.sf.net>

	* doc/tm.n: [Bug 1911342]: Formatting rewrite to avoid bogus crosslink
	to the list manpage when generating HTML.

	* library/msgcat/msgcat.tcl (Init): [Bug 2913616]: Do not use platform
	tests that are not needed and which don't work in safe interpreters.

2009-12-14  Donal K. Fellows  <dkf@users.sf.net>

	* doc/file.n (file tempfile): [Bug 2388866]: Note that this only ever
	creates files on the native filesystem. This is a design feature.

2009-12-13  Miguel Sofer  <msofer@users.sf.net>

	* generic/tclBasic.c:	Release TclPopCallFrame() from its
	* generic/tclExecute.c:	tailcall-management duties
	* generic/tclNamesp.c:

	* generic/tclBasic.c:	Moving TclBCArgumentRelease call from
	* generic/tclExecute.c:	TclNRTailcallObjCmd to TEBC, so that the
	pairing of the Enter and Release calls is clearer.

2009-12-12  Donal K. Fellows  <dkf@users.sf.net>

	* generic/tclTest.c (TestconcatobjCmd): [Bug 2895367]: Stop memory
	leak when testing. We don't need extra noise of this sort when
	tracking down real problems!

2009-12-11  Jan Nijtmans  <nijtmans@users.sf.net>

	* generic/tclBinary.c:	Fix gcc warning, using gcc-4.3.4 on cygwin
	* generic/tclCompExpr.c:warning: array subscript has type 'char'
	* generic/tclPkg.c:
	* libtommath/bn_mp_read_radix.c:
	* win/makefile.vc:	[Bug 2912773]: Revert to version 1.203
	* unix/tclUnixCompat.c:	Fix gcc warning: signed and unsigned type
				in conditional expression.

2009-12-11  Donal K. Fellows  <dkf@users.sf.net>

	* tools/tcltk-man2html.tcl (long-toc, cross-reference): [FRQ 2897296]:
	Added cross links to sections within manual pages.

2009-12-11  Miguel Sofer  <msofer@users.sf.net>

	* generic/tclBasic.c:   [Bug 2806407]: Full nre-enabling of coroutines
	* generic/tclExecute.c:

	* generic/tclBasic.c: Small cleanup

	* generic/tclExecute.c: Fix panic in http11.test caused by buggy
	earlier commits in coroutine management.

2009-12-10  Andreas Kupries  <andreask@activestate.com>

	* generic/tclObj.c (TclContinuationsEnter): [Bug 2895323]: Updated
	comments to describe when the function can be entered for the same
	Tcl_Obj* multiple times. This is a continuation of the 2009-11-10
	entry where a memory leak was plugged, but where not sure if that was
	just a band-aid to paper over some other error. It isn't, this is a
	legal situation.

2009-12-10  Miguel Sofer  <msofer@users.sf.net>

	* generic/tclBasic.c:   Reducing the # of moving parts for coroutines
	* generic/tclExecute.c: by delegating more to tebc; eliminate the
	special coroutine CallFrame.

2009-12-09  Andreas Kupries  <andreask@activestate.com>

	* generic/tclIO.c: [Bug 2901998]: Applied Alexandre Ferrieux's patch
	fixing the inconsistent buffered I/O. Tcl's I/O now flushes buffered
	output before reading, discards buffered input before writing, etc.

2009-12-09  Miguel Sofer  <msofer@users.sf.net>

	* generic/tclBasic.c: Ensure right lifetime of varFrame's (objc,objv)
	for coroutines.

	* generic/tclExecute.c: Code regrouping

2009-12-09  Donal K. Fellows  <dkf@users.sf.net>

	* generic/tclBasic.c: Added some of the missing setting of errorcode
	values.

2009-12-08  Miguel Sofer  <msofer@users.sf.net>

	* generic/tclExecute.c (TclStackFree): Improved panic msg.

2009-12-08  Miguel Sofer  <msofer@users.sf.net>

	* generic/tclBasic.c:   Partial nre-enabling of coroutines. The
	* generic/tclExecute.c: initial call still requires its own
	* generic/tclInt.h:     instance of tebc, but on resume coros can
	execute in the caller's tebc.

	* generic/tclExecute.c (TEBC): Silence warning about pcAdjustment.

2009-12-08  Donal K. Fellows  <dkf@users.sf.net>

	* generic/tclExecute.c (TclExecuteByteCode): Make the dict opcodes
	more sparing in their use of C variables, to reduce size of TEBC
	activiation record a little bit.

2009-12-07  Miguel Sofer  <msofer@users.sf.net>

	* generic/tclExecute.c (TEBC): Grouping "slow" variables into structs,
	to reduce register pressure and help the compiler with variable
	allocation.

2009-12-07  Miguel Sofer  <msofer@users.sf.net>

	* generic/tclExecute.c: Start cleaning the TEBC stables
	* generic/tclInt.h:

	* generic/tclCmdIL.c:   [Bug 2910094]: Fix by aku
	* tests/coroutine.test:

	* generic/tclBasic.c: Arrange for [tailcall] to be created with the
	other builtins: was being created in a separate call, leftover from
	pre-tip days.

2009-12-07  Don Porter  <dgp@users.sourceforge.net>

	* generic/tclStrToD.c: [Bug 2902010]: Correct conditional compile
	directives to better detect the toolchain that needs extra work for
	proper underflow treatment instead of merely detecting the MIPS
	platform.

2009-12-07  Miguel Sofer  <msofer@users.sf.net>

	* generic/tclBasic.c: [Patch 2910056]: Add ::tcl::unsupported::yieldTo
	* generic/tclInt.h:

2009-12-07  Donal K. Fellows  <dkf@users.sf.net>

	* generic/tclCmdMZ.c (TryPostBody): [Bug 2910044]: Close off memory
	leak in [try] when a variable-free handler clause is present.

2009-12-05  Miguel Sofer  <msofer@users.sf.net>

	* generic/tclBasic.c:   Small changes for clarity in tailcall
	* generic/tclExecute.c: and coroutine code.
	* tests/coroutine.test:

	* tests/tailcall.test: Remove some old unused crud; improved the
	stack depth tests.

	* generic/tclBasic.c:  Fixed things so that you can tailcall
	* generic/tclNamesp.c: properly out of a coroutine.
	* tests/tailcall.test:

	* generic/tclInterp.c: Fixed tailcalls for same-interp aliases (no
	test)

2009-12-03  Donal K. Fellows  <dkf@users.sf.net>

	* library/safe.tcl (::safe::AliasEncoding): Make the safe encoding
	command behave more closely like the unsafe one (for safe ops).
	(::safe::AliasGlob): [Bug 2906841]: Clamp down on evil use of [glob]
	in safe interpreters.
	* tests/safe.test: Rewrite to use tcltest2 better.

2009-12-02  Jan Nijtmans  <nijtmans@users.sf.net>

	* tools/genStubs.tcl:	Add support for win32 CALLBACK functions and
	remove obsolete "emitStubs" and "genStubs" functions.
	* win/Makefile.in:	Use tcltest86.dll for all tests, and add
	.PHONY rules to preemptively stop trouble that plagued Tk from hitting
	Tcl too.

2009-11-30  Jan Nijtmans  <nijtmans@users.sf.net>

	* generic/tcl.h:	Don't use EXPORT for Tcl_InitStubs
	* win/Makefile.in:	Better dependancies in case of static build.

2009-11-30  Donal K. Fellows  <dkf@users.sf.net>

	* doc/Tcl.n: [Bug 2901433]: Improved description of expansion to
	mention that it is using list syntax.

2009-11-27  Kevin B. Kenny  <kennykb@acm.org>

	* win/tclAppInit.c (Tcl_AppInit): [Bug 2902965]: Reverted Jan's change
	that added a call to Tcl_InitStubs. The 'tclsh' and 'tcltest' programs
	are providers, not consumers of the Stubs table, and should not link
	with the Stubs library, but only with the main Tcl library. (In any
	case, the presence of Tcl_InitStubs broke the build.)

2009-11-27  Donal K. Fellows  <dkf@users.sf.net>

	* doc/BoolObj.3, doc/Class.3, doc/CrtChannel.3, doc/DictObj.3:
	* doc/DoubleObj.3, doc/Ensemble.3, doc/Environment.3:
	* doc/FileSystem.3, doc/Hash.3, doc/IntObj.3, doc/Limit.3:
	* doc/Method.3, doc/NRE.3, doc/ObjectType.3, doc/PkgRequire.3:
	* doc/SetChanErr.3, doc/SetResult.3: [Patch 2903921]: Many small
	spelling fixes from Larry Virden.

	BUMP VERSION OF TCLOO TO 0.6.2. Too many people need accumulated small
	versions and bugfixes, so the version-bump removes confusion.

	* generic/tclOOBasic.c (TclOO_Object_LinkVar): [Bug 2903811]: Remove
	unneeded restrictions on who can usefully call this method.

2009-11-26  Donal K. Fellows  <dkf@users.sf.net>

	* unix/Makefile.in: Add .PHONY rules and documentation to preemptively
	stop trouble that plagued Tk from hitting Tcl too, and to make the
	overall makefile easier to understand. Some reorganization too to move
	related rules closer together.

2009-11-26  Jan Nijtmans  <nijtmans@users.sf.net>

	* win/Makefile.in:	[Bug 2902965]: Fix stub related changes that
	* win/makefile.vc:	caused tclkit build to break.
	* win/tclAppInit.c
	* unix/tcl.m4
	* unix/Makefile.in
	* unix/tclAppInit.c
	* unix/configure:	(regenerated)

2009-11-25  Kevin B. Kenny  <kennykb@acm.org>

	* win/Makefile.in:	Added a 'test-tcl' rule that is identical to
	'test' except that it does not go spelunking in 'pkgs/'. (This rule
	has existed in unix/Makefile.in for some time.)

2009-11-25  Stuart Cassoff  <stwo@users.sf.net>

	* unix/configure.in:	[Patch 2892871]: Remove unneeded
	* unix/tcl.m4:		AC_STRUCT_TIMEZONE and use
	* unix/tclConfig.h.in:	AC_CHECK_MEMBERS([struct stat.st_blksize])
	* unix/tclUnixFCmd.c:	instead of AC_STRUCT_ST_BLKSIZE.
	* unix/configure:	Regenerated with autoconf-2.59.

2009-11-24  Andreas Kupries  <andreask@activestate.com>

	* library/tclIndex: Manually redone the part of tclIndex dealing with
	safe.tcl and tm.tcl. This part passes the testsuite. Note that
	automatic regeneration of this part is not possible because it wrongly
	puts 'safe::Setup' on the list, and wrongly leaves out 'safe::Log'
	which is more dynamically created than the generator expects.

	Further note that the file "clock.tcl" is explicitly loaded by
	"init.tcl", the first time the clock command is invoked. The relevant
	code can be found at line 172ff, roughly, the definition of the
	procedure 'clock'. This means none of the procedures of this file
	belong in the tclIndex. Another indicator that automatic regeneration
	of tclIndex is ill-advised.

2009-11-24  Donal K. Fellows  <dkf@users.sf.net>

	* generic/tclOO.c (FinalizeAlloc, Tcl_NewObjectInstance):
	[Bug 2903011]: Make it an error to destroy an object in a constructor,
	and also make sure that an object is not deleted twice in the error
	case.

2009-11-24  Pat Thoyts  <patthoyts@users.sourceforge.net>

	* tests/fCmd.test: [Bug 2893771]: Teach [file stat] to handle locked
	* win/tclWinFile.c: files so that [file exists] no longer lies.

2009-11-23  Kevin Kenny  <kennykb@acm.org>

	* tests/fCmd.test (fCmd-30.1): Changed registry location of the 'My
	Documents' folder to the one that's correct for Windows 2000, XP,
	Server 2003, Vista, Server 2008, and Windows 7. (See
	http://support.microsoft.com/kb/310746)

2009-11-23  Jan Nijtmans  <nijtmans@users.sf.net>

	* win/tclWinDde.c:	#undef STATIC_BUILD, in order to make sure
	* win/tclWinReg.c:	that Xxxxx_Init is always exported even when
	* generic/tclTest.c:	Tcl is built static (otherwise we cannot
				create a DLL).
	* generic/tclThreadTest.c: Make all functions static, except
				TclThread_Init.
	* tests/fCmd.test:	Enable fCmd-30.1 when registry is available.
	* win/tcl.m4:		Fix ${SHLIB_LD_LIBS} definition, fix conflicts
	* win/Makefile.in:	Simplifications related to tcl.m4 changes.
	* win/configure.in:	Between static libraries and import library on
				windows.
	* win/configure:	(regenerated)
	* win/makefile.vc:	Add stub library to necessary link lines.

2009-11-23  Kevin B. Kenny  <kennykb@acm.org>

	* generic/tclThreadTest.c (NewTestThread): [Bug 2901803]: Further
	machinations to get NewTestThread actually to launch the thread, not
	just compile.

2009-11-22  Donal K. Fellows  <dkf@users.sf.net>

	* generic/tclThreadTest.c (NewTestThread): [Bug 2901803]: Fix small
	error in function naming which blocked a threaded test build.

2009-11-19  Jan Nijtmans  <nijtmans@users.sf.net>

	* win/Makefile.in:	Create tcltest86.dll as dynamic Tcltest
				package.
	* generic/tclTest.c:	Remove extraneous prototypes, follow-up to
	* generic/tclTestObj.c:	[Bug 2883850]
	* tests/chanio.test:	Test-cases for fixed [Bug 2849797]
	* tests/io.test:
	* tests/safe.test:	Fix safe-10.1 and safe-10.4 test cases, making
				the wrong assumption that Tcltest is a static
				package.
	* generic/tclEncoding.c:[Bug 2857044]: Updated freeIntRepProc routines
	* generic/tclVar.c:	so that they set the typePtr field to NULL so
				that the Tcl_Obj is not left in an
				inconsistent state.
	* unix/tcl.m4:		[Patch 2883533]: tcl.m4 support for Haiku OS
	* unix/configure:	autoconf-2.59

2009-11-19  Don Porter  <dgp@users.sourceforge.net>

	* unix/tclAppInit.c:	[Bug 2883850, 2900542]: Repair broken build of
	* win/tclAppInit.c:	the tcltest executable.

2009-11-19  Donal K. Fellows  <dkf@users.sf.net>

	* library/auto.tcl (tcl_findLibrary):
	* library/clock.tcl (MakeUniquePrefixRegexp, MakeParseCodeFromFields)
	(SetupTimeZone, ProcessPosixTimeZone):	Restored the use of a literal
	* library/history.tcl (HistAdd):	'then' when following a multi-
	* library/safe.tcl (interpConfigure):	line test expresssion. It's an
	* library/tm.tcl (UnknownHandler):	aid to readability then.

2009-11-19  Jan Nijtmans  <nijtmans@users.sf.net>

	* generic/tclInt.h:      Make all internal initialization
	* generic/tclTest.c:     routines MODULE_SCOPE
	* generic/tclTestObj.c:
	* generic/tclTestProcBodyObj.c:
	* generic/tclThreadTest.c:
	* unix/Makefile.in:      Fix [Bug 2883850]: pkgIndex.tcl doesn't
	* unix/tclAppInit.c:     get created with static Tcl build
	* unix/tclXtTest.c:
	* unix/tclXtNotify.c:
	* unix/tclUnixTest.c:
	* win/Makefile.in:
	* win/tcl.m4:
	* win/configure:         (regenerated)
	* win/tclAppInit.c:
	* win/tclWinDde.c:       Always compile with Stubs.
	* win/tclWinReg.c:
	* win/tclWinTest.c:

2009-11-18  Jan Nijtmans  <nijtmans@users.sf.net>

	* doc/CrtChannel.3:	[Bug 2849797]: Fix channel name inconsistences
	* generic/tclIORChan.c:	as suggested by DKF.
	* generic/tclIO.c:	Minor *** POTENTIAL INCOMPATIBILITY ***
				because Tcl_CreateChannel() and derivatives
				now sometimes ignore their "chanName"
				argument.

	* generic/tclAsync.c:	Eliminate various gcc warnings (with -Wextra)
	* generic/tclBasic.c
	* generic/tclBinary.c
	* generic/tclCmdAH.c
	* generic/tclCmdIL.c
	* generic/tclCmdMZ.c
	* generic/tclCompile.c
	* generic/tclDate.c
	* generic/tclExecute.c
	* generic/tclDictObj.c
	* generic/tclIndexObj.c
	* generic/tclIOCmd.c
	* generic/tclIOUtil.c
	* generic/tclIORTrans.c
	* generic/tclOO.c
	* generic/tclZlib.c
	* generic/tclGetDate.y
	* win/tclWinInit.c
	* win/tclWinChan.c
	* win/tclWinConsole.c
	* win/tclWinNotify.c
	* win/tclWinReg.c
	* library/auto.tcl:		Eliminate "then" keyword
	* library/clock.tcl
	* library/history.tcl
	* library/safe.tcl
	* library/tm.tcl
	* library/http/http.tcl:	Eliminate unnecessary spaces
	* library/http1.0/http.tcl
	* library/msgcat/msgcat.tcl
	* library/opt/optparse.tcl
	* library/platform/platform.tcl
	* tools/tcltk-man2html.tcl
	* tools/tclZIC.tcl
	* tools/tsdPerf.c

2009-11-17  Andreas Kupries  <andreask@activestate.com>

	* unix/tclUnixChan.c (TtyParseMode): Partial undo of Donal's tidy-up
	from a few days ago (2009-11-9, not in ChangeLog). It seems that
	strchr is apparently a macro on AIX and reacts badly to pre-processor
	directives in its arguments.

2009-11-16  Alexandre Ferrieux  <ferrieux@users.sourceforge.net>

	* generic/tclEncoding.c:  [Bug 2891556]: Fix and improve test to
	* generic/tclTest.c:	  detect similar manifestations in the future.
	* tests/encoding.test:    Add tcltest support for finalization.

2009-11-15  Mo DeJong  <mdejong@users.sourceforge.net>

	* win/tclWinDde.c: Avoid gcc compiler warning by explicitly casting
	DdeCreateStringHandle argument.

2009-11-12  Andreas Kupries  <andreask@activestate.com>

	* generic/tclIO.c (CopyData): [Bug 2895565]: Dropped bogosity which
	* tests/io.test: used the number of _written_ bytes or character to
	update the counters for the read bytes/characters. New test io-53.11.
	This is a forward port from the 8.5 branch.

2009-11-11  Don Porter  <dgp@users.sourceforge.net>

	* generic/tclClock.c (TclClockInit):    Do not create [clock] support
	commands in safe interps.

2009-11-11  Jan Nijtmans  <nijtmans@users.sf.net>

	* library/http/http.tcl (http::geturl): [Bug 2891171]: URL checking
	too strict when using multiple question marks.
	* tests/http.test
	* library/http/pkgIndex.tcl:  Bump to http 2.8.2
	* unix/Makefile.in:
	* win/Makefile.in:

2009-11-11  Alexandre Ferrieux  <ferrieux@users.sourceforge.net>

	* generic/tclIO.c: Fix [Bug 2888099] (close discards ENOSPC error)
	                   by saving the errno from the first of two
	                   FlushChannel()s. Uneasy to test; might need
	                   specific channel drivers. Four-hands with aku.

2009-11-10  Pat Thoyts  <patthoyts@users.sourceforge.net>

	* tests/winFCmd.test: Cleanup directories that have been set chmod
	000. On Windows7 and Vista we really have no access and these were
	getting left behind.
	A few tests were changed to reflect the intent of the test where
	setting a directory chmod 000 should prevent any modification. This
	restriction was ignored on XP but is honoured on Vista

2009-11-10  Andreas Kupries  <andreask@activestate.com>

	* generic/tclBasic.c: Plug another leak in TCL_EVAL_DIRECT evaluation.
	Forward port from Tcl 8.5 branch, change by Don Porter.

	* generic/tclObj.c: [Bug 2895323]: Plug memory leak in
	TclContinuationsEnter(). Forward port from Tcl 8.5 branch, change by
	Don Porter.

2009-11-09  Stuart Cassoff  <stwo@users.sf.net>

	* win/README: [bug 2459744]: Removed outdated Msys + Mingw info.

2009-11-09  Andreas Kupries  <andreask@activestate.com>

	* generic/tclBasic.c (TclEvalObjEx): Moved the #280 decrement of
	refCount for the file path out of the branch after the whole
	conditional, closing a memory leak. Added clause on structure type to
	prevent seg.faulting. Forward port from valgrinding the Tcl 8.5
	branch.

	* tests/info.test: Resolve ambiguous resolution of variable "res".
	Forward port from 8.5

2009-11-08  Donal K. Fellows  <dkf@users.sf.net>

	* doc/string.n (bytelength): Noted that this command is not a good
	thing to use, and suggested a better alternatve. Also factored out the
	description of the indices into its own section.

2009-11-07  Pat Thoyts  <patthoyts@users.sourceforge.net>

	* tests/fCmd.test: [Bug 2891026]: Exclude tests using chmod 555
	directories on vista and win7. The current user has access denied and
	so cannot rename the directory without admin privileges.

2009-11-06  Andreas Kupries  <andreask@activestate.com>

	* library/safe.tcl (::safe::Setup): Added documentation of the
	contents of the state array. Also killed the 'InterpState' procedure
	with its upleveled variable/upvar combination, and replaced all uses
	with 'namespace upvar'.

2009-11-05  Andreas Kupries  <andreask@activestate.com>

	* library/safe.tcl: A series of patches which bring the SafeBase up to
	date with code guidelines, Tcl's features, also eliminating a number
	of inefficiencies along the way.
	(1) Changed all procedure names to be fully qualified.
	(2) Moved the procedures out of the namespace eval. Kept their
	locations. IOW, broke the namespace eval apart into small sections not
	covering the procedure definitions.
	(3) Reindented the code. Just lots of whitespace changes.
	Functionality unchanged.
	(4) Moved the multiple namespace eval's around. Command export at the
	top, everything else (var decls, argument parsing setup) at the
	bottom.
	(5) Moved the argument parsing setup into a procedure called when the
	code is loaded. Easier management of temporary data.
	(6) Replaced several uses of 'Set' with calls to the new procedure
	'InterpState' and direct access to the per-slave state array.
	(7) Replaced the remaining uses of 'Set' and others outside of the
	path/token handling, and deleted a number of procedures related to
	state array access which are not used any longer.
	(8) Converted the path token system to cache normalized paths and path
	<-> token conversions. Removed more procedures not used any longer.
	Removed the test cases 4.3 and 4.4 from safe.test. They were testing
	the now deleted command "InterpStateName".
	(9) Changed the log command setup so that logging is compiled out
	completely when disabled (default).
	(10) Misc. cleanup. Inlined IsInterp into CheckInterp, its only user.
	Consistent 'return -code error' for error reporting. Updated to use
	modern features (lassign, in/ni, dicts). The latter are used to keep a
	reverse path -> token map and quicker check of existence.
	(11) Fixed [Bug 2854929]: Recurse into all subdirs under all TM root
	dirs and put them on the access path.

2009-11-02  Kevin B. Kenny  <kennykb@acm.org>

	* library/tzdata/Asia/Novokuznetsk: New tzdata locale for Kemerovo
	oblast', which now keeps Novosibirsk time and not Kranoyarsk time.
	* library/tzdata/Asia/Damascus: Syrian DST changes.
	* library/tzdata/Asia/Hong_Kong: Hong Kong historic DST corrections.
	Olson tzdata2009q.

2009-11-02  Donal K. Fellows  <dkf@users.sf.net>

	* doc/object.n (DESCRIPTION): Substantive revision to make it clearer
	what the fundamental semantics of an object actually are.

2009-11-01  Joe Mistachkin  <joe@mistachkin.com>

	* doc/Cancel.3: Minor cosmetic fixes.
	* win/makefile.vc: Make htmlhelp target work again.  An extra set of
	double quotes around the definition of the HTML help compiler tool
	appears to be required.  Previously, there was one set of double
	quotes around the definition of the tool and one around the actual
	invocation.  This led to confusion because it was the only such tool
	path to include double quotes around its invocation.  Also, it was
	somewhat inflexible in the event that somebody needed to override the
	tool command to include arguments.  Therefore, even though it may look
	"wrong", there are now two double quotes on either side of the tool
	path definition.  This fixes the problem that currently prevents the
	htmlhelp target from building and maintains flexibility in case
	somebody needs to override it via the command line or an environment
	variable.

2009-11-01  Joe English  <jenglish@users.sourceforge.net>

	* doc/Eval.3, doc/Cancel.3: Move TIP#285 routines out of Eval.3 into
	their own manpage.

2009-10-31  Donal K. Fellows  <dkf@users.sf.net>

	* generic/tclBasic.c (ExprRoundFunc): [Bug 2889593]: Correctly report
	the expected number of arguments when generating an error for round().

2009-10-30  Pat Thoyts  <patthoyts@users.sourceforge.net>

	* tests/tcltest.test: When creating the notwritabledir we deny the
	current user access to delete the file. We must grant this right when
	we cleanup. Required on Windows 7 when the user does not automatically
	have administrator rights.

2009-10-29  Don Porter  <dgp@users.sourceforge.net>

	* generic/tcl.h:        Changed the typedef for the mp_digit type
	from:
		typedef unsigned long mp_digit;
	to:
		typedef unsigned int mp_digit;
	For 32-bit builds where "long" and "int" are two names for the same
	thing, this is no change at all.  For 64-bit builds, though, this
	causes the dp[] array of an mp_int to be made up of 32-bit elements
	instead of 64-bit elements.  This is a huge improvement because
	details elsewhere in the mp_int implementation cause only 28 bits of
	each element to be actually used storing number data.  Without this
	change bignums are over 50% wasted space on 64-bit systems.  [Bug
	2800740].

	***POTENTIAL INCOMPATIBILITY***
	For 64-bit builds, callers of routines with (mp_digit) or (mp_digit *)
	arguments *will*, and callers of routines with (mp_int *) arguments
	*may* suffer both binary and stubs incompatibilities with Tcl releases
	8.5.0 - 8.5.7.  Such possibilities should be checked, and if such
	incompatibilities are present, suitable [package require] requirements
	on the Tcl release should be put in place to keep such built code
	[load]-ing only in Tcl interps that are compatible.

2009-10-29  Donal K. Fellows  <dkf@users.sf.net>

	* tests/dict.test: Make variable-clean and simplify tests by utilizing
	the fact that dictionaries have defined orders.

	* generic/tclZlib.c (TclZlibCmd): Remove accidental C99-ism which
	reportedly makes the AIX native compiler choke.

2009-10-29  Kevin B. Kenny  <kennykb@acm.org>

	* library/clock.tcl (LocalizeFormat):
	* tests/clock.test (clock-67.1):
	[Bug 2819334]: Corrected a problem where '%%' followed by a letter in
	a format group could expand recursively: %%R would turn into %%H:%M:%S

2009-10-28  Don Porter  <dgp@users.sourceforge.net>

	* generic/tclLiteral.c:	[Bug 2888044]: Fixed 2 bugs.
	* tests/info.test:	First, as noted in the comments of the
	TclCleanupLiteralTable routine, since the teardown of the intrep of
	one Tcl_Obj can cause the teardown of others in the same table, the
	full table cleanup must be done with care, but the code did not
	contain the same care demanded in the comment.  Second, recent
	additions to the info.test file had poor hygiene, leaving an array
	variable ::a lying around, which breaks later interp.test tests during
	a -singleproc 1 run of the test suite.

2009-10-28  Kevin B. Kenny  <kennykb@acm.org>

	* tests/fileName.test (fileName-20.[78]): Corrected poor test
	hygiene (failure to save and restore the working directory) that
	caused these two tests to fail on Windows (and [Bug 2806250] to be
	reopened).

2009-10-27  Don Porter  <dgp@users.sourceforge.net>

	* generic/tclPathObj.c: [Bug 2884203]: Missing refcount on cached
	normalized path caused crashes.

2009-10-27  Kevin B. Kenny  <kennykb@acm.org>

	* library/clock.tcl (ParseClockScanFormat): [Bug 2886852]: Corrected a
	problem where [clock scan] didn't load the timezone soon enough when
	processing a time format that lacked a complete date.
	* tests/clock.test (clock-66.1):
	Added a test case for the above bug.
	* library/tzdata/America/Argentina/Buenos_Aires:
	* library/tzdata/America/Argentina/Cordoba:
	* library/tzdata/America/Argentina/San_Luis:
	* library/tzdata/America/Argentina/Tucuman:
	New DST rules for Argentina. (Olson's tzdata2009p.)

2009-10-26  Don Porter  <dgp@users.sourceforge.net>

	* unix/Makefile.in:	Remove $(PACKAGE).* and prototype from the
	`make distclean` target.  Completes 2009-10-20 commit.

2009-10-24  Kevin B. Kenny  <kennykb@acm.org>

	* library/clock.tcl (ProcessPosixTimeZone):
	Corrected a regression in the fix to [Bug 2207436] that caused
	[clock] to apply EU daylight saving time rules in the US.
	Thanks to Karl Lehenbauer for reporting this regression.
	* tests/clock.test (clock-52.4):
	Added a regression test for the above bug.
	* library/tzdata/Asia/Dhaka:
	* library/tzdata/Asia/Karachi:
	New DST rules for Bangladesh and Pakistan. (Olson's tzdata2009o.)

2009-10-23  Andreas Kupries  <andreask@activestate.com>

	* generic/tclIO.c (FlushChannel): Skip OutputProc for low-level
	0-length writes. When closing pipes which have already been closed
	not skipping leads to spurious SIG_PIPE signals. Reported by
	Mikhail Teterin <mi+thun@aldan.algebra.com>.

2009-10-22  Donal K. Fellows  <dkf@users.sf.net>

	* generic/tclOOBasic.c (TclOO_Object_VarName): [Bug 2883857]: Allow
	the passing of array element names through this method.

2009-10-21  Donal K. Fellows  <dkf@users.sf.net>

	* generic/tclPosixStr.c: [Bug 2882561]: Work around oddity on Haiku OS
	where SIGSEGV and SIGBUS are the same value.

	* generic/tclTrace.c (StringTraceProc): [Bug 2881259]: Added back cast
	to work around silly bug in MSVC's handling of auto-casting.

2009-10-20  Don Porter  <dgp@users.sourceforge.net>

	* unix/Makefile.in:	Removed the long outdated and broken targets
	package-* that were for building Solaris packages.  Appears that the
	pieces needed for these targets to function have never been present in
	the current era of Tcl development and belong completely to Tcl
	pre-history.

2009-10-19  Don Porter  <dgp@users.sourceforge.net>

	* generic/tclIO.c:      [Patch 2107634]: Revised ReadChars and
	FilterInputBytes routines to permit reads to continue up to the string
	limits of Tcl values.  Before revisions, large read attempts could
	panic when as little as half the limiting value length was reached.
	Thanks to Sean Morrison and Bob Parker for their roles in the fix.

2009-10-18  Joe Mistachkin  <joe@mistachkin.com>

	* generic/tclObj.c (TclDbDumpActiveObjects, TclDbInitNewObj)
	(Tcl_DbIncrRefCount, Tcl_DbDecrRefCount, Tcl_DbIsShared):
	[Bug 2871908]: Enforce separation of concerns between the lineCLPtr
	and objThreadMap thread specific data members.

2009-10-18  Joe Mistachkin  <joe@mistachkin.com>

	* tests/thread.test (thread-4.[345]): [Bug 1565466]: Correct tests to
	save their error state before the final call to threadReap just in
	case it triggers an "invalid thread id" error.  This error can occur
	if one or more of the target threads has exited prior to the attempt
	to send it an asynchronous exit command.

2009-10-17  Donal K. Fellows  <dkf@users.sf.net>

	* generic/tclVar.c (UnsetVarStruct, TclDeleteNamespaceVars)
	(TclDeleteCompiledLocalVars, DeleteArray):
	* generic/tclTrace.c (Tcl_UntraceVar2): [Bug 2629338]: Stop traces
	that are deleted part way through (a feature used by tdom) from
	causing freed memory to be accessed.

2009-10-08  Donal K. Fellows  <dkf@users.sf.net>

	* generic/tclDictObj.c (DictIncrCmd): [Bug 2874678]: Don't leak any
	bignums when doing [dict incr] with a value.
	* tests/dict.test (dict-19.3): Memory leak detection code.

2009-10-07  Andreas Kupries  <andreask@activestate.com>

	* generic/tclObj.c: [Bug 2871908]: Plug memory leaks of objThreadMap
	and lineCLPtr hashtables.  Also make the names of the continuation
	line information initialization and finalization functions more
	consistent. Patch supplied by Joe Mistachkin <joe@mistachkin.com>.

	* generic/tclIORChan.c (ErrnoReturn): Replace hardwired constant 11
	with proper errno #define, EAGAIN. What was I thinking? The BSD's have
	a different errno assignment and break with the hardwired number.
	Reported by emiliano on the chat.

2009-10-06  Don Porter  <dgp@users.sourceforge.net>

	* generic/tclInterp.c (SlaveEval): Agressive stomping of internal reps
	was added as part of the NRE patch of 2008-07-13.  This doesn't appear
	to actually be needed, and it hurts quite a bit when large lists lose
	their intreps and require reparsing.  Thanks to Ashok Nadkarni for
	reporting the problem.

	* generic/tclTomMathInt.h (new): Public header tclTomMath.h had
	* generic/tclTomMath.h:	dependence on private headers, breaking use
	* generic/tommath.h:	by extensions [Bug 1941434].

2009-10-05  Andreas Kupries  <andreask@activestate.com>

	* library/safe.tcl (AliasGlob): Fixed conversion of catch to
	try/finally, it had an 'on ok msg' branch missing, causing a silent
	error immediately, and bogus glob results, breaking search for Tcl
	modules.

2009-10-04  Daniel Steffen  <das@users.sourceforge.net>

	* macosx/tclMacOSXBundle.c:	[Bug 2569449]: Workaround CF memory
	* unix/tclUnixInit.c:		managment bug in Mac OS X 10.4 &
					earlier.

2009-10-02  Kevin B. Kenny  <kennykb@acm.org>

	* library/tzdata/Africa/Cairo:
	* library/tzdata/Asia/Gaza:
	* library/tzdata/Asia/Karachi:
	* library/tzdata/Pacific/Apia:	Olson's tzdata2009n.

2009-09-29  Don Porter  <dgp@users.sourceforge.net>

	* generic/tclDictObj.c:		[Bug 2857044]: Updated freeIntRepProc
	* generic/tclExecute.c:		routines so that they set the typePtr
	* generic/tclIO.c:		field to NULL so that the Tcl_Obj is
	* generic/tclIndexObj.c:	not left in an inconsistent state.
	* generic/tclInt.h:
	* generic/tclListObj.c:
	* generic/tclNamesp.c:
	* generic/tclOOCall.c:
	* generic/tclObj.c:
	* generic/tclPathObj.c:
	* generic/tclProc.c:
	* generic/tclRegexp.c:
	* generic/tclStringObj.c:

	* generic/tclAlloc.c:           Cleaned up various routines in the
	* generic/tclCkalloc.c:         call stacks for memory allocation to
	* generic/tclInt.h:             guarantee that any size values computed
	* generic/tclThreadAlloc.c:     are within the domains of the routines
	they get passed to.  [Bugs 2557696 and 2557796].

2009-09-28  Don Porter  <dgp@users.sourceforge.net>

	* generic/tclCmdMZ.c:	Replaced TclProcessReturn() calls with
	* tests/error.test:	Tcl_SetReturnOptions() calls as a simple fix
	for [Bug 2855247].  Thanks to Anton Kovalenko for the report and fix.
	Additional fixes for other failures demonstrated by new tests.

2009-09-27  Don Porter  <dgp@users.sourceforge.net>

	* tests/error.test (error-15.8.*):	Coverage tests illustrating
	flaws in the propagation of return options by [try].

2009-09-26  Donal K. Fellows  <dkf@users.sf.net>

	* unix/tclooConfig.sh, win/tclooConfig.sh: [Bug 2026844]: Added dummy
	versions of tclooConfig.sh that make it easier to build extensions
	against both Tcl8.5+TclOO-standalone and Tcl8.6.

2009-09-24  Don Porter  <dgp@users.sourceforge.net>

	TIP #356 IMPLEMENTATION

	* generic/tcl.decls:	Promote internal routine TclNRSubstObj()
	* generic/tclCmdMZ.c:	to public Tcl_NRSubstObj().  Still needs docs.
	* generic/tclCompile.c:
	* generic/tclInt.h:

	* generic/tclDecls.h:	make genstubs
	* generic/tclStubInit.c:

2009-09-23  Miguel Sofer  <msofer@users.sf.net>

	* doc/namespace.n: the description of [namespace unknown] failed
	to mention [namespace path]: fixed. Thx emiliano.

2009-09-21  Mo DeJong  <mdejong@users.sourceforge.net>

	* tests/regexp.test: Added check for error message from
	unbalanced [] in regexp. Added additional simple test cases
	of basic regsub command.

2009-09-21  Don Porter  <dgp@users.sourceforge.net>

	* generic/tclCompile.c:	Correct botch in the conversion of
	Tcl_SubstObj().  Thanks to Kevin Kenny for detection and report.

2009-09-17  Don Porter  <dgp@users.sourceforge.net>

	* generic/tclCompile.c:	Re-implement Tcl_SubstObj() as a simple
	* generic/tclParse.c:	wrapper around TclNRSubstObj().  This has
	* tests/basic.test:	the effect of caching compiled bytecode in
	* tests/parse.test:	the value to be substituted.  Note that
	Tcl_SubstObj() now exists only for extensions.  Tcl itself no longer
	makes any use of it.  Note also that TclSubstTokens() is now reachable
	only by Tcl_EvalEx() and Tcl_ParseVar() so tests aiming to test its
	functioning needed adjustment to still have the intended effect.

2009-09-16  Alexandre Ferrieux  <ferrieux@users.sourceforge.net>

	* generic/tclObj.c:   Extended ::tcl::unsupported::representation.

2009-09-11  Don Porter  <dgp@users.sourceforge.net>

	* generic/tclBasic.c:	Completed the NR-enabling of [subst].
	* generic/tclCmdMZ.c:	[Bug 2314561].
	* generic/tclCompCmds.c:
	* generic/tclCompile.c:
	* generic/tclInt.h:
	* tests/coroutine.test:
	* tests/parse.test:

2009-09-11  Donal K. Fellows  <dkf@users.sf.net>

	* tests/http.test: Added in cleaning up of http tokens for each test
	to reduce amount of global-variable pollution.

2009-09-10  Donal K. Fellows  <dkf@users.sf.net>

	* library/http/http.tcl (http::Event): [Bug 2849860]: Handle charset
	names in double quotes; some servers like generating them like that.

2009-09-07  Don Porter  <dgp@users.sourceforge.net>

	* generic/tclParse.c:	[Bug 2850901]: Corrected line counting error
	* tests/into.test:	in multi-command script substitutions.

2009-09-07  Daniel Steffen  <das@users.sourceforge.net>

	* generic/tclExecute.c:	Fix potential uninitialized variable use and
	* generic/tclFCmd.c:	null dereference flagged by clang static
	* generic/tclProc.c:	analyzer.
	* generic/tclTimer.c:
	* generic/tclUtf.c:

	* generic/tclExecute.c:	Silence false positives from clang static
	* generic/tclIO.c:	analyzer about potential null dereference.
	* generic/tclScan.c:
	* generic/tclCompExpr.c:

2009-09-04  Don Porter  <dgp@users.sourceforge.net>

	* generic/tclCompCmds.c (TclCompileSubstCmd): [Bug 2314561]:
	* generic/tclBasic.c:	Added a bytecode compiler routine for the
	* generic/tclCmdMZ.c:	[subst] command. This is a partial solution to
	* generic/tclCompile.c:	the need to NR-enable [subst] since bytecode
	* generic/tclCompile.h:	execution is already NR-enabled. Two new
	* generic/tclExecute.c:	bytecode instructions, INST_NOP and
	* generic/tclInt.h:	INST_RETURN_CODE_BRANCH were added to support
	* generic/tclParse.c:	the new routine.  INST_RETURN_CODE_BRANCH is
	* tests/basic.test:	likely to be useful in any future effort to
	* tests/info.test:	add a bytecode compiler routine for [try].
	* tests/parse.test:

2009-09-03  Donal K. Fellows  <dkf@users.sf.net>

	* doc/LinkVar.3: [Bug 2844962]: Added documentation of issues relating
	to use of this API in a multi-threaded environment.

2009-09-01  Andreas Kupries  <andreask@activestate.com>

	* generic/tclIORTrans.c (ReflectInput): Remove error response to
	0-result from method 'limit?' of transformations. Return the number of
	copied bytes instead, which is possibly nothing. The latter then
	triggers EOF handling in the higher layers, making the 0-result of
	limit? the way to inject artificial EOF's into the data stream.

2009-09-01  Don Porter  <dgp@users.sourceforge.net>

	* library/tcltest/tcltest.tcl:  Bump to tcltest 2.3.2 after revision
	* library/tcltest/pkgIndex.tcl: to verbose error message.
	* unix/Makefile.in:
	* win/Makefile.in:

2009-08-27  Don Porter  <dgp@users.sourceforge.net>

	* generic/tclStringObj.c:       [Bug 2845535]: A few more string
	overflow cases in [format].

2009-08-25  Andreas Kupries  <andreask@activestate.com>

	* generic/tclBasic.c (Tcl_CreateInterp, Tcl_EvalTokensStandard)
	(Tcl_EvalEx, TclEvalEx, TclAdvanceContinuations, TclNREvalObjEx):
	* generic/tclCmdMZ.c (Tcl_SwitchObjCmd, TclListLines):
	* generic/tclCompCmds.c (*):
	* generic/tclCompile.c (TclSetByteCodeFromAny, TclInitCompileEnv)
	(TclFreeCompileEnv, TclCompileScript, TclCompileTokens):
	* generic/tclCompile.h (CompileEnv):
	* generic/tclInt.h (ContLineLoc, Interp):
	* generic/tclObj.c (ThreadSpecificData, ContLineLocFree)
	(TclThreadFinalizeObjects, TclInitObjSubsystem, TclContinuationsEnter,
	(TclContinuationsEnterDerived, TclContinuationsCopy, TclFreeObj)
	(TclContinuationsGet):
	* generic/tclParse.c (TclSubstTokens, Tcl_SubstObj):
	* generic/tclProc.c (TclCreateProc):
	* generic/tclVar.c (TclPtrSetVar):
	* tests/info.test (info-30.0-24):

	Extended the parser, compiler, and execution engine with code and
	attendant data structures tracking the position of continuation lines
	which are not visible in the resulting script Tcl_Obj*'s, to properly
	account for them while counting lines for #280.

2009-08-24  Daniel Steffen  <das@users.sourceforge.net>

	* generic/tclInt.h: Annotate Tcl_Panic as noreturn for clang static
	analyzer in PURIFY builds, replacing preprocessor/assert technique.

	* macosx/tclMacOSXNotify.c: Fix multiple issues with nested event loops
	when CoreFoundation notifier is running in embedded mode. (Fixes
	problems in TkAqua Cocoa reported by Youness Alaoui on tcl-mac)

2009-08-21  Don Porter  <dgp@users.sourceforge.net>

	* generic/tclFileName.c: Correct regression in [Bug 2837800] fix.
	* tests/fileName.test:

2009-08-20  Don Porter  <dgp@users.sourceforge.net>

	* generic/tclFileName.c: [Bug 2837800]: Correct the result produced by
	[glob */test] when * matches something like ~foo.

	* generic/tclPathObj.c: [Bug 2806250]: Prevent the storage of strings
	starting with ~ in the "tail" part (normPathPtr field) of the path
	intrep when PATHFLAGS != 0.  This establishes the assumptions relied
	on elsewhere that the name stored there is a relative path.  Also
	refactored to make an AppendPath() routine instead of the cut/paste
	stanzas that were littered throughout.

2009-08-20  Donal K. Fellows  <dkf@users.sf.net>

	* generic/tclCmdIL.c (TclNRIfObjCmd): [Bug 2823276]: Make [if]
	NRE-safe on all arguments when interpreted.
	(Tcl_LsortObjCmd): Close off memory leak.

2009-08-19  Donal K. Fellows  <dkf@users.sf.net>

	* generic/tclCmdAH.c (TclNRForObjCmd, etc.): [Bug 2823276]: Make [for]
	and [while] into NRE-safe commands, even when interpreted.

2009-08-18  Don Porter  <dgp@users.sourceforge.net>

	* generic/tclPathObj.c: [Bug 2837800]: Added NULL check to prevent
	* tests/fileName.test:  crashes during [glob].

2009-08-16  Jan Nijtmans  <nijtmans@users.sf.net>

	* unix/dltest/pkge.c:  const addition
	* unix/tclUnixThrd.c:  Use <pthread.h> in stead of "pthread.h"
	* win/tclWinDde.c:     Eliminate some more gcc warnings
	* win/tclWinReg.c:
	* generic/tclInt.h:    Change ForIterData, make it const-safe.
	* generic/tclCmdAH.c:

2009-08-12  Don Porter  <dgp@users.sourceforge.net>

	TIP #353 IMPLEMENTATION

	* doc/NRE.3:		New public routine Tcl_NRExprObj() permits
	* generic/tcl.decls:	extension commands to evaluate Tcl expressions
	* generic/tclBasic.c:	in NR-enabled command procedures.
	* generic/tclCmdAH.c:
	* generic/tclExecute.c:
	* generic/tclInt.h:
	* generic/tclObj.c:
	* tests/expr.test:

	* generic/tclDecls.h:		make genstubs
	* generic/tclStubInit.c:

2009-08-06  Andreas Kupries  <andreask@activestate.com>

	* doc/refchan.n [Bug 2827000]: Extended the implementation of
	* generic/tclIORChan.c: reflective channels (TIP 219, method
	* tests/ioCmd.test: 'read'), enabling handlers to signal EAGAIN to
	indicate 'no data, but not at EOF either', and other system
	errors. Updated documentation, extended testsuite (New test cases
	iocmd*-23.{9,10}).

2009-08-02  Miguel Sofer  <msofer@users.sf.net>

	* tests/coroutine.test: fix testfile cleanup

2009-08-02  Donal K. Fellows  <dkf@users.sf.net>

	* generic/tclObj.c (Tcl_RepresentationCmd): Added an unsupported
	command for reporting the representation of an object. Result string
	is deliberately a bit obstructive so that people are not encouraged to
	make code that depends on it; it's a debugging tool only!

	* unix/tclUnixFCmd.c (GetOwnerAttribute, SetOwnerAttribute)
	(GetGroupAttribute, SetGroupAttribute): [Bug 1942222]: Stop calling
	* unix/tclUnixFile.c (TclpGetUserHome): endpwent() and endgrent();
	they've been unnecessary for ages.

2009-08-02  Jan Nijtmans  <nijtmans@users.sf.net>

	* win/tclWin32Dll.c: Eliminate TclWinResetInterfaceEncodings, since it
	* win/tclWinInit.c:  does exactly the same as TclWinEncodingsCleanup,
	* win/tclWinInt.h:   make sure that tclWinProcs and
			     tclWinTCharEncoding are always set and reset
			     concurrently.
	* win/tclWinFCmd.c:  Correct check for win95

2009-07-31  Don Porter  <dgp@users.sourceforge.net>

	* generic/tclStringObj.c: [Bug 2830354]:	Corrected failure to
	* tests/format.test:		grow buffer when format spec request
	large width floating point values.  Thanks to Clemens Misch.

2009-07-26  Donal K. Fellows  <dkf@users.sf.net>

	* library/auto.tcl (tcl_findLibrary, auto_mkindex):
	* library/package.tcl (pkg_mkIndex, tclPkgUnknown, MacOSXPkgUnknown):
	* library/safe.tcl (interpAddToAccessPath, interpDelete, AliasGlob):
	(AliasSource, AliasLoad, AliasEncoding):
	* library/tm.tcl (UnknownHandler): Simplify by swapping some [catch]
	gymnastics for use of [try].

2009-07-26 Alexandre Ferrieux  <ferrieux@users.sourceforge.net>

	* tools/genStubs.tcl: Forced LF translation when generating .h's to
	avoid spurious diffs when regenerating on a Windows box.

2009-07-26  Jan Nijtmans  <nijtmans@users.sf.net>

	* win/Makefile.in: [Bug 2827066]: msys build --enable-symbols broken
	* win/tcl.m4:	   And modified the same for unicows.dll, as a
	* win/configure:   preparation for [Enh 2819611].

2009-07-25  Donal K. Fellows  <dkf@users.sf.net>

	* library/history.tcl (history): Reworked the history mechanism in
	terms of ensembles, rather than the ad hoc ensemble-lite mechanism
	used previously.

2009-07-24  Donal K. Fellows  <dkf@users.sf.net>

	* doc/self.n (self class): [Bug 2704302]: Add some text to make it
	clearer how to get the name of the current object's class.

2009-07-23  Andreas Kupries  <andreask@activestate.com>

	* generic/tclIO.c (Tcl_GetChannelHandle): [Bug 2826248]: Do not crash
	* generic/tclPipe.c (FileForRedirect): for getHandleProc == NULL, this
	is allowed. Provide a nice error message in the bypass area. Updated
	caller to check the bypass for a mesage. Bug reported by Andy
	Sonnenburg <andy22286@users.sourceforge.net>

2009-07-23  Joe Mistachkin  <joe@mistachkin.com>

	* generic/tclNotify.c: [Bug 2820349]: Ensure that queued events are
	freed once processed.

2009-07-22  Jan Nijtmans  <nijtmans@users.sf.net>

	* macosx/tclMacOSXFCmd.c: CONST -> const
	* generic/tclGetDate.y:
	* generic/tclDate.c:
	* generic/tclLiteral.c: (char *) cast in ckfree call
	* generic/tclPanic.c: [Feature Request 2814786]: remove TclpPanic
	* generic/tclInt.h
	* unix/tclUnixPort.h
	* win/tclWinPort.h

2009-07-22 Alexandre Ferrieux  <ferrieux@users.sourceforge.net>

	* generic/tclEvent.c: [Bug 2001201 again]: Refined the 20090617 patch
	on [exit] streamlining, so that it now correctly calls thread exit
	handlers for the calling thread, including <Destroy> bindings in Tk.

2009-07-21  Kevin B. Kenny  <kennykb@acm.org>

	* library/tzdata/Asia/Dhaka:
	* library/tzdata/Indian/Mauritius: Olson's tzdata2009k.

2009-07-20  Donal K. Fellows  <dkf@users.sf.net>

	* generic/tclCmdMZ.c (StringIsCmd): Reorganize so that [string is] is
	more efficient when parsing things that are correct, at a cost of
	making the empty string test slightly more costly. With this, the cost
	of doing [string is integer -strict $x] matches [catch {expr {$x+0}}]
	in the successful case, and greatly outstrips it in the failing case.

2009-07-19  Donal K. Fellows  <dkf@users.sf.net>

	* generic/tclOO.decls, generic/tclOO.c (Tcl_GetObjectName): Expose a
	function for efficiently returning the current name of an object.

2009-07-18  Daniel Steffen  <das@users.sourceforge.net>

	* unix/Makefile.in: Define NDEBUG in optimized (non-symbols) build to
	disable NRE assert()s and threaded allocator range checks.

2009-07-16  Don Porter  <dgp@users.sourceforge.net>

	* generic/tclBinary.c:	Removed unused variables.
	* generic/tclCmdIL.c:
	* generic/tclCompile.c:
	* generic/tclExecute.c:
	* generic/tclHash.c:
	* generic/tclIOUtil.c:
	* generic/tclVar.c:

	* generic/tclBasic.c:	Silence compiler warnings about ClientData.
	* generic/tclProc.c:

	* generic/tclScan.c:    Typo in ACCEPT_NAN configuration.

	* generic/tclStrToD.c:  [Bug 2819200]: Set floating point control
	register on MIPS systems so that the gradual underflow expected by Tcl
	is in effect.

2009-07-15  Donal K. Fellows  <dkf@users.sf.net>

	* generic/tclInt.h (Namespace):		   Added machinery to allow
	* generic/tclNamesp.c (many functions):	   reduction of memory used
	* generic/tclResolve.c (BumpCmdRefEpochs): by namespaces. Currently
	#ifdef'ed out because of compatibility concerns.

	* generic/tclInt.decls: Added four functions for better integration
	with itcl-ng.

2009-07-14  Kevin B. Kenny  <kennykb@acm.org>

	* generic/tclInt.h (TclNRSwitchObjCmd):
	* generic/tclBasic.c (builtInCmds):
	* generic/tclCmdMZ.c (Tcl_SwitchObjCmd):
	* tests/switch.test (switch-15.1):
	[Bug 2821401]: Make non-bytecoded [switch] command aware of NRE.

2009-07-13  Andreas Kupries  <andreask@activestate.com>

	* generic/tclCompile.c (TclInitCompileEnv, EnterCmdWordIndex)
	(TclCleanupByteCode, TclCompileScript):
	* generic/tclExecute.c (TclCompileObj, TclExecuteByteCode):
	* tclCompile.h (ExtCmdLoc):
	* tclInt.h (ExtIndex, CFWordBC, CmdFrame):
	* tclBasic.c (DeleteInterpProc, TclArgumentBCEnter)
	(TclArgumentBCRelease, TclArgumentGet, SAVE_CONTEXT)
	(RESTORE_CONTEXT, NRCoroutineExitCallback, TclNRCoroutineObjCmd):
	* generic/tclCmdAH.c (TclNRForObjCmd, TclNRForIterCallback,
	(ForNextCallback):
	* generic/tclCmdMZ.c (TclNRWhileObjCmd):

	Extended the bytecode compiler initialization to recognize the
	compilation of whole files (NRE enabled 'source' command) and switch
	to the counting of absolute lines in that case.

	Further extended the bytecode compiler to track the start line in the
	generated information, and modified the bytecode execution to
	recompile an object if the location as per the calling context doesn't
	match the location saved in the bytecode. This part could be optimized
	more by using more memory to keep all possibilities which occur
	around, or by just adjusting the location information instead of a
	total recompile.

	Reworked the handling of literal command arguments in bytecode to be
	saved (compiler) and used (execution) per command (See the
	TCL_INVOKE_STK* instructions), and not per the whole bytecode. This,
	and the previous change remove the problems with location data caused
	by literal sharing (across whole files, but also proc bodies).
	Simplified the associated datastructures (ExtIndex is gone, as is the
	function EnterCmdWordIndex).

	The last change causes the hashtable 'lineLABCPtr' to be state which
	has to be kept per coroutine, like the CmdFrame stack. Reworked the
	coroutine support code to create, delete and switch the information as
	needed. Further reworked the tailcall command as well, it has to pop
	its own arguments when run in a bytecode context to keep a proper
	stack in 'lineLABCPtr'.

	Fixed the mishandling of line information in the NRE-enabled 'for' and
	'while' commands introduced when both were made to share their
	iteration callbacks without taking into account that the loop body is
	found in different words of the command. Introduced a separate data
	structure to hold all the callback information, as we went over the
	limit of 4 direct client-data values for NRE callbacks.

	The above fixes [Bug 1605269].

2009-07-12  Donal K. Fellows  <dkf@users.sf.net>

	* generic/tclCmdMZ.c (StringIndexCmd, StringEqualCmd, StringCmpCmd):
	* generic/tclExecute.c (TclExecuteByteCode): [Bug 2637173]: Factor out
	* generic/tclInt.h (TclIsPureByteArray):     the code to determine if
	* generic/tclUtil.c (TclStringMatchObj):     it is safe to work with
	byte arrays directly, so that we get the check correct _once_.

	* generic/tclOOCall.c (TclOOGetCallContext): [Bug 1895546]: Changed
	* generic/tclOO.c (TclOOObjectCmdCore):	     the way that the cache is
	managed so that when itcl does cunning things, those cunning things
	can be cached properly.

2009-07-11  Donal K. Fellows  <dkf@users.sf.net>

	* doc/vwait.n: Substantially increased the discussion of issues and
	work-arounds relating to nested vwaits, following discussion on the
	tcl-core mailing list on the topic.

2009-07-10  Pat Thoyts  <patthoyts@users.sourceforge.net>

	* tests/zlib.test:   ZlibTransformClose may be called with a NULL
	* generic/tclZlib.c: interpreter during finalization and
	Tcl_SetChannelError requires a list. Added some tests to ensure error
	propagation from the zlib library to the interp.

2009-07-09  Pat Thoyts  <patthoyts@users.sourceforge.net>

	* tests/zlib.test: [Bug 2818131]: Added tests and fixed a typo that
	broke [zlib push] for deflate format.

2009-07-09  Donal K. Fellows  <dkf@users.sf.net>

	* compat/mkstemp.c (mkstemp): [Bug 2819227]: Use rand() for random
	numbers as it is more portable.

2009-07-05  Donal K. Fellows  <dkf@users.sf.net>

	* generic/tclZlib.c (ZlibTransformWatch): Correct the handling of
	events so that channel transforms work with things like an asynch
	[chan copy]. Problem reported by Pat Thoyts.

2009-07-01  Pat Thoyts  <patthoyts@users.sourceforge.net>

	* win/tclWinInt.h:   [Bug 2806622]: Handle the GetUserName API call
	* win/tclWin32Dll.c: via the tclWinProcs indirection structure. This
	* win/tclWinInit.c:  fixes a problem obtaining the username when the
	USERNAME environment variable is unset.

2009-06-30  Daniel Steffen  <das@users.sourceforge.net>

	* generic/tclInt.h:		Add assert macros for clang static
	* generic/tclPanic.c:		analyzer and redefine Tcl_Panic to
	* generic/tclStubInit.c:	assert after panic in clang PURIFY
					builds.

	* generic/tclCmdIL.c:		Add clang assert for false positive
					from static analyzer.

2009-06-26  Daniel Steffen  <das@users.sourceforge.net>

	* macosx/Tcl-Common.xcconfig:	 Update projects for Xcode 3.1 and
	* macosx/Tcl.xcode/*:		 3.2, standardize on gcc 4.2, remove
	* macosx/Tcl.xcodeproj/*:	 obsolete configurations and pre-Xcode
	* macosx/Tcl.pbproj/* (removed): project.

	* macosx/README:		 Update project docs, cleanup.

	* unix/Makefile.in:		 Update dist target for project
					 changes.

2009-06-24  Donal K. Fellows  <dkf@users.sf.net>

	* tests/oo.test (oo-19.1): [Bug 2811598]: Make more resilient.

2009-06-24  Pat Thoyts  <patthoyts@users.sourceforge.net>

	* tests/http11.test: [Bug 2811492]: Clean up procs after testing.

2009-06-18  Donal K. Fellows  <dkf@users.sf.net>

	* generic/tclCkalloc.c (MemoryCmd): [Bug 988703]:
	* generic/tclObj.c (ObjData, TclFinalizeThreadObjects): Add mechanism
	for discovering what Tcl_Objs are allocated when built for memory
	debugging. Developed by Joe Mistachkin.

2009-06-17 Alexandre Ferrieux  <ferrieux@users.sourceforge.net>

	* generic/tclEvent.c: Applied a patch by George Peter Staplin
	drastically reducing the ambition of [exit] wrt finalization, and
	thus solving many multi-thread teardown issues. [Bugs 2001201,
	486399, and possibly 597575, 990457, 1437595, 2750491]

2009-06-15  Don Porter  <dgp@users.sourceforge.net>

	* generic/tclStringObj.c: sprintf() -> Tcl_ObjPrintf() conversion.

2009-06-15  Reinhard Max  <max@suse.de>

	* unix/tclUnixPort.h: Move all socket-related code from tclUnixChan.c
	* unix/tclUnixChan.c: to tclUnixSock.c.
	* unix/tclUnixSock.c:

2009-06-15  Donal K. Fellows  <dkf@users.sf.net>

	* tools/tcltk-man2html.tcl (make-man-pages): [Patch 557486]: Apply
	last remaining meaningful part of this patch, a clean up of some
	closing tags.

2009-06-13  Don Porter  <dgp@users.sourceforge.net>

	* generic/tclCompile.c: [Bug 2802881]: The value stashed in
	* generic/tclProc.c:    iPtr->compiledProcPtr when compiling a proc
	* tests/execute.test:   survives too long. We only need it there long
	enough for the right TclInitCompileEnv() call to re-stash it into
	envPtr->procPtr.  Once that is done, the CompileEnv controls.  If we
	let the value of iPtr->compiledProcPtr linger, though, then any other
	bytecode compile operation that takes place will also have its
	CompileEnv initialized with it, and that's not correct.  The value is
	meant to control the compile of the proc body only, not other compile
	tasks that happen along.  Thanks to Carlos Tasada for discovering and
	reporting the problem.

2009-06-10  Don Porter  <dgp@users.sourceforge.net>

	* generic/tclStringObj.c:       [Bug 2801413]: Revised [format] to not
	overflow the integer calculations computing the length of the %ll
	formats of really big integers.  Also added protections so that
	[format]s that would produce results overflowing the maximum string
	length of Tcl values throw a normal Tcl error instead of a panic.

	* generic/tclStringObj.c:	[Bug 2803109]: Corrected failures to
	deal with the "pure unicode" representation of an empty string.
	Thanks to Julian Noble for reporting the problem.

2006-06-09  Kevin B. Kenny  <kennykb@acm.org>

	* generic/tclGetDate.y: Fixed a thread safety bug in the generated
	* library/clock.tcl:    Bison parser (needed a %pure-parser
	* tests/clock.test:     declaration to avoid static variables).
				Discovered that the %pure-parser declaration
	                        allowed for returning the Bison error message
	                        to the Tcl caller in the event of a syntax
	                        error, so did so.
	* generic/tclDate.c: bison 2.3

2006-06-08  Kevin B. Kenny  <kennykb@acm.org>

	* library/tzdata/Asia/Dhaka: New DST rule for Bangladesh. (Olson's
	tzdata2009i.)

2009-06-08  Donal K. Fellows  <dkf@users.sf.net>

	* doc/copy.n: Fix error in example spotted by Venkat Iyer.

2009-06-02  Don Porter  <dgp@users.sourceforge.net>

	* generic/tclExecute.c: Replace dynamically-initialized table with a
	table of static constants in the lookup table for exponent operator
	computations that fit in a 64 bit integer result.

	* generic/tclExecute.c: [Bug 2798543]: Corrected implementations and
	selection logic of the INST_EXPON instruction.

2009-06-01  Don Porter  <dgp@users.sourceforge.net>

	* tests/expr.test:      [Bug 2798543]: Added many tests demonstrating
	the broken cases.

009-05-30  Kevin B. Kenny  <kennykb@acm.org>

	* library/tzdata/Africa/Cairo:
	* library/tzdata/Asia/Amman: Olson's tzdata2009h.

2009-05-29  Andreas Kupries  <andreask@activestate.com>

	* library/platform/platform.tcl: Fixed handling of cpu ia64,
	* library/platform/pkgIndex.tcl: taking ia64_32 into account
	* unix/Makefile.in: now. Bumped version to 1.0.5. Updated the
	* win/Makefile.in: installation commands.

2009-05-26 Alexandre Ferrieux  <ferrieux@users.sourceforge.net>

	* doc/expr.n: Fixed documentation of the right-associativity of
	the ** operator. (spotted by kbk)

2009-05-14  Donal K. Fellows  <dkf@users.sf.net>

	* generic/tclOOInfo.c (InfoObjectNsCmd): Added introspection mechanism
	for finding out what an object's namespace is. Experience suggests
	that it is just too useful to be able to do without it.

2009-05-12  Donal K. Fellows  <dkf@users.sf.net>

	* doc/vwait.n: Added more words to make it clear just how bad it is to
	nest [vwait]s.

	* compat/mkstemp.c: Add more headers to make this file build on IRIX
	6.5. Thanks to Larry McVoy for this.

2009-05-08  Donal K. Fellows  <dkf@users.sf.net>

	* generic/tclOO.c (TclNRNewObjectInstance):  [Bug 2414858]: Add a
	* generic/tclBasic.c (TclPushTailcallPoint): marker to the stack of
	NRE callbacks at the right point so that tailcall works correctly in a
	constructor.

	* tests/exec.test (cat): [Bug 2788468]: Adjust the scripted version of
	cat so that it does not perform transformations on the data it is
	working with, making it more like the standard Unix 'cat' program.

2009-05-07  Miguel Sofer  <msofer@users.sf.net>

	* generic/tclObj.c (Tcl_GetCommandFromObj): [Bug 2785893]: Ensure that
	a command in a deleted namespace can't be found through a cached name.

	* generic/tclBasic.c:    Let coroutines start with a much smaller
	* generic/tclCompile.h:  stack: 200 words (previously was 2000, the
	* generic/tclExecute.c:  same as interps).

2009-05-07  Donal K. Fellows  <dkf@users.sf.net>

	* tests/env.test (printenvScript, env-4.3, env-4.5): [Bug 1513659]:
	* tests/exec.test (exec-2.6): These tests had subtle dependencies on
	being on platforms that were either ISO 8859-1 or UTF-8. Stabilized
	the results by forcing the encoding.

2009-05-06  Don Porter  <dgp@users.sourceforge.net>

	* generic/tclCmdMZ.c:	[Bug 2582327]: Improve overflow error message
	from [string repeat].

	* tests/interp.test: interp-20.50 test for Bug 2486550.

2009-05-04  Donal K. Fellows  <dkf@users.sf.net>

	* generic/tclOO.c (InitFoundation, AllocObject, AllocClass):
	* generic/tclOODefineCmds.c (InitDefineContext): Make sure that when
	support namespaces are deleted, nothing bad can subsequently happen.
	Issue spotted by Don Porter.

2009-05-03  Donal K. Fellows  <dkf@users.sf.net>

	* doc/Tcl.n: [Bug 2538432]: Clarified exact treatment of ${arr(idx)}
	form of variable substitution. This is not a change of behavior, just
	an improved description of the current situation.

2009-04-30  Miguel Sofer  <msofer@users.sf.net>

	* generic/tclBasic.c (TclObjInvoke): [Bug 2486550]: Make sure that a
	null objProc is not used, use Tcl_NRCallObjProc instead.

2009-05-01  Jan Nijtmans  <nijtmans@users.sf.net>

	* win/configure.in   Fix 64-bit detection for zlib on Win64
	* win/configure      (regenerated)

2009-04-28  Jeff Hobbs  <jeffh@ActiveState.com>

	* unix/tcl.m4, unix/configure (SC_CONFIG_CFLAGS): harden the check to
	add _r to CC on AIX with threads.

2009-04-27  Donal K. Fellows  <dkf@users.sf.net>

	* doc/concat.n (EXAMPLES): [Bug 2780680]: Rewrote so that the spacing
	of result messages is correct. (The exact way they were wrong was
	different when rendered through groff or as HTML, but it was still
	wrong both ways.)

2009-04-27  Jan Nijtmans  <nijtmans@users.sf.net>

	* generic/tclIndexObj.c:  Reset internal INTERP_ALTERNATE_WRONG_ARGS
	* generic/tclIOCmd.c:     flag inside the Tcl_WrongNumArgs function,
	                          so the caller no longer has to do the reset.

2009-04-24  Stuart Cassoff  <stwo@users.sf.net>

	* unix/Makefile.in: [Patch 2769530]: Don't chmod/exec installManPage.

2009-04-19  Pat Thoyts  <patthoyts@users.sourceforge.net>

	* library/http/http.tcl: [Bug 2715421]: Removed spurious newline added
	* tests/http11.test:     after POST and added tests to detect excess
	* tests/httpd11.tcl:     bytes being POSTed.
	* library/http/pkgIndex.tcl:
	* makefiles:             package version now 2.8.1

2009-04-15  Donal K. Fellows  <dkf@users.sf.net>

	* doc/chan.n, doc/close.n: Tidy up documentation of TIP #332.

2009-04-14  Kevin B. Kenny  <kennykb@acm.org>

	* library/tzdata/Asia/Karachi: Updated rules for Pakistan Summer
				       Time (Olson's tzdata2009f)

2009-04-11  Donal K. Fellows  <dkf@users.sf.net>

	* generic/tclOOMethod.c (InvokeForwardMethod): Clarify the resolution
	behaviour of the name of the command that is forwarded to: it's now
	resolved using the object's namespace as context, which is much more
	useful than the previous (somewhat random) behaviour of using the
	caller's current namespace.

2009-04-10  Pat Thoyts  <patthoyts@users.sourceforge.net>

	* library/http/http.tcl:     Improved HTTP/1.1 support and added
	* library/http/pkgIndex.tcl: specific HTTP/1.1 testing to ensure
	* tests/http11.test:         we handle chunked+gzip for the various
	* tests/httpd11.test:        modes (normal, -channel and -handler)
	* makefiles:                 package version set to 2.8.0

2009-04-10  Daniel Steffen  <das@users.sourceforge.net>

	* unix/tclUnixChan.c:		TclUnixWaitForFile(): use FD_* macros
	* macosx/tclMacOSXNotify.c:	to manipulate select masks (Cassoff).
					[FRQ 1960647] [Bug 3486554]

	* unix/tclLoadDyld.c:		Use RTLD_GLOBAL instead of RTLD_LOCAL.
					[Bug 1961211]

	* macosx/tclMacOSXNotify.c:	revise CoreFoundation notifier to allow
					embedding into applications that
					already have a CFRunLoop running and
					want to run the tcl event loop via
					Tcl_ServiceModeHook(TCL_SERVICE_ALL).

	* macosx/tclMacOSXNotify.c:	add CFRunLoop based Tcl_Sleep() and
	* unix/tclUnixChan.c:		TclUnixWaitForFile() implementations
	* unix/tclUnixEvent.c:		and disable select() based ones in
					CoreFoundation builds.

	* unix/tclUnixNotify.c:		simplify, sync with tclMacOSXNotify.c.

	* generic/tclInt.decls: 	add TclMacOSXNotifierAddRunLoopMode()
	* generic/tclIntPlatDecls.h:	internal API, regen.
	* generic/tclStubInit.c:

	* unix/configure.in (Darwin):	use Darwin SUSv3 extensions if
					available; remove /Network locations
					from default tcl package search path
					(NFS mounted locations and thus slow).
	* unix/configure:		autoconf-2.59
	* unix/tclConfig.h.in:		autoheader-2.59

	* macosx/tclMacOSXBundle.c:	on Mac OS X 10.4 and later, replace
					deprecated NSModule API by dlfcn API.

2009-04-10  Donal K. Fellows  <dkf@users.sf.net>

	* doc/StringObj.3: [Bug 2089279]: Corrected example so that it works
	on 64-bit machines as well.

2009-04-10  Pat Thoyts  <patthoyts@users.sourceforge.net>

	* tests/http.test: [Bug 26245326]: Added specific check for problem
	* tests/httpd: (return incomplete HTTP response header).

2009-04-08  Kevin B. Kenny  <kennykb@acm.org>

	* tools/tclZIC.tcl: Always emit files with Unix line termination.
	* library/tzdata: Olson's tzdata2009e

2009-04-09  Don Porter  <dgp@users.sourceforge.net>

	* library/http/http.tcl:	[Bug 26245326]: Handle incomplete
	lines in the "connecting" state. Thanks to Sergei Golovan.

2009-04-08  Andreas Kupries  <andreask@activestate.com>

	* library/platform/platform.tcl: Extended the darwin sections to add
	* library/platform/pkgIndex.tcl: a kernel version number to the
	* unix/Makefile.in: identifier for anything from Leopard (10.5) on up.
	* win/Makefile.in: Extended patterns for same. Extended cpu
	* doc/platform.n: recognition for 64bit Tcl running on a 32bit kernel
	on a 64bit processor (By Daniel Steffen). Bumped version to 1.0.4.
	Updated Makefiles.

2009-04-08  Don Porter  <dgp@users.sourceforge.net>

	* library/tcltest/tcltest.tcl:  [Bug 2570363]: Converted [eval]s (some
	* library/tcltest/pkgIndex.tcl: unsafe!) to {*} in tcltest package.
	* unix/Makefile.in:     => tcltest 2.3.1
	* win/Makefile.in:

2009-04-07  Don Porter  <dgp@users.sourceforge.net>

	* generic/tclStringObj.c:	Correction so that value of
	TCL_GROWTH_MIN_ALLOC is everywhere expressed in bytes as comment
	claims.

2009-04-04  Donal K. Fellows  <dkf@users.sf.net>

	* doc/vwait.n: [Bug 1910136]: Extend description and examples to make
	it clearer just how this command interprets variable names.

2009-03-30  Don Porter  <dgp@users.sourceforge.net>

	* doc/Alloc.3: [Bug 2556263]:	Size argument is "unsigned int".

2009-03-27  Don Porter  <dgp@users.sourceforge.net>

	* generic/tclPathObj.c (TclPathPart): [Bug 2710920]: TclPathPart()
	* tests/fileName.test:	was computing the wrong results for both [file
	dirname] and [file tail] on "path" arguments with the PATHFLAGS != 0
	intrep and with an empty string for the "joined-on" part.

2009-03-25  Jan Nijtmans  <nijtmans@users.sf.net>

	* doc/tclsh.1:		 Bring doc and tools in line with
	* tools/installData.tcl: http://wiki.tcl.tk/812
	* tools/str2c
	* tools/tcltk-man2html.tcl

2009-03-25  Donal K. Fellows  <dkf@users.sf.net>

	* doc/coroutine.n: [Bug 2152285]: Added basic documentation for the
	coroutine and yield commands.

2009-03-24  Donal K. Fellows  <dkf@users.sf.net>

	* generic/tclOOBasic.c (TclOOSelfObjCmd): [Bug 2704302]: Make 'self
	class' better defined in the context of objects that change class.

	* generic/tclVar.c (Tcl_UpvarObjCmd): [Bug 2673163] (ferrieux)
	* generic/tclProc.c (TclObjGetFrame): Make the upvar command more able
	to handle its officially documented syntax.

2009-03-22  Miguel Sofer  <msofer@users.sf.net>

	* generic/tclBasic.c: [Bug 2502037]: NR-enable the handling of unknown
	commands.

2009-03-21  Miguel Sofer  <msofer@users.sf.net>

	* generic/tclBasic.c:   Fixed "leaks" in aliases, imports and
	* generic/tclInt.h:     ensembles. Only remaining known leak is in
	* generic/tclInterp.c:  ensemble unknown dispatch (as it not
	* generic/tclNamesp.c:  NR-enabled)
	* tests/tailcall.test:

	* tclInt.h: comments

	* tests/tailcall.test: Added tests to show that [tailcall] does not
	currently always execute in constant space: interp-alias, ns-imports
	and ensembles "leak" as of this commit.

	* tests/nre.test: [foreach] has been NR-enabled for a while, the test
	was marked 'knownBug': unmark it.

	* generic/tclBasic.c:   Fix for (among others) [Bug 2699087]
	* generic/tclCmdAH.c:   Tailcalls now perform properly even from
	* generic/tclExecute.c: within [eval]ed scripts.
	* generic/tclInt.h:     More tests missing, as well as proper
	exploration and testing of the interaction with "redirectors" like
	interp-alias (suspect that it does not happen in constant space)
	and pure-eval commands.

	* generic/tclExecute.c: Proper fix for [Bug 2415422]. Reenabled
	* tests/nre.test:       the failing assertion that was disabled on
	2008-12-18: the assertion is correct, the fault was in the
	management of expansions.

	* generic/tclExecute.c:  Fix both test and code for tailcall
	* tests/tailcall.test:   from within a compiled [eval] body.

	* tests/tailcall.test: Slightly improved tests

2009-03-20  Don Porter  <dgp@users.sourceforge.net>

	* tests/stringObj.test:         [Bug 2597185]: Test stringObj-6.9
	checks that Tcl_AppendStringsToObj() no longer crashes when operating
	on a pure unicode value.

	* generic/tclExecute.c (INST_CONCAT1):  [Bug 2669109]: Panic when
	appends overflow the max length of a Tcl value.

2009-03-19  Miguel Sofer  <msofer@users.sf.net>

	* generic/tcl.h:
	* generic/tclInt.h:
	* generic/tclBasic.c:
	* generic/tclExecute.c:
	* generic/tclNamesp.c (Tcl_PopCallFrame): Rewritten tailcall
	implementation, ::unsupported::atProcExit is (temporarily?) gone. The
	new approach is much simpler, and also closer to being correct. This
	commit fixes [Bug 2649975] and [Bug 2695587].

	* tests/coroutine.test:    Moved the tests to their own files,
	* tests/tailcall.test:     removed the unsupported.test. Added
	* tests/unsupported.test:  tests for the fixed bugs.

2009-03-19  Donal K. Fellows  <dkf@users.sf.net>

	* doc/tailcall.n: Added documentation for tailcall command.

2009-03-18  Don Porter  <dgp@users.sourceforge.net>

	* win/tclWinFile.c (TclpObjNormalizePath):	[Bug 2688184]:
	Corrected Tcl_Obj leak. Thanks to Joe Mistachkin for detection and
	patch.

	* generic/tclVar.c (TclLookupSimpleVar):	[Bug 2689307]: Shift
	all calls to Tcl_SetErrorCode() out of TclLookupSimpleVar and onto its
	callers, where control with TCL_LEAVE_ERR_MSG flag is more easily
	handled.

2009-03-16  Donal K. Fellows  <dkf@users.sf.net>

	* generic/tclCmdMZ.c (TryPostBody): [Bug 2688063]: Extract information
	from list before getting rid of last reference to it.

2009-03-15  Joe Mistachkin  <joe@mistachkin.com>

	* generic/tclThread.c: [Bug 2687952]: Modify fix for TSD leak to match
	* generic/tclThreadStorage.c: Tcl 8.5 (and prior) allocation semantics

2009-03-15  Donal K. Fellows  <dkf@users.sf.net>

	* generic/tclThreadStorage.c (TSDTableDelete):	[Bug 2687952]: Ensure
	* generic/tclThread.c (Tcl_GetThreadData):	that structures in
	Tcl's TSD system are all freed. Use the correct matching allocator.

	* generic/tclPosixStr.c (Tcl_SignalId,Tcl_SignalMsg): [Patch 1513655]:
	Added support for SIGINFO, which is present on BSD platforms.

2009-03-14  Donal K. Fellows  <dkf@users.sf.net>

	* unix/tcl.pc.in (new file):		[Patch 2243948] (hat0)
	* unix/configure.in, unix/Makefile.in: Added support for reporting
	Tcl's public build configuration via the pkg-config system. TEA is
	still the official mechanism though, in part because pkg-config is not
	universally supported across all Tcl's supported platforms.

2009-03-11  Miguel Sofer  <msofer@users.sf.net>

	* generic/tclBasic.c (TclNRCoroutineObjCmd): fix Tcl_Obj leak.
	Diagnosis and fix thanks to GPS.

2009-03-09  Donal K. Fellows  <dkf@users.sf.net>

	* generic/tclCmdMZ.c (Tcl_TryObjCmd, TclNRTryObjCmd): Moved the
	implementation of [try] from Tcl code into C. Still lacks a bytecode
	version, but should be better than what was before.

2009-03-04  Donal K. Fellows  <dkf@users.sf.net>

	* generic/tclZlib.c (TclZlibCmd): Checksums are defined to be unsigned
	32-bit integers, use Tcl_WideInt to pass to scripts. [Bug 2662434]
	(ZlibStreamCmd, ChanGetOption): A few other related corrections.

2009-02-27  Jan Nijtmans  <nijtmans@users.sf.net>

	* generic/tcl.decls:    [Bug 218977]: Tcl_DbCkfree needs return value
	* generic/tclCkalloc.c
	* generic/tclDecls.h:   (regenerated)
	* generic/tclInt.decls: don't use CONST84/CONST86 here
	* generic/tclCompile.h: don't use CONST86 here, comment fixing.
	* generic/tclIO.h:      don't use CONST86 here, comment fixing.
	* generic/tclIntDecls.h (regenerated)

2009-02-25  Don Porter  <dgp@users.sourceforge.net>

	* generic/tclUtil.c (TclStringMatchObj):	[Bug 2637173]: Revised
	the branching on the strObj->typePtr so that untyped values get
	converted to the "string" type and pass through the Unicode matcher.
	[Bug 2613766]: Also added checks to only perform "bytearray"
	optimization on pure bytearray values.

	* generic/tclCmdMZ.c:	Since Tcl_GetCharLength() has its own
	* generic/tclExecute.c:	optimizations for the tclByteArrayType, stop
	having the callers do them.

2009-02-24  Donal K. Fellows  <dkf@users.sf.net>

	* doc/clock.n, doc/fblocked.n, doc/format.n, doc/lsort.n,
	* doc/pkgMkIndex.n, doc/regsub.n, doc/scan.n, doc/tclvars.n:
	General minor documentation improvements.

	* library/http/http.tcl (geturl, Eof): Added support for 8.6's built
	in zlib routines.

2009-02-22  Alexandre Ferrieux  <ferrieux@users.sourceforge.net>

	* tests/lrange.test:	Revert commits of 2008-07-23. Those were speed
	* tests/binary.test:	tests, that are inherently brittle.

2009-02-21  Don Porter  <dgp@users.sourceforge.net>

	* generic/tclStringObj.c:	Several revisions to the shimmering
	patterns between Unicode and UTF string reps.  Most notably the
	call: objPtr = Tcl_NewUnicodeObj(...,0); followed by a loop of calls:
	Tcl_AppendUnicodeToObj(objPtr, u, n); will now grow and append to
	the Unicode representation.  Before this commit, the sequence would
	convert each append to UTF and perform the append to the UTF rep.
	This is puzzling and likely a bug.  The performance of [string map]
	is significantly improved by this change (according to the MAP
	collection of benchmarks in tclbench).  Just in case there was some
	wisdom in the old ways that I missed, I left in the ability to restore
	the old patterns with a #define COMPAT 1 at the top of the file.

2009-02-20  Don Porter  <dgp@users.sourceforge.net>

	* generic/tclPathObj.c:	[Bug 2571597]: Fixed mistaken logic in
	* tests/fileName.test:	TclFSGetPathType() that assumed (not
	"absolute") => "relative". This is a false assumption on Windows,
	where "volumerelative" is another possibility.

2009-02-18  Don Porter  <dgp@users.sourceforge.net>

	* generic/tclStringObj.c:	Simplify the logic of the
	Tcl_*SetObjLength() routines.

	* generic/tclStringObj.c:	Rewrite GrowStringBuffer() so that it
	has parallel structure with GrowUnicodeBuffer().  The revision permits
	allocation attempts to continue all the way up to failure, with no
	gap. It also directly manipulates the String and Tcl_Obj internals
	instead of inefficiently operating via Tcl_*SetObjLength() with all of
	its extra protections and underdocumented special cases.

	* generic/tclStringObj.c:	Another round of simplification on
	the allocation macros.

2009-02-17  Jeff Hobbs  <jeffh@ActiveState.com>

	* win/tcl.m4, win/configure: Check if cl groks _WIN64 already to
	avoid CC manipulation that can screw up later configure checks.
	Use 'd'ebug runtime in 64-bit builds.

2009-02-17  Don Porter  <dgp@users.sourceforge.net>

	* generic/tclStringObj.c:	Pare back the length of the unicode
	array in a non-extended String struct to one Tcl_UniChar, meant to
	hold the terminating NUL character.  Non-empty unicode strings are
	then stored by extending the String struct by stringPtr->maxChars
	additional slots in that array with sizeof(Tcl_UniChar) bytes per
	slot. This revision makes the allocation macros much simpler.

	* generic/tclStringObj.c:	Factor out common GrowUnicodeBuffer()
	and solve overflow and growth algorithm fallbacks in it.

	* generic/tclStringObj.c:	Factor out common GrowStringBuffer().

	* generic/tclStringObj.c:	Convert Tcl_AppendStringsToObj into
	* tests/stringObj.test:		a radically simpler implementation
	where we just loop over calls to Tcl_AppendToObj.  This fixes [Bug
	2597185].  It also creates a *** POTENTIAL INCOMPATIBILITY *** in
	that T_ASTO can now allocate more space than is strictly required,
	like all the other Tcl_Append* routines.  The incompatibility was
	detected by test stringObj-6.5, which I've updated to reflect the
	new behavior.

	* generic/tclStringObj.c:	Revise buffer growth implementation
	in ExtendStringRepWithUnicode.  Use cheap checks to determine that
	no reallocation is necessary without cost of computing the precise
	number of bytes needed.  Also make use of the string growth algortihm
	in the case of repeated appends.

2009-02-16  Jan Nijtmans  <nijtmans@users.sf.net>

	* generic/tclZlib.c:	Hack needed for official zlib1.dll build.
	* win/configure.in:	fix [Feature Request 2605263] use official
	* win/Makefile.in:	zlib build.
	* win/configure:	(regenerated)
	* compat/zlib/zdll.lib:	new files
	* compat/zlib/zlib1.dll:

	* win/Makefile.in:  [Bug 2605232]: tdbc doesn't build when Tcl is
	compiled with --disable-shared.

2009-02-15  Don Porter  <dgp@users.sourceforge.net>

	* generic/tclStringObj.c:	[Bug 2603158]: Added protections from
	* generic/tclTestObj.c:		invalid memory accesses when we append
	* tests/stringObj.test:		(some part of) a Tcl_Obj to itself.
	Added the appendself and appendself2 subcommands to the
	[teststringobj] testing command and added tests to the test suite.

	* generic/tclStringObj.c:	Factor out duplicate code from
	Tcl_AppendObjToObj.

	* generic/tclStringObj.c:	Replace the 'size_t uallocated' field
	of the String struct, storing the number of bytes allocated to store
	the Tcl_UniChar array, with an 'int maxChars' field, storing the
	number of Tcl_UniChars that may be stored in the allocated space.
	This reduces memory requirement a small bit, and makes some range
	checks simpler to code.
	* generic/tclTestObj.c:	Replace the [teststringobj ualloc] testing
	* tests/stringObj.test:	command with [teststringobj maxchars] and
	update the tests.

	* generic/tclStringObj.c:	Removed limitation in
	Tcl_AppendObjToObj where the char length of the result was only
	computed if the appended string was all single byte characters.
	This limitation was in place to dodge a bug in Tcl_GetUniChar.
	With that bug gone, we can take advantage of always recording the
	length of append results when we know it.

2009-02-14  Don Porter  <dgp@users.sourceforge.net>

	* generic/tclStringObj.c:	Revisions so that we avoid creating
	the strange representation of an empty string with
	objPtr->bytes == NULL and stringPtr->hasUnicode == 0.  Instead in
	the situations where that was being created, create a traditional
	two-legged stork representation (objPtr->bytes = tclEmptyStringRep
	and stringPtr->hasUnicode = 1).  In the situations where the strange
	rep was treated differently, continue to do so by testing
	stringPtr->numChars == 0 to detect it.  These changes make the code
	more conventional so easier for new maintainers to pick up.  Also
	sets up further simplifications.

	* generic/tclTestObj.c:	Revise updates to [teststringobj] so we don't
	get blocked by MODULE_SCOPE limits.

2009-02-12  Don Porter  <dgp@users.sourceforge.net>

	* generic/tclStringObj.c:	Rewrites of the routines
	Tcl_GetCharLength, Tcl_GetUniChar, Tcl_GetUnicodeFromObj,
	Tcl_GetRange, and TclStringObjReverse to use the new macro, and
	to more simply and clearly split the cases depending on whether
	a valid unicode rep is present or needs to be created.
	New utility routine UnicodeLength(), to compute the length of unicode
	buffer arguments when no length is passed in, with built-in
	overflow protection included.  Update three callers to use it.

	* generic/tclInt.h:	New macro TclNumUtfChars meant to be a faster
	replacement for a full Tcl_NumUtfChars() call when the string has all
	single-byte characters.

	* generic/tclStringObj.c:	Simplified Tcl_GetCharLength by
	* generic/tclTestObj.c:		removing code that did nothing.
	Added early returns from Tcl_*SetObjLength when the desired length
	is already present; adapted test command to the change.

	* generic/tclStringObj.c:	Re-implemented AppendUtfToUnicodeRep
	so that we no longer pass through Tcl_DStrings which have their own
	sets of problems when lengths overflow the int range.  Now AUTUR and
	FillUnicodeRep share a common core routine.

2009-02-12  Donal K. Fellows  <dkf@users.sf.net>

	* generic/tclOODefineCmds.c (TclOOGetDefineCmdContext): Use the
	correct field in the Interp structure for retrieving the frame to get
	the context object so that people can extend [oo::define] without deep
	shenanigans. Bug found by Federico Ferri.

2009-02-11  Don Porter  <dgp@users.sourceforge.net>

	* generic/tclStringObj.c:	Re-implemented AppendUnicodeToUtfRep
	so that we no longer pass through Tcl_DStrings which have their own
	sets of problems when lengths overflow the int range.  Now AUTUR and
	UpdateStringOfString share a common core routine.

	* generic/tclStringObj.c:	Changed type of the 'allocated' field
	* generic/tclTestObj.c:		of the String struct (and the
	TestString counterpart) from size_t to int since only int values are
	ever stored in it.

2009-02-10  Jan Nijtmans  <nijtmans@users.sf.net>

	* generic/tclEncoding.c: Eliminate some unnessary type casts
	* generic/tclEvent.c:    some internal const decorations
	* generic/tclExecute.c:  spacing
	* generic/tclIndexObj.c:
	* generic/tclInterp.c:
	* generic/tclIO.c:
	* generic/tclIOCmd.c:
	* generic/tclIORChan.c:
	* generic/tclIOUtil.c:
	* generic/tclListObj.c:
	* generic/tclLiteral.c:
	* generic/tclNamesp.c:
	* generic/tclObj.c:
	* generic/tclOOBasic.c:
	* generic/tclPathObj.c:
	* generic/tclPkg.c:
	* generic/tclProc.c:
	* generic/tclRegexp.c:
	* generic/tclScan.c:
	* generic/tclStringObj.c:
	* generic/tclTest.c:
	* generic/tclTestProcBodyObj.c:
	* generic/tclThread.c:
	* generic/tclThreadTest.c:
	* generic/tclTimer.c:
	* generic/tclTrace.c:
	* generic/tclUtil.c:
	* generic/tclVar.c:
	* generic/tclStubInit.c: (regenerated)

2009-02-10  Jan Nijtmans  <nijtmans@users.sf.net>

	* unix/tcl.m4: [Bug 2502365]: Building of head on HPUX is broken when
	using the native CC.
	* unix/configure: (autoconf-2.59)

2009-02-10  Don Porter  <dgp@users.sourceforge.net>

	* generic/tclObj.c (Tcl_GetString):	Added comments and validity
	checks following the call to an UpdateStringProc.

	* generic/tclStringObj.c: Reduce code duplication in Tcl_GetUnicode*.
	Restrict AppendUtfToUtfRep to non-negative length appends.
	Convert all Tcl_InvalidateStringRep() calls into macros.
	Simplify Tcl_AttemptSetObjLength by removing unreachable code.
	Simplify SetStringFromAny() by removing unreachable and duplicate code.
	Simplify Tcl_SetObjLength by removing unreachable code.
	Removed handling of (objPtr->bytes != NULL) from UpdateStringOfString,
	which is only called when objPtr->bytes is NULL.

2009-02-09  Jan Nijtmans  <nijtmans@users.sf.net>

	* generic/tclCompile.c: [Bug 2555129]: const compiler warning (as
	error) in tclCompile.c

2009-02-07  Donal K. Fellows  <dkf@users.sf.net>

	* generic/tclZlib.c (TclZlibCmd): [Bug 2573172]: Ensure that when
	invalid subcommand name is given, the list of valid subcommands is
	produced. This gives a better experience when using the command
	interactively.

2009-02-05  Joe Mistachkin  <joe@mistachkin.com>

	* generic/tclInterp.c: [Bug 2544618]: Fix argument checking for
	[interp cancel].
	* unix/Makefile.in: Fix build issue with zlib on FreeBSD (and possibly
	other platforms).

2009-02-05  Donal K. Fellows  <dkf@users.sf.net>

	* generic/tclCmdMZ.c (StringIndexCmd, StringRangeCmd, StringLenCmd):
	Simplify the implementation of some commands now that the underlying
	string API knows more about bytearrays.

	* generic/tclExecute.c (TclExecuteByteCode): [Bug 2568434]: Make sure
	that INST_CONCAT1 will not lose string reps wrongly.

	* generic/tclStringObj.c (Tcl_AppendObjToObj): Special-case the
	appending of one bytearray to another, which can be extremely rapid.
	Part of scheme to address [Bug 1665628] by making the basic string
	operations more efficient on byte arrays.
	(Tcl_GetCharLength, Tcl_GetUniChar, Tcl_GetRange): More special casing
	work for bytearrays.

2009-02-04  Don Porter  <dgp@users.sourceforge.net>

	* generic/tclStringObj.c: [Bug 2561794]: Added overflow protections to
	the AppendUtfToUtfRep routine to either avoid invalid arguments and
	crashes, or to replace them with controlled panics.

	* generic/tclCmdMZ.c:	[Bug 2561746]: Prevent crashes due to int
	overflow of the length of the result of [string repeat].

2009-02-03  Jan Nijtmans  <nijtmans@users.sf.net>

	* macosx/tclMacOSXFCmd.c: Eliminate some unnessary type casts
	* unix/tclLoadDyld.c:	  some internal const decorations
	* unix/tclUnixCompat.c:	  spacing
	* unix/tclUnixFCmd.c
	* unix/tclUnixFile.c
	* win/tclWinDde.c
	* win/tclWinFCmd.c
	* win/tclWinInit.c
	* win/tclWinLoad.c
	* win/tclWinPipe.c
	* win/tclWinReg.c
	* win/tclWinTest.c
	* generic/tclBasic.c
	* generic/tclBinary.c
	* generic/tclCmdAH.c
	* generic/tclCmdIL.c
	* generic/tclCmdMZ.c
	* generic/tclCompCmds.c
	* generic/tclDictObj.c

2009-02-03  Donal K. Fellows  <dkf@users.sf.net>

	* generic/tclObj.c (tclCmdNameType): [Bug 2558422]: Corrected the type
	of this structure so that extensions that write it (yuk!) will still
	be able to function correctly.

2009-02-03  Don Porter  <dgp@users.sourceforge.net>

	* generic/tclStringObj.c (SetUnicodeObj):	[Bug 2561488]:
	Corrected failure of Tcl_SetUnicodeObj() to panic on a shared object.
	Also factored out common code to reduce duplication.

	* generic/tclObj.c (Tcl_GetStringFromObj): Reduce code duplication.

2009-02-02  Don Porter  <dgp@users.sourceforge.net>

	* generic/tclInterp.c:	Reverted the conversion of [interp] into an
	* tests/interp.test:	ensemble.  Such conversion is not necessary
	* tests/nre.test:	(or even all that helpful) in the NRE-enabling
	of [interp invokehidden], and it has other implications -- including
	significant forkage of the 8.5 and 8.6 implementations -- that are
	better off avoided if there's no gain.

	* generic/tclStringObj.c (STRING_NOMEM):  [Bug 2494093]: Add missing
	cast of NULL to (char *) that upsets some compilers.

	* generic/tclStringObj.c (Tcl_(Attempt)SetObjLength):	[Bug 2553906]:
	Added protections against callers asking for negative lengths.  It is
	likely when this happens that an integer overflow is to blame.

2009-02-01  David Gravereaux  <davygrvy@pobox.com>

	* win/makefile.vc: Allow nmake flags such as -a (rebuild all) to pass
	down to the pkgs targets, too.

2009-01-30  Donal K. Fellows  <dkf@users.sf.net>

	* doc/chan.n: [Bug 1216074]: Added another extended example.

	* doc/refchan.n: Added an example of how to build a scripted channel.

2009-01-29  Donal K. Fellows  <dkf@users.sf.net>

	* tests/stringObj.test: [Bug 2006888]: Remove non-ASCII chars from
	non-comment locations in the file, making it work more reliably in
	locales with a non-Latin-1 default encoding.

	* generic/tclNamesp.c (Tcl_FindCommand): [Bug 2519474]: Ensure that
	the path is not searched when the TCL_NAMESPACE_ONLY flag is given.

	* generic/tclOODecls.h (Tcl_OOInitStubs): [Bug 2537839]: Make the
	declaration of this macro work correctly in the non-stub case.

2009-01-29  Don Porter  <dgp@users.sourceforge.net>

	* generic/tclInterp.c:	Convert the [interp] command into a
	* tests/interp.test:	[namespace ensemble].  Work in progress
	* tests/nre.test:	to NRE-enable the [interp invokehidden]
	subcommand.

2009-01-29  Donal K. Fellows  <dkf@users.sf.net>

	* generic/tclNamesp.c (TclMakeEnsemble): [Bug 2529117]: Make this
	function behave more sensibly when presented with a fully-qualified
	name, rather than doing strange stuff.

2009-01-28  Donal K. Fellows  <dkf@users.sf.net>

	* generic/tclBasic.c (TclInvokeObjectCommand): Made this understand
	what to do if it ends up being used on a command with no objProc; that
	shouldn't happen, but...

	* generic/tclNamesp.c (TclMakeEnsemble): [Bug 2529157]: Made this
	understand NRE command implementations better.
	* generic/tclDictObj.c (DictForCmd): Eliminate unnecessary command
	implementation.

2009-01-27  Donal K. Fellows  <dkf@users.sf.net>

	* generic/tclOODefineCmds.c (Tcl_ClassSetConstructor):
	[Bug 2531577]: Ensure that caches of constructor chains are cleared
	when the constructor is changed.

2009-01-26  Alexandre Ferrieux  <ferrieux@users.sourceforge.net>

	* generic/tclInt.h:   [Bug 1028264]: WSACleanup() too early.
	* generic/tclEvent.c: The fix introduces "late exit handlers" for
	* win/tclWinSock.c:   similar late process-wide cleanups.

2009-01-26  Alexandre Ferrieux  <ferrieux@users.sourceforge.net>

	* win/tclWinSock.c: [Bug 2446662]: Resync Win behavior on RST with
	that of unix (EOF).

2009-01-26  Donal K. Fellows  <dkf@users.sf.net>

	* generic/tclZlib.c (ChanClose): [Bug 2536400]: Only generate error
	messages in the interpreter when the thread is not being closed down.

2009-01-23  Donal K. Fellows  <dkf@users.sf.net>

	* doc/zlib.n: Added a note that 'zlib push' is reversed by 'chan pop'.

2009-01-22  Jan Nijtmans  <nijtmans@users.sf.net>

	* generic/tclCompile.h:	CONSTify TclPrintInstruction (TIP #27)
	* generic/tclCompile.c
	* generic/tclInt.h:	CONSTify TclpNativeJoinPath (TIP #27)
	* generic/tclFileName.c
	* generic/tcl.decls:	{unix win} is equivalent to {generic}
	* generic/tclInt.decls
	* generic/tclDecls.h:	(regenerated)
	* generic/tclIntDecls.h
	* generic/tclGetDate.y:	Single internal const decoration.
	* generic/tclDate.c:

2009-01-22  Kevin B. Kenny  <kennykb@acm.org>

	* unix/tcl.m4: Corrected a typo ($(SHLIB_VERSION) should be
	${SHLIB_VERSION}).
	* unix/configure: Autoconf 2.59

2009-01-21  Andreas Kupries  <andreask@activestate.com>

	* generic/tclIORChan.c (ReflectClose): [Bug 2458202]:
	* generic/tclIORTrans.c (ReflectClose): Closing a channel may supply
	NULL for the 'interp'. Test for finalization needs to be different,
	and one place has to pull the interp out of the channel instead.

2009-01-21  Don Porter  <dgp@users.sourceforge.net>

	* generic/tclStringObj.c: New fix for [Bug 2494093] replaces the
	flawed attempt committed 2009-01-09.

2009-01-19  Kevin B. Kenny  <kennykb@acm.org>

	* unix/Makefile.in: [Patch 907924]:Added a CONFIG_INSTALL_DIR
	* unix/tcl.m4:      parameter so that distributors can control where
	tclConfig.sh goes. Made the installation of 'ldAix' conditional upon
	actually being on an AIX system. Allowed for downstream packagers to
	customize SHLIB_VERSION on BSD-derived systems. Thanks to Stuart
	Cassoff for his help.
	* unix/configure: Autoconf 2.59

2009-01-19  David Gravereaux  <davygrvy@pobox.com>

	* win/build.vc.bat: Improved tools detection and error message
	* win/makefile.vc: Reorganized the $(TCLOBJ) file list into seperate
	parts for easier maintenance. Matched all sources built using -GL to
	both $(lib) and $(link) to use -LTCG and avoid a warning message.
	Addressed the over-building nature of the htmlhelp target by moving
	from a pseudo target to a real target dependent on the entire docs/
	directory contents.
	* win/nmakehlp.c: Removed -g option and GrepForDefine() func as it
	isn't being used anymore. The -V option method is much better.

2009-01-16  Don Porter  <dgp@users.sourceforge.net>

	* generic/tcl.h:	Bump patchlevel to 8.6b1.1 to distinguish
	* library/init.tcl:	CVS snapshots from the 8.6b1 and 8.6b2 releases
	* unix/configure.in:	and to deal with the fact that the 8.6b1
	* win/configure.in:	version of init.tcl will not [source] in the
	HEAD version of Tcl.

	* unix/configure:	autoconf-2.59
	* win/configure:

2009-01-14  Don Porter  <dgp@users.sourceforge.net>

	* generic/tclBasic.c (Tcl_DeleteCommandFromToken):	Reverted most
	of the substance of my 2009-01-12 commit. NULLing the objProc field of
	a Command when deleting it is important so that tests for certain
	classes of commands don't return false positives when applied to
	deleted command tokens. Overall change is now just replacement of a
	false comment with a true one.

2009-01-13  Jan Nijtmans  <nijtmans@users.sf.net>

	* unix/tcl.m4: [Bug 2502365]: Building of head on HPUX is broken when
	using the native CC.
	* unix/configure (autoconf-2.59)

2009-01-13  Donal K. Fellows  <dkf@users.sf.net>

	* generic/tclCmdMZ.c (Tcl_ThrowObjCmd):	Move implementation of [throw]
	* library/init.tcl (throw):		to C from Tcl.

2009-01-12  Don Porter  <dgp@users.sourceforge.net>

	* generic/tclBasic.c (Tcl_DeleteCommandFromToken): One consequence of
	the NRE rewrite is that there are now situations where a NULL objProc
	field in a Command struct is perfectly normal. Removed an outdated
	comment in Tcl_DeleteCommandFromToken that claimed we use
	cmdPtr->objPtr==NULL as a test of command validity. In fact we use
	cmdPtr->flags&CMD_IS_DELETED to perform that test. Also removed the
	setting to NULL, since any extension following the advice of the old
	comment is going to be broken by NRE anyway, and needs to shift to
	flag-based testing (or stop intruding into such internal matters).
	Part of [Bug 2486550].

2009-01-09  Don Porter  <dgp@users.sourceforge.net>

	* generic/tclStringObj.c (STRING_SIZE): [Bug 2494093]: Corrected
	failure to limit memory allocation requests to the sizes that can be
	supported by Tcl's memory allocation routines.

2009-01-09  Donal K. Fellows  <dkf@users.sf.net>

	* generic/tclNamesp.c (NamespaceEnsembleCmd): [Bug 1558654]: Error out
	when someone gives wrong # of args to [namespace ensemble create].

2009-01-08  Don Porter  <dgp@users.sourceforge.net>

	* generic/tclStringObj.c (STRING_UALLOC): [Bug 2494093]: Added missing
	parens required to get correct results out of things like
	STRING_UALLOC(num + append).

2009-01-08  Donal K. Fellows  <dkf@users.sf.net>

	* generic/tclDictObj.c, generic/tclIndexObj.c, generic/tclListObj.c,
	* generic/tclObj.c, generic/tclStrToD.c, generic/tclUtil.c,
	* generic/tclVar.c: Generate errorcodes for the error cases which
	approximate to "I can't interpret that string as one of those" and
	"You gave me the wrong number of arguments".

2009-01-07  Donal K. Fellows  <dkf@users.sf.net>

	* doc/dict.n: [Tk Bug 2491235]: Added more examples.

	* tests/oo.test (oo-22.1): Adjusted test to be less dependent on the
	specifics of how [info frame] reports general frame information, and
	instead to focus on what methods add to it; that's really what the
	test is about anyway.

2009-01-06  Don Porter  <dgp@users.sourceforge.net>

	* tests/stringObj.test:	Revise tests that demand a NULL Tcl_ObjType
	in certain values to construct those values with [testdstring] so
	there's no lack of robustness depending on the shimmer history of
	shared literals.

2009-01-06  Donal K. Fellows  <dkf@users.sf.net>

	* generic/tclDictObj.c (DictIncrCmd): Corrected twiddling in internals
	of dictionaries so that literals can't get destroyed.

	* tests/expr.test: [Bug 2006879]: Eliminate non-ASCII char.

	* generic/tclOOInfo.c (InfoObjectMethodsCmd,InfoClassMethodsCmd):
	[Bug 2489836]: Only delete pointers that were actually allocated!

	* generic/tclOO.c (TclNRNewObjectInstance, Tcl_NewObjectInstance):
	[Bug 2481109]: Perform search for existing commands in right context.

2009-01-05  Donal K. Fellows  <dkf@users.sf.net>

	* generic/tclCmdMZ.c (TclNRSourceObjCmd): [Bug 2412068]: Make
	* generic/tclIOUtil.c (TclNREvalFile):    implementation of the
	[source] command be NRE enabled so that [yield] inside a script
	sourced in a coroutine can work.

2009-01-04  Donal K. Fellows  <dkf@users.sf.net>

	* generic/tclCmdAH.c: Tidy up spacing and code style.

2009-01-03  Kevin B. Kenny  <kennykb@acm.org>

	* library/clock.tcl (tcl::clock::add): Fixed error message formatting
	in the case where [clock add] is presented with a bad switch.
	* tests/clock.test (clock-65.1) Added a test case for the above
	problem [Bug 2481670].

2009-01-02  Donal K. Fellows  <dkf@users.sf.net>

	* unix/tcl.m4 (SC_CONFIG_CFLAGS): [Bug 878333]: Force the use of the
	compatibility version of mkstemp() on IRIX.
	* unix/configure.in, unix/Makefile.in (mkstemp.o):
	* compat/mkstemp.c (new file): [Bug 741967]: Added a compatibility
	implementation of the mkstemp() function, which is apparently needed
	on some platforms.

        ******************************************************************
        *** CHANGELOG ENTRIES FOR 2008 IN "ChangeLog.2008"             ***
        *** CHANGELOG ENTRIES FOR 2006-2007 IN "ChangeLog.2007"        ***
        *** CHANGELOG ENTRIES FOR 2005 IN "ChangeLog.2005"             ***
        *** CHANGELOG ENTRIES FOR 2004 IN "ChangeLog.2004"             ***
        *** CHANGELOG ENTRIES FOR 2003 IN "ChangeLog.2003"             ***
        *** CHANGELOG ENTRIES FOR 2002 IN "ChangeLog.2002"             ***
        *** CHANGELOG ENTRIES FOR 2001 IN "ChangeLog.2001"             ***
        *** CHANGELOG ENTRIES FOR 2000 IN "ChangeLog.2000"             ***
        *** CHANGELOG ENTRIES FOR 1999 AND EARLIER IN "ChangeLog.1999" ***
        ******************************************************************
<|MERGE_RESOLUTION|>--- conflicted
+++ resolved
@@ -1,18 +1,16 @@
-<<<<<<< HEAD
+2013-02-05  Donal K. Fellows  <dkf@users.sf.net>
+
+	* generic/tclLoadNone.c (TclpLoadMemory): [Bug 3433012]: Added dummy
+	version of this function to use in the event that a platform thinks it
+	can load from memory but cannot actually do so due to it being
+	disabled at configuration time.
+
 2013-02-04  Donal K. Fellows  <dkf@users.sf.net>
 
 	* generic/tclCompCmds.c (TclCompileArraySetCmd): [Bug 3603163]: Stop
 	crash in weird case where [eval] is used to make [array set] get
 	confused about whether there is a local variable table or not. Thanks
 	to Poor Yorick for identifying a reproducible crashing case.
-=======
-2013-02-05  Donal K. Fellows  <dkf@users.sf.net>
-
-	* generic/tclLoadNone.c (TclpLoadMemory): [Bug 3433012]: Added dummy
-	version of this function to use in the event that a platform thinks it
-	can load from memory but cannot actually do so due to it being
-	disabled at configuration time.
->>>>>>> 7140b269
 
 2013-01-30  Andreas Kupries  <andreask@activestate.com>
 
