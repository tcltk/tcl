/* LibTomMath, multiple-precision integer library -- Tom St Denis */
/* SPDX-License-Identifier: Unlicense */

#ifndef BN_H_
#define BN_H_

#ifndef MP_NO_STDINT
#  include <stdint.h>
#endif
#include <stddef.h>
#include <limits.h>

#ifdef LTM_NO_FILE
#  warning LTM_NO_FILE has been deprecated, use MP_NO_FILE.
#  define MP_NO_FILE
#endif

#ifndef MP_NO_FILE
#  include <stdio.h>
#endif

#ifdef MP_8BIT
#  ifdef _MSC_VER
#    pragma message("8-bit (MP_8BIT) support is deprecated and will be dropped completely in the next version.")
#  else
#    warning "8-bit (MP_8BIT) support is deprecated and will be dropped completely in the next version."
#  endif
#endif

#ifdef __cplusplus
extern "C" {
#endif

/* MS Visual C++ doesn't have a 128bit type for words, so fall back to 32bit MPI's (where words are 64bit) */
#if (defined(_MSC_VER) || defined(__LLP64__) || defined(__e2k__) || defined(__LCC__)) && !defined(MP_64BIT)
#   define MP_32BIT
#endif

/* detect 64-bit mode if possible */
#if defined(__x86_64__) || defined(_M_X64) || defined(_M_AMD64) || \
    defined(__powerpc64__) || defined(__ppc64__) || defined(__PPC64__) || \
    defined(__s390x__) || defined(__arch64__) || defined(__aarch64__) || \
    defined(__sparcv9) || defined(__sparc_v9__) || defined(__sparc64__) || \
    defined(__ia64) || defined(__ia64__) || defined(__itanium__) || defined(_M_IA64) || \
    defined(__LP64__) || defined(_LP64) || defined(__64BIT__)
#   if !(defined(MP_64BIT) || defined(MP_32BIT) || defined(MP_16BIT) || defined(MP_8BIT))
#      if defined(__GNUC__) && !defined(__hppa)
/* we support 128bit integers only via: __attribute__((mode(TI))) */
#         define MP_64BIT
#      else
/* otherwise we fall back to MP_32BIT even on 64bit platforms */
#         define MP_32BIT
#      endif
#   endif
#endif

#ifdef MP_DIGIT_BIT
#   error Defining MP_DIGIT_BIT is disallowed, use MP_8/16/31/32/64BIT
#endif

/* some default configurations.
 *
 * A "mp_digit" must be able to hold MP_DIGIT_BIT + 1 bits
 * A "mp_word" must be able to hold 2*MP_DIGIT_BIT + 1 bits
 *
 * At the very least a mp_digit must be able to hold 7 bits
 * [any size beyond that is ok provided it doesn't overflow the data type]
 */

#ifdef MP_8BIT
typedef unsigned char        mp_digit;
typedef unsigned short       private_mp_word;
#   define MP_DIGIT_BIT 7
#elif defined(MP_16BIT)
typedef unsigned short       mp_digit;
typedef unsigned int         private_mp_word;
#   define MP_DIGIT_BIT 15
#elif defined(MP_64BIT)
/* for GCC only on supported platforms */
typedef unsigned long long   mp_digit;
#if defined(__GNUC__)
typedef unsigned long        private_mp_word __attribute__((mode(TI)));
#endif
#   define MP_DIGIT_BIT 60
#else
typedef unsigned int         mp_digit;
typedef unsigned long long   private_mp_word;
#   ifdef MP_31BIT
/*
 * This is an extension that uses 31-bit digits.
 * Please be aware that not all functions support this size, especially s_mp_mul_digs_fast
 * will be reduced to work on small numbers only:
 * Up to 8 limbs, 248 bits instead of up to 512 limbs, 15872 bits with MP_28BIT.
 */
#      define MP_DIGIT_BIT 31
#   else
/* default case is 28-bit digits, defines MP_28BIT as a handy macro to test */
#      define MP_DIGIT_BIT 28
#      define MP_28BIT
#   endif
#endif

/* mp_word is a private type */
#define mp_word MP_DEPRECATED_PRAGMA("mp_word has been made private") private_mp_word

#define MP_SIZEOF_MP_DIGIT (MP_DEPRECATED_PRAGMA("MP_SIZEOF_MP_DIGIT has been deprecated, use sizeof (mp_digit)") sizeof (mp_digit))

#define MP_MASK          ((((mp_digit)1)<<((mp_digit)MP_DIGIT_BIT))-((mp_digit)1))
#define MP_DIGIT_MAX     MP_MASK

/* Primality generation flags */
#define MP_PRIME_BBS      0x0001 /* BBS style prime */
#define MP_PRIME_SAFE     0x0002 /* Safe prime (p-1)/2 == prime */
#define MP_PRIME_2MSB_ON  0x0008 /* force 2nd MSB to 1 */

#define LTM_PRIME_BBS      (MP_DEPRECATED_PRAGMA("LTM_PRIME_BBS has been deprecated, use MP_PRIME_BBS") MP_PRIME_BBS)
#define LTM_PRIME_SAFE     (MP_DEPRECATED_PRAGMA("LTM_PRIME_SAFE has been deprecated, use MP_PRIME_SAFE") MP_PRIME_SAFE)
#define LTM_PRIME_2MSB_ON  (MP_DEPRECATED_PRAGMA("LTM_PRIME_2MSB_ON has been deprecated, use MP_PRIME_2MSB_ON") MP_PRIME_2MSB_ON)

#ifdef MP_USE_ENUMS
typedef enum {
   MP_ZPOS = 0,   /* positive */
   MP_NEG = 1     /* negative */
} mp_sign;
typedef enum {
   MP_LT = -1,    /* less than */
   MP_EQ = 0,     /* equal */
   MP_GT = 1      /* greater than */
} mp_ord;
typedef enum {
   MP_NO = 0,
   MP_YES = 1
} mp_bool;
typedef enum {
   MP_OKAY  = 0,   /* no error */
   MP_ERR   = -1,  /* unknown error */
   MP_MEM   = -2,  /* out of mem */
   MP_VAL   = -3,  /* invalid input */
   MP_ITER  = -4,  /* maximum iterations reached */
   MP_BUF   = -5,  /* buffer overflow, supplied buffer too small */
} mp_err;
typedef enum {
   MP_LSB_FIRST = -1,
   MP_MSB_FIRST =  1
} mp_order;
typedef enum {
   MP_LITTLE_ENDIAN  = -1,
   MP_NATIVE_ENDIAN  =  0,
   MP_BIG_ENDIAN     =  1
} mp_endian;
#else
typedef int mp_sign;
#define MP_ZPOS       0   /* positive integer */
#define MP_NEG        1   /* negative */
typedef int mp_ord;
#define MP_LT        -1   /* less than */
#define MP_EQ         0   /* equal to */
#define MP_GT         1   /* greater than */
typedef int mp_bool;
#define MP_YES        1
#define MP_NO         0
typedef int mp_err;
#define MP_OKAY       0   /* no error */
#define MP_ERR        -1  /* unknown error */
#define MP_MEM        -2  /* out of mem */
#define MP_VAL        -3  /* invalid input */
#define MP_RANGE      (MP_DEPRECATED_PRAGMA("MP_RANGE has been deprecated in favor of MP_VAL") MP_VAL)
#define MP_ITER       -4  /* maximum iterations reached */
#define MP_BUF        -5  /* buffer overflow, supplied buffer too small */
typedef int mp_order;
#define MP_LSB_FIRST -1
#define MP_MSB_FIRST  1
typedef int mp_endian;
#define MP_LITTLE_ENDIAN  -1
#define MP_NATIVE_ENDIAN  0
#define MP_BIG_ENDIAN     1
#endif

/* tunable cutoffs */

#ifndef MP_FIXED_CUTOFFS
extern int
KARATSUBA_MUL_CUTOFF,
KARATSUBA_SQR_CUTOFF,
TOOM_MUL_CUTOFF,
TOOM_SQR_CUTOFF;
#endif

/* define this to use lower memory usage routines (exptmods mostly) */
/* #define MP_LOW_MEM */

/* default precision */
#ifndef MP_PREC
#   ifndef MP_LOW_MEM
#      define PRIVATE_MP_PREC 32        /* default digits of precision */
#   elif defined(MP_8BIT)
#      define PRIVATE_MP_PREC 16        /* default digits of precision */
#   else
#      define PRIVATE_MP_PREC 8         /* default digits of precision */
#   endif
#   define MP_PREC (MP_DEPRECATED_PRAGMA("MP_PREC is an internal macro") PRIVATE_MP_PREC)
#endif

/* size of comba arrays, should be at least 2 * 2**(BITS_PER_WORD - BITS_PER_DIGIT*2) */
#define PRIVATE_MP_WARRAY (int)(1uLL << (((CHAR_BIT * sizeof(private_mp_word)) - (2 * MP_DIGIT_BIT)) + 1))
#define MP_WARRAY (MP_DEPRECATED_PRAGMA("MP_WARRAY is an internal macro") PRIVATE_MP_WARRAY)

#if defined(__GNUC__) && __GNUC__ >= 4
#   define MP_NULL_TERMINATED __attribute__((sentinel))
#else
#   define MP_NULL_TERMINATED
#endif

/*
 * MP_WUR - warn unused result
 * ---------------------------
 *
 * The result of functions annotated with MP_WUR must be
 * checked and cannot be ignored.
 *
 * Most functions in libtommath return an error code.
 * This error code must be checked in order to prevent crashes or invalid
 * results.
 *
 * If you still want to avoid the error checks for quick and dirty programs
 * without robustness guarantees, you can `#define MP_WUR` before including
 * tommath.h, disabling the warnings.
 */
#ifndef MP_WUR
#  if defined(__GNUC__) && __GNUC__ >= 4
#     define MP_WUR __attribute__((warn_unused_result))
#  else
#     define MP_WUR
#  endif
#endif

#if defined(__GNUC__) && (__GNUC__ * 100 + __GNUC_MINOR__ >= 405)
#  define MP_DEPRECATED(x) __attribute__((deprecated("replaced by " #x)))
#  define PRIVATE_MP_DEPRECATED_PRAGMA(s) _Pragma(#s)
#  define MP_DEPRECATED_PRAGMA(s) PRIVATE_MP_DEPRECATED_PRAGMA(GCC warning s)
#elif defined(_MSC_VER) && _MSC_VER >= 1500
#  define MP_DEPRECATED(x) __declspec(deprecated("replaced by " #x))
#  define MP_DEPRECATED_PRAGMA(s) __pragma(message(s))
#else
#  define MP_DEPRECATED(s)
#  define MP_DEPRECATED_PRAGMA(s)
#endif

#define DIGIT_BIT   (MP_DEPRECATED_PRAGMA("DIGIT_BIT macro is deprecated, MP_DIGIT_BIT instead") MP_DIGIT_BIT)
#define USED(m)     (MP_DEPRECATED_PRAGMA("USED macro is deprecated, use z->used instead") (m)->used)
#define DIGIT(m, k) (MP_DEPRECATED_PRAGMA("DIGIT macro is deprecated, use z->dp instead") (m)->dp[(k)])
#define SIGN(m)     (MP_DEPRECATED_PRAGMA("SIGN macro is deprecated, use z->sign instead") (m)->sign)

/* the infamous mp_int structure */
typedef struct  {
   int used, alloc;
   mp_sign sign;
   mp_digit *dp;
} mp_int;

/* callback for mp_prime_random, should fill dst with random bytes and return how many read [upto len] */
typedef int private_mp_prime_callback(unsigned char *dst, int len, void *dat);
typedef private_mp_prime_callback MP_DEPRECATED(mp_rand_source) ltm_prime_callback;

/* error code to char* string */
const char *mp_error_to_string(mp_err code) MP_WUR;

/* ---> init and deinit bignum functions <--- */
/* init a bignum */
mp_err mp_init(mp_int *a) MP_WUR;

/* free a bignum */
void mp_clear(mp_int *a);

/* init a null terminated series of arguments */
mp_err mp_init_multi(mp_int *mp, ...) MP_NULL_TERMINATED MP_WUR;

/* clear a null terminated series of arguments */
void mp_clear_multi(mp_int *mp, ...) MP_NULL_TERMINATED;

/* exchange two ints */
void mp_exch(mp_int *a, mp_int *b);

/* shrink ram required for a bignum */
mp_err mp_shrink(mp_int *a) MP_WUR;

/* grow an int to a given size */
mp_err mp_grow(mp_int *a, int size) MP_WUR;

/* init to a given number of digits */
mp_err mp_init_size(mp_int *a, int size) MP_WUR;

/* ---> Basic Manipulations <--- */
#define mp_iszero(a) (((a)->used == 0) ? MP_YES : MP_NO)
mp_bool mp_iseven(const mp_int *a) MP_WUR;
mp_bool mp_isodd(const mp_int *a) MP_WUR;
#define mp_isneg(a)  (((a)->sign != MP_ZPOS) ? MP_YES : MP_NO)

/* set to zero */
void mp_zero(mp_int *a);

/* get and set doubles */
double mp_get_double(const mp_int *a) MP_WUR;
mp_err mp_set_double(mp_int *a, double b) MP_WUR;

#ifndef MP_NO_STDINT
/* get integer, set integer and init with integer (int32_t) */
int32_t mp_get_i32(const mp_int *a) MP_WUR;
void mp_set_i32(mp_int *a, int32_t b);
mp_err mp_init_i32(mp_int *a, int32_t b) MP_WUR;

/* get integer, set integer and init with integer, behaves like two complement for negative numbers (uint32_t) */
#define mp_get_u32(a) ((uint32_t)mp_get_i32(a))
void mp_set_u32(mp_int *a, uint32_t b);
mp_err mp_init_u32(mp_int *a, uint32_t b) MP_WUR;

/* get integer, set integer and init with integer (int64_t) */
int64_t mp_get_i64(const mp_int *a) MP_WUR;
void mp_set_i64(mp_int *a, int64_t b);
mp_err mp_init_i64(mp_int *a, int64_t b) MP_WUR;

/* get integer, set integer and init with integer, behaves like two complement for negative numbers (uint64_t) */
#define mp_get_u64(a) ((uint64_t)mp_get_i64(a))
void mp_set_u64(mp_int *a, uint64_t b);
mp_err mp_init_u64(mp_int *a, uint64_t b) MP_WUR;

/* get magnitude */
uint32_t mp_get_mag_u32(const mp_int *a) MP_WUR;
uint64_t mp_get_mag_u64(const mp_int *a) MP_WUR;
#endif
unsigned long mp_get_mag_ul(const mp_int *a) MP_WUR;
unsigned long long mp_get_mag_ull(const mp_int *a) MP_WUR;

/* get integer, set integer (long) */
long mp_get_l(const mp_int *a) MP_WUR;
void mp_set_l(mp_int *a, long b);
mp_err mp_init_l(mp_int *a, long b) MP_WUR;

/* get integer, set integer (unsigned long) */
#define mp_get_ul(a) ((unsigned long)mp_get_l(a))
void mp_set_ul(mp_int *a, unsigned long b);
mp_err mp_init_ul(mp_int *a, unsigned long b) MP_WUR;

/* get integer, set integer (long long) */
long long mp_get_ll(const mp_int *a) MP_WUR;
void mp_set_ll(mp_int *a, long long b);
mp_err mp_init_ll(mp_int *a, long long b) MP_WUR;

/* get integer, set integer (unsigned long long) */
#define mp_get_ull(a) ((unsigned long long)mp_get_ll(a))
void mp_set_ull(mp_int *a, unsigned long long b);
mp_err mp_init_ull(mp_int *a, unsigned long long b) MP_WUR;

/* set to single unsigned digit, up to MP_DIGIT_MAX */
void mp_set(mp_int *a, mp_digit b);
mp_err mp_init_set(mp_int *a, mp_digit b) MP_WUR;

/* get integer, set integer and init with integer (deprecated) */
MP_DEPRECATED(mp_get_mag_u32/mp_get_u32) unsigned long mp_get_int(const mp_int *a) MP_WUR;
MP_DEPRECATED(mp_get_mag_ul/mp_get_ul) unsigned long mp_get_long(const mp_int *a) MP_WUR;
MP_DEPRECATED(mp_get_mag_ull/mp_get_ull) unsigned long long mp_get_long_long(const mp_int *a) MP_WUR;
MP_DEPRECATED(mp_set_ul) mp_err mp_set_int(mp_int *a, unsigned long b);
MP_DEPRECATED(mp_set_ul) mp_err mp_set_long(mp_int *a, unsigned long b);
MP_DEPRECATED(mp_set_ull) mp_err mp_set_long_long(mp_int *a, unsigned long long b);
MP_DEPRECATED(mp_init_ul) mp_err mp_init_set_int(mp_int *a, unsigned long b) MP_WUR;

/* copy, b = a */
mp_err mp_copy(const mp_int *a, mp_int *b) MP_WUR;

/* inits and copies, a = b */
mp_err mp_init_copy(mp_int *a, const mp_int *b) MP_WUR;

/* trim unused digits */
void mp_clamp(mp_int *a);


/* export binary data */
MP_DEPRECATED(mp_pack) mp_err mp_export(void *rop, size_t *countp, int order, size_t size,
                                        int endian, size_t nails, const mp_int *op) MP_WUR;

/* import binary data */
MP_DEPRECATED(mp_unpack) mp_err mp_import(mp_int *rop, size_t count, int order,
      size_t size, int endian, size_t nails,
      const void *op) MP_WUR;

/* unpack binary data */
mp_err mp_unpack(mp_int *rop, size_t count, mp_order order, size_t size, mp_endian endian,
                 size_t nails, const void *op) MP_WUR;

/* pack binary data */
size_t mp_pack_count(const mp_int *a, size_t nails, size_t size) MP_WUR;
mp_err mp_pack(void *rop, size_t maxcount, size_t *written, mp_order order, size_t size,
               mp_endian endian, size_t nails, const mp_int *op) MP_WUR;

/* ---> digit manipulation <--- */

/* right shift by "b" digits */
void mp_rshd(mp_int *a, int b);

/* left shift by "b" digits */
mp_err mp_lshd(mp_int *a, int b) MP_WUR;

/* c = a / 2**b, implemented as c = a >> b */
mp_err mp_div_2d(const mp_int *a, int b, mp_int *c, mp_int *d) MP_WUR;

/* b = a/2 */
mp_err mp_div_2(const mp_int *a, mp_int *b) MP_WUR;

/* a/3 => 3c + d == a */
mp_err mp_div_3(const mp_int *a, mp_int *c, mp_digit *d) MP_WUR;

/* c = a * 2**b, implemented as c = a << b */
mp_err mp_mul_2d(const mp_int *a, int b, mp_int *c) MP_WUR;

/* b = a*2 */
mp_err mp_mul_2(const mp_int *a, mp_int *b) MP_WUR;

/* c = a mod 2**b */
mp_err mp_mod_2d(const mp_int *a, int b, mp_int *c) MP_WUR;

/* computes a = 2**b */
mp_err mp_2expt(mp_int *a, int b) MP_WUR;

/* Counts the number of lsbs which are zero before the first zero bit */
int mp_cnt_lsb(const mp_int *a) MP_WUR;

/* I Love Earth! */

/* makes a pseudo-random mp_int of a given size */
mp_err mp_rand(mp_int *a, int digits) MP_WUR;
/* makes a pseudo-random small int of a given size */
MP_DEPRECATED(mp_rand) mp_err mp_rand_digit(mp_digit *r) MP_WUR;
/* use custom random data source instead of source provided the platform */
void mp_rand_source(mp_err(*source)(void *out, size_t size));

#ifdef MP_PRNG_ENABLE_LTM_RNG
#  warning MP_PRNG_ENABLE_LTM_RNG has been deprecated, use mp_rand_source instead.
/* A last resort to provide random data on systems without any of the other
 * implemented ways to gather entropy.
 * It is compatible with `rng_get_bytes()` from libtomcrypt so you could
 * provide that one and then set `ltm_rng = rng_get_bytes;` */
extern unsigned long (*ltm_rng)(unsigned char *out, unsigned long outlen, void (*callback)(void));
extern void (*ltm_rng_callback)(void);
#endif

/* ---> binary operations <--- */

/* Checks the bit at position b and returns MP_YES
 * if the bit is 1, MP_NO if it is 0 and MP_VAL
 * in case of error
 */
MP_DEPRECATED(s_mp_get_bit) int mp_get_bit(const mp_int *a, int b) MP_WUR;

/* c = a XOR b (two complement) */
MP_DEPRECATED(mp_xor) mp_err mp_tc_xor(const mp_int *a, const mp_int *b, mp_int *c) MP_WUR;
mp_err mp_xor(const mp_int *a, const mp_int *b, mp_int *c) MP_WUR;

/* c = a OR b (two complement) */
MP_DEPRECATED(mp_or) mp_err mp_tc_or(const mp_int *a, const mp_int *b, mp_int *c) MP_WUR;
mp_err mp_or(const mp_int *a, const mp_int *b, mp_int *c) MP_WUR;

/* c = a AND b (two complement) */
MP_DEPRECATED(mp_and) mp_err mp_tc_and(const mp_int *a, const mp_int *b, mp_int *c) MP_WUR;
mp_err mp_and(const mp_int *a, const mp_int *b, mp_int *c) MP_WUR;

/* b = ~a (bitwise not, two complement) */
mp_err mp_complement(const mp_int *a, mp_int *b) MP_WUR;

/* right shift with sign extension */
MP_DEPRECATED(mp_signed_rsh) mp_err mp_tc_div_2d(const mp_int *a, int b, mp_int *c) MP_WUR;
mp_err mp_signed_rsh(const mp_int *a, int b, mp_int *c) MP_WUR;

/* ---> Basic arithmetic <--- */

/* b = -a */
mp_err mp_neg(const mp_int *a, mp_int *b) MP_WUR;

/* b = |a| */
mp_err mp_abs(const mp_int *a, mp_int *b) MP_WUR;

/* compare a to b */
mp_ord mp_cmp(const mp_int *a, const mp_int *b) MP_WUR;

/* compare |a| to |b| */
mp_ord mp_cmp_mag(const mp_int *a, const mp_int *b) MP_WUR;

/* c = a + b */
mp_err mp_add(const mp_int *a, const mp_int *b, mp_int *c) MP_WUR;

/* c = a - b */
mp_err mp_sub(const mp_int *a, const mp_int *b, mp_int *c) MP_WUR;

/* c = a * b */
mp_err mp_mul(const mp_int *a, const mp_int *b, mp_int *c) MP_WUR;

/* b = a*a  */
mp_err mp_sqr(const mp_int *a, mp_int *b) MP_WUR;

/* a/b => cb + d == a */
mp_err mp_div(const mp_int *a, const mp_int *b, mp_int *c, mp_int *d) MP_WUR;

/* c = a mod b, 0 <= c < b  */
mp_err mp_mod(const mp_int *a, const mp_int *b, mp_int *c) MP_WUR;

/* Increment "a" by one like "a++". Changes input! */
mp_err mp_incr(mp_int *a) MP_WUR;

/* Decrement "a" by one like "a--". Changes input! */
mp_err mp_decr(mp_int *a) MP_WUR;

/* ---> single digit functions <--- */

/* compare against a single digit */
mp_ord mp_cmp_d(const mp_int *a, mp_digit b) MP_WUR;

/* c = a + b */
mp_err mp_add_d(const mp_int *a, mp_digit b, mp_int *c) MP_WUR;

/* c = a - b */
mp_err mp_sub_d(const mp_int *a, mp_digit b, mp_int *c) MP_WUR;

/* c = a * b */
mp_err mp_mul_d(const mp_int *a, mp_digit b, mp_int *c) MP_WUR;

/* a/b => cb + d == a */
mp_err mp_div_d(const mp_int *a, mp_digit b, mp_int *c, mp_digit *d) MP_WUR;

/* c = a mod b, 0 <= c < b  */
mp_err mp_mod_d(const mp_int *a, mp_digit b, mp_digit *c) MP_WUR;

/* ---> number theory <--- */

/* d = a + b (mod c) */
mp_err mp_addmod(const mp_int *a, const mp_int *b, const mp_int *c, mp_int *d) MP_WUR;

/* d = a - b (mod c) */
mp_err mp_submod(const mp_int *a, const mp_int *b, const mp_int *c, mp_int *d) MP_WUR;

/* d = a * b (mod c) */
mp_err mp_mulmod(const mp_int *a, const mp_int *b, const mp_int *c, mp_int *d) MP_WUR;

/* c = a * a (mod b) */
mp_err mp_sqrmod(const mp_int *a, const mp_int *b, mp_int *c) MP_WUR;

/* c = 1/a (mod b) */
mp_err mp_invmod(const mp_int *a, const mp_int *b, mp_int *c) MP_WUR;

/* c = (a, b) */
mp_err mp_gcd(const mp_int *a, const mp_int *b, mp_int *c) MP_WUR;

/* produces value such that U1*a + U2*b = U3 */
mp_err mp_exteuclid(const mp_int *a, const mp_int *b, mp_int *U1, mp_int *U2, mp_int *U3) MP_WUR;

/* c = [a, b] or (a*b)/(a, b) */
mp_err mp_lcm(const mp_int *a, const mp_int *b, mp_int *c) MP_WUR;

/* finds one of the b'th root of a, such that |c|**b <= |a|
 *
 * returns error if a < 0 and b is even
 */
#ifndef MP_NO_STDINT
mp_err mp_root_u32(const mp_int *a, uint32_t b, mp_int *c) MP_WUR;
#endif
MP_DEPRECATED(mp_root_u32) mp_err mp_n_root(const mp_int *a, mp_digit b, mp_int *c) MP_WUR;
MP_DEPRECATED(mp_root_u32) mp_err mp_n_root_ex(const mp_int *a, mp_digit b, mp_int *c, int fast) MP_WUR;

/* special sqrt algo */
mp_err mp_sqrt(const mp_int *arg, mp_int *ret) MP_WUR;

/* special sqrt (mod prime) */
mp_err mp_sqrtmod_prime(const mp_int *n, const mp_int *prime, mp_int *ret) MP_WUR;

/* is number a square? */
mp_err mp_is_square(const mp_int *arg, mp_bool *ret) MP_WUR;

/* computes the jacobi c = (a | n) (or Legendre if b is prime)  */
MP_DEPRECATED(mp_kronecker) mp_err mp_jacobi(const mp_int *a, const mp_int *n, int *c) MP_WUR;

/* computes the Kronecker symbol c = (a | p) (like jacobi() but with {a,p} in Z */
mp_err mp_kronecker(const mp_int *a, const mp_int *p, int *c) MP_WUR;

/* used to setup the Barrett reduction for a given modulus b */
mp_err mp_reduce_setup(mp_int *a, const mp_int *b) MP_WUR;

/* Barrett Reduction, computes a (mod b) with a precomputed value c
 *
 * Assumes that 0 < x <= m*m, note if 0 > x > -(m*m) then you can merely
 * compute the reduction as -1 * mp_reduce(mp_abs(x)) [pseudo code].
 */
mp_err mp_reduce(mp_int *x, const mp_int *m, const mp_int *mu) MP_WUR;

/* setups the montgomery reduction */
mp_err mp_montgomery_setup(const mp_int *n, mp_digit *rho) MP_WUR;

/* computes a = B**n mod b without division or multiplication useful for
 * normalizing numbers in a Montgomery system.
 */
mp_err mp_montgomery_calc_normalization(mp_int *a, const mp_int *b) MP_WUR;

/* computes x/R == x (mod N) via Montgomery Reduction */
mp_err mp_montgomery_reduce(mp_int *x, const mp_int *n, mp_digit rho) MP_WUR;

/* returns 1 if a is a valid DR modulus */
mp_bool mp_dr_is_modulus(const mp_int *a) MP_WUR;

/* sets the value of "d" required for mp_dr_reduce */
void mp_dr_setup(const mp_int *a, mp_digit *d);

/* reduces a modulo n using the Diminished Radix method */
mp_err mp_dr_reduce(mp_int *x, const mp_int *n, mp_digit k) MP_WUR;

/* returns true if a can be reduced with mp_reduce_2k */
mp_bool mp_reduce_is_2k(const mp_int *a) MP_WUR;

/* determines k value for 2k reduction */
mp_err mp_reduce_2k_setup(const mp_int *a, mp_digit *d) MP_WUR;

/* reduces a modulo b where b is of the form 2**p - k [0 <= a] */
mp_err mp_reduce_2k(mp_int *a, const mp_int *n, mp_digit d) MP_WUR;

/* returns true if a can be reduced with mp_reduce_2k_l */
mp_bool mp_reduce_is_2k_l(const mp_int *a) MP_WUR;

/* determines k value for 2k reduction */
mp_err mp_reduce_2k_setup_l(const mp_int *a, mp_int *d) MP_WUR;

/* reduces a modulo b where b is of the form 2**p - k [0 <= a] */
mp_err mp_reduce_2k_l(mp_int *a, const mp_int *n, const mp_int *d) MP_WUR;

/* Y = G**X (mod P) */
mp_err mp_exptmod(const mp_int *G, const mp_int *X, const mp_int *P, mp_int *Y) MP_WUR;

/* ---> Primes <--- */

/* number of primes */
#ifdef MP_8BIT
#  define PRIVATE_MP_PRIME_TAB_SIZE 31
#else
#  define PRIVATE_MP_PRIME_TAB_SIZE 256
#endif
#define PRIME_SIZE (MP_DEPRECATED_PRAGMA("PRIME_SIZE has been made internal") PRIVATE_MP_PRIME_TAB_SIZE)

/* table of first PRIME_SIZE primes */
MP_DEPRECATED(internal) extern const mp_digit ltm_prime_tab[PRIVATE_MP_PRIME_TAB_SIZE];

/* result=1 if a is divisible by one of the first PRIME_SIZE primes */
MP_DEPRECATED(mp_prime_is_prime) mp_err mp_prime_is_divisible(const mp_int *a, mp_bool *result) MP_WUR;

/* performs one Fermat test of "a" using base "b".
 * Sets result to 0 if composite or 1 if probable prime
 */
mp_err mp_prime_fermat(const mp_int *a, const mp_int *b, mp_bool *result) MP_WUR;

/* performs one Miller-Rabin test of "a" using base "b".
 * Sets result to 0 if composite or 1 if probable prime
 */
mp_err mp_prime_miller_rabin(const mp_int *a, const mp_int *b, mp_bool *result) MP_WUR;

/* This gives [for a given bit size] the number of trials required
 * such that Miller-Rabin gives a prob of failure lower than 2^-96
 */
int mp_prime_rabin_miller_trials(int size) MP_WUR;

/* performs one strong Lucas-Selfridge test of "a".
 * Sets result to 0 if composite or 1 if probable prime
 */
mp_err mp_prime_strong_lucas_selfridge(const mp_int *a, mp_bool *result) MP_WUR;

/* performs one Frobenius test of "a" as described by Paul Underwood.
 * Sets result to 0 if composite or 1 if probable prime
 */
mp_err mp_prime_frobenius_underwood(const mp_int *N, mp_bool *result) MP_WUR;

/* performs t random rounds of Miller-Rabin on "a" additional to
 * bases 2 and 3.  Also performs an initial sieve of trial
 * division.  Determines if "a" is prime with probability
 * of error no more than (1/4)**t.
 * Both a strong Lucas-Selfridge to complete the BPSW test
 * and a separate Frobenius test are available at compile time.
 * With t<0 a deterministic test is run for primes up to
 * 318665857834031151167461. With t<13 (abs(t)-13) additional
 * tests with sequential small primes are run starting at 43.
 * Is Fips 186.4 compliant if called with t as computed by
 * mp_prime_rabin_miller_trials();
 *
 * Sets result to 1 if probably prime, 0 otherwise
 */
mp_err mp_prime_is_prime(const mp_int *a, int t, mp_bool *result) MP_WUR;

/* finds the next prime after the number "a" using "t" trials
 * of Miller-Rabin.
 *
 * bbs_style = 1 means the prime must be congruent to 3 mod 4
 */
mp_err mp_prime_next_prime(mp_int *a, int t, int bbs_style) MP_WUR;

/* makes a truly random prime of a given size (bytes),
 * call with bbs = 1 if you want it to be congruent to 3 mod 4
 *
 * You have to supply a callback which fills in a buffer with random bytes.  "dat" is a parameter you can
 * have passed to the callback (e.g. a state or something).  This function doesn't use "dat" itself
 * so it can be NULL
 *
 * The prime generated will be larger than 2^(8*size).
 */
#define mp_prime_random(a, t, size, bbs, cb, dat) (MP_DEPRECATED_PRAGMA("mp_prime_random has been deprecated, use mp_prime_rand instead") mp_prime_random_ex(a, t, ((size) * 8) + 1, (bbs==1)?MP_PRIME_BBS:0, cb, dat))

/* makes a truly random prime of a given size (bits),
 *
 * Flags are as follows:
 *
 *   MP_PRIME_BBS      - make prime congruent to 3 mod 4
 *   MP_PRIME_SAFE     - make sure (p-1)/2 is prime as well (implies MP_PRIME_BBS)
 *   MP_PRIME_2MSB_ON  - make the 2nd highest bit one
 *
 * You have to supply a callback which fills in a buffer with random bytes.  "dat" is a parameter you can
 * have passed to the callback (e.g. a state or something).  This function doesn't use "dat" itself
 * so it can be NULL
 *
 */
MP_DEPRECATED(mp_prime_rand) mp_err mp_prime_random_ex(mp_int *a, int t, int size, int flags,
      private_mp_prime_callback cb, void *dat) MP_WUR;
mp_err mp_prime_rand(mp_int *a, int t, int size, int flags) MP_WUR;

/* Integer logarithm to integer base */
<<<<<<< HEAD
#ifndef MP_NO_STDINT
mp_err mp_ilogb(const mp_int *a, uint32_t base, mp_int *c) MP_WUR;
#endif
=======
mp_err mp_log_u32(const mp_int *a, uint32_t base, uint32_t *c) MP_WUR;
>>>>>>> 6dd152f0

/* c = a**b */
#ifndef MP_NO_STDINT
mp_err mp_expt_u32(const mp_int *a, uint32_t b, mp_int *c) MP_WUR;
#endif
MP_DEPRECATED(mp_expt_u32) mp_err mp_expt_d(const mp_int *a, mp_digit b, mp_int *c) MP_WUR;
MP_DEPRECATED(mp_expt_u32) mp_err mp_expt_d_ex(const mp_int *a, mp_digit b, mp_int *c, int fast) MP_WUR;

/* ---> radix conversion <--- */
int mp_count_bits(const mp_int *a) MP_WUR;


MP_DEPRECATED(mp_ubin_size) int mp_unsigned_bin_size(const mp_int *a) MP_WUR;
MP_DEPRECATED(mp_from_ubin) mp_err mp_read_unsigned_bin(mp_int *a, const unsigned char *b, int c) MP_WUR;
MP_DEPRECATED(mp_to_ubin) mp_err mp_to_unsigned_bin(const mp_int *a, unsigned char *b) MP_WUR;
MP_DEPRECATED(mp_to_ubin) mp_err mp_to_unsigned_bin_n(const mp_int *a, unsigned char *b, unsigned long *outlen) MP_WUR;

MP_DEPRECATED(mp_sbin_size) int mp_signed_bin_size(const mp_int *a) MP_WUR;
MP_DEPRECATED(mp_from_sbin) mp_err mp_read_signed_bin(mp_int *a, const unsigned char *b, int c) MP_WUR;
MP_DEPRECATED(mp_to_sbin) mp_err mp_to_signed_bin(const mp_int *a,  unsigned char *b) MP_WUR;
MP_DEPRECATED(mp_to_sbin) mp_err mp_to_signed_bin_n(const mp_int *a, unsigned char *b, unsigned long *outlen) MP_WUR;

size_t mp_ubin_size(const mp_int *a) MP_WUR;
mp_err mp_from_ubin(mp_int *a, const unsigned char *buf, size_t size) MP_WUR;
mp_err mp_to_ubin(const mp_int *a, unsigned char *buf, size_t maxlen, size_t *written) MP_WUR;

size_t mp_sbin_size(const mp_int *a) MP_WUR;
mp_err mp_from_sbin(mp_int *a, const unsigned char *buf, size_t size) MP_WUR;
mp_err mp_to_sbin(const mp_int *a, unsigned char *buf, size_t maxlen, size_t *written) MP_WUR;

mp_err mp_read_radix(mp_int *a, const char *str, int radix) MP_WUR;
MP_DEPRECATED(mp_to_radix) mp_err mp_toradix(const mp_int *a, char *str, int radix) MP_WUR;
MP_DEPRECATED(mp_to_radix) mp_err mp_toradix_n(const mp_int *a, char *str, int radix, int maxlen) MP_WUR;
mp_err mp_to_radix(const mp_int *a, char *str, size_t maxlen, size_t *written, int radix) MP_WUR;
mp_err mp_radix_size(const mp_int *a, int radix, int *size) MP_WUR;

#ifndef MP_NO_FILE
mp_err mp_fread(mp_int *a, int radix, FILE *stream) MP_WUR;
mp_err mp_fwrite(const mp_int *a, int radix, FILE *stream) MP_WUR;
#endif

#define mp_read_raw(mp, str, len) (MP_DEPRECATED_PRAGMA("replaced by mp_read_signed_bin") mp_read_signed_bin((mp), (str), (len)))
#define mp_raw_size(mp)           (MP_DEPRECATED_PRAGMA("replaced by mp_signed_bin_size") mp_signed_bin_size(mp))
#define mp_toraw(mp, str)         (MP_DEPRECATED_PRAGMA("replaced by mp_to_signed_bin") mp_to_signed_bin((mp), (str)))
#define mp_read_mag(mp, str, len) (MP_DEPRECATED_PRAGMA("replaced by mp_read_unsigned_bin") mp_read_unsigned_bin((mp), (str), (len))
#define mp_mag_size(mp)           (MP_DEPRECATED_PRAGMA("replaced by mp_unsigned_bin_size") mp_unsigned_bin_size(mp))
#define mp_tomag(mp, str)         (MP_DEPRECATED_PRAGMA("replaced by mp_to_unsigned_bin") mp_to_unsigned_bin((mp), (str)))

#define mp_tobinary(M, S)  (MP_DEPRECATED_PRAGMA("replaced by mp_to_binary")  mp_toradix((M), (S), 2))
#define mp_tooctal(M, S)   (MP_DEPRECATED_PRAGMA("replaced by mp_to_octal")   mp_toradix((M), (S), 8))
#define mp_todecimal(M, S) (MP_DEPRECATED_PRAGMA("replaced by mp_to_decimal") mp_toradix((M), (S), 10))
#define mp_tohex(M, S)     (MP_DEPRECATED_PRAGMA("replaced by mp_to_hex")     mp_toradix((M), (S), 16))

#define mp_to_binary(M, S, N)  mp_to_radix((M), (S), (N), NULL, 2)
#define mp_to_octal(M, S, N)   mp_to_radix((M), (S), (N), NULL, 8)
#define mp_to_decimal(M, S, N) mp_to_radix((M), (S), (N), NULL, 10)
#define mp_to_hex(M, S, N)     mp_to_radix((M), (S), (N), NULL, 16)

#ifdef __cplusplus
}
#endif

#endif<|MERGE_RESOLUTION|>--- conflicted
+++ resolved
@@ -32,7 +32,7 @@
 #endif
 
 /* MS Visual C++ doesn't have a 128bit type for words, so fall back to 32bit MPI's (where words are 64bit) */
-#if (defined(_MSC_VER) || defined(__LLP64__) || defined(__e2k__) || defined(__LCC__)) && !defined(MP_64BIT)
+#if (defined(_WIN32) || defined(__LLP64__) || defined(__e2k__) || defined(__LCC__)) && !defined(MP_64BIT)
 #   define MP_32BIT
 #endif
 
@@ -202,7 +202,7 @@
 #endif
 
 /* size of comba arrays, should be at least 2 * 2**(BITS_PER_WORD - BITS_PER_DIGIT*2) */
-#define PRIVATE_MP_WARRAY (int)(1uLL << (((CHAR_BIT * sizeof(private_mp_word)) - (2 * MP_DIGIT_BIT)) + 1))
+#define PRIVATE_MP_WARRAY (int)(1 << (((CHAR_BIT * (int)sizeof(private_mp_word)) - (2 * MP_DIGIT_BIT)) + 1))
 #define MP_WARRAY (MP_DEPRECATED_PRAGMA("MP_WARRAY is an internal macro") PRIVATE_MP_WARRAY)
 
 #if defined(__GNUC__) && __GNUC__ >= 4
@@ -303,8 +303,8 @@
 double mp_get_double(const mp_int *a) MP_WUR;
 mp_err mp_set_double(mp_int *a, double b) MP_WUR;
 
+/* get integer, set integer and init with integer (int32_t) */
 #ifndef MP_NO_STDINT
-/* get integer, set integer and init with integer (int32_t) */
 int32_t mp_get_i32(const mp_int *a) MP_WUR;
 void mp_set_i32(mp_int *a, int32_t b);
 mp_err mp_init_i32(mp_int *a, int32_t b) MP_WUR;
@@ -723,16 +723,10 @@
 mp_err mp_prime_rand(mp_int *a, int t, int size, int flags) MP_WUR;
 
 /* Integer logarithm to integer base */
-<<<<<<< HEAD
 #ifndef MP_NO_STDINT
-mp_err mp_ilogb(const mp_int *a, uint32_t base, mp_int *c) MP_WUR;
-#endif
-=======
 mp_err mp_log_u32(const mp_int *a, uint32_t base, uint32_t *c) MP_WUR;
->>>>>>> 6dd152f0
 
 /* c = a**b */
-#ifndef MP_NO_STDINT
 mp_err mp_expt_u32(const mp_int *a, uint32_t b, mp_int *c) MP_WUR;
 #endif
 MP_DEPRECATED(mp_expt_u32) mp_err mp_expt_d(const mp_int *a, mp_digit b, mp_int *c) MP_WUR;
