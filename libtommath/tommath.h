--- conflicted
+++ resolved
@@ -274,14 +274,14 @@
 mp_err mp_set_double(mp_int *a, double b) MP_WUR;
 
 /* get integer, set integer and init with integer () */
-int mp_get_i32(const mp_int *a) MP_WUR;
-void mp_set_i32(mp_int *a, int b);
-mp_err mp_init_i32(mp_int *a, int b) MP_WUR;
+long mp_get_i32(const mp_int *a) MP_WUR;
+void mp_set_i32(mp_int *a, long b);
+mp_err mp_init_i32(mp_int *a, long b) MP_WUR;
 
 /* get integer, set integer and init with integer, behaves like two complement for negative numbers (unsigned int) */
-#define mp_get_u32(a) ((unsigned int)mp_get_i32(a))
-void mp_set_u32(mp_int *a, unsigned int b);
-mp_err mp_init_u32(mp_int *a, unsigned int b) MP_WUR;
+#define mp_get_u32(a) ((unsigned long)mp_get_i32(a))
+void mp_set_u32(mp_int *a, unsigned long b);
+mp_err mp_init_u32(mp_int *a, unsigned long b) MP_WUR;
 
 /* get integer, set integer and init with integer (long long) */
 long long mp_get_i64(const mp_int *a) MP_WUR;
@@ -294,21 +294,8 @@
 mp_err mp_init_u64(mp_int *a, unsigned long long b) MP_WUR;
 
 /* get magnitude */
-<<<<<<< HEAD
-unsigned int mp_get_mag32(const mp_int *a) MP_WUR;
-unsigned long long mp_get_mag64(const mp_int *a) MP_WUR;
-
-/* get integer, set integer (long) */
-#define mp_get_l(a)        (sizeof (long) == 8 ? (long)mp_get_i64(a) : (long)mp_get_i32(a))
-#define mp_set_l(a, b)     (sizeof (long) == 8 ? mp_set_i64((a), (b)) : mp_set_i32((a), (int)(b)))
-
-/* get integer, set integer (unsigned long) */
-#define mp_get_ul(a)       (sizeof (long) == 8 ? (unsigned long)mp_get_u64(a) : (unsigned long)mp_get_u32(a))
-#define mp_set_ul(a, b)    (sizeof (long) == 8 ? mp_set_u64((a), (b)) : mp_set_u32((a), (unsigned int)(b)))
-#define mp_get_magl(a)     (sizeof (long) == 8 ? (unsigned long)mp_get_mag64(a) : (unsigned long)mp_get_mag32(a))
-=======
-uint32_t mp_get_mag_u32(const mp_int *a) MP_WUR;
-uint64_t mp_get_mag_u64(const mp_int *a) MP_WUR;
+unsigned long mp_get_mag_u32(const mp_int *a) MP_WUR;
+unsigned long long mp_get_mag_u64(const mp_int *a) MP_WUR;
 unsigned long mp_get_mag_ul(const mp_int *a) MP_WUR;
 unsigned long long mp_get_mag_ull(const mp_int *a) MP_WUR;
 
@@ -331,7 +318,6 @@
 #define mp_get_ull(a) ((unsigned long long)mp_get_ll(a))
 void mp_set_ull(mp_int *a, unsigned long long b);
 mp_err mp_init_ull(mp_int *a, unsigned long long b) MP_WUR;
->>>>>>> 508e022f
 
 /* set to single unsigned digit, up to MP_DIGIT_MAX */
 void mp_set(mp_int *a, mp_digit b);
