--- conflicted
+++ resolved
@@ -22,33 +22,15 @@
 
 #include <tommath_class.h>
 
-<<<<<<< HEAD
-#ifndef MIN
-#   define MIN(x,y) ((x)<(y)?(x):(y))
-#endif
-
-#ifndef MAX
-#   define MAX(x,y) ((x)>(y)?(x):(y))
-#endif
-
-=======
->>>>>>> c253b0aa
 #ifdef __cplusplus
 extern "C" {
 #endif
 
 /* detect 64-bit mode if possible */
-<<<<<<< HEAD
-#if defined(__x86_64__) 
-#   if !(defined(MP_64BIT) && defined(MP_16BIT) && defined(MP_8BIT))
-#	define MP_64BIT
-#   endif
-=======
 #if defined(__x86_64__)
    #if !(defined(MP_32BIT) || defined(MP_16BIT) || defined(MP_8BIT))
       #define MP_64BIT
    #endif
->>>>>>> c253b0aa
 #endif
 
 /* some default configurations.
@@ -91,28 +73,14 @@
    typedef uint128_t            mp_word;
 #endif
 
-<<<<<<< HEAD
-#  define DIGIT_BIT          60
-=======
    #define DIGIT_BIT            60
->>>>>>> c253b0aa
 #else
    /* this is the default case, 28-bit digits */
 
    /* this is to make porting into LibTomCrypt easier :-) */
 #ifndef CRYPT
-<<<<<<< HEAD
-#  if defined(_MSC_VER) || defined(__BORLANDC__)
-      typedef unsigned __int64   ulong64;
-      typedef signed __int64     long64;
-#  else
-      typedef unsigned long long ulong64;
-      typedef signed long long   long64;
-#  endif
-=======
    typedef unsigned long long   ulong64;
    typedef signed long long     long64;
->>>>>>> c253b0aa
 #endif
 
    typedef uint32_t             mp_digit;
@@ -120,45 +88,16 @@
 
 #ifdef MP_31BIT
    /* this is an extension that uses 31-bit digits */
-<<<<<<< HEAD
-#  define DIGIT_BIT          31
-#else
-   /* default case is 28-bit digits, defines MP_28BIT as a handy macro to test */
-#  define DIGIT_BIT          28
-#  define MP_28BIT
-#endif   
-#endif
-
-/* define heap macros */
-#ifndef CRYPT
-   /* default to libc stuff */
-#  ifndef XMALLOC
-#     define XMALLOC  malloc
-#     define XFREE    free
-#     define XREALLOC realloc
-#     define XCALLOC  calloc
-#  else
-      /* prototypes for our heap functions */
-      extern void *XMALLOC(size_t n);
-      extern void *XREALLOC(void *p, size_t n);
-      extern void *XCALLOC(size_t n, size_t s);
-      extern void XFREE(void *p);
-#  endif
-=======
    #define DIGIT_BIT            31
 #else
    /* default case is 28-bit digits, defines MP_28BIT as a handy macro to test */
    #define DIGIT_BIT            28
    #define MP_28BIT
 #endif
->>>>>>> c253b0aa
 #endif
 
 /* otherwise the bits per digit is calculated automatically from the size of a mp_digit */
 #ifndef DIGIT_BIT
-<<<<<<< HEAD
-#   define DIGIT_BIT     ((int)((CHAR_BIT * sizeof(mp_digit) - 1)))  /* bits per digit */
-=======
    #define DIGIT_BIT     (((CHAR_BIT * MP_SIZEOF_MP_DIGIT) - 1))  /* bits per digit */
    typedef uint_least32_t mp_min_u32;
 #else
@@ -175,7 +114,6 @@
     #define MP_GEN_RANDOM()    arc4random()
 #else
     #define MP_GEN_RANDOM()    rand()
->>>>>>> c253b0aa
 #endif
 
 #define MP_DIGIT_BIT     DIGIT_BIT
@@ -216,19 +154,11 @@
 
 /* default precision */
 #ifndef MP_PREC
-<<<<<<< HEAD
-#  ifndef MP_LOW_MEM
-#     define MP_PREC                 32     /* default digits of precision */
-#  else
-#     define MP_PREC                 8      /* default digits of precision */
-#  endif
-=======
    #ifndef MP_LOW_MEM
       #define MP_PREC                 32     /* default digits of precision */
    #else
       #define MP_PREC                 8      /* default digits of precision */
    #endif
->>>>>>> c253b0aa
 #endif
 
 /* size of comba arrays, should be at least 2 * 2**(BITS_PER_WORD - BITS_PER_DIGIT*2) */
@@ -278,14 +208,9 @@
 
 /* ---> Basic Manipulations <--- */
 #define mp_iszero(a) (((a)->used == 0) ? MP_YES : MP_NO)
-<<<<<<< HEAD
-#define mp_iseven(a) (((a)->used == 0 || (((a)->dp[0] & 1) == 0)) ? MP_YES : MP_NO)
-#define mp_isodd(a)  (((a)->used > 0 && (((a)->dp[0] & 1) == 1)) ? MP_YES : MP_NO)
-=======
 #define mp_iseven(a) ((((a)->used > 0) && (((a)->dp[0] & 1u) == 0u)) ? MP_YES : MP_NO)
 #define mp_isodd(a)  ((((a)->used > 0) && (((a)->dp[0] & 1u) == 1u)) ? MP_YES : MP_NO)
 #define mp_isneg(a)  (((a)->sign != MP_ZPOS) ? MP_YES : MP_NO)
->>>>>>> c253b0aa
 
 /* set to zero */
 void mp_zero(mp_int *a);
@@ -340,35 +265,20 @@
 /* left shift by "b" digits */
 int mp_lshd(mp_int *a, int b);
 
-<<<<<<< HEAD
-/* c = a / 2**b */
+/* c = a / 2**b, implemented as c = a >> b */
 int mp_div_2d(const mp_int *a, int b, mp_int *c, mp_int *d);
-=======
-/* c = a / 2**b, implemented as c = a >> b */
-int mp_div_2d(mp_int *a, int b, mp_int *c, mp_int *d);
->>>>>>> c253b0aa
 
 /* b = a/2 */
 int mp_div_2(mp_int *a, mp_int *b);
 
-<<<<<<< HEAD
-/* c = a * 2**b */
+/* c = a * 2**b, implemented as c = a << b */
 int mp_mul_2d(const mp_int *a, int b, mp_int *c);
-=======
-/* c = a * 2**b, implemented as c = a << b */
-int mp_mul_2d(mp_int *a, int b, mp_int *c);
->>>>>>> c253b0aa
 
 /* b = a*2 */
 int mp_mul_2(mp_int *a, mp_int *b);
 
-<<<<<<< HEAD
-/* c = a mod 2**d */
+/* c = a mod 2**b */
 int mp_mod_2d(const mp_int *a, int b, mp_int *c);
-=======
-/* c = a mod 2**b */
-int mp_mod_2d(mp_int *a, int b, mp_int *c);
->>>>>>> c253b0aa
 
 /* computes a = 2**b */
 int mp_2expt(mp_int *a, int b);
@@ -657,13 +567,9 @@
 }
 #endif
 
-<<<<<<< HEAD
-#endif
-=======
 #endif
 
 
 /* $Source$ */
 /* $Revision$ */
-/* $Date$ */
->>>>>>> c253b0aa
+/* $Date$ */