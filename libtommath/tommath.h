/* LibTomMath, multiple-precision integer library -- Tom St Denis */
/* SPDX-License-Identifier: Unlicense */

#ifndef BN_H_
#define BN_H_

#ifndef MP_NO_STDINT
#  include <stdint.h>
#endif
#include <stddef.h>
#include <limits.h>

#ifdef LTM_NO_FILE
#  warning LTM_NO_FILE has been deprecated, use MP_NO_FILE.
#  define MP_NO_FILE
#endif

#ifndef MP_NO_FILE
#  include <stdio.h>
#endif

#ifdef MP_8BIT
#  ifdef _MSC_VER
#    pragma message("8-bit (MP_8BIT) support is deprecated and will be dropped completely in the next version.")
#  else
#    warning "8-bit (MP_8BIT) support is deprecated and will be dropped completely in the next version."
#  endif
#endif

#ifdef __cplusplus
extern "C" {
#endif

/* MS Visual C++ doesn't have a 128bit type for words, so fall back to 32bit MPI's (where words are 64bit) */
#if (defined(_WIN32) || defined(__LLP64__) || defined(__e2k__) || defined(__LCC__)) && !defined(MP_64BIT)
#   define MP_32BIT
#endif

/* detect 64-bit mode if possible */
#if defined(__x86_64__) || defined(_M_X64) || defined(_M_AMD64) || \
    defined(__powerpc64__) || defined(__ppc64__) || defined(__PPC64__) || \
    defined(__s390x__) || defined(__arch64__) || defined(__aarch64__) || \
    defined(__sparcv9) || defined(__sparc_v9__) || defined(__sparc64__) || \
    defined(__ia64) || defined(__ia64__) || defined(__itanium__) || defined(_M_IA64) || \
    defined(__LP64__) || defined(_LP64) || defined(__64BIT__)
#   if !(defined(MP_64BIT) || defined(MP_32BIT) || defined(MP_16BIT) || defined(MP_8BIT))
#      if defined(__GNUC__) && !defined(__hppa)
/* we support 128bit integers only via: __attribute__((mode(TI))) */
#         define MP_64BIT
#      else
/* otherwise we fall back to MP_32BIT even on 64bit platforms */
#         define MP_32BIT
#      endif
#   endif
#endif

<<<<<<< HEAD
typedef unsigned long long Tcl_WideUInt;
=======
#ifdef MP_DIGIT_BIT
#   error Defining MP_DIGIT_BIT is disallowed, use MP_8/16/31/32/64BIT
#endif
>>>>>>> 8dc2abeb

/* some default configurations.
 *
 * A "mp_digit" must be able to hold MP_DIGIT_BIT + 1 bits
 * A "mp_word" must be able to hold 2*MP_DIGIT_BIT + 1 bits
 *
 * At the very least a mp_digit must be able to hold 7 bits
 * [any size beyond that is ok provided it doesn't overflow the data type]
 */

#ifdef MP_8BIT
typedef unsigned char        mp_digit;
typedef unsigned short       private_mp_word;
#   define MP_DIGIT_BIT 7
#elif defined(MP_16BIT)
typedef unsigned short       mp_digit;
typedef unsigned int         private_mp_word;
#   define MP_DIGIT_BIT 15
#elif defined(MP_64BIT)
/* for GCC only on supported platforms */
typedef Tcl_WideUInt   mp_digit;
#if defined(__GNUC__)
typedef unsigned long        private_mp_word __attribute__((mode(TI)));
#endif
#   define MP_DIGIT_BIT 60
#else
typedef unsigned int         mp_digit;
typedef Tcl_WideUInt   private_mp_word;
#   ifdef MP_31BIT
/*
 * This is an extension that uses 31-bit digits.
 * Please be aware that not all functions support this size, especially s_mp_mul_digs_fast
 * will be reduced to work on small numbers only:
 * Up to 8 limbs, 248 bits instead of up to 512 limbs, 15872 bits with MP_28BIT.
 */
#      define MP_DIGIT_BIT 31
#   else
/* default case is 28-bit digits, defines MP_28BIT as a handy macro to test */
#      define MP_DIGIT_BIT 28
#      define MP_28BIT
#   endif
#endif

/* mp_word is a private type */
#define mp_word MP_DEPRECATED_PRAGMA("mp_word has been made private") private_mp_word

#define MP_SIZEOF_MP_DIGIT (MP_DEPRECATED_PRAGMA("MP_SIZEOF_MP_DIGIT has been deprecated, use sizeof (mp_digit)") sizeof (mp_digit))

#define MP_MASK          ((((mp_digit)1)<<((mp_digit)MP_DIGIT_BIT))-((mp_digit)1))
#define MP_DIGIT_MAX     MP_MASK

/* Primality generation flags */
#define MP_PRIME_BBS      0x0001 /* BBS style prime */
#define MP_PRIME_SAFE     0x0002 /* Safe prime (p-1)/2 == prime */
#define MP_PRIME_2MSB_ON  0x0008 /* force 2nd MSB to 1 */

#define LTM_PRIME_BBS      (MP_DEPRECATED_PRAGMA("LTM_PRIME_BBS has been deprecated, use MP_PRIME_BBS") MP_PRIME_BBS)
#define LTM_PRIME_SAFE     (MP_DEPRECATED_PRAGMA("LTM_PRIME_SAFE has been deprecated, use MP_PRIME_SAFE") MP_PRIME_SAFE)
#define LTM_PRIME_2MSB_ON  (MP_DEPRECATED_PRAGMA("LTM_PRIME_2MSB_ON has been deprecated, use MP_PRIME_2MSB_ON") MP_PRIME_2MSB_ON)

#ifdef MP_USE_ENUMS
typedef enum {
   MP_ZPOS = 0,   /* positive */
   MP_NEG = 1     /* negative */
} mp_sign;
typedef enum {
   MP_LT = -1,    /* less than */
   MP_EQ = 0,     /* equal */
   MP_GT = 1      /* greater than */
} mp_ord;
typedef enum {
   MP_NO = 0,
   MP_YES = 1
} mp_bool;
typedef enum {
   MP_OKAY  = 0,   /* no error */
   MP_ERR   = -1,  /* unknown error */
   MP_MEM   = -2,  /* out of mem */
   MP_VAL   = -3,  /* invalid input */
   MP_ITER  = -4,  /* maximum iterations reached */
   MP_BUF   = -5   /* buffer overflow, supplied buffer too small */
} mp_err;
typedef enum {
   MP_LSB_FIRST = -1,
   MP_MSB_FIRST =  1
} mp_order;
typedef enum {
   MP_LITTLE_ENDIAN  = -1,
   MP_NATIVE_ENDIAN  =  0,
   MP_BIG_ENDIAN     =  1
} mp_endian;
#else
typedef int mp_sign;
#define MP_ZPOS       0   /* positive integer */
#define MP_NEG        1   /* negative */
typedef int mp_ord;
#define MP_LT        -1   /* less than */
#define MP_EQ         0   /* equal to */
#define MP_GT         1   /* greater than */
typedef int mp_bool;
#define MP_YES        1
#define MP_NO         0
typedef int mp_err;
#define MP_OKAY       0   /* no error */
#define MP_ERR        -1  /* unknown error */
#define MP_MEM        -2  /* out of mem */
#define MP_VAL        -3  /* invalid input */
#define MP_RANGE      (MP_DEPRECATED_PRAGMA("MP_RANGE has been deprecated in favor of MP_VAL") MP_VAL)
#define MP_ITER       -4  /* maximum iterations reached */
#define MP_BUF        -5  /* buffer overflow, supplied buffer too small */
typedef int mp_order;
#define MP_LSB_FIRST -1
#define MP_MSB_FIRST  1
typedef int mp_endian;
#define MP_LITTLE_ENDIAN  -1
#define MP_NATIVE_ENDIAN  0
#define MP_BIG_ENDIAN     1
#endif

/* tunable cutoffs */

#ifndef MP_FIXED_CUTOFFS
extern int
KARATSUBA_MUL_CUTOFF,
KARATSUBA_SQR_CUTOFF,
TOOM_MUL_CUTOFF,
TOOM_SQR_CUTOFF;
#endif

/* define this to use lower memory usage routines (exptmods mostly) */
/* #define MP_LOW_MEM */

/* default precision */
#ifndef MP_PREC
#   ifndef MP_LOW_MEM
#      define PRIVATE_MP_PREC 32        /* default digits of precision */
#   elif defined(MP_8BIT)
#      define PRIVATE_MP_PREC 16        /* default digits of precision */
#   else
#      define PRIVATE_MP_PREC 8         /* default digits of precision */
#   endif
#   define MP_PREC (MP_DEPRECATED_PRAGMA("MP_PREC is an internal macro") PRIVATE_MP_PREC)
#endif

/* size of comba arrays, should be at least 2 * 2**(BITS_PER_WORD - BITS_PER_DIGIT*2) */
#define PRIVATE_MP_WARRAY (int)(1 << (((CHAR_BIT * (int)sizeof(private_mp_word)) - (2 * MP_DIGIT_BIT)) + 1))
#define MP_WARRAY (MP_DEPRECATED_PRAGMA("MP_WARRAY is an internal macro") PRIVATE_MP_WARRAY)

#if defined(__GNUC__) && __GNUC__ >= 4
#   define MP_NULL_TERMINATED __attribute__((sentinel))
#else
#   define MP_NULL_TERMINATED
#endif

/*
 * MP_WUR - warn unused result
 * ---------------------------
 *
 * The result of functions annotated with MP_WUR must be
 * checked and cannot be ignored.
 *
 * Most functions in libtommath return an error code.
 * This error code must be checked in order to prevent crashes or invalid
 * results.
 *
 * If you still want to avoid the error checks for quick and dirty programs
 * without robustness guarantees, you can `#define MP_WUR` before including
 * tommath.h, disabling the warnings.
 */
#ifndef MP_WUR
#  if defined(__GNUC__) && __GNUC__ >= 4
#     define MP_WUR __attribute__((warn_unused_result))
#  else
#     define MP_WUR
#  endif
#endif

#if defined(__GNUC__) && (__GNUC__ * 100 + __GNUC_MINOR__ >= 405)
#  define MP_DEPRECATED(x) __attribute__((deprecated("replaced by " #x)))
#  define PRIVATE_MP_DEPRECATED_PRAGMA(s) _Pragma(#s)
#  define MP_DEPRECATED_PRAGMA(s) PRIVATE_MP_DEPRECATED_PRAGMA(GCC warning s)
#elif defined(_MSC_VER) && _MSC_VER >= 1500
#  define MP_DEPRECATED(x) __declspec(deprecated("replaced by " #x))
#  define MP_DEPRECATED_PRAGMA(s) __pragma(message(s))
#else
#  define MP_DEPRECATED(s)
#  define MP_DEPRECATED_PRAGMA(s)
#endif

#define DIGIT_BIT   (MP_DEPRECATED_PRAGMA("DIGIT_BIT macro is deprecated, MP_DIGIT_BIT instead") MP_DIGIT_BIT)
#define USED(m)     (MP_DEPRECATED_PRAGMA("USED macro is deprecated, use z->used instead") (m)->used)
#define DIGIT(m, k) (MP_DEPRECATED_PRAGMA("DIGIT macro is deprecated, use z->dp instead") (m)->dp[(k)])
#define SIGN(m)     (MP_DEPRECATED_PRAGMA("SIGN macro is deprecated, use z->sign instead") (m)->sign)

/* the infamous mp_int structure */
typedef struct  {
   int used, alloc;
   mp_sign sign;
   mp_digit *dp;
} mp_int;

/* callback for mp_prime_random, should fill dst with random bytes and return how many read [upto len] */
typedef int private_mp_prime_callback(unsigned char *dst, int len, void *dat);
typedef private_mp_prime_callback MP_DEPRECATED(mp_rand_source) ltm_prime_callback;

/* error code to char* string */
const char *mp_error_to_string(mp_err code) MP_WUR;

/* ---> init and deinit bignum functions <--- */
/* init a bignum */
mp_err mp_init(mp_int *a) MP_WUR;

/* free a bignum */
void mp_clear(mp_int *a);

/* init a null terminated series of arguments */
mp_err mp_init_multi(mp_int *mp, ...) MP_NULL_TERMINATED MP_WUR;

/* clear a null terminated series of arguments */
void mp_clear_multi(mp_int *mp, ...) MP_NULL_TERMINATED;

/* exchange two ints */
void mp_exch(mp_int *a, mp_int *b);

/* shrink ram required for a bignum */
mp_err mp_shrink(mp_int *a) MP_WUR;

/* grow an int to a given size */
mp_err mp_grow(mp_int *a, int size) MP_WUR;

/* init to a given number of digits */
mp_err mp_init_size(mp_int *a, int size) MP_WUR;

/* ---> Basic Manipulations <--- */
#define mp_iszero(a) (((a)->used == 0) ? MP_YES : MP_NO)
mp_bool mp_iseven(const mp_int *a) MP_WUR;
mp_bool mp_isodd(const mp_int *a) MP_WUR;
#define mp_isneg(a)  (((a)->sign != MP_ZPOS) ? MP_YES : MP_NO)

/* set to zero */
void mp_zero(mp_int *a);

/* get and set doubles */
double mp_get_double(const mp_int *a) MP_WUR;
mp_err mp_set_double(mp_int *a, double b) MP_WUR;

/* get integer, set integer and init with integer (int32_t) */
#ifndef MP_NO_STDINT
int32_t mp_get_i32(const mp_int *a) MP_WUR;
void mp_set_i32(mp_int *a, int32_t b);
mp_err mp_init_i32(mp_int *a, int32_t b) MP_WUR;

/* get integer, set integer and init with integer, behaves like two complement for negative numbers (uint32_t) */
#define mp_get_u32(a) ((uint32_t)mp_get_i32(a))
void mp_set_u32(mp_int *a, uint32_t b);
mp_err mp_init_u32(mp_int *a, uint32_t b) MP_WUR;

/* get integer, set integer and init with integer (int64_t) */
int64_t mp_get_i64(const mp_int *a) MP_WUR;
void mp_set_i64(mp_int *a, int64_t b);
mp_err mp_init_i64(mp_int *a, int64_t b) MP_WUR;

/* get integer, set integer and init with integer, behaves like two complement for negative numbers (uint64_t) */
#define mp_get_u64(a) ((uint64_t)mp_get_i64(a))
void mp_set_u64(mp_int *a, uint64_t b);
mp_err mp_init_u64(mp_int *a, uint64_t b) MP_WUR;

/* get magnitude */
uint32_t mp_get_mag_u32(const mp_int *a) MP_WUR;
uint64_t mp_get_mag_u64(const mp_int *a) MP_WUR;
#endif
unsigned long mp_get_mag_ul(const mp_int *a) MP_WUR;
Tcl_WideUInt mp_get_mag_ull(const mp_int *a) MP_WUR;

/* get integer, set integer (long) */
long mp_get_l(const mp_int *a) MP_WUR;
void mp_set_l(mp_int *a, long b);
mp_err mp_init_l(mp_int *a, long b) MP_WUR;

/* get integer, set integer (unsigned long) */
#define mp_get_ul(a) ((unsigned long)mp_get_l(a))
void mp_set_ul(mp_int *a, unsigned long b);
mp_err mp_init_ul(mp_int *a, unsigned long b) MP_WUR;

/* get integer, set integer (Tcl_WideInt) */
Tcl_WideInt mp_get_ll(const mp_int *a) MP_WUR;
void mp_set_ll(mp_int *a, Tcl_WideInt b);
mp_err mp_init_ll(mp_int *a, Tcl_WideInt b) MP_WUR;

/* get integer, set integer (Tcl_WideUInt) */
#define mp_get_ull(a) ((Tcl_WideUInt)mp_get_ll(a))
void mp_set_ull(mp_int *a, Tcl_WideUInt b);
mp_err mp_init_ull(mp_int *a, Tcl_WideUInt b) MP_WUR;

/* set to single unsigned digit, up to MP_DIGIT_MAX */
void mp_set(mp_int *a, mp_digit b);
mp_err mp_init_set(mp_int *a, mp_digit b) MP_WUR;

/* get integer, set integer and init with integer (deprecated) */
MP_DEPRECATED(mp_get_mag_u32/mp_get_u32) unsigned long mp_get_int(const mp_int *a) MP_WUR;
MP_DEPRECATED(mp_get_mag_ul/mp_get_ul) unsigned long mp_get_long(const mp_int *a) MP_WUR;
MP_DEPRECATED(mp_get_mag_ull/mp_get_ull) Tcl_WideUInt mp_get_long_long(const mp_int *a) MP_WUR;
MP_DEPRECATED(mp_set_ul) mp_err mp_set_int(mp_int *a, unsigned long b);
MP_DEPRECATED(mp_set_ul) mp_err mp_set_long(mp_int *a, unsigned long b);
MP_DEPRECATED(mp_set_ull) mp_err mp_set_long_long(mp_int *a, Tcl_WideUInt b);
MP_DEPRECATED(mp_init_ul) mp_err mp_init_set_int(mp_int *a, unsigned long b) MP_WUR;

/* copy, b = a */
mp_err mp_copy(const mp_int *a, mp_int *b) MP_WUR;

/* inits and copies, a = b */
mp_err mp_init_copy(mp_int *a, const mp_int *b) MP_WUR;

/* trim unused digits */
void mp_clamp(mp_int *a);


/* export binary data */
MP_DEPRECATED(mp_pack) mp_err mp_export(void *rop, size_t *countp, int order, size_t size,
                                        int endian, size_t nails, const mp_int *op) MP_WUR;

/* import binary data */
MP_DEPRECATED(mp_unpack) mp_err mp_import(mp_int *rop, size_t count, int order,
      size_t size, int endian, size_t nails,
      const void *op) MP_WUR;

/* unpack binary data */
mp_err mp_unpack(mp_int *rop, size_t count, mp_order order, size_t size, mp_endian endian,
                 size_t nails, const void *op) MP_WUR;

/* pack binary data */
size_t mp_pack_count(const mp_int *a, size_t nails, size_t size) MP_WUR;
mp_err mp_pack(void *rop, size_t maxcount, size_t *written, mp_order order, size_t size,
               mp_endian endian, size_t nails, const mp_int *op) MP_WUR;

/* ---> digit manipulation <--- */

/* right shift by "b" digits */
void mp_rshd(mp_int *a, int b);

/* left shift by "b" digits */
mp_err mp_lshd(mp_int *a, int b) MP_WUR;

/* c = a / 2**b, implemented as c = a >> b */
mp_err mp_div_2d(const mp_int *a, int b, mp_int *c, mp_int *d) MP_WUR;

/* b = a/2 */
mp_err mp_div_2(const mp_int *a, mp_int *b) MP_WUR;

/* a/3 => 3c + d == a */
mp_err mp_div_3(const mp_int *a, mp_int *c, mp_digit *d) MP_WUR;

/* c = a * 2**b, implemented as c = a << b */
mp_err mp_mul_2d(const mp_int *a, int b, mp_int *c) MP_WUR;

/* b = a*2 */
mp_err mp_mul_2(const mp_int *a, mp_int *b) MP_WUR;

/* c = a mod 2**b */
mp_err mp_mod_2d(const mp_int *a, int b, mp_int *c) MP_WUR;

/* computes a = 2**b */
mp_err mp_2expt(mp_int *a, int b) MP_WUR;

/* Counts the number of lsbs which are zero before the first zero bit */
int mp_cnt_lsb(const mp_int *a) MP_WUR;

/* I Love Earth! */

/* makes a pseudo-random mp_int of a given size */
mp_err mp_rand(mp_int *a, int digits) MP_WUR;
/* makes a pseudo-random small int of a given size */
MP_DEPRECATED(mp_rand) mp_err mp_rand_digit(mp_digit *r) MP_WUR;
/* use custom random data source instead of source provided the platform */
void mp_rand_source(mp_err(*source)(void *out, size_t size));

#ifdef MP_PRNG_ENABLE_LTM_RNG
#  warning MP_PRNG_ENABLE_LTM_RNG has been deprecated, use mp_rand_source instead.
/* A last resort to provide random data on systems without any of the other
 * implemented ways to gather entropy.
 * It is compatible with `rng_get_bytes()` from libtomcrypt so you could
 * provide that one and then set `ltm_rng = rng_get_bytes;` */
extern unsigned long (*ltm_rng)(unsigned char *out, unsigned long outlen, void (*callback)(void));
extern void (*ltm_rng_callback)(void);
#endif

/* ---> binary operations <--- */

/* Checks the bit at position b and returns MP_YES
 * if the bit is 1, MP_NO if it is 0 and MP_VAL
 * in case of error
 */
MP_DEPRECATED(s_mp_get_bit) int mp_get_bit(const mp_int *a, int b) MP_WUR;

/* c = a XOR b (two complement) */
MP_DEPRECATED(mp_xor) mp_err mp_tc_xor(const mp_int *a, const mp_int *b, mp_int *c) MP_WUR;
mp_err mp_xor(const mp_int *a, const mp_int *b, mp_int *c) MP_WUR;

/* c = a OR b (two complement) */
MP_DEPRECATED(mp_or) mp_err mp_tc_or(const mp_int *a, const mp_int *b, mp_int *c) MP_WUR;
mp_err mp_or(const mp_int *a, const mp_int *b, mp_int *c) MP_WUR;

/* c = a AND b (two complement) */
MP_DEPRECATED(mp_and) mp_err mp_tc_and(const mp_int *a, const mp_int *b, mp_int *c) MP_WUR;
mp_err mp_and(const mp_int *a, const mp_int *b, mp_int *c) MP_WUR;

/* b = ~a (bitwise not, two complement) */
mp_err mp_complement(const mp_int *a, mp_int *b) MP_WUR;

/* right shift with sign extension */
MP_DEPRECATED(mp_signed_rsh) mp_err mp_tc_div_2d(const mp_int *a, int b, mp_int *c) MP_WUR;
mp_err mp_signed_rsh(const mp_int *a, int b, mp_int *c) MP_WUR;

/* ---> Basic arithmetic <--- */

/* b = -a */
mp_err mp_neg(const mp_int *a, mp_int *b) MP_WUR;

/* b = |a| */
mp_err mp_abs(const mp_int *a, mp_int *b) MP_WUR;

/* compare a to b */
mp_ord mp_cmp(const mp_int *a, const mp_int *b) MP_WUR;

/* compare |a| to |b| */
mp_ord mp_cmp_mag(const mp_int *a, const mp_int *b) MP_WUR;

/* c = a + b */
mp_err mp_add(const mp_int *a, const mp_int *b, mp_int *c) MP_WUR;

/* c = a - b */
mp_err mp_sub(const mp_int *a, const mp_int *b, mp_int *c) MP_WUR;

/* c = a * b */
mp_err mp_mul(const mp_int *a, const mp_int *b, mp_int *c) MP_WUR;

/* b = a*a  */
mp_err mp_sqr(const mp_int *a, mp_int *b) MP_WUR;

/* a/b => cb + d == a */
mp_err mp_div(const mp_int *a, const mp_int *b, mp_int *c, mp_int *d) MP_WUR;

/* c = a mod b, 0 <= c < b  */
mp_err mp_mod(const mp_int *a, const mp_int *b, mp_int *c) MP_WUR;

/* Increment "a" by one like "a++". Changes input! */
mp_err mp_incr(mp_int *a) MP_WUR;

/* Decrement "a" by one like "a--". Changes input! */
mp_err mp_decr(mp_int *a) MP_WUR;

/* ---> single digit functions <--- */

/* compare against a single digit */
mp_ord mp_cmp_d(const mp_int *a, mp_digit b) MP_WUR;

/* c = a + b */
mp_err mp_add_d(const mp_int *a, mp_digit b, mp_int *c) MP_WUR;

/* c = a - b */
mp_err mp_sub_d(const mp_int *a, mp_digit b, mp_int *c) MP_WUR;

/* c = a * b */
mp_err mp_mul_d(const mp_int *a, mp_digit b, mp_int *c) MP_WUR;

/* a/b => cb + d == a */
mp_err mp_div_d(const mp_int *a, mp_digit b, mp_int *c, mp_digit *d) MP_WUR;

/* c = a mod b, 0 <= c < b  */
mp_err mp_mod_d(const mp_int *a, mp_digit b, mp_digit *c) MP_WUR;

/* ---> number theory <--- */

/* d = a + b (mod c) */
mp_err mp_addmod(const mp_int *a, const mp_int *b, const mp_int *c, mp_int *d) MP_WUR;

/* d = a - b (mod c) */
mp_err mp_submod(const mp_int *a, const mp_int *b, const mp_int *c, mp_int *d) MP_WUR;

/* d = a * b (mod c) */
mp_err mp_mulmod(const mp_int *a, const mp_int *b, const mp_int *c, mp_int *d) MP_WUR;

/* c = a * a (mod b) */
mp_err mp_sqrmod(const mp_int *a, const mp_int *b, mp_int *c) MP_WUR;

/* c = 1/a (mod b) */
mp_err mp_invmod(const mp_int *a, const mp_int *b, mp_int *c) MP_WUR;

/* c = (a, b) */
mp_err mp_gcd(const mp_int *a, const mp_int *b, mp_int *c) MP_WUR;

/* produces value such that U1*a + U2*b = U3 */
mp_err mp_exteuclid(const mp_int *a, const mp_int *b, mp_int *U1, mp_int *U2, mp_int *U3) MP_WUR;

/* c = [a, b] or (a*b)/(a, b) */
mp_err mp_lcm(const mp_int *a, const mp_int *b, mp_int *c) MP_WUR;

/* finds one of the b'th root of a, such that |c|**b <= |a|
 *
 * returns error if a < 0 and b is even
 */
mp_err mp_root_u32(const mp_int *a, unsigned int b, mp_int *c) MP_WUR;
MP_DEPRECATED(mp_root_u32) mp_err mp_n_root(const mp_int *a, mp_digit b, mp_int *c) MP_WUR;
MP_DEPRECATED(mp_root_u32) mp_err mp_n_root_ex(const mp_int *a, mp_digit b, mp_int *c, int fast) MP_WUR;

/* special sqrt algo */
mp_err mp_sqrt(const mp_int *arg, mp_int *ret) MP_WUR;

/* special sqrt (mod prime) */
mp_err mp_sqrtmod_prime(const mp_int *n, const mp_int *prime, mp_int *ret) MP_WUR;

/* is number a square? */
mp_err mp_is_square(const mp_int *arg, mp_bool *ret) MP_WUR;

/* computes the jacobi c = (a | n) (or Legendre if b is prime)  */
MP_DEPRECATED(mp_kronecker) mp_err mp_jacobi(const mp_int *a, const mp_int *n, int *c) MP_WUR;

/* computes the Kronecker symbol c = (a | p) (like jacobi() but with {a,p} in Z */
mp_err mp_kronecker(const mp_int *a, const mp_int *p, int *c) MP_WUR;

/* used to setup the Barrett reduction for a given modulus b */
mp_err mp_reduce_setup(mp_int *a, const mp_int *b) MP_WUR;

/* Barrett Reduction, computes a (mod b) with a precomputed value c
 *
 * Assumes that 0 < x <= m*m, note if 0 > x > -(m*m) then you can merely
 * compute the reduction as -1 * mp_reduce(mp_abs(x)) [pseudo code].
 */
mp_err mp_reduce(mp_int *x, const mp_int *m, const mp_int *mu) MP_WUR;

/* setups the montgomery reduction */
mp_err mp_montgomery_setup(const mp_int *n, mp_digit *rho) MP_WUR;

/* computes a = B**n mod b without division or multiplication useful for
 * normalizing numbers in a Montgomery system.
 */
mp_err mp_montgomery_calc_normalization(mp_int *a, const mp_int *b) MP_WUR;

/* computes x/R == x (mod N) via Montgomery Reduction */
mp_err mp_montgomery_reduce(mp_int *x, const mp_int *n, mp_digit rho) MP_WUR;

/* returns 1 if a is a valid DR modulus */
mp_bool mp_dr_is_modulus(const mp_int *a) MP_WUR;

/* sets the value of "d" required for mp_dr_reduce */
void mp_dr_setup(const mp_int *a, mp_digit *d);

/* reduces a modulo n using the Diminished Radix method */
mp_err mp_dr_reduce(mp_int *x, const mp_int *n, mp_digit k) MP_WUR;

/* returns true if a can be reduced with mp_reduce_2k */
mp_bool mp_reduce_is_2k(const mp_int *a) MP_WUR;

/* determines k value for 2k reduction */
mp_err mp_reduce_2k_setup(const mp_int *a, mp_digit *d) MP_WUR;

/* reduces a modulo b where b is of the form 2**p - k [0 <= a] */
mp_err mp_reduce_2k(mp_int *a, const mp_int *n, mp_digit d) MP_WUR;

/* returns true if a can be reduced with mp_reduce_2k_l */
mp_bool mp_reduce_is_2k_l(const mp_int *a) MP_WUR;

/* determines k value for 2k reduction */
mp_err mp_reduce_2k_setup_l(const mp_int *a, mp_int *d) MP_WUR;

/* reduces a modulo b where b is of the form 2**p - k [0 <= a] */
mp_err mp_reduce_2k_l(mp_int *a, const mp_int *n, const mp_int *d) MP_WUR;

/* Y = G**X (mod P) */
mp_err mp_exptmod(const mp_int *G, const mp_int *X, const mp_int *P, mp_int *Y) MP_WUR;

/* ---> Primes <--- */

/* number of primes */
#ifdef MP_8BIT
#  define PRIVATE_MP_PRIME_TAB_SIZE 31
#else
#  define PRIVATE_MP_PRIME_TAB_SIZE 256
#endif
#define PRIME_SIZE (MP_DEPRECATED_PRAGMA("PRIME_SIZE has been made internal") PRIVATE_MP_PRIME_TAB_SIZE)

/* table of first PRIME_SIZE primes */
MP_DEPRECATED(internal) extern const mp_digit ltm_prime_tab[PRIVATE_MP_PRIME_TAB_SIZE];

/* result=1 if a is divisible by one of the first PRIME_SIZE primes */
MP_DEPRECATED(mp_prime_is_prime) mp_err mp_prime_is_divisible(const mp_int *a, mp_bool *result) MP_WUR;

/* performs one Fermat test of "a" using base "b".
 * Sets result to 0 if composite or 1 if probable prime
 */
mp_err mp_prime_fermat(const mp_int *a, const mp_int *b, mp_bool *result) MP_WUR;

/* performs one Miller-Rabin test of "a" using base "b".
 * Sets result to 0 if composite or 1 if probable prime
 */
mp_err mp_prime_miller_rabin(const mp_int *a, const mp_int *b, mp_bool *result) MP_WUR;

/* This gives [for a given bit size] the number of trials required
 * such that Miller-Rabin gives a prob of failure lower than 2^-96
 */
int mp_prime_rabin_miller_trials(int size) MP_WUR;

/* performs one strong Lucas-Selfridge test of "a".
 * Sets result to 0 if composite or 1 if probable prime
 */
mp_err mp_prime_strong_lucas_selfridge(const mp_int *a, mp_bool *result) MP_WUR;

/* performs one Frobenius test of "a" as described by Paul Underwood.
 * Sets result to 0 if composite or 1 if probable prime
 */
mp_err mp_prime_frobenius_underwood(const mp_int *N, mp_bool *result) MP_WUR;

/* performs t random rounds of Miller-Rabin on "a" additional to
 * bases 2 and 3.  Also performs an initial sieve of trial
 * division.  Determines if "a" is prime with probability
 * of error no more than (1/4)**t.
 * Both a strong Lucas-Selfridge to complete the BPSW test
 * and a separate Frobenius test are available at compile time.
 * With t<0 a deterministic test is run for primes up to
 * 318665857834031151167461. With t<13 (abs(t)-13) additional
 * tests with sequential small primes are run starting at 43.
 * Is Fips 186.4 compliant if called with t as computed by
 * mp_prime_rabin_miller_trials();
 *
 * Sets result to 1 if probably prime, 0 otherwise
 */
mp_err mp_prime_is_prime(const mp_int *a, int t, mp_bool *result) MP_WUR;

/* finds the next prime after the number "a" using "t" trials
 * of Miller-Rabin.
 *
 * bbs_style = 1 means the prime must be congruent to 3 mod 4
 */
mp_err mp_prime_next_prime(mp_int *a, int t, int bbs_style) MP_WUR;

/* makes a truly random prime of a given size (bytes),
 * call with bbs = 1 if you want it to be congruent to 3 mod 4
 *
 * You have to supply a callback which fills in a buffer with random bytes.  "dat" is a parameter you can
 * have passed to the callback (e.g. a state or something).  This function doesn't use "dat" itself
 * so it can be NULL
 *
 * The prime generated will be larger than 2^(8*size).
 */
#define mp_prime_random(a, t, size, bbs, cb, dat) (MP_DEPRECATED_PRAGMA("mp_prime_random has been deprecated, use mp_prime_rand instead") mp_prime_random_ex(a, t, ((size) * 8) + 1, (bbs==1)?MP_PRIME_BBS:0, cb, dat))

/* makes a truly random prime of a given size (bits),
 *
 * Flags are as follows:
 *
 *   MP_PRIME_BBS      - make prime congruent to 3 mod 4
 *   MP_PRIME_SAFE     - make sure (p-1)/2 is prime as well (implies MP_PRIME_BBS)
 *   MP_PRIME_2MSB_ON  - make the 2nd highest bit one
 *
 * You have to supply a callback which fills in a buffer with random bytes.  "dat" is a parameter you can
 * have passed to the callback (e.g. a state or something).  This function doesn't use "dat" itself
 * so it can be NULL
 *
 */
MP_DEPRECATED(mp_prime_rand) mp_err mp_prime_random_ex(mp_int *a, int t, int size, int flags,
      private_mp_prime_callback cb, void *dat) MP_WUR;
mp_err mp_prime_rand(mp_int *a, int t, int size, int flags) MP_WUR;

/* Integer logarithm to integer base */
mp_err mp_log_u32(const mp_int *a, unsigned int base, unsigned int *c) MP_WUR;

/* c = a**b */
mp_err mp_expt_u32(const mp_int *a, unsigned int b, mp_int *c) MP_WUR;
MP_DEPRECATED(mp_expt_u32) mp_err mp_expt_d(const mp_int *a, mp_digit b, mp_int *c) MP_WUR;
MP_DEPRECATED(mp_expt_u32) mp_err mp_expt_d_ex(const mp_int *a, mp_digit b, mp_int *c, int fast) MP_WUR;

/* ---> radix conversion <--- */
int mp_count_bits(const mp_int *a) MP_WUR;


MP_DEPRECATED(mp_ubin_size) int mp_unsigned_bin_size(const mp_int *a) MP_WUR;
MP_DEPRECATED(mp_from_ubin) mp_err mp_read_unsigned_bin(mp_int *a, const unsigned char *b, int c) MP_WUR;
MP_DEPRECATED(mp_to_ubin) mp_err mp_to_unsigned_bin(const mp_int *a, unsigned char *b) MP_WUR;
MP_DEPRECATED(mp_to_ubin) mp_err mp_to_unsigned_bin_n(const mp_int *a, unsigned char *b, unsigned long *outlen) MP_WUR;

MP_DEPRECATED(mp_sbin_size) int mp_signed_bin_size(const mp_int *a) MP_WUR;
MP_DEPRECATED(mp_from_sbin) mp_err mp_read_signed_bin(mp_int *a, const unsigned char *b, int c) MP_WUR;
MP_DEPRECATED(mp_to_sbin) mp_err mp_to_signed_bin(const mp_int *a,  unsigned char *b) MP_WUR;
MP_DEPRECATED(mp_to_sbin) mp_err mp_to_signed_bin_n(const mp_int *a, unsigned char *b, unsigned long *outlen) MP_WUR;

size_t mp_ubin_size(const mp_int *a) MP_WUR;
mp_err mp_from_ubin(mp_int *a, const unsigned char *buf, size_t size) MP_WUR;
mp_err mp_to_ubin(const mp_int *a, unsigned char *buf, size_t maxlen, size_t *written) MP_WUR;

size_t mp_sbin_size(const mp_int *a) MP_WUR;
mp_err mp_from_sbin(mp_int *a, const unsigned char *buf, size_t size) MP_WUR;
mp_err mp_to_sbin(const mp_int *a, unsigned char *buf, size_t maxlen, size_t *written) MP_WUR;

mp_err mp_read_radix(mp_int *a, const char *str, int radix) MP_WUR;
MP_DEPRECATED(mp_to_radix) mp_err mp_toradix(const mp_int *a, char *str, int radix) MP_WUR;
MP_DEPRECATED(mp_to_radix) mp_err mp_toradix_n(const mp_int *a, char *str, int radix, int maxlen) MP_WUR;
mp_err mp_to_radix(const mp_int *a, char *str, size_t maxlen, size_t *written, int radix) MP_WUR;
mp_err mp_radix_size(const mp_int *a, int radix, int *size) MP_WUR;

#ifndef MP_NO_FILE
mp_err mp_fread(mp_int *a, int radix, FILE *stream) MP_WUR;
mp_err mp_fwrite(const mp_int *a, int radix, FILE *stream) MP_WUR;
#endif

#define mp_read_raw(mp, str, len) (MP_DEPRECATED_PRAGMA("replaced by mp_read_signed_bin") mp_read_signed_bin((mp), (str), (len)))
#define mp_raw_size(mp)           (MP_DEPRECATED_PRAGMA("replaced by mp_signed_bin_size") mp_signed_bin_size(mp))
#define mp_toraw(mp, str)         (MP_DEPRECATED_PRAGMA("replaced by mp_to_signed_bin") mp_to_signed_bin((mp), (str)))
#define mp_read_mag(mp, str, len) (MP_DEPRECATED_PRAGMA("replaced by mp_read_unsigned_bin") mp_read_unsigned_bin((mp), (str), (len))
#define mp_mag_size(mp)           (MP_DEPRECATED_PRAGMA("replaced by mp_unsigned_bin_size") mp_unsigned_bin_size(mp))
#define mp_tomag(mp, str)         (MP_DEPRECATED_PRAGMA("replaced by mp_to_unsigned_bin") mp_to_unsigned_bin((mp), (str)))

#define mp_tobinary(M, S)  (MP_DEPRECATED_PRAGMA("replaced by mp_to_binary")  mp_toradix((M), (S), 2))
#define mp_tooctal(M, S)   (MP_DEPRECATED_PRAGMA("replaced by mp_to_octal")   mp_toradix((M), (S), 8))
#define mp_todecimal(M, S) (MP_DEPRECATED_PRAGMA("replaced by mp_to_decimal") mp_toradix((M), (S), 10))
#define mp_tohex(M, S)     (MP_DEPRECATED_PRAGMA("replaced by mp_to_hex")     mp_toradix((M), (S), 16))

#define mp_to_binary(M, S, N)  mp_to_radix((M), (S), (N), NULL, 2)
#define mp_to_octal(M, S, N)   mp_to_radix((M), (S), (N), NULL, 8)
#define mp_to_decimal(M, S, N) mp_to_radix((M), (S), (N), NULL, 10)
#define mp_to_hex(M, S, N)     mp_to_radix((M), (S), (N), NULL, 16)

#ifdef __cplusplus
}
#endif

#endif<|MERGE_RESOLUTION|>--- conflicted
+++ resolved
@@ -54,13 +54,9 @@
 #   endif
 #endif
 
-<<<<<<< HEAD
-typedef unsigned long long Tcl_WideUInt;
-=======
 #ifdef MP_DIGIT_BIT
 #   error Defining MP_DIGIT_BIT is disallowed, use MP_8/16/31/32/64BIT
 #endif
->>>>>>> 8dc2abeb
 
 /* some default configurations.
  *
@@ -73,22 +69,22 @@
 
 #ifdef MP_8BIT
 typedef unsigned char        mp_digit;
-typedef unsigned short       private_mp_word;
+typedef unsigned short       mp_word;
 #   define MP_DIGIT_BIT 7
 #elif defined(MP_16BIT)
 typedef unsigned short       mp_digit;
-typedef unsigned int         private_mp_word;
+typedef unsigned int         mp_word;
 #   define MP_DIGIT_BIT 15
 #elif defined(MP_64BIT)
 /* for GCC only on supported platforms */
 typedef Tcl_WideUInt   mp_digit;
 #if defined(__GNUC__)
-typedef unsigned long        private_mp_word __attribute__((mode(TI)));
+typedef unsigned long        mp_word __attribute__((mode(TI)));
 #endif
 #   define MP_DIGIT_BIT 60
 #else
 typedef unsigned int         mp_digit;
-typedef Tcl_WideUInt   private_mp_word;
+typedef Tcl_WideUInt   mp_word;
 #   ifdef MP_31BIT
 /*
  * This is an extension that uses 31-bit digits.
@@ -104,11 +100,6 @@
 #   endif
 #endif
 
-/* mp_word is a private type */
-#define mp_word MP_DEPRECATED_PRAGMA("mp_word has been made private") private_mp_word
-
-#define MP_SIZEOF_MP_DIGIT (MP_DEPRECATED_PRAGMA("MP_SIZEOF_MP_DIGIT has been deprecated, use sizeof (mp_digit)") sizeof (mp_digit))
-
 #define MP_MASK          ((((mp_digit)1)<<((mp_digit)MP_DIGIT_BIT))-((mp_digit)1))
 #define MP_DIGIT_MAX     MP_MASK
 
@@ -116,10 +107,6 @@
 #define MP_PRIME_BBS      0x0001 /* BBS style prime */
 #define MP_PRIME_SAFE     0x0002 /* Safe prime (p-1)/2 == prime */
 #define MP_PRIME_2MSB_ON  0x0008 /* force 2nd MSB to 1 */
-
-#define LTM_PRIME_BBS      (MP_DEPRECATED_PRAGMA("LTM_PRIME_BBS has been deprecated, use MP_PRIME_BBS") MP_PRIME_BBS)
-#define LTM_PRIME_SAFE     (MP_DEPRECATED_PRAGMA("LTM_PRIME_SAFE has been deprecated, use MP_PRIME_SAFE") MP_PRIME_SAFE)
-#define LTM_PRIME_2MSB_ON  (MP_DEPRECATED_PRAGMA("LTM_PRIME_2MSB_ON has been deprecated, use MP_PRIME_2MSB_ON") MP_PRIME_2MSB_ON)
 
 #ifdef MP_USE_ENUMS
 typedef enum {
@@ -168,7 +155,6 @@
 #define MP_ERR        -1  /* unknown error */
 #define MP_MEM        -2  /* out of mem */
 #define MP_VAL        -3  /* invalid input */
-#define MP_RANGE      (MP_DEPRECATED_PRAGMA("MP_RANGE has been deprecated in favor of MP_VAL") MP_VAL)
 #define MP_ITER       -4  /* maximum iterations reached */
 #define MP_BUF        -5  /* buffer overflow, supplied buffer too small */
 typedef int mp_order;
@@ -206,8 +192,7 @@
 #endif
 
 /* size of comba arrays, should be at least 2 * 2**(BITS_PER_WORD - BITS_PER_DIGIT*2) */
-#define PRIVATE_MP_WARRAY (int)(1 << (((CHAR_BIT * (int)sizeof(private_mp_word)) - (2 * MP_DIGIT_BIT)) + 1))
-#define MP_WARRAY (MP_DEPRECATED_PRAGMA("MP_WARRAY is an internal macro") PRIVATE_MP_WARRAY)
+#define PRIVATE_MP_WARRAY (int)(1 << (((CHAR_BIT * (int)sizeof(mp_word)) - (2 * MP_DIGIT_BIT)) + 1))
 
 #if defined(__GNUC__) && __GNUC__ >= 4
 #   define MP_NULL_TERMINATED __attribute__((sentinel))
