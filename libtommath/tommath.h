/* LibTomMath, multiple-precision integer library -- Tom St Denis
 *
 * LibTomMath is a library that provides multiple-precision
 * integer arithmetic as well as number theoretic functionality.
 *
 * The library was designed directly after the MPI library by
 * Michael Fromberger but has been written from scratch with
 * additional optimizations in place.
 *
 * The library is free for all purposes without any express
 * guarantee it works.
 *
 * Tom St Denis, tomstdenis@gmail.com, http://math.libtomcrypt.com
 */
#ifndef BN_H_
#define BN_H_

#include <stdio.h>
#include <string.h>
#include <stdlib.h>
#include <ctype.h>
#include <limits.h>

#include <tommath_class.h>

#ifndef MIN
   #define MIN(x,y) ((x)<(y)?(x):(y))
#endif

#ifndef MAX
   #define MAX(x,y) ((x)>(y)?(x):(y))
#endif

#ifdef __cplusplus
extern "C" {

/* C++ compilers don't like assigning void * to mp_digit * */
#define  OPT_CAST(x)  (x *)

#else

/* C on the other hand doesn't care */
#define  OPT_CAST(x)

#endif


/* detect 64-bit mode if possible */
#if defined(__x86_64__) 
   #if !(defined(MP_64BIT) && defined(MP_16BIT) && defined(MP_8BIT))
      #define MP_64BIT
   #endif
#endif

/* some default configurations.
 *
 * A "mp_digit" must be able to hold DIGIT_BIT + 1 bits
 * A "mp_word" must be able to hold 2*DIGIT_BIT + 1 bits
 *
 * At the very least a mp_digit must be able to hold 7 bits
 * [any size beyond that is ok provided it doesn't overflow the data type]
 */
#ifdef MP_8BIT
   typedef unsigned char      mp_digit;
   typedef unsigned short     mp_word;
#elif defined(MP_16BIT)
   typedef unsigned short     mp_digit;
   typedef unsigned long      mp_word;
#elif defined(MP_64BIT)
   /* for GCC only on supported platforms */
#ifndef CRYPT
   typedef unsigned long long ulong64;
   typedef signed long long   long64;
#endif

   typedef unsigned long      mp_digit;
   typedef unsigned long      mp_word __attribute__ ((mode(TI)));

   #define DIGIT_BIT          60
#else
   /* this is the default case, 28-bit digits */
   
   /* this is to make porting into LibTomCrypt easier :-) */
#ifndef CRYPT
   #if defined(_MSC_VER) || defined(__BORLANDC__) 
      typedef unsigned __int64   ulong64;
      typedef signed __int64     long64;
   #else
      typedef unsigned long long ulong64;
      typedef signed long long   long64;
   #endif
#endif

   typedef unsigned long      mp_digit;
   typedef ulong64            mp_word;

#ifdef MP_31BIT   
   /* this is an extension that uses 31-bit digits */
   #define DIGIT_BIT          31
#else
   /* default case is 28-bit digits, defines MP_28BIT as a handy macro to test */
   #define DIGIT_BIT          28
   #define MP_28BIT
#endif   
#endif

/* define heap macros */
#ifndef CRYPT
   /* default to libc stuff */
   #ifndef XMALLOC 
       #define XMALLOC  malloc
       #define XFREE    free
       #define XREALLOC realloc
       #define XCALLOC  calloc
   #else
      /* prototypes for our heap functions */
      extern void *XMALLOC(size_t n);
      extern void *XREALLOC(void *p, size_t n);
      extern void *XCALLOC(size_t n, size_t s);
      extern void XFREE(void *p);
   #endif
#endif


/* otherwise the bits per digit is calculated automatically from the size of a mp_digit */
#ifndef DIGIT_BIT
   #define DIGIT_BIT     ((int)((CHAR_BIT * sizeof(mp_digit) - 1)))  /* bits per digit */
#endif

#define MP_DIGIT_BIT     DIGIT_BIT
#define MP_MASK          ((((mp_digit)1)<<((mp_digit)DIGIT_BIT))-((mp_digit)1))
#define MP_DIGIT_MAX     MP_MASK

/* equalities */
#define MP_LT        -1   /* less than */
#define MP_EQ         0   /* equal to */
#define MP_GT         1   /* greater than */

#define MP_ZPOS       0   /* positive integer */
#define MP_NEG        1   /* negative */

#define MP_OKAY       0   /* ok result */
#define MP_MEM        -2  /* out of mem */
#define MP_VAL        -3  /* invalid input */
#define MP_RANGE      MP_VAL

#define MP_YES        1   /* yes response */
#define MP_NO         0   /* no response */

/* Primality generation flags */
#define LTM_PRIME_BBS      0x0001 /* BBS style prime */
#define LTM_PRIME_SAFE     0x0002 /* Safe prime (p-1)/2 == prime */
#define LTM_PRIME_2MSB_ON  0x0008 /* force 2nd MSB to 1 */

typedef int           mp_err;

/* you'll have to tune these... */
extern int KARATSUBA_MUL_CUTOFF,
           KARATSUBA_SQR_CUTOFF,
           TOOM_MUL_CUTOFF,
           TOOM_SQR_CUTOFF;

/* define this to use lower memory usage routines (exptmods mostly) */
/* #define MP_LOW_MEM */

/* default precision */
#ifndef MP_PREC
   #ifndef MP_LOW_MEM
      #define MP_PREC                 32     /* default digits of precision */
   #else
      #define MP_PREC                 8      /* default digits of precision */
   #endif   
#endif

/* size of comba arrays, should be at least 2 * 2**(BITS_PER_WORD - BITS_PER_DIGIT*2) */
#define MP_WARRAY               (1 << (sizeof(mp_word) * CHAR_BIT - 2 * DIGIT_BIT + 1))

/* the infamous mp_int structure */
typedef struct  {
    int used, alloc, sign;
    mp_digit *dp;
} mp_int;

/* callback for mp_prime_random, should fill dst with random bytes and return how many read [upto len] */
typedef int ltm_prime_callback(unsigned char *dst, int len, void *dat);


#define USED(m)    ((m)->used)
#define DIGIT(m,k) ((m)->dp[(k)])
#define SIGN(m)    ((m)->sign)

/* error code to char* string */
char *mp_error_to_string(int code);

/* ---> init and deinit bignum functions <--- */
/* init a bignum */
int mp_init(mp_int *a);

/* free a bignum */
void mp_clear(mp_int *a);

/* init a null terminated series of arguments */
int mp_init_multi(mp_int *mp, ...);

/* clear a null terminated series of arguments */
void mp_clear_multi(mp_int *mp, ...);

/* exchange two ints */
void mp_exch(mp_int *a, mp_int *b);

/* shrink ram required for a bignum */
int mp_shrink(mp_int *a);

/* grow an int to a given size */
int mp_grow(mp_int *a, int size);

/* init to a given number of digits */
int mp_init_size(mp_int *a, int size);

/* ---> Basic Manipulations <--- */
#define mp_iszero(a) (((a)->used == 0) ? MP_YES : MP_NO)
#define mp_iseven(a) (((a)->used == 0 || (((a)->dp[0] & 1) == 0)) ? MP_YES : MP_NO)
#define mp_isodd(a)  (((a)->used > 0 && (((a)->dp[0] & 1) == 1)) ? MP_YES : MP_NO)

/* set to zero */
void mp_zero(mp_int *a);

/* set to a digit */
void mp_set(mp_int *a, mp_digit b);

/* set a 32-bit const */
int mp_set_int(mp_int *a, unsigned long b);

/* get a 32-bit value */
unsigned long mp_get_int(mp_int * a);

/* initialize and set a digit */
int mp_init_set (mp_int * a, mp_digit b);

/* initialize and set 32-bit value */
int mp_init_set_int (mp_int * a, unsigned long b);

/* copy, b = a */
int mp_copy(mp_int *a, mp_int *b);

/* inits and copies, a = b */
int mp_init_copy(mp_int *a, mp_int *b);

/* trim unused digits */
void mp_clamp(mp_int *a);

/* ---> digit manipulation <--- */

/* right shift by "b" digits */
void mp_rshd(mp_int *a, int b);

/* left shift by "b" digits */
int mp_lshd(mp_int *a, int b);

/* c = a / 2**b */
int mp_div_2d(mp_int *a, int b, mp_int *c, mp_int *d);

/* b = a/2 */
int mp_div_2(mp_int *a, mp_int *b);

/* c = a * 2**b */
int mp_mul_2d(mp_int *a, int b, mp_int *c);

/* b = a*2 */
int mp_mul_2(mp_int *a, mp_int *b);

/* c = a mod 2**d */
int mp_mod_2d(mp_int *a, int b, mp_int *c);

/* computes a = 2**b */
int mp_2expt(mp_int *a, int b);

/* Counts the number of lsbs which are zero before the first zero bit */
int mp_cnt_lsb(mp_int *a);

/* I Love Earth! */

/* makes a pseudo-random int of a given size */
int mp_rand(mp_int *a, int digits);

/* ---> binary operations <--- */
/* c = a XOR b  */
int mp_xor(mp_int *a, mp_int *b, mp_int *c);

/* c = a OR b */
int mp_or(mp_int *a, mp_int *b, mp_int *c);

/* c = a AND b */
int mp_and(mp_int *a, mp_int *b, mp_int *c);

/* ---> Basic arithmetic <--- */

/* b = -a */
int mp_neg(mp_int *a, mp_int *b);

/* b = |a| */
int mp_abs(mp_int *a, mp_int *b);

/* compare a to b */
int mp_cmp(mp_int *a, mp_int *b);

/* compare |a| to |b| */
int mp_cmp_mag(mp_int *a, mp_int *b);

/* c = a + b */
int mp_add(mp_int *a, mp_int *b, mp_int *c);

/* c = a - b */
int mp_sub(mp_int *a, mp_int *b, mp_int *c);

/* c = a * b */
int mp_mul(mp_int *a, mp_int *b, mp_int *c);

/* b = a*a  */
int mp_sqr(mp_int *a, mp_int *b);

/* a/b => cb + d == a */
int mp_div(mp_int *a, mp_int *b, mp_int *c, mp_int *d);

/* c = a mod b, 0 <= c < b  */
int mp_mod(mp_int *a, mp_int *b, mp_int *c);

/* ---> single digit functions <--- */

/* compare against a single digit */
int mp_cmp_d(mp_int *a, mp_digit b);

/* c = a + b */
int mp_add_d(mp_int *a, mp_digit b, mp_int *c);

/* c = a - b */
int mp_sub_d(mp_int *a, mp_digit b, mp_int *c);

/* c = a * b */
int mp_mul_d(mp_int *a, mp_digit b, mp_int *c);

/* a/b => cb + d == a */
int mp_div_d(mp_int *a, mp_digit b, mp_int *c, mp_digit *d);

/* a/3 => 3c + d == a */
int mp_div_3(mp_int *a, mp_int *c, mp_digit *d);

/* c = a**b */
int mp_expt_d(mp_int *a, mp_digit b, mp_int *c);

/* c = a mod b, 0 <= c < b  */
int mp_mod_d(mp_int *a, mp_digit b, mp_digit *c);

/* ---> number theory <--- */

/* d = a + b (mod c) */
int mp_addmod(mp_int *a, mp_int *b, mp_int *c, mp_int *d);

/* d = a - b (mod c) */
int mp_submod(mp_int *a, mp_int *b, mp_int *c, mp_int *d);

/* d = a * b (mod c) */
int mp_mulmod(mp_int *a, mp_int *b, mp_int *c, mp_int *d);

/* c = a * a (mod b) */
int mp_sqrmod(mp_int *a, mp_int *b, mp_int *c);

/* c = 1/a (mod b) */
int mp_invmod(mp_int *a, mp_int *b, mp_int *c);

/* c = (a, b) */
int mp_gcd(mp_int *a, mp_int *b, mp_int *c);

/* produces value such that U1*a + U2*b = U3 */
int mp_exteuclid(mp_int *a, mp_int *b, mp_int *U1, mp_int *U2, mp_int *U3);

/* c = [a, b] or (a*b)/(a, b) */
int mp_lcm(mp_int *a, mp_int *b, mp_int *c);

/* finds one of the b'th root of a, such that |c|**b <= |a|
 *
 * returns error if a < 0 and b is even
 */
int mp_n_root(mp_int *a, mp_digit b, mp_int *c);

/* special sqrt algo */
int mp_sqrt(mp_int *arg, mp_int *ret);

/* is number a square? */
int mp_is_square(mp_int *arg, int *ret);

/* computes the jacobi c = (a | n) (or Legendre if b is prime)  */
int mp_jacobi(mp_int *a, mp_int *n, int *c);

/* used to setup the Barrett reduction for a given modulus b */
int mp_reduce_setup(mp_int *a, mp_int *b);

/* Barrett Reduction, computes a (mod b) with a precomputed value c
 *
 * Assumes that 0 < a <= b*b, note if 0 > a > -(b*b) then you can merely
 * compute the reduction as -1 * mp_reduce(mp_abs(a)) [pseudo code].
 */
int mp_reduce(mp_int *a, mp_int *b, mp_int *c);

/* setups the montgomery reduction */
int mp_montgomery_setup(mp_int *a, mp_digit *mp);

/* computes a = B**n mod b without division or multiplication useful for
 * normalizing numbers in a Montgomery system.
 */
int mp_montgomery_calc_normalization(mp_int *a, mp_int *b);

/* computes x/R == x (mod N) via Montgomery Reduction */
int mp_montgomery_reduce(mp_int *a, mp_int *m, mp_digit mp);

/* returns 1 if a is a valid DR modulus */
int mp_dr_is_modulus(mp_int *a);

/* sets the value of "d" required for mp_dr_reduce */
void mp_dr_setup(mp_int *a, mp_digit *d);

/* reduces a modulo b using the Diminished Radix method */
int mp_dr_reduce(mp_int *a, mp_int *b, mp_digit mp);

/* returns true if a can be reduced with mp_reduce_2k */
int mp_reduce_is_2k(mp_int *a);

/* determines k value for 2k reduction */
int mp_reduce_2k_setup(mp_int *a, mp_digit *d);

/* reduces a modulo b where b is of the form 2**p - k [0 <= a] */
int mp_reduce_2k(mp_int *a, mp_int *n, mp_digit d);

/* returns true if a can be reduced with mp_reduce_2k_l */
int mp_reduce_is_2k_l(mp_int *a);

/* determines k value for 2k reduction */
int mp_reduce_2k_setup_l(mp_int *a, mp_int *d);

/* reduces a modulo b where b is of the form 2**p - k [0 <= a] */
int mp_reduce_2k_l(mp_int *a, mp_int *n, mp_int *d);

/* d = a**b (mod c) */
int mp_exptmod(mp_int *a, mp_int *b, mp_int *c, mp_int *d);

/* ---> Primes <--- */

/* number of primes */
#ifdef MP_8BIT
   #define PRIME_SIZE      31
#else
   #define PRIME_SIZE      256
#endif

/* table of first PRIME_SIZE primes */
extern const mp_digit ltm_prime_tab[];

/* result=1 if a is divisible by one of the first PRIME_SIZE primes */
int mp_prime_is_divisible(mp_int *a, int *result);

/* performs one Fermat test of "a" using base "b".
 * Sets result to 0 if composite or 1 if probable prime
 */
int mp_prime_fermat(mp_int *a, mp_int *b, int *result);

/* performs one Miller-Rabin test of "a" using base "b".
 * Sets result to 0 if composite or 1 if probable prime
 */
int mp_prime_miller_rabin(mp_int *a, mp_int *b, int *result);

/* This gives [for a given bit size] the number of trials required
 * such that Miller-Rabin gives a prob of failure lower than 2^-96 
 */
int mp_prime_rabin_miller_trials(int size);

/* performs t rounds of Miller-Rabin on "a" using the first
 * t prime bases.  Also performs an initial sieve of trial
 * division.  Determines if "a" is prime with probability
 * of error no more than (1/4)**t.
 *
 * Sets result to 1 if probably prime, 0 otherwise
 */
int mp_prime_is_prime(mp_int *a, int t, int *result);

/* finds the next prime after the number "a" using "t" trials
 * of Miller-Rabin.
 *
 * bbs_style = 1 means the prime must be congruent to 3 mod 4
 */
int mp_prime_next_prime(mp_int *a, int t, int bbs_style);

/* makes a truly random prime of a given size (bytes),
 * call with bbs = 1 if you want it to be congruent to 3 mod 4 
 *
 * You have to supply a callback which fills in a buffer with random bytes.  "dat" is a parameter you can
 * have passed to the callback (e.g. a state or something).  This function doesn't use "dat" itself
 * so it can be NULL
 *
 * The prime generated will be larger than 2^(8*size).
 */
#define mp_prime_random(a, t, size, bbs, cb, dat) mp_prime_random_ex(a, t, ((size) * 8) + 1, (bbs==1)?LTM_PRIME_BBS:0, cb, dat)

/* makes a truly random prime of a given size (bits),
 *
 * Flags are as follows:
 * 
 *   LTM_PRIME_BBS      - make prime congruent to 3 mod 4
 *   LTM_PRIME_SAFE     - make sure (p-1)/2 is prime as well (implies LTM_PRIME_BBS)
 *   LTM_PRIME_2MSB_OFF - make the 2nd highest bit zero
 *   LTM_PRIME_2MSB_ON  - make the 2nd highest bit one
 *
 * You have to supply a callback which fills in a buffer with random bytes.  "dat" is a parameter you can
 * have passed to the callback (e.g. a state or something).  This function doesn't use "dat" itself
 * so it can be NULL
 *
 */
int mp_prime_random_ex(mp_int *a, int t, int size, int flags, ltm_prime_callback cb, void *dat);

/* ---> radix conversion <--- */
int mp_count_bits(mp_int *a);

int mp_unsigned_bin_size(mp_int *a);
int mp_read_unsigned_bin(mp_int *a, const unsigned char *b, int c);
int mp_to_unsigned_bin(mp_int *a, unsigned char *b);
int mp_to_unsigned_bin_n (mp_int * a, unsigned char *b, unsigned long *outlen);

int mp_signed_bin_size(mp_int *a);
int mp_read_signed_bin(mp_int *a, const unsigned char *b, int c);
int mp_to_signed_bin(mp_int *a,  unsigned char *b);
int mp_to_signed_bin_n (mp_int * a, unsigned char *b, unsigned long *outlen);

int mp_read_radix(mp_int *a, const char *str, int radix);
int mp_toradix(mp_int *a, char *str, int radix);
int mp_toradix_n(mp_int * a, char *str, int radix, int maxlen);
int mp_radix_size(mp_int *a, int radix, int *size);

int mp_fread(mp_int *a, int radix, FILE *stream);
int mp_fwrite(mp_int *a, int radix, FILE *stream);

#define mp_read_raw(mp, str, len) mp_read_signed_bin((mp), (str), (len))
#define mp_raw_size(mp)           mp_signed_bin_size(mp)
#define mp_toraw(mp, str)         mp_to_signed_bin((mp), (str))
#define mp_read_mag(mp, str, len) mp_read_unsigned_bin((mp), (str), (len))
#define mp_mag_size(mp)           mp_unsigned_bin_size(mp)
#define mp_tomag(mp, str)         mp_to_unsigned_bin((mp), (str))

#define mp_tobinary(M, S)  mp_toradix((M), (S), 2)
#define mp_tooctal(M, S)   mp_toradix((M), (S), 8)
#define mp_todecimal(M, S) mp_toradix((M), (S), 10)
#define mp_tohex(M, S)     mp_toradix((M), (S), 16)

/* lowlevel functions, do not call! */
int s_mp_add(mp_int *a, mp_int *b, mp_int *c);
int s_mp_sub(mp_int *a, mp_int *b, mp_int *c);
#define s_mp_mul(a, b, c) s_mp_mul_digs(a, b, c, (a)->used + (b)->used + 1)
int fast_s_mp_mul_digs(mp_int *a, mp_int *b, mp_int *c, int digs);
int s_mp_mul_digs(mp_int *a, mp_int *b, mp_int *c, int digs);
int fast_s_mp_mul_high_digs(mp_int *a, mp_int *b, mp_int *c, int digs);
int s_mp_mul_high_digs(mp_int *a, mp_int *b, mp_int *c, int digs);
int fast_s_mp_sqr(mp_int *a, mp_int *b);
int s_mp_sqr(mp_int *a, mp_int *b);
int mp_karatsuba_mul(mp_int *a, mp_int *b, mp_int *c);
int mp_toom_mul(mp_int *a, mp_int *b, mp_int *c);
int mp_karatsuba_sqr(mp_int *a, mp_int *b);
int mp_toom_sqr(mp_int *a, mp_int *b);
int fast_mp_invmod(mp_int *a, mp_int *b, mp_int *c);
int mp_invmod_slow (mp_int * a, mp_int * b, mp_int * c);
int fast_mp_montgomery_reduce(mp_int *a, mp_int *m, mp_digit mp);
int mp_exptmod_fast(mp_int *G, mp_int *X, mp_int *P, mp_int *Y, int mode);
int s_mp_exptmod (mp_int * G, mp_int * X, mp_int * P, mp_int * Y, int mode);
void bn_reverse(unsigned char *s, int len);

extern const char *mp_s_rmap;

#ifdef __cplusplus
   }
#endif

<<<<<<< HEAD
#endif
=======
#endif


/* $Source: /cvs/libtom/libtommath/tommath.h,v $ */
/* $Revision: 1.8 $ */
/* $Date: 2006/03/31 14:18:44 $ */
>>>>>>> c5e0f27a
<|MERGE_RESOLUTION|>--- conflicted
+++ resolved
@@ -219,7 +219,7 @@
 
 /* ---> Basic Manipulations <--- */
 #define mp_iszero(a) (((a)->used == 0) ? MP_YES : MP_NO)
-#define mp_iseven(a) (((a)->used == 0 || (((a)->dp[0] & 1) == 0)) ? MP_YES : MP_NO)
+#define mp_iseven(a) (((a)->used > 0 && (((a)->dp[0] & 1) == 0)) ? MP_YES : MP_NO)
 #define mp_isodd(a)  (((a)->used > 0 && (((a)->dp[0] & 1) == 1)) ? MP_YES : MP_NO)
 
 /* set to zero */
@@ -576,13 +576,9 @@
    }
 #endif
 
-<<<<<<< HEAD
-#endif
-=======
 #endif
 
 
 /* $Source: /cvs/libtom/libtommath/tommath.h,v $ */
 /* $Revision: 1.8 $ */
-/* $Date: 2006/03/31 14:18:44 $ */
->>>>>>> c5e0f27a
+/* $Date: 2006/03/31 14:18:44 $ */