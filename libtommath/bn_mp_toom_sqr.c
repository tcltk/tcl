--- conflicted
+++ resolved
@@ -221,12 +221,8 @@
     return res;
 }
 
-<<<<<<< HEAD
-#endif
-=======
 #endif
 
 /* $Source$ */
 /* $Revision$ */
-/* $Date$ */
->>>>>>> c253b0aa
+/* $Date$ */