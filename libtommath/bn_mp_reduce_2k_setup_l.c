#include <tommath_private.h>
#ifdef BN_MP_REDUCE_2K_SETUP_L_C
/* LibTomMath, multiple-precision integer library -- Tom St Denis
 *
 * LibTomMath is a library that provides multiple-precision
 * integer arithmetic as well as number theoretic functionality.
 *
 * The library was designed directly after the MPI library by
 * Michael Fromberger but has been written from scratch with
 * additional optimizations in place.
 *
 * The library is free for all purposes without any express
 * guarantee it works.
 *
 * Tom St Denis, tstdenis82@gmail.com, http://libtom.org
 */

/* determines the setup value */
int mp_reduce_2k_setup_l(mp_int *a, mp_int *d)
{
   int    res;
   mp_int tmp;
   
   if ((res = mp_init(&tmp)) != MP_OKAY) {
      return res;
   }
   
   if ((res = mp_2expt(&tmp, mp_count_bits(a))) != MP_OKAY) {
      goto ERR;
   }
   
   if ((res = s_mp_sub(&tmp, a, d)) != MP_OKAY) {
      goto ERR;
   }
   
ERR:
   mp_clear(&tmp);
   return res;
}
<<<<<<< HEAD
#endif
=======
#endif

/* $Source$ */
/* $Revision$ */
/* $Date$ */
>>>>>>> f10147db
<|MERGE_RESOLUTION|>--- conflicted
+++ resolved
@@ -37,12 +37,8 @@
    mp_clear(&tmp);
    return res;
 }
-<<<<<<< HEAD
-#endif
-=======
 #endif
 
 /* $Source$ */
 /* $Revision$ */
-/* $Date$ */
->>>>>>> f10147db
+/* $Date$ */