#include <tommath.h>
#ifdef BN_MP_EXTEUCLID_C
/* LibTomMath, multiple-precision integer library -- Tom St Denis
 *
 * LibTomMath is a library that provides multiple-precision
 * integer arithmetic as well as number theoretic functionality.
 *
 * The library was designed directly after the MPI library by
 * Michael Fromberger but has been written from scratch with
 * additional optimizations in place.
 *
 * The library is free for all purposes without any express
 * guarantee it works.
 *
 * Tom St Denis, tomstdenis@gmail.com, http://math.libtomcrypt.com
 */

/* Extended euclidean algorithm of (a, b) produces 
   a*u1 + b*u2 = u3
 */
int mp_exteuclid(mp_int *a, mp_int *b, mp_int *U1, mp_int *U2, mp_int *U3)
{
   mp_int u1,u2,u3,v1,v2,v3,t1,t2,t3,q,tmp;
   int err;

   if ((err = mp_init_multi(&u1, &u2, &u3, &v1, &v2, &v3, &t1, &t2, &t3, &q, &tmp, NULL)) != MP_OKAY) {
      return err;
   }

   /* initialize, (u1,u2,u3) = (1,0,a) */
   mp_set(&u1, 1);
   if ((err = mp_copy(a, &u3)) != MP_OKAY)                                        { goto _ERR; }

   /* initialize, (v1,v2,v3) = (0,1,b) */
   mp_set(&v2, 1);
   if ((err = mp_copy(b, &v3)) != MP_OKAY)                                        { goto _ERR; }

   /* loop while v3 != 0 */
   while (mp_iszero(&v3) == MP_NO) {
       /* q = u3/v3 */
       if ((err = mp_div(&u3, &v3, &q, NULL)) != MP_OKAY)                         { goto _ERR; }

       /* (t1,t2,t3) = (u1,u2,u3) - (v1,v2,v3)q */
       if ((err = mp_mul(&v1, &q, &tmp)) != MP_OKAY)                              { goto _ERR; }
       if ((err = mp_sub(&u1, &tmp, &t1)) != MP_OKAY)                             { goto _ERR; }
       if ((err = mp_mul(&v2, &q, &tmp)) != MP_OKAY)                              { goto _ERR; }
       if ((err = mp_sub(&u2, &tmp, &t2)) != MP_OKAY)                             { goto _ERR; }
       if ((err = mp_mul(&v3, &q, &tmp)) != MP_OKAY)                              { goto _ERR; }
       if ((err = mp_sub(&u3, &tmp, &t3)) != MP_OKAY)                             { goto _ERR; }

       /* (u1,u2,u3) = (v1,v2,v3) */
       if ((err = mp_copy(&v1, &u1)) != MP_OKAY)                                  { goto _ERR; }
       if ((err = mp_copy(&v2, &u2)) != MP_OKAY)                                  { goto _ERR; }
       if ((err = mp_copy(&v3, &u3)) != MP_OKAY)                                  { goto _ERR; }

       /* (v1,v2,v3) = (t1,t2,t3) */
       if ((err = mp_copy(&t1, &v1)) != MP_OKAY)                                  { goto _ERR; }
       if ((err = mp_copy(&t2, &v2)) != MP_OKAY)                                  { goto _ERR; }
       if ((err = mp_copy(&t3, &v3)) != MP_OKAY)                                  { goto _ERR; }
   }

   /* make sure U3 >= 0 */
   if (u3.sign == MP_NEG) {
      mp_neg(&u1, &u1);
      mp_neg(&u2, &u2);
      mp_neg(&u3, &u3);
   }

   /* copy result out */
   if (U1 != NULL) { mp_exch(U1, &u1); }
   if (U2 != NULL) { mp_exch(U2, &u2); }
   if (U3 != NULL) { mp_exch(U3, &u3); }

   err = MP_OKAY;
_ERR: mp_clear_multi(&u1, &u2, &u3, &v1, &v2, &v3, &t1, &t2, &t3, &q, &tmp, NULL);
   return err;
}
<<<<<<< HEAD
#endif

/* $Source: /root/tcl/repos-to-convert/tcl/libtommath/bn_mp_exteuclid.c,v $ */
/* $Revision: 1.1.1.2.2.2 $ */
/* $Date: 2008/01/22 16:55:26 $ */
=======
#endif
>>>>>>> 64eb210f
<|MERGE_RESOLUTION|>--- conflicted
+++ resolved
@@ -75,12 +75,4 @@
 _ERR: mp_clear_multi(&u1, &u2, &u3, &v1, &v2, &v3, &t1, &t2, &t3, &q, &tmp, NULL);
    return err;
 }
-<<<<<<< HEAD
-#endif
-
-/* $Source: /root/tcl/repos-to-convert/tcl/libtommath/bn_mp_exteuclid.c,v $ */
-/* $Revision: 1.1.1.2.2.2 $ */
-/* $Date: 2008/01/22 16:55:26 $ */
-=======
-#endif
->>>>>>> 64eb210f
+#endif