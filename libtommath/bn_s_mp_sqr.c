#include <tommath_private.h>
#ifdef BN_S_MP_SQR_C
/* LibTomMath, multiple-precision integer library -- Tom St Denis
 *
 * LibTomMath is a library that provides multiple-precision
 * integer arithmetic as well as number theoretic functionality.
 *
 * The library was designed directly after the MPI library by
 * Michael Fromberger but has been written from scratch with
 * additional optimizations in place.
 *
 * The library is free for all purposes without any express
 * guarantee it works.
 *
 * Tom St Denis, tstdenis82@gmail.com, http://libtom.org
 */

/* low level squaring, b = a*a, HAC pp.596-597, Algorithm 14.16 */
<<<<<<< HEAD
int s_mp_sqr (const mp_int * a, mp_int * b)
=======
int s_mp_sqr(mp_int *a, mp_int *b)
>>>>>>> 30f7e69b
{
   mp_int  t;
   int     res, ix, iy, pa;
   mp_word r;
   mp_digit u, tmpx, *tmpt;

   pa = a->used;
   if ((res = mp_init_size(&t, (2 * pa) + 1)) != MP_OKAY) {
      return res;
   }

   /* default used is maximum possible size */
   t.used = (2 * pa) + 1;

   for (ix = 0; ix < pa; ix++) {
      /* first calculate the digit at 2*ix */
      /* calculate double precision result */
      r = (mp_word)t.dp[2*ix] +
          ((mp_word)a->dp[ix] * (mp_word)a->dp[ix]);

      /* store lower part in result */
      t.dp[ix+ix] = (mp_digit)(r & ((mp_word)MP_MASK));

      /* get the carry */
      u           = (mp_digit)(r >> ((mp_word)DIGIT_BIT));

      /* left hand side of A[ix] * A[iy] */
      tmpx        = a->dp[ix];

      /* alias for where to store the results */
      tmpt        = t.dp + ((2 * ix) + 1);

      for (iy = ix + 1; iy < pa; iy++) {
         /* first calculate the product */
         r       = ((mp_word)tmpx) * ((mp_word)a->dp[iy]);

         /* now calculate the double precision result, note we use
          * addition instead of *2 since it's easier to optimize
          */
         r       = ((mp_word) *tmpt) + r + r + ((mp_word) u);

         /* store lower part */
         *tmpt++ = (mp_digit)(r & ((mp_word) MP_MASK));

         /* get carry */
         u       = (mp_digit)(r >> ((mp_word) DIGIT_BIT));
      }
      /* propagate upwards */
      while (u != ((mp_digit) 0)) {
         r       = ((mp_word) *tmpt) + ((mp_word) u);
         *tmpt++ = (mp_digit)(r & ((mp_word) MP_MASK));
         u       = (mp_digit)(r >> ((mp_word) DIGIT_BIT));
      }
   }

   mp_clamp(&t);
   mp_exch(&t, b);
   mp_clear(&t);
   return MP_OKAY;
}
#endif

/* ref:         $Format:%D$ */
/* git commit:  $Format:%H$ */
/* commit time: $Format:%ai$ */<|MERGE_RESOLUTION|>--- conflicted
+++ resolved
@@ -16,11 +16,7 @@
  */
 
 /* low level squaring, b = a*a, HAC pp.596-597, Algorithm 14.16 */
-<<<<<<< HEAD
-int s_mp_sqr (const mp_int * a, mp_int * b)
-=======
-int s_mp_sqr(mp_int *a, mp_int *b)
->>>>>>> 30f7e69b
+int s_mp_sqr(const mp_int *a, mp_int *b)
 {
    mp_int  t;
    int     res, ix, iy, pa;
@@ -42,10 +38,10 @@
           ((mp_word)a->dp[ix] * (mp_word)a->dp[ix]);
 
       /* store lower part in result */
-      t.dp[ix+ix] = (mp_digit)(r & ((mp_word)MP_MASK));
+      t.dp[ix+ix] = (mp_digit)(r & ((mp_word) MP_MASK));
 
       /* get the carry */
-      u           = (mp_digit)(r >> ((mp_word)DIGIT_BIT));
+      u           = (mp_digit)(r >> ((mp_word) DIGIT_BIT));
 
       /* left hand side of A[ix] * A[iy] */
       tmpx        = a->dp[ix];
