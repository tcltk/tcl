#include <tommath_private.h>
#ifdef BN_MP_SHRINK_C
/* LibTomMath, multiple-precision integer library -- Tom St Denis
 *
 * LibTomMath is a library that provides multiple-precision
 * integer arithmetic as well as number theoretic functionality.
 *
 * The library was designed directly after the MPI library by
 * Michael Fromberger but has been written from scratch with
 * additional optimizations in place.
 *
 * The library is free for all purposes without any express
 * guarantee it works.
 *
 * Tom St Denis, tstdenis82@gmail.com, http://libtom.org
 */

/* shrink a bignum */
int mp_shrink (mp_int * a)
{
  mp_digit *tmp;
  int used = 1;
  
<<<<<<< HEAD
  if(a->used > 0)
    used = a->used;
=======
  if(a->used > 0) {
    used = a->used;
  }
>>>>>>> 2adcff3e
  
  if (a->alloc != used) {
    if ((tmp = OPT_CAST(mp_digit) XREALLOC (a->dp, sizeof (mp_digit) * used)) == NULL) {
      return MP_MEM;
    }
    a->dp    = tmp;
    a->alloc = used;
  }
  return MP_OKAY;
}
<<<<<<< HEAD
#endif
=======
#endif

/* $Source$ */
/* $Revision$ */
/* $Date$ */
>>>>>>> 2adcff3e
<|MERGE_RESOLUTION|>--- conflicted
+++ resolved
@@ -21,14 +21,9 @@
   mp_digit *tmp;
   int used = 1;
   
-<<<<<<< HEAD
-  if(a->used > 0)
-    used = a->used;
-=======
   if(a->used > 0) {
     used = a->used;
   }
->>>>>>> 2adcff3e
   
   if (a->alloc != used) {
     if ((tmp = OPT_CAST(mp_digit) XREALLOC (a->dp, sizeof (mp_digit) * used)) == NULL) {
@@ -39,12 +34,8 @@
   }
   return MP_OKAY;
 }
-<<<<<<< HEAD
-#endif
-=======
 #endif
 
 /* $Source$ */
 /* $Revision$ */
-/* $Date$ */
->>>>>>> 2adcff3e
+/* $Date$ */