--- conflicted
+++ resolved
@@ -19,11 +19,7 @@
    This differs from reduce_2k since "d" can be larger
    than a single digit.
 */
-<<<<<<< HEAD
-int mp_reduce_2k_l(mp_int *a, const mp_int *n, mp_int *d)
-=======
 int mp_reduce_2k_l(mp_int *a, const mp_int *n, const mp_int *d)
->>>>>>> 6881a1a2
 {
    mp_int q;
    int    p, res;
