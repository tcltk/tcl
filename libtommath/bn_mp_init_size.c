--- conflicted
+++ resolved
@@ -21,11 +21,7 @@
    size += (MP_PREC * 2) - (size % MP_PREC);
 
    /* alloc mem */
-<<<<<<< HEAD
-   a->dp = OPT_CAST(mp_digit) XMALLOC(sizeof(mp_digit) * (size_t)size);
-=======
    a->dp = (mp_digit *) XMALLOC((size_t)size * sizeof(mp_digit));
->>>>>>> 0dfee54d
    if (a->dp == NULL) {
       return MP_MEM;
    }
