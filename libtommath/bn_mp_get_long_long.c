--- conflicted
+++ resolved
@@ -23,11 +23,7 @@
    }
 
    /* get number of digits of the lsb we have to read */
-<<<<<<< HEAD
-   i = MIN(a->used, ((((int)sizeof(Tcl_WideUInt) * CHAR_BIT) + DIGIT_BIT - 1) / DIGIT_BIT)) - 1;
-=======
-   i = MIN(a->used, (((CHAR_BIT * (int)sizeof(unsigned long long)) + DIGIT_BIT - 1) / DIGIT_BIT)) - 1;
->>>>>>> 2760b67a
+   i = MIN(a->used, (((CHAR_BIT * (int)sizeof(Tcl_WideUInt)) + DIGIT_BIT - 1) / DIGIT_BIT)) - 1;
 
    /* get most significant digit of result */
    res = (unsigned long long)a->dp[i];
