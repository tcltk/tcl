#include <tommath_private.h>
#ifdef BN_MP_CMP_MAG_C
/* LibTomMath, multiple-precision integer library -- Tom St Denis
 *
 * LibTomMath is a library that provides multiple-precision
 * integer arithmetic as well as number theoretic functionality.
 *
 * The library was designed directly after the MPI library by
 * Michael Fromberger but has been written from scratch with
 * additional optimizations in place.
 *
 * The library is free for all purposes without any express
 * guarantee it works.
 *
 * Tom St Denis, tstdenis82@gmail.com, http://libtom.org
 */

/* compare maginitude of two ints (unsigned) */
int mp_cmp_mag (const mp_int * a, const mp_int * b)
{
  int     n;
  mp_digit *tmpa, *tmpb;

  /* compare based on # of non-zero digits */
  if (a->used > b->used) {
    return MP_GT;
  }
  
  if (a->used < b->used) {
    return MP_LT;
  }

  /* alias for a */
  tmpa = a->dp + (a->used - 1);

  /* alias for b */
  tmpb = b->dp + (a->used - 1);

  /* compare based on digits  */
  for (n = 0; n < a->used; ++n, --tmpa, --tmpb) {
    if (*tmpa > *tmpb) {
      return MP_GT;
    }

    if (*tmpa < *tmpb) {
      return MP_LT;
    }
  }
  return MP_EQ;
}
<<<<<<< HEAD
#endif
=======
#endif

/* $Source$ */
/* $Revision$ */
/* $Date$ */
>>>>>>> f10147db
<|MERGE_RESOLUTION|>--- conflicted
+++ resolved
@@ -48,12 +48,8 @@
   }
   return MP_EQ;
 }
-<<<<<<< HEAD
-#endif
-=======
 #endif
 
 /* $Source$ */
 /* $Revision$ */
-/* $Date$ */
->>>>>>> f10147db
+/* $Date$ */