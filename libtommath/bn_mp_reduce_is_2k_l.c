#include <tommath_private.h>
#ifdef BN_MP_REDUCE_IS_2K_L_C
/* LibTomMath, multiple-precision integer library -- Tom St Denis
 *
 * LibTomMath is a library that provides multiple-precision
 * integer arithmetic as well as number theoretic functionality.
 *
 * The library was designed directly after the MPI library by
 * Michael Fromberger but has been written from scratch with
 * additional optimizations in place.
 *
 * The library is free for all purposes without any express
 * guarantee it works.
 *
 * Tom St Denis, tstdenis82@gmail.com, http://libtom.org
 */

/* determines if reduce_2k_l can be used */
int mp_reduce_is_2k_l(mp_int *a)
{
   int ix, iy;
   
   if (a->used == 0) {
      return MP_NO;
   } else if (a->used == 1) {
      return MP_YES;
   } else if (a->used > 1) {
      /* if more than half of the digits are -1 we're sold */
      for (iy = ix = 0; ix < a->used; ix++) {
          if (a->dp[ix] == MP_MASK) {
              ++iy;
          }
      }
      return (iy >= (a->used/2)) ? MP_YES : MP_NO;
      
   }
   return MP_NO;
}

<<<<<<< HEAD
#endif
=======
#endif

/* $Source$ */
/* $Revision$ */
/* $Date$ */
>>>>>>> 2adcff3e
<|MERGE_RESOLUTION|>--- conflicted
+++ resolved
@@ -37,12 +37,8 @@
    return MP_NO;
 }
 
-<<<<<<< HEAD
-#endif
-=======
 #endif
 
 /* $Source$ */
 /* $Revision$ */
-/* $Date$ */
->>>>>>> 2adcff3e
+/* $Date$ */