--- conflicted
+++ resolved
@@ -111,12 +111,8 @@
 
   return MP_OKAY;
 }
-<<<<<<< HEAD
-#endif
-=======
 #endif
 
 /* $Source$ */
 /* $Revision$ */
-/* $Date$ */
->>>>>>> f10147db
+/* $Date$ */