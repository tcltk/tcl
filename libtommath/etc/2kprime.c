/* Makes safe primes of a 2k nature */
#include <tommath.h>
#include <time.h>

int sizes[] = {256, 512, 768, 1024, 1536, 2048, 3072, 4096};

int main(void)
{
   char buf[2000];
   int x, y;
   mp_int q, p;
   FILE *out;
   clock_t t1;
   mp_digit z;
   
   mp_init_multi(&q, &p, NULL);
   
   out = fopen("2kprime.1", "w");
   for (x = 0; x < (int)(sizeof(sizes) / sizeof(sizes[0])); x++) {
   top:
       mp_2expt(&q, sizes[x]);
       mp_add_d(&q, 3, &q);
       z = -3;
       
       t1 = clock();
       for(;;) {
         mp_sub_d(&q, 4, &q);
         z += 4;

         if (z > MP_MASK) {
            printf("No primes of size %d found\n", sizes[x]);
            break;
         }
         
         if (clock() - t1 > CLOCKS_PER_SEC) { 
            printf("."); fflush(stdout);
//            sleep((clock() - t1 + CLOCKS_PER_SEC/2)/CLOCKS_PER_SEC);
            t1 = clock();
         }
         
         /* quick test on q */
         mp_prime_is_prime(&q, 1, &y);
         if (y == 0) {
            continue;
         }

         /* find (q-1)/2 */
         mp_sub_d(&q, 1, &p);
         mp_div_2(&p, &p);
         mp_prime_is_prime(&p, 3, &y);
         if (y == 0) {
            continue;
         }

         /* test on q */
         mp_prime_is_prime(&q, 3, &y);
         if (y == 0) {
            continue;
         }

         break;
       }
       
       if (y == 0) {
          ++sizes[x];
          goto top;
       }
       
       mp_toradix(&q, buf, 10);
       printf("\n\n%d-bits (k = %lu) = %s\n", sizes[x], z, buf);
       fprintf(out, "%d-bits (k = %lu) = %s\n", sizes[x], z, buf); fflush(out);
   }
   
   return 0;
<<<<<<< HEAD
}   
       
         
            
            
          

/* $Source: /root/tcl/repos-to-convert/tcl/libtommath/etc/2kprime.c,v $ */
/* $Revision: 1.1.1.1.4.1 $ */
/* $Date: 2008/01/22 16:55:28 $ */
=======
}   
>>>>>>> 64eb210f
<|MERGE_RESOLUTION|>--- conflicted
+++ resolved
@@ -72,17 +72,4 @@
    }
    
    return 0;
-<<<<<<< HEAD
-}   
-       
-         
-            
-            
-          
-
-/* $Source: /root/tcl/repos-to-convert/tcl/libtommath/etc/2kprime.c,v $ */
-/* $Revision: 1.1.1.1.4.1 $ */
-/* $Date: 2008/01/22 16:55:28 $ */
-=======
-}   
->>>>>>> 64eb210f
+}   