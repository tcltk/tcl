/* Makes safe primes of a DR nature */
#include <tommath.h>

int sizes[] = { 1+256/DIGIT_BIT, 1+512/DIGIT_BIT, 1+768/DIGIT_BIT, 1+1024/DIGIT_BIT, 1+2048/DIGIT_BIT, 1+4096/DIGIT_BIT };
int main(void)
{
   int res, x, y;
   char buf[4096];
   FILE *out;
   mp_int a, b;
   
   mp_init(&a);
   mp_init(&b);
   
   out = fopen("drprimes.txt", "w");
   for (x = 0; x < (int)(sizeof(sizes)/sizeof(sizes[0])); x++) {
   top:
       printf("Seeking a %d-bit safe prime\n", sizes[x] * DIGIT_BIT);
       mp_grow(&a, sizes[x]);
       mp_zero(&a);
       for (y = 1; y < sizes[x]; y++) {
           a.dp[y] = MP_MASK;
       }
       
       /* make a DR modulus */
       a.dp[0] = -1;
       a.used = sizes[x];
       
       /* now loop */
       res = 0;
       for (;;) { 
          a.dp[0] += 4;
          if (a.dp[0] >= MP_MASK) break;
          mp_prime_is_prime(&a, 1, &res);
          if (res == 0) continue;
          printf("."); fflush(stdout);
          mp_sub_d(&a, 1, &b);
          mp_div_2(&b, &b);
          mp_prime_is_prime(&b, 3, &res);  
          if (res == 0) continue;
          mp_prime_is_prime(&a, 3, &res);
          if (res == 1) break;
	}
        
        if (res != 1) {
           printf("Error not DR modulus\n"); sizes[x] += 1; goto top;
        } else {
           mp_toradix(&a, buf, 10);
           printf("\n\np == %s\n\n", buf);
           fprintf(out, "%d-bit prime:\np == %s\n\n", mp_count_bits(&a), buf); fflush(out);
        }           
   }
   fclose(out);
   
   mp_clear(&a);
   mp_clear(&b);
   
   return 0;
<<<<<<< HEAD
}
=======
}


/* $Source: /cvs/libtom/libtommath/etc/drprime.c,v $ */
/* $Revision: 1.2 $ */
/* $Date: 2005/05/05 14:38:47 $ */
>>>>>>> c5e0f27a
<|MERGE_RESOLUTION|>--- conflicted
+++ resolved
@@ -56,13 +56,9 @@
    mp_clear(&b);
    
    return 0;
-<<<<<<< HEAD
-}
-=======
 }
 
 
 /* $Source: /cvs/libtom/libtommath/etc/drprime.c,v $ */
 /* $Revision: 1.2 $ */
-/* $Date: 2005/05/05 14:38:47 $ */
->>>>>>> c5e0f27a
+/* $Date: 2005/05/05 14:38:47 $ */