/* tests the montgomery routines */
#include <tommath.h>

int main(void)
{
   mp_int modulus, R, p, pp;
   mp_digit mp;
   long x, y;

   srand(time(NULL));
   mp_init_multi(&modulus, &R, &p, &pp, NULL);

   /* loop through various sizes */
   for (x = 4; x < 256; x++) {
       printf("DIGITS == %3ld...", x); fflush(stdout);
       
       /* make up the odd modulus */
       mp_rand(&modulus, x);
       modulus.dp[0] |= 1;
       
       /* now find the R value */
       mp_montgomery_calc_normalization(&R, &modulus);
       mp_montgomery_setup(&modulus, &mp);
       
       /* now run through a bunch tests */
       for (y = 0; y < 1000; y++) {
           mp_rand(&p, x/2);        /* p = random */
           mp_mul(&p, &R, &pp);     /* pp = R * p */
           mp_montgomery_reduce(&pp, &modulus, mp);
           
           /* should be equal to p */
           if (mp_cmp(&pp, &p) != MP_EQ) {
              printf("FAILURE!\n");
              exit(-1);
           }
       }
       printf("PASSED\n");
    }
    
    return 0;
<<<<<<< HEAD
}
=======
}






/* $Source$ */
/* $Revision$ */
/* $Date$ */
>>>>>>> 2adcff3e
<|MERGE_RESOLUTION|>--- conflicted
+++ resolved
@@ -38,9 +38,6 @@
     }
     
     return 0;
-<<<<<<< HEAD
-}
-=======
 }
 
 
@@ -50,5 +47,4 @@
 
 /* $Source$ */
 /* $Revision$ */
-/* $Date$ */
->>>>>>> 2adcff3e
+/* $Date$ */