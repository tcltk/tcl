/* Finds Mersenne primes using the Lucas-Lehmer test 
 *
 * Tom St Denis, tomstdenis@gmail.com
 */
#include <time.h>
#include <tommath.h>

int
is_mersenne (long s, int *pp)
{
  mp_int  n, u;
  int     res, k;
  
  *pp = 0;

  if ((res = mp_init (&n)) != MP_OKAY) {
    return res;
  }

  if ((res = mp_init (&u)) != MP_OKAY) {
    goto LBL_N;
  }

  /* n = 2^s - 1 */
  if ((res = mp_2expt(&n, s)) != MP_OKAY) {
     goto LBL_MU;
  }
  if ((res = mp_sub_d (&n, 1, &n)) != MP_OKAY) {
    goto LBL_MU;
  }

  /* set u=4 */
  mp_set (&u, 4);

  /* for k=1 to s-2 do */
  for (k = 1; k <= s - 2; k++) {
    /* u = u^2 - 2 mod n */
    if ((res = mp_sqr (&u, &u)) != MP_OKAY) {
      goto LBL_MU;
    }
    if ((res = mp_sub_d (&u, 2, &u)) != MP_OKAY) {
      goto LBL_MU;
    }

    /* make sure u is positive */
    while (u.sign == MP_NEG) {
      if ((res = mp_add (&u, &n, &u)) != MP_OKAY) {
         goto LBL_MU;
      }
    }

    /* reduce */
    if ((res = mp_reduce_2k (&u, &n, 1)) != MP_OKAY) {
      goto LBL_MU;
    }
  }

  /* if u == 0 then its prime */
  if (mp_iszero (&u) == 1) {
    mp_prime_is_prime(&n, 8, pp);
  if (*pp != 1) printf("FAILURE\n");
  }

  res = MP_OKAY;
LBL_MU:mp_clear (&u);
LBL_N:mp_clear (&n);
  return res;
}

/* square root of a long < 65536 */
long
i_sqrt (long x)
{
  long    x1, x2;

  x2 = 16;
  do {
    x1 = x2;
    x2 = x1 - ((x1 * x1) - x) / (2 * x1);
  } while (x1 != x2);

  if (x1 * x1 > x) {
    --x1;
  }

  return x1;
}

/* is the long prime by brute force */
int
isprime (long k)
{
  long    y, z;

  y = i_sqrt (k);
  for (z = 2; z <= y; z++) {
    if ((k % z) == 0)
      return 0;
  }
  return 1;
}


int
main (void)
{
  int     pp;
  long    k;
  clock_t tt;

  k = 3;

  for (;;) {
    /* start time */
    tt = clock ();

    /* test if 2^k - 1 is prime */
    if (is_mersenne (k, &pp) != MP_OKAY) {
      printf ("Whoa error\n");
      return -1;
    }

    if (pp == 1) {
      /* count time */
      tt = clock () - tt;

      /* display if prime */
      printf ("2^%-5ld - 1 is prime, test took %ld ticks\n", k, tt);
    }

    /* goto next odd exponent */
    k += 2;

    /* but make sure its prime */
    while (isprime (k) == 0) {
      k += 2;
    }
  }
  return 0;
<<<<<<< HEAD
}
=======
}

/* $Source$ */
/* $Revision$ */
/* $Date$ */
>>>>>>> c253b0aa
<|MERGE_RESOLUTION|>--- conflicted
+++ resolved
@@ -137,12 +137,8 @@
     }
   }
   return 0;
-<<<<<<< HEAD
-}
-=======
 }
 
 /* $Source$ */
 /* $Revision$ */
-/* $Date$ */
->>>>>>> c253b0aa
+/* $Date$ */