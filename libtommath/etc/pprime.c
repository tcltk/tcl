--- conflicted
+++ resolved
@@ -393,12 +393,4 @@
   printf ("Q == %s\n", buf);
 
   return 0;
-<<<<<<< HEAD
-}
-
-/* $Source: /root/tcl/repos-to-convert/tcl/libtommath/etc/pprime.c,v $ */
-/* $Revision: 1.1.1.1.4.2 $ */
-/* $Date: 2008/01/22 16:55:28 $ */
-=======
-}
->>>>>>> 64eb210f
+}