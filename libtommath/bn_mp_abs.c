#include <tommath_private.h>
#ifdef BN_MP_ABS_C
/* LibTomMath, multiple-precision integer library -- Tom St Denis
 *
 * LibTomMath is a library that provides multiple-precision
 * integer arithmetic as well as number theoretic functionality.
 *
 * The library was designed directly after the MPI library by
 * Michael Fromberger but has been written from scratch with
 * additional optimizations in place.
 *
 * The library is free for all purposes without any express
 * guarantee it works.
 *
 * Tom St Denis, tstdenis82@gmail.com, http://libtom.org
 */

/* b = |a| 
 *
 * Simple function copies the input and fixes the sign to positive
 */
int
mp_abs (mp_int * a, mp_int * b)
{
  int     res;

  /* copy a to b */
  if (a != b) {
     if ((res = mp_copy (a, b)) != MP_OKAY) {
       return res;
     }
  }

  /* force the sign of b to positive */
  b->sign = MP_ZPOS;

  return MP_OKAY;
}
<<<<<<< HEAD
#endif
=======
#endif

/* $Source$ */
/* $Revision$ */
/* $Date$ */
>>>>>>> f10147db
<|MERGE_RESOLUTION|>--- conflicted
+++ resolved
@@ -36,12 +36,8 @@
 
   return MP_OKAY;
 }
-<<<<<<< HEAD
-#endif
-=======
 #endif
 
 /* $Source$ */
 /* $Revision$ */
-/* $Date$ */
->>>>>>> f10147db
+/* $Date$ */