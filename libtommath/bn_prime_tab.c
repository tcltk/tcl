--- conflicted
+++ resolved
@@ -54,12 +54,8 @@
   0x062B, 0x062F, 0x063D, 0x0641, 0x0647, 0x0649, 0x064D, 0x0653
 #endif
 };
-<<<<<<< HEAD
-#endif
-=======
 #endif
 
 /* $Source$ */
 /* $Revision$ */
-/* $Date$ */
->>>>>>> 2adcff3e
+/* $Date$ */