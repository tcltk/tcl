--- conflicted
+++ resolved
@@ -60,12 +60,8 @@
   }
   return MP_OKAY;
 }
-<<<<<<< HEAD
-#endif
-=======
 #endif
 
 /* $Source: /cvs/libtom/libtommath/bn_mp_lshd.c,v $ */
 /* $Revision: 1.4 $ */
-/* $Date: 2006/12/28 01:25:13 $ */
->>>>>>> c5e0f27a
+/* $Date: 2006/12/28 01:25:13 $ */