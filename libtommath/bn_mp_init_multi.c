#include <tommath_private.h>
#ifdef BN_MP_INIT_MULTI_C
/* LibTomMath, multiple-precision integer library -- Tom St Denis
 *
 * LibTomMath is a library that provides multiple-precision
 * integer arithmetic as well as number theoretic functionality.
 *
 * The library was designed directly after the MPI library by
 * Michael Fromberger but has been written from scratch with
 * additional optimizations in place.
 *
 * The library is free for all purposes without any express
 * guarantee it works.
 *
 * Tom St Denis, tstdenis82@gmail.com, http://libtom.org
 */
#include <stdarg.h>

int mp_init_multi(mp_int *mp, ...) 
{
    mp_err res = MP_OKAY;      /* Assume ok until proven otherwise */
    int n = 0;                 /* Number of ok inits */
    mp_int* cur_arg = mp;
    va_list args;

    va_start(args, mp);        /* init args to next argument from caller */
    while (cur_arg != NULL) {
        if (mp_init(cur_arg) != MP_OKAY) {
            /* Oops - error! Back-track and mp_clear what we already
               succeeded in init-ing, then return error.
            */
            va_list clean_args;
            
            /* end the current list */
            va_end(args);
            
            /* now start cleaning up */            
            cur_arg = mp;
            va_start(clean_args, mp);
            while (n-- != 0) {
                mp_clear(cur_arg);
                cur_arg = va_arg(clean_args, mp_int*);
            }
            va_end(clean_args);
            res = MP_MEM;
            break;
        }
        n++;
        cur_arg = va_arg(args, mp_int*);
    }
    va_end(args);
    return res;                /* Assumed ok, if error flagged above. */
}

<<<<<<< HEAD
#endif
=======
#endif

/* $Source$ */
/* $Revision$ */
/* $Date$ */
>>>>>>> c253b0aa
<|MERGE_RESOLUTION|>--- conflicted
+++ resolved
@@ -52,12 +52,8 @@
     return res;                /* Assumed ok, if error flagged above. */
 }
 
-<<<<<<< HEAD
-#endif
-=======
 #endif
 
 /* $Source$ */
 /* $Revision$ */
-/* $Date$ */
->>>>>>> c253b0aa
+/* $Date$ */