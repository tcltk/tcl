--- conflicted
+++ resolved
@@ -5,11 +5,8 @@
     Copyright (C) 1998 Michael J. Fromberger, All Rights Reserved
 
     Arbitrary precision integer arithmetic library
-<<<<<<< HEAD
-=======
 
     $Id$
->>>>>>> c253b0aa
  */
 
 #include "mpi.h"
@@ -3981,12 +3978,8 @@
 
 /*------------------------------------------------------------------------*/
 /* HERE THERE BE DRAGONS                                                  */
-<<<<<<< HEAD
-/* crc==4242132123, version==2, Sat Feb 02 06:43:52 2002 */
-=======
 /* crc==4242132123, version==2, Sat Feb 02 06:43:52 2002 */
 
 /* $Source$ */
 /* $Revision$ */
-/* $Date$ */
->>>>>>> c253b0aa
+/* $Date$ */