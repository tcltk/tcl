--- conflicted
+++ resolved
@@ -301,12 +301,8 @@
    }
    fclose(rng);
    return 0;
-<<<<<<< HEAD
-}
-=======
 }
 
 /* $Source: /cvs/libtom/libtommath/mtest/mtest.c,v $ */
 /* $Revision: 1.2 $ */
-/* $Date: 2005/05/05 14:38:47 $ */
->>>>>>> c5e0f27a
+/* $Date: 2005/05/05 14:38:47 $ */