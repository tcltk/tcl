--- conflicted
+++ resolved
@@ -367,12 +367,8 @@
    fclose(rng);
 #endif
    return 0;
-<<<<<<< HEAD
-}
-=======
 }
 
 /* $Source$ */
 /* $Revision$ */
-/* $Date$ */
->>>>>>> f10147db
+/* $Date$ */