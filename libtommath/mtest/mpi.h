--- conflicted
+++ resolved
@@ -5,11 +5,8 @@
     Copyright (C) 1998 Michael J. Fromberger, All Rights Reserved
 
     Arbitrary precision integer arithmetic library
-<<<<<<< HEAD
-=======
 
     $Id$
->>>>>>> f10147db
  */
 
 #ifndef _H_MPI_
@@ -227,12 +224,8 @@
 
 const  char  *mp_strerror(mp_err ec);
 
-<<<<<<< HEAD
-#endif /* end _H_MPI_ */
-=======
 #endif /* end _H_MPI_ */
 
 /* $Source$ */
 /* $Revision$ */
-/* $Date$ */
->>>>>>> f10147db
+/* $Date$ */