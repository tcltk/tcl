#include <tommath_private.h>
#ifdef BN_MP_EXPTMOD_FAST_C
/* LibTomMath, multiple-precision integer library -- Tom St Denis
 *
 * LibTomMath is a library that provides multiple-precision
 * integer arithmetic as well as number theoretic functionality.
 *
 * The library was designed directly after the MPI library by
 * Michael Fromberger but has been written from scratch with
 * additional optimizations in place.
 *
 * The library is free for all purposes without any express
 * guarantee it works.
 *
 * Tom St Denis, tstdenis82@gmail.com, http://libtom.org
 */

/* computes Y == G**X mod P, HAC pp.616, Algorithm 14.85
 *
 * Uses a left-to-right k-ary sliding window to compute the modular exponentiation.
 * The value of k changes based on the size of the exponent.
 *
 * Uses Montgomery or Diminished Radix reduction [whichever appropriate]
 */

#ifdef MP_LOW_MEM
   #define TAB_SIZE 32
#else
   #define TAB_SIZE 256
#endif

int mp_exptmod_fast (mp_int * G, mp_int * X, mp_int * P, mp_int * Y, int redmode)
{
  mp_int  M[TAB_SIZE], res;
  mp_digit buf, mp;
  int     err, bitbuf, bitcpy, bitcnt, mode, digidx, x, y, winsize;

  /* use a pointer to the reduction algorithm.  This allows us to use
   * one of many reduction algorithms without modding the guts of
   * the code with if statements everywhere.
   */
  int     (*redux)(mp_int*,mp_int*,mp_digit);

  /* find window size */
  x = mp_count_bits (X);
  if (x <= 7) {
    winsize = 2;
  } else if (x <= 36) {
    winsize = 3;
  } else if (x <= 140) {
    winsize = 4;
  } else if (x <= 450) {
    winsize = 5;
  } else if (x <= 1303) {
    winsize = 6;
  } else if (x <= 3529) {
    winsize = 7;
  } else {
    winsize = 8;
  }

#ifdef MP_LOW_MEM
  if (winsize > 5) {
     winsize = 5;
  }
#endif

  /* init M array */
  /* init first cell */
  if ((err = mp_init(&M[1])) != MP_OKAY) {
     return err;
  }

  /* now init the second half of the array */
  for (x = 1<<(winsize-1); x < (1 << winsize); x++) {
    if ((err = mp_init(&M[x])) != MP_OKAY) {
      for (y = 1<<(winsize-1); y < x; y++) {
        mp_clear (&M[y]);
      }
      mp_clear(&M[1]);
      return err;
    }
  }

  /* determine and setup reduction code */
  if (redmode == 0) {
#ifdef BN_MP_MONTGOMERY_SETUP_C     
     /* now setup montgomery  */
     if ((err = mp_montgomery_setup (P, &mp)) != MP_OKAY) {
        goto LBL_M;
     }
#else
     err = MP_VAL;
     goto LBL_M;
#endif

     /* automatically pick the comba one if available (saves quite a few calls/ifs) */
#ifdef BN_FAST_MP_MONTGOMERY_REDUCE_C
     if ((((P->used * 2) + 1) < MP_WARRAY) &&
          (P->used < (1 << ((CHAR_BIT * sizeof(mp_word)) - (2 * DIGIT_BIT))))) {
        redux = fast_mp_montgomery_reduce;
     } else 
#endif
     {
#ifdef BN_MP_MONTGOMERY_REDUCE_C
        /* use slower baseline Montgomery method */
        redux = mp_montgomery_reduce;
#else
        err = MP_VAL;
        goto LBL_M;
#endif
     }
  } else if (redmode == 1) {
#if defined(BN_MP_DR_SETUP_C) && defined(BN_MP_DR_REDUCE_C)
     /* setup DR reduction for moduli of the form B**k - b */
     mp_dr_setup(P, &mp);
     redux = mp_dr_reduce;
#else
     err = MP_VAL;
     goto LBL_M;
#endif
  } else {
#if defined(BN_MP_REDUCE_2K_SETUP_C) && defined(BN_MP_REDUCE_2K_C)
     /* setup DR reduction for moduli of the form 2**k - b */
     if ((err = mp_reduce_2k_setup(P, &mp)) != MP_OKAY) {
        goto LBL_M;
     }
     redux = mp_reduce_2k;
#else
     err = MP_VAL;
     goto LBL_M;
#endif
  }

  /* setup result */
  if ((err = mp_init (&res)) != MP_OKAY) {
    goto LBL_M;
  }

  /* create M table
   *

   *
   * The first half of the table is not computed though accept for M[0] and M[1]
   */

  if (redmode == 0) {
#ifdef BN_MP_MONTGOMERY_CALC_NORMALIZATION_C
     /* now we need R mod m */
     if ((err = mp_montgomery_calc_normalization (&res, P)) != MP_OKAY) {
       goto LBL_RES;
     }
#else 
     err = MP_VAL;
     goto LBL_RES;
#endif

     /* now set M[1] to G * R mod m */
     if ((err = mp_mulmod (G, &res, P, &M[1])) != MP_OKAY) {
       goto LBL_RES;
     }
  } else {
     mp_set(&res, 1);
     if ((err = mp_mod(G, P, &M[1])) != MP_OKAY) {
        goto LBL_RES;
     }
  }

  /* compute the value at M[1<<(winsize-1)] by squaring M[1] (winsize-1) times */
  if ((err = mp_copy (&M[1], &M[1 << (winsize - 1)])) != MP_OKAY) {
    goto LBL_RES;
  }

  for (x = 0; x < (winsize - 1); x++) {
    if ((err = mp_sqr (&M[1 << (winsize - 1)], &M[1 << (winsize - 1)])) != MP_OKAY) {
      goto LBL_RES;
    }
    if ((err = redux (&M[1 << (winsize - 1)], P, mp)) != MP_OKAY) {
      goto LBL_RES;
    }
  }

  /* create upper table */
  for (x = (1 << (winsize - 1)) + 1; x < (1 << winsize); x++) {
    if ((err = mp_mul (&M[x - 1], &M[1], &M[x])) != MP_OKAY) {
      goto LBL_RES;
    }
    if ((err = redux (&M[x], P, mp)) != MP_OKAY) {
      goto LBL_RES;
    }
  }

  /* set initial mode and bit cnt */
  mode   = 0;
  bitcnt = 1;
  buf    = 0;
  digidx = X->used - 1;
  bitcpy = 0;
  bitbuf = 0;

  for (;;) {
    /* grab next digit as required */
    if (--bitcnt == 0) {
      /* if digidx == -1 we are out of digits so break */
      if (digidx == -1) {
        break;
      }
      /* read next digit and reset bitcnt */
      buf    = X->dp[digidx--];
      bitcnt = (int)DIGIT_BIT;
    }

    /* grab the next msb from the exponent */
    y     = (mp_digit)(buf >> (DIGIT_BIT - 1)) & 1;
    buf <<= (mp_digit)1;

    /* if the bit is zero and mode == 0 then we ignore it
     * These represent the leading zero bits before the first 1 bit
     * in the exponent.  Technically this opt is not required but it
     * does lower the # of trivial squaring/reductions used
     */
    if ((mode == 0) && (y == 0)) {
      continue;
    }

    /* if the bit is zero and mode == 1 then we square */
    if ((mode == 1) && (y == 0)) {
      if ((err = mp_sqr (&res, &res)) != MP_OKAY) {
        goto LBL_RES;
      }
      if ((err = redux (&res, P, mp)) != MP_OKAY) {
        goto LBL_RES;
      }
      continue;
    }

    /* else we add it to the window */
    bitbuf |= (y << (winsize - ++bitcpy));
    mode    = 2;

    if (bitcpy == winsize) {
      /* ok window is filled so square as required and multiply  */
      /* square first */
      for (x = 0; x < winsize; x++) {
        if ((err = mp_sqr (&res, &res)) != MP_OKAY) {
          goto LBL_RES;
        }
        if ((err = redux (&res, P, mp)) != MP_OKAY) {
          goto LBL_RES;
        }
      }

      /* then multiply */
      if ((err = mp_mul (&res, &M[bitbuf], &res)) != MP_OKAY) {
        goto LBL_RES;
      }
      if ((err = redux (&res, P, mp)) != MP_OKAY) {
        goto LBL_RES;
      }

      /* empty window and reset */
      bitcpy = 0;
      bitbuf = 0;
      mode   = 1;
    }
  }

  /* if bits remain then square/multiply */
  if ((mode == 2) && (bitcpy > 0)) {
    /* square then multiply if the bit is set */
    for (x = 0; x < bitcpy; x++) {
      if ((err = mp_sqr (&res, &res)) != MP_OKAY) {
        goto LBL_RES;
      }
      if ((err = redux (&res, P, mp)) != MP_OKAY) {
        goto LBL_RES;
      }

      /* get next bit of the window */
      bitbuf <<= 1;
      if ((bitbuf & (1 << winsize)) != 0) {
        /* then multiply */
        if ((err = mp_mul (&res, &M[1], &res)) != MP_OKAY) {
          goto LBL_RES;
        }
        if ((err = redux (&res, P, mp)) != MP_OKAY) {
          goto LBL_RES;
        }
      }
    }
  }

  if (redmode == 0) {
     /* fixup result if Montgomery reduction is used
      * recall that any value in a Montgomery system is
      * actually multiplied by R mod n.  So we have
      * to reduce one more time to cancel out the factor
      * of R.
      */
     if ((err = redux(&res, P, mp)) != MP_OKAY) {
       goto LBL_RES;
     }
  }

  /* swap res with Y */
  mp_exch (&res, Y);
  err = MP_OKAY;
LBL_RES:mp_clear (&res);
LBL_M:
  mp_clear(&M[1]);
  for (x = 1<<(winsize-1); x < (1 << winsize); x++) {
    mp_clear (&M[x]);
  }
  return err;
}
<<<<<<< HEAD
#endif
=======
#endif


/* $Source$ */
/* $Revision$ */
/* $Date$ */
>>>>>>> c253b0aa
<|MERGE_RESOLUTION|>--- conflicted
+++ resolved
@@ -313,13 +313,9 @@
   }
   return err;
 }
-<<<<<<< HEAD
-#endif
-=======
 #endif
 
 
 /* $Source$ */
 /* $Revision$ */
-/* $Date$ */
->>>>>>> c253b0aa
+/* $Date$ */