#include <tommath_private.h>
#ifdef BN_MP_DIV_2D_C
/* LibTomMath, multiple-precision integer library -- Tom St Denis
 *
 * LibTomMath is a library that provides multiple-precision
 * integer arithmetic as well as number theoretic functionality.
 *
 * The library was designed directly after the MPI library by
 * Michael Fromberger but has been written from scratch with
 * additional optimizations in place.
 *
 * The library is free for all purposes without any express
 * guarantee it works.
 *
 * Tom St Denis, tstdenis82@gmail.com, http://libtom.org
 */

/* shift right by a certain bit count (store quotient in c, optional remainder in d) */
int mp_div_2d (const mp_int * a, int b, mp_int * c, mp_int * d)
{
  mp_digit D, r, rr;
  int     x, res;
  mp_int  t;


  /* if the shift count is <= 0 then we do no work */
  if (b <= 0) {
    res = mp_copy (a, c);
    if (d != NULL) {
      mp_zero (d);
    }
    return res;
  }

  if ((res = mp_init (&t)) != MP_OKAY) {
    return res;
  }

  /* get the remainder */
  if (d != NULL) {
    if ((res = mp_mod_2d (a, b, &t)) != MP_OKAY) {
      mp_clear (&t);
      return res;
    }
  }

  /* copy */
  if ((res = mp_copy (a, c)) != MP_OKAY) {
    mp_clear (&t);
    return res;
  }

  /* shift by as many digits in the bit count */
  if (b >= (int)DIGIT_BIT) {
    mp_rshd (c, b / DIGIT_BIT);
  }

  /* shift any bit count < DIGIT_BIT */
  D = (mp_digit) (b % DIGIT_BIT);
  if (D != 0) {
    mp_digit *tmpc, mask, shift;

    /* mask */
    mask = (((mp_digit)1) << D) - 1;

    /* shift for lsb */
    shift = DIGIT_BIT - D;

    /* alias */
    tmpc = c->dp + (c->used - 1);

    /* carry */
    r = 0;
    for (x = c->used - 1; x >= 0; x--) {
      /* get the lower  bits of this word in a temp */
      rr = *tmpc & mask;

      /* shift the current word and mix in the carry bits from the previous word */
      *tmpc = (*tmpc >> D) | (r << shift);
      --tmpc;

      /* set the carry to the carry bits of the current word found above */
      r = rr;
    }
  }
  mp_clamp (c);
  if (d != NULL) {
    mp_exch (&t, d);
  }
  mp_clear (&t);
  return MP_OKAY;
}
<<<<<<< HEAD
#endif
=======
#endif

/* $Source$ */
/* $Revision$ */
/* $Date$ */
>>>>>>> f10147db
<|MERGE_RESOLUTION|>--- conflicted
+++ resolved
@@ -90,12 +90,8 @@
   mp_clear (&t);
   return MP_OKAY;
 }
-<<<<<<< HEAD
-#endif
-=======
 #endif
 
 /* $Source$ */
 /* $Revision$ */
-/* $Date$ */
->>>>>>> f10147db
+/* $Date$ */