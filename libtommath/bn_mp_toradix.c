--- conflicted
+++ resolved
@@ -16,11 +16,7 @@
  */
 
 /* stores a bignum as a ASCII string in a given radix (2..64) */
-<<<<<<< HEAD
-int mp_toradix (const mp_int * a, char *str, int radix)
-=======
-int mp_toradix(mp_int *a, char *str, int radix)
->>>>>>> d4e73bca
+int mp_toradix(const mp_int *a, char *str, int radix)
 {
    int     res, digs;
    mp_int  t;
@@ -52,7 +48,7 @@
 
    digs = 0;
    while (mp_iszero(&t) == MP_NO) {
-      if ((res = mp_div_d(&t, (mp_digit)radix, &t, &d)) != MP_OKAY) {
+      if ((res = mp_div_d(&t, (mp_digit) radix, &t, &d)) != MP_OKAY) {
          mp_clear(&t);
          return res;
       }
