#include <tommath_private.h>
#ifdef BN_MP_EXPT_D_C
/* LibTomMath, multiple-precision integer library -- Tom St Denis
 *
 * LibTomMath is a library that provides multiple-precision
 * integer arithmetic as well as number theoretic functionality.
 *
 * The library was designed directly after the MPI library by
 * Michael Fromberger but has been written from scratch with
 * additional optimizations in place.
 *
 * The library is free for all purposes without any express
 * guarantee it works.
 *
 * Tom St Denis, tstdenis82@gmail.com, http://libtom.org
 */

/* wrapper function for mp_expt_d_ex() */
int mp_expt_d (mp_int * a, mp_digit b, mp_int * c)
{
  return mp_expt_d_ex(a, b, c, 0);
}
<<<<<<< HEAD
#endif
=======

#endif

/* $Source$ */
/* $Revision$ */
/* $Date$ */
>>>>>>> f10147db
<|MERGE_RESOLUTION|>--- conflicted
+++ resolved
@@ -20,13 +20,9 @@
 {
   return mp_expt_d_ex(a, b, c, 0);
 }
-<<<<<<< HEAD
-#endif
-=======
 
 #endif
 
 /* $Source$ */
 /* $Revision$ */
-/* $Date$ */
->>>>>>> f10147db
+/* $Date$ */