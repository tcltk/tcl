#include <tommath_private.h>
#ifdef BN_MP_CLAMP_C
/* LibTomMath, multiple-precision integer library -- Tom St Denis
 *
 * LibTomMath is a library that provides multiple-precision
 * integer arithmetic as well as number theoretic functionality.
 *
 * The library was designed directly after the MPI library by
 * Michael Fromberger but has been written from scratch with
 * additional optimizations in place.
 *
 * The library is free for all purposes without any express
 * guarantee it works.
 *
 * Tom St Denis, tstdenis82@gmail.com, http://libtom.org
 */

/* trim unused digits 
 *
 * This is used to ensure that leading zero digits are
 * trimed and the leading "used" digit will be non-zero
 * Typically very fast.  Also fixes the sign if there
 * are no more leading digits
 */
void
mp_clamp (mp_int * a)
{
  /* decrease used while the most significant digit is
   * zero.
   */
  while ((a->used > 0) && (a->dp[a->used - 1] == 0)) {
    --(a->used);
  }

  /* reset the sign flag if used == 0 */
  if (a->used == 0) {
    a->sign = MP_ZPOS;
  }
}
<<<<<<< HEAD
#endif
=======
#endif

/* $Source$ */
/* $Revision$ */
/* $Date$ */
>>>>>>> c253b0aa
<|MERGE_RESOLUTION|>--- conflicted
+++ resolved
@@ -37,12 +37,8 @@
     a->sign = MP_ZPOS;
   }
 }
-<<<<<<< HEAD
-#endif
-=======
 #endif
 
 /* $Source$ */
 /* $Revision$ */
-/* $Date$ */
->>>>>>> c253b0aa
+/* $Date$ */