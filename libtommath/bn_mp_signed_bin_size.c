--- conflicted
+++ resolved
@@ -16,11 +16,7 @@
  */
 
 /* get the size for an signed equivalent */
-<<<<<<< HEAD
-int mp_signed_bin_size (const mp_int * a)
-=======
-int mp_signed_bin_size(mp_int *a)
->>>>>>> 30f7e69b
+int mp_signed_bin_size(const mp_int *a)
 {
    return 1 + mp_unsigned_bin_size(a);
 }
