#include <tommath_private.h>
#ifdef BN_MP_ADD_D_C
/* LibTomMath, multiple-precision integer library -- Tom St Denis
 *
 * LibTomMath is a library that provides multiple-precision
 * integer arithmetic as well as number theoretic functionality.
 *
 * The library was designed directly after the MPI library by
 * Michael Fromberger but has been written from scratch with
 * additional optimizations in place.
 *
 * The library is free for all purposes without any express
 * guarantee it works.
 *
 * Tom St Denis, tstdenis82@gmail.com, http://libtom.org
 */

/* single digit addition */
<<<<<<< HEAD
int
mp_add_d (const mp_int * a, mp_digit b, mp_int * c)
{
  int     res, ix, oldused;
  mp_digit *tmpa, *tmpc, mu;

  /* grow c as required */
  if (c->alloc < (a->used + 1)) {
     if ((res = mp_grow(c, a->used + 1)) != MP_OKAY) {
        return res;
     }
  }

  /* if a is negative and |a| >= b, call c = |a| - b */
  if ((a->sign == MP_NEG) && ((a->used > 1) || (a->dp[0] >= b))) {
     mp_int a_ = *a;
     /* temporarily fix sign of a */
     a_.sign = MP_ZPOS;

     /* c = |a| - b */
     res = mp_sub_d(&a_, b, c);

     /* fix sign  */
     c->sign = MP_NEG;

     /* clamp */
     mp_clamp(c);

     return res;
  }

  /* old number of used digits in c */
  oldused = c->used;

  /* source alias */
  tmpa    = a->dp;

  /* destination alias */
  tmpc    = c->dp;

  /* if a is positive */
  if (a->sign == MP_ZPOS) {
     /* add digit, after this we're propagating
      * the carry.
      */
     *tmpc   = *tmpa++ + b;
     mu      = *tmpc >> DIGIT_BIT;
     *tmpc++ &= MP_MASK;

     /* now handle rest of the digits */
     for (ix = 1; ix < a->used; ix++) {
        *tmpc   = *tmpa++ + mu;
        mu      = *tmpc >> DIGIT_BIT;
        *tmpc++ &= MP_MASK;
     }
     /* set final carry */
     ix++;
     *tmpc++  = mu;

     /* setup size */
     c->used = a->used + 1;
  } else {
     /* a was negative and |a| < b */
     c->used  = 1;

     /* the result is a single digit */
     if (a->used == 1) {
        *tmpc++  =  b - a->dp[0];
     } else {
        *tmpc++  =  b;
     }

     /* setup count so the clearing of oldused
      * can fall through correctly
      */
     ix       = 1;
  }

  /* sign always positive */
  c->sign = MP_ZPOS;

  /* now zero to oldused */
  while (ix++ < oldused) {
     *tmpc++ = 0;
  }
  mp_clamp(c);

  return MP_OKAY;
=======
int mp_add_d(mp_int *a, mp_digit b, mp_int *c)
{
   int     res, ix, oldused;
   mp_digit *tmpa, *tmpc, mu;

   /* grow c as required */
   if (c->alloc < (a->used + 1)) {
      if ((res = mp_grow(c, a->used + 1)) != MP_OKAY) {
         return res;
      }
   }

   /* if a is negative and |a| >= b, call c = |a| - b */
   if ((a->sign == MP_NEG) && ((a->used > 1) || (a->dp[0] >= b))) {
      /* temporarily fix sign of a */
      a->sign = MP_ZPOS;

      /* c = |a| - b */
      res = mp_sub_d(a, b, c);

      /* fix sign  */
      a->sign = c->sign = MP_NEG;

      /* clamp */
      mp_clamp(c);

      return res;
   }

   /* old number of used digits in c */
   oldused = c->used;

   /* source alias */
   tmpa    = a->dp;

   /* destination alias */
   tmpc    = c->dp;

   /* if a is positive */
   if (a->sign == MP_ZPOS) {
      /* add digit, after this we're propagating
       * the carry.
       */
      *tmpc   = *tmpa++ + b;
      mu      = *tmpc >> DIGIT_BIT;
      *tmpc++ &= MP_MASK;

      /* now handle rest of the digits */
      for (ix = 1; ix < a->used; ix++) {
         *tmpc   = *tmpa++ + mu;
         mu      = *tmpc >> DIGIT_BIT;
         *tmpc++ &= MP_MASK;
      }
      /* set final carry */
      ix++;
      *tmpc++  = mu;

      /* setup size */
      c->used = a->used + 1;
   } else {
      /* a was negative and |a| < b */
      c->used  = 1;

      /* the result is a single digit */
      if (a->used == 1) {
         *tmpc++  =  b - a->dp[0];
      } else {
         *tmpc++  =  b;
      }

      /* setup count so the clearing of oldused
       * can fall through correctly
       */
      ix       = 1;
   }

   /* sign always positive */
   c->sign = MP_ZPOS;

   /* now zero to oldused */
   while (ix++ < oldused) {
      *tmpc++ = 0;
   }
   mp_clamp(c);

   return MP_OKAY;
>>>>>>> 30f7e69b
}

#endif

/* ref:         $Format:%D$ */
/* git commit:  $Format:%H$ */
/* commit time: $Format:%ai$ */<|MERGE_RESOLUTION|>--- conflicted
+++ resolved
@@ -16,97 +16,8 @@
  */
 
 /* single digit addition */
-<<<<<<< HEAD
 int
-mp_add_d (const mp_int * a, mp_digit b, mp_int * c)
-{
-  int     res, ix, oldused;
-  mp_digit *tmpa, *tmpc, mu;
-
-  /* grow c as required */
-  if (c->alloc < (a->used + 1)) {
-     if ((res = mp_grow(c, a->used + 1)) != MP_OKAY) {
-        return res;
-     }
-  }
-
-  /* if a is negative and |a| >= b, call c = |a| - b */
-  if ((a->sign == MP_NEG) && ((a->used > 1) || (a->dp[0] >= b))) {
-     mp_int a_ = *a;
-     /* temporarily fix sign of a */
-     a_.sign = MP_ZPOS;
-
-     /* c = |a| - b */
-     res = mp_sub_d(&a_, b, c);
-
-     /* fix sign  */
-     c->sign = MP_NEG;
-
-     /* clamp */
-     mp_clamp(c);
-
-     return res;
-  }
-
-  /* old number of used digits in c */
-  oldused = c->used;
-
-  /* source alias */
-  tmpa    = a->dp;
-
-  /* destination alias */
-  tmpc    = c->dp;
-
-  /* if a is positive */
-  if (a->sign == MP_ZPOS) {
-     /* add digit, after this we're propagating
-      * the carry.
-      */
-     *tmpc   = *tmpa++ + b;
-     mu      = *tmpc >> DIGIT_BIT;
-     *tmpc++ &= MP_MASK;
-
-     /* now handle rest of the digits */
-     for (ix = 1; ix < a->used; ix++) {
-        *tmpc   = *tmpa++ + mu;
-        mu      = *tmpc >> DIGIT_BIT;
-        *tmpc++ &= MP_MASK;
-     }
-     /* set final carry */
-     ix++;
-     *tmpc++  = mu;
-
-     /* setup size */
-     c->used = a->used + 1;
-  } else {
-     /* a was negative and |a| < b */
-     c->used  = 1;
-
-     /* the result is a single digit */
-     if (a->used == 1) {
-        *tmpc++  =  b - a->dp[0];
-     } else {
-        *tmpc++  =  b;
-     }
-
-     /* setup count so the clearing of oldused
-      * can fall through correctly
-      */
-     ix       = 1;
-  }
-
-  /* sign always positive */
-  c->sign = MP_ZPOS;
-
-  /* now zero to oldused */
-  while (ix++ < oldused) {
-     *tmpc++ = 0;
-  }
-  mp_clamp(c);
-
-  return MP_OKAY;
-=======
-int mp_add_d(mp_int *a, mp_digit b, mp_int *c)
+mp_add_d(const mp_int *a, mp_digit b, mp_int *c)
 {
    int     res, ix, oldused;
    mp_digit *tmpa, *tmpc, mu;
@@ -120,14 +31,15 @@
 
    /* if a is negative and |a| >= b, call c = |a| - b */
    if ((a->sign == MP_NEG) && ((a->used > 1) || (a->dp[0] >= b))) {
+      mp_int a_ = *a;
       /* temporarily fix sign of a */
-      a->sign = MP_ZPOS;
+      a_.sign = MP_ZPOS;
 
       /* c = |a| - b */
-      res = mp_sub_d(a, b, c);
+      res = mp_sub_d(&a_, b, c);
 
       /* fix sign  */
-      a->sign = c->sign = MP_NEG;
+      c->sign = MP_NEG;
 
       /* clamp */
       mp_clamp(c);
@@ -192,7 +104,6 @@
    mp_clamp(c);
 
    return MP_OKAY;
->>>>>>> 30f7e69b
 }
 
 #endif
