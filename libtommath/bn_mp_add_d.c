#include <tommath_private.h>
#ifdef BN_MP_ADD_D_C
/* LibTomMath, multiple-precision integer library -- Tom St Denis
 *
 * LibTomMath is a library that provides multiple-precision
 * integer arithmetic as well as number theoretic functionality.
 *
 * The library was designed directly after the MPI library by
 * Michael Fromberger but has been written from scratch with
 * additional optimizations in place.
 *
 * The library is free for all purposes without any express
 * guarantee it works.
 *
<<<<<<< HEAD
 * Tom St Denis, tomstdenis@gmail.com, http://libtom.org
=======
 * Tom St Denis, tstdenis82@gmail.com, http://libtom.org
>>>>>>> 44774dc3
 */

/* single digit addition */
int
mp_add_d (mp_int * a, mp_digit b, mp_int * c)
{
  int     res, ix, oldused;
  mp_digit *tmpa, *tmpc, mu;

  /* grow c as required */
  if (c->alloc < (a->used + 1)) {
     if ((res = mp_grow(c, a->used + 1)) != MP_OKAY) {
        return res;
     }
  }

  /* if a is negative and |a| >= b, call c = |a| - b */
  if ((a->sign == MP_NEG) && ((a->used > 1) || (a->dp[0] >= b))) {
     /* temporarily fix sign of a */
     a->sign = MP_ZPOS;

     /* c = |a| - b */
     res = mp_sub_d(a, b, c);

     /* fix sign  */
     a->sign = c->sign = MP_NEG;

     /* clamp */
     mp_clamp(c);

     return res;
  }

  /* old number of used digits in c */
  oldused = c->used;

  /* sign always positive */
  c->sign = MP_ZPOS;

  /* source alias */
  tmpa    = a->dp;

  /* destination alias */
  tmpc    = c->dp;

  /* if a is positive */
  if (a->sign == MP_ZPOS) {
     /* add digit, after this we're propagating
      * the carry.
      */
     *tmpc   = *tmpa++ + b;
     mu      = *tmpc >> DIGIT_BIT;
     *tmpc++ &= MP_MASK;

     /* now handle rest of the digits */
     for (ix = 1; ix < a->used; ix++) {
        *tmpc   = *tmpa++ + mu;
        mu      = *tmpc >> DIGIT_BIT;
        *tmpc++ &= MP_MASK;
     }
     /* set final carry */
     ix++;
     *tmpc++  = mu;

     /* setup size */
     c->used = a->used + 1;
  } else {
     /* a was negative and |a| < b */
     c->used  = 1;

     /* the result is a single digit */
     if (a->used == 1) {
        *tmpc++  =  b - a->dp[0];
     } else {
        *tmpc++  =  b;
     }

     /* setup count so the clearing of oldused
      * can fall through correctly
      */
     ix       = 1;
  }

  /* now zero to oldused */
  while (ix++ < oldused) {
     *tmpc++ = 0;
  }
  mp_clamp(c);

  return MP_OKAY;
}

#endif

/* $Source$ */
<<<<<<< HEAD
/* $Revision: 0.41 $ */
/* $Date: 2007-04-18 09:58:18 +0000 $ */
=======
/* $Revision$ */
/* $Date$ */
>>>>>>> 44774dc3
<|MERGE_RESOLUTION|>--- conflicted
+++ resolved
@@ -12,11 +12,7 @@
  * The library is free for all purposes without any express
  * guarantee it works.
  *
-<<<<<<< HEAD
- * Tom St Denis, tomstdenis@gmail.com, http://libtom.org
-=======
  * Tom St Denis, tstdenis82@gmail.com, http://libtom.org
->>>>>>> 44774dc3
  */
 
 /* single digit addition */
@@ -112,10 +108,5 @@
 #endif
 
 /* $Source$ */
-<<<<<<< HEAD
-/* $Revision: 0.41 $ */
-/* $Date: 2007-04-18 09:58:18 +0000 $ */
-=======
 /* $Revision$ */
-/* $Date$ */
->>>>>>> 44774dc3
+/* $Date$ */