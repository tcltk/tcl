#include "tommath_private.h"
#ifdef BN_MP_INIT_C
/* LibTomMath, multiple-precision integer library -- Tom St Denis
 *
 * LibTomMath is a library that provides multiple-precision
 * integer arithmetic as well as number theoretic functionality.
 *
 * The library was designed directly after the MPI library by
 * Michael Fromberger but has been written from scratch with
 * additional optimizations in place.
 *
 * SPDX-License-Identifier: Unlicense
 */

/* init a new mp_int */
int mp_init(mp_int *a)
{
   int i;

   /* allocate memory required and clear it */
<<<<<<< HEAD
   a->dp = OPT_CAST(mp_digit) XMALLOC(sizeof(mp_digit) * (size_t)MP_PREC);
=======
   a->dp = (mp_digit *) XMALLOC(MP_PREC * sizeof(mp_digit));
>>>>>>> 0dfee54d
   if (a->dp == NULL) {
      return MP_MEM;
   }

   /* set the digits to zero */
   for (i = 0; i < MP_PREC; i++) {
      a->dp[i] = 0;
   }

   /* set the used to zero, allocated digits to the default precision
    * and sign to positive */
   a->used  = 0;
   a->alloc = MP_PREC;
   a->sign  = MP_ZPOS;

   return MP_OKAY;
}
#endif

/* ref:         $Format:%D$ */
/* git commit:  $Format:%H$ */
/* commit time: $Format:%ai$ */<|MERGE_RESOLUTION|>--- conflicted
+++ resolved
@@ -18,11 +18,7 @@
    int i;
 
    /* allocate memory required and clear it */
-<<<<<<< HEAD
-   a->dp = OPT_CAST(mp_digit) XMALLOC(sizeof(mp_digit) * (size_t)MP_PREC);
-=======
    a->dp = (mp_digit *) XMALLOC(MP_PREC * sizeof(mp_digit));
->>>>>>> 0dfee54d
    if (a->dp == NULL) {
       return MP_MEM;
    }
