#include <tommath_private.h>
#ifdef BN_MP_READ_RADIX_C
/* LibTomMath, multiple-precision integer library -- Tom St Denis
 *
 * LibTomMath is a library that provides multiple-precision
 * integer arithmetic as well as number theoretic functionality.
 *
 * The library was designed directly after the MPI library by
 * Michael Fromberger but has been written from scratch with
 * additional optimizations in place.
 *
 * The library is free for all purposes without any express
 * guarantee it works.
 *
 * Tom St Denis, tstdenis82@gmail.com, http://libtom.org
 */

/* read a string [ASCII] in a given radix */
int mp_read_radix (mp_int * a, const char *str, int radix)
{
  int     y, res, neg;
  char    ch;

  /* zero the digit bignum */
  mp_zero(a);

  /* make sure the radix is ok */
  if ((radix < 2) || (radix > 64)) {
    return MP_VAL;
  }

  /* if the leading digit is a 
   * minus set the sign to negative. 
   */
  if (*str == '-') {
    ++str;
    neg = MP_NEG;
  } else {
    neg = MP_ZPOS;
  }

  /* set the integer to the default of zero */
  mp_zero (a);
  
  /* process each digit of the string */
  while (*str != '\0') {
    /* if the radix <= 36 the conversion is case insensitive
     * this allows numbers like 1AB and 1ab to represent the same  value
     * [e.g. in hex]
     */
    ch = (radix <= 36) ? (char)toupper((unsigned char)*str) : *str;
    for (y = 0; y < 64; y++) {
      if (ch == mp_s_rmap[y]) {
         break;
      }
    }

    /* if the char was found in the map 
     * and is less than the given radix add it
     * to the number, otherwise exit the loop. 
     */
    if (y < radix) {
      if ((res = mp_mul_d (a, (mp_digit) radix, a)) != MP_OKAY) {
         return res;
      }
      if ((res = mp_add_d (a, (mp_digit) y, a)) != MP_OKAY) {
         return res;
      }
    } else {
      break;
    }
    ++str;
  }
<<<<<<< HEAD
  
  /* if an illegal character was found, fail. */

  if ( *str != '\0' ) {
      mp_zero( a );
=======

  /* if an illegal character was found, fail. */
  if (!(*str == '\0' || *str == '\r' || *str == '\n')) {
      mp_zero(a);
>>>>>>> 07bcf919
      return MP_VAL;
  }

  /* set the sign only if a != 0 */
  if (mp_iszero(a) != MP_YES) {
     a->sign = neg;
  }
  return MP_OKAY;
}
#endif

/* ref:         tag: v1.0.1, master */
/* git commit:  5953f62e42b24af93748b1ee5e1d062e242c2546 */
/* commit time: 2017-08-29 22:27:36 +0200 */<|MERGE_RESOLUTION|>--- conflicted
+++ resolved
@@ -48,7 +48,7 @@
      * this allows numbers like 1AB and 1ab to represent the same  value
      * [e.g. in hex]
      */
-    ch = (radix <= 36) ? (char)toupper((unsigned char)*str) : *str;
+    ch = (radix <= 36) ? (char)toupper((int)*str) : *str;
     for (y = 0; y < 64; y++) {
       if (ch == mp_s_rmap[y]) {
          break;
@@ -71,18 +71,10 @@
     }
     ++str;
   }
-<<<<<<< HEAD
-  
-  /* if an illegal character was found, fail. */
-
-  if ( *str != '\0' ) {
-      mp_zero( a );
-=======
 
   /* if an illegal character was found, fail. */
   if (!(*str == '\0' || *str == '\r' || *str == '\n')) {
       mp_zero(a);
->>>>>>> 07bcf919
       return MP_VAL;
   }
 
