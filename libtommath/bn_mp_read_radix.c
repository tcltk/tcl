#include "tommath_private.h"
#ifdef BN_MP_READ_RADIX_C
/* LibTomMath, multiple-precision integer library -- Tom St Denis
 *
 * LibTomMath is a library that provides multiple-precision
 * integer arithmetic as well as number theoretic functionality.
 *
 * The library was designed directly after the MPI library by
 * Michael Fromberger but has been written from scratch with
 * additional optimizations in place.
 *
 * SPDX-License-Identifier: Unlicense
 */

#define MP_TOUPPER(c) ((((c) >= 'a') && ((c) <= 'z')) ? (((c) + 'A') - 'a') : (c))

/* read a string [ASCII] in a given radix */
int mp_read_radix(mp_int *a, const char *str, int radix)
{
   int     y, res, neg;
   unsigned pos;
   char    ch;

   /* zero the digit bignum */
   mp_zero(a);

   /* make sure the radix is ok */
   if ((radix < 2) || (radix > 64)) {
      return MP_VAL;
   }

   /* if the leading digit is a
    * minus set the sign to negative.
    */
   if (*str == '-') {
      ++str;
      neg = MP_NEG;
   } else {
      neg = MP_ZPOS;
   }

   /* set the integer to the default of zero */
   mp_zero(a);

   /* process each digit of the string */
   while (*str != '\0') {
      /* if the radix <= 36 the conversion is case insensitive
       * this allows numbers like 1AB and 1ab to represent the same  value
       * [e.g. in hex]
       */
<<<<<<< HEAD
      ch = (radix <= 36) ? (char)toupper((int)*str) : *str;
=======
      ch = (radix <= 36) ? (char)MP_TOUPPER((int)*str) : *str;
>>>>>>> 0dfee54d
      pos = (unsigned)(ch - '(');
      if (mp_s_rmap_reverse_sz < pos) {
         break;
      }
      y = (int)mp_s_rmap_reverse[pos];

      /* if the char was found in the map
       * and is less than the given radix add it
       * to the number, otherwise exit the loop.
       */
      if ((y == 0xff) || (y >= radix)) {
         break;
      }
      if ((res = mp_mul_d(a, (mp_digit)radix, a)) != MP_OKAY) {
         return res;
      }
      if ((res = mp_add_d(a, (mp_digit)y, a)) != MP_OKAY) {
         return res;
      }
      ++str;
   }

   /* if an illegal character was found, fail. */
   if (!((*str == '\0') || (*str == '\r') || (*str == '\n'))) {
      mp_zero(a);
      return MP_VAL;
   }

   /* set the sign only if a != 0 */
   if (mp_iszero(a) != MP_YES) {
      a->sign = neg;
   }
   return MP_OKAY;
}
#endif

/* ref:         $Format:%D$ */
/* git commit:  $Format:%H$ */
/* commit time: $Format:%ai$ */<|MERGE_RESOLUTION|>--- conflicted
+++ resolved
@@ -48,11 +48,7 @@
        * this allows numbers like 1AB and 1ab to represent the same  value
        * [e.g. in hex]
        */
-<<<<<<< HEAD
-      ch = (radix <= 36) ? (char)toupper((int)*str) : *str;
-=======
       ch = (radix <= 36) ? (char)MP_TOUPPER((int)*str) : *str;
->>>>>>> 0dfee54d
       pos = (unsigned)(ch - '(');
       if (mp_s_rmap_reverse_sz < pos) {
          break;
