#include "tommath_private.h"
#ifdef BN_MP_DIV_D_C
<<<<<<< HEAD
/* LibTomMath, multiple-precision integer library -- Tom St Denis
 *
 * LibTomMath is a library that provides multiple-precision
 * integer arithmetic as well as number theoretic functionality.
 *
 * The library was designed directly after the MPI library by
 * Michael Fromberger but has been written from scratch with
 * additional optimizations in place.
 *
 * SPDX-License-Identifier: Unlicense
 */
=======
/* LibTomMath, multiple-precision integer library -- Tom St Denis */
/* SPDX-License-Identifier: Unlicense */
>>>>>>> db7fa65d

/* single digit division (based on routine from MPI) */
mp_err mp_div_d(const mp_int *a, mp_digit b, mp_int *c, mp_digit *d)
{
   mp_int  q;
   mp_word w;
   mp_digit t;
   mp_err err;
   int ix;

   /* cannot divide by zero */
   if (b == 0u) {
      return MP_VAL;
   }

   /* quick outs */
   if ((b == 1u) || MP_IS_ZERO(a)) {
      if (d != NULL) {
         *d = 0;
      }
      if (c != NULL) {
         return mp_copy(a, c);
      }
      return MP_OKAY;
   }

   /* power of two ? */
<<<<<<< HEAD
   if (((b & (b-1)) == 0)) {
      for (ix = 1; ix < DIGIT_BIT; ix++) {
         if (b == (((mp_digit)1)<<ix)) {
            break;
         }
=======
   if ((b & (b-1)) == 0u) {
      ix = 1;
      while ((ix < MP_DIGIT_BIT) && (b != (((mp_digit)1)<<ix))) {
         ix++;
>>>>>>> db7fa65d
      }
      if (d != NULL) {
         *d = a->dp[0] & (((mp_digit)1<<(mp_digit)ix) - 1uL);
      }
      if (c != NULL) {
         return mp_div_2d(a, ix, c, NULL);
      }
      return MP_OKAY;
   }

#ifdef BN_MP_DIV_3_C
   /* three? */
   if (b == 3u) {
      return mp_div_3(a, c, d);
   }
#endif

   /* no easy answer [c'est la vie].  Just division */
   if ((err = mp_init_size(&q, a->used)) != MP_OKAY) {
      return err;
   }

   q.used = a->used;
   q.sign = a->sign;
   w = 0;
   for (ix = a->used - 1; ix >= 0; ix--) {
      w = (w << (mp_word)MP_DIGIT_BIT) | (mp_word)a->dp[ix];

      if (w >= b) {
         t = (mp_digit)(w / b);
         w -= (mp_word)t * (mp_word)b;
      } else {
         t = 0;
      }
      q.dp[ix] = t;
   }

   if (d != NULL) {
      *d = (mp_digit)w;
   }

   if (c != NULL) {
      mp_clamp(&q);
      mp_exch(&q, c);
   }
   mp_clear(&q);

   return err;
}

#endif<|MERGE_RESOLUTION|>--- conflicted
+++ resolved
@@ -1,21 +1,7 @@
 #include "tommath_private.h"
 #ifdef BN_MP_DIV_D_C
-<<<<<<< HEAD
-/* LibTomMath, multiple-precision integer library -- Tom St Denis
- *
- * LibTomMath is a library that provides multiple-precision
- * integer arithmetic as well as number theoretic functionality.
- *
- * The library was designed directly after the MPI library by
- * Michael Fromberger but has been written from scratch with
- * additional optimizations in place.
- *
- * SPDX-License-Identifier: Unlicense
- */
-=======
 /* LibTomMath, multiple-precision integer library -- Tom St Denis */
 /* SPDX-License-Identifier: Unlicense */
->>>>>>> db7fa65d
 
 /* single digit division (based on routine from MPI) */
 mp_err mp_div_d(const mp_int *a, mp_digit b, mp_int *c, mp_digit *d)
@@ -43,18 +29,10 @@
    }
 
    /* power of two ? */
-<<<<<<< HEAD
-   if (((b & (b-1)) == 0)) {
-      for (ix = 1; ix < DIGIT_BIT; ix++) {
-         if (b == (((mp_digit)1)<<ix)) {
-            break;
-         }
-=======
    if ((b & (b-1)) == 0u) {
       ix = 1;
       while ((ix < MP_DIGIT_BIT) && (b != (((mp_digit)1)<<ix))) {
          ix++;
->>>>>>> db7fa65d
       }
       if (d != NULL) {
          *d = a->dp[0] & (((mp_digit)1<<(mp_digit)ix) - 1uL);
