--- conflicted
+++ resolved
@@ -21,7 +21,7 @@
 
    /* quick out - if (b & (b-1)) isn't zero, b isn't a power of two */
    if ((b == 0) || ((b & (b-1)) != 0)) {
-       return 0;
+      return 0;
    }
    for (x = 1; x < DIGIT_BIT; x++) {
       if (b == (((mp_digit)1)<<x)) {
@@ -33,11 +33,7 @@
 }
 
 /* single digit division (based on routine from MPI) */
-<<<<<<< HEAD
-int mp_div_d (const mp_int * a, mp_digit b, mp_int * c, mp_digit * d)
-=======
-int mp_div_d(mp_int *a, mp_digit b, mp_int *c, mp_digit *d)
->>>>>>> 30f7e69b
+int mp_div_d(const mp_int *a, mp_digit b, mp_int *c, mp_digit *d)
 {
    mp_int  q;
    mp_word w;
