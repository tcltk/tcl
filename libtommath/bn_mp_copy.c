--- conflicted
+++ resolved
@@ -61,12 +61,8 @@
   b->sign = a->sign;
   return MP_OKAY;
 }
-<<<<<<< HEAD
-#endif
-=======
 #endif
 
 /* $Source$ */
 /* $Revision$ */
-/* $Date$ */
->>>>>>> c253b0aa
+/* $Date$ */