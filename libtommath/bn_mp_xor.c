#include <tommath.h>
#ifdef BN_MP_XOR_C
/* LibTomMath, multiple-precision integer library -- Tom St Denis
 *
 * LibTomMath is a library that provides multiple-precision
 * integer arithmetic as well as number theoretic functionality.
 *
 * The library was designed directly after the MPI library by
 * Michael Fromberger but has been written from scratch with
 * additional optimizations in place.
 *
 * The library is free for all purposes without any express
 * guarantee it works.
 *
 * Tom St Denis, tomstdenis@gmail.com, http://math.libtomcrypt.com
 */

/* XOR two ints together */
int
mp_xor (mp_int * a, mp_int * b, mp_int * c)
{
  int     res, ix, px;
  mp_int  t, *x;

  if (a->used > b->used) {
    if ((res = mp_init_copy (&t, a)) != MP_OKAY) {
      return res;
    }
    px = b->used;
    x = b;
  } else {
    if ((res = mp_init_copy (&t, b)) != MP_OKAY) {
      return res;
    }
    px = a->used;
    x = a;
  }

  for (ix = 0; ix < px; ix++) {
     t.dp[ix] ^= x->dp[ix];
  }
  mp_clamp (&t);
  mp_exch (c, &t);
  mp_clear (&t);
  return MP_OKAY;
}
<<<<<<< HEAD
#endif

/* $Source: /root/tcl/repos-to-convert/tcl/libtommath/bn_mp_xor.c,v $ */
/* $Revision: 1.1.1.2.2.2 $ */
/* $Date: 2008/01/22 16:55:27 $ */
=======
#endif
>>>>>>> 64eb210f
<|MERGE_RESOLUTION|>--- conflicted
+++ resolved
@@ -44,12 +44,4 @@
   mp_clear (&t);
   return MP_OKAY;
 }
-<<<<<<< HEAD
-#endif
-
-/* $Source: /root/tcl/repos-to-convert/tcl/libtommath/bn_mp_xor.c,v $ */
-/* $Revision: 1.1.1.2.2.2 $ */
-/* $Date: 2008/01/22 16:55:27 $ */
-=======
-#endif
->>>>>>> 64eb210f
+#endif