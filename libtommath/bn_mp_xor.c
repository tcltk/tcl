#include <tommath_private.h>
#ifdef BN_MP_XOR_C
/* LibTomMath, multiple-precision integer library -- Tom St Denis
 *
 * LibTomMath is a library that provides multiple-precision
 * integer arithmetic as well as number theoretic functionality.
 *
 * The library was designed directly after the MPI library by
 * Michael Fromberger but has been written from scratch with
 * additional optimizations in place.
 *
 * The library is free for all purposes without any express
 * guarantee it works.
 *
 * Tom St Denis, tstdenis82@gmail.com, http://libtom.org
 */

/* XOR two ints together */
int
mp_xor (mp_int * a, mp_int * b, mp_int * c)
{
  int     res, ix, px;
  mp_int  t, *x;

  if (a->used > b->used) {
    if ((res = mp_init_copy (&t, a)) != MP_OKAY) {
      return res;
    }
    px = b->used;
    x = b;
  } else {
    if ((res = mp_init_copy (&t, b)) != MP_OKAY) {
      return res;
    }
    px = a->used;
    x = a;
  }

  for (ix = 0; ix < px; ix++) {
     t.dp[ix] ^= x->dp[ix];
  }
  mp_clamp (&t);
  mp_exch (c, &t);
  mp_clear (&t);
  return MP_OKAY;
}
<<<<<<< HEAD
#endif
=======
#endif

/* $Source$ */
/* $Revision$ */
/* $Date$ */
>>>>>>> 2adcff3e
<|MERGE_RESOLUTION|>--- conflicted
+++ resolved
@@ -44,12 +44,8 @@
   mp_clear (&t);
   return MP_OKAY;
 }
-<<<<<<< HEAD
-#endif
-=======
 #endif
 
 /* $Source$ */
 /* $Revision$ */
-/* $Date$ */
->>>>>>> 2adcff3e
+/* $Date$ */