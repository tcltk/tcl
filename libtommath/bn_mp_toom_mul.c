--- conflicted
+++ resolved
@@ -273,15 +273,6 @@
     }
 
 ERR:
-<<<<<<< HEAD
-     mp_clear_multi(&w0, &w1, &w2, &w3, &w4, 
-                    &a0, &a1, &a2, &b0, &b1, 
-                    &b2, &tmp1, &tmp2, NULL);
-     return res;
-}     
-     
-#endif
-=======
     mp_clear_multi(&w0, &w1, &w2, &w3, &w4,
                    &a0, &a1, &a2, &b0, &b1,
                    &b2, &tmp1, &tmp2, NULL);
@@ -292,5 +283,4 @@
 
 /* $Source$ */
 /* $Revision$ */
-/* $Date$ */
->>>>>>> f10147db
+/* $Date$ */