--- conflicted
+++ resolved
@@ -12,15 +12,11 @@
  * The library is free for all purposes without any express
  * guarantee it works.
  *
-<<<<<<< HEAD
- * Tom St Denis, tomstdenis@gmail.com, http://libtom.org
-=======
  * Tom St Denis, tstdenis82@gmail.com, http://libtom.org
->>>>>>> 459c09d6
  */
 
 /* returns size of ASCII reprensentation */
-int mp_radix_size (mp_int * a, int radix, int *size)
+int mp_radix_size (const mp_int * a, int radix, int *size)
 {
   int     res, digs;
   mp_int  t;
@@ -78,10 +74,5 @@
 #endif
 
 /* $Source$ */
-<<<<<<< HEAD
-/* $Revision: 0.41 $ */
-/* $Date: 2007-04-18 09:58:18 +0000 $ */
-=======
 /* $Revision$ */
-/* $Date$ */
->>>>>>> 459c09d6
+/* $Date$ */