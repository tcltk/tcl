#include <tommath_private.h>
#ifdef BN_MP_RADIX_SIZE_C
/* LibTomMath, multiple-precision integer library -- Tom St Denis
 *
 * LibTomMath is a library that provides multiple-precision
 * integer arithmetic as well as number theoretic functionality.
 *
 * The library was designed directly after the MPI library by
 * Michael Fromberger but has been written from scratch with
 * additional optimizations in place.
 *
 * The library is free for all purposes without any express
 * guarantee it works.
 *
 * Tom St Denis, tstdenis82@gmail.com, http://libtom.org
 */

/* returns size of ASCII reprensentation */
<<<<<<< HEAD
int mp_radix_size (const mp_int * a, int radix, int *size)
=======
int mp_radix_size(mp_int *a, int radix, int *size)
>>>>>>> 30f7e69b
{
   int     res, digs;
   mp_int  t;
   mp_digit d;

   *size = 0;

   /* make sure the radix is in range */
   if ((radix < 2) || (radix > 64)) {
      return MP_VAL;
   }

   if (mp_iszero(a) == MP_YES) {
      *size = 2;
      return MP_OKAY;
   }

   /* special case for binary */
   if (radix == 2) {
      *size = mp_count_bits(a) + ((a->sign == MP_NEG) ? 1 : 0) + 1;
      return MP_OKAY;
   }

   /* digs is the digit count */
   digs = 0;

   /* if it's negative add one for the sign */
   if (a->sign == MP_NEG) {
      ++digs;
   }

   /* init a copy of the input */
   if ((res = mp_init_copy(&t, a)) != MP_OKAY) {
      return res;
   }

   /* force temp to positive */
   t.sign = MP_ZPOS;

   /* fetch out all of the digits */
   while (mp_iszero(&t) == MP_NO) {
      if ((res = mp_div_d(&t, (mp_digit)radix, &t, &d)) != MP_OKAY) {
         mp_clear(&t);
         return res;
      }
      ++digs;
   }
   mp_clear(&t);

   /* return digs + 1, the 1 is for the NULL byte that would be required. */
   *size = digs + 1;
   return MP_OKAY;
}

#endif

/* ref:         $Format:%D$ */
/* git commit:  $Format:%H$ */
/* commit time: $Format:%ai$ */<|MERGE_RESOLUTION|>--- conflicted
+++ resolved
@@ -16,11 +16,7 @@
  */
 
 /* returns size of ASCII reprensentation */
-<<<<<<< HEAD
-int mp_radix_size (const mp_int * a, int radix, int *size)
-=======
-int mp_radix_size(mp_int *a, int radix, int *size)
->>>>>>> 30f7e69b
+int mp_radix_size(const mp_int *a, int radix, int *size)
 {
    int     res, digs;
    mp_int  t;
@@ -62,7 +58,7 @@
 
    /* fetch out all of the digits */
    while (mp_iszero(&t) == MP_NO) {
-      if ((res = mp_div_d(&t, (mp_digit)radix, &t, &d)) != MP_OKAY) {
+      if ((res = mp_div_d(&t, (mp_digit) radix, &t, &d)) != MP_OKAY) {
          mp_clear(&t);
          return res;
       }
