#include <tommath_private.h>
#ifdef BN_MP_DIV_3_C
/* LibTomMath, multiple-precision integer library -- Tom St Denis
 *
 * LibTomMath is a library that provides multiple-precision
 * integer arithmetic as well as number theoretic functionality.
 *
 * The library was designed directly after the MPI library by
 * Michael Fromberger but has been written from scratch with
 * additional optimizations in place.
 *
 * The library is free for all purposes without any express
 * guarantee it works.
 *
 * Tom St Denis, tstdenis82@gmail.com, http://libtom.org
 */

/* divide by three (based on routine from MPI and the GMP manual) */
<<<<<<< HEAD
int
mp_div_3 (const mp_int * a, mp_int *c, mp_digit * d)
=======
int mp_div_3(mp_int *a, mp_int *c, mp_digit *d)
>>>>>>> d4e73bca
{
   mp_int   q;
   mp_word  w, t;
   mp_digit b;
   int      res, ix;

   /* b = 2**DIGIT_BIT / 3 */
   b = (((mp_word)1) << ((mp_word)DIGIT_BIT)) / ((mp_word)3);

   if ((res = mp_init_size(&q, a->used)) != MP_OKAY) {
      return res;
   }

   q.used = a->used;
   q.sign = a->sign;
   w = 0;
   for (ix = a->used - 1; ix >= 0; ix--) {
      w = (w << ((mp_word)DIGIT_BIT)) | ((mp_word)a->dp[ix]);

      if (w >= 3) {
         /* multiply w by [1/3] */
         t = (w * ((mp_word)b)) >> ((mp_word)DIGIT_BIT);

         /* now subtract 3 * [w/3] from w, to get the remainder */
         w -= t+t+t;

         /* fixup the remainder as required since
          * the optimization is not exact.
          */
         while (w >= 3) {
            t += 1;
            w -= 3;
         }
      } else {
         t = 0;
      }
      q.dp[ix] = (mp_digit)t;
   }

   /* [optional] store the remainder */
   if (d != NULL) {
      *d = (mp_digit)w;
   }

   /* [optional] store the quotient */
   if (c != NULL) {
      mp_clamp(&q);
      mp_exch(&q, c);
   }
   mp_clear(&q);

   return res;
}

#endif

/* ref:         $Format:%D$ */
/* git commit:  $Format:%H$ */
/* commit time: $Format:%ai$ */<|MERGE_RESOLUTION|>--- conflicted
+++ resolved
@@ -16,12 +16,8 @@
  */
 
 /* divide by three (based on routine from MPI and the GMP manual) */
-<<<<<<< HEAD
 int
-mp_div_3 (const mp_int * a, mp_int *c, mp_digit * d)
-=======
-int mp_div_3(mp_int *a, mp_int *c, mp_digit *d)
->>>>>>> d4e73bca
+mp_div_3(const mp_int *a, mp_int *c, mp_digit *d)
 {
    mp_int   q;
    mp_word  w, t;
