#include <tommath_private.h>
#ifdef BN_MP_ADD_C
/* LibTomMath, multiple-precision integer library -- Tom St Denis
 *
 * LibTomMath is a library that provides multiple-precision
 * integer arithmetic as well as number theoretic functionality.
 *
 * The library was designed directly after the MPI library by
 * Michael Fromberger but has been written from scratch with
 * additional optimizations in place.
 *
 * The library is free for all purposes without any express
 * guarantee it works.
 *
 * Tom St Denis, tstdenis82@gmail.com, http://libtom.org
 */

/* high level addition (handles signs) */
int mp_add (mp_int * a, mp_int * b, mp_int * c)
{
  int     sa, sb, res;

  /* get sign of both inputs */
  sa = a->sign;
  sb = b->sign;

  /* handle two cases, not four */
  if (sa == sb) {
    /* both positive or both negative */
    /* add their magnitudes, copy the sign */
    c->sign = sa;
    res = s_mp_add (a, b, c);
  } else {
    /* one positive, the other negative */
    /* subtract the one with the greater magnitude from */
    /* the one of the lesser magnitude.  The result gets */
    /* the sign of the one with the greater magnitude. */
    if (mp_cmp_mag (a, b) == MP_LT) {
      c->sign = sb;
      res = s_mp_sub (b, a, c);
    } else {
      c->sign = sa;
      res = s_mp_sub (a, b, c);
    }
  }
  return res;
}

<<<<<<< HEAD
#endif
=======
#endif

/* $Source$ */
/* $Revision$ */
/* $Date$ */
>>>>>>> f10147db
<|MERGE_RESOLUTION|>--- conflicted
+++ resolved
@@ -46,12 +46,8 @@
   return res;
 }
 
-<<<<<<< HEAD
-#endif
-=======
 #endif
 
 /* $Source$ */
 /* $Revision$ */
-/* $Date$ */
->>>>>>> f10147db
+/* $Date$ */