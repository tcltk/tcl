--- conflicted
+++ resolved
@@ -16,12 +16,8 @@
  */
 
 /* low level subtraction (assumes |a| > |b|), HAC pp.595 Algorithm 14.9 */
-<<<<<<< HEAD
 int
-s_mp_sub (const mp_int * a, const mp_int * b, mp_int * c)
-=======
-int s_mp_sub(mp_int *a, mp_int *b, mp_int *c)
->>>>>>> d4e73bca
+s_mp_sub(const mp_int *a, const mp_int *b, mp_int *c)
 {
    int     olduse, res, min, max;
 
