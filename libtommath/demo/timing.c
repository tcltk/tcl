#include <tommath.h>
#include <time.h>
#include <unistd.h>

ulong64 _tt;

#ifdef IOWNANATHLON
#include <unistd.h>
#define SLEEP sleep(4)
#else
#define SLEEP
#endif

#ifdef LTM_TIMING_REAL_RAND
#define LTM_TIMING_RAND_SEED  time(NULL)
#else
#define LTM_TIMING_RAND_SEED  23
#endif


void ndraw(mp_int * a, char *name)
{
   char buf[4096];

   printf("%s: ", name);
   mp_toradix(a, buf, 64);
   printf("%s\n", buf);
}

static void draw(mp_int * a)
{
   ndraw(a, "");
}


unsigned long lfsr = 0xAAAAAAAAUL;

int lbit(void)
{
   if (lfsr & 0x80000000UL) {
      lfsr = ((lfsr << 1) ^ 0x8000001BUL) & 0xFFFFFFFFUL;
      return 1;
   } else {
      lfsr <<= 1;
      return 0;
   }
}

/* RDTSC from Scott Duplichan */
static ulong64 TIMFUNC(void)
{
#if defined __GNUC__
#if defined(__i386__) || defined(__x86_64__)
  /* version from http://www.mcs.anl.gov/~kazutomo/rdtsc.html
   * the old code always got a warning issued by gcc, clang did not complain...
   */
  unsigned hi, lo;
  __asm__ __volatile__ ("rdtsc" : "=a"(lo), "=d"(hi));
  return ((ulong64)lo)|( ((ulong64)hi)<<32);
#else /* gcc-IA64 version */
   unsigned long result;
   __asm__ __volatile__("mov %0=ar.itc":"=r"(result)::"memory");

   while (__builtin_expect((int) result == -1, 0))
      __asm__ __volatile__("mov %0=ar.itc":"=r"(result)::"memory");

   return result;
#endif

   // Microsoft and Intel Windows compilers
#elif defined _M_IX86
   __asm rdtsc
#elif defined _M_AMD64
   return __rdtsc();
#elif defined _M_IA64
#if defined __INTEL_COMPILER
#include <ia64intrin.h>
#endif
   return __getReg(3116);
#else
#error need rdtsc function for this build
#endif
}

#define DO(x) x; x;
//#define DO4(x) DO2(x); DO2(x);
//#define DO8(x) DO4(x); DO4(x);
//#define DO(x)  DO8(x); DO8(x);

#ifdef TIMING_NO_LOGS
#define FOPEN(a, b)     NULL
#define FPRINTF(a,b,c,d)
#define FFLUSH(a)
#define FCLOSE(a)       (void)(a)
#else
#define FOPEN(a,b)       fopen(a,b)
#define FPRINTF(a,b,c,d) fprintf(a,b,c,d)
#define FFLUSH(a)        fflush(a)
#define FCLOSE(a)        fclose(a)
#endif

int main(void)
{
   ulong64 tt, gg, CLK_PER_SEC;
   FILE *log, *logb, *logc, *logd;
   mp_int a, b, c, d, e, f;
   int n, cnt, ix, old_kara_m, old_kara_s, old_toom_m, old_toom_s;
   unsigned rr;

   mp_init(&a);
   mp_init(&b);
   mp_init(&c);
   mp_init(&d);
   mp_init(&e);
   mp_init(&f);

   srand(LTM_TIMING_RAND_SEED);


   CLK_PER_SEC = TIMFUNC();
   sleep(1);
   CLK_PER_SEC = TIMFUNC() - CLK_PER_SEC;

   printf("CLK_PER_SEC == %llu\n", CLK_PER_SEC);
   log = FOPEN("logs/add.log", "w");
   for (cnt = 8; cnt <= 128; cnt += 8) {
      SLEEP;
      mp_rand(&a, cnt);
      mp_rand(&b, cnt);
      rr = 0;
      tt = -1;
      do {
	 gg = TIMFUNC();
	 DO(mp_add(&a, &b, &c));
	 gg = (TIMFUNC() - gg) >> 1;
	 if (tt > gg)
	    tt = gg;
      } while (++rr < 100000);
      printf("Adding\t\t%4d-bit => %9llu/sec, %9llu cycles\n",
	     mp_count_bits(&a), CLK_PER_SEC / tt, tt);
      FPRINTF(log, "%d %9llu\n", cnt * DIGIT_BIT, tt);
      FFLUSH(log);
   }
   FCLOSE(log);

   log = FOPEN("logs/sub.log", "w");
   for (cnt = 8; cnt <= 128; cnt += 8) {
      SLEEP;
      mp_rand(&a, cnt);
      mp_rand(&b, cnt);
      rr = 0;
      tt = -1;
      do {
	 gg = TIMFUNC();
	 DO(mp_sub(&a, &b, &c));
	 gg = (TIMFUNC() - gg) >> 1;
	 if (tt > gg)
	    tt = gg;
      } while (++rr < 100000);

      printf("Subtracting\t\t%4d-bit => %9llu/sec, %9llu cycles\n",
	     mp_count_bits(&a), CLK_PER_SEC / tt, tt);
      FPRINTF(log, "%d %9llu\n", cnt * DIGIT_BIT, tt);
      FFLUSH(log);
   }
   FCLOSE(log);

   /* do mult/square twice, first without karatsuba and second with */
   old_kara_m = KARATSUBA_MUL_CUTOFF;
   old_kara_s = KARATSUBA_SQR_CUTOFF;
   /* currently toom-cook cut-off is too high to kick in, so we just use the karatsuba values */
   old_toom_m = old_kara_m;
   old_toom_s = old_kara_m;
   for (ix = 0; ix < 3; ix++) {
      printf("With%s Karatsuba, With%s Toom\n", (ix == 0) ? "out" : "", (ix == 1) ? "out" : "");

      KARATSUBA_MUL_CUTOFF = (ix == 1) ? old_kara_m : 9999;
      KARATSUBA_SQR_CUTOFF = (ix == 1) ? old_kara_s : 9999;
      TOOM_MUL_CUTOFF = (ix == 2) ? old_toom_m : 9999;
      TOOM_SQR_CUTOFF = (ix == 2) ? old_toom_s : 9999;

      log = FOPEN((ix == 0) ? "logs/mult.log" : (ix == 1) ? "logs/mult_kara.log" : "logs/mult_toom.log", "w");
      for (cnt = 4; cnt <= 10240 / DIGIT_BIT; cnt += 2) {
	 SLEEP;
	 mp_rand(&a, cnt);
	 mp_rand(&b, cnt);
	 rr = 0;
	 tt = -1;
	 do {
	    gg = TIMFUNC();
	    DO(mp_mul(&a, &b, &c));
	    gg = (TIMFUNC() - gg) >> 1;
	    if (tt > gg)
	       tt = gg;
	 } while (++rr < 100);
	 printf("Multiplying\t%4d-bit => %9llu/sec, %9llu cycles\n",
		mp_count_bits(&a), CLK_PER_SEC / tt, tt);
	 FPRINTF(log, "%d %9llu\n", mp_count_bits(&a), tt);
	 FFLUSH(log);
      }
      FCLOSE(log);

      log = FOPEN((ix == 0) ? "logs/sqr.log" : (ix == 1) ? "logs/sqr_kara.log" : "logs/sqr_toom.log", "w");
      for (cnt = 4; cnt <= 10240 / DIGIT_BIT; cnt += 2) {
	 SLEEP;
	 mp_rand(&a, cnt);
	 rr = 0;
	 tt = -1;
	 do {
	    gg = TIMFUNC();
	    DO(mp_sqr(&a, &b));
	    gg = (TIMFUNC() - gg) >> 1;
	    if (tt > gg)
	       tt = gg;
	 } while (++rr < 100);
	 printf("Squaring\t%4d-bit => %9llu/sec, %9llu cycles\n",
		mp_count_bits(&a), CLK_PER_SEC / tt, tt);
	 FPRINTF(log, "%d %9llu\n", mp_count_bits(&a), tt);
	 FFLUSH(log);
      }
      FCLOSE(log);

   }

   {
      char *primes[] = {
	 /* 2K large moduli */
	 "179769313486231590772930519078902473361797697894230657273430081157732675805500963132708477322407536021120113879871393357658789768814416622492847430639474124377767893424865485276302219601246094119453082952085005768838150682342462881473913110540827237163350510684586239334100047359817950870678242457666208137217",
	 "32317006071311007300714876688669951960444102669715484032130345427524655138867890893197201411522913463688717960921898019494119559150490921095088152386448283120630877367300996091750197750389652106796057638384067568276792218642619756161838094338476170470581645852036305042887575891541065808607552399123930385521914333389668342420684974786564569494856176035326322058077805659331026192708460314150258592864177116725943603718461857357598351152301645904403697613233287231227125684710820209725157101726931323469678542580656697935045997268352998638099733077152121140120031150424541696791951097529546801429027668869927491725169",
	 "1044388881413152506691752710716624382579964249047383780384233483283953907971557456848826811934997558340890106714439262837987573438185793607263236087851365277945956976543709998340361590134383718314428070011855946226376318839397712745672334684344586617496807908705803704071284048740118609114467977783598029006686938976881787785946905630190260940599579453432823469303026696443059025015972399867714215541693835559885291486318237914434496734087811872639496475100189041349008417061675093668333850551032972088269550769983616369411933015213796825837188091833656751221318492846368125550225998300412344784862595674492194617023806505913245610825731835380087608622102834270197698202313169017678006675195485079921636419370285375124784014907159135459982790513399611551794271106831134090584272884279791554849782954323534517065223269061394905987693002122963395687782878948440616007412945674919823050571642377154816321380631045902916136926708342856440730447899971901781465763473223850267253059899795996090799469201774624817718449867455659250178329070473119433165550807568221846571746373296884912819520317457002440926616910874148385078411929804522981857338977648103126085902995208257421855249796721729039744118165938433694823325696642096892124547425283",
	 /* 2K moduli mersenne primes */
	 "6864797660130609714981900799081393217269435300143305409394463459185543183397656052122559640661454554977296311391480858037121987999716643812574028291115057151",
	 "531137992816767098689588206552468627329593117727031923199444138200403559860852242739162502265229285668889329486246501015346579337652707239409519978766587351943831270835393219031728127",
	 "10407932194664399081925240327364085538615262247266704805319112350403608059673360298012239441732324184842421613954281007791383566248323464908139906605677320762924129509389220345773183349661583550472959420547689811211693677147548478866962501384438260291732348885311160828538416585028255604666224831890918801847068222203140521026698435488732958028878050869736186900714720710555703168729087",
	 "1475979915214180235084898622737381736312066145333169775147771216478570297878078949377407337049389289382748507531496480477281264838760259191814463365330269540496961201113430156902396093989090226259326935025281409614983499388222831448598601834318536230923772641390209490231836446899608210795482963763094236630945410832793769905399982457186322944729636418890623372171723742105636440368218459649632948538696905872650486914434637457507280441823676813517852099348660847172579408422316678097670224011990280170474894487426924742108823536808485072502240519452587542875349976558572670229633962575212637477897785501552646522609988869914013540483809865681250419497686697771007",
	 "259117086013202627776246767922441530941818887553125427303974923161874019266586362086201209516800483406550695241733194177441689509238807017410377709597512042313066624082916353517952311186154862265604547691127595848775610568757931191017711408826252153849035830401185072116424747461823031471398340229288074545677907941037288235820705892351068433882986888616658650280927692080339605869308790500409503709875902119018371991620994002568935113136548829739112656797303241986517250116412703509705427773477972349821676443446668383119322540099648994051790241624056519054483690809616061625743042361721863339415852426431208737266591962061753535748892894599629195183082621860853400937932839420261866586142503251450773096274235376822938649407127700846077124211823080804139298087057504713825264571448379371125032081826126566649084251699453951887789613650248405739378594599444335231188280123660406262468609212150349937584782292237144339628858485938215738821232393687046160677362909315071",
	 "190797007524439073807468042969529173669356994749940177394741882673528979787005053706368049835514900244303495954950709725762186311224148828811920216904542206960744666169364221195289538436845390250168663932838805192055137154390912666527533007309292687539092257043362517857366624699975402375462954490293259233303137330643531556539739921926201438606439020075174723029056838272505051571967594608350063404495977660656269020823960825567012344189908927956646011998057988548630107637380993519826582389781888135705408653045219655801758081251164080554609057468028203308718724654081055323215860189611391296030471108443146745671967766308925858547271507311563765171008318248647110097614890313562856541784154881743146033909602737947385055355960331855614540900081456378659068370317267696980001187750995491090350108417050917991562167972281070161305972518044872048331306383715094854938415738549894606070722584737978176686422134354526989443028353644037187375385397838259511833166416134323695660367676897722287918773420968982326089026150031515424165462111337527431154890666327374921446276833564519776797633875503548665093914556482031482248883127023777039667707976559857333357013727342079099064400455741830654320379350833236245819348824064783585692924881021978332974949906122664421376034687815350484991",

	 /* DR moduli */
	 "14059105607947488696282932836518693308967803494693489478439861164411992439598399594747002144074658928593502845729752797260025831423419686528151609940203368612079",
	 "101745825697019260773923519755878567461315282017759829107608914364075275235254395622580447400994175578963163918967182013639660669771108475957692810857098847138903161308502419410142185759152435680068435915159402496058513611411688900243039",
	 "736335108039604595805923406147184530889923370574768772191969612422073040099331944991573923112581267542507986451953227192970402893063850485730703075899286013451337291468249027691733891486704001513279827771740183629161065194874727962517148100775228363421083691764065477590823919364012917984605619526140821797602431",
	 "38564998830736521417281865696453025806593491967131023221754800625044118265468851210705360385717536794615180260494208076605798671660719333199513807806252394423283413430106003596332513246682903994829528690198205120921557533726473585751382193953592127439965050261476810842071573684505878854588706623484573925925903505747545471088867712185004135201289273405614415899438276535626346098904241020877974002916168099951885406379295536200413493190419727789712076165162175783",
	 "542189391331696172661670440619180536749994166415993334151601745392193484590296600979602378676624808129613777993466242203025054573692562689251250471628358318743978285860720148446448885701001277560572526947619392551574490839286458454994488665744991822837769918095117129546414124448777033941223565831420390846864429504774477949153794689948747680362212954278693335653935890352619041936727463717926744868338358149568368643403037768649616778526013610493696186055899318268339432671541328195724261329606699831016666359440874843103020666106568222401047720269951530296879490444224546654729111504346660859907296364097126834834235287147",
	 "1487259134814709264092032648525971038895865645148901180585340454985524155135260217788758027400478312256339496385275012465661575576202252063145698732079880294664220579764848767704076761853197216563262660046602703973050798218246170835962005598561669706844469447435461092542265792444947706769615695252256130901271870341005768912974433684521436211263358097522726462083917939091760026658925757076733484173202927141441492573799914240222628795405623953109131594523623353044898339481494120112723445689647986475279242446083151413667587008191682564376412347964146113898565886683139407005941383669325997475076910488086663256335689181157957571445067490187939553165903773554290260531009121879044170766615232300936675369451260747671432073394867530820527479172464106442450727640226503746586340279816318821395210726268291535648506190714616083163403189943334431056876038286530365757187367147446004855912033137386225053275419626102417236133948503",
	 "1095121115716677802856811290392395128588168592409109494900178008967955253005183831872715423151551999734857184538199864469605657805519106717529655044054833197687459782636297255219742994736751541815269727940751860670268774903340296040006114013971309257028332849679096824800250742691718610670812374272414086863715763724622797509437062518082383056050144624962776302147890521249477060215148275163688301275847155316042279405557632639366066847442861422164832655874655824221577849928863023018366835675399949740429332468186340518172487073360822220449055340582568461568645259954873303616953776393853174845132081121976327462740354930744487429617202585015510744298530101547706821590188733515880733527449780963163909830077616357506845523215289297624086914545378511082534229620116563260168494523906566709418166011112754529766183554579321224940951177394088465596712620076240067370589036924024728375076210477267488679008016579588696191194060127319035195370137160936882402244399699172017835144537488486396906144217720028992863941288217185353914991583400421682751000603596655790990815525126154394344641336397793791497068253936771017031980867706707490224041075826337383538651825493679503771934836094655802776331664261631740148281763487765852746577808019633679",

	 /* generic unrestricted moduli */
	 "17933601194860113372237070562165128350027320072176844226673287945873370751245439587792371960615073855669274087805055507977323024886880985062002853331424203",
	 "2893527720709661239493896562339544088620375736490408468011883030469939904368086092336458298221245707898933583190713188177399401852627749210994595974791782790253946539043962213027074922559572312141181787434278708783207966459019479487",
	 "347743159439876626079252796797422223177535447388206607607181663903045907591201940478223621722118173270898487582987137708656414344685816179420855160986340457973820182883508387588163122354089264395604796675278966117567294812714812796820596564876450716066283126720010859041484786529056457896367683122960411136319",
	 "47266428956356393164697365098120418976400602706072312735924071745438532218237979333351774907308168340693326687317443721193266215155735814510792148768576498491199122744351399489453533553203833318691678263241941706256996197460424029012419012634671862283532342656309677173602509498417976091509154360039893165037637034737020327399910409885798185771003505320583967737293415979917317338985837385734747478364242020380416892056650841470869294527543597349250299539682430605173321029026555546832473048600327036845781970289288898317888427517364945316709081173840186150794397479045034008257793436817683392375274635794835245695887",
	 "436463808505957768574894870394349739623346440601945961161254440072143298152040105676491048248110146278752857839930515766167441407021501229924721335644557342265864606569000117714935185566842453630868849121480179691838399545644365571106757731317371758557990781880691336695584799313313687287468894148823761785582982549586183756806449017542622267874275103877481475534991201849912222670102069951687572917937634467778042874315463238062009202992087620963771759666448266532858079402669920025224220613419441069718482837399612644978839925207109870840278194042158748845445131729137117098529028886770063736487420613144045836803985635654192482395882603511950547826439092832800532152534003936926017612446606135655146445620623395788978726744728503058670046885876251527122350275750995227",
	 "11424167473351836398078306042624362277956429440521137061889702611766348760692206243140413411077394583180726863277012016602279290144126785129569474909173584789822341986742719230331946072730319555984484911716797058875905400999504305877245849119687509023232790273637466821052576859232452982061831009770786031785669030271542286603956118755585683996118896215213488875253101894663403069677745948305893849505434201763745232895780711972432011344857521691017896316861403206449421332243658855453435784006517202894181640562433575390821384210960117518650374602256601091379644034244332285065935413233557998331562749140202965844219336298970011513882564935538704289446968322281451907487362046511461221329799897350993370560697505809686438782036235372137015731304779072430260986460269894522159103008260495503005267165927542949439526272736586626709581721032189532726389643625590680105784844246152702670169304203783072275089194754889511973916207",
	 "1214855636816562637502584060163403830270705000634713483015101384881871978446801224798536155406895823305035467591632531067547890948695117172076954220727075688048751022421198712032848890056357845974246560748347918630050853933697792254955890439720297560693579400297062396904306270145886830719309296352765295712183040773146419022875165382778007040109957609739589875590885701126197906063620133954893216612678838507540777138437797705602453719559017633986486649523611975865005712371194067612263330335590526176087004421363598470302731349138773205901447704682181517904064735636518462452242791676541725292378925568296858010151852326316777511935037531017413910506921922450666933202278489024521263798482237150056835746454842662048692127173834433089016107854491097456725016327709663199738238442164843147132789153725513257167915555162094970853584447993125488607696008169807374736711297007473812256272245489405898470297178738029484459690836250560495461579533254473316340608217876781986188705928270735695752830825527963838355419762516246028680280988020401914551825487349990306976304093109384451438813251211051597392127491464898797406789175453067960072008590614886532333015881171367104445044718144312416815712216611576221546455968770801413440778423979",
	 NULL
      };
      log = FOPEN("logs/expt.log", "w");
      logb = FOPEN("logs/expt_dr.log", "w");
      logc = FOPEN("logs/expt_2k.log", "w");
      logd = FOPEN("logs/expt_2kl.log", "w");
      for (n = 0; primes[n]; n++) {
	 SLEEP;
	 mp_read_radix(&a, primes[n], 10);
	 mp_zero(&b);
	 for (rr = 0; rr < (unsigned) mp_count_bits(&a); rr++) {
	    mp_mul_2(&b, &b);
	    b.dp[0] |= lbit();
	    b.used += 1;
	 }
	 mp_sub_d(&a, 1, &c);
	 mp_mod(&b, &c, &b);
	 mp_set(&c, 3);
	 rr = 0;
	 tt = -1;
	 do {
	    gg = TIMFUNC();
	    DO(mp_exptmod(&c, &b, &a, &d));
	    gg = (TIMFUNC() - gg) >> 1;
	    if (tt > gg)
	       tt = gg;
	 } while (++rr < 10);
	 mp_sub_d(&a, 1, &e);
	 mp_sub(&e, &b, &b);
	 mp_exptmod(&c, &b, &a, &e);	/* c^(p-1-b) mod a */
	 mp_mulmod(&e, &d, &a, &d);	/* c^b * c^(p-1-b) == c^p-1 == 1 */
	 if (mp_cmp_d(&d, 1)) {
	    printf("Different (%d)!!!\n", mp_count_bits(&a));
	    draw(&d);
	    exit(0);
	 }
	 printf("Exponentiating\t%4d-bit => %9llu/sec, %9llu cycles\n",
		mp_count_bits(&a), CLK_PER_SEC / tt, tt);
	 FPRINTF(n < 4 ? logd : (n < 9) ? logc : (n < 16) ? logb : log,
		 "%d %9llu\n", mp_count_bits(&a), tt);
      }
   }
   FCLOSE(log);
   FCLOSE(logb);
   FCLOSE(logc);
   FCLOSE(logd);

   log = FOPEN("logs/invmod.log", "w");
   for (cnt = 4; cnt <= 32; cnt += 4) {
      SLEEP;
      mp_rand(&a, cnt);
      mp_rand(&b, cnt);

      do {
	 mp_add_d(&b, 1, &b);
	 mp_gcd(&a, &b, &c);
      } while (mp_cmp_d(&c, 1) != MP_EQ);

      rr = 0;
      tt = -1;
      do {
	 gg = TIMFUNC();
	 DO(mp_invmod(&b, &a, &c));
	 gg = (TIMFUNC() - gg) >> 1;
	 if (tt > gg)
	    tt = gg;
      } while (++rr < 1000);
      mp_mulmod(&b, &c, &a, &d);
      if (mp_cmp_d(&d, 1) != MP_EQ) {
	 printf("Failed to invert\n");
	 return 0;
      }
      printf("Inverting mod\t%4d-bit => %9llu/sec, %9llu cycles\n",
	     mp_count_bits(&a), CLK_PER_SEC / tt, tt);
      FPRINTF(log, "%d %9llu\n", cnt * DIGIT_BIT, tt);
   }
   FCLOSE(log);

   return 0;
<<<<<<< HEAD
}
=======
}

/* $Source$ */
/* $Revision$ */
/* $Date$ */
>>>>>>> c253b0aa
<|MERGE_RESOLUTION|>--- conflicted
+++ resolved
@@ -332,12 +332,8 @@
    FCLOSE(log);
 
    return 0;
-<<<<<<< HEAD
-}
-=======
 }
 
 /* $Source$ */
 /* $Revision$ */
-/* $Date$ */
->>>>>>> c253b0aa
+/* $Date$ */