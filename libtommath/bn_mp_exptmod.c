#include <tommath.h>
#ifdef BN_MP_EXPTMOD_C
/* LibTomMath, multiple-precision integer library -- Tom St Denis
 *
 * LibTomMath is a library that provides multiple-precision
 * integer arithmetic as well as number theoretic functionality.
 *
 * The library was designed directly after the MPI library by
 * Michael Fromberger but has been written from scratch with
 * additional optimizations in place.
 *
 * The library is free for all purposes without any express
 * guarantee it works.
 *
 * Tom St Denis, tomstdenis@gmail.com, http://math.libtomcrypt.com
 */


/* this is a shell function that calls either the normal or Montgomery
 * exptmod functions.  Originally the call to the montgomery code was
 * embedded in the normal function but that wasted alot of stack space
 * for nothing (since 99% of the time the Montgomery code would be called)
 */
int mp_exptmod (mp_int * G, mp_int * X, mp_int * P, mp_int * Y)
{
  int dr;

  /* modulus P must be positive */
  if (P->sign == MP_NEG) {
     return MP_VAL;
  }

  /* if exponent X is negative we have to recurse */
  if (X->sign == MP_NEG) {
#ifdef BN_MP_INVMOD_C
     mp_int tmpG, tmpX;
     int err;

     /* first compute 1/G mod P */
     if ((err = mp_init(&tmpG)) != MP_OKAY) {
        return err;
     }
     if ((err = mp_invmod(G, P, &tmpG)) != MP_OKAY) {
        mp_clear(&tmpG);
        return err;
     }

     /* now get |X| */
     if ((err = mp_init(&tmpX)) != MP_OKAY) {
        mp_clear(&tmpG);
        return err;
     }
     if ((err = mp_abs(X, &tmpX)) != MP_OKAY) {
        mp_clear_multi(&tmpG, &tmpX, NULL);
        return err;
     }

     /* and now compute (1/G)**|X| instead of G**X [X < 0] */
     err = mp_exptmod(&tmpG, &tmpX, P, Y);
     mp_clear_multi(&tmpG, &tmpX, NULL);
     return err;
#else 
     /* no invmod */
     return MP_VAL;
#endif
  }

/* modified diminished radix reduction */
#if defined(BN_MP_REDUCE_IS_2K_L_C) && defined(BN_MP_REDUCE_2K_L_C) && defined(BN_S_MP_EXPTMOD_C)
  if (mp_reduce_is_2k_l(P) == MP_YES) {
     return s_mp_exptmod(G, X, P, Y, 1);
  }
#endif

#ifdef BN_MP_DR_IS_MODULUS_C
  /* is it a DR modulus? */
  dr = mp_dr_is_modulus(P);
#else
  /* default to no */
  dr = 0;
#endif

#ifdef BN_MP_REDUCE_IS_2K_C
  /* if not, is it a unrestricted DR modulus? */
  if (dr == 0) {
     dr = mp_reduce_is_2k(P) << 1;
  }
#endif
    
  /* if the modulus is odd or dr != 0 use the montgomery method */
#ifdef BN_MP_EXPTMOD_FAST_C
  if (mp_isodd (P) == 1 || dr !=  0) {
    return mp_exptmod_fast (G, X, P, Y, dr);
  } else {
#endif
#ifdef BN_S_MP_EXPTMOD_C
    /* otherwise use the generic Barrett reduction technique */
    return s_mp_exptmod (G, X, P, Y, 0);
#else
    /* no exptmod for evens */
    return MP_VAL;
#endif
#ifdef BN_MP_EXPTMOD_FAST_C
  }
#endif
}

<<<<<<< HEAD
#endif

/* $Source: /root/tcl/repos-to-convert/tcl/libtommath/bn_mp_exptmod.c,v $ */
/* $Revision: 1.1.1.2.2.2 $ */
/* $Date: 2008/01/22 16:55:26 $ */
=======
#endif
>>>>>>> 64eb210f
<|MERGE_RESOLUTION|>--- conflicted
+++ resolved
@@ -105,12 +105,4 @@
 #endif
 }
 
-<<<<<<< HEAD
-#endif
-
-/* $Source: /root/tcl/repos-to-convert/tcl/libtommath/bn_mp_exptmod.c,v $ */
-/* $Revision: 1.1.1.2.2.2 $ */
-/* $Date: 2008/01/22 16:55:26 $ */
-=======
-#endif
->>>>>>> 64eb210f
+#endif