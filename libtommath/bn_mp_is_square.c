--- conflicted
+++ resolved
@@ -102,12 +102,8 @@
 ERR:mp_clear(&t);
   return res;
 }
-<<<<<<< HEAD
-#endif
-=======
 #endif
 
 /* $Source$ */
 /* $Revision$ */
-/* $Date$ */
->>>>>>> f10147db
+/* $Date$ */