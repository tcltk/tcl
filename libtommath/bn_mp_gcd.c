--- conflicted
+++ resolved
@@ -98,12 +98,8 @@
 LBL_U:mp_clear (&v);
   return res;
 }
-<<<<<<< HEAD
-#endif
-=======
 #endif
 
 /* $Source: /cvs/libtom/libtommath/bn_mp_gcd.c,v $ */
 /* $Revision: 1.5 $ */
-/* $Date: 2006/12/28 01:25:13 $ */
->>>>>>> c5e0f27a
+/* $Date: 2006/12/28 01:25:13 $ */