#include <tommath_private.h>
#ifdef BN_MP_REDUCE_C
/* LibTomMath, multiple-precision integer library -- Tom St Denis
 *
 * LibTomMath is a library that provides multiple-precision
 * integer arithmetic as well as number theoretic functionality.
 *
 * The library was designed directly after the MPI library by
 * Michael Fromberger but has been written from scratch with
 * additional optimizations in place.
 *
 * The library is free for all purposes without any express
 * guarantee it works.
 *
 * Tom St Denis, tstdenis82@gmail.com, http://libtom.org
 */

/* reduces x mod m, assumes 0 < x < m**2, mu is
 * precomputed via mp_reduce_setup.
 * From HAC pp.604 Algorithm 14.42
 */
int mp_reduce (mp_int * x, mp_int * m, mp_int * mu)
{
  mp_int  q;
  int     res, um = m->used;

  /* q = x */
  if ((res = mp_init_copy (&q, x)) != MP_OKAY) {
    return res;
  }

  /* q1 = x / b**(k-1)  */
  mp_rshd (&q, um - 1);

  /* according to HAC this optimization is ok */
  if (((mp_digit) um) > (((mp_digit)1) << (DIGIT_BIT - 1))) {
    if ((res = mp_mul (&q, mu, &q)) != MP_OKAY) {
      goto CLEANUP;
    }
  } else {
#ifdef BN_S_MP_MUL_HIGH_DIGS_C
    if ((res = s_mp_mul_high_digs (&q, mu, &q, um)) != MP_OKAY) {
      goto CLEANUP;
    }
#elif defined(BN_FAST_S_MP_MUL_HIGH_DIGS_C)
    if ((res = fast_s_mp_mul_high_digs (&q, mu, &q, um)) != MP_OKAY) {
      goto CLEANUP;
    }
#else
    {
      res = MP_VAL;
      goto CLEANUP;
    }
#endif
  }

  /* q3 = q2 / b**(k+1) */
  mp_rshd (&q, um + 1);

  /* x = x mod b**(k+1), quick (no division) */
  if ((res = mp_mod_2d (x, DIGIT_BIT * (um + 1), x)) != MP_OKAY) {
    goto CLEANUP;
  }

  /* q = q * m mod b**(k+1), quick (no division) */
  if ((res = s_mp_mul_digs (&q, m, &q, um + 1)) != MP_OKAY) {
    goto CLEANUP;
  }

  /* x = x - q */
  if ((res = mp_sub (x, &q, x)) != MP_OKAY) {
    goto CLEANUP;
  }

  /* If x < 0, add b**(k+1) to it */
  if (mp_cmp_d (x, 0) == MP_LT) {
    mp_set (&q, 1);
    if ((res = mp_lshd (&q, um + 1)) != MP_OKAY)
      goto CLEANUP;
    if ((res = mp_add (x, &q, x)) != MP_OKAY)
      goto CLEANUP;
  }

  /* Back off if it's too big */
  while (mp_cmp (x, m) != MP_LT) {
    if ((res = s_mp_sub (x, m, x)) != MP_OKAY) {
      goto CLEANUP;
    }
  }

CLEANUP:
  mp_clear (&q);

  return res;
}
<<<<<<< HEAD
#endif
=======
#endif

/* $Source$ */
/* $Revision$ */
/* $Date$ */
>>>>>>> c253b0aa
<|MERGE_RESOLUTION|>--- conflicted
+++ resolved
@@ -93,12 +93,8 @@
 
   return res;
 }
-<<<<<<< HEAD
-#endif
-=======
 #endif
 
 /* $Source$ */
 /* $Revision$ */
-/* $Date$ */
->>>>>>> c253b0aa
+/* $Date$ */