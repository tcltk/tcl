--- conflicted
+++ resolved
@@ -31,11 +31,7 @@
  * Based on Algorithm 14.12 on pp.595 of HAC.
  *
  */
-<<<<<<< HEAD
-int fast_s_mp_mul_digs (const mp_int * a, const mp_int * b, mp_int * c, int digs)
-=======
-int fast_s_mp_mul_digs(mp_int *a, mp_int *b, mp_int *c, int digs)
->>>>>>> 30f7e69b
+int fast_s_mp_mul_digs(const mp_int *a, const mp_int *b, mp_int *c, int digs)
 {
    int     olduse, res, pa, ix, iz;
    mp_digit W[MP_WARRAY];
