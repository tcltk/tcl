#include <tommath_private.h>
#ifdef BN_MP_KARATSUBA_MUL_C
/* LibTomMath, multiple-precision integer library -- Tom St Denis
 *
 * LibTomMath is a library that provides multiple-precision
 * integer arithmetic as well as number theoretic functionality.
 *
 * The library was designed directly after the MPI library by
 * Michael Fromberger but has been written from scratch with
 * additional optimizations in place.
 *
 * The library is free for all purposes without any express
 * guarantee it works.
 *
 * Tom St Denis, tstdenis82@gmail.com, http://libtom.org
 */

/* c = |a| * |b| using Karatsuba Multiplication using 
 * three half size multiplications
 *
 * Let B represent the radix [e.g. 2**DIGIT_BIT] and 
 * let n represent half of the number of digits in 
 * the min(a,b)
 *
 * a = a1 * B**n + a0
 * b = b1 * B**n + b0
 *
 * Then, a * b => 
   a1b1 * B**2n + ((a1 + a0)(b1 + b0) - (a0b0 + a1b1)) * B + a0b0
 *
 * Note that a1b1 and a0b0 are used twice and only need to be 
 * computed once.  So in total three half size (half # of 
 * digit) multiplications are performed, a0b0, a1b1 and 
 * (a1+b1)(a0+b0)
 *
 * Note that a multiplication of half the digits requires
 * 1/4th the number of single precision multiplications so in 
 * total after one call 25% of the single precision multiplications 
 * are saved.  Note also that the call to mp_mul can end up back 
 * in this function if the a0, a1, b0, or b1 are above the threshold.  
 * This is known as divide-and-conquer and leads to the famous 
 * O(N**lg(3)) or O(N**1.584) work which is asymptopically lower than 
 * the standard O(N**2) that the baseline/comba methods use.  
 * Generally though the overhead of this method doesn't pay off 
 * until a certain size (N ~ 80) is reached.
 */
int mp_karatsuba_mul (mp_int * a, mp_int * b, mp_int * c)
{
  mp_int  x0, x1, y0, y1, t1, x0y0, x1y1;
  int     B, err;

  /* default the return code to an error */
  err = MP_MEM;

  /* min # of digits */
  B = MIN (a->used, b->used);

  /* now divide in two */
  B = B >> 1;

  /* init copy all the temps */
  if (mp_init_size (&x0, B) != MP_OKAY)
    goto ERR;
  if (mp_init_size (&x1, a->used - B) != MP_OKAY)
    goto X0;
  if (mp_init_size (&y0, B) != MP_OKAY)
    goto X1;
  if (mp_init_size (&y1, b->used - B) != MP_OKAY)
    goto Y0;

  /* init temps */
  if (mp_init_size (&t1, B * 2) != MP_OKAY)
    goto Y1;
  if (mp_init_size (&x0y0, B * 2) != MP_OKAY)
    goto T1;
  if (mp_init_size (&x1y1, B * 2) != MP_OKAY)
    goto X0Y0;

  /* now shift the digits */
  x0.used = y0.used = B;
  x1.used = a->used - B;
  y1.used = b->used - B;

  {
    int x;
    mp_digit *tmpa, *tmpb, *tmpx, *tmpy;

    /* we copy the digits directly instead of using higher level functions
     * since we also need to shift the digits
     */
    tmpa = a->dp;
    tmpb = b->dp;

    tmpx = x0.dp;
    tmpy = y0.dp;
    for (x = 0; x < B; x++) {
      *tmpx++ = *tmpa++;
      *tmpy++ = *tmpb++;
    }

    tmpx = x1.dp;
    for (x = B; x < a->used; x++) {
      *tmpx++ = *tmpa++;
    }

    tmpy = y1.dp;
    for (x = B; x < b->used; x++) {
      *tmpy++ = *tmpb++;
    }
  }

  /* only need to clamp the lower words since by definition the 
   * upper words x1/y1 must have a known number of digits
   */
  mp_clamp (&x0);
  mp_clamp (&y0);

  /* now calc the products x0y0 and x1y1 */
  /* after this x0 is no longer required, free temp [x0==t2]! */
  if (mp_mul (&x0, &y0, &x0y0) != MP_OKAY)  
    goto X1Y1;          /* x0y0 = x0*y0 */
  if (mp_mul (&x1, &y1, &x1y1) != MP_OKAY)
    goto X1Y1;          /* x1y1 = x1*y1 */

  /* now calc x1+x0 and y1+y0 */
  if (s_mp_add (&x1, &x0, &t1) != MP_OKAY)
    goto X1Y1;          /* t1 = x1 - x0 */
  if (s_mp_add (&y1, &y0, &x0) != MP_OKAY)
    goto X1Y1;          /* t2 = y1 - y0 */
  if (mp_mul (&t1, &x0, &t1) != MP_OKAY)
    goto X1Y1;          /* t1 = (x1 + x0) * (y1 + y0) */

  /* add x0y0 */
  if (mp_add (&x0y0, &x1y1, &x0) != MP_OKAY)
    goto X1Y1;          /* t2 = x0y0 + x1y1 */
  if (s_mp_sub (&t1, &x0, &t1) != MP_OKAY)
    goto X1Y1;          /* t1 = (x1+x0)*(y1+y0) - (x1y1 + x0y0) */

  /* shift by B */
  if (mp_lshd (&t1, B) != MP_OKAY)
    goto X1Y1;          /* t1 = (x0y0 + x1y1 - (x1-x0)*(y1-y0))<<B */
  if (mp_lshd (&x1y1, B * 2) != MP_OKAY)
    goto X1Y1;          /* x1y1 = x1y1 << 2*B */

  if (mp_add (&x0y0, &t1, &t1) != MP_OKAY)
    goto X1Y1;          /* t1 = x0y0 + t1 */
  if (mp_add (&t1, &x1y1, c) != MP_OKAY)
    goto X1Y1;          /* t1 = x0y0 + t1 + x1y1 */

  /* Algorithm succeeded set the return code to MP_OKAY */
  err = MP_OKAY;

X1Y1:mp_clear (&x1y1);
X0Y0:mp_clear (&x0y0);
T1:mp_clear (&t1);
Y1:mp_clear (&y1);
Y0:mp_clear (&y0);
X1:mp_clear (&x1);
X0:mp_clear (&x0);
ERR:
  return err;
}
<<<<<<< HEAD
#endif
=======
#endif

/* $Source$ */
/* $Revision$ */
/* $Date$ */
>>>>>>> c253b0aa
<|MERGE_RESOLUTION|>--- conflicted
+++ resolved
@@ -160,12 +160,8 @@
 ERR:
   return err;
 }
-<<<<<<< HEAD
-#endif
-=======
 #endif
 
 /* $Source$ */
 /* $Revision$ */
-/* $Date$ */
->>>>>>> c253b0aa
+/* $Date$ */