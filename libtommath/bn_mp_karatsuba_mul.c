--- conflicted
+++ resolved
@@ -160,12 +160,8 @@
 ERR:
   return err;
 }
-<<<<<<< HEAD
-#endif
-=======
 #endif
 
 /* $Source: /cvs/libtom/libtommath/bn_mp_karatsuba_mul.c,v $ */
 /* $Revision: 1.6 $ */
-/* $Date: 2006/12/28 01:25:13 $ */
->>>>>>> c5e0f27a
+/* $Date: 2006/12/28 01:25:13 $ */