#include <tommath.h>
#ifdef BN_MP_N_ROOT_C
/* LibTomMath, multiple-precision integer library -- Tom St Denis
 *
 * LibTomMath is a library that provides multiple-precision
 * integer arithmetic as well as number theoretic functionality.
 *
 * The library was designed directly after the MPI library by
 * Michael Fromberger but has been written from scratch with
 * additional optimizations in place.
 *
 * The library is free for all purposes without any express
 * guarantee it works.
 *
 * Tom St Denis, tomstdenis@gmail.com, http://libtom.org
 */

/* find the n'th root of an integer 
 *
 * Result found such that (c)**b <= a and (c+1)**b > a 
 *
 * This algorithm uses Newton's approximation 
 * x[i+1] = x[i] - f(x[i])/f'(x[i]) 
 * which will find the root in log(N) time where 
 * each step involves a fair bit.  This is not meant to 
 * find huge roots [square and cube, etc].
 */
int mp_n_root (mp_int * a, mp_digit b, mp_int * c)
{
  mp_int  t1, t2, t3;
  int     res, neg;

  /* input must be positive if b is even */
  if ((b & 1) == 0 && a->sign == MP_NEG) {
    return MP_VAL;
  }

  if ((res = mp_init (&t1)) != MP_OKAY) {
    return res;
  }

  if ((res = mp_init (&t2)) != MP_OKAY) {
    goto LBL_T1;
  }

  if ((res = mp_init (&t3)) != MP_OKAY) {
    goto LBL_T2;
  }

  /* if a is negative fudge the sign but keep track */
  neg     = a->sign;
  a->sign = MP_ZPOS;

  /* t2 = 2 */
  mp_set (&t2, 2);

  do {
    /* t1 = t2 */
    if ((res = mp_copy (&t2, &t1)) != MP_OKAY) {
      goto LBL_T3;
    }

    /* t2 = t1 - ((t1**b - a) / (b * t1**(b-1))) */
    
    /* t3 = t1**(b-1) */
    if ((res = mp_expt_d (&t1, b - 1, &t3)) != MP_OKAY) {   
      goto LBL_T3;
    }

    /* numerator */
    /* t2 = t1**b */
    if ((res = mp_mul (&t3, &t1, &t2)) != MP_OKAY) {    
      goto LBL_T3;
    }

    /* t2 = t1**b - a */
    if ((res = mp_sub (&t2, a, &t2)) != MP_OKAY) {  
      goto LBL_T3;
    }

    /* denominator */
    /* t3 = t1**(b-1) * b  */
    if ((res = mp_mul_d (&t3, b, &t3)) != MP_OKAY) {    
      goto LBL_T3;
    }

    /* t3 = (t1**b - a)/(b * t1**(b-1)) */
    if ((res = mp_div (&t2, &t3, &t3, NULL)) != MP_OKAY) {  
      goto LBL_T3;
    }

    if ((res = mp_sub (&t1, &t3, &t2)) != MP_OKAY) {
      goto LBL_T3;
    }
  }  while (mp_cmp (&t1, &t2) != MP_EQ);

  /* result can be off by a few so check */
  for (;;) {
    if ((res = mp_expt_d (&t1, b, &t2)) != MP_OKAY) {
      goto LBL_T3;
    }

    if (mp_cmp (&t2, a) == MP_GT) {
      if ((res = mp_sub_d (&t1, 1, &t1)) != MP_OKAY) {
         goto LBL_T3;
      }
    } else {
      break;
    }
  }

  /* reset the sign of a first */
  a->sign = neg;

  /* set the result */
  mp_exch (&t1, c);

  /* set the sign of the result */
  c->sign = neg;

  res = MP_OKAY;

LBL_T3:mp_clear (&t3);
LBL_T2:mp_clear (&t2);
LBL_T1:mp_clear (&t1);
  return res;
}
<<<<<<< HEAD
#endif
=======
#endif

/* $Source: /cvs/libtom/libtommath/bn_mp_n_root.c,v $ */
/* $Revision: 1.4 $ */
/* $Date: 2006/12/28 01:25:13 $ */
>>>>>>> c5e0f27a
<|MERGE_RESOLUTION|>--- conflicted
+++ resolved
@@ -125,12 +125,8 @@
 LBL_T1:mp_clear (&t1);
   return res;
 }
-<<<<<<< HEAD
-#endif
-=======
 #endif
 
 /* $Source: /cvs/libtom/libtommath/bn_mp_n_root.c,v $ */
 /* $Revision: 1.4 $ */
-/* $Date: 2006/12/28 01:25:13 $ */
->>>>>>> c5e0f27a
+/* $Date: 2006/12/28 01:25:13 $ */