--- conflicted
+++ resolved
@@ -22,13 +22,9 @@
 {
   return mp_n_root_ex(a, b, c, 0);
 }
-<<<<<<< HEAD
-#endif
-=======
 
 #endif
 
 /* $Source$ */
 /* $Revision$ */
-/* $Date$ */
->>>>>>> f10147db
+/* $Date$ */