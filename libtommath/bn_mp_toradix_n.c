#include <tommath_private.h>
#ifdef BN_MP_TORADIX_N_C
/* LibTomMath, multiple-precision integer library -- Tom St Denis
 *
 * LibTomMath is a library that provides multiple-precision
 * integer arithmetic as well as number theoretic functionality.
 *
 * The library was designed directly after the MPI library by
 * Michael Fromberger but has been written from scratch with
 * additional optimizations in place.
 *
 * The library is free for all purposes without any express
 * guarantee it works.
 *
 * Tom St Denis, tstdenis82@gmail.com, http://libtom.org
 */

/* stores a bignum as a ASCII string in a given radix (2..64) 
 *
 * Stores upto maxlen-1 chars and always a NULL byte 
 */
int mp_toradix_n(mp_int * a, char *str, int radix, int maxlen)
{
  int     res, digs;
  mp_int  t;
  mp_digit d;
  char   *_s = str;

  /* check range of the maxlen, radix */
  if ((maxlen < 2) || (radix < 2) || (radix > 64)) {
    return MP_VAL;
  }

  /* quick out if its zero */
  if (mp_iszero(a) == MP_YES) {
     *str++ = '0';
     *str = '\0';
     return MP_OKAY;
  }

  if ((res = mp_init_copy (&t, a)) != MP_OKAY) {
    return res;
  }

  /* if it is negative output a - */
  if (t.sign == MP_NEG) {
    /* we have to reverse our digits later... but not the - sign!! */
    ++_s;

    /* store the flag and mark the number as positive */
    *str++ = '-';
    t.sign = MP_ZPOS;
 
    /* subtract a char */
    --maxlen;
  }

  digs = 0;
  while (mp_iszero (&t) == MP_NO) {
    if (--maxlen < 1) {
       /* no more room */
       break;
    }
    if ((res = mp_div_d (&t, (mp_digit) radix, &t, &d)) != MP_OKAY) {
      mp_clear (&t);
      return res;
    }
    *str++ = mp_s_rmap[d];
    ++digs;
  }

  /* reverse the digits of the string.  In this case _s points
   * to the first digit [exluding the sign] of the number
   */
  bn_reverse ((unsigned char *)_s, digs);

  /* append a NULL so the string is properly terminated */
  *str = '\0';

  mp_clear (&t);
  return MP_OKAY;
}

<<<<<<< HEAD
#endif
=======
#endif

/* $Source$ */
/* $Revision$ */
/* $Date$ */
>>>>>>> f10147db
<|MERGE_RESOLUTION|>--- conflicted
+++ resolved
@@ -81,12 +81,8 @@
   return MP_OKAY;
 }
 
-<<<<<<< HEAD
-#endif
-=======
 #endif
 
 /* $Source$ */
 /* $Revision$ */
-/* $Date$ */
->>>>>>> f10147db
+/* $Date$ */