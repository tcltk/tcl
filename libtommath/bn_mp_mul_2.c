#include <tommath_private.h>
#ifdef BN_MP_MUL_2_C
/* LibTomMath, multiple-precision integer library -- Tom St Denis
 *
 * LibTomMath is a library that provides multiple-precision
 * integer arithmetic as well as number theoretic functionality.
 *
 * The library was designed directly after the MPI library by
 * Michael Fromberger but has been written from scratch with
 * additional optimizations in place.
 *
 * The library is free for all purposes without any express
 * guarantee it works.
 *
 * Tom St Denis, tstdenis82@gmail.com, http://libtom.org
 */

/* b = a*2 */
int mp_mul_2(mp_int * a, mp_int * b)
{
  int     x, res, oldused;

  /* grow to accomodate result */
  if (b->alloc < (a->used + 1)) {
    if ((res = mp_grow (b, a->used + 1)) != MP_OKAY) {
      return res;
    }
  }

  oldused = b->used;
  b->used = a->used;

  {
    mp_digit r, rr, *tmpa, *tmpb;

    /* alias for source */
    tmpa = a->dp;
    
    /* alias for dest */
    tmpb = b->dp;

    /* carry */
    r = 0;
    for (x = 0; x < a->used; x++) {
    
      /* get what will be the *next* carry bit from the 
       * MSB of the current digit 
       */
      rr = *tmpa >> ((mp_digit)(DIGIT_BIT - 1));
      
      /* now shift up this digit, add in the carry [from the previous] */
      *tmpb++ = ((*tmpa++ << ((mp_digit)1)) | r) & MP_MASK;
      
      /* copy the carry that would be from the source 
       * digit into the next iteration 
       */
      r = rr;
    }

    /* new leading digit? */
    if (r != 0) {
      /* add a MSB which is always 1 at this point */
      *tmpb = 1;
      ++(b->used);
    }

    /* now zero any excess digits on the destination 
     * that we didn't write to 
     */
    tmpb = b->dp + b->used;
    for (x = b->used; x < oldused; x++) {
      *tmpb++ = 0;
    }
  }
  b->sign = a->sign;
  return MP_OKAY;
}
<<<<<<< HEAD
#endif
=======
#endif

/* $Source$ */
/* $Revision$ */
/* $Date$ */
>>>>>>> 2adcff3e
<|MERGE_RESOLUTION|>--- conflicted
+++ resolved
@@ -75,12 +75,8 @@
   b->sign = a->sign;
   return MP_OKAY;
 }
-<<<<<<< HEAD
-#endif
-=======
 #endif
 
 /* $Source$ */
 /* $Revision$ */
-/* $Date$ */
->>>>>>> 2adcff3e
+/* $Date$ */