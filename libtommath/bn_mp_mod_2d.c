--- conflicted
+++ resolved
@@ -48,12 +48,4 @@
   mp_clamp (c);
   return MP_OKAY;
 }
-<<<<<<< HEAD
-#endif
-
-/* $Source: /root/tcl/repos-to-convert/tcl/libtommath/bn_mp_mod_2d.c,v $ */
-/* $Revision: 1.2 $ */
-/* $Date: 2010/05/03 14:36:40 $ */
-=======
-#endif
->>>>>>> b5e434e3
+#endif