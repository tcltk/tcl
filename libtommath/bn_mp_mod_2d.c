--- conflicted
+++ resolved
@@ -16,12 +16,8 @@
  */
 
 /* calc a value mod 2**b */
-<<<<<<< HEAD
 int
-mp_mod_2d (const mp_int * a, int b, mp_int * c)
-=======
-int mp_mod_2d(mp_int *a, int b, mp_int *c)
->>>>>>> d4e73bca
+mp_mod_2d(const mp_int *a, int b, mp_int *c)
 {
    int     x, res;
 
