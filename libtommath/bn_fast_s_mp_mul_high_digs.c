--- conflicted
+++ resolved
@@ -91,12 +91,8 @@
   mp_clamp (c);
   return MP_OKAY;
 }
-<<<<<<< HEAD
-#endif
-=======
 #endif
 
 /* $Source: /cvs/libtom/libtommath/bn_fast_s_mp_mul_high_digs.c,v $ */
 /* $Revision: 1.6 $ */
-/* $Date: 2006/12/28 01:25:13 $ */
->>>>>>> c5e0f27a
+/* $Date: 2006/12/28 01:25:13 $ */