#include <tommath_private.h>
#ifdef BN_MP_MOD_C
/* LibTomMath, multiple-precision integer library -- Tom St Denis
 *
 * LibTomMath is a library that provides multiple-precision
 * integer arithmetic as well as number theoretic functionality.
 *
 * The library was designed directly after the MPI library by
 * Michael Fromberger but has been written from scratch with
 * additional optimizations in place.
 *
 * The library is free for all purposes without any express
 * guarantee it works.
 *
 * Tom St Denis, tstdenis82@gmail.com, http://libtom.org
 */

/* c = a mod b, 0 <= c < b if b > 0, b < c <= 0 if b < 0 */
int
mp_mod (mp_int * a, mp_int * b, mp_int * c)
{
  mp_int  t;
  int     res;

  if ((res = mp_init (&t)) != MP_OKAY) {
    return res;
  }

  if ((res = mp_div (a, b, NULL, &t)) != MP_OKAY) {
    mp_clear (&t);
    return res;
  }

  if ((mp_iszero(&t) != MP_NO) || (t.sign == b->sign)) {
    res = MP_OKAY;
    mp_exch (&t, c);
  } else {
    res = mp_add (b, &t, c);
  }

  mp_clear (&t);
  return res;
}
<<<<<<< HEAD
#endif
=======
#endif

/* $Source$ */
/* $Revision$ */
/* $Date$ */
>>>>>>> c253b0aa
<|MERGE_RESOLUTION|>--- conflicted
+++ resolved
@@ -41,12 +41,8 @@
   mp_clear (&t);
   return res;
 }
-<<<<<<< HEAD
-#endif
-=======
 #endif
 
 /* $Source$ */
 /* $Revision$ */
-/* $Date$ */
->>>>>>> c253b0aa
+/* $Date$ */