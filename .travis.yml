--- conflicted
+++ resolved
@@ -160,7 +160,22 @@
             - wine
       env:
         - BUILD_DIR=win
-<<<<<<< HEAD
+        - CFGOPT="--host=i686-w64-mingw32 --disable-shared"
+        - NO_DIRECT_TEST=1
+    - os: linux
+      dist: xenial
+      compiler: i686-w64-mingw32-gcc
+      addons:
+        apt:
+          packages:
+            - gcc-mingw-w64-base
+            - binutils-mingw-w64-i686
+            - gcc-mingw-w64-i686
+            - gcc-mingw-w64
+            - gcc-multilib
+            - wine
+      env:
+        - BUILD_DIR=win
         - CFGOPT="--host=i686-w64-mingw32 CFLAGS=-DTCL_UTF_MAX=6"
         - NO_DIRECT_TEST=1
     - os: linux
@@ -194,9 +209,6 @@
       env:
         - BUILD_DIR=win
         - CFGOPT="--host=i686-w64-mingw32 CFLAGS=-DTCL_NO_DEPRECATED=1"
-=======
-        - CFGOPT="--host=i686-w64-mingw32 --disable-shared"
->>>>>>> e4912abb
         - NO_DIRECT_TEST=1
 # Test with mingw-w64 (64 bit)
     - os: linux
@@ -227,7 +239,21 @@
             - wine
       env:
         - BUILD_DIR=win
-<<<<<<< HEAD
+        - CFGOPT="--host=x86_64-w64-mingw32 --enable-64bit --disable-shared"
+        - NO_DIRECT_TEST=1
+    - os: linux
+      dist: xenial
+      compiler: x86_64-w64-mingw32-gcc
+      addons:
+        apt:
+          packages:
+            - gcc-mingw-w64-base
+            - binutils-mingw-w64-x86-64
+            - gcc-mingw-w64-x86-64
+            - gcc-mingw-w64
+            - wine
+      env:
+        - BUILD_DIR=win
         - CFGOPT="--host=x86_64-w64-mingw32 --enable-64bit CFLAGS=-DTCL_UTF_MAX=6"
         - NO_DIRECT_TEST=1
     - os: linux
@@ -260,11 +286,6 @@
         - BUILD_DIR=win
         - CFGOPT="--host=x86_64-w64-mingw32 --enable-64bit CFLAGS=-DTCL_NO_DEPRECATED=1"
         - NO_DIRECT_TEST=1
-=======
-        - CFGOPT="--host=x86_64-w64-mingw32 --enable-64bit --disable-shared"
-        - NO_DIRECT_TEST=1
-
->>>>>>> e4912abb
 before_install:
   - export ERROR_ON_FAILURES=1
   - cd ${BUILD_DIR}
