--- conflicted
+++ resolved
@@ -148,43 +148,23 @@
             - wine
       env:
         - BUILD_DIR=win
-<<<<<<< HEAD
+        - CFGOPT="--host=i686-w64-mingw32 --disable-shared"
+        - NO_DIRECT_TEST=1
+    - os: linux
+      dist: xenial
+      compiler: i686-w64-mingw32-gcc
+      addons:
+        apt:
+          packages:
+            - gcc-mingw-w64-base
+            - binutils-mingw-w64-i686
+            - gcc-mingw-w64-i686
+            - gcc-mingw-w64
+            - gcc-multilib
+            - wine
+      env:
+        - BUILD_DIR=win
         - CFGOPT="--host=i686-w64-mingw32 CFLAGS=-DTCL_UTF_MAX=4"
-=======
-        - CFGOPT="--host=i686-w64-mingw32 --disable-shared"
-        - NO_DIRECT_TEST=1
-    - os: linux
-      dist: xenial
-      compiler: i686-w64-mingw32-gcc
-      addons:
-        apt:
-          packages:
-            - gcc-mingw-w64-base
-            - binutils-mingw-w64-i686
-            - gcc-mingw-w64-i686
-            - gcc-mingw-w64
-            - gcc-multilib
-            - wine
-      env:
-        - BUILD_DIR=win
-        - CFGOPT="--host=i686-w64-mingw32 CFLAGS=-DTCL_UTF_MAX=6"
-        - NO_DIRECT_TEST=1
-    - os: linux
-      dist: xenial
-      compiler: i686-w64-mingw32-gcc
-      addons:
-        apt:
-          packages:
-            - gcc-mingw-w64-base
-            - binutils-mingw-w64-i686
-            - gcc-mingw-w64-i686
-            - gcc-mingw-w64
-            - gcc-multilib
-            - wine
-      env:
-        - BUILD_DIR=win
-        - CFGOPT="--host=i686-w64-mingw32 CFLAGS=-DTCL_UTF_MAX=3"
->>>>>>> b1139d3d
         - NO_DIRECT_TEST=1
     - os: linux
       dist: xenial
@@ -231,41 +211,22 @@
             - wine
       env:
         - BUILD_DIR=win
-<<<<<<< HEAD
+        - CFGOPT="--host=x86_64-w64-mingw32 --enable-64bit --disable-shared"
+        - NO_DIRECT_TEST=1
+    - os: linux
+      dist: xenial
+      compiler: x86_64-w64-mingw32-gcc
+      addons:
+        apt:
+          packages:
+            - gcc-mingw-w64-base
+            - binutils-mingw-w64-x86-64
+            - gcc-mingw-w64-x86-64
+            - gcc-mingw-w64
+            - wine
+      env:
+        - BUILD_DIR=win
         - CFGOPT="--host=x86_64-w64-mingw32 --enable-64bit CFLAGS=-DTCL_UTF_MAX=4"
-=======
-        - CFGOPT="--host=x86_64-w64-mingw32 --enable-64bit --disable-shared"
-        - NO_DIRECT_TEST=1
-    - os: linux
-      dist: xenial
-      compiler: x86_64-w64-mingw32-gcc
-      addons:
-        apt:
-          packages:
-            - gcc-mingw-w64-base
-            - binutils-mingw-w64-x86-64
-            - gcc-mingw-w64-x86-64
-            - gcc-mingw-w64
-            - wine
-      env:
-        - BUILD_DIR=win
-        - CFGOPT="--host=x86_64-w64-mingw32 --enable-64bit CFLAGS=-DTCL_UTF_MAX=6"
-        - NO_DIRECT_TEST=1
-    - os: linux
-      dist: xenial
-      compiler: x86_64-w64-mingw32-gcc
-      addons:
-        apt:
-          packages:
-            - gcc-mingw-w64-base
-            - binutils-mingw-w64-x86-64
-            - gcc-mingw-w64-x86-64
-            - gcc-mingw-w64
-            - wine
-      env:
-        - BUILD_DIR=win
-        - CFGOPT="--host=x86_64-w64-mingw32 --enable-64bit CFLAGS=-DTCL_UTF_MAX=3"
->>>>>>> b1139d3d
         - NO_DIRECT_TEST=1
     - os: linux
       dist: xenial
