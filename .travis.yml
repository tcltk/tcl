language: c
addons:
  apt:
    sources:
      - ubuntu-toolchain-r-test
    packages:
      - binutils-mingw-w64-i686
      - binutils-mingw-w64-x86-64
      - gcc-mingw-w64
      - gcc-mingw-w64-base
      - gcc-mingw-w64-i686
      - gcc-mingw-w64-x86-64
      - gcc-multilib
jobs:
  include:
# Testing on Linux GCC
    - name: "Linux/GCC/Shared"
      os: linux
      dist: focal
      compiler: gcc
      env:
        - BUILD_DIR=unix
<<<<<<< HEAD
    - name: "Linux/GCC/Shared: UTF_MAX=3"
      os: linux
      dist: focal
      compiler: gcc
      env:
        - BUILD_DIR=unix
        - CFGOPT="CFLAGS=-DTCL_UTF_MAX=3"
=======
>>>>>>> b9bb8fd5
    - name: "Linux/GCC/Shared: NO_DEPRECATED"
      os: linux
      dist: focal
      compiler: gcc
      env:
        - BUILD_DIR=unix
        - CFGOPT="CFLAGS=-DTCL_NO_DEPRECATED=1"
    - name: "Linux/GCC/Static"
      os: linux
      dist: focal
      compiler: gcc
      env:
        - CFGOPT="--disable-shared"
        - BUILD_DIR=unix
    - name: "Linux/GCC/Debug"
      os: linux
      dist: focal
      compiler: gcc
      env:
        - BUILD_DIR=unix
        - CFGOPT="--enable-symbols"
    - name: "Linux/GCC/Mem-Debug"
      os: linux
      dist: focal
      compiler: gcc
      env:
        - BUILD_DIR=unix
        - CFGOPT="--enable-symbols=mem"
# Newer/Older versions of GCC
    - name: "Linux/GCC 10/Shared"
      os: linux
      dist: focal
      compiler: gcc-10
      addons:
        apt:
          packages:
            - g++-10
      env:
        - BUILD_DIR=unix
    - name: "Linux/GCC 5/Shared"
      os: linux
      dist: bionic
      compiler: gcc-5
      addons:
        apt:
          packages:
            - g++-5
      env:
        - BUILD_DIR=unix
# Testing on Linux Clang
    - name: "Linux/Clang/Shared"
      os: linux
      dist: focal
      compiler: clang
      env:
        - BUILD_DIR=unix
    - name: "Linux/Clang/Static"
      os: linux
      dist: focal
      compiler: clang
      env:
        - CFGOPT="--disable-shared"
        - BUILD_DIR=unix
    - name: "Linux/Clang/Debug"
      os: linux
      dist: focal
      compiler: clang
      env:
        - BUILD_DIR=unix
        - CFGOPT="--enable-symbols"
    - name: "Linux/Clang/Mem-Debug"
      os: linux
      dist: focal
      compiler: clang
      env:
        - BUILD_DIR=unix
        - CFGOPT="--enable-symbols=mem"
# Testing on Mac, various styles
    - name: "macOS/Clang/Xcode 12/Shared"
      os: osx
      osx_image: xcode12.2
      env:
        - BUILD_DIR=macosx
      install: []
      script: &mactest
        - make all
        # The styles=develop avoids some weird problems on OSX
        - make test styles=develop
    - name: "macOS/Clang/Xcode 12/Shared/Unix-like"
      os: osx
      osx_image: xcode12.2
      env:
        - BUILD_DIR=unix
        - CFGOPT="--enable-dtrace"
    - name: "macOS/Clang/Xcode 12/Shared/libtommath"
      os: osx
      osx_image: xcode12.2
      env:
        - BUILD_DIR=macosx
      install: []
      script: *mactest
      addons:
        homebrew:
          packages:
            - libtommath
# Newer MacOS versions
    - name: "macOS/Clang/Xcode 12/Universal Apps/Shared"
      os: osx
      osx_image: xcode12u
      env:
        - BUILD_DIR=macosx
      install: []
      script: *mactest
# Older MacOS versions
    - name: "macOS/Clang/Xcode 11/Shared"
      os: osx
      osx_image: xcode11.7
      env:
        - BUILD_DIR=macosx
      install: []
      script: *mactest
    - name: "macOS/Clang/Xcode 10/Shared"
      os: osx
      osx_image: xcode10.3
      env:
        - BUILD_DIR=macosx
      install: []
      script: *mactest
    - name: "macOS/Clang/Xcode 9/Shared"
      os: osx
      osx_image: xcode9.4
      env:
        - BUILD_DIR=macosx
      install: []
      script: *mactest
    - name: "macOS/Clang/Xcode 8/Shared"
      os: osx
      osx_image: xcode8.3
      env:
        - BUILD_DIR=macosx
      install: []
      script: *mactest
# Test with mingw-w64 cross-compile
# Doesn't run tests because wine is only an imperfect Windows emulation
    - name: "Linux-cross-Windows/GCC/Shared/no test"
      os: linux
      dist: focal
      compiler: x86_64-w64-mingw32-gcc
      env:
        - BUILD_DIR=win
        - CFGOPT="--host=x86_64-w64-mingw32 --enable-64bit"
      script: &crosstest
        - make all tcltest
        # Include a high visibility marker that tests are skipped outright
        - >
          echo "`tput setaf 3`SKIPPED TEST: CROSS COMPILING`tput sgr0`"
# Test with mingw-w64 (32 bit) cross-compile
# Doesn't run tests because wine is only an imperfect Windows emulation
    - name: "Linux-cross-Windows-32/GCC/Shared/no test"
      os: linux
      dist: focal
      compiler: i686-w64-mingw32-gcc
      env:
        - BUILD_DIR=win
        - CFGOPT=--host=i686-w64-mingw32
      script: *crosstest
# Test on Windows with MSVC native
    - name: "Windows/MSVC/Shared"
      os: windows
      compiler: cl
      env: &vcenv
        - BUILD_DIR=win
        - VCDIR="/C/Program Files (x86)/Microsoft Visual Studio/2017/BuildTools/VC/Auxiliary/Build"
      before_install: &vcpreinst
        - touch generic/tclStubInit.c generic/tclOOStubInit.c generic/tclOOScript.h
        - PATH="$PATH:$VCDIR"
        - cd ${BUILD_DIR}
      install: []
      script:
        - cmd.exe //C vcvarsall.bat x64 '&&' nmake '-f' makefile.vc all tcltest
        - cmd.exe //C vcvarsall.bat x64 '&&' nmake '-f' makefile.vc test
    - name: "Windows/MSVC/Shared: NO_DEPRECATED"
      os: windows
      compiler: cl
      env: *vcenv
      before_install: *vcpreinst
      install: []
      script:
        - cmd.exe //C vcvarsall.bat x64 '&&' nmake 'CHECKS=nodep' '-f' makefile.vc all tcltest
        - cmd.exe //C vcvarsall.bat x64 '&&' nmake 'CHECKS=nodep' '-f' makefile.vc test
    - name: "Windows/MSVC/Static"
      os: windows
      compiler: cl
      env: *vcenv
      before_install: *vcpreinst
      install: []
      script:
        - cmd.exe //C vcvarsall.bat x64 '&&' nmake 'OPTS=static' '-f' makefile.vc all tcltest
        - cmd.exe //C vcvarsall.bat x64 '&&' nmake 'OPTS=static' '-f' makefile.vc test
    - name: "Windows/MSVC/Debug"
      os: windows
      compiler: cl
      env: *vcenv
      before_install: *vcpreinst
      install: []
      script:
        - cmd.exe //C vcvarsall.bat x64 '&&' nmake 'OPTS=symbols' '-f' makefile.vc all tcltest
        - cmd.exe //C vcvarsall.bat x64 '&&' nmake 'OPTS=symbols' '-f' makefile.vc test
    - name: "Windows/MSVC/Mem-Debug"
      os: windows
      compiler: cl
      env: *vcenv
      before_install: *vcpreinst
      install: []
      script:
        - cmd.exe //C vcvarsall.bat x64 '&&' nmake 'STATS=memdbg' '-f' makefile.vc all tcltest
        - cmd.exe //C vcvarsall.bat x64 '&&' nmake 'STATS=memdbg' '-f' makefile.vc test
# Test on Windows with MSVC native (32-bit)
    - name: "Windows/MSVC-x86/Shared"
      os: windows
      compiler: cl
      env: *vcenv
      before_install: *vcpreinst
      install: []
      script:
        - cmd.exe //C vcvarsall.bat x86 '&&' nmake '-f' makefile.vc all tcltest
        - cmd.exe //C vcvarsall.bat x86 '&&' nmake '-f' makefile.vc test
    - name: "Windows/MSVC-x86/Shared: NO_DEPRECATED"
      os: windows
      compiler: cl
      env: *vcenv
      before_install: *vcpreinst
      install: []
      script:
        - cmd.exe //C vcvarsall.bat x86 '&&' nmake 'CHECKS=nodep' '-f' makefile.vc all tcltest
        - cmd.exe //C vcvarsall.bat x86 '&&' nmake 'CHECKS=nodep' '-f' makefile.vc test
    - name: "Windows/MSVC-x86/Static"
      os: windows
      compiler: cl
      env: *vcenv
      before_install: *vcpreinst
      install: []
      script:
        - cmd.exe //C vcvarsall.bat x86 '&&' nmake 'OPTS=static' '-f' makefile.vc all tcltest
        - cmd.exe //C vcvarsall.bat x86 '&&' nmake 'OPTS=static' '-f' makefile.vc test
    - name: "Windows/MSVC-x86/Debug"
      os: windows
      compiler: cl
      env: *vcenv
      before_install: *vcpreinst
      install: []
      script:
        - cmd.exe //C vcvarsall.bat x86 '&&' nmake 'OPTS=symbols' '-f' makefile.vc all tcltest
        - cmd.exe //C vcvarsall.bat x86 '&&' nmake 'OPTS=symbols' '-f' makefile.vc test
    - name: "Windows/MSVC-x86/Mem-Debug"
      os: windows
      compiler: cl
      env: *vcenv
      before_install: *vcpreinst
      install: []
      script:
        - cmd.exe //C vcvarsall.bat x86 '&&' nmake 'STATS=memdbg' '-f' makefile.vc all tcltest
        - cmd.exe //C vcvarsall.bat x86 '&&' nmake 'STATS=memdbg' '-f' makefile.vc test
# Test on Windows with GCC native
    - name: "Windows/GCC/Shared"
      os: windows
      compiler: gcc
      env:
        - BUILD_DIR=win
        - CFGOPT="--enable-64bit"
      before_install: &makepreinst
        - touch generic/tclStubInit.c generic/tclOOStubInit.c generic/tclOOScript.h
        - choco install -y make zip
        - cd ${BUILD_DIR}
<<<<<<< HEAD
    - name: "Windows/GCC/Shared: UTF_MAX=3"
      os: windows
      compiler: gcc
      env:
        - BUILD_DIR=win
        - CFGOPT="--enable-64bit CFLAGS=-DTCL_UTF_MAX=3"
      before_install: *makepreinst
=======
>>>>>>> b9bb8fd5
    - name: "Windows/GCC/Shared: NO_DEPRECATED"
      os: windows
      compiler: gcc
      env:
        - BUILD_DIR=win
        - CFGOPT="--enable-64bit CFLAGS=-DTCL_NO_DEPRECATED=1"
      before_install: *makepreinst
    - name: "Windows/GCC/Static"
      os: windows
      compiler: gcc
      env:
        - BUILD_DIR=win
        - CFGOPT="--enable-64bit --disable-shared"
      before_install: *makepreinst
    - name: "Windows/GCC/Debug"
      os: windows
      compiler: gcc
      env:
        - BUILD_DIR=win
        - CFGOPT="--enable-64bit --enable-symbols"
      before_install: *makepreinst
    - name: "Windows/GCC/Mem-Debug"
      os: windows
      compiler: gcc
      env:
        - BUILD_DIR=win
        - CFGOPT="--enable-64bit --enable-symbols=mem"
      before_install: *makepreinst
# Test on Windows with GCC native (32-bit)
    - name: "Windows/GCC-x86/Shared"
      os: windows
      compiler: gcc
      env:
        - BUILD_DIR=win
      before_install: *makepreinst
<<<<<<< HEAD
    - name: "Windows/GCC-x86/Shared: UTF_MAX=3"
      os: windows
      compiler: gcc
      env:
        - BUILD_DIR=win
        - CFGOPT="CFLAGS=-DTCL_UTF_MAX=3"
      before_install: *makepreinst
=======
>>>>>>> b9bb8fd5
    - name: "Windows/GCC-x86/Shared: NO_DEPRECATED"
      os: windows
      compiler: gcc
      env:
        - BUILD_DIR=win
        - CFGOPT="CFLAGS=-DTCL_NO_DEPRECATED=1"
      before_install: *makepreinst
    - name: "Windows/GCC-x86/Static"
      os: windows
      compiler: gcc
      env:
        - BUILD_DIR=win
        - CFGOPT="--disable-shared"
      before_install: *makepreinst
    - name: "Windows/GCC-x86/Debug"
      os: windows
      compiler: gcc
      env:
        - BUILD_DIR=win
        - CFGOPT="--enable-symbols"
      before_install: *makepreinst
    - name: "Windows/GCC-x86/Mem-Debug"
      os: windows
      compiler: gcc
      env:
        - BUILD_DIR=win
        - CFGOPT="--enable-symbols=mem"
      before_install: *makepreinst
# "make dist" only
    - name: "Linux: make dist"
      os: linux
      dist: focal
      compiler: gcc
      env:
        - BUILD_DIR=unix
      script:
        - make dist
before_install:
  - touch generic/tclStubInit.c generic/tclOOStubInit.c generic/tclOOScript.h
  - cd ${BUILD_DIR}
install:
  - mkdir "$HOME/install dir"
  - ./configure ${CFGOPT} "--prefix=$HOME/install dir" || (cat config.log && exit 1)
before_script:
  - export ERROR_ON_FAILURES=1
script:
  - make all tcltest || echo "Something wrong, maybe a hickup, let's try again"
  - make test
  - make install<|MERGE_RESOLUTION|>--- conflicted
+++ resolved
@@ -20,16 +20,6 @@
       compiler: gcc
       env:
         - BUILD_DIR=unix
-<<<<<<< HEAD
-    - name: "Linux/GCC/Shared: UTF_MAX=3"
-      os: linux
-      dist: focal
-      compiler: gcc
-      env:
-        - BUILD_DIR=unix
-        - CFGOPT="CFLAGS=-DTCL_UTF_MAX=3"
-=======
->>>>>>> b9bb8fd5
     - name: "Linux/GCC/Shared: NO_DEPRECATED"
       os: linux
       dist: focal
@@ -304,16 +294,6 @@
         - touch generic/tclStubInit.c generic/tclOOStubInit.c generic/tclOOScript.h
         - choco install -y make zip
         - cd ${BUILD_DIR}
-<<<<<<< HEAD
-    - name: "Windows/GCC/Shared: UTF_MAX=3"
-      os: windows
-      compiler: gcc
-      env:
-        - BUILD_DIR=win
-        - CFGOPT="--enable-64bit CFLAGS=-DTCL_UTF_MAX=3"
-      before_install: *makepreinst
-=======
->>>>>>> b9bb8fd5
     - name: "Windows/GCC/Shared: NO_DEPRECATED"
       os: windows
       compiler: gcc
@@ -349,16 +329,6 @@
       env:
         - BUILD_DIR=win
       before_install: *makepreinst
-<<<<<<< HEAD
-    - name: "Windows/GCC-x86/Shared: UTF_MAX=3"
-      os: windows
-      compiler: gcc
-      env:
-        - BUILD_DIR=win
-        - CFGOPT="CFLAGS=-DTCL_UTF_MAX=3"
-      before_install: *makepreinst
-=======
->>>>>>> b9bb8fd5
     - name: "Windows/GCC-x86/Shared: NO_DEPRECATED"
       os: windows
       compiler: gcc
