--- conflicted
+++ resolved
@@ -10,22 +10,6 @@
       compiler: gcc
       env:
         - BUILD_DIR=unix
-<<<<<<< HEAD
-=======
-    - name: "Linux/GCC/Shared: UTF_MAX=6"
-      os: linux
-      dist: xenial
-      compiler: gcc
-      env:
-        - BUILD_DIR=unix
-        - CFGOPT=CFLAGS=-DTCL_UTF_MAX=6
-    - name: "Linux/GCC/Shared: UTF_MAX=3"
-      os: linux
-      dist: xenial
-      compiler: gcc
-      env:
-        - BUILD_DIR=unix
-        - CFGOPT=CFLAGS=-DTCL_UTF_MAX=3
     - name: "Linux/GCC/Shared: NO_DEPRECATED"
       os: linux
       dist: xenial
@@ -33,7 +17,6 @@
       env:
         - BUILD_DIR=unix
         - CFGOPT="CFLAGS=-DTCL_NO_DEPRECATED=1"
->>>>>>> 57b2fd2a
     - name: "Linux/GCC/Static"
       os: linux
       dist: xenial
@@ -197,27 +180,6 @@
         # Include a high visibility marker that tests are skipped outright
         - >
           echo "`tput setaf 3`SKIPPED TEST: CROSS COMPILING`tput sgr0`"
-<<<<<<< HEAD
-    - name: "Linux-cross-Windows/GCC/Static/no test"
-      os: linux
-      dist: xenial
-      compiler: x86_64-w64-mingw32-gcc
-      addons: *mingw64
-      env:
-        - BUILD_DIR=win
-        - CFGOPT="--host=x86_64-w64-mingw32 --enable-64bit --disable-shared"
-      script: *crosstest
-    - name: "Linux-cross-Windows/GCC/Debug/no test"
-      os: linux
-      dist: xenial
-      compiler: x86_64-w64-mingw32-gcc
-      addons: *mingw64
-      env:
-        - BUILD_DIR=win
-        - CFGOPT="--host=x86_64-w64-mingw32 --enable-64bit --enable-symbols"
-      script: *crosstest
-=======
->>>>>>> 57b2fd2a
 # Test with mingw-w64 (32 bit) cross-compile
 # Doesn't run tests because wine is only an imperfect Windows emulation
     - name: "Linux-cross-Windows-32/GCC/Shared/no test"
@@ -236,27 +198,6 @@
         - BUILD_DIR=win
         - CFGOPT=--host=i686-w64-mingw32
       script: *crosstest
-<<<<<<< HEAD
-    - name: "Linux-cross-Windows-32/GCC/Static/no test"
-      os: linux
-      dist: xenial
-      compiler: i686-w64-mingw32-gcc
-      addons: *mingw32
-      env:
-        - BUILD_DIR=win
-        - CFGOPT="--host=i686-w64-mingw32 --disable-shared"
-      script: *crosstest
-    - name: "Linux-cross-Windows-32/GCC/Debug/no test"
-      os: linux
-      dist: xenial
-      compiler: i686-w64-mingw32-gcc
-      addons: *mingw32
-      env:
-        - BUILD_DIR=win
-        - CFGOPT="--host=i686-w64-mingw32 --enable-symbols"
-      script: *crosstest
-=======
->>>>>>> 57b2fd2a
 # Test on Windows with MSVC native
     - name: "Windows/MSVC/Shared"
       os: windows
@@ -271,17 +212,6 @@
       script:
         - cmd.exe /C 'vcvarsall.bat x64 && nmake -f makefile.vc all tcltest'
         - cmd.exe /C 'vcvarsall.bat x64 && nmake -f makefile.vc test'
-<<<<<<< HEAD
-=======
-    - name: "Windows/MSVC/Shared: UTF_MAX=6"
-      os: windows
-      compiler: cl
-      env: *vcenv
-      before_install: *vcpreinst
-      install: []
-      script:
-        - cmd.exe /C 'vcvarsall.bat x64 && nmake OPTS=utfmax -f makefile.vc all tcltest'
-        - cmd.exe /C 'vcvarsall.bat x64 && nmake OPTS=utfmax -f makefile.vc test'
     - name: "Windows/MSVC/Shared: NO_DEPRECATED"
       os: windows
       compiler: cl
@@ -291,7 +221,6 @@
       script:
         - cmd.exe /C 'vcvarsall.bat x64 && nmake OPTS=nodep -f makefile.vc all tcltest'
         - cmd.exe /C 'vcvarsall.bat x64 && nmake OPTS=nodep -f makefile.vc test'
->>>>>>> 57b2fd2a
     - name: "Windows/MSVC/Static"
       os: windows
       compiler: cl
@@ -320,17 +249,6 @@
       script:
         - cmd.exe /C 'vcvarsall.bat x86 && nmake -f makefile.vc all tcltest'
         - cmd.exe /C 'vcvarsall.bat x86 && nmake -f makefile.vc test'
-<<<<<<< HEAD
-=======
-    - name: "Windows/MSVC-x86/Shared: UTF_MAX=6"
-      os: windows
-      compiler: cl
-      env: *vcenv
-      before_install: *vcpreinst
-      install: []
-      script:
-        - cmd.exe /C 'vcvarsall.bat x86 && nmake OPTS=utfmax -f makefile.vc all tcltest'
-        - cmd.exe /C 'vcvarsall.bat x86 && nmake OPTS=utfmax -f makefile.vc test'
     - name: "Windows/MSVC-x86/Shared: NO_DEPRECATED"
       os: windows
       compiler: cl
@@ -340,7 +258,6 @@
       script:
         - cmd.exe /C 'vcvarsall.bat x86 && nmake OPTS=nodep -f makefile.vc all tcltest'
         - cmd.exe /C 'vcvarsall.bat x86 && nmake OPTS=nodep -f makefile.vc test'
->>>>>>> 57b2fd2a
     - name: "Windows/MSVC-x86/Static"
       os: windows
       compiler: cl
@@ -369,22 +286,6 @@
       before_install: &makepreinst
         - choco install make
         - cd ${BUILD_DIR}
-<<<<<<< HEAD
-=======
-    - name: "Windows/GCC/Shared: UTF_MAX=6"
-      os: windows
-      compiler: gcc
-      env:
-        - BUILD_DIR=win
-        - CFGOPT="--enable-64bit CFLAGS=-DTCL_UTF_MAX=6"
-      before_install: *makepreinst
-    - name: "Windows/GCC/Shared: UTF_MAX=3"
-      os: windows
-      compiler: gcc
-      env:
-        - BUILD_DIR=win
-        - CFGOPT="--enable-64bit CFLAGS=-DTCL_UTF_MAX=3"
-      before_install: *makepreinst
     - name: "Windows/GCC/Shared: NO_DEPRECATED"
       os: windows
       compiler: gcc
@@ -392,7 +293,6 @@
         - BUILD_DIR=win
         - CFGOPT="--enable-64bit CFLAGS=-DTCL_NO_DEPRECATED=1"
       before_install: *makepreinst
->>>>>>> 57b2fd2a
     - name: "Windows/GCC/Static"
       os: windows
       compiler: gcc
@@ -414,22 +314,6 @@
       env:
         - BUILD_DIR=win
       before_install: *makepreinst
-<<<<<<< HEAD
-=======
-    - name: "Windows/GCC-x86/Shared: UTF_MAX=6"
-      os: windows
-      compiler: gcc
-      env:
-        - BUILD_DIR=win
-        - CFGOPT="CFLAGS=-DTCL_UTF_MAX=6"
-      before_install: *makepreinst
-    - name: "Windows/GCC-x86/Shared: UTF_MAX=3"
-      os: windows
-      compiler: gcc
-      env:
-        - BUILD_DIR=win
-        - CFGOPT="CFLAGS=-DTCL_UTF_MAX=3"
-      before_install: *makepreinst
     - name: "Windows/GCC-x86/Shared: NO_DEPRECATED"
       os: windows
       compiler: gcc
@@ -437,7 +321,6 @@
         - BUILD_DIR=win
         - CFGOPT="CFLAGS=-DTCL_NO_DEPRECATED=1"
       before_install: *makepreinst
->>>>>>> 57b2fd2a
     - name: "Windows/GCC-x86/Static"
       os: windows
       compiler: gcc
