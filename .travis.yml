--- conflicted
+++ resolved
@@ -185,7 +185,34 @@
         - BUILD_DIR=win
         - CFGOPT="--host=x86_64-w64-mingw32 --enable-64bit --disable-shared"
       script: *crosstest
-    - name: "Linux-cross-Windows/GCC/Debug/no test"
+    - name: "Linux-cross-Windows-64/GCC/Shared/no test: UTF_MAX=6"
+      os: linux
+      dist: xenial
+      compiler: x86_64-w64-mingw32-gcc
+      addons: *mingw64
+      env:
+        - BUILD_DIR=win
+        - CFGOPT="--host=x86_64-w64-mingw32 --enable-64bit CFLAGS=-DTCL_UTF_MAX=6"
+      script: *crosstest
+    - name: "Linux-cross-Windows/GCC/Shared/no test: UTF_MAX=3"
+      os: linux
+      dist: xenial
+      compiler: x86_64-w64-mingw32-gcc
+      addons: *mingw64
+      env:
+        - BUILD_DIR=win
+        - CFGOPT="--host=x86_64-w64-mingw32 --enable-64bit CFLAGS=-DTCL_UTF_MAX=3"
+      script: *crosstest
+    - name: "Linux-cross-Windows-64/GCC/Shared/no test: NO_DEPRECATED"
+      os: linux
+      dist: xenial
+      compiler: x86_64-w64-mingw32-gcc
+      addons: *mingw64
+      env:
+        - BUILD_DIR=win
+        - CFGOPT="--host=x86_64-w64-mingw32 --enable-64bit CFLAGS=-DTCL_NO_DEPRECATED=1"
+      script: *crosstest
+    - name: "Linux-cross-Windows-64/GCC/Debug/no test"
       os: linux
       dist: xenial
       compiler: x86_64-w64-mingw32-gcc
@@ -262,72 +289,6 @@
         - BUILD_DIR=win
         - CFGOPT="--host=i686-w64-mingw32 --enable-symbols"
       script: *crosstest
-<<<<<<< HEAD
-# Test with mingw-w64 (64 bit)
-# Doesn't run tests because wine is only an imperfect Windows emulation
-    - name: "Linux-cross-Windows-64/GCC/Shared/no test"
-      os: linux
-      dist: xenial
-      compiler: x86_64-w64-mingw32-gcc
-      addons: &mingw64
-        apt:
-          packages:
-            - gcc-mingw-w64-base
-            - binutils-mingw-w64-x86-64
-            - gcc-mingw-w64-x86-64
-            - gcc-mingw-w64
-            - wine
-      env:
-        - BUILD_DIR=win
-        - CFGOPT="--host=x86_64-w64-mingw32 --enable-64bit"
-      script: *crosstest
-    - name: "Linux-cross-Windows-64/GCC/Static/no test"
-      os: linux
-      dist: xenial
-      compiler: x86_64-w64-mingw32-gcc
-      addons: *mingw64
-      env:
-        - BUILD_DIR=win
-        - CFGOPT="--host=x86_64-w64-mingw32 --enable-64bit --disable-shared"
-      script: *crosstest
-    - name: "Linux-cross-Windows-64/GCC/Shared/no test: UTF_MAX=6"
-      os: linux
-      dist: xenial
-      compiler: x86_64-w64-mingw32-gcc
-      addons: *mingw64
-      env:
-        - BUILD_DIR=win
-        - CFGOPT="--host=x86_64-w64-mingw32 --enable-64bit CFLAGS=-DTCL_UTF_MAX=6"
-      script: *crosstest
-    - name: "Linux-cross-Windows-64/GCC/Shared/no test: UTF_MAX=3"
-      os: linux
-      dist: xenial
-      compiler: x86_64-w64-mingw32-gcc
-      addons: *mingw64
-      env:
-        - BUILD_DIR=win
-        - CFGOPT="--host=x86_64-w64-mingw32 --enable-64bit CFLAGS=-DTCL_UTF_MAX=3"
-      script: *crosstest
-    - name: "Linux-cross-Windows-64/GCC/Shared/no test: NO_DEPRECATED"
-      os: linux
-      dist: xenial
-      compiler: x86_64-w64-mingw32-gcc
-      addons: *mingw64
-      env:
-        - BUILD_DIR=win
-        - CFGOPT="--host=x86_64-w64-mingw32 --enable-64bit CFLAGS=-DTCL_NO_DEPRECATED=1"
-      script: *crosstest
-    - name: "Linux-cross-Windows-64/GCC/Debug/no test"
-      os: linux
-      dist: xenial
-      compiler: x86_64-w64-mingw32-gcc
-      addons: *mingw64
-      env:
-        - BUILD_DIR=win
-        - CFGOPT="--host=x86_64-w64-mingw32 --enable-64bit --enable-symbols"
-      script: *crosstest
-=======
->>>>>>> 7f375dfb
 # Test on Windows with MSVC native
     - name: "Windows/MSVC/Shared"
       os: windows
