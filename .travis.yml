--- conflicted
+++ resolved
@@ -24,16 +24,6 @@
       env:
         - BUILD_DIR=unix
         - CFGOPT=CFLAGS=-DTCL_UTF_MAX=3
-<<<<<<< HEAD
-# Debug build. Running test-cases disabled, because it is currently failing.
-=======
-    - name: "Linux/GCC/Shared: NO_DEPRECATED"
-      os: linux
-      dist: xenial
-      compiler: gcc
-      env:
-        - BUILD_DIR=unix
-        - CFGOPT="CFLAGS=-DTCL_NO_DEPRECATED=1"
     - name: "Linux/GCC/Static"
       os: linux
       dist: xenial
@@ -41,7 +31,6 @@
       env:
         - CFGOPT="--disable-shared"
         - BUILD_DIR=unix
->>>>>>> dcf3e03d
     - name: "Linux/GCC/Debug"
       os: linux
       dist: xenial
@@ -119,13 +108,6 @@
       env:
         - BUILD_DIR=unix
         - CFGOPT=CFLAGS=-DTCL_UTF_MAX=3
-    - name: "Linux/Clang/Shared:NO_DEPRECATED"
-      os: linux
-      dist: xenial
-      compiler: clang
-      env:
-        - BUILD_DIR=unix
-        - CFGOPT="CFLAGS=-DTCL_NO_DEPRECATED=1"
     - name: "Linux/Clang/Static"
       os: linux
       dist: xenial
@@ -217,27 +199,15 @@
         - BUILD_DIR=win
         - CFGOPT="--host=x86_64-w64-mingw32 --enable-64bit CFLAGS=-DTCL_UTF_MAX=3"
       script: *crosstest
-    - name: "Linux-cross-Windows/GCC/Shared/no test: NO_DEPRECATED"
+    - name: "Linux-cross-Windows/GCC/Static/no test"
       os: linux
       dist: xenial
       compiler: x86_64-w64-mingw32-gcc
       addons: *mingw64
       env:
         - BUILD_DIR=win
-        - CFGOPT="--host=x86_64-w64-mingw32 --enable-64bit CFLAGS=-DTCL_NO_DEPRECATED=1"
-      script: *crosstest
-<<<<<<< HEAD
-=======
-    - name: "Linux-cross-Windows/GCC/Static/no test"
-      os: linux
-      dist: xenial
-      compiler: x86_64-w64-mingw32-gcc
-      addons: *mingw64
-      env:
-        - BUILD_DIR=win
         - CFGOPT="--host=x86_64-w64-mingw32 --enable-64bit --disable-shared"
       script: *crosstest
->>>>>>> dcf3e03d
     - name: "Linux-cross-Windows/GCC/Debug/no test"
       os: linux
       dist: xenial
@@ -284,27 +254,15 @@
         - BUILD_DIR=win
         - CFGOPT="--host=i686-w64-mingw32 CFLAGS=-DTCL_UTF_MAX=3"
       script: *crosstest
-    - name: "Linux-cross-Windows-32/GCC/Shared/no test: NO_DEPRECATED"
+    - name: "Linux-cross-Windows-32/GCC/Static/no test"
       os: linux
       dist: xenial
       compiler: i686-w64-mingw32-gcc
       addons: *mingw32
       env:
         - BUILD_DIR=win
-        - CFGOPT="--host=i686-w64-mingw32 CFLAGS=-DTCL_NO_DEPRECATED=1"
-      script: *crosstest
-<<<<<<< HEAD
-=======
-    - name: "Linux-cross-Windows-32/GCC/Static/no test"
-      os: linux
-      dist: xenial
-      compiler: i686-w64-mingw32-gcc
-      addons: *mingw32
-      env:
-        - BUILD_DIR=win
         - CFGOPT="--host=i686-w64-mingw32 --disable-shared"
       script: *crosstest
->>>>>>> dcf3e03d
     - name: "Linux-cross-Windows-32/GCC/Debug/no test"
       os: linux
       dist: xenial
