--- conflicted
+++ resolved
@@ -94,16 +94,6 @@
       compiler: clang
       env:
         - BUILD_DIR=unix
-<<<<<<< HEAD
-    - name: "Linux/Clang/Shared: UTF_MAX=4"
-      os: linux
-      dist: xenial
-      compiler: clang
-      env:
-        - BUILD_DIR=unix
-        - CFGOPT=CFLAGS=-DTCL_UTF_MAX=4
-=======
->>>>>>> 39bf6900
     - name: "Linux/Clang/Shared:NO_DEPRECATED"
       os: linux
       dist: xenial
