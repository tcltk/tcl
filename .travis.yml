--- conflicted
+++ resolved
@@ -4,20 +4,19 @@
 matrix:
   include:
 # Testing on Linux with various compilers
-    - name: "Linux/Clang/Shared: UTF_MAX=6"
-      os: linux
-      dist: xenial
-      compiler: clang
-      env:
-        - BUILD_DIR=unix
-        - CFGOPT=CFLAGS=-DTCL_UTF_MAX=6
-    - name: "Linux/Clang/Shared: UTF_MAX=3"
-      os: linux
-      dist: xenial
-      compiler: clang
-      env:
-        - BUILD_DIR=unix
-        - CFGOPT=CFLAGS=-DTCL_UTF_MAX=3
+    - name: "Linux/Clang/Shared"
+      os: linux
+      dist: xenial
+      compiler: clang
+      env:
+        - BUILD_DIR=unix
+    - name: "Linux/Clang/Shared: UTF_MAX=4"
+      os: linux
+      dist: xenial
+      compiler: clang
+      env:
+        - BUILD_DIR=unix
+        - CFGOPT=CFLAGS=-DTCL_UTF_MAX=4
     - name: "Linux/Clang/Shared: NO_DEPRECATED"
       os: linux
       dist: xenial
@@ -46,20 +45,13 @@
       env:
         - CFGOPT=--disable-shared
         - BUILD_DIR=unix
-    - name: "Linux/GCC/Shared: UTF_MAX=6"
-      os: linux
-      dist: xenial
-      compiler: gcc
-      env:
-        - BUILD_DIR=unix
-        - CFGOPT=CFLAGS=-DTCL_UTF_MAX=6
-    - name: "Linux/GCC/Shared: UTF_MAX=3"
-      os: linux
-      dist: xenial
-      compiler: gcc
-      env:
-        - BUILD_DIR=unix
-        - CFGOPT=CFLAGS=-DTCL_UTF_MAX=3
+    - name: "Linux/GCC/Shared: UTF_MAX=4"
+      os: linux
+      dist: xenial
+      compiler: gcc
+      env:
+        - BUILD_DIR=unix
+        - CFGOPT=CFLAGS=-DTCL_UTF_MAX=4
     - name: "Linux/GCC/Shared: NO_DEPRECATED"
       os: linux
       dist: xenial
@@ -102,10 +94,6 @@
             - g++-6
       env:
         - BUILD_DIR=unix
-<<<<<<< HEAD
-        - CFGOPT=CFLAGS=-DTCL_UTF_MAX=4
-    - os: linux
-=======
     - name: "Linux/GCC 5/Shared"
       os: linux
       dist: xenial
@@ -120,7 +108,6 @@
         - BUILD_DIR=unix
     - name: "Linux/GCC 4.9/Shared"
       os: linux
->>>>>>> b89c0147
       dist: xenial
       compiler: gcc-4.9
       addons:
@@ -224,32 +211,17 @@
         - BUILD_DIR=win
         - CFGOPT="--host=i686-w64-mingw32 --disable-shared"
       script: *crosstest
-    - name: "Linux-cross-Windows-32/GCC/Shared/no test: UTF_MAX=6"
+    - name: "Linux-cross-Windows-32/GCC/Shared/no test: UTF_MAX=4"
       os: linux
       dist: xenial
       compiler: i686-w64-mingw32-gcc
       addons: *mingw32
       env:
         - BUILD_DIR=win
-<<<<<<< HEAD
         - CFGOPT="--host=i686-w64-mingw32 CFLAGS=-DTCL_UTF_MAX=4"
-        - NO_DIRECT_TEST=1
-    - os: linux
-=======
-        - CFGOPT="--host=i686-w64-mingw32 CFLAGS=-DTCL_UTF_MAX=6"
-      script: *crosstest
-    - name: "Linux-cross-Windows-32/GCC/Shared/no test: UTF_MAX=3"
-      os: linux
-      dist: xenial
-      compiler: i686-w64-mingw32-gcc
-      addons: *mingw32
-      env:
-        - BUILD_DIR=win
-        - CFGOPT="--host=i686-w64-mingw32 CFLAGS=-DTCL_UTF_MAX=3"
       script: *crosstest
     - name: "Linux-cross-Windows-32/GCC/Shared/no test: NO_DEPRECATED"
       os: linux
->>>>>>> b89c0147
       dist: xenial
       compiler: i686-w64-mingw32-gcc
       addons: *mingw32
@@ -293,32 +265,17 @@
         - BUILD_DIR=win
         - CFGOPT="--host=x86_64-w64-mingw32 --enable-64bit --disable-shared"
       script: *crosstest
-    - name: "Linux-cross-Windows-64/GCC/Shared/no test: UTF_MAX=6"
+    - name: "Linux-cross-Windows-64/GCC/Shared/no test: UTF_MAX=4"
       os: linux
       dist: xenial
       compiler: x86_64-w64-mingw32-gcc
       addons: *mingw64
       env:
         - BUILD_DIR=win
-<<<<<<< HEAD
         - CFGOPT="--host=x86_64-w64-mingw32 --enable-64bit CFLAGS=-DTCL_UTF_MAX=4"
-        - NO_DIRECT_TEST=1
-    - os: linux
-=======
-        - CFGOPT="--host=x86_64-w64-mingw32 --enable-64bit CFLAGS=-DTCL_UTF_MAX=6"
-      script: *crosstest
-    - name: "Linux-cross-Windows-64/GCC/Shared/no test: UTF_MAX=3"
-      os: linux
-      dist: xenial
-      compiler: x86_64-w64-mingw32-gcc
-      addons: *mingw64
-      env:
-        - BUILD_DIR=win
-        - CFGOPT="--host=x86_64-w64-mingw32 --enable-64bit CFLAGS=-DTCL_UTF_MAX=3"
       script: *crosstest
     - name: "Linux-cross-Windows-64/GCC/Shared/no test: NO_DEPRECATED"
       os: linux
->>>>>>> b89c0147
       dist: xenial
       compiler: x86_64-w64-mingw32-gcc
       addons: *mingw64
