--- conflicted
+++ resolved
@@ -319,18 +319,6 @@
       script:
         - cmd.exe /C 'vcvarsall.bat x86 && nmake OPTS=utfmax -f makefile.vc all tcltest'
         - cmd.exe /C 'vcvarsall.bat x86 && nmake OPTS=utfmax -f makefile.vc test'
-<<<<<<< HEAD
-=======
-    - name: "Windows/MSVC-x86/Shared: NO_DEPRECATED"
-      os: windows
-      compiler: cl
-      env: *vcenv
-      before_install: *vcpreinst
-      install: []
-      script:
-        - cmd.exe /C 'vcvarsall.bat x86 && nmake OPTS=nodep -f makefile.vc all tcltest'
-        - cmd.exe /C 'vcvarsall.bat x86 && nmake OPTS=nodep -f makefile.vc test'
->>>>>>> cfa36606
     - name: "Windows/MSVC-x86/Static"
       os: windows
       compiler: cl
