--- conflicted
+++ resolved
@@ -212,11 +212,7 @@
       script:
         - cmd.exe /C 'vcvarsall.bat x64 && nmake -f makefile.vc all tcltest'
         - cmd.exe /C 'vcvarsall.bat x64 && nmake -f makefile.vc test'
-<<<<<<< HEAD
     - name: "Windows/MSVC/Shared: UTF_MAX=6"
-=======
-    - name: "Windows/MSVC/Shared: UTF_MAX=4"
->>>>>>> 668c11f1
       os: windows
       compiler: cl
       env: *vcenv
@@ -225,7 +221,6 @@
       script:
         - cmd.exe /C 'vcvarsall.bat x64 && nmake OPTS=utfmax -f makefile.vc all tcltest'
         - cmd.exe /C 'vcvarsall.bat x64 && nmake OPTS=utfmax -f makefile.vc test'
-<<<<<<< HEAD
     - name: "Windows/MSVC/Shared: NO_DEPRECATED"
       os: windows
       compiler: cl
@@ -235,8 +230,6 @@
       script:
         - cmd.exe /C 'vcvarsall.bat x64 && nmake OPTS=nodep -f makefile.vc all tcltest'
         - cmd.exe /C 'vcvarsall.bat x64 && nmake OPTS=nodep -f makefile.vc test'
-=======
->>>>>>> 668c11f1
     - name: "Windows/MSVC/Static"
       os: windows
       compiler: cl
@@ -244,8 +237,8 @@
       before_install: *vcpreinst
       install: []
       script:
-        - cmd.exe /C 'vcvarsall.bat x64 && nmake OPTS=static -f makefile.vc all tcltest'
-        - cmd.exe /C 'vcvarsall.bat x64 && nmake OPTS=static -f makefile.vc test'
+        - cmd.exe /C 'vcvarsall.bat x64 && nmake OPTS=static,msvcrt -f makefile.vc all tcltest'
+        - cmd.exe /C 'vcvarsall.bat x64 && nmake OPTS=static,msvcrt -f makefile.vc test'
     - name: "Windows/MSVC/Debug"
       os: windows
       compiler: cl
@@ -265,11 +258,7 @@
       script:
         - cmd.exe /C 'vcvarsall.bat x86 && nmake -f makefile.vc all tcltest'
         - cmd.exe /C 'vcvarsall.bat x86 && nmake -f makefile.vc test'
-<<<<<<< HEAD
     - name: "Windows/MSVC-x86/Shared: UTF_MAX=6"
-=======
-    - name: "Windows/MSVC-x86/Shared: UTF_MAX=4"
->>>>>>> 668c11f1
       os: windows
       compiler: cl
       env: *vcenv
@@ -278,7 +267,6 @@
       script:
         - cmd.exe /C 'vcvarsall.bat x86 && nmake OPTS=utfmax -f makefile.vc all tcltest'
         - cmd.exe /C 'vcvarsall.bat x86 && nmake OPTS=utfmax -f makefile.vc test'
-<<<<<<< HEAD
     - name: "Windows/MSVC-x86/Shared: NO_DEPRECATED"
       os: windows
       compiler: cl
@@ -288,8 +276,6 @@
       script:
         - cmd.exe /C 'vcvarsall.bat x86 && nmake OPTS=nodep -f makefile.vc all tcltest'
         - cmd.exe /C 'vcvarsall.bat x86 && nmake OPTS=nodep -f makefile.vc test'
-=======
->>>>>>> 668c11f1
     - name: "Windows/MSVC-x86/Static"
       os: windows
       compiler: cl
@@ -297,8 +283,8 @@
       before_install: *vcpreinst
       install: []
       script:
-        - cmd.exe /C 'vcvarsall.bat x86 && nmake OPTS=static -f makefile.vc all tcltest'
-        - cmd.exe /C 'vcvarsall.bat x86 && nmake OPTS=static -f makefile.vc test'
+        - cmd.exe /C 'vcvarsall.bat x86 && nmake OPTS=static,msvcrt -f makefile.vc all tcltest'
+        - cmd.exe /C 'vcvarsall.bat x86 && nmake OPTS=static,msvcrt -f makefile.vc test'
     - name: "Windows/MSVC-x86/Debug"
       os: windows
       compiler: cl
@@ -318,16 +304,11 @@
       before_install: &makepreinst
         - choco install make
         - cd ${BUILD_DIR}
-<<<<<<< HEAD
     - name: "Windows/GCC/Shared: UTF_MAX=6"
-=======
-    - name: "Windows/GCC/Shared: UTF_MAX=4"
->>>>>>> 668c11f1
-      os: windows
-      compiler: gcc
-      env:
-        - BUILD_DIR=win
-<<<<<<< HEAD
+      os: windows
+      compiler: gcc
+      env:
+        - BUILD_DIR=win
         - CFGOPT="--enable-64bit CFLAGS=-DTCL_UTF_MAX=6"
       before_install: *makepreinst
     - name: "Windows/GCC/Shared: UTF_MAX=3"
@@ -343,9 +324,6 @@
       env:
         - BUILD_DIR=win
         - CFGOPT="--enable-64bit CFLAGS=-DTCL_NO_DEPRECATED=1"
-=======
-        - CFGOPT="--enable-64bit CFLAGS=-DTCL_UTF_MAX=4"
->>>>>>> 668c11f1
       before_install: *makepreinst
     - name: "Windows/GCC/Static"
       os: windows
@@ -368,16 +346,11 @@
       env:
         - BUILD_DIR=win
       before_install: *makepreinst
-<<<<<<< HEAD
     - name: "Windows/GCC-x86/Shared: UTF_MAX=6"
-=======
-    - name: "Windows/GCC-x86/Shared: UTF_MAX=4"
->>>>>>> 668c11f1
-      os: windows
-      compiler: gcc
-      env:
-        - BUILD_DIR=win
-<<<<<<< HEAD
+      os: windows
+      compiler: gcc
+      env:
+        - BUILD_DIR=win
         - CFGOPT="CFLAGS=-DTCL_UTF_MAX=6"
       before_install: *makepreinst
     - name: "Windows/GCC-x86/Shared: UTF_MAX=3"
@@ -393,9 +366,6 @@
       env:
         - BUILD_DIR=win
         - CFGOPT="CFLAGS=-DTCL_NO_DEPRECATED=1"
-=======
-        - CFGOPT="CFLAGS=-DTCL_UTF_MAX=4"
->>>>>>> 668c11f1
       before_install: *makepreinst
     - name: "Windows/GCC-x86/Static"
       os: windows
