--- conflicted
+++ resolved
@@ -10,18 +10,7 @@
       compiler: gcc
       env:
         - BUILD_DIR=unix
-<<<<<<< HEAD
-    - name: "Linux/GCC/Static"
-      os: linux
-      dist: xenial
-      compiler: gcc
-      env:
-        - CFGOPT=--disable-shared
-        - BUILD_DIR=unix
     - name: "Linux/GCC/Shared: UTF_MAX=4"
-=======
-    - name: "Linux/GCC/Shared: UTF_MAX=6"
->>>>>>> 13f90df6
       os: linux
       dist: xenial
       compiler: gcc
@@ -105,20 +94,13 @@
       compiler: clang
       env:
         - BUILD_DIR=unix
-    - name: "Linux/Clang/Shared: UTF_MAX=6"
+    - name: "Linux/Clang/Shared: UTF_MAX=4"
       os: linux
       dist: xenial
       compiler: clang
       env:
         - BUILD_DIR=unix
-        - CFGOPT=CFLAGS=-DTCL_UTF_MAX=6
-    - name: "Linux/Clang/Shared: UTF_MAX=3"
-      os: linux
-      dist: xenial
-      compiler: clang
-      env:
-        - BUILD_DIR=unix
-        - CFGOPT=CFLAGS=-DTCL_UTF_MAX=3
+        - CFGOPT=CFLAGS=-DTCL_UTF_MAX=4
     - name: "Linux/Clang/Shared:NO_DEPRECATED"
       os: linux
       dist: xenial
@@ -199,40 +181,23 @@
         # Include a high visibility marker that tests are skipped outright
         - >
           echo "`tput setaf 3`SKIPPED TEST: CROSS COMPILING`tput sgr0`"
-    - name: "Linux-cross-Windows/GCC/Shared/no test: UTF_MAX=6"
+    - name: "Linux-cross-Windows/GCC/Shared/no test: UTF_MAX=4"
       os: linux
       dist: xenial
       compiler: x86_64-w64-mingw32-gcc
       addons: *mingw64
       env:
         - BUILD_DIR=win
-        - CFGOPT="--host=x86_64-w64-mingw32 --enable-64bit CFLAGS=-DTCL_UTF_MAX=6"
-      script: *crosstest
-<<<<<<< HEAD
-    - name: "Linux-cross-Windows-32/GCC/Shared/no test: UTF_MAX=4"
-=======
-    - name: "Linux-cross-Windows/GCC/Shared/no test: UTF_MAX=3"
->>>>>>> 13f90df6
+        - CFGOPT="--host=x86_64-w64-mingw32 --enable-64bit CFLAGS=-DTCL_UTF_MAX=4"
+      script: *crosstest
+    - name: "Linux-cross-Windows/GCC/Shared/no test: NO_DEPRECATED"
       os: linux
       dist: xenial
       compiler: x86_64-w64-mingw32-gcc
       addons: *mingw64
       env:
         - BUILD_DIR=win
-<<<<<<< HEAD
-        - CFGOPT="--host=i686-w64-mingw32 CFLAGS=-DTCL_UTF_MAX=4"
-=======
-        - CFGOPT="--host=x86_64-w64-mingw32 --enable-64bit CFLAGS=-DTCL_UTF_MAX=3"
-      script: *crosstest
-    - name: "Linux-cross-Windows/GCC/Shared/no test: NO_DEPRECATED"
-      os: linux
-      dist: xenial
-      compiler: x86_64-w64-mingw32-gcc
-      addons: *mingw64
-      env:
-        - BUILD_DIR=win
         - CFGOPT="--host=x86_64-w64-mingw32 --enable-64bit CFLAGS=-DTCL_NO_DEPRECATED=1"
->>>>>>> 13f90df6
       script: *crosstest
     - name: "Linux-cross-Windows/GCC/Static/no test"
       os: linux
@@ -271,40 +236,23 @@
         - BUILD_DIR=win
         - CFGOPT=--host=i686-w64-mingw32
       script: *crosstest
-    - name: "Linux-cross-Windows-32/GCC/Shared/no test: UTF_MAX=6"
+    - name: "Linux-cross-Windows-32/GCC/Shared/no test: UTF_MAX=4"
       os: linux
       dist: xenial
       compiler: i686-w64-mingw32-gcc
       addons: *mingw32
       env:
         - BUILD_DIR=win
-        - CFGOPT="--host=i686-w64-mingw32 CFLAGS=-DTCL_UTF_MAX=6"
-      script: *crosstest
-<<<<<<< HEAD
-    - name: "Linux-cross-Windows-64/GCC/Shared/no test: UTF_MAX=4"
-=======
-    - name: "Linux-cross-Windows-32/GCC/Shared/no test: UTF_MAX=3"
+        - CFGOPT="--host=i686-w64-mingw32 CFLAGS=-DTCL_UTF_MAX=4"
+      script: *crosstest
+    - name: "Linux-cross-Windows-32/GCC/Shared/no test: NO_DEPRECATED"
       os: linux
       dist: xenial
       compiler: i686-w64-mingw32-gcc
       addons: *mingw32
       env:
         - BUILD_DIR=win
-        - CFGOPT="--host=i686-w64-mingw32 CFLAGS=-DTCL_UTF_MAX=3"
-      script: *crosstest
-    - name: "Linux-cross-Windows-32/GCC/Shared/no test: NO_DEPRECATED"
->>>>>>> 13f90df6
-      os: linux
-      dist: xenial
-      compiler: i686-w64-mingw32-gcc
-      addons: *mingw32
-      env:
-        - BUILD_DIR=win
-<<<<<<< HEAD
-        - CFGOPT="--host=x86_64-w64-mingw32 --enable-64bit CFLAGS=-DTCL_UTF_MAX=4"
-=======
         - CFGOPT="--host=i686-w64-mingw32 CFLAGS=-DTCL_NO_DEPRECATED=1"
->>>>>>> 13f90df6
       script: *crosstest
     - name: "Linux-cross-Windows-32/GCC/Static/no test"
       os: linux
@@ -338,7 +286,7 @@
       script:
         - cmd.exe /C 'vcvarsall.bat x64 && nmake -f makefile.vc all tcltest'
         - cmd.exe /C 'vcvarsall.bat x64 && nmake -f makefile.vc test'
-    - name: "Windows/MSVC/Shared: UTF_MAX=6"
+    - name: "Windows/MSVC/Shared: UTF_MAX=4"
       os: windows
       compiler: cl
       env: *vcenv
@@ -384,7 +332,7 @@
       script:
         - cmd.exe /C 'vcvarsall.bat x86 && nmake -f makefile.vc all tcltest'
         - cmd.exe /C 'vcvarsall.bat x86 && nmake -f makefile.vc test'
-    - name: "Windows/MSVC-x86/Shared: UTF_MAX=6"
+    - name: "Windows/MSVC-x86/Shared: UTF_MAX=4"
       os: windows
       compiler: cl
       env: *vcenv
@@ -430,19 +378,12 @@
       before_install: &makepreinst
         - choco install make
         - cd ${BUILD_DIR}
-    - name: "Windows/GCC/Shared: UTF_MAX=6"
-      os: windows
-      compiler: gcc
-      env:
-        - BUILD_DIR=win
-        - CFGOPT="--enable-64bit CFLAGS=-DTCL_UTF_MAX=6"
-      before_install: *makepreinst
-    - name: "Windows/GCC/Shared: UTF_MAX=3"
-      os: windows
-      compiler: gcc
-      env:
-        - BUILD_DIR=win
-        - CFGOPT="--enable-64bit CFLAGS=-DTCL_UTF_MAX=3"
+    - name: "Windows/GCC/Shared: UTF_MAX=4"
+      os: windows
+      compiler: gcc
+      env:
+        - BUILD_DIR=win
+        - CFGOPT="--enable-64bit CFLAGS=-DTCL_UTF_MAX=4"
       before_install: *makepreinst
     - name: "Windows/GCC/Shared: NO_DEPRECATED"
       os: windows
@@ -472,19 +413,12 @@
       env:
         - BUILD_DIR=win
       before_install: *makepreinst
-    - name: "Windows/GCC-x86/Shared: UTF_MAX=6"
-      os: windows
-      compiler: gcc
-      env:
-        - BUILD_DIR=win
-        - CFGOPT="CFLAGS=-DTCL_UTF_MAX=6"
-      before_install: *makepreinst
-    - name: "Windows/GCC-x86/Shared: UTF_MAX=3"
-      os: windows
-      compiler: gcc
-      env:
-        - BUILD_DIR=win
-        - CFGOPT="CFLAGS=-DTCL_UTF_MAX=3"
+    - name: "Windows/GCC-x86/Shared: UTF_MAX=4"
+      os: windows
+      compiler: gcc
+      env:
+        - BUILD_DIR=win
+        - CFGOPT="CFLAGS=-DTCL_UTF_MAX=4"
       before_install: *makepreinst
     - name: "Windows/GCC-x86/Shared: NO_DEPRECATED"
       os: windows
