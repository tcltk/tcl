# The file tests the functions in the tclUnixInit.c file.
#
# This file contains a collection of tests for one or more of the Tcl built-in
# commands.  Sourcing this file into Tcl runs the tests and generates output
# for errors.  No output means no errors were found.
#
# Copyright © 1997 Sun Microsystems, Inc.
# Copyright © 1998-1999 Scriptics Corporation.
#
# See the file "license.terms" for information on usage and redistribution of
# this file, and for a DISCLAIMER OF ALL WARRANTIES.

if {"::tcltest" ni [namespace children]} {
    package require tcltest 2.5
    namespace import -force ::tcltest::*
}
unset -nocomplain path
catch {set oldlang $env(LANG)}
set env(LANG) C

# Some tests require the testgetencpath command
testConstraint testgetencpath [llength [info commands testgetencpath]]

test unixInit-1.1 {TclpInitPlatform: ignore SIGPIPE} {unix stdio} {
    set x {}
    # Watch out for a race condition here.  If tcltest is too slow to start
    # then we'll kill it before it has a chance to set up its signal handler.
    set f [open "|[list [interpreter]]" w+]
    puts $f "puts hi"
    flush $f
    gets $f
    exec kill -PIPE [pid $f]
    lappend x [catch {close $f}]
    set f [open "|[list [interpreter]]" w+]
    puts $f "puts hi"
    flush $f
    gets $f
    exec kill [pid $f]
    lappend x [catch {close $f}]
    set x
} {0 1}
# This test is really a test of code in tclUnixChan.c, but the channels are
# set up as part of initialisation of the interpreter so the test seems to me
# to fit here as well as anywhere else.
test unixInit-1.2 {initialisation: standard channel type deduction} {unix stdio} {
    # pipe1 is a connection to a server that reports what port it starts on,
    # and delivers a constant string to the first client to connect to that
    # port before exiting.
    set pipe1 [open "|[list [interpreter]]" r+]
    puts $pipe1 {
	proc accept {channel host port} {
	    puts $channel {puts [chan configure stdin -peername]; exit}
	    close $channel
	    exit
	}
	puts [chan configure [socket -server accept -myaddr 127.0.0.1 0] -sockname]
	vwait forever \
	    }
    # Note the backslash above; this is important to make sure that the whole
    # string is read before an [exit] can happen...
    flush $pipe1
    set port [lindex [gets $pipe1] 2]
    set sock [socket localhost $port]
    # pipe2 is a connection to a Tcl interpreter that takes its orders from
    # the socket we hand it (i.e. the server we create above.)  These orders
    # will tell it to print out the details about the socket it is taking
    # instructions from, hopefully identifying it as a socket.  Which is what
    # this test is all about.
    set pipe2 [open "|[list [interpreter] <@$sock]" r]
    set result [gets $pipe2]
    # Clear any pending data; stops certain kinds of (non-important) errors
    chan configure $pipe1 -blocking 0; gets $pipe1
    chan configure $pipe2 -blocking 0; gets $pipe2
    # Close the pipes and the socket.
    close $pipe2
    close $pipe1
    catch {close $sock}
    # Can't use normal comparison, as hostname varies due to some
    # installations having a messed up /etc/hosts file.
    if {
	"127.0.0.1" eq [lindex $result 0] && $port == [lindex $result 2]
    } then {
	subst "OK"
    } else {
	subst "Expected: `[list 127.0.0.1 localhost $port]', Got `$result'"
    }
} {OK}

<<<<<<< HEAD
# The unixInit-2.* tests were written to test the internal routine,
# TclpInitLibraryPath.  That routine no longer does the things it used to do
# so those tests are obsolete.  Skip them.

skip [concat [skip] unixInit-2.*]

test unixInit-2.0 {TclpInitLibraryPath: setting tclDefaultEncodingDir} -constraints {
    testgetencpath
} -body {
    set origPath [testgetencpath]
    testsetencpath slappy
    set path [testgetencpath]
    testsetencpath $origPath
    set path
} -result {slappy}
test unixInit-2.1 {TclpInitLibraryPath: value of installLib, developLib} -setup {
    unset -nocomplain oldlibrary
    if {[info exists env(TCL_LIBRARY)]} {
	set oldlibrary $env(TCL_LIBRARY)
	unset env(TCL_LIBRARY)
    }
} -body {
    set path [getlibpath]
    set installLib lib/tcl[info tclversion]
    set developLib tcl[info patchlevel]/library
    set prefix [file dirname [file dirname [interpreter]]]
    list [string equal [lindex $path 0] $prefix/$installLib] \
	[string equal [lindex $path 4] [file dirname $prefix]/$developLib]
} -cleanup {
    if {[info exists oldlibrary]} {
	set env(TCL_LIBRARY) $oldlibrary
	unset oldlibrary
    }
} -result {1 1}
test unixInit-2.2 {TclpInitLibraryPath: TCL_LIBRARY} -setup {
    unset -nocomplain oldlibrary
    if {[info exists env(TCL_LIBRARY)]} {
	set oldlibrary $env(TCL_LIBRARY)
    }
} -body {
    # ((str != NULL) && (str[0] != '\x00'))
    set env(TCL_LIBRARY) sparkly
    lindex [getlibpath] 0
} -cleanup {
    unset -nocomplain env(TCL_LIBRARY)
    if {[info exists oldlibrary]} {
	set env(TCL_LIBRARY) $oldlibrary
	unset oldlibrary
    }
} -result "sparkly"
test unixInit-2.3 {TclpInitLibraryPath: TCL_LIBRARY wrong version} -setup {
    unset -nocomplain oldlibrary
    if {[info exists env(TCL_LIBRARY)]} {
	set oldlibrary $env(TCL_LIBRARY)
    }
} -body {
    # ((pathc > 0) && (strcasecmp(installLib + 4, pathv[pathc - 1]) != 0))
    set env(TCL_LIBRARY) /a/b/tcl1.7
    lrange [getlibpath] 0 1
} -cleanup {
    unset -nocomplain env(TCL_LIBRARY)
    if {[info exists oldlibrary]} {
	set env(TCL_LIBRARY) $oldlibrary
	unset oldlibrary
    }
} -result [list /a/b/tcl1.7 /a/b/tcl[info tclversion]]
test unixInit-2.4 {TclpInitLibraryPath: TCL_LIBRARY: INTL} -setup {
    if {[info exists env(TCL_LIBRARY)]} {
	set oldlibrary $env(TCL_LIBRARY)
    }
} -body {
    # Child process translates env variable from native encoding.
    set env(TCL_LIBRARY) "§"
    lindex [getlibpath] 0
} -cleanup {
    unset -nocomplain env(TCL_LIBRARY) env(LANG)
    if {[info exists oldlibrary]} {
	set env(TCL_LIBRARY) $oldlibrary
	unset oldlibrary
    }
} -result "§"
test unixInit-2.5 {TclpInitLibraryPath: compiled-in library path} {
    # cannot test
} {}
test unixInit-2.6 {TclpInitLibraryPath: executable relative} -setup {
    unset -nocomplain oldlibrary
    if {[info exists env(TCL_LIBRARY)]} {
	set oldlibrary $env(TCL_LIBRARY)
    }
    set env(TCL_LIBRARY) [info library]
    makeDirectory tmp
    makeDirectory [file join tmp sparkly]
    makeDirectory [file join tmp sparkly bin]
    file copy [interpreter] [file join [temporaryDirectory] tmp sparkly \
	    bin tcltest]
    makeDirectory [file join tmp sparkly lib]
    makeDirectory [file join tmp sparkly lib tcl[info tclversion]]
    makeFile {} [file join tmp sparkly lib tcl[info tclversion] init.tcl]
} -body {
    lrange [getlibpath [file join [temporaryDirectory] tmp sparkly \
	    bin tcltest]] 1 2
} -cleanup {
    removeFile [file join tmp sparkly lib tcl[info tclversion] init.tcl]
    removeDirectory [file join tmp sparkly lib tcl[info tclversion]]
    removeDirectory [file join tmp sparkly lib]
    removeDirectory [file join tmp sparkly bin]
    removeDirectory [file join tmp sparkly]
    removeDirectory tmp
    unset env(TCL_LIBRARY)
    if {[info exists oldlibrary]} {
	set env(TCL_LIBRARY) $oldlibrary
	unset oldlibrary
    }
} -result [list [temporaryDirectory]/tmp/sparkly/lib/tcl[info tclversion] [temporaryDirectory]/tmp/lib/tcl[info tclversion]]
test unixInit-2.7 {TclpInitLibraryPath: compiled-in library path} {
    # would need test command to get defaultLibDir and compare it to
    # [lindex $auto_path end]
} {}
#
# The following two tests write to the directory /tmp/sparkly instead of to
# [temporaryDirectory].  This is because the failures tested by these tests
# need paths near the "root" of the file system to present themselves.
#
test unixInit-2.8 {TclpInitLibraryPath: all absolute pathtype} -setup {
    unset -nocomplain oldlibrary
    if {[info exists env(TCL_LIBRARY)]} {
	set oldlibrary $env(TCL_LIBRARY)
    }
    set env(TCL_LIBRARY) [info library]
    # Checking for Bug 219416
    # When a program that embeds the Tcl library, like tcltest, is installed
    # near the "root" of the file system, there was a problem constructing
    # directories relative to the executable.  When a relative ".." went past
    # the root, relative path names were created rather than absolute
    # pathnames.  In some cases, accessing past the root caused memory access
    # violations too.
    #
    # The bug is now fixed, but here we check for it by making sure that the
    # directories constructed relative to the executable are all absolute
    # pathnames, even when the executable is installed near the root of the
    # filesystem.
    #
    # The only directory near the root we are likely to have write access to
    # is /tmp.
    file delete -force /tmp/sparkly
    file delete -force /tmp/lib/tcl[info tclversion]
    file mkdir /tmp/sparkly
    file copy [interpreter] /tmp/sparkly/tcltest
    # Keep any existing /tmp/lib directory
    set deletelib 1
    if {[file exists /tmp/lib]} {
	if {[file isdirectory /tmp/lib]} {
	    set deletelib 0
	} else {
	    file delete -force /tmp/lib
	}
    }
    # For a successful Tcl_Init, we need a [source]-able init.tcl in
    # ../lib/tcl$version relative to the executable.
    file mkdir /tmp/lib/tcl[info tclversion]
    close [open /tmp/lib/tcl[info tclversion]/init.tcl w]
} -body {
    # Check that all directories in the library path are absolute pathnames
    set allAbsolute 1
    foreach dir [getlibpath /tmp/sparkly/tcltest] {
	set allAbsolute [expr {$allAbsolute \
		&& [string equal absolute [file pathtype $dir]]}]
    }
    set allAbsolute
} -cleanup {
    # Clean up temporary installation
    file delete -force /tmp/sparkly
    file delete -force /tmp/lib/tcl[info tclversion]
    if {$deletelib} {file delete -force /tmp/lib}
    unset env(TCL_LIBRARY)
    if {[info exists oldlibrary]} {
	set env(TCL_LIBRARY) $oldlibrary
	unset oldlibrary
    }
} -result 1
test unixInit-2.9 {TclpInitLibraryPath: paths relative to executable} -setup {
    # Checking for Bug 438014
    unset -nocomplain oldlibrary
    if {[info exists env(TCL_LIBRARY)]} {
	set oldlibrary $env(TCL_LIBRARY)
    }
    set env(TCL_LIBRARY) [info library]
    file delete -force /tmp/sparkly
    file delete -force /tmp/library
    file mkdir /tmp/sparkly
    file copy [interpreter] /tmp/sparkly/tcltest
    file mkdir /tmp/library/
    close [open /tmp/library/init.tcl w]
} -body {
    lrange [getlibpath /tmp/sparkly/tcltest] 1 5
} -cleanup {
    file delete -force /tmp/sparkly
    file delete -force /tmp/library
    unset env(TCL_LIBRARY)
    if {[info exists oldlibrary]} {
	set env(TCL_LIBRARY) $oldlibrary
	unset oldlibrary
    }
} -result [list /tmp/lib/tcl[info tclversion] /lib/tcl[info tclversion] \
        /tmp/library /library /tcl[info patchlevel]/library]
test unixInit-2.10 {TclpInitLibraryPath: executable relative} -setup {
    unset -nocomplain oldlibrary
    if {[info exists env(TCL_LIBRARY)]} {
	set oldlibrary $env(TCL_LIBRARY)
    }
    set env(TCL_LIBRARY) [info library]
    set tmpDir [makeDirectory tmp]
    set sparklyDir [makeDirectory sparkly $tmpDir]
    set execPath [file join [makeDirectory bin $sparklyDir] tcltest]
    file copy [interpreter] $execPath
    set libDir [makeDirectory lib $sparklyDir]
    set scriptDir [makeDirectory tcl[info tclversion] $libDir]
    makeFile {} init.tcl $scriptDir
    set saveDir [pwd]
    cd $libDir
} -body {
    # Checking for Bug 832657
    set x [lrange [getlibpath [file join .. bin tcltest]] 3 4]
    foreach p $x {
	lappend y [file normalize $p]
    }
    set y
} -cleanup {
    cd $saveDir
    removeFile init.tcl $scriptDir
    removeDirectory tcl[info tclversion] $libDir
    file delete $execPath
    removeDirectory bin $sparklyDir
    removeDirectory lib $sparklyDir
    removeDirectory sparkly $tmpDir
    removeDirectory tmp
    unset -nocomplain saveDir scriptDir libDir execPath sparklyDir tmpDir
    unset -nocomplain x p y env(TCL_LIBRARY)
    if {[info exists oldlibrary]} {
	set env(TCL_LIBRARY) $oldlibrary
	unset oldlibrary
    }
} -result [list [file join [temporaryDirectory] tmp sparkly library] \
	[file join [temporaryDirectory] tmp library] ]

=======
>>>>>>> ae695082
test unixInit-3.1 {TclpSetInitialEncodings} -constraints {
	unix stdio
} -body {
    set env(LANG) C
    set f [open "|[list [interpreter]]" w+]
    chan configure $f -buffering none
    puts $f {puts [encoding system]; exit}
    set enc [gets $f]
    close $f
    set enc
} -cleanup {
    unset -nocomplain env(LANG)
} -match regexp -result {^(iso8859-15?|utf-8)$}
test unixInit-3.2 {TclpSetInitialEncodings} -setup {
    catch {set oldlc_all $env(LC_ALL)}
    catch {set oldtcl_library $env(TCL_LIBRARY)}
    unset -nocomplain env(TCL_LIBRARY)
} -constraints {unix stdio knownBug} -body {
    set env(LANG) japanese
    set env(LC_ALL) japanese
    set f [open "|[list [interpreter]]" w+]
    chan configure $f -buffering none
    puts $f {puts [encoding system]; exit}
    set enc [gets $f]
    close $f
    set validEncodings [list euc-jp]
    if {[string match HP-UX $tcl_platform(os)]} {
	# Some older HP-UX systems need us to accept this as valid Bug 453883
	# reports that newer HP-UX systems report euc-jp like everybody else.
	lappend validEncodings shiftjis
    }
    expr {$enc ni $validEncodings}
} -cleanup {
    unset -nocomplain env(LANG) env(LC_ALL)
    catch {set env(LC_ALL) $oldlc_all}
    catch {set env(TCL_LIBRARY) $oldtcl_library}
} -result 0

test unixInit-4.1 {TclpSetVariables} {unix} {
    # just make sure they exist
    set a [list $tcl_library $tcl_pkgPath $tcl_platform(os)]
    set a [list $tcl_platform(osVersion) $tcl_platform(machine)]
    set tcl_platform(platform)
} "unix"

test unixInit-5.1 {Tcl_Init} {emptyTest unix} {
    # test initScript
} {}

test unixInit-6.1 {Tcl_SourceRCFile} {emptyTest unix} {
} {}

test unixInit-7.1 {closed standard channel: Bug 772288} -constraints {
    unix stdio
} -body {
    set tclsh [interpreter]
    set crash [makeFile {puts [open /dev/null]} crash.tcl]
    set crashtest [makeFile "
	close stdin
	[list exec $tclsh $crash]
    " crashtest.tcl]
    exec $tclsh $crashtest
} -cleanup {
    removeFile crash.tcl
    removeFile crashtest.tcl
} -returnCodes 0

# cleanup
unset -nocomplain env(LANG)
catch {set env(LANG) $oldlang}
unset -nocomplain path
::tcltest::cleanupTests
return

# Local Variables:
# mode: tcl
# fill-column: 78
# End:<|MERGE_RESOLUTION|>--- conflicted
+++ resolved
@@ -87,254 +87,6 @@
     }
 } {OK}
 
-<<<<<<< HEAD
-# The unixInit-2.* tests were written to test the internal routine,
-# TclpInitLibraryPath.  That routine no longer does the things it used to do
-# so those tests are obsolete.  Skip them.
-
-skip [concat [skip] unixInit-2.*]
-
-test unixInit-2.0 {TclpInitLibraryPath: setting tclDefaultEncodingDir} -constraints {
-    testgetencpath
-} -body {
-    set origPath [testgetencpath]
-    testsetencpath slappy
-    set path [testgetencpath]
-    testsetencpath $origPath
-    set path
-} -result {slappy}
-test unixInit-2.1 {TclpInitLibraryPath: value of installLib, developLib} -setup {
-    unset -nocomplain oldlibrary
-    if {[info exists env(TCL_LIBRARY)]} {
-	set oldlibrary $env(TCL_LIBRARY)
-	unset env(TCL_LIBRARY)
-    }
-} -body {
-    set path [getlibpath]
-    set installLib lib/tcl[info tclversion]
-    set developLib tcl[info patchlevel]/library
-    set prefix [file dirname [file dirname [interpreter]]]
-    list [string equal [lindex $path 0] $prefix/$installLib] \
-	[string equal [lindex $path 4] [file dirname $prefix]/$developLib]
-} -cleanup {
-    if {[info exists oldlibrary]} {
-	set env(TCL_LIBRARY) $oldlibrary
-	unset oldlibrary
-    }
-} -result {1 1}
-test unixInit-2.2 {TclpInitLibraryPath: TCL_LIBRARY} -setup {
-    unset -nocomplain oldlibrary
-    if {[info exists env(TCL_LIBRARY)]} {
-	set oldlibrary $env(TCL_LIBRARY)
-    }
-} -body {
-    # ((str != NULL) && (str[0] != '\x00'))
-    set env(TCL_LIBRARY) sparkly
-    lindex [getlibpath] 0
-} -cleanup {
-    unset -nocomplain env(TCL_LIBRARY)
-    if {[info exists oldlibrary]} {
-	set env(TCL_LIBRARY) $oldlibrary
-	unset oldlibrary
-    }
-} -result "sparkly"
-test unixInit-2.3 {TclpInitLibraryPath: TCL_LIBRARY wrong version} -setup {
-    unset -nocomplain oldlibrary
-    if {[info exists env(TCL_LIBRARY)]} {
-	set oldlibrary $env(TCL_LIBRARY)
-    }
-} -body {
-    # ((pathc > 0) && (strcasecmp(installLib + 4, pathv[pathc - 1]) != 0))
-    set env(TCL_LIBRARY) /a/b/tcl1.7
-    lrange [getlibpath] 0 1
-} -cleanup {
-    unset -nocomplain env(TCL_LIBRARY)
-    if {[info exists oldlibrary]} {
-	set env(TCL_LIBRARY) $oldlibrary
-	unset oldlibrary
-    }
-} -result [list /a/b/tcl1.7 /a/b/tcl[info tclversion]]
-test unixInit-2.4 {TclpInitLibraryPath: TCL_LIBRARY: INTL} -setup {
-    if {[info exists env(TCL_LIBRARY)]} {
-	set oldlibrary $env(TCL_LIBRARY)
-    }
-} -body {
-    # Child process translates env variable from native encoding.
-    set env(TCL_LIBRARY) "§"
-    lindex [getlibpath] 0
-} -cleanup {
-    unset -nocomplain env(TCL_LIBRARY) env(LANG)
-    if {[info exists oldlibrary]} {
-	set env(TCL_LIBRARY) $oldlibrary
-	unset oldlibrary
-    }
-} -result "§"
-test unixInit-2.5 {TclpInitLibraryPath: compiled-in library path} {
-    # cannot test
-} {}
-test unixInit-2.6 {TclpInitLibraryPath: executable relative} -setup {
-    unset -nocomplain oldlibrary
-    if {[info exists env(TCL_LIBRARY)]} {
-	set oldlibrary $env(TCL_LIBRARY)
-    }
-    set env(TCL_LIBRARY) [info library]
-    makeDirectory tmp
-    makeDirectory [file join tmp sparkly]
-    makeDirectory [file join tmp sparkly bin]
-    file copy [interpreter] [file join [temporaryDirectory] tmp sparkly \
-	    bin tcltest]
-    makeDirectory [file join tmp sparkly lib]
-    makeDirectory [file join tmp sparkly lib tcl[info tclversion]]
-    makeFile {} [file join tmp sparkly lib tcl[info tclversion] init.tcl]
-} -body {
-    lrange [getlibpath [file join [temporaryDirectory] tmp sparkly \
-	    bin tcltest]] 1 2
-} -cleanup {
-    removeFile [file join tmp sparkly lib tcl[info tclversion] init.tcl]
-    removeDirectory [file join tmp sparkly lib tcl[info tclversion]]
-    removeDirectory [file join tmp sparkly lib]
-    removeDirectory [file join tmp sparkly bin]
-    removeDirectory [file join tmp sparkly]
-    removeDirectory tmp
-    unset env(TCL_LIBRARY)
-    if {[info exists oldlibrary]} {
-	set env(TCL_LIBRARY) $oldlibrary
-	unset oldlibrary
-    }
-} -result [list [temporaryDirectory]/tmp/sparkly/lib/tcl[info tclversion] [temporaryDirectory]/tmp/lib/tcl[info tclversion]]
-test unixInit-2.7 {TclpInitLibraryPath: compiled-in library path} {
-    # would need test command to get defaultLibDir and compare it to
-    # [lindex $auto_path end]
-} {}
-#
-# The following two tests write to the directory /tmp/sparkly instead of to
-# [temporaryDirectory].  This is because the failures tested by these tests
-# need paths near the "root" of the file system to present themselves.
-#
-test unixInit-2.8 {TclpInitLibraryPath: all absolute pathtype} -setup {
-    unset -nocomplain oldlibrary
-    if {[info exists env(TCL_LIBRARY)]} {
-	set oldlibrary $env(TCL_LIBRARY)
-    }
-    set env(TCL_LIBRARY) [info library]
-    # Checking for Bug 219416
-    # When a program that embeds the Tcl library, like tcltest, is installed
-    # near the "root" of the file system, there was a problem constructing
-    # directories relative to the executable.  When a relative ".." went past
-    # the root, relative path names were created rather than absolute
-    # pathnames.  In some cases, accessing past the root caused memory access
-    # violations too.
-    #
-    # The bug is now fixed, but here we check for it by making sure that the
-    # directories constructed relative to the executable are all absolute
-    # pathnames, even when the executable is installed near the root of the
-    # filesystem.
-    #
-    # The only directory near the root we are likely to have write access to
-    # is /tmp.
-    file delete -force /tmp/sparkly
-    file delete -force /tmp/lib/tcl[info tclversion]
-    file mkdir /tmp/sparkly
-    file copy [interpreter] /tmp/sparkly/tcltest
-    # Keep any existing /tmp/lib directory
-    set deletelib 1
-    if {[file exists /tmp/lib]} {
-	if {[file isdirectory /tmp/lib]} {
-	    set deletelib 0
-	} else {
-	    file delete -force /tmp/lib
-	}
-    }
-    # For a successful Tcl_Init, we need a [source]-able init.tcl in
-    # ../lib/tcl$version relative to the executable.
-    file mkdir /tmp/lib/tcl[info tclversion]
-    close [open /tmp/lib/tcl[info tclversion]/init.tcl w]
-} -body {
-    # Check that all directories in the library path are absolute pathnames
-    set allAbsolute 1
-    foreach dir [getlibpath /tmp/sparkly/tcltest] {
-	set allAbsolute [expr {$allAbsolute \
-		&& [string equal absolute [file pathtype $dir]]}]
-    }
-    set allAbsolute
-} -cleanup {
-    # Clean up temporary installation
-    file delete -force /tmp/sparkly
-    file delete -force /tmp/lib/tcl[info tclversion]
-    if {$deletelib} {file delete -force /tmp/lib}
-    unset env(TCL_LIBRARY)
-    if {[info exists oldlibrary]} {
-	set env(TCL_LIBRARY) $oldlibrary
-	unset oldlibrary
-    }
-} -result 1
-test unixInit-2.9 {TclpInitLibraryPath: paths relative to executable} -setup {
-    # Checking for Bug 438014
-    unset -nocomplain oldlibrary
-    if {[info exists env(TCL_LIBRARY)]} {
-	set oldlibrary $env(TCL_LIBRARY)
-    }
-    set env(TCL_LIBRARY) [info library]
-    file delete -force /tmp/sparkly
-    file delete -force /tmp/library
-    file mkdir /tmp/sparkly
-    file copy [interpreter] /tmp/sparkly/tcltest
-    file mkdir /tmp/library/
-    close [open /tmp/library/init.tcl w]
-} -body {
-    lrange [getlibpath /tmp/sparkly/tcltest] 1 5
-} -cleanup {
-    file delete -force /tmp/sparkly
-    file delete -force /tmp/library
-    unset env(TCL_LIBRARY)
-    if {[info exists oldlibrary]} {
-	set env(TCL_LIBRARY) $oldlibrary
-	unset oldlibrary
-    }
-} -result [list /tmp/lib/tcl[info tclversion] /lib/tcl[info tclversion] \
-        /tmp/library /library /tcl[info patchlevel]/library]
-test unixInit-2.10 {TclpInitLibraryPath: executable relative} -setup {
-    unset -nocomplain oldlibrary
-    if {[info exists env(TCL_LIBRARY)]} {
-	set oldlibrary $env(TCL_LIBRARY)
-    }
-    set env(TCL_LIBRARY) [info library]
-    set tmpDir [makeDirectory tmp]
-    set sparklyDir [makeDirectory sparkly $tmpDir]
-    set execPath [file join [makeDirectory bin $sparklyDir] tcltest]
-    file copy [interpreter] $execPath
-    set libDir [makeDirectory lib $sparklyDir]
-    set scriptDir [makeDirectory tcl[info tclversion] $libDir]
-    makeFile {} init.tcl $scriptDir
-    set saveDir [pwd]
-    cd $libDir
-} -body {
-    # Checking for Bug 832657
-    set x [lrange [getlibpath [file join .. bin tcltest]] 3 4]
-    foreach p $x {
-	lappend y [file normalize $p]
-    }
-    set y
-} -cleanup {
-    cd $saveDir
-    removeFile init.tcl $scriptDir
-    removeDirectory tcl[info tclversion] $libDir
-    file delete $execPath
-    removeDirectory bin $sparklyDir
-    removeDirectory lib $sparklyDir
-    removeDirectory sparkly $tmpDir
-    removeDirectory tmp
-    unset -nocomplain saveDir scriptDir libDir execPath sparklyDir tmpDir
-    unset -nocomplain x p y env(TCL_LIBRARY)
-    if {[info exists oldlibrary]} {
-	set env(TCL_LIBRARY) $oldlibrary
-	unset oldlibrary
-    }
-} -result [list [file join [temporaryDirectory] tmp sparkly library] \
-	[file join [temporaryDirectory] tmp library] ]
-
-=======
->>>>>>> ae695082
 test unixInit-3.1 {TclpSetInitialEncodings} -constraints {
 	unix stdio
 } -body {
