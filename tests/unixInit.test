# The file tests the functions in the tclUnixInit.c file.
#
# This file contains a collection of tests for one or more of the Tcl built-in
# commands.  Sourcing this file into Tcl runs the tests and generates output
# for errors.  No output means no errors were found.
#
# Copyright © 1997 Sun Microsystems, Inc.
# Copyright © 1998-1999 Scriptics Corporation.
#
# See the file "license.terms" for information on usage and redistribution of
# this file, and for a DISCLAIMER OF ALL WARRANTIES.

if {"::tcltest" ni [namespace children]} {
    package require tcltest 2.5
    namespace import -force ::tcltest::*
}
unset -nocomplain path
catch {set oldlang $env(LANG)}
set env(LANG) C
<<<<<<< HEAD

=======
>>>>>>> c06af67a

test unixInit-1.1 {TclpInitPlatform: ignore SIGPIPE} {unix stdio} {
    set x {}
    # Watch out for a race condition here.  If tcltest is too slow to start
    # then we'll kill it before it has a chance to set up its signal handler.
    set f [open "|[list [interpreter]]" w+]
    puts $f "puts hi"
    flush $f
    gets $f
    exec kill -PIPE [pid $f]
    lappend x [catch {close $f}]
    set f [open "|[list [interpreter]]" w+]
    puts $f "puts hi"
    flush $f
    gets $f
    exec kill [pid $f]
    lappend x [catch {close $f}]
    set x
} {0 1}
# This test is really a test of code in tclUnixChan.c, but the channels are
# set up as part of initialisation of the interpreter so the test seems to me
# to fit here as well as anywhere else.
test unixInit-1.2 {initialisation: standard channel type deduction} {unix stdio} {
    # pipe1 is a connection to a server that reports what port it starts on,
    # and delivers a constant string to the first client to connect to that
    # port before exiting.
    set pipe1 [open "|[list [interpreter]]" r+]
    puts $pipe1 {
	proc accept {channel host port} {
	    puts $channel {puts [chan configure stdin -peername]; exit}
	    close $channel
	    exit
	}
	puts [chan configure [socket -server accept -myaddr 127.0.0.1 0] -sockname]
	vwait forever \
	    }
    # Note the backslash above; this is important to make sure that the whole
    # string is read before an [exit] can happen...
    flush $pipe1
    set port [lindex [gets $pipe1] 2]
    set sock [socket localhost $port]
    # pipe2 is a connection to a Tcl interpreter that takes its orders from
    # the socket we hand it (i.e. the server we create above.)  These orders
    # will tell it to print out the details about the socket it is taking
    # instructions from, hopefully identifying it as a socket.  Which is what
    # this test is all about.
    set pipe2 [open "|[list [interpreter] <@$sock]" r]
    set result [gets $pipe2]
    # Clear any pending data; stops certain kinds of (non-important) errors
    chan configure $pipe1 -blocking 0; gets $pipe1
    chan configure $pipe2 -blocking 0; gets $pipe2
    # Close the pipes and the socket.
    close $pipe2
    close $pipe1
    catch {close $sock}
    # Can't use normal comparison, as hostname varies due to some
    # installations having a messed up /etc/hosts file.
    if {
	"127.0.0.1" eq [lindex $result 0] && $port == [lindex $result 2]
    } then {
	subst "OK"
    } else {
	subst "Expected: `[list 127.0.0.1 localhost $port]', Got `$result'"
    }
} {OK}

test unixInit-3.1 {TclpSetInitialEncodings} -constraints {
	unix stdio
} -body {
    set env(LANG) C
    set f [open "|[list [interpreter]]" w+]
    chan configure $f -buffering none
    puts $f {puts [encoding system]; exit}
    set enc [gets $f]
    close $f
    set enc
} -cleanup {
    unset -nocomplain env(LANG)
} -match regexp -result {^(iso8859-15?|utf-8)$}
test unixInit-3.2 {TclpSetInitialEncodings} -setup {
    catch {set oldlc_all $env(LC_ALL)}
    catch {set oldtcl_library $env(TCL_LIBRARY)}
    unset -nocomplain env(TCL_LIBRARY)
} -constraints {unix stdio knownBug} -body {
    set env(LANG) japanese
    set env(LC_ALL) japanese
    set f [open "|[list [interpreter]]" w+]
    chan configure $f -buffering none
    puts $f {puts [encoding system]; exit}
    set enc [gets $f]
    close $f
    set validEncodings [list euc-jp]
    if {[string match HP-UX $tcl_platform(os)]} {
	# Some older HP-UX systems need us to accept this as valid Bug 453883
	# reports that newer HP-UX systems report euc-jp like everybody else.
	lappend validEncodings shiftjis
    }
    expr {$enc ni $validEncodings}
} -cleanup {
    unset -nocomplain env(LANG) env(LC_ALL)
    catch {set env(LC_ALL) $oldlc_all}
    catch {set env(TCL_LIBRARY) $oldtcl_library}
} -result 0

test unixInit-4.1 {TclpSetVariables} {unix} {
    # just make sure they exist
    set a [list $tcl_library $tcl_pkgPath $tcl_platform(os)]
    set a [list $tcl_platform(osVersion) $tcl_platform(machine)]
    set tcl_platform(platform)
} "unix"

test unixInit-5.1 {Tcl_Init} {emptyTest unix} {
    # test initScript
} {}

test unixInit-6.1 {Tcl_SourceRCFile} {emptyTest unix} {
} {}

test unixInit-7.1 {closed standard channel: Bug 772288} -constraints {
    unix stdio
} -body {
    set tclsh [interpreter]
    set crash [makeFile {puts [open /dev/null]} crash.tcl]
    set crashtest [makeFile "
	close stdin
	[list exec $tclsh $crash]
    " crashtest.tcl]
    exec $tclsh $crashtest
} -cleanup {
    removeFile crash.tcl
    removeFile crashtest.tcl
} -returnCodes 0

# cleanup
unset -nocomplain env(LANG)
catch {set env(LANG) $oldlang}
unset -nocomplain path
::tcltest::cleanupTests
return

# Local Variables:
# mode: tcl
# fill-column: 78
# End:<|MERGE_RESOLUTION|>--- conflicted
+++ resolved
@@ -17,10 +17,6 @@
 unset -nocomplain path
 catch {set oldlang $env(LANG)}
 set env(LANG) C
-<<<<<<< HEAD
-
-=======
->>>>>>> c06af67a
  
 test unixInit-1.1 {TclpInitPlatform: ignore SIGPIPE} {unix stdio} {
