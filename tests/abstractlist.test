--- conflicted
+++ resolved
@@ -204,11 +204,7 @@
     list ${l-isa} $l ${j-isa} $j
 } {lstring G none G}
 
-<<<<<<< HEAD
-test abstractlist-2.14 {error case lset multiple indices} -body {
-=======
 test abstractlist-2.14 {error case lset multiple indicies} -constraints {testobj lstring} -body {
->>>>>>> 5a258ffc
     set l [lstring Inconceivable]
     set l-isa [testobj objtype $l]
     set m [lset l 2 0 1 k]
@@ -505,13 +501,8 @@
     list $l ${l-isa} $m ${m-isa} [value-cmp l m]
 } {{I n k o n c e i v a b l e} lstring {I n k o n c e i v a b l e} lstring 0}
 
-<<<<<<< HEAD
 test abstractlist-$not-4.11e {error case lset multiple indices} \
-    -constraints {SetelementShimmer testevalex} -body {
-=======
-test abstractlist-$not-4.11e {error case lset multiple indicies} \
     -constraints {SetelementShimmer testobj lstring testevalex} -body {
->>>>>>> 5a258ffc
     set l [lstring Inconceivable]
     set l-isa [testobj objtype $l]
     set m [testevalex {lset l 2 0 1 k}]
