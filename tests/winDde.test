--- conflicted
+++ resolved
@@ -19,13 +19,8 @@
 if {[testConstraint win]} {
     if {![catch {
 	    ::tcltest::loadTestedCommands
-<<<<<<< HEAD
-	    set ::ddever [package require dde 1.4.5]
+	    set ::ddever [package require dde 1.4.6]
 	    set ::ddelib [info loaded {} Dde]}]} {
-=======
-	    set ::ddever [package require dde 1.4.6]
-	    set ::ddelib [info loaded "" Dde]}]} {
->>>>>>> d497da6f
 	testConstraint dde 1
     }
 }
