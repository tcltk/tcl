--- conflicted
+++ resolved
@@ -9,23 +9,19 @@
 # See the file "license.terms" for information on usage and redistribution
 # of this file, and for a DISCLAIMER OF ALL WARRANTIES.
 
-if {[lsearch [namespace children] ::tcltest] == -1} {
+if {"::tcltest" ni [namespace children]} {
     package require tcltest 2
     #tcltest::configure -verbose {pass start}
     namespace import -force ::tcltest::*
 }
 
+testConstraint debug [::tcl::pkgconfig get debug]
 testConstraint dde 0
 if {[testConstraint win]} {
     if {![catch {
 	    ::tcltest::loadTestedCommands
-<<<<<<< HEAD
-	    package require dde
-	    set ::ddelib [lindex [package ifneeded dde 1.3.3] 1]}]} {
-=======
 	    set ::ddever [package require dde 1.4.1]
 	    set ::ddelib [lindex [package ifneeded dde $::ddever] 1]}]} {
->>>>>>> 1dec12d6
 	testConstraint dde 1
     }
 }
@@ -37,7 +33,7 @@
 
 set scriptName [makeFile {} script1.tcl]
 
-proc createChildProcess {ddeServerName {handler {}}} {
+proc createChildProcess {ddeServerName args} {
     file delete -force $::scriptName
 
     set f [open $::scriptName w+]
@@ -46,11 +42,11 @@
     puts $f {
         # DDE child server -
         #
-	if {[lsearch [namespace children] ::tcltest] == -1} {
+	if {"::tcltest" ni [namespace children]} {
 	    package require tcltest
 	    namespace import -force ::tcltest::*
 	}
-        
+
         # If an error occurs during the tests, this process may end up not
         # being closed down. To deal with this we create a 30s timeout.
         proc ::DoTimeout {} {
@@ -60,16 +56,19 @@
             flush stdout
         }
         set timeout [after 30000 ::DoTimeout]
-        
+
         # Define a restricted handler.
         proc Handler1 {cmd} {
             if {$cmd eq "stop"} {set ::done 1}
-            puts $cmd ; flush stdout 
+            if {$cmd == ""} {
+                set cmd "null data"
+            }
+            puts $cmd ; flush stdout
             return
         }
         proc Handler2 {cmd} {
             if {$cmd eq "stop"} {set ::done 1}
-            puts [uplevel \#0 $cmd] ; flush stdout 
+            puts [uplevel \#0 $cmd] ; flush stdout
             return
         }
         proc Handler3 {prefix cmd} {
@@ -79,11 +78,7 @@
         }
     }
     # set the dde server name to the supplied argument.
-    if {$handler == {}} {
-        puts $f [list dde servername $ddeServerName]
-    } else {
-        puts $f [list dde servername -handler $handler -- $ddeServerName]
-    }        
+    puts $f [list dde servername {*}$args -- $ddeServerName]
     puts $f {
         # run the server and handle final cleanup.
         after 200;# give dde a chance to get going.
@@ -93,12 +88,12 @@
 	# allow enough time for the calling process to
 	# claim all results, to avoid spurious "server did
 	# not respond"
-	after 200 { set reallyDone 1 }
+	after 200 {set reallyDone 1}
 	vwait reallyDone
 	exit
     }
     close $f
-    
+
     # run the child server script.
     set f [open |[list [interpreter] $::scriptName] r]
     fconfigure $f -buffering line
@@ -107,153 +102,184 @@
 }
 
 # -------------------------------------------------------------------------
-<<<<<<< HEAD
-=======
 test winDde-1.0 {check if we are testing the right dll} {win dde} {
     set ::ddever
 } {1.4.1}
->>>>>>> 1dec12d6
-
-test winDde-1.1 {Settings the server's topic name} {win dde} {
+
+test winDde-1.1 {Settings the server's topic name} -constraints dde -body {
     list [dde servername foobar] [dde servername] [dde servername self]
-}  {foobar foobar self}
-
-test winDde-2.1 {Checking for other services} {win dde} {
+} -result {foobar foobar self}
+
+test winDde-2.1 {Checking for other services} -constraints dde -body {
     expr [llength [dde services {} {}]] >= 0
-} 1
+} -result 1
 test winDde-2.2 {Checking for existence, with service and topic specified} \
-	{win dde} {
+	-constraints dde -body {
     llength [dde services TclEval self]
-} 1
+} -result 1
 test winDde-2.3 {Checking for existence, with only the service specified} \
-	{win dde} {
+	-constraints dde -body {
     expr [llength [dde services TclEval {}]] >= 1
-} 1
+} -result 1
 test winDde-2.4 {Checking for existence, with only the topic specified} \
-	{win dde} {
+	-constraints dde -body {
     expr [llength [dde services {} self]] >= 1
-} 1
-
-# -------------------------------------------------------------------------
-
-test winDde-3.1 {DDE execute locally} {win dde} {
-    set a ""
-    dde execute TclEval self {set a "foo"}
-    set a
-} foo
-test winDde-3.2 {DDE execute -async locally} {win dde} {
-    set a ""
-    dde execute -async TclEval self {set a "foo"}
-    update
-    set a
-} foo
-test winDde-3.3 {DDE request locally} {win dde} {
-    set a ""
-    dde execute TclEval self {set a "foo"}
-    dde request TclEval self a
-} foo
-test winDde-3.4 {DDE eval locally} {win dde} {
-    set a ""
-    dde eval self set a "foo"
-} foo
-test winDde-3.5 {DDE request locally} {win dde} {
-    set a ""
-    dde execute TclEval self {set a "foo"}
-    dde request -binary TclEval self a
-} "foo\x00"
-
-# -------------------------------------------------------------------------
-
-test winDde-4.1 {DDE execute remotely} {stdio win dde} {
-    set a ""
-    set name child-4.1
-    set child [createChildProcess $name]
-    dde execute TclEval $name {set a "foo"}
-    dde execute TclEval $name {set done 1}
-    update
-    set a
-} ""
-test winDde-4.2 {DDE execute async remotely} {stdio win dde} {
-    set a ""
-    set name child-4.2
-    set child [createChildProcess $name]
-    dde execute -async TclEval $name {set a "foo"}
-    update
-    dde execute TclEval $name {set done 1}
-    update
-    set a
-} ""
-test winDde-4.3 {DDE request remotely} {stdio win dde} {
-    set a ""
-    set name chile-4.3
-    set child [createChildProcess $name]
-    dde execute TclEval $name {set a "foo"}
-    set a [dde request TclEval $name a]
-    dde execute TclEval $name {set done 1}
-    update
-    set a
-} foo
-test winDde-4.4 {DDE eval remotely} {stdio win dde} {
-    set a ""
-    set name child-4.4
-    set child [createChildProcess $name]
-    set a [dde eval $name set a "foo"]
-    dde execute TclEval $name {set done 1}
-    update
-    set a
-} foo
-
-# -------------------------------------------------------------------------
-
-test winDde-5.1 {check for bad arguments} -constraints {win dde} -body {
+} -result 1
+
+# -------------------------------------------------------------------------
+
+test winDde-3.1 {DDE execute locally} -constraints dde -body {
+    set \xe1 ""
+    dde execute TclEval self [list set \xe1 foo]
+    set \xe1
+} -result foo
+test winDde-3.2 {DDE execute -async locally} -constraints dde -body {
+    set \xe1 ""
+    dde execute -async TclEval self [list set \xe1 foo]
+    update
+    set \xe1
+} -result foo
+test winDde-3.3 {DDE request locally} -constraints dde -body {
+    set \xe1 ""
+    dde execute TclEval self [list set \xe1 foo]
+    dde request TclEval self \xe1
+} -result foo
+test winDde-3.4 {DDE eval locally} -constraints dde -body {
+    set \xe1 ""
+    dde eval self set \xe1 foo
+} -result foo
+test winDde-3.5 {DDE request locally} -constraints dde -body {
+    set \xe1 ""
+    dde execute TclEval self [list set \xe1 foo]
+    dde request -binary TclEval self \xe1
+} -result "foo\x00"
+# Set variable a to A with diaeresis (unicode C4) by relying on the fact
+# that utf8 is sent (e.g. "c3 84" on the wire)
+test winDde-3.6 {DDE request utf8} -constraints dde -body {
+    set \xe1 "not set"
+    dde execute TclEval self "set \xe1 \xc4"
+    scan [set \xe1] %c
+} -result 196
+# Set variable a to A with diaeresis (unicode C4) using binary execute
+# and compose utf-8 (e.g. "c3 84" ) manualy
+test winDde-3.7 {DDE request binary} -constraints dde -body {
+    set \xe1 "not set"
+    dde execute -binary TclEval self [list set \xc3\xa1 \xc3\x84\x00]
+    scan [set \xe1] %c
+} -result 196
+test winDde-3.8 {DDE poke locally} -constraints {dde debug} -body {
+    set \xe1 ""
+    dde poke TclEval self \xe1 \xc4
+    dde request TclEval self \xe1
+} -result \xc4
+test winDde-3.9 {DDE poke -binary locally} -constraints {dde debug} -body {
+    set \xe1 ""
+    dde poke -binary TclEval self \xe1 \xc3\x84\x00
+    dde request TclEval self \xe1
+} -result \xc4
+
+# -------------------------------------------------------------------------
+
+test winDde-4.1 {DDE execute remotely} -constraints {dde stdio} -body {
+    set \xe1 ""
+    set name ch\xEDld-4.1
+    set child [createChildProcess $name]
+    dde execute TclEval $name [list set \xe1 foo]
+    dde execute TclEval $name {set done 1}
+    update
+    set \xe1
+} -result ""
+test winDde-4.2 {DDE execute async remotely} -constraints {dde stdio} -body {
+    set \xe1 ""
+    set name ch\xEDld-4.2
+    set child [createChildProcess $name]
+    dde execute -async TclEval $name [list set \xe1 foo]
+    update
+    dde execute TclEval $name {set done 1}
+    update
+    set \xe1
+} -result ""
+test winDde-4.3 {DDE request remotely} -constraints {dde stdio} -body {
+    set \xe1 ""
+    set name ch\xEDld-4.3
+    set child [createChildProcess $name]
+    dde execute TclEval $name [list set \xe1 foo]
+    set \xe1 [dde request TclEval $name \xe1]
+    dde execute TclEval $name {set done 1}
+    update
+    set \xe1
+} -result foo
+test winDde-4.4 {DDE eval remotely} -constraints {dde stdio} -body {
+    set \xe1 ""
+    set name ch\xEDld-4.4
+    set child [createChildProcess $name]
+    set \xe1 [dde eval $name set \xe1 foo]
+    dde execute TclEval $name {set done 1}
+    update
+    set \xe1
+}  -result foo
+test winDde-4.5 {DDE poke remotely} -constraints {dde debug stdio} -body {
+    set \xe1 ""
+    set name ch\xEDld-4.5
+    set child [createChildProcess $name]
+    dde poke TclEval $name \xe1 foo
+    set \xe1 [dde request TclEval $name \xe1]
+    dde execute TclEval $name {set done 1}
+    update
+    set \xe1
+} -result foo
+
+# -------------------------------------------------------------------------
+
+test winDde-5.1 {check for bad arguments} -constraints dde -body {
     dde execute "" "" "" ""
-} -returnCodes error -result {wrong # args: should be "dde execute ?-async? serviceName topicName value"}
-test winDde-5.2 {check for bad arguments} -constraints {win dde} -body {
-    dde execute "" "" ""
+} -returnCodes error -result {wrong # args: should be "dde execute ?-async? ?-binary? serviceName topicName value"}
+test winDde-5.2 {check for bad arguments} -constraints dde -body {
+    dde execute -binary "" "" ""
 } -returnCodes error -result {cannot execute null data}
-test winDde-5.3 {check for bad arguments} -constraints {win dde} -body {
+test winDde-5.3 {check for bad arguments} -constraints dde -body {
     dde execute -foo "" "" ""
-} -returnCodes error -result {wrong # args: should be "dde execute ?-async? serviceName topicName value"}
-test winDde-5.4 {DDE eval bad arguments} -constraints {win dde} -body {
+} -returnCodes error -result {wrong # args: should be "dde execute ?-async? ?-binary? serviceName topicName value"}
+test winDde-5.4 {DDE eval bad arguments} -constraints dde -body {
     dde eval "" "foo"
 } -returnCodes error -result {invalid service name ""}
 
 # -------------------------------------------------------------------------
 
-test winDde-6.1 {DDE servername bad arguments} -constraints {win dde} -body {
+test winDde-6.1 {DDE servername bad arguments} -constraints dde -body {
     dde servername -z -z -z
 } -returnCodes error -result {bad option "-z": must be -force, -handler, or --}
-test winDde-6.2 {DDE servername set name} -constraints {win dde} -body {
+test winDde-6.2 {DDE servername set name} -constraints dde -body {
     dde servername -- winDde-6.2
 } -result {winDde-6.2}
-test winDde-6.3 {DDE servername set exact name} -constraints {win dde} -body {
+test winDde-6.3 {DDE servername set exact name} -constraints dde -body {
     dde servername -force winDde-6.3
 } -result {winDde-6.3}
-test winDde-6.4 {DDE servername set exact name} -constraints {win dde} -body {
+test winDde-6.4 {DDE servername set exact name} -constraints dde -body {
     dde servername -force -- winDde-6.4
 } -result {winDde-6.4}
-test winDde-6.5 {DDE remote servername collision} -constraints {stdio win dde} -setup {
-    set name child-6.5
+test winDde-6.5 {DDE remote servername collision} -constraints {dde stdio} -setup {
+    set name ch\xEDld-6.5
     set child [createChildProcess $name]
 } -body {
     dde servername -- $name
 } -cleanup {
     dde execute TclEval $name {set done 1}
     update
-} -result "child-6.5 #2"
-test winDde-6.6 {DDE remote servername collision force} -constraints {stdio win dde} -setup {
-    set name child-6.6
+} -result "ch\xEDld-6.5 #2"
+test winDde-6.6 {DDE remote servername collision force} -constraints {dde stdio} -setup {
+    set name ch\xEDld-6.6
     set child [createChildProcess $name]
 } -body {
     dde servername -force -- $name
 } -cleanup {
     dde execute TclEval $name {set done 1}
     update
-} -result {child-6.6}
-
-# -------------------------------------------------------------------------
-
-test winDde-7.1 {Load DDE in slave interpreter } -constraints {win dde} -setup {
+} -result "ch\xEDld-6.6"
+
+# -------------------------------------------------------------------------
+
+test winDde-7.1 {Load DDE in slave interpreter} -constraints dde -setup {
     interp create slave
 } -body {
     slave eval [list load $::ddelib Dde]
@@ -261,7 +287,7 @@
 } -cleanup {
     interp delete slave
 } -result {dde-interp-7.1}
-test winDde-7.2 {DDE slave cleanup} -constraints {win dde} -setup {
+test winDde-7.2 {DDE slave cleanup} -constraints dde -setup {
     interp create slave
     slave eval [list load $::ddelib Dde]
     slave eval [list dde servername -- dde-interp-7.5]
@@ -270,11 +296,11 @@
     dde services TclEval {}
     set s [dde services TclEval {}]
     set m [list [list TclEval dde-interp-7.5]]
-    if {[lsearch -exact $s $m] != -1} {
+    if {$m in $s} {
 	set s
     }
 } -result {}
-test winDde-7.3 {DDE present in slave interp} -constraints {win dde} -setup {
+test winDde-7.3 {DDE present in slave interp} -constraints dde -setup {
     interp create slave
     slave eval [list load $::ddelib Dde]
     slave eval [list dde servername -- dde-interp-7.3]
@@ -283,7 +309,7 @@
 } -cleanup {
     interp delete slave
 } -result {{TclEval dde-interp-7.3}}
-test winDde-7.4 {interp name collision with -force} -constraints {win dde} -setup {
+test winDde-7.4 {interp name collision with -force} -constraints dde -setup {
     interp create slave
     slave eval [list load $::ddelib Dde]
     slave eval [list dde servername -- dde-interp-7.4]
@@ -292,7 +318,7 @@
 } -cleanup {
     interp delete slave
 } -result {dde-interp-7.4}
-test winDde-7.5 {interp name collision without -force} -constraints {win dde} -setup {
+test winDde-7.5 {interp name collision without -force} -constraints dde -setup {
     interp create slave
     slave eval [list load $::ddelib Dde]
     slave eval [list dde servername -- dde-interp-7.5]
@@ -304,7 +330,7 @@
 
 # -------------------------------------------------------------------------
 
-test winDde-8.1 {Safe DDE load} -constraints {win dde} -setup {
+test winDde-8.1 {Safe DDE load} -constraints dde -setup {
     interp create -safe slave
     slave invokehidden load $::ddelib Dde
 } -body {
@@ -312,20 +338,20 @@
 } -cleanup {
     interp delete slave
 } -returnCodes error -result {invalid command name "dde"}
-test winDde-8.2 {Safe DDE set servername} -constraints {win dde} -setup {
+test winDde-8.2 {Safe DDE set servername} -constraints dde -setup {
     interp create -safe slave
     slave invokehidden load $::ddelib Dde
 } -body {
     slave invokehidden dde servername slave
 } -cleanup {interp delete slave} -result {slave}
-test winDde-8.3 {Safe DDE check handler required for eval} -constraints {win dde} -setup {
+test winDde-8.3 {Safe DDE check handler required for eval} -constraints dde -setup {
     interp create -safe slave
     slave invokehidden load $::ddelib Dde
     slave invokehidden dde servername slave
 } -body {
     catch {dde eval slave set a 1} msg
 } -cleanup {interp delete slave} -result {1}
-test winDde-8.4 {Safe DDE check that execute is denied} -constraints {win dde} -setup {
+test winDde-8.4 {Safe DDE check that execute is denied} -constraints dde -setup {
     interp create -safe slave
     slave invokehidden load $::ddelib Dde
     slave invokehidden dde servername slave
@@ -334,7 +360,7 @@
     dde execute TclEval slave {set a 2}
     slave eval set a
 } -cleanup {interp delete slave} -result 1
-test winDde-8.5 {Safe DDE check that request is denied} -constraints {win dde} -setup {
+test winDde-8.5 {Safe DDE check that request is denied} -constraints dde -setup {
     interp create -safe slave
     slave invokehidden load $::ddelib Dde
     slave invokehidden dde servername slave
@@ -344,14 +370,14 @@
 } -cleanup {
     interp delete slave
 } -returnCodes error -result {remote server cannot handle this command}
-test winDde-8.6 {Safe DDE assign handler procedure} -constraints {win dde} -setup {
+test winDde-8.6 {Safe DDE assign handler procedure} -constraints dde -setup {
     interp create -safe slave
     slave invokehidden load $::ddelib Dde
     slave eval {proc DDEACCEPT {cmd} {set ::DDECMD $cmd}}
 } -body {
     slave invokehidden dde servername -handler DDEACCEPT slave
 } -cleanup {interp delete slave} -result slave
-test winDde-8.7 {Safe DDE check simple command} -constraints {win dde} -setup {
+test winDde-8.7 {Safe DDE check simple command} -constraints dde -setup {
     interp create -safe slave
     slave invokehidden load $::ddelib Dde
     slave eval {proc DDEACCEPT {cmd} {set ::DDECMD $cmd}}
@@ -359,7 +385,7 @@
 } -body {
     dde eval slave set x 1
 } -cleanup {interp delete slave} -result {set x 1}
-test winDde-8.8 {Safe DDE check non-list command} -constraints {win dde} -setup {
+test winDde-8.8 {Safe DDE check non-list command} -constraints dde -setup {
     interp create -safe slave
     slave invokehidden load $::ddelib Dde
     slave eval {proc DDEACCEPT {cmd} {set ::DDECMD $cmd}}
@@ -369,16 +395,16 @@
     dde eval slave $s
     string equal [slave eval set DDECMD] $s
 } -cleanup {interp delete slave} -result 1
-test winDde-8.9 {Safe DDE check command evaluation} -constraints {win dde} -setup {
+test winDde-8.9 {Safe DDE check command evaluation} -constraints dde -setup {
     interp create -safe slave
     slave invokehidden load $::ddelib Dde
     slave eval {proc DDEACCEPT {cmd} {set ::DDECMD [uplevel \#0 $cmd]}}
     slave invokehidden dde servername -handler DDEACCEPT slave
 } -body {
-    dde eval slave set x 1
-    slave eval set x
+    dde eval slave set \xe1 1
+    slave eval set \xe1
 } -cleanup {interp delete slave} -result 1
-test winDde-8.10 {Safe DDE check command evaluation (2)} -constraints {win dde} -setup {
+test winDde-8.10 {Safe DDE check command evaluation (2)} -constraints dde -setup {
     interp create -safe slave
     slave invokehidden load $::ddelib Dde
     slave eval {proc DDEACCEPT {cmd} {set ::DDECMD [uplevel \#0 $cmd]}}
@@ -387,7 +413,7 @@
     dde eval slave [list set x 1]
     slave eval set x
 } -cleanup {interp delete slave} -result 1
-test winDde-8.11 {Safe DDE check command evaluation (3)} -constraints {win dde} -setup {
+test winDde-8.11 {Safe DDE check command evaluation (3)} -constraints dde -setup {
     interp create -safe slave
     slave invokehidden load $::ddelib Dde
     slave eval {proc DDEACCEPT {cmd} {set ::DDECMD [uplevel \#0 $cmd]}}
@@ -399,9 +425,9 @@
 
 # -------------------------------------------------------------------------
 
-test winDde-9.1 {External safe DDE check string passing} -constraints {win dde stdio} -setup {
-    set name child-9.1
-    set child [createChildProcess $name Handler1]
+test winDde-9.1 {External safe DDE check string passing} -constraints {dde stdio} -setup {
+    set name ch\xEDld-9.1
+    set child [createChildProcess $name -handler Handler1]
     file copy -force script1.tcl dde-script.tcl
 } -body {
     dde eval $name set x 1
@@ -412,9 +438,9 @@
     update
     file delete -force -- dde-script.tcl
 } -result {set x 1}
-test winDde-9.2 {External safe DDE check command evaluation} -constraints {win dde stdio} -setup {
-    set name child-9.2
-    set child [createChildProcess $name Handler2]
+test winDde-9.2 {External safe DDE check command evaluation} -constraints {dde stdio} -setup {
+    set name ch\xEDld-9.2
+    set child [createChildProcess $name -handler Handler2]
     file copy -force script1.tcl dde-script.tcl
 } -body {
     dde eval $name set x 1
@@ -425,9 +451,9 @@
     update
     file delete -force -- dde-script.tcl
 } -result 1
-test winDde-9.3 {External safe DDE check prefixed arguments} -constraints {win dde stdio} -setup {
-    set name child-9.3
-    set child [createChildProcess $name [list Handler3 ARG]]
+test winDde-9.3 {External safe DDE check prefixed arguments} -constraints {dde stdio} -setup {
+    set name ch\xEDld-9.3
+    set child [createChildProcess $name -handler [list Handler3 ARG]]
     file copy -force script1.tcl dde-script.tcl
 } -body {
     dde eval $name set x 1
@@ -438,6 +464,19 @@
     update
     file delete -force -- dde-script.tcl
 } -result {ARG {set x 1}}
+test winDde-9.4 {External safe DDE check null data passing} -constraints {dde stdio} -setup {
+    set name ch\xEDld-9.4
+    set child [createChildProcess $name -handler Handler1]
+    file copy -force script1.tcl dde-script.tcl
+} -body {
+    dde execute TclEval $name ""
+    gets $child line
+    set line
+} -cleanup {
+    dde execute TclEval $name stop
+    update
+    file delete -force -- dde-script.tcl
+} -result {null data}
 
 # -------------------------------------------------------------------------
 
