# This file tests the tclWinDde.c file.
#
# This file contains a collection of tests for one or more of the Tcl
# built-in commands.  Sourcing this file into Tcl runs the tests and
# generates output for errors. No output means no errors were found.
#
# Copyright © 1999 Scriptics Corporation.
#
# See the file "license.terms" for information on usage and redistribution
# of this file, and for a DISCLAIMER OF ALL WARRANTIES.

if {"::tcltest" ni [namespace children]} {
    package require tcltest 2.5
    namespace import -force ::tcltest::*
}
source [file join [file dirname [info script]] tcltests.tcl]

testConstraint dde 0
if {[testConstraint win]} {
    if {![catch {
	    ::tcltest::loadTestedCommands
	    set ::ddever [package require dde 1.4.5]
	    set ::ddelib [info loaded {} Dde]}]} {
	testConstraint dde 1
    }
}
testConstraint notWine [expr {![info exists ::env(CI_USING_WINE)]}]


# -------------------------------------------------------------------------
# Setup a script for a test server
#

set scriptName [makeFile {} script1.tcl]

proc createChildProcess {ddeServerName args} {
    file delete -force $::scriptName

    set f [open $::scriptName w+]
    fconfigure $f -encoding utf-8
    puts $f [list set ddeServerName $ddeServerName]
    puts $f [list load $::ddelib Dde]
    puts $f {
	# DDE child server -
	#
	if {"::tcltest" ni [namespace children]} {
	    package require tcltest 2.5
	    namespace import -force ::tcltest::*
	}

	# If an error occurs during the tests, this process may end up not
	# being closed down. To deal with this we create a 30s timeout.
	proc ::DoTimeout {} {
	    global done ddeServerName
	    set done 1
	    puts "winDde.test child process $ddeServerName timed out."
	    flush stdout
	}
	set timeout [after 30000 ::DoTimeout]

<<<<<<< HEAD
	# Define a restricted handler.
	proc Handler1 {cmd} {
	    if {$cmd eq "stop"} {set ::done 1}
	    if {$cmd == ""} {
		set cmd "null data"
	    }
	    puts $cmd ; flush stdout
	    return
	}
	proc Handler2 {cmd} {
	    if {$cmd eq "stop"} {set ::done 1}
	    puts [uplevel \#0 $cmd] ; flush stdout
	    return
	}
	proc Handler3 {prefix cmd} {
	    if {$cmd eq "stop"} {set ::done 1}
	    puts [list $prefix $cmd] ; flush stdout
	    return
	}
=======
        # Define a restricted handler.
        proc Handler1 {cmd} {
            if {$cmd eq "stop"} {set ::done 1}
            if {$cmd eq ""} {
                set cmd "null data"
            }
            puts $cmd ; flush stdout
            return
        }
        proc Handler2 {cmd} {
            if {$cmd eq "stop"} {set ::done 1}
            puts [uplevel \#0 $cmd] ; flush stdout
            return
        }
        proc Handler3 {prefix cmd} {
            if {$cmd eq "stop"} {set ::done 1}
            puts [list $prefix $cmd] ; flush stdout
            return
        }
>>>>>>> fa956a35
    }
    # set the dde server name to the supplied argument.
    puts $f [list dde servername {*}$args -- $ddeServerName]
    puts $f {
	# run the server and handle final cleanup.
	after 200;# give dde a chance to get going.
	puts ready
	flush stdout
	vwait done
	# allow enough time for the calling process to
	# claim all results, to avoid spurious "server did
	# not respond"
	after 200 {set reallyDone 1}
	vwait reallyDone
	exit
    }
    close $f

    # run the child server script.
    set f [open |[list [interpreter] $::scriptName] r]
    fconfigure $f -buffering line -encoding utf-8
    gets $f line
    return $f
}

# -------------------------------------------------------------------------
test winDde-1.0 {check if we are testing the right dll} {win dde} {
    set ::ddever
} {1.4.5}

test winDde-1.1 {Settings the server's topic name} -constraints dde -body {
    list [dde servername foobar] [dde servername] [dde servername self]
} -result {foobar foobar self}

test winDde-2.1 {Checking for other services} -constraints dde -body {
    expr {[llength [dde services {} {}]] >= 0}
} -result 1
test winDde-2.2 {Checking for existence, with service and topic specified} \
	-constraints dde -body {
    llength [dde services TclEval self]
} -result 1
test winDde-2.3 {Checking for existence, with only the service specified} \
	-constraints dde -body {
    expr {[llength [dde services TclEval {}]] >= 1}
} -result 1
test winDde-2.4 {Checking for existence, with only the topic specified} \
	-constraints dde -body {
    expr {[llength [dde services {} self]] >= 1}
} -result 1

# -------------------------------------------------------------------------

test winDde-3.1 {DDE execute locally} -constraints dde -body {
    set \xE1 ""
    dde execute TclEval self [list set \xE1 foo]
    set \xE1
} -result foo
test winDde-3.2 {DDE execute -async locally} -constraints dde -body {
    set \xE1 ""
    dde execute -async TclEval self [list set \xE1 foo]
    update
    set \xE1
} -result foo
test winDde-3.3 {DDE request locally} -constraints dde -body {
    set \xE1 ""
    dde execute TclEval self [list set \xE1 foo]
    dde request TclEval self \xE1
} -result foo
test winDde-3.4 {DDE eval locally} -constraints dde -body {
    set \xE1 ""
    dde eval self set \xE1 foo
} -result foo
test winDde-3.5 {DDE request locally} -constraints dde -body {
    set \xE1 ""
    dde execute TclEval self [list set \xE1 foo]
    dde request -binary TclEval self \xE1
} -result "foo\x00"
# Set variable a to A with diaeresis (Unicode C4) by relying on the fact
# that utf-8 is sent (e.g. "c3 84" on the wire)
test winDde-3.6 {DDE request utf-8} -constraints dde -body {
    set \xE1 "not set"
    dde execute TclEval self "set \xE1 \xC4"
    scan [set \xE1] %c
} -result 196
# Set variable a to A with diaeresis (Unicode C4) using binary execute
# and compose utf-8 (e.g. "c3 84" ) manually
test winDde-3.7 {DDE request binary} -constraints {dde notWine} -body {
    set \xE1 "not set"
    dde execute -binary TclEval self [list set \xC3\xA1 \xC3\x84\x00]
    scan [set \xE1] %c
} -result 196
test winDde-3.8 {DDE poke locally} -constraints {dde debug} -body {
    set \xE1 ""
    dde poke TclEval self \xE1 \xC4
    dde request TclEval self \xE1
} -result \xC4
test winDde-3.9 {DDE poke -binary locally} -constraints {dde debug} -body {
    set \xE1 ""
    dde poke -binary TclEval self \xE1 \xC3\x84\x00
    dde request TclEval self \xE1
} -result \xC4

# -------------------------------------------------------------------------

test winDde-4.1 {DDE execute remotely} -constraints {dde stdio} -body {
    set \xE1 ""
    set name ch\xEDld-4.1
    set child [createChildProcess $name]
    dde execute TclEval $name [list set \xE1 foo]
    dde execute TclEval $name {set done 1}
    update
    set \xE1
} -result ""
test winDde-4.2 {DDE execute async remotely} -constraints {dde stdio} -body {
    set \xE1 ""
    set name ch\xEDld-4.2
    set child [createChildProcess $name]
    dde execute -async TclEval $name [list set \xE1 foo]
    update
    dde execute TclEval $name {set done 1}
    update
    set \xE1
} -result ""
test winDde-4.3 {DDE request remotely} -constraints {dde stdio} -body {
    set \xE1 ""
    set name ch\xEDld-4.3
    set child [createChildProcess $name]
    dde execute TclEval $name [list set \xE1 foo]
    set \xE1 [dde request TclEval $name \xE1]
    dde execute TclEval $name {set done 1}
    update
    set \xE1
} -result foo
test winDde-4.4 {DDE eval remotely} -constraints {dde stdio} -body {
    set \xE1 ""
    set name ch\xEDld-4.4
    set child [createChildProcess $name]
    set \xE1 [dde eval $name set \xE1 foo]
    dde execute TclEval $name {set done 1}
    update
    set \xE1
}  -result foo
test winDde-4.5 {DDE poke remotely} -constraints {dde debug stdio} -body {
    set \xE1 ""
    set name ch\xEDld-4.5
    set child [createChildProcess $name]
    dde poke TclEval $name \xE1 foo
    set \xE1 [dde request TclEval $name \xE1]
    dde execute TclEval $name {set done 1}
    update
    set \xE1
} -result foo

# -------------------------------------------------------------------------

test winDde-5.1 {check for bad arguments} -constraints dde -body {
    dde execute "" "" "" ""
} -returnCodes error -result {wrong # args: should be "dde execute ?-async? ?-binary? serviceName topicName value"}
test winDde-5.2 {check for bad arguments} -constraints dde -body {
    dde execute -binary "" "" ""
} -returnCodes error -result {cannot execute null data}
test winDde-5.3 {check for bad arguments} -constraints dde -body {
    dde execute -foo "" "" ""
} -returnCodes error -result {wrong # args: should be "dde execute ?-async? ?-binary? serviceName topicName value"}
test winDde-5.4 {DDE eval bad arguments} -constraints dde -body {
    dde eval "" "foo"
} -returnCodes error -result {invalid service name ""}

# -------------------------------------------------------------------------

test winDde-6.1 {DDE servername bad arguments} -constraints dde -body {
    dde servername -z -z -z
} -returnCodes error -result {bad option "-z": must be -force, -handler, or --}
test winDde-6.2 {DDE servername set name} -constraints dde -body {
    dde servername -- winDde-6.2
} -result {winDde-6.2}
test winDde-6.3 {DDE servername set exact name} -constraints dde -body {
    dde servername -force winDde-6.3
} -result {winDde-6.3}
test winDde-6.4 {DDE servername set exact name} -constraints dde -body {
    dde servername -force -- winDde-6.4
} -result {winDde-6.4}
test winDde-6.5 {DDE remote servername collision} -constraints {dde stdio} -setup {
    set name ch\xEDld-6.5
    set child [createChildProcess $name]
} -body {
    dde servername -- $name
} -cleanup {
    dde execute TclEval $name {set done 1}
    update
} -result "ch\xEDld-6.5 #2"
test winDde-6.6 {DDE remote servername collision force} -constraints {dde stdio} -setup {
    set name ch\xEDld-6.6
    set child [createChildProcess $name]
} -body {
    dde servername -force -- $name
} -cleanup {
    dde execute TclEval $name {set done 1}
    update
} -result "ch\xEDld-6.6"

# -------------------------------------------------------------------------

test winDde-7.1 {Load DDE in child interpreter} -constraints dde -setup {
    interp create child
} -body {
    child eval [list load $::ddelib Dde]
    child eval [list dde servername -- dde-interp-7.1]
} -cleanup {
    interp delete child
} -result {dde-interp-7.1}
test winDde-7.2 {DDE child cleanup} -constraints dde -setup {
    interp create child
    child eval [list load $::ddelib Dde]
    child eval [list dde servername -- dde-interp-7.5]
    interp delete child
} -body {
    dde services TclEval {}
    set s [dde services TclEval {}]
    set m [list [list TclEval dde-interp-7.5]]
    if {$m in $s} {
	set s
    }
} -result {}
test winDde-7.3 {DDE present in child interp} -constraints dde -setup {
    interp create child
    child eval [list load $::ddelib Dde]
    child eval [list dde servername -- dde-interp-7.3]
} -body {
    dde services TclEval dde-interp-7.3
} -cleanup {
    interp delete child
} -result {{TclEval dde-interp-7.3}}
test winDde-7.4 {interp name collision with -force} -constraints dde -setup {
    interp create child
    child eval [list load $::ddelib Dde]
    child eval [list dde servername -- dde-interp-7.4]
} -body {
    dde servername -force -- dde-interp-7.4
} -cleanup {
    interp delete child
} -result {dde-interp-7.4}
test winDde-7.5 {interp name collision without -force} -constraints dde -setup {
    interp create child
    child eval [list load $::ddelib Dde]
    child eval [list dde servername -- dde-interp-7.5]
} -body {
    dde servername -- dde-interp-7.5
} -cleanup {
    interp delete child
} -result "dde-interp-7.5 #2"

# -------------------------------------------------------------------------

test winDde-8.1 {Safe DDE load} -constraints dde -setup {
    interp create -safe child
    child invokehidden load $::ddelib Dde
} -body {
    child eval dde servername child
} -cleanup {
    interp delete child
} -returnCodes error -result {invalid command name "dde"}
test winDde-8.2 {Safe DDE set servername} -constraints dde -setup {
    interp create -safe child
    child invokehidden load $::ddelib Dde
} -body {
    child invokehidden dde servername child
} -cleanup {interp delete child} -result {child}
test winDde-8.3 {Safe DDE check handler required for eval} -constraints dde -setup {
    interp create -safe child
    child invokehidden load $::ddelib Dde
    child invokehidden dde servername child
} -body {
    catch {dde eval child set a 1} msg
} -cleanup {interp delete child} -result {1}
test winDde-8.4 {Safe DDE check that execute is denied} -constraints dde -setup {
    interp create -safe child
    child invokehidden load $::ddelib Dde
    child invokehidden dde servername child
} -body {
    child eval set a 1
    dde execute TclEval child {set a 2}
    child eval set a
} -cleanup {interp delete child} -result 1
test winDde-8.5 {Safe DDE check that request is denied} -constraints dde -setup {
    interp create -safe child
    child invokehidden load $::ddelib Dde
    child invokehidden dde servername child
} -body {
    child eval set a 1
    dde request TclEval child a
} -cleanup {
    interp delete child
} -returnCodes error -result {remote server cannot handle this command}
test winDde-8.6 {Safe DDE assign handler procedure} -constraints dde -setup {
    interp create -safe child
    child invokehidden load $::ddelib Dde
    child eval {proc DDEACCEPT {cmd} {set ::DDECMD $cmd}}
} -body {
    child invokehidden dde servername -handler DDEACCEPT child
} -cleanup {interp delete child} -result child
test winDde-8.7 {Safe DDE check simple command} -constraints dde -setup {
    interp create -safe child
    child invokehidden load $::ddelib Dde
    child eval {proc DDEACCEPT {cmd} {set ::DDECMD $cmd}}
    child invokehidden dde servername -handler DDEACCEPT child
} -body {
    dde eval child set x 1
} -cleanup {interp delete child} -result {set x 1}
test winDde-8.8 {Safe DDE check non-list command} -constraints dde -setup {
    interp create -safe child
    child invokehidden load $::ddelib Dde
    child eval {proc DDEACCEPT {cmd} {set ::DDECMD $cmd}}
    child invokehidden dde servername -handler DDEACCEPT child
} -body {
    set s "c:\\Program Files\\Microsoft Visual Studio\\"
    dde eval child $s
    string equal [child eval set DDECMD] $s
} -cleanup {interp delete child} -result 1
test winDde-8.9 {Safe DDE check command evaluation} -constraints dde -setup {
    interp create -safe child
    child invokehidden load $::ddelib Dde
    child eval {proc DDEACCEPT {cmd} {set ::DDECMD [uplevel \#0 $cmd]}}
    child invokehidden dde servername -handler DDEACCEPT child
} -body {
    dde eval child set \xE1 1
    child eval set \xE1
} -cleanup {interp delete child} -result 1
test winDde-8.10 {Safe DDE check command evaluation (2)} -constraints dde -setup {
    interp create -safe child
    child invokehidden load $::ddelib Dde
    child eval {proc DDEACCEPT {cmd} {set ::DDECMD [uplevel \#0 $cmd]}}
    child invokehidden dde servername -handler DDEACCEPT child
} -body {
    dde eval child [list set x 1]
    child eval set x
} -cleanup {interp delete child} -result 1
test winDde-8.11 {Safe DDE check command evaluation (3)} -constraints dde -setup {
    interp create -safe child
    child invokehidden load $::ddelib Dde
    child eval {proc DDEACCEPT {cmd} {set ::DDECMD [uplevel \#0 $cmd]}}
    child invokehidden dde servername -handler DDEACCEPT child
} -body {
    dde eval child [list [list set x 1]]
    child eval set x
} -cleanup {interp delete child} -returnCodes error -result {invalid command name "set x 1"}

# -------------------------------------------------------------------------

test winDde-9.1 {External safe DDE check string passing} -constraints {dde stdio} -setup {
    set name ch\xEDld-9.1
    set child [createChildProcess $name -handler Handler1]
    file copy -force script1.tcl dde-script.tcl
} -body {
    dde eval $name set x 1
    gets $child line
    set line
} -cleanup {
    dde execute TclEval $name stop
    update
    file delete -force -- dde-script.tcl
} -result {set x 1}
test winDde-9.2 {External safe DDE check command evaluation} -constraints {dde stdio} -setup {
    set name ch\xEDld-9.2
    set child [createChildProcess $name -handler Handler2]
    file copy -force script1.tcl dde-script.tcl
} -body {
    dde eval $name set x 1
    gets $child line
    set line
} -cleanup {
    dde execute TclEval $name stop
    update
    file delete -force -- dde-script.tcl
} -result 1
test winDde-9.3 {External safe DDE check prefixed arguments} -constraints {dde stdio} -setup {
    set name ch\xEDld-9.3
    set child [createChildProcess $name -handler [list Handler3 ARG]]
    file copy -force script1.tcl dde-script.tcl
} -body {
    dde eval $name set x 1
    gets $child line
    set line
} -cleanup {
    dde execute TclEval $name stop
    update
    file delete -force -- dde-script.tcl
} -result {ARG {set x 1}}
test winDde-9.4 {External safe DDE check null data passing} -constraints {dde stdio} -setup {
    set name ch\xEDld-9.4
    set child [createChildProcess $name -handler Handler1]
    file copy -force script1.tcl dde-script.tcl
} -body {
    dde execute TclEval $name ""
    gets $child line
    set line
} -cleanup {
    dde execute TclEval $name stop
    update
    file delete -force -- dde-script.tcl
} -result {null data}

# -------------------------------------------------------------------------

#cleanup
#catch {interp delete $child};           # ensure we clean up the child.
file delete -force $::scriptName
::tcltest::cleanupTests
return

# Local Variables:
# mode: tcl
# End:<|MERGE_RESOLUTION|>--- conflicted
+++ resolved
@@ -58,11 +58,10 @@
 	}
 	set timeout [after 30000 ::DoTimeout]
 
-<<<<<<< HEAD
 	# Define a restricted handler.
 	proc Handler1 {cmd} {
 	    if {$cmd eq "stop"} {set ::done 1}
-	    if {$cmd == ""} {
+	    if {$cmd eq ""} {
 		set cmd "null data"
 	    }
 	    puts $cmd ; flush stdout
@@ -78,27 +77,6 @@
 	    puts [list $prefix $cmd] ; flush stdout
 	    return
 	}
-=======
-        # Define a restricted handler.
-        proc Handler1 {cmd} {
-            if {$cmd eq "stop"} {set ::done 1}
-            if {$cmd eq ""} {
-                set cmd "null data"
-            }
-            puts $cmd ; flush stdout
-            return
-        }
-        proc Handler2 {cmd} {
-            if {$cmd eq "stop"} {set ::done 1}
-            puts [uplevel \#0 $cmd] ; flush stdout
-            return
-        }
-        proc Handler3 {prefix cmd} {
-            if {$cmd eq "stop"} {set ::done 1}
-            puts [list $prefix $cmd] ; flush stdout
-            return
-        }
->>>>>>> fa956a35
     }
     # set the dde server name to the supplied argument.
     puts $f [list dde servername {*}$args -- $ddeServerName]
