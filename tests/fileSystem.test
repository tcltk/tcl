# This file tests the filesystem and vfs internals.
#
# This file contains a collection of tests for one or more of the Tcl built-in
# commands. Sourcing this file into Tcl runs the tests and generates output
# for errors. No output means no errors were found.
#
# Copyright (c) 2002 Vincent Darley.
#
# See the file "license.terms" for information on usage and redistribution of
# this file, and for a DISCLAIMER OF ALL WARRANTIES.

package require tcltest 2
namespace eval ::tcl::test::fileSystem {
    namespace import ::tcltest::*

    catch {
	file delete -force link.file
	file delete -force dir.link
	file delete -force [file join dir.dir linkinside.file]
    }

testConstraint loaddll 0
catch {
    ::tcltest::loadTestedCommands
    package require -exact Tcltest [info patchlevel]
    set ::ddever [package require dde]
    set ::ddelib [lindex [package ifneeded dde $::ddever] 1]
    set ::regver  [package require registry]
    set ::reglib [lindex [package ifneeded registry $::regver] 1]
    testConstraint loaddll 1
}

# Test for commands defined in Tcltest executable
testConstraint testfilesystem  	    [llength [info commands ::testfilesystem]]
testConstraint testsetplatform 	    [llength [info commands ::testsetplatform]]
testConstraint testsimplefilesystem [llength [info commands ::testsimplefilesystem]]

cd [tcltest::temporaryDirectory]
makeFile "test file" gorp.file
makeDirectory dir.dir
makeDirectory [file join dir.dir dirinside.dir]
makeFile "test file in directory" [file join dir.dir inside.file]

testConstraint unusedDrive 0
testConstraint moreThanOneDrive 0
apply {{} {
    # The variables 'drive' and 'drives' will be used below.
    variable drive {} drives {}
    if {[testConstraint win]} {
	set vols [string map [list :/ {}] [file volumes]]
	for {set i 0} {$i < 26} {incr i} {
	    set drive [format %c [expr {$i + 65}]]
	    if {$drive ni $vols} {
		testConstraint unusedDrive 1
		break
	    }
	}

	set dir [pwd]
	try {
	    foreach vol [file volumes] {
		if {![catch {cd $vol}]} {
		    lappend drives $vol
		}
	    }
	    testConstraint moreThanOneDrive [llength $drives]
	} finally {
	    cd $dir
	}
    }
} ::tcl::test::fileSystem}

proc testPathEqual {one two} {
    if {$one eq $two} {
	return "ok"
    }
    return "not equal: $one $two"
}

testConstraint hasLinks [expr {![catch {
    file link link.file gorp.file
    cd dir.dir
    file link \
	[file join linkinside.file] \
	[file join inside.file]
    cd ..
    file link dir.link dir.dir
    cd dir.dir
    file link [file join dirinside.link] \
	[file join dirinside.dir]
    cd ..
}]}]

if {[testConstraint testsetplatform]} {
    set platform [testgetplatform]
}

# ----------------------------------------------------------------------

test filesystem-1.0 {link normalisation} {hasLinks} {
   string equal [file normalize gorp.file] [file normalize link.file]
} {0}
test filesystem-1.1 {link normalisation} {hasLinks} {
   string equal [file normalize dir.dir] [file normalize dir.link]
} {0}
test filesystem-1.2 {link normalisation} {hasLinks unix} {
    testPathEqual [file normalize [file join gorp.file foo]] \
	[file normalize [file join link.file foo]]
} ok
test filesystem-1.3 {link normalisation} {hasLinks} {
    testPathEqual [file normalize [file join dir.dir foo]] \
	[file normalize [file join dir.link foo]]
} ok
test filesystem-1.4 {link normalisation} {hasLinks} {
    testPathEqual [file normalize [file join dir.dir inside.file]] \
	[file normalize [file join dir.link inside.file]]
} ok
test filesystem-1.5 {link normalisation} {hasLinks} {
    testPathEqual [file normalize [file join dir.dir linkinside.file]] \
	[file normalize [file join dir.dir linkinside.file]]
} ok
test filesystem-1.6 {link normalisation} {hasLinks} {
    string equal [file normalize [file join dir.dir linkinside.file]] \
	[file normalize [file join dir.link inside.file]]
} {0}
test filesystem-1.7 {link normalisation} {hasLinks unix} {
    testPathEqual [file normalize [file join dir.link linkinside.file foo]] \
	[file normalize [file join dir.dir inside.file foo]]
} ok
test filesystem-1.8 {link normalisation} {hasLinks} {
    string equal [file normalize [file join dir.dir linkinside.filefoo]] \
	[file normalize [file join dir.link inside.filefoo]]
} {0}
test filesystem-1.9 {link normalisation} -setup {
    file delete -force dir.link
} -constraints {unix hasLinks} -body {
    file link dir.link [file nativename dir.dir]
    testPathEqual [file normalize [file join dir.dir linkinside.file foo]] \
	[file normalize [file join dir.link inside.file foo]]
} -result ok
test filesystem-1.10 {link normalisation: double link} -constraints {
    unix hasLinks
} -body {
    file link dir2.link dir.link
    testPathEqual [file normalize [file join dir.dir linkinside.file foo]] \
	[file normalize [file join dir2.link inside.file foo]]
} -cleanup {
    file delete dir2.link
} -result ok 
makeDirectory dir2.file
test filesystem-1.11 {link normalisation: double link, back in tree} {unix hasLinks} {
    file link dir2.link dir.link
    file link [file join dir2.file dir2.link] [file join .. dir2.link]
    testPathEqual [file normalize [file join dir.dir linkinside.file foo]] \
	[file normalize [file join dir2.file dir2.link inside.file foo]]
} ok
test filesystem-1.12 {file new native path} {} {
    for {set i 0} {$i < 10} {incr i} {
	foreach f [lsort [glob -nocomplain -type l *]] {
	    catch {file readlink $f}
	}
    }
    # If we reach here we've succeeded. We used to crash above.
    expr 1
} {1}
test filesystem-1.13 {file normalisation} {win} {
    # This used to be broken
    file normalize C:/thislongnamedoesntexist
} {C:/thislongnamedoesntexist}
test filesystem-1.14 {file normalisation} {win} {
    # This used to be broken
    file normalize c:/
} {C:/}
test filesystem-1.15 {file normalisation} {win} {
    file normalize c:/../
} {C:/}
test filesystem-1.16 {file normalisation} {win} {
    file normalize c:/.
} {C:/}
test filesystem-1.17 {file normalisation} {win} {
    file normalize c:/..
} {C:/}
test filesystem-1.17.1 {file normalisation} {win} {
    file normalize c:\\..
} {C:/}
test filesystem-1.18 {file normalisation} {win} {
    file normalize c:/./
} {C:/}
test filesystem-1.19 {file normalisation} {win unusedDrive} {
    file normalize ${drive}:/./../../..
} "${drive}:/"
test filesystem-1.20 {file normalisation} {win} {
    file normalize //name/foo/../
} {//name/foo}
test filesystem-1.21 {file normalisation} {win} {
    file normalize C:///foo/./
} {C:/foo}
test filesystem-1.22 {file normalisation} {win} {
    file normalize //name/foo/.
} {//name/foo}
test filesystem-1.23 {file normalisation} {win} {
    file normalize c:/./foo
} {C:/foo}
test filesystem-1.24 {file normalisation} {win unusedDrive} {
    file normalize ${drive}:/./../../../a
} "${drive}:/a"
test filesystem-1.25 {file normalisation} {win unusedDrive} {
    file normalize ${drive}:/./.././../../a
} "${drive}:/a"
test filesystem-1.25.1 {file normalisation} {win unusedDrive} {
    file normalize ${drive}:/./.././..\\..\\a\\bb
} "${drive}:/a/bb"
test filesystem-1.26 {link normalisation: link and ..} -setup {
    file delete -force dir2.link
} -constraints {hasLinks} -body {
    set dir [file join dir2 foo bar]
    file mkdir $dir
    file link dir2.link [file join dir2 foo bar]
    testPathEqual [file normalize [file join dir2 foo x]] \
	    [file normalize [file join dir2.link .. x]]
} -result ok
test filesystem-1.27 {file normalisation: up and down with ..} {
    set dir [file join dir2 foo bar]
    file mkdir $dir
    set dir2 [file join dir2 .. dir2 foo .. foo bar]
    list [testPathEqual [file normalize $dir] [file normalize $dir2]] \
	[file exists $dir] [file exists $dir2]
} {ok 1 1}
test filesystem-1.28 {link normalisation: link with .. and ..} -setup {
    file delete -force dir2.link
} -constraints {hasLinks} -body {
    set dir [file join dir2 foo bar]
    file mkdir $dir
    set to [file join dir2 .. dir2 foo .. foo bar]
    file link dir2.link $to
    testPathEqual [file normalize [file join dir2 foo x]] \
	    [file normalize [file join dir2.link .. x]]
} -result ok
test filesystem-1.29 {link normalisation: link with ..} -setup {
    file delete -force dir2.link
} -constraints {hasLinks} -body {
    set dir [file join dir2 foo bar]
    file mkdir $dir
    set to [file join dir2 .. dir2 foo .. foo bar]
    file link dir2.link $to
    set res [file normalize [file join dir2.link x yyy z]]
    if {[string match *..* $res]} {
	return "$res must not contain '..'"
    }
    return "ok"
} -result {ok}
test filesystem-1.29.1 {link normalisation with two consecutive links} {hasLinks} {
    testPathEqual [file normalize [file join dir.link dirinside.link abc]] \
	[file normalize [file join dir.dir dirinside.dir abc]]
} ok
file delete -force dir2.file
file delete -force dir2.link
file delete -force link.file dir.link
file delete -force dir2
file delete -force [file join dir.dir dirinside.link]
removeFile [file join dir.dir inside.file]
removeDirectory [file join dir.dir dirinside.dir]
removeDirectory dir.dir
test filesystem-1.30 {normalisation of nonexistent user} -body {
    file normalize ~noonewiththisname
} -returnCodes error -result {user "noonewiththisname" doesn't exist}
test filesystem-1.31 {link normalisation: link near filesystem root} {testsetplatform} {
    testsetplatform unix
    file normalize /foo/../bar
} {/bar}
test filesystem-1.32 {link normalisation: link near filesystem root} {testsetplatform} {
    testsetplatform unix
    file normalize /../bar
} {/bar}
test filesystem-1.33 {link normalisation: link near filesystem root} {testsetplatform} {
    testsetplatform windows
    set res [file normalize C:/../bar]
    if {[testConstraint unix]} {
	# Some unices go further in normalizing this -- not really a problem
	# since this is a Windows test.
	regexp {C:/bar$} $res res
    }
    set res
} {C:/bar}
if {[testConstraint testsetplatform]} {
    testsetplatform $platform
}
test filesystem-1.34 {file normalisation with '/./'} -body {
    file normalize /foo/bar/anc/./.tml
} -match regexp -result {^(?:(?!/\./).)*$}
test filesystem-1.35a {file normalisation with '/./'} -body {
    file normalize /ffo/bar/anc/./foo/.tml
} -match regexp -result {^(?:(?!/\./).)*$}
test filesystem-1.35b {file normalisation with '/./'} {
    llength [regexp -all foo [file normalize /ffo/bar/anc/./foo/.tml]]
} 1
test filesystem-1.36a {file normalisation with '/./'} -body {
    file normalize /foo/bar/anc/././asdasd/.tml
} -match regexp -result {^(?:(?!/\./).)*$}
test filesystem-1.36b {file normalisation with '/./'} {
    llength [regexp -all asdasd [file normalize /foo/bar/anc/././asdasd/.tml]]
} 1
test filesystem-1.37 {file normalisation with '/./'} -body {
    set fname "/abc/./def/./ghi/./asda/.././.././asd/x/../../../../....."
    file norm $fname
} -match regexp -result {^(?:[^/]|/(?:[^/]|$))+$}
test filesystem-1.38 {file normalisation with volume relative} -setup {
    set dir [pwd]
} -constraints {win moreThanOneDrive} -body {
    set path "[string range [lindex $drives 0] 0 1]foo"
    cd [lindex $drives 1]
    file norm $path
} -cleanup {
    cd $dir
} -result "[lindex $drives 0]foo"
test filesystem-1.39 {file normalisation with volume relative} -setup {
    set old [pwd]
} -constraints {win} -body {
    set drv C:/
    cd [lindex [glob -type d -dir $drv *] 0]
    file norm [string range $drv 0 1]
} -cleanup {
    cd $old
} -match regexp -result {.*[^/]}
test filesystem-1.40 {file normalisation with repeated separators} {
    testPathEqual [file norm foo////bar] [file norm foo/bar]
} ok
test filesystem-1.41 {file normalisation with repeated separators} {win} {
    testPathEqual [file norm foo\\\\\\bar] [file norm foo/bar]
} ok
test filesystem-1.42 {file normalisation .. beyond root (Bug 1379287)} {
    testPathEqual [file norm /xxx/..] [file norm /]
} ok
test filesystem-1.42.1 {file normalisation .. beyond root (Bug 1379287)} {
    testPathEqual [file norm /xxx/../] [file norm /]
} ok
test filesystem-1.43 {file normalisation .. beyond root (Bug 1379287)} {
    testPathEqual [file norm /xxx/foo/../..] [file norm /]
} ok
test filesystem-1.43.1 {file normalisation .. beyond root (Bug 1379287)} {
    testPathEqual [file norm /xxx/foo/../../] [file norm /]
} ok
test filesystem-1.44 {file normalisation .. beyond root (Bug 1379287)} {
    testPathEqual [file norm /xxx/foo/../../bar] [file norm /bar]
} ok
test filesystem-1.45 {file normalisation .. beyond root (Bug 1379287)} {
    testPathEqual [file norm /xxx/../../bar] [file norm /bar]
} ok
test filesystem-1.46 {file normalisation .. beyond root (Bug 1379287)} {
    testPathEqual [file norm /xxx/../bar] [file norm /bar]
} ok
test filesystem-1.47 {file normalisation .. beyond root (Bug 1379287)} {
    testPathEqual [file norm /..] [file norm /]
} ok
test filesystem-1.48 {file normalisation .. beyond root (Bug 1379287)} {
    testPathEqual [file norm /../] [file norm /]
} ok
test filesystem-1.49 {file normalisation .. beyond root (Bug 1379287)} {
    testPathEqual [file norm /.] [file norm /]
} ok
test filesystem-1.50 {file normalisation .. beyond root (Bug 1379287)} {
    testPathEqual [file norm /./] [file norm /]
} ok
test filesystem-1.51 {file normalisation .. beyond root (Bug 1379287)} {
    testPathEqual [file norm /../..] [file norm /]
} ok
test filesystem-1.51.1 {file normalisation .. beyond root (Bug 1379287)} {
    testPathEqual [file norm /../../] [file norm /]
} ok

test filesystem-2.0 {new native path} {unix} {
   foreach f [lsort [glob -nocomplain /usr/bin/c*]] {
       catch {file readlink $f}
   }
   # If we reach here we've succeeded. We used to crash above.
   return ok
} ok

# Make sure the testfilesystem hasn't been registered.
if {[testConstraint testfilesystem]} {
  proc resetfs {} {
    while {![catch {testfilesystem 0}]} {}
  }
}

test filesystem-3.1 {Tcl_FSRegister & Tcl_FSUnregister} testfilesystem {
    set result {}
    lappend result [testfilesystem 1]
    lappend result [testfilesystem 0]
    lappend result [catch {testfilesystem 0} msg] $msg
} {registered unregistered 1 failed}
test filesystem-3.3 {Tcl_FSRegister} testfilesystem {
    testfilesystem 1
    testfilesystem 1
    testfilesystem 0
    testfilesystem 0
} {unregistered}
test filesystem-3.4 {Tcl_FSRegister} -constraints testfilesystem -body {
    testfilesystem 1
    file system bar
} -cleanup {
    testfilesystem 0
} -result {reporting}
test filesystem-3.5 {Tcl_FSUnregister} testfilesystem {
    resetfs
    lindex [file system bar] 0
} {native}

test filesystem-4.0 {testfilesystem} -constraints testfilesystem -body {
    testfilesystem 1
    set filesystemReport {}
    file exists foo
    testfilesystem 0
    return $filesystemReport
} -match glob -result {*{access foo}}
test filesystem-4.1 {testfilesystem} -constraints testfilesystem -body {
    testfilesystem 1
    set filesystemReport {}
    catch {file stat foo bar}
    testfilesystem 0
    return $filesystemReport
} -match glob -result {*{stat foo}}
test filesystem-4.2 {testfilesystem} -constraints testfilesystem -body {
    testfilesystem 1
    set filesystemReport {}
    catch {file lstat foo bar}
    testfilesystem 0
    return $filesystemReport
} -match glob -result {*{lstat foo}}
test filesystem-4.3 {testfilesystem} -constraints testfilesystem -body {
    testfilesystem 1
    set filesystemReport {}
    catch {glob *}
    testfilesystem 0
    return $filesystemReport
} -match glob -result {*{matchindirectory *}*}

test filesystem-5.1 {cache and ~} -constraints testfilesystem -setup {
    set orig $::env(HOME)
} -body {
    set ::env(HOME) /foo/bar/blah
    set testdir ~
    set res1 "Parent of ~ (/foo/bar/blah) is [file dirname $testdir]"
    set ::env(HOME) /a/b/c
    set res2 "Parent of ~ (/a/b/c) is [file dirname $testdir]"
    list $res1 $res2
} -cleanup {
    set ::env(HOME) $orig
} -match regexp -result {{Parent of ~ \(/foo/bar/blah\) is ([a-zA-Z]:)?(/cygwin)?(/foo/bar|foo:bar)} {Parent of ~ \(/a/b/c\) is ([a-zA-Z]:)?(/cygwin)?(/a/b|a:b)}}

<<<<<<< HEAD
test filesystem-6.1 {empty file name} -returnCodes error -body {
    open ""
} -result {couldn't open "": no such file or directory}
test filesystem-6.2 {empty file name} -returnCodes error -body {
    file stat "" arr
} -result {could not read "": no such file or directory}
test filesystem-6.3 {empty file name} -returnCodes error -body {
    file atime ""
} -result {could not read "": no such file or directory}
test filesystem-6.4 {empty file name} -returnCodes error -body {
    file attributes ""
} -result {could not read "": no such file or directory}
test filesystem-6.5 {empty file name} -returnCodes error -body {
    file copy "" ""
} -result {error copying "": no such file or directory}
test filesystem-6.6 {empty file name} {file delete ""} {}
test filesystem-6.7 {empty file name} {file dirname ""} .
test filesystem-6.8 {empty file name} {file executable ""} 0
test filesystem-6.9 {empty file name} {file exists ""} 0
test filesystem-6.10 {empty file name} {file extension ""} {}
test filesystem-6.11 {empty file name} {file isdirectory ""} 0
test filesystem-6.12 {empty file name} {file isfile ""} 0
test filesystem-6.13 {empty file name} {file join ""} {}
test filesystem-6.14 {empty file name} -returnCodes error -body {
    file link ""
} -result {could not read link "": no such file or directory}
test filesystem-6.15 {empty file name} -returnCodes error -body {
    file lstat "" arr
} -result {could not read "": no such file or directory}
test filesystem-6.16 {empty file name} -returnCodes error -body {
    file mtime ""
} -result {could not read "": no such file or directory}
test filesystem-6.17 {empty file name} -returnCodes error -body {
    file mtime "" 0
} -result {could not read "": no such file or directory}
test filesystem-6.18 {empty file name} -returnCodes error -body {
    file mkdir ""
} -result {can't create directory "": no such file or directory}
test filesystem-6.19 {empty file name} {file nativename ""} {}
test filesystem-6.20 {empty file name} {file normalize ""} {}
test filesystem-6.21 {empty file name} {file owned ""} 0
test filesystem-6.22 {empty file name} {file pathtype ""} relative
test filesystem-6.23 {empty file name} {file readable ""} 0
test filesystem-6.24 {empty file name} -returnCodes error -body {
    file readlink ""
} -result {could not read link "": no such file or directory}
test filesystem-6.25 {empty file name} -returnCodes error -body {
    file rename "" ""
} -result {error renaming "": no such file or directory}
test filesystem-6.26 {empty file name} {file rootname ""} {}
test filesystem-6.27 {empty file name} -returnCodes error -body {
    file separator ""
} -result {unrecognised path}
test filesystem-6.28 {empty file name} -returnCodes error -body {
    file size ""
} -result {could not read "": no such file or directory}
test filesystem-6.29 {empty file name} {file split ""} {}
test filesystem-6.30 {empty file name} -returnCodes error -body {
    file system ""
} -result {unrecognised path}
test filesystem-6.31 {empty file name} {file tail ""} {}
test filesystem-6.32 {empty file name} -returnCodes error -body {
    file type ""
} -result {could not read "": no such file or directory}
test filesystem-6.33 {empty file name} {file writable ""} 0
=======
test filesystem-6.1 {empty file name} {
    list [catch {open ""} msg] $msg
} {1 {couldn't open "": no such file or directory}}
test filesystem-6.2 {empty file name} {
    list [catch {file stat "" arr} msg] $msg
} {1 {could not read "": no such file or directory}}
test filesystem-6.3 {empty file name} {
    list [catch {file atime ""} msg] $msg
} {1 {could not read "": no such file or directory}}
test filesystem-6.4 {empty file name} {
    list [catch {file attributes ""} msg] $msg
} {1 {could not read "": no such file or directory}}
test filesystem-6.5 {empty file name} {
    list [catch {file copy "" ""} msg] $msg
} {1 {error copying "": no such file or directory}}
test filesystem-6.6 {empty file name} {
    list [catch {file delete ""} msg] $msg
} {0 {}}
test filesystem-6.7 {empty file name} {
    list [catch {file dirname ""} msg] $msg
} {0 .}
test filesystem-6.8 {empty file name} {
    list [catch {file executable ""} msg] $msg
} {0 0}
test filesystem-6.9 {empty file name} {
    list [catch {file exists ""} msg] $msg
} {0 0}
test filesystem-6.10 {empty file name} {
    list [catch {file extension ""} msg] $msg
} {0 {}}
test filesystem-6.11 {empty file name} {
    list [catch {file isdirectory ""} msg] $msg
} {0 0}
test filesystem-6.12 {empty file name} {
    list [catch {file isfile ""} msg] $msg
} {0 0}
test filesystem-6.13 {empty file name} {
    list [catch {file join ""} msg] $msg
} {0 {}}
test filesystem-6.14 {empty file name} {
    list [catch {file link ""} msg] $msg
} {1 {could not read link "": no such file or directory}}
test filesystem-6.15 {empty file name} {
    list [catch {file lstat "" arr} msg] $msg
} {1 {could not read "": no such file or directory}}
test filesystem-6.16 {empty file name} {
    list [catch {file mtime ""} msg] $msg
} {1 {could not read "": no such file or directory}}
test filesystem-6.17 {empty file name} {
    list [catch {file mtime "" 0} msg] $msg
} {1 {could not read "": no such file or directory}}
test filesystem-6.18 {empty file name} {
    list [catch {file mkdir ""} msg] $msg
} {1 {can't create directory "": no such file or directory}}
test filesystem-6.19 {empty file name} {
    list [catch {file nativename ""} msg] $msg
} {0 {}}
test filesystem-6.20 {empty file name} {
    list [catch {file normalize ""} msg] $msg
} {0 {}}
test filesystem-6.21 {empty file name} {
    list [catch {file owned ""} msg] $msg
} {0 0}
test filesystem-6.22 {empty file name} {
    list [catch {file pathtype ""} msg] $msg
} {0 relative}
test filesystem-6.23 {empty file name} {
    list [catch {file readable ""} msg] $msg
} {0 0}
test filesystem-6.24 {empty file name} {
    list [catch {file readlink ""} msg] $msg
} {1 {could not readlink "": no such file or directory}}
test filesystem-6.25 {empty file name} {
    list [catch {file rename "" ""} msg] $msg
} {1 {error renaming "": no such file or directory}}
test filesystem-6.26 {empty file name} {
    list [catch {file rootname ""} msg] $msg
} {0 {}}
test filesystem-6.27 {empty file name} {
    list [catch {file separator ""} msg] $msg
} {1 {Unrecognised path}}
test filesystem-6.28 {empty file name} {
    list [catch {file size ""} msg] $msg
} {1 {could not read "": no such file or directory}}
test filesystem-6.29 {empty file name} {
    list [catch {file split ""} msg] $msg
} {0 {}}
test filesystem-6.30 {empty file name} {
    list [catch {file system ""} msg] $msg
} {1 {Unrecognised path}}
test filesystem-6.31 {empty file name} {
    list [catch {file tail ""} msg] $msg
} {0 {}}
test filesystem-6.32 {empty file name} {
    list [catch {file type ""} msg] $msg
} {1 {could not read "": no such file or directory}}
test filesystem-6.33 {empty file name} {
    list [catch {file writable ""} msg] $msg
} {0 0}
test filesystem-6.34 {file name with (invalid) nul character} {
    list [catch "open foo\x00" msg] $msg
} [list 1 "couldn't open \"foo\x00\": filename is invalid on this platform"]
>>>>>>> 5f500b38

# Make sure the testfilesystem hasn't been registered.
if {[testConstraint testfilesystem]} {
    while {![catch {testfilesystem 0}]} {}
}

test filesystem-7.1.1 {load from vfs} -setup {
    set dir [pwd]
} -constraints {win testsimplefilesystem loaddll} -body {
    # This may cause a crash on exit
    cd [file dirname $::ddelib]
    testsimplefilesystem 1
    # This loads dde via a complex copy-to-temp operation
    load simplefs:/[file tail $::ddelib] dde
    testsimplefilesystem 0
    return ok
    # The real result of this test is what happens when Tcl exits.
} -cleanup {
    cd $dir
} -result ok
test filesystem-7.1.2 {load from vfs, and then unload again} -setup {
    set dir [pwd]
} -constraints {win testsimplefilesystem loaddll} -body {
    # This may cause a crash on exit
    cd [file dirname $::reglib]
    testsimplefilesystem 1
    # This loads reg via a complex copy-to-temp operation
    load simplefs:/[file tail $::reglib] Registry
    unload simplefs:/[file tail $::reglib]
    testsimplefilesystem 0
    return ok
    # The real result of this test is what happens when Tcl exits.
} -cleanup {
    cd $dir
} -result ok
test filesystem-7.2 {cross-filesystem copy from vfs maintains mtime} -setup {
    set dir [pwd]
    cd [tcltest::temporaryDirectory]
} -constraints testsimplefilesystem -body {
    # We created this file several tests ago.
    set origtime [file mtime gorp.file]
    set res [file exists gorp.file]
    testsimplefilesystem 1
    file delete -force theCopy
    file copy simplefs:/gorp.file theCopy
    testsimplefilesystem 0
    set newtime [file mtime theCopy]
    lappend res [expr {$origtime == $newtime ? 1 : "$origtime != $newtime"}]
} -cleanup {
    catch {file delete theCopy}
    cd $dir
} -result {1 1}
test filesystem-7.3 {glob in simplefs} -setup {
    set dir [pwd]
    cd [tcltest::temporaryDirectory]
} -constraints testsimplefilesystem -body {
    file mkdir simpledir
    close [open [file join simpledir simplefile] w]
    testsimplefilesystem 1
    glob -nocomplain -dir simplefs:/simpledir *
} -cleanup {
    catch {testsimplefilesystem 0}
    file delete -force simpledir
    cd $dir
} -result {simplefs:/simpledir/simplefile}
test filesystem-7.3.1 {glob in simplefs: no path/dir} -setup {
    set dir [pwd]
    cd [tcltest::temporaryDirectory]
} -constraints testsimplefilesystem -body {
    file mkdir simpledir
    close [open [file join simpledir simplefile] w]
    testsimplefilesystem 1
    set res [glob -nocomplain simplefs:/simpledir/*]
    lappend res {*}[glob -nocomplain simplefs:/simpledir]
} -cleanup {
    catch {testsimplefilesystem 0}
    file delete -force simpledir
    cd $dir
} -result {simplefs:/simpledir/simplefile simplefs:/simpledir}
test filesystem-7.3.2 {glob in simplefs: no path/dir, no subdirectory} -setup {
    set dir [pwd]
    cd [tcltest::temporaryDirectory]
} -constraints testsimplefilesystem -body {
    file mkdir simpledir
    close [open [file join simpledir simplefile] w]
    testsimplefilesystem 1
    glob -nocomplain simplefs:/s*
} -cleanup {
    catch {testsimplefilesystem 0}
    file delete -force simpledir
    cd $dir
} -match glob -result ?*
test filesystem-7.3.3 {glob in simplefs: pattern is a volume} -setup {
    set dir [pwd]
    cd [tcltest::temporaryDirectory]
} -constraints testsimplefilesystem -body {
    file mkdir simpledir
    close [open [file join simpledir simplefile] w]
    testsimplefilesystem 1
    glob -nocomplain simplefs:/*
} -cleanup {
    testsimplefilesystem 0
    file delete -force simpledir
    cd $dir
} -match glob -result ?*
test filesystem-7.4 {cross-filesystem file copy with -force} -setup {
    set dir [pwd]
    cd [tcltest::temporaryDirectory]
    set fout [open [file join simplefile] w]
    puts -nonewline $fout "1234567890"
    close $fout
    testsimplefilesystem 1
} -constraints testsimplefilesystem -body {
    # First copy should succeed
    set res [catch {file copy simplefs:/simplefile file2} err]
    lappend res $err
    # Second copy should fail (no -force)
    lappend res [catch {file copy simplefs:/simplefile file2} err]
    lappend res $err
    # Third copy should succeed (-force)
    lappend res [catch {file copy -force simplefs:/simplefile file2} err]
    lappend res $err
    lappend res [file exists file2]
} -cleanup {
    catch {testsimplefilesystem 0}
    file delete -force simplefile
    file delete -force file2
    cd $dir
} -result {0 {} 1 {error copying "simplefs:/simplefile" to "file2": file already exists} 0 {} 1}
test filesystem-7.5 {cross-filesystem file copy with -force} -setup {
    set dir [pwd]
    cd [tcltest::temporaryDirectory]
    set fout [open [file join simplefile] w]
    puts -nonewline $fout "1234567890"
    close $fout
    testsimplefilesystem 1
} -constraints {testsimplefilesystem unix} -body {
    # First copy should succeed
    set res [catch {file copy simplefs:/simplefile file2} err]
    lappend res $err
    file attributes file2 -permissions 0000
    # Second copy should fail (no -force)
    lappend res [catch {file copy simplefs:/simplefile file2} err]
    lappend res $err
    # Third copy should succeed (-force)
    lappend res [catch {file copy -force simplefs:/simplefile file2} err]
    lappend res $err
    lappend res [file exists file2]
} -cleanup {
    testsimplefilesystem 0
    file delete -force simplefile
    file delete -force file2
    cd $dir
} -result {0 {} 1 {error copying "simplefs:/simplefile" to "file2": file already exists} 0 {} 1}
test filesystem-7.6 {cross-filesystem dir copy with -force} -setup {
    set dir [pwd]
    cd [tcltest::temporaryDirectory]
    file delete -force simpledir
    file mkdir simpledir
    file mkdir dir2
    set fout [open [file join simpledir simplefile] w]
    puts -nonewline $fout "1234567890"
    close $fout
    testsimplefilesystem 1
} -constraints testsimplefilesystem -body {
    # First copy should succeed
    set res [catch {file copy simplefs:/simpledir dir2} err]
    lappend res $err
    # Second copy should fail (no -force)
    lappend res [catch {file copy simplefs:/simpledir dir2} err]
    lappend res $err
    # Third copy should succeed (-force)
    lappend res [catch {file copy -force simplefs:/simpledir dir2} err]
    lappend res $err
    lappend res [file exists [file join dir2 simpledir]] \
	    [file exists [file join dir2 simpledir simplefile]]
} -cleanup {
    testsimplefilesystem 0
    file delete -force simpledir
    file delete -force dir2
    cd $dir
} -result {0 {} 1 {error copying "simplefs:/simpledir" to "dir2/simpledir": file already exists} 0 {} 1 1}
test filesystem-7.7 {cross-filesystem dir copy with -force} -setup {
    set dir [pwd]
    cd [tcltest::temporaryDirectory]
    file delete -force simpledir
    file mkdir simpledir
    file mkdir dir2
    set fout [open [file join simpledir simplefile] w]
    puts -nonewline $fout "1234567890"
    close $fout
    testsimplefilesystem 1
} -constraints {testsimplefilesystem unix} -body {
    # First copy should succeed
    set res [catch {file copy simplefs:/simpledir dir2} err]
    lappend res $err
    # Second copy should fail (no -force)
    lappend res [catch {file copy simplefs:/simpledir dir2} err]
    lappend res $err
    # Third copy should succeed (-force)
    # I've noticed on some Unices that this only succeeds intermittently (some
    # runs work, some fail). This needs examining further.
    lappend res [catch {file copy -force simplefs:/simpledir dir2} err]
    lappend res $err
    lappend res [file exists [file join dir2 simpledir]] \
	    [file exists [file join dir2 simpledir simplefile]]
} -cleanup {
    testsimplefilesystem 0
    file delete -force simpledir
    file delete -force dir2
    cd $dir
} -result {0 {} 1 {error copying "simplefs:/simpledir" to "dir2/simpledir": file already exists} 0 {} 1 1}
removeFile gorp.file
test filesystem-7.8 {vfs cd} -setup {
    set dir [pwd]
    cd [tcltest::temporaryDirectory]
    file delete -force simpledir
    file mkdir simpledir
    testsimplefilesystem 1
} -constraints testsimplefilesystem -body {
    # This can variously cause an infinite loop or simply have no effect at
    # all (before certain bugs were fixed, of course).
    cd simplefs:/simpledir
    pwd
} -cleanup {
    cd [tcltest::temporaryDirectory]
    testsimplefilesystem 0
    file delete -force simpledir
    cd $dir
} -result {simplefs:/simpledir}

test filesystem-8.1 {relative path objects and caching of pwd} -setup {
    set dir [pwd]
    cd [tcltest::temporaryDirectory]
} -body {
    makeDirectory abc
    makeDirectory def
    makeFile "contents" [file join abc foo]
    cd abc
    set f "foo"
    set res {}
    lappend res [file exists $f]
    lappend res [file exists $f]
    cd ..
    cd def
    # If we haven't cleared the object's cwd cache, Tcl will think it still
    # exists.
    lappend res [file exists $f]
    lappend res [file exists $f]
} -cleanup {
    removeFile [file join abc foo]
    removeDirectory abc
    removeDirectory def
    cd $dir
} -result {1 1 0 0}
test filesystem-8.2 {relative path objects and use of pwd} -setup {
    set origdir [pwd]
    cd [tcltest::temporaryDirectory]
} -body {
    set dir "abc"
    makeDirectory $dir
    makeFile "contents" [file join abc foo]
    cd $dir
    file exists [lindex [glob *] 0]
} -cleanup {
    cd [tcltest::temporaryDirectory]
    removeFile [file join abc foo]
    removeDirectory abc
    cd $origdir
} -result 1
test filesystem-8.3 {path objects and empty string} {
    set anchor ""
    set dst foo
    set res $dst
    set yyy [file split $anchor]
    set dst [file join  $anchor $dst]
    lappend res $dst $yyy
} {foo foo {}}

proc TestFind1 {d f} {
    set r1 [file exists [file join $d $f]]
    lappend res "[file join $d $f] found: $r1"
    lappend res "is dir a dir? [file isdirectory $d]"
    set r2 [file exists [file join $d $f]]
    lappend res "[file join $d $f] found: $r2"
    return $res
}
proc TestFind2 {d f} {
    set r1 [file exists [file join $d $f]]
    lappend res "[file join $d $f] found: $r1"
    lappend res "is dir a dir? [file isdirectory [file join $d]]"
    set r2 [file exists [file join $d $f]]
    lappend res "[file join $d $f] found: $r2"
    return $res
}

test filesystem-9.1 {path objects and join and object rep} -setup {
    set origdir [pwd]
    cd [tcltest::temporaryDirectory]
} -body {
    file mkdir [file join a b c]
    TestFind1 a [file join b . c]
} -cleanup {
    file delete -force a
    cd $origdir
} -result {{a/b/./c found: 1} {is dir a dir? 1} {a/b/./c found: 1}}
test filesystem-9.2 {path objects and join and object rep} -setup {
    set origdir [pwd]
    cd [tcltest::temporaryDirectory]
} -body {
    file mkdir [file join a b c]
    TestFind2 a [file join b . c]
} -cleanup {
    file delete -force a
    cd $origdir
} -result {{a/b/./c found: 1} {is dir a dir? 1} {a/b/./c found: 1}}
test filesystem-9.2.1 {path objects and join and object rep} -setup {
    set origdir [pwd]
    cd [tcltest::temporaryDirectory]
} -body {
    file mkdir [file join a b c]
    TestFind2 a [file join b .]
} -cleanup {
    file delete -force a
    cd $origdir
} -result {{a/b/. found: 1} {is dir a dir? 1} {a/b/. found: 1}}
test filesystem-9.3 {path objects and join and object rep} -setup {
    set origdir [pwd]
    cd [tcltest::temporaryDirectory]
} -body {
    file mkdir [file join a b c]
    TestFind1 a [file join b .. b c]
} -cleanup {
    file delete -force a
    cd $origdir
} -result {{a/b/../b/c found: 1} {is dir a dir? 1} {a/b/../b/c found: 1}}
test filesystem-9.4 {path objects and join and object rep} -setup {
    set origdir [pwd]
    cd [tcltest::temporaryDirectory]
} -body {
    file mkdir [file join a b c]
    TestFind2 a [file join b .. b c]
} -cleanup {
    file delete -force a
    cd $origdir
} -result {{a/b/../b/c found: 1} {is dir a dir? 1} {a/b/../b/c found: 1}}
test filesystem-9.5 {path objects and file tail and object rep} -setup {
    set origdir [pwd]
    cd [tcltest::temporaryDirectory]
} -body {
    file mkdir dgp
    close [open dgp/test w]
    foreach relative [glob -nocomplain [file join * test]] {
	set absolute [file join [pwd] $relative]
	set res [list [file tail $absolute] "test"]
    }
    return $res
} -cleanup {
    file delete -force dgp 
    cd $origdir
} -result {test test}
test filesystem-9.6 {path objects and file tail and object rep} win {
    set res {}
    set p "C:\\toto"
    lappend res [file join $p toto]
    file isdirectory $p
    lappend res [file join $p toto]
} {C:/toto/toto C:/toto/toto}
test filesystem-9.7 {path objects and glob and file tail and tilde} -setup {
    set res {}
    set origdir [pwd]
    cd [tcltest::temporaryDirectory]
} -body {
    file mkdir tilde
    close [open tilde/~testNotExist w]
    cd tilde
    set file [lindex [glob *test*] 0]
    lappend res [file exists $file] [catch {file tail $file} r] $r
    lappend res $file
    lappend res [file exists $file] [catch {file tail $file} r] $r
    lappend res [catch {file tail $file} r] $r
} -cleanup {
    cd [tcltest::temporaryDirectory]
    file delete -force tilde
    cd $origdir
} -result {0 1 {user "testNotExist" doesn't exist} ~testNotExist 0 1 {user "testNotExist" doesn't exist} 1 {user "testNotExist" doesn't exist}}
test filesystem-9.8 {path objects and glob and file tail and tilde} -setup {
    set res {}
    set origdir [pwd]
    cd [tcltest::temporaryDirectory]
} -body {
    file mkdir tilde
    close [open tilde/~testNotExist w]
    cd tilde
    set file1 [lindex [glob *test*] 0]
    set file2 "~testNotExist"
    lappend res $file1 $file2
    lappend res [catch {file tail $file1} r] $r
    lappend res [catch {file tail $file2} r] $r
} -cleanup {
    cd [tcltest::temporaryDirectory]
    file delete -force tilde
    cd $origdir
} -result {~testNotExist ~testNotExist 1 {user "testNotExist" doesn't exist} 1 {user "testNotExist" doesn't exist}}
test filesystem-9.9 {path objects and glob and file tail and tilde} -setup {
    set res {}
    set origdir [pwd]
    cd [tcltest::temporaryDirectory]
} -body {
    file mkdir tilde
    close [open tilde/~testNotExist w]
    cd tilde
    set file1 [lindex [glob *test*] 0]
    set file2 "~testNotExist"
    lappend res [catch {file exists $file1} r] $r
    lappend res [catch {file exists $file2} r] $r
    lappend res [string equal $file1 $file2]
} -cleanup {
    cd [tcltest::temporaryDirectory]
    file delete -force tilde
    cd $origdir
} -result {0 0 0 0 1}

# ----------------------------------------------------------------------

test filesystem-10.1 {Bug 3414754} {
    string match */ [file join [pwd] foo/]
} 0

cleanupTests
unset -nocomplain drive drives
}
namespace delete ::tcl::test::fileSystem
return

# Local Variables:
# mode: tcl
# End:<|MERGE_RESOLUTION|>--- conflicted
+++ resolved
@@ -449,7 +449,6 @@
     set ::env(HOME) $orig
 } -match regexp -result {{Parent of ~ \(/foo/bar/blah\) is ([a-zA-Z]:)?(/cygwin)?(/foo/bar|foo:bar)} {Parent of ~ \(/a/b/c\) is ([a-zA-Z]:)?(/cygwin)?(/a/b|a:b)}}
 
-<<<<<<< HEAD
 test filesystem-6.1 {empty file name} -returnCodes error -body {
     open ""
 } -result {couldn't open "": no such file or directory}
@@ -515,110 +514,9 @@
     file type ""
 } -result {could not read "": no such file or directory}
 test filesystem-6.33 {empty file name} {file writable ""} 0
-=======
-test filesystem-6.1 {empty file name} {
-    list [catch {open ""} msg] $msg
-} {1 {couldn't open "": no such file or directory}}
-test filesystem-6.2 {empty file name} {
-    list [catch {file stat "" arr} msg] $msg
-} {1 {could not read "": no such file or directory}}
-test filesystem-6.3 {empty file name} {
-    list [catch {file atime ""} msg] $msg
-} {1 {could not read "": no such file or directory}}
-test filesystem-6.4 {empty file name} {
-    list [catch {file attributes ""} msg] $msg
-} {1 {could not read "": no such file or directory}}
-test filesystem-6.5 {empty file name} {
-    list [catch {file copy "" ""} msg] $msg
-} {1 {error copying "": no such file or directory}}
-test filesystem-6.6 {empty file name} {
-    list [catch {file delete ""} msg] $msg
-} {0 {}}
-test filesystem-6.7 {empty file name} {
-    list [catch {file dirname ""} msg] $msg
-} {0 .}
-test filesystem-6.8 {empty file name} {
-    list [catch {file executable ""} msg] $msg
-} {0 0}
-test filesystem-6.9 {empty file name} {
-    list [catch {file exists ""} msg] $msg
-} {0 0}
-test filesystem-6.10 {empty file name} {
-    list [catch {file extension ""} msg] $msg
-} {0 {}}
-test filesystem-6.11 {empty file name} {
-    list [catch {file isdirectory ""} msg] $msg
-} {0 0}
-test filesystem-6.12 {empty file name} {
-    list [catch {file isfile ""} msg] $msg
-} {0 0}
-test filesystem-6.13 {empty file name} {
-    list [catch {file join ""} msg] $msg
-} {0 {}}
-test filesystem-6.14 {empty file name} {
-    list [catch {file link ""} msg] $msg
-} {1 {could not read link "": no such file or directory}}
-test filesystem-6.15 {empty file name} {
-    list [catch {file lstat "" arr} msg] $msg
-} {1 {could not read "": no such file or directory}}
-test filesystem-6.16 {empty file name} {
-    list [catch {file mtime ""} msg] $msg
-} {1 {could not read "": no such file or directory}}
-test filesystem-6.17 {empty file name} {
-    list [catch {file mtime "" 0} msg] $msg
-} {1 {could not read "": no such file or directory}}
-test filesystem-6.18 {empty file name} {
-    list [catch {file mkdir ""} msg] $msg
-} {1 {can't create directory "": no such file or directory}}
-test filesystem-6.19 {empty file name} {
-    list [catch {file nativename ""} msg] $msg
-} {0 {}}
-test filesystem-6.20 {empty file name} {
-    list [catch {file normalize ""} msg] $msg
-} {0 {}}
-test filesystem-6.21 {empty file name} {
-    list [catch {file owned ""} msg] $msg
-} {0 0}
-test filesystem-6.22 {empty file name} {
-    list [catch {file pathtype ""} msg] $msg
-} {0 relative}
-test filesystem-6.23 {empty file name} {
-    list [catch {file readable ""} msg] $msg
-} {0 0}
-test filesystem-6.24 {empty file name} {
-    list [catch {file readlink ""} msg] $msg
-} {1 {could not readlink "": no such file or directory}}
-test filesystem-6.25 {empty file name} {
-    list [catch {file rename "" ""} msg] $msg
-} {1 {error renaming "": no such file or directory}}
-test filesystem-6.26 {empty file name} {
-    list [catch {file rootname ""} msg] $msg
-} {0 {}}
-test filesystem-6.27 {empty file name} {
-    list [catch {file separator ""} msg] $msg
-} {1 {Unrecognised path}}
-test filesystem-6.28 {empty file name} {
-    list [catch {file size ""} msg] $msg
-} {1 {could not read "": no such file or directory}}
-test filesystem-6.29 {empty file name} {
-    list [catch {file split ""} msg] $msg
-} {0 {}}
-test filesystem-6.30 {empty file name} {
-    list [catch {file system ""} msg] $msg
-} {1 {Unrecognised path}}
-test filesystem-6.31 {empty file name} {
-    list [catch {file tail ""} msg] $msg
-} {0 {}}
-test filesystem-6.32 {empty file name} {
-    list [catch {file type ""} msg] $msg
-} {1 {could not read "": no such file or directory}}
-test filesystem-6.33 {empty file name} {
-    list [catch {file writable ""} msg] $msg
-} {0 0}
 test filesystem-6.34 {file name with (invalid) nul character} {
     list [catch "open foo\x00" msg] $msg
 } [list 1 "couldn't open \"foo\x00\": filename is invalid on this platform"]
->>>>>>> 5f500b38
 
 # Make sure the testfilesystem hasn't been registered.
 if {[testConstraint testfilesystem]} {
