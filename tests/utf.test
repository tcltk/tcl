# This file contains a collection of tests for tclUtf.c
# Sourcing this file into Tcl runs the tests and generates output for
# errors.  No output means no errors were found.
#
# Copyright (c) 1997 Sun Microsystems, Inc.
# Copyright (c) 1998-1999 by Scriptics Corporation.
#
# See the file "license.terms" for information on usage and redistribution
# of this file, and for a DISCLAIMER OF ALL WARRANTIES.

if {"::tcltest" ni [namespace children]} {
    package require tcltest 2.5
    namespace import -force ::tcltest::*
}

::tcltest::loadTestedCommands
catch [list package require -exact Tcltest [info patchlevel]]

testConstraint ucs2 [expr {[format %c 0x010000] eq "\uFFFD"}]
testConstraint fullutf [expr {[format %c 0x010000] ne "\uFFFD"}]
testConstraint utf16 [expr {[string length [format %c 0x10000]] == 2}]
testConstraint ucs4 [expr {[testConstraint fullutf]
		&& [string length [format %c 0x10000]] == 1}]
testConstraint ucs2_utf16 [expr {![testConstraint ucs4]}]

testConstraint Uesc [expr {"\U0041" eq "A"}]
testConstraint pre388 [expr {"\x741" eq "A"}]
testConstraint pairsTo4bytes [expr {[llength [info commands teststringbytes]]
		&& [string length [teststringbytes \uD83D\uDCA9]] == 4}]

testConstraint testbytestring [llength [info commands testbytestring]]
testConstraint testfindfirst [llength [info commands testfindfirst]]
testConstraint testfindlast [llength [info commands testfindlast]]
testConstraint testnumutfchars [llength [info commands testnumutfchars]]
testConstraint teststringobj [llength [info commands teststringobj]]
testConstraint testutfnext [llength [info commands testutfnext]]
testConstraint testutfprev [llength [info commands testutfprev]]

testConstraint tip413 [expr {[string trim \x00] eq {}}]

catch {unset x}

test utf-1.1 {Tcl_UniCharToUtf: 1 byte sequences} testbytestring {
    expr {"\x01" eq [testbytestring \x01]}
} 1
test utf-1.2 {Tcl_UniCharToUtf: 2 byte sequences} testbytestring {
    expr {"\x00" eq [testbytestring \xC0\x80]}
} 1
test utf-1.3 {Tcl_UniCharToUtf: 2 byte sequences} testbytestring {
    expr {"\xE0" eq [testbytestring \xC3\xA0]}
} 1
test utf-1.4 {Tcl_UniCharToUtf: 3 byte sequences} testbytestring {
    expr {"\u4E4E" eq [testbytestring \xE4\xB9\x8E]}
} 1
test utf-1.5 {Tcl_UniCharToUtf: overflowed Tcl_UniChar} testbytestring {
    expr {[format %c 0x110000] eq [testbytestring \xEF\xBF\xBD]}
} 1
test utf-1.6 {Tcl_UniCharToUtf: negative Tcl_UniChar} testbytestring {
    expr {[format %c -1] eq [testbytestring \xEF\xBF\xBD]}
} 1
test utf-1.7.0 {Tcl_UniCharToUtf: 4 byte sequences} {fullutf Uesc testbytestring} {
    expr {"\U014E4E" eq [testbytestring \xF0\x94\xB9\x8E]}
} 1
test utf-1.7.1 {Tcl_UniCharToUtf: 4 byte sequences} {ucs2 Uesc testbytestring} {
    expr {"\U014E4E" eq [testbytestring \xF0\x94\xB9\x8E]}
} 0
test utf-1.8 {Tcl_UniCharToUtf: 3 byte sequence, high surrogate} testbytestring {
    expr {"\uD842" eq [testbytestring \xED\xA1\x82]}
} 1
test utf-1.9 {Tcl_UniCharToUtf: 3 byte sequence, low surrogate} testbytestring {
    expr {"\uDC42" eq [testbytestring \xED\xB1\x82]}
} 1
test utf-1.10 {Tcl_UniCharToUtf: 3 byte sequence, high surrogate} testbytestring {
    expr {[format %c 0xD842] eq [testbytestring \xED\xA1\x82]}
} 1
test utf-1.11 {Tcl_UniCharToUtf: 3 byte sequence, low surrogate} testbytestring {
    expr {[format %c 0xDC42] eq [testbytestring \xED\xB1\x82]}
} 1
test utf-1.12 {Tcl_UniCharToUtf: 4 byte sequence, high/low surrogate} {pairsTo4bytes testbytestring} {
    expr {"\uD842\uDC42" eq [testbytestring \xF0\xA0\xA1\x82]}
} 1
test utf-1.13 {Tcl_UniCharToUtf: Invalid surrogate} {Uesc testbytestring} {
    expr {"\UD842" eq [testbytestring \xEF\xBF\xBD]}
} 1

test utf-2.1 {Tcl_UtfToUniChar: low ascii} {
    string length "abc"
} 3
test utf-2.2 {Tcl_UtfToUniChar: naked trail bytes} testbytestring {
    string length [testbytestring \x82\x83\x84]
} 3
test utf-2.3 {Tcl_UtfToUniChar: lead (2-byte) followed by non-trail} testbytestring {
    string length [testbytestring \xC2]
} 1
test utf-2.4 {Tcl_UtfToUniChar: lead (2-byte) followed by trail} {
    string length \xA2
} 1
test utf-2.5 {Tcl_UtfToUniChar: lead (3-byte) followed by non-trail} testbytestring {
    string length [testbytestring \xE2]
} 1
test utf-2.6 {Tcl_UtfToUniChar: lead (3-byte) followed by 1 trail} testbytestring {
    string length [testbytestring \xE2\xA2]
} 2
test utf-2.7 {Tcl_UtfToUniChar: lead (3-byte) followed by 2 trail} testbytestring {
    string length [testbytestring \xE4\xB9\x8E]
} 1
test utf-2.8.0 {Tcl_UtfToUniChar: lead (4-byte) followed by 3 trail} {testbytestring ucs2_utf16} {
    string length [testbytestring \xF0\x90\x80\x80]
} 2
test utf-2.8.1 {Tcl_UtfToUniChar: lead (4-byte) followed by 3 trail} {testbytestring ucs4} {
    string length [testbytestring \xF0\x90\x80\x80]
} 1
test utf-2.9.0 {Tcl_UtfToUniChar: lead (4-byte) followed by 3 trail} {testbytestring ucs2} {
    string length [testbytestring \xF4\x8F\xBF\xBF]
} 2
test utf-2.9.1 {Tcl_UtfToUniChar: lead (4-byte) followed by 3 trail} {Uesc ucs4} {
    string length \U10FFFF
} 1
test utf-2.10 {Tcl_UtfToUniChar: lead (4-byte) followed by 3 trail, underflow} testbytestring {
    string length [testbytestring \xF0\x8F\xBF\xBF]
} 4
test utf-2.11 {Tcl_UtfToUniChar: lead (4-byte) followed by 3 trail, overflow} testbytestring {
    # Would decode to U+110000 but that is outside the Unicode range.
    string length [testbytestring \xF4\x90\x80\x80]
} 4
test utf-2.12 {Tcl_UtfToUniChar: longer UTF sequences not supported} testbytestring {
    string length [testbytestring \xF8\xA2\xA2\xA2\xA2]
} 5

test utf-3.1 {Tcl_UtfCharComplete} {
} {}

test utf-4.1 {Tcl_NumUtfChars: zero length} testnumutfchars {
    testnumutfchars ""
} 0
test utf-4.2 {Tcl_NumUtfChars: length 1} testnumutfchars {
    testnumutfchars \xA2
} 1
test utf-4.3 {Tcl_NumUtfChars: long string} {testnumutfchars testbytestring} {
    testnumutfchars abc\xA2[testbytestring \xE4\xB9\x8E\xA2\x4E]
} 7
test utf-4.4 {Tcl_NumUtfChars: #x00} testnumutfchars {
    testnumutfchars \x00
} 1
test utf-4.5 {Tcl_NumUtfChars: zero length, calc len} testnumutfchars {
    testnumutfchars "" 0
} 0
test utf-4.6 {Tcl_NumUtfChars: length 1, calc len} {testnumutfchars testbytestring} {
    testnumutfchars \xA2 end
} 1
test utf-4.7 {Tcl_NumUtfChars: long string, calc len} {testnumutfchars testbytestring} {
    testnumutfchars abc\xA2[testbytestring \xE4\xB9\x8E\xA2\x4E] end
} 7
test utf-4.8 {Tcl_NumUtfChars: #x00, calc len} testnumutfchars {
    testnumutfchars \x00 end
} 1
# Bug [2738427]: Tcl_NumUtfChars(...) no overflow check
test utf-4.9 {Tcl_NumUtfChars: #u20AC, calc len, incomplete} {testnumutfchars testbytestring} {
    testnumutfchars [testbytestring \xE2\x82\xAC] end-1
} 2
test utf-4.10 {Tcl_NumUtfChars: #x00, calc len, overcomplete} {testnumutfchars testbytestring} {
    testnumutfchars [testbytestring \x00] end+1
} 2
test utf-4.11 {Tcl_NumUtfChars: 3 bytes of 4-byte UTF-8 characater} {testnumutfchars testbytestring} {
    testnumutfchars [testbytestring \xF0\x9F\x92\xA9] end-1
} 3
test utf-4.12.0 {Tcl_NumUtfChars: #4-byte UTF-8 character} {testnumutfchars testbytestring ucs2} {
    testnumutfchars [testbytestring \xF0\x9F\x92\xA9] end
} 2
test utf-4.12.1 {Tcl_NumUtfChars: #4-byte UTF-8 character} {testnumutfchars testbytestring ucs4} {
    testnumutfchars [testbytestring \xF0\x9F\x92\xA9] end
} 1
test utf-4.13 {Tcl_NumUtfChars: end of string} {testnumutfchars testbytestring} {
    testnumutfchars foobar[testbytestring \xF2\xC2\xA0] end
} 8
test utf-4.14 {Tcl_NumUtfChars: 3 bytes of 4-byte UTF-8 characater} {testnumutfchars testbytestring} {
    testnumutfchars [testbytestring \xF4\x90\x80\x80] end-1
} 3

test utf-5.1 {Tcl_UtfFindFirst} {testfindfirst testbytestring} {
    testfindfirst [testbytestring abcbc] 98
} bcbc
test utf-5.2 {Tcl_UtfFindLast} {testfindlast testbytestring} {
    testfindlast [testbytestring abcbc] 98
} bc

test utf-6.1 {Tcl_UtfNext} {testutfnext testbytestring} {
    # This takes the pointer one past the terminating NUL.
    # This is really an invalid call.
    testutfnext [testbytestring \x00]
} 1
test utf-6.2 {Tcl_UtfNext} testutfnext {
    testutfnext A
} 1
test utf-6.3 {Tcl_UtfNext} testutfnext {
    testutfnext AA
} 1
test utf-6.4 {Tcl_UtfNext} {testutfnext testbytestring} {
    testutfnext A[testbytestring \xA0]
} 1
test utf-6.5 {Tcl_UtfNext} {testutfnext testbytestring} {
    testutfnext A[testbytestring \xD0]
} 1
test utf-6.6 {Tcl_UtfNext} {testutfnext testbytestring} {
    testutfnext A[testbytestring \xE8]
} 1
test utf-6.7 {Tcl_UtfNext} {testutfnext testbytestring} {
    testutfnext A[testbytestring \xF2]
} 1
test utf-6.8 {Tcl_UtfNext} {testutfnext testbytestring} {
    testutfnext A[testbytestring \xF8]
} 1
test utf-6.9 {Tcl_UtfNext} {testutfnext testbytestring} {
    testutfnext [testbytestring \xA0\x00]
} 1
test utf-6.10 {Tcl_UtfNext} {testutfnext testbytestring} {
    testutfnext [testbytestring \xA0]G
} 1
test utf-6.11 {Tcl_UtfNext} {testutfnext testbytestring} {
    testutfnext [testbytestring \xA0\xA0\x00]
} 2
test utf-6.12 {Tcl_UtfNext} {testutfnext testbytestring} {
    testutfnext [testbytestring \xA0\xD0]
} 1
test utf-6.13 {Tcl_UtfNext} {testutfnext testbytestring} {
    testutfnext [testbytestring \xA0\xE8]
} 1
test utf-6.14 {Tcl_UtfNext} {testutfnext testbytestring} {
    testutfnext [testbytestring \xA0\xF2]
} 1
test utf-6.15 {Tcl_UtfNext} {testutfnext testbytestring} {
    testutfnext [testbytestring \xA0\xF8]
} 1
test utf-6.16 {Tcl_UtfNext} {testutfnext testbytestring} {
    testutfnext [testbytestring \xD0\x00]
} 1
test utf-6.17 {Tcl_UtfNext} {testutfnext testbytestring} {
    testutfnext [testbytestring \xD0]G
} 1
test utf-6.18 {Tcl_UtfNext} {testutfnext testbytestring} {
    testutfnext [testbytestring \xD0\xA0]
} 2
test utf-6.19 {Tcl_UtfNext} {testutfnext testbytestring} {
    testutfnext [testbytestring \xD0\xD0]
} 1
test utf-6.20 {Tcl_UtfNext} {testutfnext testbytestring} {
    testutfnext [testbytestring \xD0\xE8]
} 1
test utf-6.21 {Tcl_UtfNext} {testutfnext testbytestring} {
    testutfnext [testbytestring \xD0\xF2]
} 1
test utf-6.22 {Tcl_UtfNext} {testutfnext testbytestring} {
    testutfnext [testbytestring \xD0\xF8]
} 1
test utf-6.23 {Tcl_UtfNext} {testutfnext testbytestring} {
    testutfnext [testbytestring \xE8\x00]
} 1
test utf-6.24 {Tcl_UtfNext} {testutfnext testbytestring} {
    testutfnext [testbytestring \xE8]G
} 1
test utf-6.25 {Tcl_UtfNext} {testutfnext testbytestring} {
    testutfnext [testbytestring \xE8\xA0\x00]
} 1
test utf-6.26 {Tcl_UtfNext} {testutfnext testbytestring} {
    testutfnext [testbytestring \xE8\xD0]
} 1
test utf-6.27 {Tcl_UtfNext} {testutfnext testbytestring} {
    testutfnext [testbytestring \xE8\xE8]
} 1
test utf-6.28 {Tcl_UtfNext} {testutfnext testbytestring} {
    testutfnext [testbytestring \xE8\xF2]
} 1
test utf-6.29 {Tcl_UtfNext} {testutfnext testbytestring} {
    testutfnext [testbytestring \xE8\xF8]
} 1
test utf-6.30.0 {Tcl_UtfNext} {testutfnext testbytestring ucs2_utf16} {
    testutfnext [testbytestring \xF2]
} 1
<<<<<<< HEAD
test utf-6.30.1 {Tcl_UtfNext} {testutfnext testbytestring ucs4} {
    testutfnext [testbytestring \xF2]
} -1
=======
test utf-6.30.1 {Tcl_UtfNext} {testutfnext testbytestring fullutf} {
    testutfnext [testbytestring \xF2\x00]
} 1
>>>>>>> 09ddbaa6
test utf-6.31 {Tcl_UtfNext} {testutfnext testbytestring} {
    testutfnext [testbytestring \xF2]G
} 1
test utf-6.32.0 {Tcl_UtfNext} {testutfnext testbytestring ucs2_utf16} {
    testutfnext [testbytestring \xF2\xA0]
} 1
<<<<<<< HEAD
test utf-6.32.1 {Tcl_UtfNext} {testutfnext testbytestring ucs4} {
    testutfnext [testbytestring \xF2\xA0]
} -1
=======
test utf-6.32.1 {Tcl_UtfNext} {testutfnext testbytestring fullutf} {
    testutfnext [testbytestring \xF2\xA0\x00]
} 1
>>>>>>> 09ddbaa6
test utf-6.33 {Tcl_UtfNext} {testutfnext testbytestring} {
    testutfnext [testbytestring \xF2\xD0]
} 1
test utf-6.34 {Tcl_UtfNext} {testutfnext testbytestring} {
    testutfnext [testbytestring \xF2\xE8]
} 1
test utf-6.35 {Tcl_UtfNext} {testutfnext testbytestring} {
    testutfnext [testbytestring \xF2\xF2]
} 1
test utf-6.36 {Tcl_UtfNext} {testutfnext testbytestring} {
    testutfnext [testbytestring \xF2\xF8]
} 1
test utf-6.37 {Tcl_UtfNext} {testutfnext testbytestring} {
    testutfnext [testbytestring \xF8]
} 1
test utf-6.38 {Tcl_UtfNext} {testutfnext testbytestring} {
    testutfnext [testbytestring \xF8]G
} 1
test utf-6.39 {Tcl_UtfNext} {testutfnext testbytestring} {
    testutfnext [testbytestring \xF8\xA0]
} 1
test utf-6.40 {Tcl_UtfNext} {testutfnext testbytestring} {
    testutfnext [testbytestring \xF8\xD0]
} 1
test utf-6.41 {Tcl_UtfNext} {testutfnext testbytestring} {
    testutfnext [testbytestring \xF8\xE8]
} 1
test utf-6.42 {Tcl_UtfNext} {testutfnext testbytestring} {
    testutfnext [testbytestring \xF8\xF2]
} 1
test utf-6.43 {Tcl_UtfNext} {testutfnext testbytestring} {
    testutfnext [testbytestring \xF8\xF8]
} 1
test utf-6.44 {Tcl_UtfNext} {testutfnext testbytestring} {
    testutfnext [testbytestring \xD0\xA0]G
} 2
test utf-6.45 {Tcl_UtfNext} {testutfnext testbytestring} {
    testutfnext [testbytestring \xD0\xA0\xA0]
} 2
test utf-6.46 {Tcl_UtfNext} {testutfnext testbytestring} {
    testutfnext [testbytestring \xD0\xA0\xD0]
} 2
test utf-6.47 {Tcl_UtfNext} {testutfnext testbytestring} {
    testutfnext [testbytestring \xD0\xA0\xE8]
} 2
test utf-6.48 {Tcl_UtfNext} {testutfnext testbytestring} {
    testutfnext [testbytestring \xD0\xA0\xF2]
} 2
test utf-6.49 {Tcl_UtfNext} {testutfnext testbytestring} {
    testutfnext [testbytestring \xD0\xA0\xF8]
} 2
test utf-6.50 {Tcl_UtfNext} {testutfnext testbytestring} {
    testutfnext [testbytestring \xE8\xA0]G
} 1
test utf-6.51 {Tcl_UtfNext} testutfnext {
    testutfnext \u8820
} 3
test utf-6.52 {Tcl_UtfNext} {testutfnext testbytestring} {
    testutfnext [testbytestring \xE8\xA0\xD0]
} 1
test utf-6.53 {Tcl_UtfNext} {testutfnext testbytestring} {
    testutfnext [testbytestring \xE8\xA0\xE8]
} 1
test utf-6.54 {Tcl_UtfNext} {testutfnext testbytestring} {
    testutfnext [testbytestring \xE8\xA0\xF2]
} 1
test utf-6.55 {Tcl_UtfNext} {testutfnext testbytestring} {
    testutfnext [testbytestring \xE8\xA0\xF8]
} 1
test utf-6.56 {Tcl_UtfNext} {testutfnext testbytestring} {
    testutfnext [testbytestring \xF2\xA0]G
} 1
test utf-6.57 {Tcl_UtfNext} {testutfnext testbytestring} {
    testutfnext [testbytestring \xF2\xA0\xA0\x00]
} 1
test utf-6.58 {Tcl_UtfNext} {testutfnext testbytestring} {
    testutfnext [testbytestring \xF2\xA0\xD0]
} 1
test utf-6.59 {Tcl_UtfNext} {testutfnext testbytestring} {
    testutfnext [testbytestring \xF2\xA0\xE8]
} 1
test utf-6.60 {Tcl_UtfNext} {testutfnext testbytestring} {
    testutfnext [testbytestring \xF2\xA0\xF2]
} 1
test utf-6.61 {Tcl_UtfNext} {testutfnext testbytestring} {
    testutfnext [testbytestring \xF2\xA0\xF8]
} 1
test utf-6.62 {Tcl_UtfNext} testutfnext {
    testutfnext \u8820G
} 3
test utf-6.63 {Tcl_UtfNext} {testutfnext testbytestring} {
    testutfnext \u8820[testbytestring \xA0]
} 3
test utf-6.64 {Tcl_UtfNext} {testutfnext testbytestring} {
    testutfnext \u8820[testbytestring \xD0]
} 3
test utf-6.65 {Tcl_UtfNext} {testutfnext testbytestring} {
    testutfnext \u8820[testbytestring \xE8]
} 3
test utf-6.66 {Tcl_UtfNext} {testutfnext testbytestring} {
    testutfnext \u8820[testbytestring \xF2]
} 3
test utf-6.67 {Tcl_UtfNext} {testutfnext testbytestring} {
    testutfnext \u8820[testbytestring \xF8]
} 3
test utf-6.68 {Tcl_UtfNext} {testutfnext testbytestring} {
    testutfnext [testbytestring \xF2\xA0\xA0]G
} 1
test utf-6.69.0 {Tcl_UtfNext} {testutfnext testbytestring ucs2_utf16} {
    testutfnext [testbytestring \xF2\xA0\xA0\xA0]
} 1
test utf-6.69.1 {Tcl_UtfNext} {testutfnext testbytestring ucs4} {
    testutfnext [testbytestring \xF2\xA0\xA0\xA0]
} 4
test utf-6.70 {Tcl_UtfNext} {testutfnext testbytestring} {
    testutfnext [testbytestring \xF2\xA0\xA0\xD0]
} 1
test utf-6.71 {Tcl_UtfNext} {testutfnext testbytestring} {
    testutfnext [testbytestring \xF2\xA0\xA0\xE8]
} 1
test utf-6.72 {Tcl_UtfNext} {testutfnext testbytestring} {
    testutfnext [testbytestring \xF2\xA0\xA0\xF2]
} 1
test utf-6.73 {Tcl_UtfNext} {testutfnext testbytestring} {
    testutfnext [testbytestring \xF2\xA0\xA0\xF8]
} 1
test utf-6.74.0 {Tcl_UtfNext} {testutfnext testbytestring ucs2_utf16} {
    testutfnext [testbytestring \xF2\xA0\xA0\xA0]G
} 1
test utf-6.74.1 {Tcl_UtfNext} {testutfnext testbytestring ucs4} {
    testutfnext [testbytestring \xF2\xA0\xA0\xA0]G
} 4
test utf-6.75.0 {Tcl_UtfNext} {testutfnext testbytestring ucs2_utf16} {
    testutfnext [testbytestring \xF2\xA0\xA0\xA0\xA0]
} 1
test utf-6.75.1 {Tcl_UtfNext} {testutfnext testbytestring ucs4} {
    testutfnext [testbytestring \xF2\xA0\xA0\xA0\xA0]
} 4
test utf-6.76.0 {Tcl_UtfNext} {testutfnext testbytestring ucs2_utf16} {
    testutfnext [testbytestring \xF2\xA0\xA0\xA0\xD0]
} 1
test utf-6.76.1 {Tcl_UtfNext} {testutfnext testbytestring ucs4} {
    testutfnext [testbytestring \xF2\xA0\xA0\xA0\xD0]
} 4
test utf-6.77.0 {Tcl_UtfNext} {testutfnext testbytestring ucs2_utf16} {
    testutfnext [testbytestring \xF2\xA0\xA0\xA0\xE8]
} 1
test utf-6.77.1 {Tcl_UtfNext} {testutfnext testbytestring ucs4} {
    testutfnext [testbytestring \xF2\xA0\xA0\xA0\xE8]
} 4
test utf-6.78.0 {Tcl_UtfNext} {testutfnext testbytestring ucs2_utf16} {
    testutfnext [testbytestring \xF2\xA0\xA0\xA0\xF2]
} 1
test utf-6.78.1 {Tcl_UtfNext} {testutfnext testbytestring ucs4} {
    testutfnext [testbytestring \xF2\xA0\xA0\xA0\xF2]
} 4
test utf-6.79.0 {Tcl_UtfNext} {testutfnext testbytestring ucs2_utf16} {
    testutfnext [testbytestring \xF2\xA0\xA0\xA0G\xF8]
} 1
test utf-6.79.1 {Tcl_UtfNext} {testutfnext testbytestring ucs4} {
    testutfnext [testbytestring \xF2\xA0\xA0\xA0G\xF8]
} 4
test utf-6.80 {Tcl_UtfNext - overlong sequences} testutfnext {
    testutfnext \x00
} 2
test utf-6.81 {Tcl_UtfNext - overlong sequences} {testutfnext testbytestring} {
    testutfnext [testbytestring \xC0\x81]
} 1
test utf-6.82 {Tcl_UtfNext - overlong sequences} {testutfnext testbytestring} {
    testutfnext [testbytestring \xC1\x80]
} 1
test utf-6.83 {Tcl_UtfNext - overlong sequences} {testutfnext testbytestring} {
    testutfnext [testbytestring \xC2\x80]
} 2
test utf-6.84 {Tcl_UtfNext - overlong sequences} {testutfnext testbytestring} {
    testutfnext [testbytestring \xE0\x80\x80]
} 1
test utf-6.85 {Tcl_UtfNext - overlong sequences} {testutfnext testbytestring} {
    testutfnext [testbytestring \xE0\xA0\x80]
} 3
test utf-6.86 {Tcl_UtfNext - overlong sequences} {testutfnext testbytestring} {
    testutfnext [testbytestring \xF0\x80\x80\x80]
} 1
test utf-6.87.0 {Tcl_UtfNext - overlong sequences} {testutfnext testbytestring ucs2_utf16} {
    testutfnext [testbytestring \xF0\x90\x80\x80]
} 1
test utf-6.87.1 {Tcl_UtfNext - overlong sequences} {testutfnext testbytestring ucs4} {
    testutfnext [testbytestring \xF0\x90\x80\x80]
} 4
test utf-6.88 {Tcl_UtfNext, pointing to 2th byte of 3-byte valid sequence} {testutfnext testbytestring} {
    testutfnext [testbytestring \xA0\xA0\x00]
} 2
test utf-6.89 {Tcl_UtfNext, pointing to 2th byte of 3-byte invalid sequence} {testutfnext testbytestring} {
    testutfnext [testbytestring \x80\x80\x00]
} 2
test utf-6.90.0 {Tcl_UtfNext, validity check [493dccc2de]} {testutfnext testbytestring ucs2_utf16} {
    testutfnext [testbytestring \xF4\x8F\xBF\xBF]
} 1
test utf-6.90.1 {Tcl_UtfNext, validity check [493dccc2de]} {testutfnext testbytestring ucs4} {
    testutfnext [testbytestring \xF4\x8F\xBF\xBF]
} 4
test utf-6.91 {Tcl_UtfNext, validity check [493dccc2de]} {testutfnext testbytestring} {
    testutfnext [testbytestring \xF4\x90\x80\x80]
} 1
test utf-6.92 {Tcl_UtfNext, pointing to 2th byte of 4-byte valid sequence} {testutfnext testbytestring} {
    testutfnext [testbytestring \xA0\xA0\xA0]
} 3
test utf-6.93 {Tcl_UtfNext, pointing to 2th byte of 4-byte invalid sequence} {testutfnext testbytestring} {
    testutfnext [testbytestring \x80\x80\x80]
} 3
test utf-6.94 {Tcl_UtfNext, pointing to 2th byte of 5-byte invalid sequence} {testutfnext testbytestring} {
    testutfnext [testbytestring \xA0\xA0\xA0\xA0]
} 3
test utf-6.95 {Tcl_UtfNext, pointing to 2th byte of 5-byte invalid sequence} {testutfnext testbytestring} {
    testutfnext [testbytestring \x80\x80\x80\x80]
} 3

test utf-7.1 {Tcl_UtfPrev} testutfprev {
    testutfprev {}
} 0
test utf-7.2 {Tcl_UtfPrev} testutfprev {
    testutfprev A
} 0
test utf-7.3 {Tcl_UtfPrev} testutfprev {
    testutfprev AA
} 1
test utf-7.4 {Tcl_UtfPrev} {testutfprev testbytestring} {
    testutfprev A[testbytestring \xF8]
} 1
test utf-7.4.1 {Tcl_UtfPrev} {testutfprev testbytestring} {
    testutfprev A[testbytestring \xF8\xA0\xA0\xA0] 2
} 1
test utf-7.4.2 {Tcl_UtfPrev} {testutfprev testbytestring} {
    testutfprev A[testbytestring \xF8\xF8\xA0\xA0] 2
} 1
test utf-7.5 {Tcl_UtfPrev} {testutfprev testbytestring} {
    testutfprev A[testbytestring \xF2]
} 1
test utf-7.5.1 {Tcl_UtfPrev} {testutfprev testbytestring} {
    testutfprev A[testbytestring \xF2\xA0\xA0\xA0] 2
} 1
test utf-7.5.2 {Tcl_UtfPrev} {testutfprev testbytestring} {
    testutfprev A[testbytestring \xF2\xF8\xA0\xA0] 2
} 1
test utf-7.6 {Tcl_UtfPrev} {testutfprev testbytestring} {
    testutfprev A[testbytestring \xE8]
} 1
test utf-7.6.1 {Tcl_UtfPrev} {testutfprev testbytestring} {
    testutfprev A\u8820[testbytestring \xA0] 2
} 1
test utf-7.6.2 {Tcl_UtfPrev} {testutfprev testbytestring} {
    testutfprev A[testbytestring \xE8\xF8\xA0\xA0] 2
} 1
test utf-7.7 {Tcl_UtfPrev} {testutfprev testbytestring} {
    testutfprev A[testbytestring \xD0]
} 1
test utf-7.7.1 {Tcl_UtfPrev} {testutfprev testbytestring} {
    testutfprev A[testbytestring \xD0\xA0\xA0\xA0] 2
} 1
test utf-7.7.2 {Tcl_UtfPrev} {testutfprev testbytestring} {
    testutfprev A[testbytestring \xD0\xF8\xA0\xA0] 2
} 1
test utf-7.8 {Tcl_UtfPrev} {testutfprev testbytestring} {
    testutfprev A[testbytestring \xA0]
} 1
test utf-7.8.1 {Tcl_UtfPrev} {testutfprev testbytestring} {
    testutfprev A[testbytestring \xA0\xA0\xA0\xA0] 2
} 1
test utf-7.8.2 {Tcl_UtfPrev} {testutfprev testbytestring} {
    testutfprev A[testbytestring \xA0\xF8\xA0\xA0] 2
} 1
test utf-7.9 {Tcl_UtfPrev} {testutfprev testbytestring} {
    testutfprev A[testbytestring \xF8\xA0]
} 2
test utf-7.9.1 {Tcl_UtfPrev} {testutfprev testbytestring} {
    testutfprev A[testbytestring \xF8\xA0\xA0\xA0] 3
} 2
test utf-7.9.2 {Tcl_UtfPrev} {testutfprev testbytestring} {
    testutfprev A[testbytestring \xF8\xA0\xF8\xA0] 3
} 2
test utf-7.10.0 {Tcl_UtfPrev} {testutfprev testbytestring ucs2} {
    testutfprev A[testbytestring \xF2\xA0]
} 2
test utf-7.10.1 {Tcl_UtfPrev} {testutfprev testbytestring fullutf} {
    testutfprev A[testbytestring \xF2\xA0]
} 1
test utf-7.10.2 {Tcl_UtfPrev} {testutfprev testbytestring ucs2} {
    testutfprev A[testbytestring \xF2\xA0\xA0\xA0] 3
} 2
test utf-7.10.3 {Tcl_UtfPrev} {testutfprev testbytestring fullutf} {
    testutfprev A[testbytestring \xF2\xA0\xA0\xA0] 3
} 1
test utf-7.10.4 {Tcl_UtfPrev} {testutfprev testbytestring ucs2} {
    testutfprev A[testbytestring \xF2\xA0\xF8\xA0] 3
} 2
test utf-7.10.5 {Tcl_UtfPrev} {testutfprev testbytestring fullutf} {
    testutfprev A[testbytestring \xF2\xA0\xF8\xA0] 3
} 1
test utf-7.11 {Tcl_UtfPrev} {testutfprev testbytestring} {
    testutfprev A[testbytestring \xE8\xA0]
} 1
test utf-7.11.1 {Tcl_UtfPrev} {testutfprev testbytestring} {
    testutfprev A\u8820[testbytestring \xA0] 3
} 1
test utf-7.11.2 {Tcl_UtfPrev} {testutfprev testbytestring} {
    testutfprev A[testbytestring \xE8\xA0\xF8\xA0] 3
} 1
test utf-7.11.3 {Tcl_UtfPrev} {testutfprev testbytestring} {
    testutfprev A[testbytestring \xE8\xA0\xF8] 3
} 1
test utf-7.12 {Tcl_UtfPrev} {testutfprev testbytestring} {
    testutfprev A[testbytestring \xD0\xA0]
} 1
test utf-7.12.1 {Tcl_UtfPrev} {testutfprev testbytestring} {
    testutfprev A[testbytestring \xD0\xA0\xA0\xA0] 3
} 1
test utf-7.12.2 {Tcl_UtfPrev} {testutfprev testbytestring} {
    testutfprev A[testbytestring \xD0\xA0\xF8\xA0] 3
} 1
test utf-7.13 {Tcl_UtfPrev} {testutfprev testbytestring} {
    testutfprev A[testbytestring \xA0\xA0]
} 2
test utf-7.13.1 {Tcl_UtfPrev} {testutfprev testbytestring} {
    testutfprev A[testbytestring \xA0\xA0\xA0\xA0] 3
} 2
test utf-7.13.2 {Tcl_UtfPrev} {testutfprev testbytestring} {
    testutfprev A[testbytestring \xA0\xA0\xF8\xA0] 3
} 2
test utf-7.14 {Tcl_UtfPrev} {testutfprev testbytestring} {
    testutfprev A[testbytestring \xF8\xA0\xA0]
} 3
test utf-7.14.1 {Tcl_UtfPrev} {testutfprev testbytestring} {
    testutfprev A[testbytestring \xF8\xA0\xA0\xA0] 4
} 3
test utf-7.14.2 {Tcl_UtfPrev} {testutfprev testbytestring} {
    testutfprev A[testbytestring \xF8\xA0\xA0\xF8] 4
} 3
test utf-7.15.0 {Tcl_UtfPrev} {testutfprev testbytestring ucs2} {
    testutfprev A[testbytestring \xF2\xA0\xA0]
} 3
test utf-7.15.1 {Tcl_UtfPrev} {testutfprev testbytestring fullutf} {
    testutfprev A[testbytestring \xF2\xA0\xA0]
} 1
test utf-7.15.2 {Tcl_UtfPrev} {testutfprev testbytestring ucs2} {
    testutfprev A[testbytestring \xF2\xA0\xA0\xA0] 4
} 3
test utf-7.15.3 {Tcl_UtfPrev} {testutfprev testbytestring fullutf} {
    testutfprev A[testbytestring \xF2\xA0\xA0\xA0] 4
} 1
test utf-7.15.4 {Tcl_UtfPrev} {testutfprev testbytestring ucs2} {
    testutfprev A[testbytestring \xF2\xA0\xA0\xF8] 4
} 3
test utf-7.15.5 {Tcl_UtfPrev} {testutfprev testbytestring fullutf} {
    testutfprev A[testbytestring \xF2\xA0\xA0\xF8] 4
} 1
test utf-7.16 {Tcl_UtfPrev} testutfprev {
    testutfprev A\u8820
} 1
test utf-7.16.1 {Tcl_UtfPrev} {testutfprev testbytestring} {
    testutfprev A\u8820[testbytestring \xA0] 4
} 1
test utf-7.16.2 {Tcl_UtfPrev} {testutfprev testbytestring} {
    testutfprev A\u8820[testbytestring \xF8] 4
} 1
test utf-7.17 {Tcl_UtfPrev} {testutfprev testbytestring} {
    testutfprev A[testbytestring \xD0\xA0\xA0]
} 3
test utf-7.17.1 {Tcl_UtfPrev} {testutfprev testbytestring} {
    testutfprev A[testbytestring \xD0\xA0\xA0\xA0] 4
} 3
test utf-7.17.2 {Tcl_UtfPrev} {testutfprev testbytestring} {
    testutfprev A[testbytestring \xD0\xA0\xA0\xF8] 4
} 3
test utf-7.18.0 {Tcl_UtfPrev} {testutfprev testbytestring utf16} {
    testutfprev A[testbytestring \xA0\xA0\xA0]
} 1
test utf-7.18.1 {Tcl_UtfPrev} {testutfprev testbytestring utf16} {
    testutfprev A[testbytestring \xA0\xA0\xA0\xA0] 4
} 1
test utf-7.18.2 {Tcl_UtfPrev} {testutfprev testbytestring utf16} {
    testutfprev A[testbytestring \xA0\xA0\xA0\xF8] 4
} 1
test utf-7.19 {Tcl_UtfPrev} {testutfprev testbytestring utf16} {
    testutfprev A[testbytestring \xF8\xA0\xA0\xA0]
} 2
test utf-7.20 {Tcl_UtfPrev} {testutfprev testbytestring utf16} {
    testutfprev A[testbytestring \xF2\xA0\xA0\xA0]
} 2
test utf-7.21 {Tcl_UtfPrev} {testutfprev testbytestring utf16} {
    testutfprev A\u8820[testbytestring \xA0]
} 2
test utf-7.22 {Tcl_UtfPrev} {testutfprev testbytestring utf16} {
    testutfprev A[testbytestring \xD0\xA0\xA0\xA0]
} 2
test utf-7.23 {Tcl_UtfPrev} {testutfprev testbytestring utf16} {
    testutfprev A[testbytestring \xA0\xA0\xA0\xA0]
} 2
test utf-7.24 {Tcl_UtfPrev -- overlong sequence}  {testutfprev testbytestring} {
    testutfprev A[testbytestring \xC0\x81]
} 2
test utf-7.25 {Tcl_UtfPrev -- overlong sequence}  {testutfprev testbytestring} {
    testutfprev A[testbytestring \xC0\x81] 2
} 1
test utf-7.26 {Tcl_UtfPrev -- overlong sequence}  {testutfprev testbytestring} {
    testutfprev A[testbytestring \xE0\x80\x80]
} 3
test utf-7.27 {Tcl_UtfPrev -- overlong sequence}  {testutfprev testbytestring} {
    testutfprev A[testbytestring \xE0\x80]
} 2
test utf-7.27.1 {Tcl_UtfPrev -- overlong sequence}  {testutfprev testbytestring} {
    testutfprev A[testbytestring \xE0\x80\x80] 3
} 2
test utf-7.28 {Tcl_UtfPrev -- overlong sequence}  {testutfprev testbytestring} {
    testutfprev A[testbytestring \xE0]
} 1
test utf-7.28.1 {Tcl_UtfPrev -- overlong sequence}  {testutfprev testbytestring} {
    testutfprev A[testbytestring \xE0\x80\x80] 2
} 1
test utf-7.29 {Tcl_UtfPrev -- overlong sequence}  {testutfprev testbytestring utf16} {
    testutfprev A[testbytestring \xF0\x80\x80\x80]
} 2
test utf-7.30 {Tcl_UtfPrev -- overlong sequence}  {testutfprev testbytestring} {
    testutfprev A[testbytestring \xF0\x80\x80\x80] 4
} 3
test utf-7.31 {Tcl_UtfPrev -- overlong sequence}  {testutfprev testbytestring} {
    testutfprev A[testbytestring \xF0\x80\x80\x80] 3
} 2
test utf-7.32 {Tcl_UtfPrev -- overlong sequence}  {testutfprev testbytestring} {
    testutfprev A[testbytestring \xF0\x80\x80\x80] 2
} 1
test utf-7.33 {Tcl_UtfPrev -- overlong sequence}  testutfprev {
    testutfprev A\x00
} 1
test utf-7.34 {Tcl_UtfPrev -- overlong sequence}  {testutfprev testbytestring} {
    testutfprev A[testbytestring \xC1\x80]
} 2
test utf-7.35 {Tcl_UtfPrev -- overlong sequence}  {testutfprev testbytestring} {
    testutfprev A[testbytestring \xC2\x80]
} 1
test utf-7.36 {Tcl_UtfPrev -- overlong sequence}  {testutfprev testbytestring} {
    testutfprev A[testbytestring \xE0\xA0\x80]
} 1
test utf-7.37 {Tcl_UtfPrev -- overlong sequence}  {testutfprev testbytestring} {
    testutfprev A[testbytestring \xE0\xA0\x80] 3
} 1
test utf-7.38 {Tcl_UtfPrev -- overlong sequence}  {testutfprev testbytestring} {
    testutfprev A[testbytestring \xE0\xA0\x80] 2
} 1
test utf-7.39 {Tcl_UtfPrev -- overlong sequence}  {testutfprev testbytestring utf16} {
    testutfprev A[testbytestring \xF0\x90\x80\x80]
} 2
test utf-7.40.0 {Tcl_UtfPrev -- overlong sequence}  {testutfprev testbytestring ucs2} {
    testutfprev A[testbytestring \xF0\x90\x80\x80] 4
} 3
test utf-7.40.1 {Tcl_UtfPrev -- overlong sequence}  {testutfprev testbytestring fullutf} {
    testutfprev A[testbytestring \xF0\x90\x80\x80] 4
} 1
test utf-7.41.0 {Tcl_UtfPrev -- overlong sequence}  {testutfprev testbytestring ucs2} {
    testutfprev A[testbytestring \xF0\x90\x80\x80] 3
} 2
test utf-7.41.1 {Tcl_UtfPrev -- overlong sequence}  {testutfprev testbytestring fullutf} {
    testutfprev A[testbytestring \xF0\x90\x80\x80] 3
} 1
test utf-7.42 {Tcl_UtfPrev -- overlong sequence}  {testutfprev testbytestring} {
    testutfprev A[testbytestring \xF0\x90\x80\x80] 2
} 1
test utf-7.43 {Tcl_UtfPrev -- no lead byte at start}  {testutfprev testbytestring} {
    testutfprev [testbytestring \xA0]
} 0
test utf-7.44 {Tcl_UtfPrev -- no lead byte at start}  {testutfprev testbytestring} {
    testutfprev [testbytestring \xA0\xA0]
} 1
test utf-7.45 {Tcl_UtfPrev -- no lead byte at start}  {testutfprev testbytestring} {
    testutfprev [testbytestring \xA0\xA0\xA0]
} 2
test utf-7.46 {Tcl_UtfPrev -- no lead byte at start}  {testutfprev testbytestring utf16} {
    testutfprev [testbytestring \xA0\xA0\xA0\xA0]
} 1
test utf-7.47 {Tcl_UtfPrev, pointing to 3th byte of 3-byte valid sequence} {testutfprev testbytestring} {
    testutfprev [testbytestring \xE8\xA0]
} 0
test utf-7.47.1 {Tcl_UtfPrev, pointing to 3th byte of 3-byte valid sequence} testutfprev {
    testutfprev \u8820 2
} 0
test utf-7.47.2 {Tcl_UtfPrev, pointing to 3th byte of 3-byte invalid sequence} {testutfprev testbytestring} {
    testutfprev [testbytestring \xE8\xA0\x00] 2
} 0
test utf-7.48.0 {Tcl_UtfPrev, validity check [493dccc2de]} {testutfprev testbytestring utf16} {
    testutfprev A[testbytestring \xF4\x8F\xBF\xBF]
} 2
test utf-7.48.1 {Tcl_UtfPrev, validity check [493dccc2de]} {testutfprev testbytestring ucs2} {
    testutfprev A[testbytestring \xF4\x8F\xBF\xBF] 4
} 3
test utf-7.48.2 {Tcl_UtfPrev, validity check [493dccc2de]} {testutfprev testbytestring fullutf} {
    testutfprev A[testbytestring \xF4\x8F\xBF\xBF] 4
} 1
test utf-7.48.3 {Tcl_UtfPrev, validity check [493dccc2de]} {testutfprev testbytestring ucs2} {
    testutfprev A[testbytestring \xF4\x8F\xBF\xBF] 3
} 2
test utf-7.48.4 {Tcl_UtfPrev, validity check [493dccc2de]} {testutfprev testbytestring fullutf} {
    testutfprev A[testbytestring \xF4\x8F\xBF\xBF] 3
} 1
test utf-7.48.5 {Tcl_UtfPrev, validity check [493dccc2de]} {testutfprev testbytestring} {
    testutfprev A[testbytestring \xF4\x8F\xBF\xBF] 2
} 1
test utf-7.49.0 {Tcl_UtfPrev, validity check [493dccc2de]} {testutfprev testbytestring utf16} {
    testutfprev A[testbytestring \xF4\x90\x80\x80]
} 2
test utf-7.49.1 {Tcl_UtfPrev, validity check [493dccc2de]} {testutfprev testbytestring} {
    testutfprev A[testbytestring \xF4\x90\x80\x80] 4
} 3
test utf-7.49.2 {Tcl_UtfPrev, validity check [493dccc2de]} {testutfprev testbytestring} {
    testutfprev A[testbytestring \xF4\x90\x80\x80] 3
} 2
test utf-7.49.3 {Tcl_UtfPrev, validity check [493dccc2de]} {testutfprev testbytestring} {
    testutfprev A[testbytestring \xF4\x90\x80\x80] 2
} 1

test utf-8.1 {Tcl_UniCharAtIndex: index = 0} {
    string index abcd 0
} a
test utf-8.2 {Tcl_UniCharAtIndex: index = 0} {
    string index \u4E4E\u25A 0
} \u4E4E
test utf-8.3 {Tcl_UniCharAtIndex: index > 0} {
    string index abcd 2
} c
test utf-8.4 {Tcl_UniCharAtIndex: index > 0} {
    string index \u4E4E\u25A\xFF\u543 2
} \xFF
test utf-8.5.0 {Tcl_UniCharAtIndex: high surrogate} ucs2 {
    string index \uD842 0
} \uD842
test utf-8.5.1 {Tcl_UniCharAtIndex: high surrogate} ucs4 {
    string index \uD842 0
} \uD842
test utf-8.5.2 {Tcl_UniCharAtIndex: high surrogate} utf16 {
    string index \uD842 0
} \uD842
test utf-8.6 {Tcl_UniCharAtIndex: low surrogate} {
    string index \uDC42 0
} \uDC42
test utf-8.7.0 {Tcl_UniCharAtIndex: Emoji} ucs2 {
    string index \uD83D\uDE00G 0
} \uD83D
test utf-8.7.1 {Tcl_UniCharAtIndex: Emoji} ucs4 {
    string index \uD83D\uDE00G 0
} \U1F600
test utf-8.7.2 {Tcl_UniCharAtIndex: Emoji} utf16 {
    string index \uD83D\uDE00G 0
} \U1F600
test utf-8.8.0 {Tcl_UniCharAtIndex: Emoji} ucs2 {
    string index \uD83D\uDE00G 1
} \uDE00
test utf-8.8.1 {Tcl_UniCharAtIndex: Emoji} ucs4 {
    string index \uD83D\uDE00G 1
} G
test utf-8.8.2 {Tcl_UniCharAtIndex: Emoji} utf16 {
    string index \uD83D\uDE00G 1
} {}
test utf-8.9.0 {Tcl_UniCharAtIndex: Emoji} ucs2 {
    string index \uD83D\uDE00G 2
} G
test utf-8.9.1 {Tcl_UniCharAtIndex: Emoji} ucs4 {
    string index \uD83D\uDE00G 2
} {}
test utf-8.9.2 {Tcl_UniCharAtIndex: Emoji} utf16 {
    string index \uD83D\uDE00G 2
} G
test utf-8.10.0 {Tcl_UniCharAtIndex: Emoji} {Uesc ucs2} {
    string index \U1F600G 0
} \uFFFD
test utf-8.10.1 {Tcl_UniCharAtIndex: Emoji} {Uesc ucs4} {
    string index \U1F600G 0
} \U1F600
test utf-8.10.2 {Tcl_UniCharAtIndex: Emoji} {Uesc utf16} {
    string index \U1F600G 0
} \U1F600
test utf-8.11.0 {Tcl_UniCharAtIndex: Emoji} {Uesc ucs2} {
    string index \U1F600G 1
} G
test utf-8.11.1 {Tcl_UniCharAtIndex: Emoji} {Uesc ucs4} {
    string index \U1F600G 1
} G
test utf-8.11.2 {Tcl_UniCharAtIndex: Emoji} {Uesc utf16} {
    string index \U1F600G 1
} {}
test utf-8.12.0 {Tcl_UniCharAtIndex: Emoji} {Uesc ucs2} {
    string index \U1F600G 2
} {}
test utf-8.12.1 {Tcl_UniCharAtIndex: Emoji} {Uesc ucs4} {
    string index \U1F600G 2
} {}
test utf-8.12.2 {Tcl_UniCharAtIndex: Emoji} {Uesc utf16} {
    string index \U1F600G 2
} G

test utf-9.1 {Tcl_UtfAtIndex: index = 0} {
    string range abcd 0 2
} abc
test utf-9.2 {Tcl_UtfAtIndex: index > 0} {
    string range \u4E4E\u25A\xFF\u543klmnop 1 5
} \u25A\xFF\u543kl
test utf-9.3.0 {Tcl_UtfAtIndex: index = 0, Emoji} ucs2 {
    string range \uD83D\uDE00G 0 0
} \uD83D
test utf-9.3.1 {Tcl_UtfAtIndex: index = 0, Emoji} ucs4 {
    string range \uD83D\uDE00G 0 0
} \U1F600
test utf-9.3.2 {Tcl_UtfAtIndex: index = 0, Emoji} utf16 {
    string range \uD83D\uDE00G 0 0
} \U1F600
test utf-9.4.0 {Tcl_UtfAtIndex: index > 0, Emoji} ucs2 {
    string range \uD83D\uDE00G 1 1
} \uDE00
test utf-9.4.1 {Tcl_UtfAtIndex: index > 0, Emoji} ucs4 {
    string range \uD83D\uDE00G 1 1
} G
test utf-9.4.2 {Tcl_UtfAtIndex: index > 0, Emoji} utf16 {
    string range \uD83D\uDE00G 1 1
} {}
test utf-9.5.0 {Tcl_UtfAtIndex: index > 0, Emoji} ucs2 {
    string range \uD83D\uDE00G 2 2
} G
test utf-9.5.1 {Tcl_UtfAtIndex: index > 0, Emoji} ucs4 {
    string range \uD83D\uDE00G 2 2
} {}
test utf-9.5.2 {Tcl_UtfAtIndex: index > 0, Emoji} utf16 {
    string range \uD83D\uDE00G 2 2
} G
test utf-9.6.0 {Tcl_UtfAtIndex: index = 0, Emoji} {Uesc ucs2} {
    string range \U1f600G 0 0
} \uFFFD
test utf-9.6.1 {Tcl_UtfAtIndex: index = 0, Emoji} {Uesc ucs4} {
    string range \U1f600G 0 0
} \U1F600
test utf-9.6.2 {Tcl_UtfAtIndex: index = 0, Emoji} {Uesc utf16} {
    string range \U1f600G 0 0
} \U1F600
test utf-9.7.0 {Tcl_UtfAtIndex: index > 0, Emoji} {Uesc ucs2} {
    string range \U1f600G 1 1
} G
test utf-9.7.1 {Tcl_UtfAtIndex: index > 0, Emoji} {Uesc ucs4} {
    string range \U1f600G 1 1
} G
test utf-9.7.2 {Tcl_UtfAtIndex: index > 0, Emoji} {Uesc utf16} {
    string range \U1f600G 1 1
} {}
test utf-9.8.0 {Tcl_UtfAtIndex: index > 0, Emoji} {Uesc ucs2} {
    string range \U1f600G 2 2
} {}
test utf-9.8.1 {Tcl_UtfAtIndex: index > 0, Emoji} {Uesc ucs4} {
    string range \U1f600G 2 2
} {}
test utf-9.8.2 {Tcl_UtfAtIndex: index > 0, Emoji} {Uesc utf16} {
    string range \U1f600G 2 2
} G

test utf-10.1 {Tcl_UtfBackslash: dst == NULL} {
    set x \n
} {
}
test utf-10.2 {Tcl_UtfBackslash: \u subst} testbytestring {
    expr {"\uA2" eq [testbytestring \xC2\xA2]}
} 1
test utf-10.3 {Tcl_UtfBackslash: longer \u subst} testbytestring {
    expr {"\u4E21" eq [testbytestring \xE4\xB8\xA1]}
} 1
test utf-10.4 {Tcl_UtfBackslash: stops at first non-hex} testbytestring {
    expr {"\u4E2k" eq "[testbytestring \xD3\xA2]k"}
} 1
test utf-10.5 {Tcl_UtfBackslash: stops after 4 hex chars} testbytestring {
    expr {"\u4E216" eq "[testbytestring \xE4\xB8\xA1]6"}
} 1
test utf-10.6 {Tcl_UtfBackslash: stops after 5 hex chars} {Uesc fullutf testbytestring} {
    expr {"\U1E2165" eq "[testbytestring \xF0\x9E\x88\x96]5"}
} 1
test utf-10.7 {Tcl_UtfBackslash: stops after 6 hex chars} {Uesc fullutf testbytestring} {
    expr {"\U10E2165" eq "[testbytestring \xF4\x8E\x88\x96]5"}
} 1

proc bsCheck {char num {constraints {}}} {
    global errNum
    test utf-10.$errNum {backslash substitution} $constraints {
	scan $char %c value
	set value
    } $num
    incr errNum
}
set errNum 8
bsCheck \b	8
bsCheck \e	101
bsCheck \f	12
bsCheck \n	10
bsCheck \r	13
bsCheck \t	9
bsCheck \v	11
bsCheck \{	123
bsCheck \}	125
bsCheck \[	91
bsCheck \]	93
bsCheck \$	36
bsCheck \ 	32
bsCheck \;	59
bsCheck \\	92
bsCheck \Ca	67
bsCheck \Ma	77
bsCheck \CMa	67
# prior to 8.3, this returned 8, as \8 as accepted as an
# octal value - but it isn't! [Bug: 3975]
bsCheck \8a	56
bsCheck \14	12
bsCheck \141	97
bsCheck b\0	98
bsCheck \x	120
bsCheck \xa	10
bsCheck \xA	10
bsCheck \x41	65
bsCheck \x541	65	pre388	;# == \x41
bsCheck \x541	84	!pre388	;# == \x54 1
bsCheck \u	117
bsCheck \uk	117
bsCheck \u41	65
bsCheck \ua	10
bsCheck \uA	10
bsCheck \340	224
bsCheck \uA1	161
bsCheck \u4E21	20001
bsCheck \741    225	pre388	;# == \341
bsCheck \741    60	!pre388	;# == \74 1
bsCheck \U      85
bsCheck \Uk     85
bsCheck \U41    65			Uesc
bsCheck \Ua     10			Uesc
bsCheck \UA     10			Uesc
bsCheck \UA1    161			Uesc
bsCheck \U4E21  20001			Uesc
bsCheck \U004E21        20001		Uesc
bsCheck \U00004E21      20001		Uesc
bsCheck \U0000004E21    78		Uesc
bsCheck \U00110000      69632		{Uesc fullutf}
bsCheck \U01100000      69632		{Uesc fullutf}
bsCheck \U11000000      69632		{Uesc fullutf}
bsCheck \U0010FFFF      1114111		{Uesc fullutf}
bsCheck \U010FFFF0      1114111		{Uesc fullutf}
bsCheck \U10FFFF00      1114111		{Uesc fullutf}
bsCheck \UFFFFFFFF      1048575		{Uesc fullutf}

test utf-11.1 {Tcl_UtfToUpper} {
    string toupper {}
} {}
test utf-11.2 {Tcl_UtfToUpper} {
    string toupper abc
} ABC
test utf-11.3 {Tcl_UtfToUpper} {
    string toupper \xE3gh
} \xC3GH
test utf-11.4 {Tcl_UtfToUpper} {
    string toupper \u01E3gh
} \u01E2GH
test utf-11.5 {Tcl_UtfToUpper Georgian (new in Unicode 11)} {
    string toupper \u10D0\u1C90
} \u1C90\u1C90
test utf-11.6 {Tcl_UtfToUpper beyond U+FFFF} {Uesc fullutf} {
    string toupper \U10428
} \U10400
test utf-11.7 {Tcl_UtfToUpper beyond U+FFFF} fullutf {
    string toupper \uD801\uDC28
} \uD801\uDC00
test utf-11.8 {Tcl_UtfToUpper low/high surrogate)} {
    string toupper \uDC24\uD824
} \uDC24\uD824

test utf-12.1 {Tcl_UtfToLower} {
    string tolower {}
} {}
test utf-12.2 {Tcl_UtfToLower} {
    string tolower ABC
} abc
test utf-12.3 {Tcl_UtfToLower} {
    string tolower \xC3GH
} \xE3gh
test utf-12.4 {Tcl_UtfToLower} {
    string tolower \u01E2GH
} \u01E3gh
test utf-12.5 {Tcl_UtfToLower Georgian (new in Unicode 11)} {
    string tolower \u10D0\u1C90
} \u10D0\u10D0
test utf-12.6 {Tcl_UtfToLower low/high surrogate)} {
    string tolower \uDC24\uD824
} \uDC24\uD824
test utf-12.7 {Tcl_UtfToLower beyond U+FFFF} {Uesc fullutf} {
    string tolower \U10400
} \U10428
test utf-12.8 {Tcl_UtfToLower beyond U+FFFF} fullutf {
    string tolower \uD801\uDC00
} \uD801\uDC28

test utf-13.1 {Tcl_UtfToTitle} {
    string totitle {}
} {}
test utf-13.2 {Tcl_UtfToTitle} {
    string totitle abc
} Abc
test utf-13.3 {Tcl_UtfToTitle} {
    string totitle \xE3GH
} \xC3gh
test utf-13.4 {Tcl_UtfToTitle} {
    string totitle \u01F3AB
} \u01F2ab
test utf-13.5 {Tcl_UtfToTitle Georgian (new in Unicode 11)} {
    string totitle \u10D0\u1C90
} \u10D0\u1C90
test utf-13.6 {Tcl_UtfToTitle Georgian (new in Unicode 11)} {
    string totitle \u1C90\u10D0
} \u1C90\u10D0
test utf-13.7 {Tcl_UtfToTitle low/high surrogate)} {
    string totitle \uDC24\uD824
} \uDC24\uD824
test utf-13.8 {Tcl_UtfToTitle beyond U+FFFF} {Uesc fullutf} {
    string totitle \U10428\U10400
} \U10400\U10428
test utf-13.9 {Tcl_UtfToTitle beyond U+FFFF} fullutf {
    string totitle \uD801\uDC28\uD801\uDC00
} \uD801\uDC00\uD801\uDC28

test utf-14.1 {Tcl_UtfNcasecmp} {
    string compare -nocase a b
} -1
test utf-14.2 {Tcl_UtfNcasecmp} {
    string compare -nocase b a
} 1
test utf-14.3 {Tcl_UtfNcasecmp} {
    string compare -nocase B a
} 1
test utf-14.4 {Tcl_UtfNcasecmp} {
    string compare -nocase aBcB abca
} 1

test utf-15.1 {Tcl_UniCharToUpper, negative delta} {
    string toupper aA
} AA
test utf-15.2 {Tcl_UniCharToUpper, positive delta} {
    string toupper \u0178\xFF
} \u0178\u0178
test utf-15.3 {Tcl_UniCharToUpper, no delta} {
    string toupper !
} !

test utf-16.1 {Tcl_UniCharToLower, negative delta} {
    string tolower aA
} aa
test utf-16.2 {Tcl_UniCharToLower, positive delta} {
    string tolower \u0178\xFF\uA78D\u01C5
} \xFF\xFF\u0265\u01C6

test utf-17.1 {Tcl_UniCharToLower, no delta} {
    string tolower !
} !

test utf-18.1 {Tcl_UniCharToTitle, add one for title} {
    string totitle \u01C4
} \u01C5
test utf-18.2 {Tcl_UniCharToTitle, subtract one for title} {
    string totitle \u01C6
} \u01C5
test utf-18.3 {Tcl_UniCharToTitle, subtract delta for title (positive)} {
    string totitle \u017F
} \x53
test utf-18.4 {Tcl_UniCharToTitle, subtract delta for title (negative)} {
    string totitle \xFF
} \u0178
test utf-18.5 {Tcl_UniCharToTitle, no delta} {
    string totitle !
} !

test utf-19.1 {TclUniCharLen} -body {
    list [regexp \\d abc456def foo] $foo
} -cleanup {
    unset -nocomplain foo
} -result {1 4}

test utf-20.1 {TclUniCharNcmp} ucs4 {
    string compare [string range [format %c 0xFFFF] 0 0] [string range [format %c 0x10000] 0 0]
} -1
test utf-20.2 {[4c591fa487] TclUniCharNcmp/TclUtfNcmp} knownBug {
    set one [format %c 0xFFFF]
    set two [format %c 0x10000]
    set first [string compare $one $two]
    string range $one 0 0
    string range $two 0 0
    set second [string compare $one $two]
    expr {($first == $second) ? "agree" : "disagree"}
} agree

test utf-21.1 {TclUniCharIsAlnum} {
    # this returns 1 with Unicode 7 compliance
    string is alnum \u1040\u021F\u0220
} 1
test utf-21.2 {unicode alnum char in regc_locale.c} {
    # this returns 1 with Unicode 7 compliance
    list [regexp {^[[:alnum:]]+$} \u1040\u021F\u0220] [regexp {^\w+$} \u1040\u021F\u0220_\u203F\u2040\u2054\uFE33\uFE34\uFE4D\uFE4E\uFE4F\uFF3F]
} {1 1}
test utf-21.3 {unicode print char in regc_locale.c} {
    # this returns 1 with Unicode 7 compliance
    regexp {^[[:print:]]+$} \uFBC1
} 1
test utf-21.4 {TclUniCharIsGraph} {
    # [Bug 3464428]
    string is graph \u0120
} 1
test utf-21.5 {unicode graph char in regc_locale.c} {
    # [Bug 3464428]
    regexp {^[[:graph:]]+$} \u0120
} 1
test utf-21.6 {TclUniCharIsGraph} {
    # [Bug 3464428]
    string is graph \xA0
} 0
test utf-21.7 {unicode graph char in regc_locale.c} {
    # [Bug 3464428]
    regexp {[[:graph:]]} \x20\xA0\u2028\u2029
} 0
test utf-21.8 {TclUniCharIsPrint} {
    # [Bug 3464428]
    string is print \x09
} 0
test utf-21.9 {unicode print char in regc_locale.c} {
    # [Bug 3464428]
    regexp {[[:print:]]} \x09
} 0
test utf-21.10 {unicode print char in regc_locale.c} {
    # [Bug 3464428]
    regexp {[[:print:]]} \x09
} 0
test utf-21.11 {TclUniCharIsControl} {
    # [Bug 3464428]
    string is control \x00\x1F\xAD\u0605\u061C\u180E\u2066\uFEFF
} 1
test utf-21.12 {unicode control char in regc_locale.c} {
    # [Bug 3464428], [Bug a876646efe]
    regexp {^[[:cntrl:]]*$} \x00\x1F\xAD\u0605\u061C\u180E\u2066\uFEFF
} 1

test utf-22.1 {TclUniCharIsWordChar} {
    string wordend "xyz123_bar fg" 0
} 10
test utf-22.2 {TclUniCharIsWordChar} {
    string wordend "x\u5080z123_bar\u203C fg" 0
} 10

test utf-23.1 {TclUniCharIsAlpha} {
    # this returns 1 with Unicode 7 compliance
    string is alpha \u021F\u0220\u037F\u052F
} 1
test utf-23.2 {unicode alpha char in regc_locale.c} {
    # this returns 1 with Unicode 7 compliance
    regexp {^[[:alpha:]]+$} \u021F\u0220\u037F\u052F
} 1

test utf-24.1 {TclUniCharIsDigit} {
    # this returns 1 with Unicode 7 compliance
    string is digit \u1040\uABF0
} 1
test utf-24.2 {unicode digit char in regc_locale.c} {
    # this returns 1 with Unicode 7 compliance
    list [regexp {^[[:digit:]]+$} \u1040\uABF0] [regexp {^\d+$} \u1040\uABF0]
} {1 1}

test utf-24.3 {TclUniCharIsSpace} {
    # this returns 1 with Unicode 7 compliance
    string is space \u1680\u180E\u202F
} 1
test utf-24.4 {unicode space char in regc_locale.c} {
    # this returns 1 with Unicode 7 compliance
    list [regexp {^[[:space:]]+$} \u1680\u180E\u202F] [regexp {^\s+$} \u1680\u180E\u202F]
} {1 1}
test utf-24.5 {TclUniCharIsSpace} tip413 {
    # this returns 1 with Unicode 7/TIP 413 compliance
    string is space \x85\u1680\u180E\u200B\u202F\u2060
} 1
test utf-24.6 {unicode space char in regc_locale.c} tip413 {
    # this returns 1 with Unicode 7/TIP 413 compliance
    list [regexp {^[[:space:]]+$} \x85\u1680\u180E\u200B\u202F\u2060] [regexp {^\s+$} \x85\u1680\u180E\u200B\u202F\u2060]
} {1 1}

proc UniCharCaseCmpTest {order one two {constraints {}}} {
    variable count
    test utf-25.$count {Tcl_UniCharNcasecmp} -setup {
	testobj freeallvars
    } -constraints [linsert $constraints 0 teststringobj] -cleanup {
	testobj freeallvars
    } -body {
	teststringobj set 1 $one
	teststringobj set 2 $two
	teststringobj maxchars 1
	teststringobj maxchars 2
	set result [string compare -nocase [teststringobj get 1] [teststringobj get 2]]
	if {$result eq [string map {< -1 = 0 > 1} $order]} {
	    set result ok
	} else {
	    set result "'$one' should be $order '$two' (no case)"
	}
	set result
    } -result ok
    incr count
}
variable count 1
UniCharCaseCmpTest < a b
UniCharCaseCmpTest > b a
UniCharCaseCmpTest > B a
UniCharCaseCmpTest > aBcB abca
UniCharCaseCmpTest < \uFFFF [format %c 0x10000] ucs4
UniCharCaseCmpTest < \uFFFF \U10000		{Uesc ucs4}
UniCharCaseCmpTest > [format %c 0x10000] \uFFFF	ucs4
UniCharCaseCmpTest > \U10000 \uFFFF		{Uesc ucs4}


test utf-26.1 {Tcl_UniCharDString} -setup {
    testobj freeallvars
} -constraints {teststringobj testbytestring} -cleanup {
    testobj freeallvars
} -body {
    teststringobj set 1 foo
    teststringobj maxchars 1
    teststringobj append 1 [testbytestring barsoom\xF2\xC2\x80] 10
    scan [string index [teststringobj get 1] 11] %c
} -result 128


unset count
rename UniCharCaseCmpTest {}

# cleanup
::tcltest::cleanupTests
return

# Local Variables:
# mode: tcl
# End:<|MERGE_RESOLUTION|>--- conflicted
+++ resolved
@@ -276,30 +276,18 @@
 test utf-6.30.0 {Tcl_UtfNext} {testutfnext testbytestring ucs2_utf16} {
     testutfnext [testbytestring \xF2]
 } 1
-<<<<<<< HEAD
 test utf-6.30.1 {Tcl_UtfNext} {testutfnext testbytestring ucs4} {
-    testutfnext [testbytestring \xF2]
-} -1
-=======
-test utf-6.30.1 {Tcl_UtfNext} {testutfnext testbytestring fullutf} {
     testutfnext [testbytestring \xF2\x00]
 } 1
->>>>>>> 09ddbaa6
 test utf-6.31 {Tcl_UtfNext} {testutfnext testbytestring} {
     testutfnext [testbytestring \xF2]G
 } 1
 test utf-6.32.0 {Tcl_UtfNext} {testutfnext testbytestring ucs2_utf16} {
     testutfnext [testbytestring \xF2\xA0]
 } 1
-<<<<<<< HEAD
 test utf-6.32.1 {Tcl_UtfNext} {testutfnext testbytestring ucs4} {
-    testutfnext [testbytestring \xF2\xA0]
-} -1
-=======
-test utf-6.32.1 {Tcl_UtfNext} {testutfnext testbytestring fullutf} {
     testutfnext [testbytestring \xF2\xA0\x00]
 } 1
->>>>>>> 09ddbaa6
 test utf-6.33 {Tcl_UtfNext} {testutfnext testbytestring} {
     testutfnext [testbytestring \xF2\xD0]
 } 1
