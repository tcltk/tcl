--- conflicted
+++ resolved
@@ -1117,10 +1117,7 @@
 test utf-11.7 {Tcl_UtfToUpper beyond U+FFFF} {pairsTo4bytes} {
     string toupper \uD801\uDC28
 } \uD801\uDC00
-<<<<<<< HEAD
-=======
-
->>>>>>> bada59f7
+
 
 test utf-12.1 {Tcl_UtfToLower} {
     string tolower {}
