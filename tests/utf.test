--- conflicted
+++ resolved
@@ -996,14 +996,10 @@
 test utf-8.5.0 {Tcl_UniCharAtIndex: high surrogate} ucs2 {
     string index \uD842 0
 } \uD842
-test utf-8.5.1 {Tcl_UniCharAtIndex: high surrogate} {ucs4} {
+test utf-8.5.1 {Tcl_UniCharAtIndex: high surrogate} ucs4 {
     string index \uD842 0
 } \uD842
-<<<<<<< HEAD
-test utf-8.5.2 {Tcl_UniCharAtIndex: high surrogate} {tip389} {
-=======
 test utf-8.5.2 {Tcl_UniCharAtIndex: high surrogate} utf16 {
->>>>>>> 35eba1b4
     string index \uD842 0
 } \uD842
 test utf-8.6 {Tcl_UniCharAtIndex: low surrogate} {
@@ -1015,11 +1011,7 @@
 test utf-8.7.1 {Tcl_UniCharAtIndex: Emoji} ucs4 {
     string index \uD83D\uDE00G 0
 } \U1F600
-<<<<<<< HEAD
-test utf-8.7.2 {Tcl_UniCharAtIndex: Emoji} {tip389} {
-=======
 test utf-8.7.2 {Tcl_UniCharAtIndex: Emoji} utf16 {
->>>>>>> 35eba1b4
     string index \uD83D\uDE00G 0
 } \U1F600
 test utf-8.8.0 {Tcl_UniCharAtIndex: Emoji} ucs2 {
@@ -1028,11 +1020,7 @@
 test utf-8.8.1 {Tcl_UniCharAtIndex: Emoji} ucs4 {
     string index \uD83D\uDE00G 1
 } G
-<<<<<<< HEAD
-test utf-8.8.2 {Tcl_UniCharAtIndex: Emoji} {tip389} {
-=======
 test utf-8.8.2 {Tcl_UniCharAtIndex: Emoji} utf16 {
->>>>>>> 35eba1b4
     string index \uD83D\uDE00G 1
 } {}
 test utf-8.9.0 {Tcl_UniCharAtIndex: Emoji} ucs2 {
