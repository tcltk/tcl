--- conflicted
+++ resolved
@@ -850,27 +850,6 @@
 bsCheck \340	224
 bsCheck \uA1	161
 bsCheck \u4E21	20001
-<<<<<<< HEAD
-bsCheck \741	60
-bsCheck \U	85
-bsCheck \Uk	85
-bsCheck \U41	65
-bsCheck \Ua	10
-bsCheck \UA	10
-bsCheck \Ua1	161
-bsCheck \U4E21	20001
-bsCheck \U004E21	20001
-bsCheck \U00004E21	20001
-bsCheck \U0000004E21	78
-bsCheck \U00110000	69632
-bsCheck \U01100000	69632
-bsCheck \U11000000	69632
-bsCheck \U0010FFFF	1114111
-bsCheck \U010FFFF0	1114111
-bsCheck \U10FFFF00	1114111
-bsCheck \UFFFFFFFF	1048575
-=======
->>>>>>> edc1cce4
 bsCheck \741    225	pre388	;# == \341 
 bsCheck \741    60	!pre388	;# == \74 1
 bsCheck \U      85
