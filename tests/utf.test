# This file contains a collection of tests for tclUtf.c
# Sourcing this file into Tcl runs the tests and generates output for
# errors.  No output means no errors were found.
#
# Copyright (c) 1997 Sun Microsystems, Inc.
# Copyright (c) 1998-1999 by Scriptics Corporation.
#
# See the file "license.terms" for information on usage and redistribution
# of this file, and for a DISCLAIMER OF ALL WARRANTIES.

if {[lsearch [namespace children] ::tcltest] == -1} {
    package require tcltest 2
    namespace import -force ::tcltest::*
}

::tcltest::loadTestedCommands
catch [list package require -exact Tcltest [info patchlevel]]

testConstraint ucs2 [expr {[format %c 0x010000] eq "\uFFFD"}]
testConstraint fullutf [expr {[format %c 0x010000] ne "\uFFFD"}]
testConstraint utf16 [expr {[string length [format %c 0x10000]] == 2}]
testConstraint ucs4 [expr {[testConstraint fullutf]
		&& [string length [format %c 0x10000]] == 1}]
testConstraint ucs2_utf16 [expr {![testConstraint ucs4]}]

testConstraint Uesc [expr {"\U0041" eq "A"}]
testConstraint pre388 [expr {"\x741" eq "A"}]
testConstraint pairsTo4bytes [expr {[llength [info commands teststringbytes]]
		&& [string length [teststringbytes \uD83D\uDCA9]] == 4}]

testConstraint testbytestring [llength [info commands testbytestring]]
testConstraint testfindfirst [llength [info commands testfindfirst]]
testConstraint testfindlast [llength [info commands testfindlast]]
testConstraint testnumutfchars [llength [info commands testnumutfchars]]
testConstraint teststringobj [llength [info commands teststringobj]]
testConstraint testutfnext [llength [info commands testutfnext]]
testConstraint testutfprev [llength [info commands testutfprev]]

testConstraint tip413 [expr {[string trim \x00] eq {}}]

catch {unset x}

test utf-1.1 {Tcl_UniCharToUtf: 1 byte sequences} testbytestring {
    expr {"\x01" eq [testbytestring \x01]}
} 1
test utf-1.2 {Tcl_UniCharToUtf: 2 byte sequences} testbytestring {
    expr {"\x00" eq [testbytestring \xC0\x80]}
} 1
test utf-1.3 {Tcl_UniCharToUtf: 2 byte sequences} testbytestring {
    expr {"\xE0" eq [testbytestring \xC3\xA0]}
} 1
test utf-1.4 {Tcl_UniCharToUtf: 3 byte sequences} testbytestring {
    expr {"\u4E4E" eq [testbytestring \xE4\xB9\x8E]}
} 1
test utf-1.5 {Tcl_UniCharToUtf: overflowed Tcl_UniChar} testbytestring {
    expr {[format %c 0x110000] eq [testbytestring \xEF\xBF\xBD]}
} 1
test utf-1.6 {Tcl_UniCharToUtf: negative Tcl_UniChar} testbytestring {
    expr {[format %c -1] eq [testbytestring \xEF\xBF\xBD]}
} 1
test utf-1.7.0 {Tcl_UniCharToUtf: 4 byte sequences} {fullutf Uesc testbytestring} {
    expr {"\U014E4E" eq [testbytestring \xF0\x94\xB9\x8E]}
} 1
test utf-1.7.1 {Tcl_UniCharToUtf: 4 byte sequences} {ucs2 Uesc testbytestring} {
    expr {"\U014E4E" eq [testbytestring \xF0\x94\xB9\x8E]}
} 0
test utf-1.8 {Tcl_UniCharToUtf: 3 byte sequence, high surrogate} testbytestring {
    expr {"\uD842" eq [testbytestring \xED\xA1\x82]}
} 1
test utf-1.9 {Tcl_UniCharToUtf: 3 byte sequence, low surrogate} testbytestring {
    expr {"\uDC42" eq [testbytestring \xED\xB1\x82]}
} 1
test utf-1.10 {Tcl_UniCharToUtf: 3 byte sequence, high surrogate} testbytestring {
    expr {[format %c 0xD842] eq [testbytestring \xED\xA1\x82]}
} 1
test utf-1.11 {Tcl_UniCharToUtf: 3 byte sequence, low surrogate} testbytestring {
    expr {[format %c 0xDC42] eq [testbytestring \xED\xB1\x82]}
} 1
test utf-1.12 {Tcl_UniCharToUtf: 4 byte sequence, high/low surrogate} {pairsTo4bytes testbytestring} {
    expr {"\uD842\uDC42" eq [testbytestring \xF0\xA0\xA1\x82]}
} 1
test utf-1.13 {Tcl_UniCharToUtf: Invalid surrogate} {Uesc testbytestring} {
    expr {"\UD842" eq [testbytestring \xEF\xBF\xBD]}
} 1

test utf-2.1 {Tcl_UtfToUniChar: low ascii} {
    string length "abc"
} 3
test utf-2.2 {Tcl_UtfToUniChar: naked trail bytes} testbytestring {
    string length [testbytestring \x82\x83\x84]
} 3
test utf-2.3 {Tcl_UtfToUniChar: lead (2-byte) followed by non-trail} testbytestring {
    string length [testbytestring \xC2]
} 1
test utf-2.4 {Tcl_UtfToUniChar: lead (2-byte) followed by trail} {
    string length \xA2
} 1
test utf-2.5 {Tcl_UtfToUniChar: lead (3-byte) followed by non-trail} testbytestring {
    string length [testbytestring \xE2]
} 1
test utf-2.6 {Tcl_UtfToUniChar: lead (3-byte) followed by 1 trail} testbytestring {
    string length [testbytestring \xE2\xA2]
} 2
test utf-2.7 {Tcl_UtfToUniChar: lead (3-byte) followed by 2 trail} testbytestring {
    string length [testbytestring \xE4\xB9\x8E]
} 1
test utf-2.8.0 {Tcl_UtfToUniChar: lead (4-byte) followed by 3 trail} {testbytestring ucs2} {
    string length [testbytestring \xF0\x90\x80\x80]
} 4
test utf-2.8.1 {Tcl_UtfToUniChar: lead (4-byte) followed by 3 trail} {testbytestring utf16} {
    string length [testbytestring \xF0\x90\x80\x80]
} 2
test utf-2.8.2 {Tcl_UtfToUniChar: lead (4-byte) followed by 3 trail} {testbytestring ucs4} {
    string length [testbytestring \xF0\x90\x80\x80]
} 1
test utf-2.9.0 {Tcl_UtfToUniChar: lead (4-byte) followed by 3 trail} {testbytestring ucs2} {
    string length [testbytestring \xF4\x8F\xBF\xBF]
} 4
test utf-2.9.1 {Tcl_UtfToUniChar: lead (4-byte) followed by 3 trail} {testbytestring utf16} {
    string length [testbytestring \xF4\x8F\xBF\xBF]
} 2
test utf-2.9.2 {Tcl_UtfToUniChar: lead (4-byte) followed by 3 trail} {Uesc ucs4} {
    string length \U10FFFF
} 1
test utf-2.10 {Tcl_UtfToUniChar: lead (4-byte) followed by 3 trail, underflow} testbytestring {
    string length [testbytestring \xF0\x8F\xBF\xBF]
} 4
test utf-2.11 {Tcl_UtfToUniChar: lead (4-byte) followed by 3 trail, overflow} testbytestring {
    # Would decode to U+110000 but that is outside the Unicode range.
    string length [testbytestring \xF4\x90\x80\x80]
} 4
test utf-2.12 {Tcl_UtfToUniChar: longer UTF sequences not supported} testbytestring {
    string length [testbytestring \xF8\xA2\xA2\xA2\xA2]
} 5

test utf-3.1 {Tcl_UtfCharComplete} {
} {}

test utf-4.1 {Tcl_NumUtfChars: zero length} testnumutfchars {
    testnumutfchars ""
} 0
test utf-4.2 {Tcl_NumUtfChars: length 1} testnumutfchars {
    testnumutfchars \xA2
} 1
test utf-4.3 {Tcl_NumUtfChars: long string} {testnumutfchars testbytestring} {
    testnumutfchars abc\xA2[testbytestring \xE4\xB9\x8E\xA2\x4E]
} 7
test utf-4.4 {Tcl_NumUtfChars: #x00} testnumutfchars {
    testnumutfchars \x00
} 1
test utf-4.5 {Tcl_NumUtfChars: zero length, calc len} testnumutfchars {
    testnumutfchars "" 0
} 0
test utf-4.6 {Tcl_NumUtfChars: length 1, calc len} {testnumutfchars testbytestring} {
    testnumutfchars \xA2 end
} 1
test utf-4.7 {Tcl_NumUtfChars: long string, calc len} {testnumutfchars testbytestring} {
    testnumutfchars abc\xA2[testbytestring \xE4\xB9\x8E\xA2\x4E] end
} 7
test utf-4.8 {Tcl_NumUtfChars: #x00, calc len} testnumutfchars {
    testnumutfchars \x00 end
} 1
# Bug [2738427]: Tcl_NumUtfChars(...) no overflow check
test utf-4.9 {Tcl_NumUtfChars: #u20AC, calc len, incomplete} {testnumutfchars testbytestring} {
    testnumutfchars [testbytestring \xE2\x82\xAC] end-1
} 2
test utf-4.10 {Tcl_NumUtfChars: #x00, calc len, overcomplete} {testnumutfchars testbytestring} {
    testnumutfchars [testbytestring \x00] end+1
} 2
test utf-4.11 {Tcl_NumUtfChars: 3 bytes of 4-byte UTF-8 characater} {testnumutfchars testbytestring} {
    testnumutfchars [testbytestring \xF0\x9F\x92\xA9] end-1
} 3
test utf-4.12.0 {Tcl_NumUtfChars: #4-byte UTF-8 character} {testnumutfchars testbytestring ucs2} {
    testnumutfchars [testbytestring \xF0\x9F\x92\xA9] end
} 4
test utf-4.12.1 {Tcl_NumUtfChars: #4-byte UTF-8 character} {testnumutfchars testbytestring utf16} {
    testnumutfchars [testbytestring \xF0\x9F\x92\xA9] end
} 2
test utf-4.12.2 {Tcl_NumUtfChars: #4-byte UTF-8 character} {testnumutfchars testbytestring ucs4} {
    testnumutfchars [testbytestring \xF0\x9F\x92\xA9] end
} 1
test utf-4.13 {Tcl_NumUtfChars: end of string} {testnumutfchars testbytestring} {
    testnumutfchars foobar[testbytestring \xF2\xC2\xA0] end
} 8
test utf-4.14 {Tcl_NumUtfChars: 3 bytes of 4-byte UTF-8 characater} {testnumutfchars testbytestring} {
    testnumutfchars [testbytestring \xF4\x90\x80\x80] end-1
} 3

test utf-5.1 {Tcl_UtfFindFirst} {testfindfirst testbytestring} {
    testfindfirst [testbytestring abcbc] 98
} bcbc
test utf-5.2 {Tcl_UtfFindLast} {testfindlast testbytestring} {
    testfindlast [testbytestring abcbc] 98
} bc

test utf-6.1 {Tcl_UtfNext} {testutfnext testbytestring} {
    # This takes the pointer one past the terminating NUL.
    # This is really an invalid call.
    testutfnext [testbytestring \x00]
} 1
test utf-6.2 {Tcl_UtfNext} testutfnext {
    testutfnext A
} 1
test utf-6.3 {Tcl_UtfNext} testutfnext {
    testutfnext AA
} 1
test utf-6.4 {Tcl_UtfNext} {testutfnext testbytestring} {
    testutfnext A[testbytestring \xA0]
} 1
test utf-6.5 {Tcl_UtfNext} {testutfnext testbytestring} {
    testutfnext A[testbytestring \xD0]
} 1
test utf-6.6 {Tcl_UtfNext} {testutfnext testbytestring} {
    testutfnext A[testbytestring \xE8]
} 1
test utf-6.7 {Tcl_UtfNext} {testutfnext testbytestring} {
    testutfnext A[testbytestring \xF2]
} 1
test utf-6.8 {Tcl_UtfNext} {testutfnext testbytestring} {
    testutfnext A[testbytestring \xF8]
} 1
<<<<<<< HEAD
test utf-6.9.0 {Tcl_UtfNext} {testutfnext testbytestring ucs2} {
    testutfnext [testbytestring \xA0]
} 1
test utf-6.9.1 {Tcl_UtfNext} {testutfnext testbytestring fullutf} {
    testutfnext [testbytestring \xA0]
} -1
=======
test utf-6.9 {Tcl_UtfNext} {testutfnext testbytestring} {
    testutfnext [testbytestring \xA0]
} 1
>>>>>>> f5439dbf
test utf-6.10 {Tcl_UtfNext} {testutfnext testbytestring} {
    testutfnext [testbytestring \xA0]G
} 1
test utf-6.11 {Tcl_UtfNext} {testutfnext testbytestring} {
    testutfnext [testbytestring \xA0\xA0\x00]
} 1
test utf-6.12 {Tcl_UtfNext} {testutfnext testbytestring} {
    testutfnext [testbytestring \xA0\xD0]
} 1
test utf-6.13 {Tcl_UtfNext} {testutfnext testbytestring} {
    testutfnext [testbytestring \xA0\xE8]
} 1
test utf-6.14 {Tcl_UtfNext} {testutfnext testbytestring} {
    testutfnext [testbytestring \xA0\xF2]
} 1
test utf-6.15 {Tcl_UtfNext} {testutfnext testbytestring} {
    testutfnext [testbytestring \xA0\xF8]
} 1
test utf-6.16 {Tcl_UtfNext} {testutfnext testbytestring} {
    testutfnext [testbytestring \xD0\x00]
} 1
test utf-6.17 {Tcl_UtfNext} {testutfnext testbytestring} {
    testutfnext [testbytestring \xD0]G
} 1
test utf-6.18 {Tcl_UtfNext} {testutfnext testbytestring} {
    testutfnext [testbytestring \xD0\xA0]
} 2
test utf-6.19 {Tcl_UtfNext} {testutfnext testbytestring} {
    testutfnext [testbytestring \xD0\xD0]
} 1
test utf-6.20 {Tcl_UtfNext} {testutfnext testbytestring} {
    testutfnext [testbytestring \xD0\xE8]
} 1
test utf-6.21 {Tcl_UtfNext} {testutfnext testbytestring} {
    testutfnext [testbytestring \xD0\xF2]
} 1
test utf-6.22 {Tcl_UtfNext} {testutfnext testbytestring} {
    testutfnext [testbytestring \xD0\xF8]
} 1
test utf-6.23 {Tcl_UtfNext} {testutfnext testbytestring} {
    testutfnext [testbytestring \xE8]
} -1
test utf-6.24 {Tcl_UtfNext} {testutfnext testbytestring} {
    testutfnext [testbytestring \xE8]G
} 1
test utf-6.25 {Tcl_UtfNext} {testutfnext testbytestring} {
    testutfnext [testbytestring \xE8\xA0\x00]
} 1
test utf-6.26 {Tcl_UtfNext} {testutfnext testbytestring} {
    testutfnext [testbytestring \xE8\xD0]
} 1
test utf-6.27 {Tcl_UtfNext} {testutfnext testbytestring} {
    testutfnext [testbytestring \xE8\xE8]
} 1
test utf-6.28 {Tcl_UtfNext} {testutfnext testbytestring} {
    testutfnext [testbytestring \xE8\xF2]
} 1
test utf-6.29 {Tcl_UtfNext} {testutfnext testbytestring} {
    testutfnext [testbytestring \xE8\xF8]
} 1
test utf-6.30.0 {Tcl_UtfNext} {testutfnext testbytestring ucs2_utf16} {
    testutfnext [testbytestring \xF2]
} 1
test utf-6.30.1 {Tcl_UtfNext} {testutfnext testbytestring ucs4} {
    testutfnext [testbytestring \xF2]
} -1
test utf-6.31 {Tcl_UtfNext} {testutfnext testbytestring} {
    testutfnext [testbytestring \xF2]G
} 1
test utf-6.32.0 {Tcl_UtfNext} {testutfnext testbytestring ucs2_utf16} {
    testutfnext [testbytestring \xF2\xA0]
} 1
test utf-6.32.1 {Tcl_UtfNext} {testutfnext testbytestring ucs4} {
    testutfnext [testbytestring \xF2\xA0]
} -1
test utf-6.33 {Tcl_UtfNext} {testutfnext testbytestring} {
    testutfnext [testbytestring \xF2\xD0]
} 1
test utf-6.34 {Tcl_UtfNext} {testutfnext testbytestring} {
    testutfnext [testbytestring \xF2\xE8]
} 1
test utf-6.35 {Tcl_UtfNext} {testutfnext testbytestring} {
    testutfnext [testbytestring \xF2\xF2]
} 1
test utf-6.36 {Tcl_UtfNext} {testutfnext testbytestring} {
    testutfnext [testbytestring \xF2\xF8]
} 1
test utf-6.37 {Tcl_UtfNext} {testutfnext testbytestring} {
    testutfnext [testbytestring \xF8]
} 1
test utf-6.38 {Tcl_UtfNext} {testutfnext testbytestring} {
    testutfnext [testbytestring \xF8]G
} 1
test utf-6.39 {Tcl_UtfNext} {testutfnext testbytestring} {
    testutfnext [testbytestring \xF8\xA0]
} 1
test utf-6.40 {Tcl_UtfNext} {testutfnext testbytestring} {
    testutfnext [testbytestring \xF8\xD0]
} 1
test utf-6.41 {Tcl_UtfNext} {testutfnext testbytestring} {
    testutfnext [testbytestring \xF8\xE8]
} 1
test utf-6.42 {Tcl_UtfNext} {testutfnext testbytestring} {
    testutfnext [testbytestring \xF8\xF2]
} 1
test utf-6.43 {Tcl_UtfNext} {testutfnext testbytestring} {
    testutfnext [testbytestring \xF8\xF8]
} 1
test utf-6.44 {Tcl_UtfNext} {testutfnext testbytestring} {
    testutfnext [testbytestring \xD0\xA0]G
} 2
test utf-6.45 {Tcl_UtfNext} {testutfnext testbytestring} {
    testutfnext [testbytestring \xD0\xA0\xA0]
} 2
test utf-6.46 {Tcl_UtfNext} {testutfnext testbytestring} {
    testutfnext [testbytestring \xD0\xA0\xD0]
} 2
test utf-6.47 {Tcl_UtfNext} {testutfnext testbytestring} {
    testutfnext [testbytestring \xD0\xA0\xE8]
} 2
test utf-6.48 {Tcl_UtfNext} {testutfnext testbytestring} {
    testutfnext [testbytestring \xD0\xA0\xF2]
} 2
test utf-6.49 {Tcl_UtfNext} {testutfnext testbytestring} {
    testutfnext [testbytestring \xD0\xA0\xF8]
} 2
test utf-6.50 {Tcl_UtfNext} {testutfnext testbytestring} {
    testutfnext [testbytestring \xE8\xA0]G
} 1
test utf-6.51 {Tcl_UtfNext} testutfnext {
    testutfnext \u8820
} 3
test utf-6.52 {Tcl_UtfNext} {testutfnext testbytestring} {
    testutfnext [testbytestring \xE8\xA0\xD0]
} 1
test utf-6.53 {Tcl_UtfNext} {testutfnext testbytestring} {
    testutfnext [testbytestring \xE8\xA0\xE8]
} 1
test utf-6.54 {Tcl_UtfNext} {testutfnext testbytestring} {
    testutfnext [testbytestring \xE8\xA0\xF2]
} 1
test utf-6.55 {Tcl_UtfNext} {testutfnext testbytestring} {
    testutfnext [testbytestring \xE8\xA0\xF8]
} 1
test utf-6.56 {Tcl_UtfNext} {testutfnext testbytestring} {
    testutfnext [testbytestring \xF2\xA0]G
} 1
test utf-6.57 {Tcl_UtfNext} {testutfnext testbytestring} {
    testutfnext [testbytestring \xF2\xA0\xA0\x00]
} 1
test utf-6.58 {Tcl_UtfNext} {testutfnext testbytestring} {
    testutfnext [testbytestring \xF2\xA0\xD0]
} 1
test utf-6.59 {Tcl_UtfNext} {testutfnext testbytestring} {
    testutfnext [testbytestring \xF2\xA0\xE8]
} 1
test utf-6.60 {Tcl_UtfNext} {testutfnext testbytestring} {
    testutfnext [testbytestring \xF2\xA0\xF2]
} 1
test utf-6.61 {Tcl_UtfNext} {testutfnext testbytestring} {
    testutfnext [testbytestring \xF2\xA0\xF8]
} 1
test utf-6.62 {Tcl_UtfNext} testutfnext {
    testutfnext \u8820G
} 3
test utf-6.63 {Tcl_UtfNext} {testutfnext testbytestring} {
    testutfnext \u8820[testbytestring \xA0]
} 3
test utf-6.64 {Tcl_UtfNext} {testutfnext testbytestring} {
    testutfnext \u8820[testbytestring \xD0]
} 3
test utf-6.65 {Tcl_UtfNext} {testutfnext testbytestring} {
    testutfnext \u8820[testbytestring \xE8]
} 3
test utf-6.66 {Tcl_UtfNext} {testutfnext testbytestring} {
    testutfnext \u8820[testbytestring \xF2]
} 3
test utf-6.67 {Tcl_UtfNext} {testutfnext testbytestring} {
    testutfnext \u8820[testbytestring \xF8]
} 3
test utf-6.68 {Tcl_UtfNext} {testutfnext testbytestring} {
    testutfnext [testbytestring \xF2\xA0\xA0]G
} 1
test utf-6.69.0 {Tcl_UtfNext} {testutfnext testbytestring ucs2_utf16} {
    testutfnext [testbytestring \xF2\xA0\xA0\xA0]
} 1
test utf-6.69.1 {Tcl_UtfNext} {testutfnext testbytestring ucs4} {
    testutfnext [testbytestring \xF2\xA0\xA0\xA0]
} 4
test utf-6.70 {Tcl_UtfNext} {testutfnext testbytestring} {
    testutfnext [testbytestring \xF2\xA0\xA0\xD0]
} 1
test utf-6.71 {Tcl_UtfNext} {testutfnext testbytestring} {
    testutfnext [testbytestring \xF2\xA0\xA0\xE8]
} 1
test utf-6.72 {Tcl_UtfNext} {testutfnext testbytestring} {
    testutfnext [testbytestring \xF2\xA0\xA0\xF2]
} 1
test utf-6.73 {Tcl_UtfNext} {testutfnext testbytestring} {
    testutfnext [testbytestring \xF2\xA0\xA0\xF8]
} 1
test utf-6.74.0 {Tcl_UtfNext} {testutfnext testbytestring ucs2_utf16} {
    testutfnext [testbytestring \xF2\xA0\xA0\xA0]G
} 1
test utf-6.74.1 {Tcl_UtfNext} {testutfnext testbytestring ucs4} {
    testutfnext [testbytestring \xF2\xA0\xA0\xA0]G
} 4
test utf-6.75.0 {Tcl_UtfNext} {testutfnext testbytestring ucs2_utf16} {
    testutfnext [testbytestring \xF2\xA0\xA0\xA0\xA0]
} 1
test utf-6.75.1 {Tcl_UtfNext} {testutfnext testbytestring ucs4} {
    testutfnext [testbytestring \xF2\xA0\xA0\xA0\xA0]
} 4
test utf-6.76.0 {Tcl_UtfNext} {testutfnext testbytestring ucs2_utf16} {
    testutfnext [testbytestring \xF2\xA0\xA0\xA0\xD0]
} 1
test utf-6.76.1 {Tcl_UtfNext} {testutfnext testbytestring ucs4} {
    testutfnext [testbytestring \xF2\xA0\xA0\xA0\xD0]
} 4
test utf-6.77.0 {Tcl_UtfNext} {testutfnext testbytestring ucs2_utf16} {
    testutfnext [testbytestring \xF2\xA0\xA0\xA0\xE8]
} 1
test utf-6.77.1 {Tcl_UtfNext} {testutfnext testbytestring ucs4} {
    testutfnext [testbytestring \xF2\xA0\xA0\xA0\xE8]
} 4
test utf-6.78.0 {Tcl_UtfNext} {testutfnext testbytestring ucs2_utf16} {
    testutfnext [testbytestring \xF2\xA0\xA0\xA0\xF2]
} 1
test utf-6.78.1 {Tcl_UtfNext} {testutfnext testbytestring ucs4} {
    testutfnext [testbytestring \xF2\xA0\xA0\xA0\xF2]
} 4
test utf-6.79.0 {Tcl_UtfNext} {testutfnext testbytestring ucs2_utf16} {
    testutfnext [testbytestring \xF2\xA0\xA0\xA0G\xF8]
} 1
test utf-6.79.1 {Tcl_UtfNext} {testutfnext testbytestring ucs4} {
    testutfnext [testbytestring \xF2\xA0\xA0\xA0G\xF8]
} 4
test utf-6.80 {Tcl_UtfNext - overlong sequences} testutfnext {
    testutfnext \x00
} 2
test utf-6.81 {Tcl_UtfNext - overlong sequences} {testutfnext testbytestring} {
    testutfnext [testbytestring \xC0\x81]
} 1
test utf-6.82 {Tcl_UtfNext - overlong sequences} {testutfnext testbytestring} {
    testutfnext [testbytestring \xC1\x80]
} 1
test utf-6.83 {Tcl_UtfNext - overlong sequences} {testutfnext testbytestring} {
    testutfnext [testbytestring \xC2\x80]
} 2
test utf-6.84 {Tcl_UtfNext - overlong sequences} {testutfnext testbytestring} {
    testutfnext [testbytestring \xE0\x80\x80]
} 1
test utf-6.85 {Tcl_UtfNext - overlong sequences} {testutfnext testbytestring} {
    testutfnext [testbytestring \xE0\xA0\x80]
} 3
test utf-6.86 {Tcl_UtfNext - overlong sequences} {testutfnext testbytestring} {
    testutfnext [testbytestring \xF0\x80\x80\x80]
} 1
test utf-6.87.0 {Tcl_UtfNext - overlong sequences} {testutfnext testbytestring ucs2_utf16} {
    testutfnext [testbytestring \xF0\x90\x80\x80]
} 1
test utf-6.87.1 {Tcl_UtfNext - overlong sequences} {testutfnext testbytestring ucs4} {
    testutfnext [testbytestring \xF0\x90\x80\x80]
} 4
test utf-6.88 {Tcl_UtfNext, pointing to 2th byte of 3-byte valid sequence} {testutfnext testbytestring} {
    testutfnext [testbytestring \xA0\xA0\x00]
} 1
test utf-6.89 {Tcl_UtfNext, pointing to 2th byte of 3-byte invalid sequence} {testutfnext testbytestring} {
    testutfnext [testbytestring \x80\x80\x00]
} 1
test utf-6.90.0 {Tcl_UtfNext, validity check [493dccc2de]} {testutfnext testbytestring ucs2_utf16} {
    testutfnext [testbytestring \xF4\x8F\xBF\xBF]
} 1
test utf-6.90.1 {Tcl_UtfNext, validity check [493dccc2de]} {testutfnext testbytestring ucs4} {
    testutfnext [testbytestring \xF4\x8F\xBF\xBF]
} 4
<<<<<<< HEAD
test utf-6.91.0 {Tcl_UtfNext, validity check [493dccc2de]} {testutfnext testbytestring ucs2} {
    testutfnext [testbytestring \xF4\x90\x80\x80]
} 1
test utf-6.91.1 {Tcl_UtfNext, validity check [493dccc2de]} {testutfnext testbytestring fullutf} {
    testutfnext [testbytestring \xF4\x90\x80\x80]
} 1
test utf-6.92.0 {Tcl_UtfNext, pointing to 2th byte of 4-byte valid sequence} {testutfnext testbytestring ucs2} {
    testutfnext [testbytestring \xA0\xA0\xA0]
} 1
test utf-6.92.1 {Tcl_UtfNext, pointing to 2th byte of 4-byte valid sequence} {testutfnext testbytestring fullutf} {
    testutfnext [testbytestring \xA0\xA0\xA0]
} 3
test utf-6.93.0 {Tcl_UtfNext, pointing to 2th byte of 4-byte invalid sequence} {testutfnext testbytestring ucs2} {
    testutfnext [testbytestring \x80\x80\x80]
} 1
test utf-6.93.1 {Tcl_UtfNext, pointing to 2th byte of 4-byte invalid sequence} {testutfnext testbytestring fullutf} {
    testutfnext [testbytestring \x80\x80\x80]
} 3
test utf-6.94 {Tcl_UtfNext, pointing to 2th byte of 5-byte invalid sequence} {testutfnext testbytestring ucs2} {
=======
test utf-6.91 {Tcl_UtfNext, validity check [493dccc2de]} {testutfnext testbytestring} {
    testutfnext [testbytestring \xF4\x90\x80\x80]
} 1
test utf-6.92 {Tcl_UtfNext, pointing to 2th byte of 4-byte valid sequence} {testutfnext testbytestring} {
    testutfnext [testbytestring \xA0\xA0\xA0]
} 1
test utf-6.93 {Tcl_UtfNext, pointing to 2th byte of 4-byte invalid sequence} {testutfnext testbytestring} {
    testutfnext [testbytestring \x80\x80\x80]
} 1
test utf-6.94 {Tcl_UtfNext, pointing to 2th byte of 5-byte invalid sequence} {testutfnext testbytestring} {
>>>>>>> f5439dbf
    testutfnext [testbytestring \xA0\xA0\xA0\xA0]
} 1
test utf-6.95 {Tcl_UtfNext, pointing to 2th byte of 5-byte invalid sequence} {testutfnext testbytestring} {
    testutfnext [testbytestring \x80\x80\x80\x80]
} 1
test utf-6.96 {Tcl_UtfNext, read limits} testutfnext {
    testutfnext G 0
} 0
test utf-6.97 {Tcl_UtfNext, read limits} {testutfnext testbytestring} {
    testutfnext [testbytestring \xA0] 0
} 0
test utf-6.98 {Tcl_UtfNext, read limits} testutfnext {
    testutfnext AG 1
} 1
test utf-6.99 {Tcl_UtfNext, read limits} {testutfnext testbytestring} {
    testutfnext A[testbytestring \xA0] 1
} 1
test utf-6.100 {Tcl_UtfNext, read limits} {testutfnext testbytestring} {
    testutfnext [testbytestring \xD0\xA0]G 1
} 0
test utf-6.101 {Tcl_UtfNext, read limits} {testutfnext testbytestring} {
    testutfnext [testbytestring \xD0\xA0]G 2
} 2
test utf-6.102 {Tcl_UtfNext, read limits} {testutfnext testbytestring} {
    testutfnext [testbytestring \xD0\xA0\xA0] 1
} 0
test utf-6.103 {Tcl_UtfNext, read limits} {testutfnext testbytestring} {
    testutfnext [testbytestring \xD0\xA0\xA0] 2
} 2
test utf-6.104 {Tcl_UtfNext, read limits} testutfnext {
    testutfnext \u8820G 1
} 0
test utf-6.105 {Tcl_UtfNext, read limits} testutfnext {
    testutfnext \u8820G 2
} 0
test utf-6.106 {Tcl_UtfNext, read limits} testutfnext {
    testutfnext \u8820G 3
} 3
test utf-6.107 {Tcl_UtfNext, read limits} {testutfnext testbytestring} {
    testutfnext \u8820[testbytestring \xA0] 1
} 0
test utf-6.108 {Tcl_UtfNext, read limits} {testutfnext testbytestring} {
    testutfnext \u8820[testbytestring \xA0] 2
} 0
test utf-6.109 {Tcl_UtfNext, read limits} {testutfnext testbytestring} {
    testutfnext \u8820[testbytestring \xA0] 3
} 3
test utf-6.110.0 {Tcl_UtfNext, read limits} {testutfnext testbytestring ucs2} {
    testutfnext [testbytestring \xF2\xA0\xA0\xA0]G 1
} 1
test utf-6.110.1 {Tcl_UtfNext, read limits} {testutfnext testbytestring fullutf} {
    testutfnext [testbytestring \xF2\xA0\xA0\xA0]G 1
} 0
test utf-6.111.0 {Tcl_UtfNext, read limits} {testutfnext testbytestring ucs2} {
    testutfnext [testbytestring \xF2\xA0\xA0\xA0]G 2
} 1
test utf-6.111.1 {Tcl_UtfNext, read limits} {testutfnext testbytestring ucs4} {
    testutfnext [testbytestring \xF2\xA0\xA0\xA0]G 2
} 0
test utf-6.112.0 {Tcl_UtfNext, read limits} {testutfnext testbytestring ucs2_utf16} {
    testutfnext [testbytestring \xF2\xA0\xA0\xA0]G 3
} 1
test utf-6.112.1 {Tcl_UtfNext, read limits} {testutfnext testbytestring ucs4} {
    testutfnext [testbytestring \xF2\xA0\xA0\xA0]G 3
} 0
test utf-6.113.0 {Tcl_UtfNext, read limits} {testutfnext testbytestring ucs2_utf16} {
    testutfnext [testbytestring \xF2\xA0\xA0\xA0]G 4
} 1
test utf-6.113.1 {Tcl_UtfNext, read limits} {testutfnext testbytestring ucs4} {
    testutfnext [testbytestring \xF2\xA0\xA0\xA0]G 4
} 4
test utf-6.114.0 {Tcl_UtfNext, read limits} {testutfnext testbytestring ucs2} {
    testutfnext [testbytestring \xF2\xA0\xA0\xA0\xA0] 1
} 1
test utf-6.114.1 {Tcl_UtfNext, read limits} {testutfnext testbytestring fullutf} {
    testutfnext [testbytestring \xF2\xA0\xA0\xA0\xA0] 1
} 0
test utf-6.115.0 {Tcl_UtfNext, read limits} {testutfnext testbytestring ucs2} {
    testutfnext [testbytestring \xF2\xA0\xA0\xA0\xA0] 2
} 1
test utf-6.115.1 {Tcl_UtfNext, read limits} {testutfnext testbytestring fullutf} {
    testutfnext [testbytestring \xF2\xA0\xA0\xA0\xA0] 2
} 0
test utf-6.116.0 {Tcl_UtfNext, read limits} {testutfnext testbytestring ucs2_utf16} {
    testutfnext [testbytestring \xF2\xA0\xA0\xA0\xA0] 3
} 1
test utf-6.116.1 {Tcl_UtfNext, read limits} {testutfnext testbytestring ucs4} {
    testutfnext [testbytestring \xF2\xA0\xA0\xA0\xA0] 3
} 0
test utf-6.117.0 {Tcl_UtfNext, read limits} {testutfnext testbytestring ucs2_utf16} {
    testutfnext [testbytestring \xF2\xA0\xA0\xA0\xA0] 4
} 1
test utf-6.117.1 {Tcl_UtfNext, read limits} {testutfnext testbytestring ucs4} {
    testutfnext [testbytestring \xF2\xA0\xA0\xA0\xA0] 4
} 4
test utf-6.118 {Tcl_UtfNext, read limits} {testutfnext testbytestring} {
    testutfnext [testbytestring \xA0]G 0
} 0
test utf-6.119 {Tcl_UtfNext, read limits} {testutfnext testbytestring ucs2} {
    testutfnext [testbytestring \xA0]G 1
} 1
test utf-6.120 {Tcl_UtfNext, read limits} {testutfnext testbytestring ucs2} {
    testutfnext [testbytestring \xA0\xA0] 1
} 1
test utf-6.121 {Tcl_UtfNext, read limits} {testutfnext testbytestring ucs2} {
    testutfnext [testbytestring \xA0\xA0]G 2
} 1
test utf-6.122 {Tcl_UtfNext, read limits} {testutfnext testbytestring ucs2} {
    testutfnext [testbytestring \xA0\xA0\xA0] 2
} 1
test utf-6.123 {Tcl_UtfNext, read limits} {testutfnext testbytestring ucs2} {
    testutfnext [testbytestring \xA0\xA0\xA0]G 3
} 1
test utf-6.124 {Tcl_UtfNext, read limits} {testutfnext testbytestring ucs2} {
    testutfnext [testbytestring \xA0\xA0\xA0\xA0] 3
} 1
test utf-6.125 {Tcl_UtfNext, read limits} {testutfnext testbytestring ucs2} {
    testutfnext [testbytestring \xA0\xA0\xA0\xA0]G 4
} 1
test utf-6.126 {Tcl_UtfNext, read limits} {testutfnext testbytestring ucs2} {
    testutfnext [testbytestring \xA0\xA0\xA0\xA0\xA0] 4
} 1

test utf-7.1 {Tcl_UtfPrev} testutfprev {
    testutfprev {}
} 0
test utf-7.2 {Tcl_UtfPrev} testutfprev {
    testutfprev A
} 0
test utf-7.3 {Tcl_UtfPrev} testutfprev {
    testutfprev AA
} 1
test utf-7.4 {Tcl_UtfPrev} {testutfprev testbytestring} {
    testutfprev A[testbytestring \xF8]
} 1
test utf-7.4.1 {Tcl_UtfPrev} {testutfprev testbytestring} {
    testutfprev A[testbytestring \xF8\xA0\xA0\xA0] 2
} 1
test utf-7.4.2 {Tcl_UtfPrev} {testutfprev testbytestring} {
    testutfprev A[testbytestring \xF8\xF8\xA0\xA0] 2
} 1
test utf-7.5 {Tcl_UtfPrev} {testutfprev testbytestring} {
    testutfprev A[testbytestring \xF2]
} 1
test utf-7.5.1 {Tcl_UtfPrev} {testutfprev testbytestring} {
    testutfprev A[testbytestring \xF2\xA0\xA0\xA0] 2
} 1
test utf-7.5.2 {Tcl_UtfPrev} {testutfprev testbytestring} {
    testutfprev A[testbytestring \xF2\xF8\xA0\xA0] 2
} 1
test utf-7.6 {Tcl_UtfPrev} {testutfprev testbytestring} {
    testutfprev A[testbytestring \xE8]
} 1
test utf-7.6.1 {Tcl_UtfPrev} {testutfprev testbytestring} {
    testutfprev A\u8820[testbytestring \xA0] 2
} 1
test utf-7.6.2 {Tcl_UtfPrev} {testutfprev testbytestring} {
    testutfprev A[testbytestring \xE8\xF8\xA0\xA0] 2
} 1
test utf-7.7 {Tcl_UtfPrev} {testutfprev testbytestring} {
    testutfprev A[testbytestring \xD0]
} 1
test utf-7.7.1 {Tcl_UtfPrev} {testutfprev testbytestring} {
    testutfprev A[testbytestring \xD0\xA0\xA0\xA0] 2
} 1
test utf-7.7.2 {Tcl_UtfPrev} {testutfprev testbytestring} {
    testutfprev A[testbytestring \xD0\xF8\xA0\xA0] 2
} 1
test utf-7.8 {Tcl_UtfPrev} {testutfprev testbytestring} {
    testutfprev A[testbytestring \xA0]
} 1
test utf-7.8.1 {Tcl_UtfPrev} {testutfprev testbytestring} {
    testutfprev A[testbytestring \xA0\xA0\xA0\xA0] 2
} 1
test utf-7.8.2 {Tcl_UtfPrev} {testutfprev testbytestring} {
    testutfprev A[testbytestring \xA0\xF8\xA0\xA0] 2
} 1
test utf-7.9 {Tcl_UtfPrev} {testutfprev testbytestring} {
    testutfprev A[testbytestring \xF8\xA0]
} 2
test utf-7.9.1 {Tcl_UtfPrev} {testutfprev testbytestring} {
    testutfprev A[testbytestring \xF8\xA0\xA0\xA0] 3
} 2
test utf-7.9.2 {Tcl_UtfPrev} {testutfprev testbytestring} {
    testutfprev A[testbytestring \xF8\xA0\xF8\xA0] 3
} 2
test utf-7.10.0 {Tcl_UtfPrev} {testutfprev testbytestring ucs2} {
    testutfprev A[testbytestring \xF2\xA0]
} 2
test utf-7.10.1 {Tcl_UtfPrev} {testutfprev testbytestring fullutf} {
    testutfprev A[testbytestring \xF2\xA0]
} 1
test utf-7.10.2 {Tcl_UtfPrev} {testutfprev testbytestring ucs2} {
    testutfprev A[testbytestring \xF2\xA0\xA0\xA0] 3
} 2
test utf-7.10.3 {Tcl_UtfPrev} {testutfprev testbytestring fullutf} {
    testutfprev A[testbytestring \xF2\xA0\xA0\xA0] 3
} 1
test utf-7.10.4 {Tcl_UtfPrev} {testutfprev testbytestring ucs2} {
    testutfprev A[testbytestring \xF2\xA0\xF8\xA0] 3
} 2
test utf-7.10.5 {Tcl_UtfPrev} {testutfprev testbytestring fullutf} {
    testutfprev A[testbytestring \xF2\xA0\xF8\xA0] 3
} 1
test utf-7.11 {Tcl_UtfPrev} {testutfprev testbytestring} {
    testutfprev A[testbytestring \xE8\xA0]
} 1
test utf-7.11.1 {Tcl_UtfPrev} {testutfprev testbytestring} {
    testutfprev A\u8820[testbytestring \xA0] 3
} 1
test utf-7.11.2 {Tcl_UtfPrev} {testutfprev testbytestring} {
    testutfprev A[testbytestring \xE8\xA0\xF8\xA0] 3
} 1
test utf-7.11.3 {Tcl_UtfPrev} {testutfprev testbytestring} {
    testutfprev A[testbytestring \xE8\xA0\xF8] 3
} 1
test utf-7.12 {Tcl_UtfPrev} {testutfprev testbytestring} {
    testutfprev A[testbytestring \xD0\xA0]
} 1
test utf-7.12.1 {Tcl_UtfPrev} {testutfprev testbytestring} {
    testutfprev A[testbytestring \xD0\xA0\xA0\xA0] 3
} 1
test utf-7.12.2 {Tcl_UtfPrev} {testutfprev testbytestring} {
    testutfprev A[testbytestring \xD0\xA0\xF8\xA0] 3
} 1
test utf-7.13 {Tcl_UtfPrev} {testutfprev testbytestring} {
    testutfprev A[testbytestring \xA0\xA0]
} 2
test utf-7.13.1 {Tcl_UtfPrev} {testutfprev testbytestring} {
    testutfprev A[testbytestring \xA0\xA0\xA0\xA0] 3
} 2
test utf-7.13.2 {Tcl_UtfPrev} {testutfprev testbytestring} {
    testutfprev A[testbytestring \xA0\xA0\xF8\xA0] 3
} 2
test utf-7.14 {Tcl_UtfPrev} {testutfprev testbytestring} {
    testutfprev A[testbytestring \xF8\xA0\xA0]
} 3
test utf-7.14.1 {Tcl_UtfPrev} {testutfprev testbytestring} {
    testutfprev A[testbytestring \xF8\xA0\xA0\xA0] 4
} 3
test utf-7.14.2 {Tcl_UtfPrev} {testutfprev testbytestring} {
    testutfprev A[testbytestring \xF8\xA0\xA0\xF8] 4
} 3
test utf-7.15.0 {Tcl_UtfPrev} {testutfprev testbytestring ucs2} {
    testutfprev A[testbytestring \xF2\xA0\xA0]
} 3
test utf-7.15.1 {Tcl_UtfPrev} {testutfprev testbytestring fullutf} {
    testutfprev A[testbytestring \xF2\xA0\xA0]
} 1
test utf-7.15.2 {Tcl_UtfPrev} {testutfprev testbytestring ucs2} {
    testutfprev A[testbytestring \xF2\xA0\xA0\xA0] 4
} 3
<<<<<<< HEAD
test utf-7.15.3 {Tcl_UtfPrev} {testutfprev testbytestring fullutf} {
=======
test utf-7.15.3 {Tcl_UtfPrev} {testutfprev testbytestring ucs4} {
>>>>>>> f5439dbf
    testutfprev A[testbytestring \xF2\xA0\xA0\xA0] 4
} 1
test utf-7.15.4 {Tcl_UtfPrev} {testutfprev testbytestring ucs2} {
    testutfprev A[testbytestring \xF2\xA0\xA0\xF8] 4
} 3
<<<<<<< HEAD
test utf-7.15.5 {Tcl_UtfPrev} {testutfprev testbytestring fullutf} {
=======
test utf-7.15.5 {Tcl_UtfPrev} {testutfprev testbytestring ucs4} {
>>>>>>> f5439dbf
    testutfprev A[testbytestring \xF2\xA0\xA0\xF8] 4
} 1
test utf-7.16 {Tcl_UtfPrev} testutfprev {
    testutfprev A\u8820
} 1
test utf-7.16.1 {Tcl_UtfPrev} {testutfprev testbytestring} {
    testutfprev A\u8820[testbytestring \xA0] 4
} 1
test utf-7.16.2 {Tcl_UtfPrev} {testutfprev testbytestring} {
    testutfprev A\u8820[testbytestring \xF8] 4
} 1
test utf-7.17 {Tcl_UtfPrev} {testutfprev testbytestring} {
    testutfprev A[testbytestring \xD0\xA0\xA0]
} 3
test utf-7.17.1 {Tcl_UtfPrev} {testutfprev testbytestring} {
    testutfprev A[testbytestring \xD0\xA0\xA0\xA0] 4
} 3
test utf-7.17.2 {Tcl_UtfPrev} {testutfprev testbytestring} {
    testutfprev A[testbytestring \xD0\xA0\xA0\xF8] 4
} 3
<<<<<<< HEAD
test utf-7.18.0 {Tcl_UtfPrev} {testutfprev testbytestring ucs2_utf16} {
    testutfprev A[testbytestring \xA0\xA0\xA0]
} 1
test utf-7.18.1 {Tcl_UtfPrev} {testutfprev testbytestring ucs4} {
    testutfprev A[testbytestring \xA0\xA0\xA0]
} 3
test utf-7.18.2 {Tcl_UtfPrev} {testutfprev testbytestring ucs2_utf16} {
    testutfprev A[testbytestring \xA0\xA0\xA0\xA0] 4
} 1
test utf-7.18.3 {Tcl_UtfPrev} {testutfprev testbytestring ucs4} {
    testutfprev A[testbytestring \xA0\xA0\xA0\xA0] 4
} 3
test utf-7.18.4 {Tcl_UtfPrev} {testutfprev testbytestring ucs2_utf16} {
    testutfprev A[testbytestring \xA0\xA0\xA0\xF8] 4
} 1
test utf-7.18.5 {Tcl_UtfPrev} {testutfprev testbytestring ucs4} {
    testutfprev A[testbytestring \xA0\xA0\xA0\xF8] 4
} 3
test utf-7.19.0 {Tcl_UtfPrev} {testutfprev testbytestring ucs2_utf16} {
    testutfprev A[testbytestring \xF8\xA0\xA0\xA0]
} 2
test utf-7.19.1 {Tcl_UtfPrev} {testutfprev testbytestring ucs4} {
=======
test utf-7.18.0 {Tcl_UtfPrev} {testutfprev testbytestring} {
    testutfprev A[testbytestring \xA0\xA0\xA0]
} 3
test utf-7.18.1 {Tcl_UtfPrev} {testutfprev testbytestring} {
    testutfprev A[testbytestring \xA0\xA0\xA0\xA0] 4
} 3
test utf-7.18.2 {Tcl_UtfPrev} {testutfprev testbytestring} {
    testutfprev A[testbytestring \xA0\xA0\xA0\xF8] 4
} 3
test utf-7.19 {Tcl_UtfPrev} {testutfprev testbytestring} {
>>>>>>> f5439dbf
    testutfprev A[testbytestring \xF8\xA0\xA0\xA0]
} 4
test utf-7.20.0 {Tcl_UtfPrev} {testutfprev testbytestring ucs2_utf16} {
    testutfprev A[testbytestring \xF2\xA0\xA0\xA0]
} 2
test utf-7.20.1 {Tcl_UtfPrev} {testutfprev testbytestring ucs4} {
    testutfprev A[testbytestring \xF2\xA0\xA0\xA0]
} 1
<<<<<<< HEAD
test utf-7.21.0 {Tcl_UtfPrev} {testutfprev testbytestring ucs2_utf16} {
    testutfprev A\u8820[testbytestring \xA0]
} 2
test utf-7.21.1 {Tcl_UtfPrev} {testutfprev testbytestring ucs4} {
    testutfprev A\u8820[testbytestring \xA0]
} 4
test utf-7.22.0 {Tcl_UtfPrev} {testutfprev testbytestring ucs2_utf16} {
    testutfprev A[testbytestring \xD0\xA0\xA0\xA0]
} 2
test utf-7.22.1 {Tcl_UtfPrev} {testutfprev testbytestring ucs4} {
    testutfprev A[testbytestring \xD0\xA0\xA0\xA0]
} 4
test utf-7.23.0 {Tcl_UtfPrev} {testutfprev testbytestring ucs2_utf16} {
    testutfprev A[testbytestring \xA0\xA0\xA0\xA0]
} 2
test utf-7.23.1 {Tcl_UtfPrev} {testutfprev testbytestring ucs4} {
=======
test utf-7.21 {Tcl_UtfPrev} {testutfprev testbytestring} {
    testutfprev A\u8820[testbytestring \xA0]
} 4
test utf-7.22 {Tcl_UtfPrev} {testutfprev testbytestring} {
    testutfprev A[testbytestring \xD0\xA0\xA0\xA0]
} 4
test utf-7.23 {Tcl_UtfPrev} {testutfprev testbytestring} {
>>>>>>> f5439dbf
    testutfprev A[testbytestring \xA0\xA0\xA0\xA0]
} 4
test utf-7.24 {Tcl_UtfPrev -- overlong sequence}  {testutfprev testbytestring} {
    testutfprev A[testbytestring \xC0\x81]
} 2
test utf-7.25 {Tcl_UtfPrev -- overlong sequence}  {testutfprev testbytestring} {
    testutfprev A[testbytestring \xC0\x81] 2
} 1
test utf-7.26 {Tcl_UtfPrev -- overlong sequence}  {testutfprev testbytestring} {
    testutfprev A[testbytestring \xE0\x80\x80]
} 3
test utf-7.27 {Tcl_UtfPrev -- overlong sequence}  {testutfprev testbytestring} {
    testutfprev A[testbytestring \xE0\x80]
} 2
test utf-7.27.1 {Tcl_UtfPrev -- overlong sequence}  {testutfprev testbytestring} {
    testutfprev A[testbytestring \xE0\x80\x80] 3
} 2
test utf-7.28 {Tcl_UtfPrev -- overlong sequence}  {testutfprev testbytestring} {
    testutfprev A[testbytestring \xE0]
} 1
test utf-7.28.1 {Tcl_UtfPrev -- overlong sequence}  {testutfprev testbytestring} {
    testutfprev A[testbytestring \xE0\x80\x80] 2
} 1
<<<<<<< HEAD
test utf-7.29.0 {Tcl_UtfPrev -- overlong sequence}  {testutfprev testbytestring ucs2_utf16} {
    testutfprev A[testbytestring \xF0\x80\x80\x80]
} 2
test utf-7.29.1 {Tcl_UtfPrev -- overlong sequence}  {testutfprev testbytestring ucs4} {
=======
test utf-7.29 {Tcl_UtfPrev -- overlong sequence}  {testutfprev testbytestring} {
>>>>>>> f5439dbf
    testutfprev A[testbytestring \xF0\x80\x80\x80]
} 4
test utf-7.30 {Tcl_UtfPrev -- overlong sequence}  {testutfprev testbytestring} {
    testutfprev A[testbytestring \xF0\x80\x80\x80] 4
} 3
test utf-7.31 {Tcl_UtfPrev -- overlong sequence}  {testutfprev testbytestring} {
    testutfprev A[testbytestring \xF0\x80\x80\x80] 3
} 2
test utf-7.32 {Tcl_UtfPrev -- overlong sequence}  {testutfprev testbytestring} {
    testutfprev A[testbytestring \xF0\x80\x80\x80] 2
} 1
test utf-7.33 {Tcl_UtfPrev -- overlong sequence}  testutfprev {
    testutfprev A\x00
} 1
test utf-7.34 {Tcl_UtfPrev -- overlong sequence}  {testutfprev testbytestring} {
    testutfprev A[testbytestring \xC1\x80]
} 2
test utf-7.35 {Tcl_UtfPrev -- overlong sequence}  {testutfprev testbytestring} {
    testutfprev A[testbytestring \xC2\x80]
} 1
test utf-7.36 {Tcl_UtfPrev -- overlong sequence}  {testutfprev testbytestring} {
    testutfprev A[testbytestring \xE0\xA0\x80]
} 1
test utf-7.37 {Tcl_UtfPrev -- overlong sequence}  {testutfprev testbytestring} {
    testutfprev A[testbytestring \xE0\xA0\x80] 3
} 1
test utf-7.38 {Tcl_UtfPrev -- overlong sequence}  {testutfprev testbytestring} {
    testutfprev A[testbytestring \xE0\xA0\x80] 2
} 1
test utf-7.39.0 {Tcl_UtfPrev -- overlong sequence}  {testutfprev testbytestring ucs2_utf16} {
    testutfprev A[testbytestring \xF0\x90\x80\x80]
} 2
test utf-7.39.1 {Tcl_UtfPrev -- overlong sequence}  {testutfprev testbytestring ucs4} {
    testutfprev A[testbytestring \xF0\x90\x80\x80]
} 1
test utf-7.40.0 {Tcl_UtfPrev -- overlong sequence}  {testutfprev testbytestring ucs2} {
    testutfprev A[testbytestring \xF0\x90\x80\x80] 4
} 3
test utf-7.40.1 {Tcl_UtfPrev -- overlong sequence}  {testutfprev testbytestring fullutf} {
    testutfprev A[testbytestring \xF0\x90\x80\x80] 4
} 1
test utf-7.41.0 {Tcl_UtfPrev -- overlong sequence}  {testutfprev testbytestring ucs2} {
    testutfprev A[testbytestring \xF0\x90\x80\x80] 3
} 2
test utf-7.41.1 {Tcl_UtfPrev -- overlong sequence}  {testutfprev testbytestring fullutf} {
    testutfprev A[testbytestring \xF0\x90\x80\x80] 3
} 1
test utf-7.42 {Tcl_UtfPrev -- overlong sequence}  {testutfprev testbytestring} {
    testutfprev A[testbytestring \xF0\x90\x80\x80] 2
} 1
test utf-7.43 {Tcl_UtfPrev -- no lead byte at start}  {testutfprev testbytestring} {
    testutfprev [testbytestring \xA0]
} 0
test utf-7.44 {Tcl_UtfPrev -- no lead byte at start}  {testutfprev testbytestring} {
    testutfprev [testbytestring \xA0\xA0]
} 1
test utf-7.45 {Tcl_UtfPrev -- no lead byte at start}  {testutfprev testbytestring} {
    testutfprev [testbytestring \xA0\xA0\xA0]
} 2
<<<<<<< HEAD
test utf-7.46.0 {Tcl_UtfPrev -- no lead byte at start}  {testutfprev testbytestring ucs2_utf16} {
    testutfprev [testbytestring \xA0\xA0\xA0\xA0]
} 1
test utf-7.46.1 {Tcl_UtfPrev -- no lead byte at start}  {testutfprev testbytestring ucs4} {
=======
test utf-7.46 {Tcl_UtfPrev -- no lead byte at start}  {testutfprev testbytestring} {
>>>>>>> f5439dbf
    testutfprev [testbytestring \xA0\xA0\xA0\xA0]
} 3
test utf-7.47 {Tcl_UtfPrev, pointing to 3th byte of 3-byte valid sequence} {testutfprev testbytestring} {
    testutfprev [testbytestring \xE8\xA0]
} 0
test utf-7.47.1 {Tcl_UtfPrev, pointing to 3th byte of 3-byte valid sequence} testutfprev {
    testutfprev \u8820 2
} 0
test utf-7.47.2 {Tcl_UtfPrev, pointing to 3th byte of 3-byte invalid sequence} {testutfprev testbytestring} {
    testutfprev [testbytestring \xE8\xA0\x00] 2
} 0
test utf-7.48.0 {Tcl_UtfPrev, validity check [493dccc2de]} {testutfprev testbytestring ucs2_utf16} {
    testutfprev A[testbytestring \xF4\x8F\xBF\xBF]
} 2
test utf-7.48.1 {Tcl_UtfPrev, validity check [493dccc2de]} {testutfprev testbytestring ucs4} {
    testutfprev A[testbytestring \xF4\x8F\xBF\xBF]
} 1
test utf-7.48.2 {Tcl_UtfPrev, validity check [493dccc2de]} {testutfprev testbytestring ucs2} {
    testutfprev A[testbytestring \xF4\x8F\xBF\xBF] 4
} 3
test utf-7.48.3 {Tcl_UtfPrev, validity check [493dccc2de]} {testutfprev testbytestring fullutf} {
    testutfprev A[testbytestring \xF4\x8F\xBF\xBF] 4
} 1
test utf-7.48.4 {Tcl_UtfPrev, validity check [493dccc2de]} {testutfprev testbytestring ucs2} {
    testutfprev A[testbytestring \xF4\x8F\xBF\xBF] 3
} 2
test utf-7.48.5 {Tcl_UtfPrev, validity check [493dccc2de]} {testutfprev testbytestring fullutf} {
    testutfprev A[testbytestring \xF4\x8F\xBF\xBF] 3
} 1
test utf-7.48.6 {Tcl_UtfPrev, validity check [493dccc2de]} {testutfprev testbytestring} {
    testutfprev A[testbytestring \xF4\x8F\xBF\xBF] 2
} 1
<<<<<<< HEAD
test utf-7.49.0 {Tcl_UtfPrev, validity check [493dccc2de]} {testutfprev testbytestring ucs2_utf16} {
    testutfprev A[testbytestring \xF4\x90\x80\x80]
} 2
test utf-7.49.1 {Tcl_UtfPrev, validity check [493dccc2de]} {testutfprev testbytestring ucs4} {
=======
test utf-7.49.0 {Tcl_UtfPrev, validity check [493dccc2de]} {testutfprev testbytestring} {
>>>>>>> f5439dbf
    testutfprev A[testbytestring \xF4\x90\x80\x80]
} 4
test utf-7.49.1 {Tcl_UtfPrev, validity check [493dccc2de]} {testutfprev testbytestring} {
    testutfprev A[testbytestring \xF4\x90\x80\x80] 4
} 3
test utf-7.49.2 {Tcl_UtfPrev, validity check [493dccc2de]} {testutfprev testbytestring} {
    testutfprev A[testbytestring \xF4\x90\x80\x80] 3
} 2
test utf-7.49.3 {Tcl_UtfPrev, validity check [493dccc2de]} {testutfprev testbytestring} {
    testutfprev A[testbytestring \xF4\x90\x80\x80] 2
} 1

test utf-8.1 {Tcl_UniCharAtIndex: index = 0} {
    string index abcd 0
} a
test utf-8.2 {Tcl_UniCharAtIndex: index = 0} {
    string index \u4E4E\u25A 0
} \u4E4E
test utf-8.3 {Tcl_UniCharAtIndex: index > 0} {
    string index abcd 2
} c
test utf-8.4 {Tcl_UniCharAtIndex: index > 0} {
    string index \u4E4E\u25A\xFF\u543 2
} \xFF
test utf-8.5.0 {Tcl_UniCharAtIndex: high surrogate} ucs2 {
    string index \uD842 0
} \uD842
test utf-8.5.1 {Tcl_UniCharAtIndex: high surrogate} ucs4 {
    string index \uD842 0
} \uD842
test utf-8.5.2 {Tcl_UniCharAtIndex: high surrogate} utf16 {
    string index \uD842 0
} \uD842
test utf-8.6 {Tcl_UniCharAtIndex: low surrogate} {
    string index \uDC42 0
} \uDC42
test utf-8.7.0 {Tcl_UniCharAtIndex: Emoji} ucs2 {
    string index \uD83D\uDE00G 0
} \uD83D
test utf-8.7.1 {Tcl_UniCharAtIndex: Emoji} ucs4 {
    string index \uD83D\uDE00G 0
} \U1F600
test utf-8.7.2 {Tcl_UniCharAtIndex: Emoji} utf16 {
    string index \uD83D\uDE00G 0
} \U1F600
test utf-8.8.0 {Tcl_UniCharAtIndex: Emoji} ucs2 {
    string index \uD83D\uDE00G 1
} \uDE00
test utf-8.8.1 {Tcl_UniCharAtIndex: Emoji} ucs4 {
    string index \uD83D\uDE00G 1
} G
test utf-8.8.2 {Tcl_UniCharAtIndex: Emoji} utf16 {
    string index \uD83D\uDE00G 1
} {}
test utf-8.9.0 {Tcl_UniCharAtIndex: Emoji} ucs2 {
    string index \uD83D\uDE00G 2
} G
test utf-8.9.1 {Tcl_UniCharAtIndex: Emoji} ucs4 {
    string index \uD83D\uDE00G 2
} {}
test utf-8.9.2 {Tcl_UniCharAtIndex: Emoji} utf16 {
    string index \uD83D\uDE00G 2
} G
test utf-8.10.0 {Tcl_UniCharAtIndex: Emoji} {Uesc ucs2} {
    string index \U1F600G 0
} \uFFFD
test utf-8.10.1 {Tcl_UniCharAtIndex: Emoji} {Uesc ucs4} {
    string index \U1F600G 0
} \U1F600
test utf-8.10.2 {Tcl_UniCharAtIndex: Emoji} {Uesc utf16} {
    string index \U1F600G 0
} \U1F600
test utf-8.11.0 {Tcl_UniCharAtIndex: Emoji} {Uesc ucs2} {
    string index \U1F600G 1
} G
test utf-8.11.1 {Tcl_UniCharAtIndex: Emoji} {Uesc ucs4} {
    string index \U1F600G 1
} G
test utf-8.11.2 {Tcl_UniCharAtIndex: Emoji} {Uesc utf16} {
    string index \U1F600G 1
} {}
test utf-8.12.0 {Tcl_UniCharAtIndex: Emoji} {Uesc ucs2} {
    string index \U1F600G 2
} {}
test utf-8.12.1 {Tcl_UniCharAtIndex: Emoji} {Uesc ucs4} {
    string index \U1F600G 2
} {}
test utf-8.12.2 {Tcl_UniCharAtIndex: Emoji} {Uesc utf16} {
    string index \U1F600G 2
} G

test utf-9.1 {Tcl_UtfAtIndex: index = 0} {
    string range abcd 0 2
} abc
test utf-9.2 {Tcl_UtfAtIndex: index > 0} {
    string range \u4E4E\u25A\xFF\u543klmnop 1 5
} \u25A\xFF\u543kl
test utf-9.3.0 {Tcl_UtfAtIndex: index = 0, Emoji} ucs2 {
    string range \uD83D\uDE00G 0 0
} \uD83D
test utf-9.3.1 {Tcl_UtfAtIndex: index = 0, Emoji} ucs4 {
    string range \uD83D\uDE00G 0 0
} \U1F600
test utf-9.3.2 {Tcl_UtfAtIndex: index = 0, Emoji} utf16 {
    string range \uD83D\uDE00G 0 0
} \U1F600
test utf-9.4.0 {Tcl_UtfAtIndex: index > 0, Emoji} ucs2 {
    string range \uD83D\uDE00G 1 1
} \uDE00
test utf-9.4.1 {Tcl_UtfAtIndex: index > 0, Emoji} ucs4 {
    string range \uD83D\uDE00G 1 1
} G
test utf-9.4.2 {Tcl_UtfAtIndex: index > 0, Emoji} utf16 {
    string range \uD83D\uDE00G 1 1
} {}
test utf-9.5.0 {Tcl_UtfAtIndex: index > 0, Emoji} ucs2 {
    string range \uD83D\uDE00G 2 2
} G
test utf-9.5.1 {Tcl_UtfAtIndex: index > 0, Emoji} ucs4 {
    string range \uD83D\uDE00G 2 2
} {}
test utf-9.5.2 {Tcl_UtfAtIndex: index > 0, Emoji} utf16 {
    string range \uD83D\uDE00G 2 2
} G
test utf-9.6.0 {Tcl_UtfAtIndex: index = 0, Emoji} {Uesc ucs2} {
    string range \U1f600G 0 0
} \uFFFD
test utf-9.6.1 {Tcl_UtfAtIndex: index = 0, Emoji} {Uesc ucs4} {
    string range \U1f600G 0 0
} \U1F600
test utf-9.6.2 {Tcl_UtfAtIndex: index = 0, Emoji} {Uesc utf16} {
    string range \U1f600G 0 0
} \U1F600
test utf-9.7.0 {Tcl_UtfAtIndex: index > 0, Emoji} {Uesc ucs2} {
    string range \U1f600G 1 1
} G
test utf-9.7.1 {Tcl_UtfAtIndex: index > 0, Emoji} {Uesc ucs4} {
    string range \U1f600G 1 1
} G
test utf-9.7.2 {Tcl_UtfAtIndex: index > 0, Emoji} {Uesc utf16} {
    string range \U1f600G 1 1
} {}
test utf-9.8.0 {Tcl_UtfAtIndex: index > 0, Emoji} {Uesc ucs2} {
    string range \U1f600G 2 2
} {}
test utf-9.8.1 {Tcl_UtfAtIndex: index > 0, Emoji} {Uesc ucs4} {
    string range \U1f600G 2 2
} {}
test utf-9.8.2 {Tcl_UtfAtIndex: index > 0, Emoji} {Uesc utf16} {
    string range \U1f600G 2 2
} G

test utf-10.1 {Tcl_UtfBackslash: dst == NULL} {
    set x \n
} {
}
test utf-10.2 {Tcl_UtfBackslash: \u subst} testbytestring {
    expr {"\uA2" eq [testbytestring \xC2\xA2]}
} 1
test utf-10.3 {Tcl_UtfBackslash: longer \u subst} testbytestring {
    expr {"\u4E21" eq [testbytestring \xE4\xB8\xA1]}
} 1
test utf-10.4 {Tcl_UtfBackslash: stops at first non-hex} testbytestring {
    expr {"\u4E2k" eq "[testbytestring \xD3\xA2]k"}
} 1
test utf-10.5 {Tcl_UtfBackslash: stops after 4 hex chars} testbytestring {
    expr {"\u4E216" eq "[testbytestring \xE4\xB8\xA1]6"}
} 1
test utf-10.6 {Tcl_UtfBackslash: stops after 5 hex chars} {Uesc fullutf testbytestring} {
    expr {"\U1E2165" eq "[testbytestring \xF0\x9E\x88\x96]5"}
} 1
test utf-10.7 {Tcl_UtfBackslash: stops after 6 hex chars} {Uesc fullutf testbytestring} {
    expr {"\U10E2165" eq "[testbytestring \xF4\x8E\x88\x96]5"}
} 1

proc bsCheck {char num {constraints {}}} {
    global errNum
    test utf-10.$errNum {backslash substitution} $constraints {
	scan $char %c value
	set value
    } $num
    incr errNum
}
set errNum 8
bsCheck \b	8
bsCheck \e	101
bsCheck \f	12
bsCheck \n	10
bsCheck \r	13
bsCheck \t	9
bsCheck \v	11
bsCheck \{	123
bsCheck \}	125
bsCheck \[	91
bsCheck \]	93
bsCheck \$	36
bsCheck \ 	32
bsCheck \;	59
bsCheck \\	92
bsCheck \Ca	67
bsCheck \Ma	77
bsCheck \CMa	67
# prior to 8.3, this returned 8, as \8 as accepted as an
# octal value - but it isn't! [Bug: 3975]
bsCheck \8a	56
bsCheck \14	12
bsCheck \141	97
bsCheck b\0	98
bsCheck \x	120
bsCheck \xa	10
bsCheck \xA	10
bsCheck \x41	65
bsCheck \x541	65	pre388	;# == \x41
bsCheck \x541	84	!pre388	;# == \x54 1
bsCheck \u	117
bsCheck \uk	117
bsCheck \u41	65
bsCheck \ua	10
bsCheck \uA	10
bsCheck \340	224
bsCheck \uA1	161
bsCheck \u4E21	20001
bsCheck \741    225	pre388	;# == \341
bsCheck \741    60	!pre388	;# == \74 1
bsCheck \U      85
bsCheck \Uk     85
bsCheck \U41    65			Uesc
bsCheck \Ua     10			Uesc
bsCheck \UA     10			Uesc
bsCheck \UA1    161			Uesc
bsCheck \U4E21  20001			Uesc
bsCheck \U004E21        20001		Uesc
bsCheck \U00004E21      20001		Uesc
bsCheck \U0000004E21    78		Uesc
bsCheck \U00110000      69632		{Uesc fullutf}
bsCheck \U01100000      69632		{Uesc fullutf}
bsCheck \U11000000      69632		{Uesc fullutf}
bsCheck \U0010FFFF      1114111		{Uesc fullutf}
bsCheck \U010FFFF0      1114111		{Uesc fullutf}
bsCheck \U10FFFF00      1114111		{Uesc fullutf}
bsCheck \UFFFFFFFF      1048575		{Uesc fullutf}

test utf-11.1 {Tcl_UtfToUpper} {
    string toupper {}
} {}
test utf-11.2 {Tcl_UtfToUpper} {
    string toupper abc
} ABC
test utf-11.3 {Tcl_UtfToUpper} {
    string toupper \xE3gh
} \xC3GH
test utf-11.4 {Tcl_UtfToUpper} {
    string toupper \u01E3gh
} \u01E2GH
test utf-11.5 {Tcl_UtfToUpper Georgian (new in Unicode 11)} {
    string toupper \u10D0\u1C90
} \u1C90\u1C90
test utf-11.6 {Tcl_UtfToUpper beyond U+FFFF} {Uesc fullutf} {
    string toupper \U10428
} \U10400
test utf-11.7 {Tcl_UtfToUpper beyond U+FFFF} fullutf {
    string toupper \uD801\uDC28
} \uD801\uDC00
test utf-11.8 {Tcl_UtfToUpper low/high surrogate)} {
    string toupper \uDC24\uD824
} \uDC24\uD824

test utf-12.1 {Tcl_UtfToLower} {
    string tolower {}
} {}
test utf-12.2 {Tcl_UtfToLower} {
    string tolower ABC
} abc
test utf-12.3 {Tcl_UtfToLower} {
    string tolower \xC3GH
} \xE3gh
test utf-12.4 {Tcl_UtfToLower} {
    string tolower \u01E2GH
} \u01E3gh
test utf-12.5 {Tcl_UtfToLower Georgian (new in Unicode 11)} {
    string tolower \u10D0\u1C90
} \u10D0\u10D0
test utf-12.6 {Tcl_UtfToLower low/high surrogate)} {
    string tolower \uDC24\uD824
} \uDC24\uD824
test utf-12.7 {Tcl_UtfToLower beyond U+FFFF} {Uesc fullutf} {
    string tolower \U10400
} \U10428
test utf-12.8 {Tcl_UtfToLower beyond U+FFFF} fullutf {
    string tolower \uD801\uDC00
} \uD801\uDC28

test utf-13.1 {Tcl_UtfToTitle} {
    string totitle {}
} {}
test utf-13.2 {Tcl_UtfToTitle} {
    string totitle abc
} Abc
test utf-13.3 {Tcl_UtfToTitle} {
    string totitle \xE3GH
} \xC3gh
test utf-13.4 {Tcl_UtfToTitle} {
    string totitle \u01F3AB
} \u01F2ab
test utf-13.5 {Tcl_UtfToTitle Georgian (new in Unicode 11)} {
    string totitle \u10D0\u1C90
} \u10D0\u1C90
test utf-13.6 {Tcl_UtfToTitle Georgian (new in Unicode 11)} {
    string totitle \u1C90\u10D0
} \u1C90\u10D0
test utf-13.7 {Tcl_UtfToTitle low/high surrogate)} {
    string totitle \uDC24\uD824
} \uDC24\uD824
test utf-13.8 {Tcl_UtfToTitle beyond U+FFFF} {Uesc fullutf} {
    string totitle \U10428\U10400
} \U10400\U10428
test utf-13.9 {Tcl_UtfToTitle beyond U+FFFF} fullutf {
    string totitle \uD801\uDC28\uD801\uDC00
} \uD801\uDC00\uD801\uDC28

test utf-14.1 {Tcl_UtfNcasecmp} {
    string compare -nocase a b
} -1
test utf-14.2 {Tcl_UtfNcasecmp} {
    string compare -nocase b a
} 1
test utf-14.3 {Tcl_UtfNcasecmp} {
    string compare -nocase B a
} 1
test utf-14.4 {Tcl_UtfNcasecmp} {
    string compare -nocase aBcB abca
} 1

test utf-15.1 {Tcl_UniCharToUpper, negative delta} {
    string toupper aA
} AA
test utf-15.2 {Tcl_UniCharToUpper, positive delta} {
    string toupper \u0178\xFF
} \u0178\u0178
test utf-15.3 {Tcl_UniCharToUpper, no delta} {
    string toupper !
} !

test utf-16.1 {Tcl_UniCharToLower, negative delta} {
    string tolower aA
} aa
test utf-16.2 {Tcl_UniCharToLower, positive delta} {
    string tolower \u0178\xFF\uA78D\u01C5
} \xFF\xFF\u0265\u01C6

test utf-17.1 {Tcl_UniCharToLower, no delta} {
    string tolower !
} !

test utf-18.1 {Tcl_UniCharToTitle, add one for title} {
    string totitle \u01C4
} \u01C5
test utf-18.2 {Tcl_UniCharToTitle, subtract one for title} {
    string totitle \u01C6
} \u01C5
test utf-18.3 {Tcl_UniCharToTitle, subtract delta for title (positive)} {
    string totitle \u017F
} \x53
test utf-18.4 {Tcl_UniCharToTitle, subtract delta for title (negative)} {
    string totitle \xFF
} \u0178
test utf-18.5 {Tcl_UniCharToTitle, no delta} {
    string totitle !
} !

test utf-19.1 {TclUniCharLen} -body {
    list [regexp \\d abc456def foo] $foo
} -cleanup {
    unset -nocomplain foo
} -result {1 4}

test utf-20.1 {TclUniCharNcmp} ucs4 {
    string compare [string range [format %c 0xFFFF] 0 0] [string range [format %c 0x10000] 0 0]
} -1
test utf-20.2 {[4c591fa487] TclUniCharNcmp/TclUtfNcmp} knownBug {
    set one [format %c 0xFFFF]
    set two [format %c 0x10000]
    set first [string compare $one $two]
    string range $one 0 0
    string range $two 0 0
    set second [string compare $one $two]
    expr {($first == $second) ? "agree" : "disagree"}
} agree

test utf-21.1 {TclUniCharIsAlnum} {
    # this returns 1 with Unicode 7 compliance
    string is alnum \u1040\u021F\u0220
} 1
test utf-21.2 {unicode alnum char in regc_locale.c} {
    # this returns 1 with Unicode 7 compliance
    list [regexp {^[[:alnum:]]+$} \u1040\u021F\u0220] [regexp {^\w+$} \u1040\u021F\u0220_\u203F\u2040\u2054\uFE33\uFE34\uFE4D\uFE4E\uFE4F\uFF3F]
} {1 1}
test utf-21.3 {unicode print char in regc_locale.c} {
    # this returns 1 with Unicode 7 compliance
    regexp {^[[:print:]]+$} \uFBC1
} 1
test utf-21.4 {TclUniCharIsGraph} {
    # [Bug 3464428]
    string is graph \u0120
} 1
test utf-21.5 {unicode graph char in regc_locale.c} {
    # [Bug 3464428]
    regexp {^[[:graph:]]+$} \u0120
} 1
test utf-21.6 {TclUniCharIsGraph} {
    # [Bug 3464428]
    string is graph \xA0
} 0
test utf-21.7 {unicode graph char in regc_locale.c} {
    # [Bug 3464428]
    regexp {[[:graph:]]} \x20\xA0\u2028\u2029
} 0
test utf-21.8 {TclUniCharIsPrint} {
    # [Bug 3464428]
    string is print \x09
} 0
test utf-21.9 {unicode print char in regc_locale.c} {
    # [Bug 3464428]
    regexp {[[:print:]]} \x09
} 0
test utf-21.10 {unicode print char in regc_locale.c} {
    # [Bug 3464428]
    regexp {[[:print:]]} \x09
} 0
test utf-21.11 {TclUniCharIsControl} {
    # [Bug 3464428]
    string is control \x00\x1F\xAD\u0605\u061C\u180E\u2066\uFEFF
} 1
test utf-21.12 {unicode control char in regc_locale.c} {
    # [Bug 3464428], [Bug a876646efe]
    regexp {^[[:cntrl:]]*$} \x00\x1F\xAD\u0605\u061C\u180E\u2066\uFEFF
} 1

test utf-22.1 {TclUniCharIsWordChar} {
    string wordend "xyz123_bar fg" 0
} 10
test utf-22.2 {TclUniCharIsWordChar} {
    string wordend "x\u5080z123_bar\u203C fg" 0
} 10

test utf-23.1 {TclUniCharIsAlpha} {
    # this returns 1 with Unicode 7 compliance
    string is alpha \u021F\u0220\u037F\u052F
} 1
test utf-23.2 {unicode alpha char in regc_locale.c} {
    # this returns 1 with Unicode 7 compliance
    regexp {^[[:alpha:]]+$} \u021F\u0220\u037F\u052F
} 1

test utf-24.1 {TclUniCharIsDigit} {
    # this returns 1 with Unicode 7 compliance
    string is digit \u1040\uABF0
} 1
test utf-24.2 {unicode digit char in regc_locale.c} {
    # this returns 1 with Unicode 7 compliance
    list [regexp {^[[:digit:]]+$} \u1040\uABF0] [regexp {^\d+$} \u1040\uABF0]
} {1 1}

test utf-24.3 {TclUniCharIsSpace} {
    # this returns 1 with Unicode 7 compliance
    string is space \u1680\u180E\u202F
} 1
test utf-24.4 {unicode space char in regc_locale.c} {
    # this returns 1 with Unicode 7 compliance
    list [regexp {^[[:space:]]+$} \u1680\u180E\u202F] [regexp {^\s+$} \u1680\u180E\u202F]
} {1 1}
test utf-24.5 {TclUniCharIsSpace} tip413 {
    # this returns 1 with Unicode 7/TIP 413 compliance
    string is space \x85\u1680\u180E\u200B\u202F\u2060
} 1
test utf-24.6 {unicode space char in regc_locale.c} tip413 {
    # this returns 1 with Unicode 7/TIP 413 compliance
    list [regexp {^[[:space:]]+$} \x85\u1680\u180E\u200B\u202F\u2060] [regexp {^\s+$} \x85\u1680\u180E\u200B\u202F\u2060]
} {1 1}

proc UniCharCaseCmpTest {order one two {constraints {}}} {
    variable count
    test utf-25.$count {Tcl_UniCharNcasecmp} -setup {
	testobj freeallvars
    } -constraints [linsert $constraints 0 teststringobj] -cleanup {
	testobj freeallvars
    } -body {
	teststringobj set 1 $one
	teststringobj set 2 $two
	teststringobj getunicode 1
	teststringobj getunicode 2
	set result [string compare -nocase [teststringobj get 1] [teststringobj get 2]]
	if {$result eq [string map {< -1 = 0 > 1} $order]} {
	    set result ok
	} else {
	    set result "'$one' should be $order '$two' (no case)"
	}
	set result
    } -result ok
    incr count
}
variable count 1
UniCharCaseCmpTest < a b
UniCharCaseCmpTest > b a
UniCharCaseCmpTest > B a
UniCharCaseCmpTest > aBcB abca
UniCharCaseCmpTest < \uFFFF [format %c 0x10000] ucs4
UniCharCaseCmpTest < \uFFFF \U10000		{Uesc ucs4}
UniCharCaseCmpTest > [format %c 0x10000] \uFFFF	ucs4
UniCharCaseCmpTest > \U10000 \uFFFF		{Uesc ucs4}


test utf-26.1 {Tcl_UniCharDString} -setup {
    testobj freeallvars
} -constraints {teststringobj testbytestring} -cleanup {
    testobj freeallvars
} -body {
    teststringobj set 1 foo
    teststringobj getunicode 1
    teststringobj append 1 [testbytestring barsoom\xF2\xC2\x80] 10
    scan [string index [teststringobj get 1] 11] %c
} -result 128


unset count
rename UniCharCaseCmpTest {}

# cleanup
::tcltest::cleanupTests
return

# Local Variables:
# mode: tcl
# End:<|MERGE_RESOLUTION|>--- conflicted
+++ resolved
@@ -21,7 +21,6 @@
 testConstraint utf16 [expr {[string length [format %c 0x10000]] == 2}]
 testConstraint ucs4 [expr {[testConstraint fullutf]
 		&& [string length [format %c 0x10000]] == 1}]
-testConstraint ucs2_utf16 [expr {![testConstraint ucs4]}]
 
 testConstraint Uesc [expr {"\U0041" eq "A"}]
 testConstraint pre388 [expr {"\x741" eq "A"}]
@@ -116,8 +115,8 @@
 test utf-2.9.0 {Tcl_UtfToUniChar: lead (4-byte) followed by 3 trail} {testbytestring ucs2} {
     string length [testbytestring \xF4\x8F\xBF\xBF]
 } 4
-test utf-2.9.1 {Tcl_UtfToUniChar: lead (4-byte) followed by 3 trail} {testbytestring utf16} {
-    string length [testbytestring \xF4\x8F\xBF\xBF]
+test utf-2.9.1 {Tcl_UtfToUniChar: lead (4-byte) followed by 3 trail} utf16 {
+    string length \uDBFF\uDFFF
 } 2
 test utf-2.9.2 {Tcl_UtfToUniChar: lead (4-byte) followed by 3 trail} {Uesc ucs4} {
     string length \U10FFFF
@@ -219,18 +218,12 @@
 test utf-6.8 {Tcl_UtfNext} {testutfnext testbytestring} {
     testutfnext A[testbytestring \xF8]
 } 1
-<<<<<<< HEAD
 test utf-6.9.0 {Tcl_UtfNext} {testutfnext testbytestring ucs2} {
     testutfnext [testbytestring \xA0]
 } 1
-test utf-6.9.1 {Tcl_UtfNext} {testutfnext testbytestring fullutf} {
+test utf-6.9.1 {Tcl_UtfNext} {testutfnext testbytestring ucs4} {
     testutfnext [testbytestring \xA0]
 } -1
-=======
-test utf-6.9 {Tcl_UtfNext} {testutfnext testbytestring} {
-    testutfnext [testbytestring \xA0]
-} 1
->>>>>>> f5439dbf
 test utf-6.10 {Tcl_UtfNext} {testutfnext testbytestring} {
     testutfnext [testbytestring \xA0]G
 } 1
@@ -291,7 +284,7 @@
 test utf-6.29 {Tcl_UtfNext} {testutfnext testbytestring} {
     testutfnext [testbytestring \xE8\xF8]
 } 1
-test utf-6.30.0 {Tcl_UtfNext} {testutfnext testbytestring ucs2_utf16} {
+test utf-6.30.0 {Tcl_UtfNext} {testutfnext testbytestring ucs2} {
     testutfnext [testbytestring \xF2]
 } 1
 test utf-6.30.1 {Tcl_UtfNext} {testutfnext testbytestring ucs4} {
@@ -300,7 +293,7 @@
 test utf-6.31 {Tcl_UtfNext} {testutfnext testbytestring} {
     testutfnext [testbytestring \xF2]G
 } 1
-test utf-6.32.0 {Tcl_UtfNext} {testutfnext testbytestring ucs2_utf16} {
+test utf-6.32.0 {Tcl_UtfNext} {testutfnext testbytestring ucs2} {
     testutfnext [testbytestring \xF2\xA0]
 } 1
 test utf-6.32.1 {Tcl_UtfNext} {testutfnext testbytestring ucs4} {
@@ -414,7 +407,7 @@
 test utf-6.68 {Tcl_UtfNext} {testutfnext testbytestring} {
     testutfnext [testbytestring \xF2\xA0\xA0]G
 } 1
-test utf-6.69.0 {Tcl_UtfNext} {testutfnext testbytestring ucs2_utf16} {
+test utf-6.69.0 {Tcl_UtfNext} {testutfnext testbytestring ucs2} {
     testutfnext [testbytestring \xF2\xA0\xA0\xA0]
 } 1
 test utf-6.69.1 {Tcl_UtfNext} {testutfnext testbytestring ucs4} {
@@ -432,37 +425,37 @@
 test utf-6.73 {Tcl_UtfNext} {testutfnext testbytestring} {
     testutfnext [testbytestring \xF2\xA0\xA0\xF8]
 } 1
-test utf-6.74.0 {Tcl_UtfNext} {testutfnext testbytestring ucs2_utf16} {
+test utf-6.74.0 {Tcl_UtfNext} {testutfnext testbytestring ucs2} {
     testutfnext [testbytestring \xF2\xA0\xA0\xA0]G
 } 1
 test utf-6.74.1 {Tcl_UtfNext} {testutfnext testbytestring ucs4} {
     testutfnext [testbytestring \xF2\xA0\xA0\xA0]G
 } 4
-test utf-6.75.0 {Tcl_UtfNext} {testutfnext testbytestring ucs2_utf16} {
+test utf-6.75.0 {Tcl_UtfNext} {testutfnext testbytestring ucs2} {
     testutfnext [testbytestring \xF2\xA0\xA0\xA0\xA0]
 } 1
 test utf-6.75.1 {Tcl_UtfNext} {testutfnext testbytestring ucs4} {
     testutfnext [testbytestring \xF2\xA0\xA0\xA0\xA0]
 } 4
-test utf-6.76.0 {Tcl_UtfNext} {testutfnext testbytestring ucs2_utf16} {
+test utf-6.76.0 {Tcl_UtfNext} {testutfnext testbytestring ucs2} {
     testutfnext [testbytestring \xF2\xA0\xA0\xA0\xD0]
 } 1
 test utf-6.76.1 {Tcl_UtfNext} {testutfnext testbytestring ucs4} {
     testutfnext [testbytestring \xF2\xA0\xA0\xA0\xD0]
 } 4
-test utf-6.77.0 {Tcl_UtfNext} {testutfnext testbytestring ucs2_utf16} {
+test utf-6.77.0 {Tcl_UtfNext} {testutfnext testbytestring ucs2} {
     testutfnext [testbytestring \xF2\xA0\xA0\xA0\xE8]
 } 1
 test utf-6.77.1 {Tcl_UtfNext} {testutfnext testbytestring ucs4} {
     testutfnext [testbytestring \xF2\xA0\xA0\xA0\xE8]
 } 4
-test utf-6.78.0 {Tcl_UtfNext} {testutfnext testbytestring ucs2_utf16} {
+test utf-6.78.0 {Tcl_UtfNext} {testutfnext testbytestring ucs2} {
     testutfnext [testbytestring \xF2\xA0\xA0\xA0\xF2]
 } 1
 test utf-6.78.1 {Tcl_UtfNext} {testutfnext testbytestring ucs4} {
     testutfnext [testbytestring \xF2\xA0\xA0\xA0\xF2]
 } 4
-test utf-6.79.0 {Tcl_UtfNext} {testutfnext testbytestring ucs2_utf16} {
+test utf-6.79.0 {Tcl_UtfNext} {testutfnext testbytestring ucs2} {
     testutfnext [testbytestring \xF2\xA0\xA0\xA0G\xF8]
 } 1
 test utf-6.79.1 {Tcl_UtfNext} {testutfnext testbytestring ucs4} {
@@ -489,7 +482,7 @@
 test utf-6.86 {Tcl_UtfNext - overlong sequences} {testutfnext testbytestring} {
     testutfnext [testbytestring \xF0\x80\x80\x80]
 } 1
-test utf-6.87.0 {Tcl_UtfNext - overlong sequences} {testutfnext testbytestring ucs2_utf16} {
+test utf-6.87.0 {Tcl_UtfNext - overlong sequences} {testutfnext testbytestring ucs2} {
     testutfnext [testbytestring \xF0\x90\x80\x80]
 } 1
 test utf-6.87.1 {Tcl_UtfNext - overlong sequences} {testutfnext testbytestring ucs4} {
@@ -501,47 +494,25 @@
 test utf-6.89 {Tcl_UtfNext, pointing to 2th byte of 3-byte invalid sequence} {testutfnext testbytestring} {
     testutfnext [testbytestring \x80\x80\x00]
 } 1
-test utf-6.90.0 {Tcl_UtfNext, validity check [493dccc2de]} {testutfnext testbytestring ucs2_utf16} {
+test utf-6.90.0 {Tcl_UtfNext, validity check [493dccc2de]} {testutfnext testbytestring ucs2} {
     testutfnext [testbytestring \xF4\x8F\xBF\xBF]
 } 1
 test utf-6.90.1 {Tcl_UtfNext, validity check [493dccc2de]} {testutfnext testbytestring ucs4} {
     testutfnext [testbytestring \xF4\x8F\xBF\xBF]
 } 4
-<<<<<<< HEAD
-test utf-6.91.0 {Tcl_UtfNext, validity check [493dccc2de]} {testutfnext testbytestring ucs2} {
-    testutfnext [testbytestring \xF4\x90\x80\x80]
-} 1
-test utf-6.91.1 {Tcl_UtfNext, validity check [493dccc2de]} {testutfnext testbytestring fullutf} {
-    testutfnext [testbytestring \xF4\x90\x80\x80]
-} 1
-test utf-6.92.0 {Tcl_UtfNext, pointing to 2th byte of 4-byte valid sequence} {testutfnext testbytestring ucs2} {
-    testutfnext [testbytestring \xA0\xA0\xA0]
-} 1
-test utf-6.92.1 {Tcl_UtfNext, pointing to 2th byte of 4-byte valid sequence} {testutfnext testbytestring fullutf} {
-    testutfnext [testbytestring \xA0\xA0\xA0]
-} 3
-test utf-6.93.0 {Tcl_UtfNext, pointing to 2th byte of 4-byte invalid sequence} {testutfnext testbytestring ucs2} {
-    testutfnext [testbytestring \x80\x80\x80]
-} 1
-test utf-6.93.1 {Tcl_UtfNext, pointing to 2th byte of 4-byte invalid sequence} {testutfnext testbytestring fullutf} {
-    testutfnext [testbytestring \x80\x80\x80]
-} 3
-test utf-6.94 {Tcl_UtfNext, pointing to 2th byte of 5-byte invalid sequence} {testutfnext testbytestring ucs2} {
-=======
 test utf-6.91 {Tcl_UtfNext, validity check [493dccc2de]} {testutfnext testbytestring} {
     testutfnext [testbytestring \xF4\x90\x80\x80]
 } 1
-test utf-6.92 {Tcl_UtfNext, pointing to 2th byte of 4-byte valid sequence} {testutfnext testbytestring} {
+test utf-6.92 {Tcl_UtfNext, pointing to 2th byte of 4-byte valid sequence} {testutfnext testbytestring ucs2} {
     testutfnext [testbytestring \xA0\xA0\xA0]
 } 1
-test utf-6.93 {Tcl_UtfNext, pointing to 2th byte of 4-byte invalid sequence} {testutfnext testbytestring} {
+test utf-6.93 {Tcl_UtfNext, pointing to 2th byte of 4-byte invalid sequence} {testutfnext testbytestring ucs2} {
     testutfnext [testbytestring \x80\x80\x80]
 } 1
-test utf-6.94 {Tcl_UtfNext, pointing to 2th byte of 5-byte invalid sequence} {testutfnext testbytestring} {
->>>>>>> f5439dbf
+test utf-6.94 {Tcl_UtfNext, pointing to 2th byte of 5-byte invalid sequence} {testutfnext testbytestring ucs2} {
     testutfnext [testbytestring \xA0\xA0\xA0\xA0]
 } 1
-test utf-6.95 {Tcl_UtfNext, pointing to 2th byte of 5-byte invalid sequence} {testutfnext testbytestring} {
+test utf-6.95 {Tcl_UtfNext, pointing to 2th byte of 5-byte invalid sequence} {testutfnext testbytestring ucs2} {
     testutfnext [testbytestring \x80\x80\x80\x80]
 } 1
 test utf-6.96 {Tcl_UtfNext, read limits} testutfnext {
@@ -589,7 +560,7 @@
 test utf-6.110.0 {Tcl_UtfNext, read limits} {testutfnext testbytestring ucs2} {
     testutfnext [testbytestring \xF2\xA0\xA0\xA0]G 1
 } 1
-test utf-6.110.1 {Tcl_UtfNext, read limits} {testutfnext testbytestring fullutf} {
+test utf-6.110.1 {Tcl_UtfNext, read limits} {testutfnext testbytestring ucs4} {
     testutfnext [testbytestring \xF2\xA0\xA0\xA0]G 1
 } 0
 test utf-6.111.0 {Tcl_UtfNext, read limits} {testutfnext testbytestring ucs2} {
@@ -598,13 +569,13 @@
 test utf-6.111.1 {Tcl_UtfNext, read limits} {testutfnext testbytestring ucs4} {
     testutfnext [testbytestring \xF2\xA0\xA0\xA0]G 2
 } 0
-test utf-6.112.0 {Tcl_UtfNext, read limits} {testutfnext testbytestring ucs2_utf16} {
+test utf-6.112.0 {Tcl_UtfNext, read limits} {testutfnext testbytestring ucs2} {
     testutfnext [testbytestring \xF2\xA0\xA0\xA0]G 3
 } 1
 test utf-6.112.1 {Tcl_UtfNext, read limits} {testutfnext testbytestring ucs4} {
     testutfnext [testbytestring \xF2\xA0\xA0\xA0]G 3
 } 0
-test utf-6.113.0 {Tcl_UtfNext, read limits} {testutfnext testbytestring ucs2_utf16} {
+test utf-6.113.0 {Tcl_UtfNext, read limits} {testutfnext testbytestring ucs2} {
     testutfnext [testbytestring \xF2\xA0\xA0\xA0]G 4
 } 1
 test utf-6.113.1 {Tcl_UtfNext, read limits} {testutfnext testbytestring ucs4} {
@@ -613,22 +584,22 @@
 test utf-6.114.0 {Tcl_UtfNext, read limits} {testutfnext testbytestring ucs2} {
     testutfnext [testbytestring \xF2\xA0\xA0\xA0\xA0] 1
 } 1
-test utf-6.114.1 {Tcl_UtfNext, read limits} {testutfnext testbytestring fullutf} {
+test utf-6.114.1 {Tcl_UtfNext, read limits} {testutfnext testbytestring ucs4} {
     testutfnext [testbytestring \xF2\xA0\xA0\xA0\xA0] 1
 } 0
 test utf-6.115.0 {Tcl_UtfNext, read limits} {testutfnext testbytestring ucs2} {
     testutfnext [testbytestring \xF2\xA0\xA0\xA0\xA0] 2
 } 1
-test utf-6.115.1 {Tcl_UtfNext, read limits} {testutfnext testbytestring fullutf} {
+test utf-6.115.1 {Tcl_UtfNext, read limits} {testutfnext testbytestring ucs4} {
     testutfnext [testbytestring \xF2\xA0\xA0\xA0\xA0] 2
 } 0
-test utf-6.116.0 {Tcl_UtfNext, read limits} {testutfnext testbytestring ucs2_utf16} {
+test utf-6.116.0 {Tcl_UtfNext, read limits} {testutfnext testbytestring ucs2} {
     testutfnext [testbytestring \xF2\xA0\xA0\xA0\xA0] 3
 } 1
 test utf-6.116.1 {Tcl_UtfNext, read limits} {testutfnext testbytestring ucs4} {
     testutfnext [testbytestring \xF2\xA0\xA0\xA0\xA0] 3
 } 0
-test utf-6.117.0 {Tcl_UtfNext, read limits} {testutfnext testbytestring ucs2_utf16} {
+test utf-6.117.0 {Tcl_UtfNext, read limits} {testutfnext testbytestring ucs2} {
     testutfnext [testbytestring \xF2\xA0\xA0\xA0\xA0] 4
 } 1
 test utf-6.117.1 {Tcl_UtfNext, read limits} {testutfnext testbytestring ucs4} {
@@ -728,19 +699,19 @@
 test utf-7.10.0 {Tcl_UtfPrev} {testutfprev testbytestring ucs2} {
     testutfprev A[testbytestring \xF2\xA0]
 } 2
-test utf-7.10.1 {Tcl_UtfPrev} {testutfprev testbytestring fullutf} {
+test utf-7.10.1 {Tcl_UtfPrev} {testutfprev testbytestring ucs4} {
     testutfprev A[testbytestring \xF2\xA0]
 } 1
 test utf-7.10.2 {Tcl_UtfPrev} {testutfprev testbytestring ucs2} {
     testutfprev A[testbytestring \xF2\xA0\xA0\xA0] 3
 } 2
-test utf-7.10.3 {Tcl_UtfPrev} {testutfprev testbytestring fullutf} {
+test utf-7.10.3 {Tcl_UtfPrev} {testutfprev testbytestring ucs4} {
     testutfprev A[testbytestring \xF2\xA0\xA0\xA0] 3
 } 1
 test utf-7.10.4 {Tcl_UtfPrev} {testutfprev testbytestring ucs2} {
     testutfprev A[testbytestring \xF2\xA0\xF8\xA0] 3
 } 2
-test utf-7.10.5 {Tcl_UtfPrev} {testutfprev testbytestring fullutf} {
+test utf-7.10.5 {Tcl_UtfPrev} {testutfprev testbytestring ucs4} {
     testutfprev A[testbytestring \xF2\xA0\xF8\xA0] 3
 } 1
 test utf-7.11 {Tcl_UtfPrev} {testutfprev testbytestring} {
@@ -785,27 +756,19 @@
 test utf-7.15.0 {Tcl_UtfPrev} {testutfprev testbytestring ucs2} {
     testutfprev A[testbytestring \xF2\xA0\xA0]
 } 3
-test utf-7.15.1 {Tcl_UtfPrev} {testutfprev testbytestring fullutf} {
+test utf-7.15.1 {Tcl_UtfPrev} {testutfprev testbytestring ucs4} {
     testutfprev A[testbytestring \xF2\xA0\xA0]
 } 1
 test utf-7.15.2 {Tcl_UtfPrev} {testutfprev testbytestring ucs2} {
     testutfprev A[testbytestring \xF2\xA0\xA0\xA0] 4
 } 3
-<<<<<<< HEAD
-test utf-7.15.3 {Tcl_UtfPrev} {testutfprev testbytestring fullutf} {
-=======
 test utf-7.15.3 {Tcl_UtfPrev} {testutfprev testbytestring ucs4} {
->>>>>>> f5439dbf
     testutfprev A[testbytestring \xF2\xA0\xA0\xA0] 4
 } 1
 test utf-7.15.4 {Tcl_UtfPrev} {testutfprev testbytestring ucs2} {
     testutfprev A[testbytestring \xF2\xA0\xA0\xF8] 4
 } 3
-<<<<<<< HEAD
-test utf-7.15.5 {Tcl_UtfPrev} {testutfprev testbytestring fullutf} {
-=======
 test utf-7.15.5 {Tcl_UtfPrev} {testutfprev testbytestring ucs4} {
->>>>>>> f5439dbf
     testutfprev A[testbytestring \xF2\xA0\xA0\xF8] 4
 } 1
 test utf-7.16 {Tcl_UtfPrev} testutfprev {
@@ -826,75 +789,52 @@
 test utf-7.17.2 {Tcl_UtfPrev} {testutfprev testbytestring} {
     testutfprev A[testbytestring \xD0\xA0\xA0\xF8] 4
 } 3
-<<<<<<< HEAD
-test utf-7.18.0 {Tcl_UtfPrev} {testutfprev testbytestring ucs2_utf16} {
+test utf-7.18.0 {Tcl_UtfPrev} {testutfprev testbytestring ucs2} {
     testutfprev A[testbytestring \xA0\xA0\xA0]
 } 1
 test utf-7.18.1 {Tcl_UtfPrev} {testutfprev testbytestring ucs4} {
     testutfprev A[testbytestring \xA0\xA0\xA0]
 } 3
-test utf-7.18.2 {Tcl_UtfPrev} {testutfprev testbytestring ucs2_utf16} {
+test utf-7.18.2 {Tcl_UtfPrev} {testutfprev testbytestring ucs2} {
     testutfprev A[testbytestring \xA0\xA0\xA0\xA0] 4
 } 1
 test utf-7.18.3 {Tcl_UtfPrev} {testutfprev testbytestring ucs4} {
     testutfprev A[testbytestring \xA0\xA0\xA0\xA0] 4
 } 3
-test utf-7.18.4 {Tcl_UtfPrev} {testutfprev testbytestring ucs2_utf16} {
+test utf-7.18.4 {Tcl_UtfPrev} {testutfprev testbytestring ucs2} {
     testutfprev A[testbytestring \xA0\xA0\xA0\xF8] 4
 } 1
 test utf-7.18.5 {Tcl_UtfPrev} {testutfprev testbytestring ucs4} {
     testutfprev A[testbytestring \xA0\xA0\xA0\xF8] 4
 } 3
-test utf-7.19.0 {Tcl_UtfPrev} {testutfprev testbytestring ucs2_utf16} {
+test utf-7.19.0 {Tcl_UtfPrev} {testutfprev testbytestring ucs2} {
     testutfprev A[testbytestring \xF8\xA0\xA0\xA0]
 } 2
 test utf-7.19.1 {Tcl_UtfPrev} {testutfprev testbytestring ucs4} {
-=======
-test utf-7.18.0 {Tcl_UtfPrev} {testutfprev testbytestring} {
-    testutfprev A[testbytestring \xA0\xA0\xA0]
-} 3
-test utf-7.18.1 {Tcl_UtfPrev} {testutfprev testbytestring} {
-    testutfprev A[testbytestring \xA0\xA0\xA0\xA0] 4
-} 3
-test utf-7.18.2 {Tcl_UtfPrev} {testutfprev testbytestring} {
-    testutfprev A[testbytestring \xA0\xA0\xA0\xF8] 4
-} 3
-test utf-7.19 {Tcl_UtfPrev} {testutfprev testbytestring} {
->>>>>>> f5439dbf
     testutfprev A[testbytestring \xF8\xA0\xA0\xA0]
 } 4
-test utf-7.20.0 {Tcl_UtfPrev} {testutfprev testbytestring ucs2_utf16} {
+test utf-7.20.0 {Tcl_UtfPrev} {testutfprev testbytestring ucs2} {
     testutfprev A[testbytestring \xF2\xA0\xA0\xA0]
 } 2
 test utf-7.20.1 {Tcl_UtfPrev} {testutfprev testbytestring ucs4} {
     testutfprev A[testbytestring \xF2\xA0\xA0\xA0]
 } 1
-<<<<<<< HEAD
-test utf-7.21.0 {Tcl_UtfPrev} {testutfprev testbytestring ucs2_utf16} {
+test utf-7.21.0 {Tcl_UtfPrev} {testutfprev testbytestring ucs2} {
     testutfprev A\u8820[testbytestring \xA0]
 } 2
 test utf-7.21.1 {Tcl_UtfPrev} {testutfprev testbytestring ucs4} {
     testutfprev A\u8820[testbytestring \xA0]
 } 4
-test utf-7.22.0 {Tcl_UtfPrev} {testutfprev testbytestring ucs2_utf16} {
+test utf-7.22.0 {Tcl_UtfPrev} {testutfprev testbytestring ucs2} {
     testutfprev A[testbytestring \xD0\xA0\xA0\xA0]
 } 2
 test utf-7.22.1 {Tcl_UtfPrev} {testutfprev testbytestring ucs4} {
     testutfprev A[testbytestring \xD0\xA0\xA0\xA0]
 } 4
-test utf-7.23.0 {Tcl_UtfPrev} {testutfprev testbytestring ucs2_utf16} {
+test utf-7.23.0 {Tcl_UtfPrev} {testutfprev testbytestring ucs2} {
     testutfprev A[testbytestring \xA0\xA0\xA0\xA0]
 } 2
 test utf-7.23.1 {Tcl_UtfPrev} {testutfprev testbytestring ucs4} {
-=======
-test utf-7.21 {Tcl_UtfPrev} {testutfprev testbytestring} {
-    testutfprev A\u8820[testbytestring \xA0]
-} 4
-test utf-7.22 {Tcl_UtfPrev} {testutfprev testbytestring} {
-    testutfprev A[testbytestring \xD0\xA0\xA0\xA0]
-} 4
-test utf-7.23 {Tcl_UtfPrev} {testutfprev testbytestring} {
->>>>>>> f5439dbf
     testutfprev A[testbytestring \xA0\xA0\xA0\xA0]
 } 4
 test utf-7.24 {Tcl_UtfPrev -- overlong sequence}  {testutfprev testbytestring} {
@@ -918,14 +858,10 @@
 test utf-7.28.1 {Tcl_UtfPrev -- overlong sequence}  {testutfprev testbytestring} {
     testutfprev A[testbytestring \xE0\x80\x80] 2
 } 1
-<<<<<<< HEAD
-test utf-7.29.0 {Tcl_UtfPrev -- overlong sequence}  {testutfprev testbytestring ucs2_utf16} {
+test utf-7.29.0 {Tcl_UtfPrev -- overlong sequence}  {testutfprev testbytestring ucs2} {
     testutfprev A[testbytestring \xF0\x80\x80\x80]
 } 2
 test utf-7.29.1 {Tcl_UtfPrev -- overlong sequence}  {testutfprev testbytestring ucs4} {
-=======
-test utf-7.29 {Tcl_UtfPrev -- overlong sequence}  {testutfprev testbytestring} {
->>>>>>> f5439dbf
     testutfprev A[testbytestring \xF0\x80\x80\x80]
 } 4
 test utf-7.30 {Tcl_UtfPrev -- overlong sequence}  {testutfprev testbytestring} {
@@ -955,7 +891,7 @@
 test utf-7.38 {Tcl_UtfPrev -- overlong sequence}  {testutfprev testbytestring} {
     testutfprev A[testbytestring \xE0\xA0\x80] 2
 } 1
-test utf-7.39.0 {Tcl_UtfPrev -- overlong sequence}  {testutfprev testbytestring ucs2_utf16} {
+test utf-7.39.0 {Tcl_UtfPrev -- overlong sequence}  {testutfprev testbytestring ucs2} {
     testutfprev A[testbytestring \xF0\x90\x80\x80]
 } 2
 test utf-7.39.1 {Tcl_UtfPrev -- overlong sequence}  {testutfprev testbytestring ucs4} {
@@ -964,13 +900,13 @@
 test utf-7.40.0 {Tcl_UtfPrev -- overlong sequence}  {testutfprev testbytestring ucs2} {
     testutfprev A[testbytestring \xF0\x90\x80\x80] 4
 } 3
-test utf-7.40.1 {Tcl_UtfPrev -- overlong sequence}  {testutfprev testbytestring fullutf} {
+test utf-7.40.1 {Tcl_UtfPrev -- overlong sequence}  {testutfprev testbytestring ucs4} {
     testutfprev A[testbytestring \xF0\x90\x80\x80] 4
 } 1
 test utf-7.41.0 {Tcl_UtfPrev -- overlong sequence}  {testutfprev testbytestring ucs2} {
     testutfprev A[testbytestring \xF0\x90\x80\x80] 3
 } 2
-test utf-7.41.1 {Tcl_UtfPrev -- overlong sequence}  {testutfprev testbytestring fullutf} {
+test utf-7.41.1 {Tcl_UtfPrev -- overlong sequence}  {testutfprev testbytestring ucs4} {
     testutfprev A[testbytestring \xF0\x90\x80\x80] 3
 } 1
 test utf-7.42 {Tcl_UtfPrev -- overlong sequence}  {testutfprev testbytestring} {
@@ -985,14 +921,10 @@
 test utf-7.45 {Tcl_UtfPrev -- no lead byte at start}  {testutfprev testbytestring} {
     testutfprev [testbytestring \xA0\xA0\xA0]
 } 2
-<<<<<<< HEAD
-test utf-7.46.0 {Tcl_UtfPrev -- no lead byte at start}  {testutfprev testbytestring ucs2_utf16} {
+test utf-7.46.0 {Tcl_UtfPrev -- no lead byte at start}  {testutfprev testbytestring ucs2} {
     testutfprev [testbytestring \xA0\xA0\xA0\xA0]
 } 1
 test utf-7.46.1 {Tcl_UtfPrev -- no lead byte at start}  {testutfprev testbytestring ucs4} {
-=======
-test utf-7.46 {Tcl_UtfPrev -- no lead byte at start}  {testutfprev testbytestring} {
->>>>>>> f5439dbf
     testutfprev [testbytestring \xA0\xA0\xA0\xA0]
 } 3
 test utf-7.47 {Tcl_UtfPrev, pointing to 3th byte of 3-byte valid sequence} {testutfprev testbytestring} {
@@ -1004,7 +936,7 @@
 test utf-7.47.2 {Tcl_UtfPrev, pointing to 3th byte of 3-byte invalid sequence} {testutfprev testbytestring} {
     testutfprev [testbytestring \xE8\xA0\x00] 2
 } 0
-test utf-7.48.0 {Tcl_UtfPrev, validity check [493dccc2de]} {testutfprev testbytestring ucs2_utf16} {
+test utf-7.48.0 {Tcl_UtfPrev, validity check [493dccc2de]} {testutfprev testbytestring ucs2} {
     testutfprev A[testbytestring \xF4\x8F\xBF\xBF]
 } 2
 test utf-7.48.1 {Tcl_UtfPrev, validity check [493dccc2de]} {testutfprev testbytestring ucs4} {
@@ -1013,35 +945,31 @@
 test utf-7.48.2 {Tcl_UtfPrev, validity check [493dccc2de]} {testutfprev testbytestring ucs2} {
     testutfprev A[testbytestring \xF4\x8F\xBF\xBF] 4
 } 3
-test utf-7.48.3 {Tcl_UtfPrev, validity check [493dccc2de]} {testutfprev testbytestring fullutf} {
+test utf-7.48.3 {Tcl_UtfPrev, validity check [493dccc2de]} {testutfprev testbytestring ucs4} {
     testutfprev A[testbytestring \xF4\x8F\xBF\xBF] 4
 } 1
 test utf-7.48.4 {Tcl_UtfPrev, validity check [493dccc2de]} {testutfprev testbytestring ucs2} {
     testutfprev A[testbytestring \xF4\x8F\xBF\xBF] 3
 } 2
-test utf-7.48.5 {Tcl_UtfPrev, validity check [493dccc2de]} {testutfprev testbytestring fullutf} {
+test utf-7.48.5 {Tcl_UtfPrev, validity check [493dccc2de]} {testutfprev testbytestring ucs4} {
     testutfprev A[testbytestring \xF4\x8F\xBF\xBF] 3
 } 1
 test utf-7.48.6 {Tcl_UtfPrev, validity check [493dccc2de]} {testutfprev testbytestring} {
     testutfprev A[testbytestring \xF4\x8F\xBF\xBF] 2
 } 1
-<<<<<<< HEAD
-test utf-7.49.0 {Tcl_UtfPrev, validity check [493dccc2de]} {testutfprev testbytestring ucs2_utf16} {
+test utf-7.49.0 {Tcl_UtfPrev, validity check [493dccc2de]} {testutfprev testbytestring ucs2} {
     testutfprev A[testbytestring \xF4\x90\x80\x80]
 } 2
 test utf-7.49.1 {Tcl_UtfPrev, validity check [493dccc2de]} {testutfprev testbytestring ucs4} {
-=======
-test utf-7.49.0 {Tcl_UtfPrev, validity check [493dccc2de]} {testutfprev testbytestring} {
->>>>>>> f5439dbf
     testutfprev A[testbytestring \xF4\x90\x80\x80]
 } 4
-test utf-7.49.1 {Tcl_UtfPrev, validity check [493dccc2de]} {testutfprev testbytestring} {
+test utf-7.49.2 {Tcl_UtfPrev, validity check [493dccc2de]} {testutfprev testbytestring} {
     testutfprev A[testbytestring \xF4\x90\x80\x80] 4
 } 3
-test utf-7.49.2 {Tcl_UtfPrev, validity check [493dccc2de]} {testutfprev testbytestring} {
+test utf-7.49.3 {Tcl_UtfPrev, validity check [493dccc2de]} {testutfprev testbytestring} {
     testutfprev A[testbytestring \xF4\x90\x80\x80] 3
 } 2
-test utf-7.49.3 {Tcl_UtfPrev, validity check [493dccc2de]} {testutfprev testbytestring} {
+test utf-7.49.4 {Tcl_UtfPrev, validity check [493dccc2de]} {testutfprev testbytestring} {
     testutfprev A[testbytestring \xF4\x90\x80\x80] 2
 } 1
 
