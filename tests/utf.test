# This file contains a collection of tests for tclUtf.c
# Sourcing this file into Tcl runs the tests and generates output for
# errors.  No output means no errors were found.
#
# Copyright (c) 1997 Sun Microsystems, Inc.
# Copyright (c) 1998-1999 by Scriptics Corporation.
#
# See the file "license.terms" for information on usage and redistribution
# of this file, and for a DISCLAIMER OF ALL WARRANTIES.

if {[lsearch [namespace children] ::tcltest] == -1} {
    package require tcltest 2
    namespace import -force ::tcltest::*
}

namespace path ::tcl::mathop

::tcltest::loadTestedCommands
catch [list package require -exact Tcltest [info patchlevel]]

testConstraint ucs2 [expr {[format %c 0x010000] eq "\uFFFD"}]
testConstraint fullutf [expr {[format %c 0x010000] ne "\uFFFD"}]
testConstraint tip389 [expr {[string length [format %c 0x10000]] == 2}]
testConstraint ucs4 [expr {[testConstraint fullutf]
		&& [string length [format %c 0x10000]] == 1}]

testConstraint Uesc [eq \U0041 A]
testConstraint pre388 [eq \x741 A]
testConstraint pairsTo4bytes [expr {[llength [info commands teststringbytes]]
		&& [string length [teststringbytes \uD83D\uDCA9]] == 4}]

testConstraint testbytestring [llength [info commands testbytestring]]
testConstraint testfindfirst [llength [info commands testfindfirst]]
testConstraint testfindlast [llength [info commands testfindlast]]
testConstraint testnumutfchars [llength [info commands testnumutfchars]]
testConstraint teststringobj [llength [info commands teststringobj]]
testConstraint testutfnext [llength [info commands testutfnext]]
testConstraint testutfprev [llength [info commands testutfprev]]

testConstraint tip413 [eq {} [string trim \x00]]

catch {unset x}

test utf-1.1 {Tcl_UniCharToUtf: 1 byte sequences} testbytestring {
    expr {"\x01" eq [testbytestring \x01]}
} 1
test utf-1.2 {Tcl_UniCharToUtf: 2 byte sequences} testbytestring {
    expr {"\x00" eq [testbytestring \xC0\x80]}
} 1
test utf-1.3 {Tcl_UniCharToUtf: 2 byte sequences} testbytestring {
    expr {"\xE0" eq [testbytestring \xC3\xA0]}
} 1
test utf-1.4 {Tcl_UniCharToUtf: 3 byte sequences} testbytestring {
    expr {"\u4E4E" eq [testbytestring \xE4\xB9\x8E]}
} 1
test utf-1.5 {Tcl_UniCharToUtf: overflowed Tcl_UniChar} testbytestring {
    expr {[format %c 0x110000] eq [testbytestring \xEF\xBF\xBD]}
} 1
test utf-1.6 {Tcl_UniCharToUtf: negative Tcl_UniChar} testbytestring {
    expr {[format %c -1] eq [testbytestring \xEF\xBF\xBD]}
} 1
test utf-1.7.0 {Tcl_UniCharToUtf: 4 byte sequences} {fullutf Uesc testbytestring} {
    expr {"\U014E4E" eq [testbytestring \xF0\x94\xB9\x8E]}
} 1
test utf-1.7.1 {Tcl_UniCharToUtf: 4 byte sequences} {ucs2 Uesc testbytestring} {
    expr {"\U014E4E" eq [testbytestring \xF0\x94\xB9\x8E]}
} 0
test utf-1.8 {Tcl_UniCharToUtf: 3 byte sequence, high surrogate} testbytestring {
    expr {"\uD842" eq [testbytestring \xED\xA1\x82]}
} 1
test utf-1.9 {Tcl_UniCharToUtf: 3 byte sequence, low surrogate} testbytestring {
    expr {"\uDC42" eq [testbytestring \xED\xB1\x82]}
} 1
test utf-1.10 {Tcl_UniCharToUtf: 3 byte sequence, high surrogate} testbytestring {
    expr {[format %c 0xD842] eq [testbytestring \xED\xA1\x82]}
} 1
test utf-1.11 {Tcl_UniCharToUtf: 3 byte sequence, low surrogate} testbytestring {
    expr {[format %c 0xDC42] eq [testbytestring \xED\xB1\x82]}
} 1
test utf-1.12 {Tcl_UniCharToUtf: 4 byte sequence, high/low surrogate} {pairsTo4bytes testbytestring} {
    expr {"\uD842\uDC42" eq [testbytestring \xF0\xA0\xA1\x82]}
} 1
test utf-1.13 {Tcl_UniCharToUtf: Invalid surrogate} {Uesc testbytestring} {
    expr {"\UD842" eq [testbytestring \xEF\xBF\xBD]}
} 1

test utf-2.1 {Tcl_UtfToUniChar: low ascii} {
    string length "abc"
} 3
test utf-2.2 {Tcl_UtfToUniChar: naked trail bytes} testbytestring {
    string length [testbytestring \x82\x83\x84]
} 3
test utf-2.3 {Tcl_UtfToUniChar: lead (2-byte) followed by non-trail} testbytestring {
    string length [testbytestring \xC2]
} 1
test utf-2.4 {Tcl_UtfToUniChar: lead (2-byte) followed by trail} testbytestring {
    string length [testbytestring \xC2\xA2]
} 1
test utf-2.5 {Tcl_UtfToUniChar: lead (3-byte) followed by non-trail} testbytestring {
    string length [testbytestring \xE2]
} 1
test utf-2.6 {Tcl_UtfToUniChar: lead (3-byte) followed by 1 trail} testbytestring {
    string length [testbytestring \xE2\xA2]
} 2
test utf-2.7 {Tcl_UtfToUniChar: lead (3-byte) followed by 2 trail} testbytestring {
    string length [testbytestring \xE4\xB9\x8E]
} 1
test utf-2.8.0 {Tcl_UtfToUniChar: lead (4-byte) followed by 3 trail} {testbytestring ucs2} {
    string length [testbytestring \xF0\x90\x80\x80]
} 4
test utf-2.8.1 {Tcl_UtfToUniChar: lead (4-byte) followed by 3 trail} {testbytestring ucs4} {
    string length [testbytestring \xF0\x90\x80\x80]
} 1
test utf-2.8.2 {Tcl_UtfToUniChar: lead (4-byte) followed by 3 trail} {testbytestring tip389} {
    string length [testbytestring \xF0\x90\x80\x80]
} 2
test utf-2.9.0 {Tcl_UtfToUniChar: lead (4-byte) followed by 3 trail} {testbytestring ucs2} {
    string length [testbytestring \xF4\x8F\xBF\xBF]
} 4
test utf-2.9.1 {Tcl_UtfToUniChar: lead (4-byte) followed by 3 trail} {Uesc ucs4} {
    string length \U10FFFF
} 1
test utf-2.9.2 {Tcl_UtfToUniChar: lead (4-byte) followed by 3 trail} tip389 {
    string length \uDBFF\uDFFF
} 2
test utf-2.10 {Tcl_UtfToUniChar: lead (4-byte) followed by 3 trail, underflow} testbytestring {
    string length [testbytestring \xF0\x8F\xBF\xBF]
} 4
test utf-2.11 {Tcl_UtfToUniChar: lead (4-byte) followed by 3 trail, overflow} testbytestring {
    # Would decode to U+110000 but that is outside the Unicode range.
    string length [testbytestring \xF4\x90\x80\x80]
} 4
test utf-2.12 {Tcl_UtfToUniChar: longer UTF sequences not supported} testbytestring {
    string length [testbytestring \xF8\xA2\xA2\xA2\xA2]
} 5

test utf-3.1 {Tcl_UtfCharComplete} {
} {}

test utf-4.1 {Tcl_NumUtfChars: zero length} testnumutfchars {
    testnumutfchars ""
} 0
test utf-4.2 {Tcl_NumUtfChars: length 1} {testnumutfchars testbytestring} {
    testnumutfchars [testbytestring \xC2\xA2]
} 1
test utf-4.3 {Tcl_NumUtfChars: long string} {testnumutfchars testbytestring} {
    testnumutfchars [testbytestring abc\xC2\xA2\xE4\xB9\x8E\xA2\x4E]
} 7
test utf-4.4 {Tcl_NumUtfChars: #u0000} {testnumutfchars testbytestring} {
    testnumutfchars [testbytestring \xC0\x80]
} 1
test utf-4.5 {Tcl_NumUtfChars: zero length, calc len} testnumutfchars {
    testnumutfchars "" 0
} 0
test utf-4.6 {Tcl_NumUtfChars: length 1, calc len} {testnumutfchars testbytestring} {
    testnumutfchars [testbytestring \xC2\xA2] end
} 1
test utf-4.7 {Tcl_NumUtfChars: long string, calc len} {testnumutfchars testbytestring} {
    testnumutfchars [testbytestring abc\xC2\xA2\xE4\xB9\x8E\xA2\x4E] end
} 7
test utf-4.8 {Tcl_NumUtfChars: #u0000, calc len} {testnumutfchars testbytestring} {
    testnumutfchars [testbytestring \xC0\x80] end
} 1
# Bug [2738427]: Tcl_NumUtfChars(...) no overflow check
test utf-4.9 {Tcl_NumUtfChars: #u20AC, calc len, incomplete} {testnumutfchars testbytestring} {
    testnumutfchars [testbytestring \xE2\x82\xAC] end-1
} 2
test utf-4.10 {Tcl_NumUtfChars: #u0000, calc len, overcomplete} {testnumutfchars testbytestring} {
    testnumutfchars [testbytestring \x00] end+1
} 2
test utf-4.11 {Tcl_NumUtfChars: 3 bytes of 4-byte UTF-8 characater} {testnumutfchars testbytestring} {
    testnumutfchars [testbytestring \xF0\x9F\x92\xA9] end-1
} 3
test utf-4.12.0 {Tcl_NumUtfChars: #4-byte UTF-8 character} {testnumutfchars testbytestring ucs2} {
    testnumutfchars [testbytestring \xF0\x9F\x92\xA9] end
} 4
test utf-4.12.1 {Tcl_NumUtfChars: #4-byte UTF-8 character} {testnumutfchars testbytestring ucs4} {
    testnumutfchars [testbytestring \xF0\x9F\x92\xA9] end
} 1
test utf-4.12.2 {Tcl_NumUtfChars: #4-byte UTF-8 character} {testnumutfchars testbytestring tip389} {
    testnumutfchars [testbytestring \xF0\x9F\x92\xA9] end
} 2

test utf-5.1 {Tcl_UtfFindFirst} {testfindfirst testbytestring} {
    testfindfirst [testbytestring abcbc] 98
} bcbc
test utf-5.2 {Tcl_UtfFindLast} {testfindlast testbytestring} {
    testfindlast [testbytestring abcbc] 98
} bc

test utf-6.1 {Tcl_UtfNext} testutfnext {
    # This takes the pointer one past the terminating NUL.
    # This is really an invalid call.
    testutfnext -bytestring {}
} 1
test utf-6.2 {Tcl_UtfNext} testutfnext {
    testutfnext -bytestring A
} 1
test utf-6.3 {Tcl_UtfNext} testutfnext {
    testutfnext -bytestring AA
} 1
test utf-6.4 {Tcl_UtfNext} testutfnext {
    testutfnext -bytestring A\xA0
} 1
test utf-6.5 {Tcl_UtfNext} testutfnext {
    testutfnext -bytestring A\xD0
} 1
test utf-6.6 {Tcl_UtfNext} testutfnext {
    testutfnext -bytestring A\xE8
} 1
test utf-6.7 {Tcl_UtfNext} testutfnext {
    testutfnext -bytestring A\xF2
} 1
test utf-6.8 {Tcl_UtfNext} testutfnext {
    testutfnext -bytestring A\xF8
} 1
test utf-6.9 {Tcl_UtfNext} testutfnext {
    testutfnext -bytestring \xA0\x00
} 1
test utf-6.10 {Tcl_UtfNext} testutfnext {
    testutfnext -bytestring \xA0G
} 1
test utf-6.11 {Tcl_UtfNext} testutfnext {
    testutfnext -bytestring \xA0\xA0\x00
} 2
test utf-6.12 {Tcl_UtfNext} testutfnext {
    testutfnext -bytestring \xA0\xD0
} 1
test utf-6.13 {Tcl_UtfNext} testutfnext {
    testutfnext -bytestring \xA0\xE8
} 1
test utf-6.14 {Tcl_UtfNext} testutfnext {
    testutfnext -bytestring \xA0\xF2
} 1
test utf-6.15 {Tcl_UtfNext} testutfnext {
    testutfnext -bytestring \xA0\xF8
} 1
test utf-6.16 {Tcl_UtfNext} testutfnext {
    testutfnext -bytestring \xD0\x00
} 1
test utf-6.17 {Tcl_UtfNext} testutfnext {
    testutfnext -bytestring \xD0G
} 1
test utf-6.18 {Tcl_UtfNext} testutfnext {
    testutfnext -bytestring \xD0\xA0
} 2
test utf-6.19 {Tcl_UtfNext} testutfnext {
    testutfnext -bytestring \xD0\xD0
} 1
test utf-6.20 {Tcl_UtfNext} testutfnext {
    testutfnext -bytestring \xD0\xE8
} 1
test utf-6.21 {Tcl_UtfNext} testutfnext {
    testutfnext -bytestring \xD0\xF2
} 1
test utf-6.22 {Tcl_UtfNext} testutfnext {
    testutfnext -bytestring \xD0\xF8
} 1
test utf-6.23 {Tcl_UtfNext} testutfnext {
    testutfnext -bytestring \xE8
} 1
test utf-6.24 {Tcl_UtfNext} testutfnext {
    testutfnext -bytestring \xE8G
} 1
test utf-6.25 {Tcl_UtfNext} testutfnext {
    testutfnext -bytestring \xE8\xA0\x00
} 1
test utf-6.26 {Tcl_UtfNext} testutfnext {
    testutfnext -bytestring \xE8\xD0
} 1
test utf-6.27 {Tcl_UtfNext} testutfnext {
    testutfnext -bytestring \xE8\xE8
} 1
test utf-6.28 {Tcl_UtfNext} testutfnext {
    testutfnext -bytestring \xE8\xF2
} 1
test utf-6.29 {Tcl_UtfNext} testutfnext {
    testutfnext -bytestring \xE8\xF8
} 1
test utf-6.30 {Tcl_UtfNext} testutfnext {
    testutfnext -bytestring \xF2
} 1
test utf-6.31 {Tcl_UtfNext} testutfnext {
    testutfnext -bytestring \xF2G
} 1
test utf-6.32 {Tcl_UtfNext} testutfnext {
    testutfnext -bytestring \xF2\xA0
} 1
test utf-6.33 {Tcl_UtfNext} testutfnext {
    testutfnext -bytestring \xF2\xD0
} 1
test utf-6.34 {Tcl_UtfNext} testutfnext {
    testutfnext -bytestring \xF2\xE8
} 1
test utf-6.35 {Tcl_UtfNext} testutfnext {
    testutfnext -bytestring \xF2\xF2
} 1
test utf-6.36 {Tcl_UtfNext} testutfnext {
    testutfnext -bytestring \xF2\xF8
} 1
test utf-6.37 {Tcl_UtfNext} testutfnext {
    testutfnext -bytestring \xF8
} 1
test utf-6.38 {Tcl_UtfNext} testutfnext {
    testutfnext -bytestring \xF8G
} 1
test utf-6.39 {Tcl_UtfNext} testutfnext {
    testutfnext -bytestring \xF8\xA0
} 1
test utf-6.40 {Tcl_UtfNext} testutfnext {
    testutfnext -bytestring \xF8\xD0
} 1
test utf-6.41 {Tcl_UtfNext} testutfnext {
    testutfnext -bytestring \xF8\xE8
} 1
test utf-6.42 {Tcl_UtfNext} testutfnext {
    testutfnext -bytestring \xF8\xF2
} 1
test utf-6.43 {Tcl_UtfNext} testutfnext {
    testutfnext -bytestring \xF8\xF8
} 1
test utf-6.44 {Tcl_UtfNext} testutfnext {
    testutfnext -bytestring \xD0\xA0G
} 2
test utf-6.45 {Tcl_UtfNext} testutfnext {
    testutfnext -bytestring \xD0\xA0\xA0
} 2
test utf-6.46 {Tcl_UtfNext} testutfnext {
    testutfnext -bytestring \xD0\xA0\xD0
} 2
test utf-6.47 {Tcl_UtfNext} testutfnext {
    testutfnext -bytestring \xD0\xA0\xE8
} 2
test utf-6.48 {Tcl_UtfNext} testutfnext {
    testutfnext -bytestring \xD0\xA0\xF2
} 2
test utf-6.49 {Tcl_UtfNext} testutfnext {
    testutfnext -bytestring \xD0\xA0\xF8
} 2
test utf-6.50 {Tcl_UtfNext} testutfnext {
    testutfnext -bytestring \xE8\xA0G
} 1
test utf-6.51 {Tcl_UtfNext} testutfnext {
    testutfnext -bytestring \xE8\xA0\xA0
} 3
test utf-6.52 {Tcl_UtfNext} testutfnext {
    testutfnext -bytestring \xE8\xA0\xD0
} 1
test utf-6.53 {Tcl_UtfNext} testutfnext {
    testutfnext -bytestring \xE8\xA0\xE8
} 1
test utf-6.54 {Tcl_UtfNext} testutfnext {
    testutfnext -bytestring \xE8\xA0\xF2
} 1
test utf-6.55 {Tcl_UtfNext} testutfnext {
    testutfnext -bytestring \xE8\xA0\xF8
} 1
test utf-6.56 {Tcl_UtfNext} testutfnext {
    testutfnext -bytestring \xF2\xA0G
} 1
test utf-6.57 {Tcl_UtfNext} testutfnext {
    testutfnext -bytestring \xF2\xA0\xA0\x00
} 1
test utf-6.58 {Tcl_UtfNext} testutfnext {
    testutfnext -bytestring \xF2\xA0\xD0
} 1
test utf-6.59 {Tcl_UtfNext} testutfnext {
    testutfnext -bytestring \xF2\xA0\xE8
} 1
test utf-6.60 {Tcl_UtfNext} testutfnext {
    testutfnext -bytestring \xF2\xA0\xF2
} 1
test utf-6.61 {Tcl_UtfNext} testutfnext {
    testutfnext -bytestring \xF2\xA0\xF8
} 1
test utf-6.62 {Tcl_UtfNext} testutfnext {
    testutfnext -bytestring \xE8\xA0\xA0G
} 3
test utf-6.63 {Tcl_UtfNext} testutfnext {
    testutfnext -bytestring \xE8\xA0\xA0\xA0
} 3
test utf-6.64 {Tcl_UtfNext} testutfnext {
    testutfnext -bytestring \xE8\xA0\xA0\xD0
} 3
test utf-6.65 {Tcl_UtfNext} testutfnext {
    testutfnext -bytestring \xE8\xA0\xA0\xE8
} 3
test utf-6.66 {Tcl_UtfNext} testutfnext {
    testutfnext -bytestring \xE8\xA0\xA0\xF2
} 3
test utf-6.67 {Tcl_UtfNext} testutfnext {
    testutfnext -bytestring \xE8\xA0\xA0\xF8
} 3
test utf-6.68 {Tcl_UtfNext} testutfnext {
    testutfnext -bytestring \xF2\xA0\xA0G
} 1
test utf-6.69.0 {Tcl_UtfNext} {testutfnext tip389} {
    testutfnext -bytestring \xF2\xA0\xA0\xA0
} 4
test utf-6.69.1 {Tcl_UtfNext} {testutfnext ucs4} {
    testutfnext -bytestring \xF2\xA0\xA0\xA0
} 4
test utf-6.70 {Tcl_UtfNext} testutfnext {
    testutfnext -bytestring \xF2\xA0\xA0\xD0
} 1
test utf-6.71 {Tcl_UtfNext} testutfnext {
    testutfnext -bytestring \xF2\xA0\xA0\xE8
} 1
test utf-6.72 {Tcl_UtfNext} testutfnext {
    testutfnext -bytestring \xF2\xA0\xA0\xF2
} 1
test utf-6.73 {Tcl_UtfNext} testutfnext {
    testutfnext -bytestring \xF2\xA0\xA0\xF8
} 1
test utf-6.74.0 {Tcl_UtfNext} {testutfnext tip389} {
    testutfnext -bytestring \xF2\xA0\xA0\xA0G
} 4
test utf-6.74.1 {Tcl_UtfNext} {testutfnext ucs4} {
    testutfnext -bytestring \xF2\xA0\xA0\xA0G
} 4
test utf-6.75.0 {Tcl_UtfNext} {testutfnext tip389} {
    testutfnext -bytestring \xF2\xA0\xA0\xA0\xA0
} 4
test utf-6.75.1 {Tcl_UtfNext} {testutfnext ucs4} {
    testutfnext -bytestring \xF2\xA0\xA0\xA0\xA0
} 4
test utf-6.76.0 {Tcl_UtfNext} {testutfnext tip389} {
    testutfnext -bytestring \xF2\xA0\xA0\xA0\xD0
} 4
test utf-6.76.1 {Tcl_UtfNext} {testutfnext ucs4} {
    testutfnext -bytestring \xF2\xA0\xA0\xA0\xD0
} 4
test utf-6.77.0 {Tcl_UtfNext} {testutfnext tip389} {
    testutfnext -bytestring \xF2\xA0\xA0\xA0\xE8
} 4
test utf-6.77.1 {Tcl_UtfNext} {testutfnext ucs4} {
    testutfnext -bytestring \xF2\xA0\xA0\xA0\xE8
} 4
test utf-6.78.0 {Tcl_UtfNext} {testutfnext tip389} {
    testutfnext -bytestring \xF2\xA0\xA0\xA0\xF2
} 4
test utf-6.78.1 {Tcl_UtfNext} {testutfnext ucs4} {
    testutfnext -bytestring \xF2\xA0\xA0\xA0\xF2
} 4
test utf-6.79.0 {Tcl_UtfNext} {testutfnext tip389} {
    testutfnext -bytestring \xF2\xA0\xA0\xA0G\xF8
} 4
test utf-6.79.1 {Tcl_UtfNext} {testutfnext ucs4} {
    testutfnext -bytestring \xF2\xA0\xA0\xA0G\xF8
} 4
test utf-6.80 {Tcl_UtfNext - overlong sequences} testutfnext {
    testutfnext -bytestring \xC0\x80
} 2
test utf-6.81 {Tcl_UtfNext - overlong sequences} testutfnext {
    testutfnext -bytestring \xC0\x81
} 1
test utf-6.82 {Tcl_UtfNext - overlong sequences} testutfnext {
    testutfnext -bytestring \xC1\x80
} 1
test utf-6.83 {Tcl_UtfNext - overlong sequences} testutfnext {
    testutfnext -bytestring \xC2\x80
} 2
test utf-6.84 {Tcl_UtfNext - overlong sequences} testutfnext {
    testutfnext -bytestring \xE0\x80\x80
} 1
test utf-6.85 {Tcl_UtfNext - overlong sequences} testutfnext {
    testutfnext -bytestring \xE0\xA0\x80
} 3
test utf-6.86 {Tcl_UtfNext - overlong sequences} testutfnext {
    testutfnext -bytestring \xF0\x80\x80\x80
} 1
test utf-6.87.0 {Tcl_UtfNext - overlong sequences} {testutfnext tip389} {
    testutfnext -bytestring \xF0\x90\x80\x80
} 4
test utf-6.87.1 {Tcl_UtfNext - overlong sequences} {testutfnext ucs4} {
    testutfnext -bytestring \xF0\x90\x80\x80
} 4
test utf-6.88 {Tcl_UtfNext, pointing to 2th byte of 3-byte valid sequence} testutfnext {
    testutfnext -bytestring \xA0\xA0\x00
} 2
test utf-6.89 {Tcl_UtfNext, pointing to 2th byte of 3-byte invalid sequence} testutfnext {
    testutfnext -bytestring \x80\x80\x00
} 2
test utf-6.90.0 {Tcl_UtfNext, validity check [493dccc2de]} {testutfnext tip389} {
    testutfnext -bytestring \xF4\x8F\xBF\xBF
} 4
test utf-6.90.1 {Tcl_UtfNext, validity check [493dccc2de]} {testutfnext ucs4} {
    testutfnext -bytestring \xF4\x8F\xBF\xBF
} 4
test utf-6.91 {Tcl_UtfNext, validity check [493dccc2de]} testutfnext {
    testutfnext -bytestring \xF4\x90\x80\x80
} 1
test utf-6.92 {Tcl_UtfNext, pointing to 2th byte of 4-byte valid sequence} testutfnext {
    testutfnext -bytestring \xA0\xA0\xA0
} 3
test utf-6.93.0 {Tcl_UtfNext, pointing to 2th byte of 4-byte invalid sequence} {testutfnext ucs2} {
    testutfnext \x80\x80\x80
} 1
test utf-6.93.1 {Tcl_UtfNext, pointing to 2th byte of 4-byte invalid sequence} {testutfnext fullutf} {
    testutfnext -bytestring \x80\x80\x80
} 3
test utf-6.94 {Tcl_UtfNext, pointing to 2th byte of 5-byte invalid sequence} testutfnext {
    testutfnext -bytestring \xA0\xA0\xA0\xA0
} 3
test utf-6.95 {Tcl_UtfNext, pointing to 2th byte of 5-byte invalid sequence} testutfnext {
    testutfnext -bytestring \x80\x80\x80\x80
} 3

test utf-7.1 {Tcl_UtfPrev} testutfprev {
    testutfprev {}
} 0
test utf-7.2 {Tcl_UtfPrev} testutfprev {
    testutfprev A
} 0
test utf-7.3 {Tcl_UtfPrev} testutfprev {
    testutfprev AA
} 1
test utf-7.4 {Tcl_UtfPrev} testutfprev {
    testutfprev A\xF8
} 1
test utf-7.4.1 {Tcl_UtfPrev} testutfprev {
    testutfprev A\xF8\xA0\xA0\xA0 2
} 1
test utf-7.4.2 {Tcl_UtfPrev} testutfprev {
    testutfprev A\xF8\xF8\xA0\xA0 2
} 1
test utf-7.5 {Tcl_UtfPrev} testutfprev {
    testutfprev A\xF2
} 1
test utf-7.5.1 {Tcl_UtfPrev} testutfprev {
    testutfprev A\xF2\xA0\xA0\xA0 2
} 1
test utf-7.5.2 {Tcl_UtfPrev} testutfprev {
    testutfprev A\xF2\xF8\xA0\xA0 2
} 1
test utf-7.6 {Tcl_UtfPrev} testutfprev {
    testutfprev A\xE8
} 1
test utf-7.6.1 {Tcl_UtfPrev} testutfprev {
    testutfprev A\xE8\xA0\xA0\xA0 2
} 1
test utf-7.6.2 {Tcl_UtfPrev} testutfprev {
    testutfprev A\xE8\xF8\xA0\xA0 2
} 1
test utf-7.7 {Tcl_UtfPrev} testutfprev {
    testutfprev A\xD0
} 1
test utf-7.7.1 {Tcl_UtfPrev} testutfprev {
    testutfprev A\xD0\xA0\xA0\xA0 2
} 1
test utf-7.7.2 {Tcl_UtfPrev} testutfprev {
    testutfprev A\xD0\xF8\xA0\xA0 2
} 1
test utf-7.8 {Tcl_UtfPrev} testutfprev {
    testutfprev A\xA0
} 1
test utf-7.8.1 {Tcl_UtfPrev} testutfprev {
    testutfprev A\xA0\xA0\xA0\xA0 2
} 1
test utf-7.8.2 {Tcl_UtfPrev} testutfprev {
    testutfprev A\xA0\xF8\xA0\xA0 2
} 1
test utf-7.9 {Tcl_UtfPrev} testutfprev {
    testutfprev A\xF8\xA0
} 2
test utf-7.9.1 {Tcl_UtfPrev} testutfprev {
    testutfprev A\xF8\xA0\xA0\xA0 3
} 2
test utf-7.9.2 {Tcl_UtfPrev} testutfprev {
    testutfprev A\xF8\xA0\xF8\xA0 3
} 2
test utf-7.10.0 {Tcl_UtfPrev} {testutfprev tip389} {
    testutfprev A\xF2\xA0
} 1
test utf-7.10.1 {Tcl_UtfPrev} {testutfprev ucs4} {
    testutfprev A\xF2\xA0
} 1
test utf-7.10.2 {Tcl_UtfPrev} {testutfprev tip389} {
    testutfprev A\xF2\xA0\xA0\xA0 3
} 1
test utf-7.10.3 {Tcl_UtfPrev} {testutfprev ucs4} {
    testutfprev A\xF2\xA0\xA0\xA0 3
} 1
test utf-7.10.4 {Tcl_UtfPrev} {testutfprev tip389} {
    testutfprev A\xF2\xA0\xF8\xA0 3
} 1
test utf-7.10.5 {Tcl_UtfPrev} {testutfprev ucs4} {
    testutfprev A\xF2\xA0\xF8\xA0 3
} 1
test utf-7.11 {Tcl_UtfPrev} testutfprev {
    testutfprev A\xE8\xA0
} 1
test utf-7.11.1 {Tcl_UtfPrev} testutfprev {
    testutfprev A\xE8\xA0\xA0\xA0 3
} 1
test utf-7.11.2 {Tcl_UtfPrev} testutfprev {
    testutfprev A\xE8\xA0\xF8\xA0 3
} 1
test utf-7.11.3 {Tcl_UtfPrev} testutfprev {
    testutfprev A\xE8\xA0\xF8 3
} 1
test utf-7.12 {Tcl_UtfPrev} testutfprev {
    testutfprev A\xD0\xA0
} 1
test utf-7.12.1 {Tcl_UtfPrev} testutfprev {
    testutfprev A\xD0\xA0\xA0\xA0 3
} 1
test utf-7.12.2 {Tcl_UtfPrev} testutfprev {
    testutfprev A\xD0\xA0\xF8\xA0 3
} 1
test utf-7.13 {Tcl_UtfPrev} testutfprev {
    testutfprev A\xA0\xA0
} 2
test utf-7.13.1 {Tcl_UtfPrev} testutfprev {
    testutfprev A\xA0\xA0\xA0\xA0 3
} 2
test utf-7.13.2 {Tcl_UtfPrev} testutfprev {
    testutfprev A\xA0\xA0\xF8\xA0 3
} 2
test utf-7.14 {Tcl_UtfPrev} testutfprev {
    testutfprev A\xF8\xA0\xA0
} 3
test utf-7.14.1 {Tcl_UtfPrev} testutfprev {
    testutfprev A\xF8\xA0\xA0\xA0 4
} 3
test utf-7.14.2 {Tcl_UtfPrev} testutfprev {
    testutfprev A\xF8\xA0\xA0\xF8 4
} 3
test utf-7.15.0 {Tcl_UtfPrev} {testutfprev tip389} {
    testutfprev A\xF2\xA0\xA0
} 1
test utf-7.15.1 {Tcl_UtfPrev} {testutfprev ucs4} {
    testutfprev A\xF2\xA0\xA0
} 1
test utf-7.15.2 {Tcl_UtfPrev} {testutfprev tip389} {
    testutfprev A\xF2\xA0\xA0\xA0 4
} 1
test utf-7.15.3 {Tcl_UtfPrev} {testutfprev ucs4} {
    testutfprev A\xF2\xA0\xA0\xA0 4
} 1
test utf-7.15.4 {Tcl_UtfPrev} {testutfprev tip389} {
    testutfprev A\xF2\xA0\xA0\xF8 4
} 1
test utf-7.15.5 {Tcl_UtfPrev} {testutfprev ucs4} {
    testutfprev A\xF2\xA0\xA0\xF8 4
} 1
test utf-7.16 {Tcl_UtfPrev} testutfprev {
    testutfprev A\xE8\xA0\xA0
} 1
test utf-7.16.1 {Tcl_UtfPrev} testutfprev {
    testutfprev A\xE8\xA0\xA0\xA0 4
} 1
test utf-7.16.2 {Tcl_UtfPrev} testutfprev {
    testutfprev A\xE8\xA0\xA0\xF8 4
} 1
test utf-7.17 {Tcl_UtfPrev} testutfprev {
    testutfprev A\xD0\xA0\xA0
} 3
test utf-7.17.1 {Tcl_UtfPrev} testutfprev {
    testutfprev A\xD0\xA0\xA0\xA0 4
} 3
test utf-7.17.2 {Tcl_UtfPrev} testutfprev {
    testutfprev A\xD0\xA0\xA0\xF8 4
} 3
test utf-7.18.0 {Tcl_UtfPrev} {testutfprev tip389} {
    testutfprev A\xA0\xA0\xA0
} 3
test utf-7.18.1 {Tcl_UtfPrev} {testutfprev ucs4} {
    testutfprev A\xA0\xA0\xA0
} 3
test utf-7.18.2 {Tcl_UtfPrev} {testutfprev tip389} {
    testutfprev A\xA0\xA0\xA0\xA0 4
} 3
test utf-7.18.3 {Tcl_UtfPrev} {testutfprev ucs4} {
    testutfprev A\xA0\xA0\xA0\xA0 4
} 3
test utf-7.18.4 {Tcl_UtfPrev} {testutfprev tip389} {
    testutfprev A\xA0\xA0\xA0\xF8 4
} 3
test utf-7.18.5 {Tcl_UtfPrev} {testutfprev ucs4} {
    testutfprev A\xA0\xA0\xA0\xF8 4
} 3
test utf-7.19.0 {Tcl_UtfPrev} {testutfprev tip389} {
    testutfprev A\xF8\xA0\xA0\xA0
} 4
test utf-7.19.1 {Tcl_UtfPrev} {testutfprev ucs4} {
    testutfprev A\xF8\xA0\xA0\xA0
} 4
test utf-7.20.0 {Tcl_UtfPrev} {testutfprev tip389} {
    testutfprev A\xF2\xA0\xA0\xA0
} 1
test utf-7.20.1 {Tcl_UtfPrev} {testutfprev ucs4} {
    testutfprev A\xF2\xA0\xA0\xA0
} 1
test utf-7.21.0 {Tcl_UtfPrev} {testutfprev tip389} {
    testutfprev A\xE8\xA0\xA0\xA0
} 4
test utf-7.21.1 {Tcl_UtfPrev} {testutfprev ucs4} {
    testutfprev A\xE8\xA0\xA0\xA0
} 4
test utf-7.22.0 {Tcl_UtfPrev} {testutfprev tip389} {
    testutfprev A\xD0\xA0\xA0\xA0
} 4
test utf-7.22.1 {Tcl_UtfPrev} {testutfprev ucs4} {
    testutfprev A\xD0\xA0\xA0\xA0
} 4
test utf-7.23.0 {Tcl_UtfPrev} {testutfprev tip389} {
    testutfprev A\xA0\xA0\xA0\xA0
} 4
test utf-7.23.1 {Tcl_UtfPrev} {testutfprev ucs4} {
    testutfprev A\xA0\xA0\xA0\xA0
} 4
test utf-7.24 {Tcl_UtfPrev -- overlong sequence}  testutfprev {
    testutfprev A\xC0\x81
} 2
test utf-7.25 {Tcl_UtfPrev -- overlong sequence}  testutfprev {
    testutfprev A\xC0\x81 2
} 1
test utf-7.26 {Tcl_UtfPrev -- overlong sequence}  testutfprev {
    testutfprev A\xE0\x80\x80
} 3
test utf-7.27 {Tcl_UtfPrev -- overlong sequence}  testutfprev {
    testutfprev A\xE0\x80
} 2
test utf-7.27.1 {Tcl_UtfPrev -- overlong sequence}  testutfprev {
    testutfprev A\xE0\x80\x80 3
} 2
test utf-7.28 {Tcl_UtfPrev -- overlong sequence}  testutfprev {
    testutfprev A\xE0
} 1
test utf-7.28.1 {Tcl_UtfPrev -- overlong sequence}  testutfprev {
    testutfprev A\xE0\x80\x80 2
} 1
test utf-7.29.0 {Tcl_UtfPrev -- overlong sequence}  {testutfprev tip389} {
    testutfprev A\xF0\x80\x80\x80
} 4
test utf-7.29.1 {Tcl_UtfPrev -- overlong sequence}  {testutfprev ucs4} {
    testutfprev A\xF0\x80\x80\x80
} 4
test utf-7.30 {Tcl_UtfPrev -- overlong sequence}  testutfprev {
    testutfprev A\xF0\x80\x80\x80 4
} 3
test utf-7.31 {Tcl_UtfPrev -- overlong sequence}  testutfprev {
    testutfprev A\xF0\x80\x80\x80 3
} 2
test utf-7.32 {Tcl_UtfPrev -- overlong sequence}  testutfprev {
    testutfprev A\xF0\x80\x80\x80 2
} 1
test utf-7.33 {Tcl_UtfPrev -- overlong sequence}  testutfprev {
    testutfprev A\xC0\x80
} 1
test utf-7.34 {Tcl_UtfPrev -- overlong sequence}  testutfprev {
    testutfprev A\xC1\x80
} 2
test utf-7.35 {Tcl_UtfPrev -- overlong sequence}  testutfprev {
    testutfprev A\xC2\x80
} 1
test utf-7.36 {Tcl_UtfPrev -- overlong sequence}  testutfprev {
    testutfprev A\xE0\xA0\x80
} 1
test utf-7.37 {Tcl_UtfPrev -- overlong sequence}  testutfprev {
    testutfprev A\xE0\xA0\x80 3
} 1
test utf-7.38 {Tcl_UtfPrev -- overlong sequence}  testutfprev {
    testutfprev A\xE0\xA0\x80 2
} 1
test utf-7.39.0 {Tcl_UtfPrev -- overlong sequence}  {testutfprev tip389} {
    testutfprev A\xF0\x90\x80\x80
} 1
test utf-7.39.1 {Tcl_UtfPrev -- overlong sequence}  {testutfprev ucs4} {
    testutfprev A\xF0\x90\x80\x80
} 1
test utf-7.40.0 {Tcl_UtfPrev -- overlong sequence}  {testutfprev tip389} {
    testutfprev A\xF0\x90\x80\x80 4
} 1
test utf-7.40.1 {Tcl_UtfPrev -- overlong sequence}  {testutfprev ucs4} {
    testutfprev A\xF0\x90\x80\x80 4
} 1
test utf-7.41.0 {Tcl_UtfPrev -- overlong sequence}  {testutfprev tip389} {
    testutfprev A\xF0\x90\x80\x80 3
} 1
test utf-7.41.1 {Tcl_UtfPrev -- overlong sequence}  {testutfprev ucs4} {
    testutfprev A\xF0\x90\x80\x80 3
} 1
test utf-7.42 {Tcl_UtfPrev -- overlong sequence}  testutfprev {
    testutfprev A\xF0\x90\x80\x80 2
} 1
test utf-7.43 {Tcl_UtfPrev -- no lead byte at start}  testutfprev {
    testutfprev \xA0
} 0
test utf-7.44 {Tcl_UtfPrev -- no lead byte at start}  testutfprev {
    testutfprev \xA0\xA0
} 1
test utf-7.45 {Tcl_UtfPrev -- no lead byte at start}  testutfprev {
    testutfprev \xA0\xA0\xA0
} 2
test utf-7.46.0 {Tcl_UtfPrev -- no lead byte at start}  {testutfprev tip389} {
    testutfprev \xA0\xA0\xA0\xA0
} 3
test utf-7.46.1 {Tcl_UtfPrev -- no lead byte at start}  {testutfprev ucs4} {
    testutfprev \xA0\xA0\xA0\xA0
} 3
test utf-7.47 {Tcl_UtfPrev, pointing to 3th byte of 3-byte valid sequence} testutfprev {
    testutfprev \xE8\xA0
} 0
test utf-7.47.1 {Tcl_UtfPrev, pointing to 3th byte of 3-byte valid sequence} testutfprev {
    testutfprev \xE8\xA0\xA0 2
} 0
test utf-7.47.2 {Tcl_UtfPrev, pointing to 3th byte of 3-byte invalid sequence} testutfprev {
    testutfprev \xE8\xA0\x00 2
} 0
test utf-7.48.0 {Tcl_UtfPrev, validity check [493dccc2de]} {testutfprev tip389} {
    testutfprev A\xF4\x8F\xBF\xBF
} 1
test utf-7.48.1 {Tcl_UtfPrev, validity check [493dccc2de]} {testutfprev ucs4} {
    testutfprev A\xF4\x8F\xBF\xBF
} 1
test utf-7.48.2 {Tcl_UtfPrev, validity check [493dccc2de]} {testutfprev tip389} {
    testutfprev A\xF4\x8F\xBF\xBF 4
} 1
test utf-7.48.3 {Tcl_UtfPrev, validity check [493dccc2de]} {testutfprev ucs4} {
    testutfprev A\xF4\x8F\xBF\xBF 4
} 1
test utf-7.48.4 {Tcl_UtfPrev, validity check [493dccc2de]} {testutfprev tip389} {
    testutfprev A\xF4\x8F\xBF\xBF 3
} 1
test utf-7.48.5 {Tcl_UtfPrev, validity check [493dccc2de]} {testutfprev ucs4} {
    testutfprev A\xF4\x8F\xBF\xBF 3
} 1
test utf-7.48.6 {Tcl_UtfPrev, validity check [493dccc2de]} testutfprev {
    testutfprev A\xF4\x8F\xBF\xBF 2
} 1
test utf-7.49.0 {Tcl_UtfPrev, validity check [493dccc2de]} {testutfprev tip389} {
    testutfprev A\xF4\x90\x80\x80
} 4
test utf-7.49.1 {Tcl_UtfPrev, validity check [493dccc2de]} {testutfprev ucs4} {
    testutfprev A\xF4\x90\x80\x80
} 4
test utf-7.49.2 {Tcl_UtfPrev, validity check [493dccc2de]} testutfprev {
    testutfprev A\xF4\x90\x80\x80 4
} 3
test utf-7.49.3 {Tcl_UtfPrev, validity check [493dccc2de]} testutfprev {
    testutfprev A\xF4\x90\x80\x80 3
} 2
test utf-7.49.4 {Tcl_UtfPrev, validity check [493dccc2de]} testutfprev {
    testutfprev A\xF4\x90\x80\x80 2
} 1

test utf-8.1 {Tcl_UniCharAtIndex: index = 0} {
    string index abcd 0
} a
test utf-8.2 {Tcl_UniCharAtIndex: index = 0} {
    string index \u4E4E\u25A 0
} "\u4E4E"
test utf-8.3 {Tcl_UniCharAtIndex: index > 0} {
    string index abcd 2
} c
test utf-8.4 {Tcl_UniCharAtIndex: index > 0} {
    string index \u4E4E\u25A\xFF\u543 2
} "\uFF"
test utf-8.5.0 {Tcl_UniCharAtIndex: high surrogate} ucs2 {
    string index \uD842 0
} "\uD842"
test utf-8.5.1 {Tcl_UniCharAtIndex: high surrogate} ucs4 {
    string index \uD842 0
} "\uD842"
test utf-8.5.2 {Tcl_UniCharAtIndex: high surrogate} tip389 {
    string index \uD842 0
} "\uD842"
test utf-8.6 {Tcl_UniCharAtIndex: low surrogate} {
    string index \uDC42 0
} "\uDC42"
test utf-8.7.0 {Tcl_UniCharAtIndex: Emoji} ucs2 {
    string index \uD83D\uDE00G 0
} "\uD83D"
test utf-8.7.1 {Tcl_UniCharAtIndex: Emoji} ucs4 {
    string index \uD83D\uDE00G 0
} "\U1F600"
test utf-8.7.2 {Tcl_UniCharAtIndex: Emoji} tip389 {
    string index \uD83D\uDE00G 0
} "\U1F600"
test utf-8.8.0 {Tcl_UniCharAtIndex: Emoji} ucs2 {
    string index \uD83D\uDE00G 1
} "\uDE00"
test utf-8.8.1 {Tcl_UniCharAtIndex: Emoji} ucs4 {
    string index \uD83D\uDE00G 1
} G
test utf-8.8.2 {Tcl_UniCharAtIndex: Emoji} tip389 {
    string index \uD83D\uDE00G 1
} {}
test utf-8.9.0 {Tcl_UniCharAtIndex: Emoji} ucs2 {
    string index \uD83D\uDE00G 2
} G
test utf-8.9.1 {Tcl_UniCharAtIndex: Emoji} ucs4 {
    string index \uD83D\uDE00G 2
} {}
test utf-8.9.2 {Tcl_UniCharAtIndex: Emoji} tip389 {
    string index \uD83D\uDE00G 2
} G
test utf-8.10.0 {Tcl_UniCharAtIndex: Emoji} {Uesc ucs2} {
    string index \U1F600G 0
} "\uFFFD"
test utf-8.10.1 {Tcl_UniCharAtIndex: Emoji} {Uesc ucs4} {
    string index \U1F600G 0
} "\U1F600"
test utf-8.10.2 {Tcl_UniCharAtIndex: Emoji} {Uesc tip389} {
    string index \U1F600G 0
} "\U1F600"
test utf-8.11.0 {Tcl_UniCharAtIndex: Emoji} {Uesc ucs2} {
    string index \U1F600G 1
} G
test utf-8.11.1 {Tcl_UniCharAtIndex: Emoji} {Uesc ucs4} {
    string index \U1F600G 1
} G
test utf-8.11.2 {Tcl_UniCharAtIndex: Emoji} {Uesc tip389} {
    string index \U1F600G 1
} {}
test utf-8.12.0 {Tcl_UniCharAtIndex: Emoji} {Uesc ucs2} {
    string index \U1F600G 2
} {}
test utf-8.12.1 {Tcl_UniCharAtIndex: Emoji} {Uesc ucs4} {
    string index \U1F600G 2
} {}
test utf-8.12.2 {Tcl_UniCharAtIndex: Emoji} {Uesc tip389} {
    string index \U1F600G 2
} G

test utf-9.1 {Tcl_UtfAtIndex: index = 0} {
    string range abcd 0 2
} abc
test utf-9.2 {Tcl_UtfAtIndex: index > 0} {
    string range \u4E4E\u25A\xFF\u543klmnop 1 5
} "\u25A\xFF\u543kl"
test utf-9.3.0 {Tcl_UtfAtIndex: index = 0, Emoji} ucs2 {
    string range \uD83D\uDE00G 0 0
} "\uD83D"
test utf-9.3.1 {Tcl_UtfAtIndex: index = 0, Emoji} ucs4 {
    string range \uD83D\uDE00G 0 0
} "\U1F600"
test utf-9.3.2 {Tcl_UtfAtIndex: index = 0, Emoji} tip389 {
    string range \uD83D\uDE00G 0 0
} "\U1F600"
test utf-9.4.0 {Tcl_UtfAtIndex: index > 0, Emoji} ucs2 {
    string range \uD83D\uDE00G 1 1
} "\uDE00"
test utf-9.4.1 {Tcl_UtfAtIndex: index > 0, Emoji} ucs4 {
    string range \uD83D\uDE00G 1 1
} "G"
test utf-9.4.2 {Tcl_UtfAtIndex: index > 0, Emoji} tip389 {
    string range \uD83D\uDE00G 1 1
} {}
test utf-9.5.0 {Tcl_UtfAtIndex: index > 0, Emoji} ucs2 {
    string range \uD83D\uDE00G 2 2
} G
test utf-9.5.1 {Tcl_UtfAtIndex: index > 0, Emoji} ucs4 {
    string range \uD83D\uDE00G 2 2
} {}
test utf-9.5.2 {Tcl_UtfAtIndex: index > 0, Emoji} tip389 {
    string range \uD83D\uDE00G 2 2
} G
test utf-9.6.0 {Tcl_UtfAtIndex: index = 0, Emoji} {Uesc ucs2} {
    string range \U1f600G 0 0
} "\uFFFD"
test utf-9.6.1 {Tcl_UtfAtIndex: index = 0, Emoji} {Uesc ucs4} {
    string range \U1f600G 0 0
} "\U1F600"
test utf-9.6.2 {Tcl_UtfAtIndex: index = 0, Emoji} {Uesc tip389} {
    string range \U1f600G 0 0
} "\U1F600"
test utf-9.7.0 {Tcl_UtfAtIndex: index > 0, Emoji} {Uesc ucs2} {
    string range \U1f600G 1 1
} G
test utf-9.7.1 {Tcl_UtfAtIndex: index > 0, Emoji} {Uesc ucs4} {
    string range \U1f600G 1 1
} "G"
test utf-9.7.2 {Tcl_UtfAtIndex: index > 0, Emoji} {Uesc tip389} {
    string range \U1f600G 1 1
} {}
test utf-9.8.0 {Tcl_UtfAtIndex: index > 0, Emoji} {Uesc ucs2} {
    string range \U1f600G 2 2
} {}
test utf-9.8.1 {Tcl_UtfAtIndex: index > 0, Emoji} {Uesc ucs4} {
    string range \U1f600G 2 2
} {}
test utf-9.8.2 {Tcl_UtfAtIndex: index > 0, Emoji} {Uesc tip389} {
    string range \U1f600G 2 2
} G

test utf-10.1 {Tcl_UtfBackslash: dst == NULL} {
    set x \n
} {
}
test utf-10.2 {Tcl_UtfBackslash: \u subst} testbytestring {
    expr {"\uA2" eq [testbytestring \xC2\xA2]}
} 1
test utf-10.3 {Tcl_UtfBackslash: longer \u subst} testbytestring {
    expr {"\u4E21" eq [testbytestring \xE4\xB8\xA1]}
} 1
test utf-10.4 {Tcl_UtfBackslash: stops at first non-hex} testbytestring {
    expr {"\u4E2k" eq "[testbytestring \xD3\xA2]k"}
} 1
test utf-10.5 {Tcl_UtfBackslash: stops after 4 hex chars} testbytestring {
    expr {"\u4E216" eq "[testbytestring \xE4\xB8\xA1]6"}
} 1
test utf-10.6 {Tcl_UtfBackslash: stops after 5 hex chars} {Uesc fullutf testbytestring} {
    expr {"\U1E2165" eq "[testbytestring \xF0\x9E\x88\x96]5"}
} 1
test utf-10.7 {Tcl_UtfBackslash: stops after 6 hex chars} {Uesc fullutf testbytestring} {
    expr {"\U10E2165" eq "[testbytestring \xF4\x8E\x88\x96]5"}
} 1

proc bsCheck {char num {constraints {}}} {
    global errNum
    test utf-10.$errNum {backslash substitution} $constraints {
	scan $char %c value
	set value
    } $num
    incr errNum
}
set errNum 8
bsCheck \b	8
bsCheck \e	101
bsCheck \f	12
bsCheck \n	10
bsCheck \r	13
bsCheck \t	9
bsCheck \v	11
bsCheck \{	123
bsCheck \}	125
bsCheck \[	91
bsCheck \]	93
bsCheck \$	36
bsCheck \ 	32
bsCheck \;	59
bsCheck \\	92
bsCheck \Ca	67
bsCheck \Ma	77
bsCheck \CMa	67
# prior to 8.3, this returned 8, as \8 as accepted as an
# octal value - but it isn't! [Bug: 3975]
bsCheck \8a	56
bsCheck \14	12
bsCheck \141	97
bsCheck b\0	98
bsCheck \x	120
bsCheck \xa	10
bsCheck \xA	10
bsCheck \x41	65
bsCheck \x541	65	pre388	;# == \x41
bsCheck \x541	84	!pre388	;# == \x54 1
bsCheck \u	117
bsCheck \uk	117
bsCheck \u41	65
bsCheck \ua	10
bsCheck \uA	10
bsCheck \340	224
bsCheck \uA1	161
bsCheck \u4E21	20001
bsCheck \741    225	pre388	;# == \341 
bsCheck \741    60	!pre388	;# == \74 1
bsCheck \U      85
bsCheck \Uk     85
bsCheck \U41    65			Uesc
bsCheck \Ua     10			Uesc
bsCheck \UA     10			Uesc
bsCheck \UA1    161			Uesc
bsCheck \U4E21  20001			Uesc
bsCheck \U004E21        20001		Uesc
bsCheck \U00004E21      20001		Uesc
bsCheck \U0000004E21    78		Uesc
bsCheck \U00110000      69632		{Uesc fullutf}
bsCheck \U01100000      69632		{Uesc fullutf}
bsCheck \U11000000      69632		{Uesc fullutf}
bsCheck \U0010FFFF      1114111		{Uesc fullutf}
bsCheck \U010FFFF0      1114111		{Uesc fullutf}
bsCheck \U10FFFF00      1114111		{Uesc fullutf}
bsCheck \UFFFFFFFF      1048575		{Uesc fullutf}

test utf-11.1 {Tcl_UtfToUpper} {
    string toupper {}
} {}
test utf-11.2 {Tcl_UtfToUpper} {
    string toupper abc
} ABC
test utf-11.3 {Tcl_UtfToUpper} {
    string toupper \xE3gh
} \xC3GH
test utf-11.4 {Tcl_UtfToUpper} {
    string toupper \u01E3gh
} \u01E2GH
test utf-11.5 {Tcl_UtfToUpper Georgian (new in Unicode 11)} {
    string toupper \u10D0\u1C90
} \u1C90\u1C90
test utf-11.6 {Tcl_UtfToUpper beyond U+FFFF} {Uesc fullutf} {
    string toupper \U10428
} \U10400
test utf-11.7 {Tcl_UtfToUpper beyond U+FFFF} {pairsTo4bytes} {
    string toupper \uD801\uDC28
} \uD801\uDC00
test utf-11.8 {Tcl_UtfToUpper low/high surrogate)} {
    string toupper \uDC24\uD824
} \uDC24\uD824

test utf-12.1 {Tcl_UtfToLower} {
    string tolower {}
} {}
test utf-12.2 {Tcl_UtfToLower} {
    string tolower ABC
} abc
test utf-12.3 {Tcl_UtfToLower} {
    string tolower \xC3GH
} \xE3gh
test utf-12.4 {Tcl_UtfToLower} {
    string tolower \u01E2GH
} \u01E3gh
test utf-12.5 {Tcl_UtfToLower Georgian (new in Unicode 11)} {
    string tolower \u10D0\u1C90
} \u10D0\u10D0
test utf-12.6 {Tcl_UtfToLower low/high surrogate)} {
    string tolower \uDC24\uD824
} \uDC24\uD824
test utf-12.7 {Tcl_UtfToLower beyond U+FFFF} {Uesc fullutf} {
    string tolower \U10400
} \U10428
test utf-12.8 {Tcl_UtfToLower beyond U+FFFF} {pairsTo4bytes} {
    string tolower \uD801\uDC00
} \uD801\uDC28

test utf-13.1 {Tcl_UtfToTitle} {
    string totitle {}
} {}
test utf-13.2 {Tcl_UtfToTitle} {
    string totitle abc
} Abc
test utf-13.3 {Tcl_UtfToTitle} {
    string totitle \xE3GH
} \xC3gh
test utf-13.4 {Tcl_UtfToTitle} {
    string totitle \u01F3AB
} \u01F2ab
test utf-13.5 {Tcl_UtfToTitle Georgian (new in Unicode 11)} {
    string totitle \u10D0\u1C90
} \u10D0\u1C90
test utf-13.6 {Tcl_UtfToTitle Georgian (new in Unicode 11)} {
    string totitle \u1C90\u10D0
} \u1C90\u10D0
test utf-13.7 {Tcl_UtfToTitle low/high surrogate)} {
    string totitle \uDC24\uD824
} \uDC24\uD824
test utf-13.8 {Tcl_UtfToTitle beyond U+FFFF} {Uesc fullutf} {
    string totitle \U10428\U10400
} \U10400\U10428
test utf-13.9 {Tcl_UtfToTitle beyond U+FFFF} pairsTo4bytes {
    string totitle \uD801\uDC28\uD801\uDC00
} \uD801\uDC00\uD801\uDC28

test utf-14.1 {Tcl_UtfNcasecmp} {
    string compare -nocase a b
} -1
test utf-14.2 {Tcl_UtfNcasecmp} {
    string compare -nocase b a
} 1
test utf-14.3 {Tcl_UtfNcasecmp} {
    string compare -nocase B a
} 1
test utf-14.4 {Tcl_UtfNcasecmp} {
    string compare -nocase aBcB abca
} 1

test utf-15.1 {Tcl_UniCharToUpper, negative delta} {
    string toupper aA
} AA
test utf-15.2 {Tcl_UniCharToUpper, positive delta} {
    string toupper \u0178\xFF
} \u0178\u0178
test utf-15.3 {Tcl_UniCharToUpper, no delta} {
    string toupper !
} !

test utf-16.1 {Tcl_UniCharToLower, negative delta} {
    string tolower aA
} aa
test utf-16.2 {Tcl_UniCharToLower, positive delta} {
    string tolower \u0178\xFF\uA78D\u01C5
} \xFF\xFF\u0265\u01C6

test utf-17.1 {Tcl_UniCharToLower, no delta} {
    string tolower !
} !

test utf-18.1 {Tcl_UniCharToTitle, add one for title} {
    string totitle \u01C4
} \u01C5
test utf-18.2 {Tcl_UniCharToTitle, subtract one for title} {
    string totitle \u01C6
} \u01C5
test utf-18.3 {Tcl_UniCharToTitle, subtract delta for title (positive)} {
    string totitle \u017F
} \x53
test utf-18.4 {Tcl_UniCharToTitle, subtract delta for title (negative)} {
    string totitle \xFF
} \u0178
test utf-18.5 {Tcl_UniCharToTitle, no delta} {
    string totitle !
} !

test utf-19.1 {TclUniCharLen} -body {
    list [regexp \\d abc456def foo] $foo
} -cleanup {
    unset -nocomplain foo
} -result {1 4}

<<<<<<< HEAD
test utf-20.1 {TclUniCharNcmp} {fullutf} {
=======
test utf-20.1 {TclUniCharNcmp} {ucs4} {
>>>>>>> a3d900f3
    string compare [string range [format %c 0xFFFF] 0 0] [string range [format %c 0x10000] 0 0]
} -1
test utf-20.2 {[4c591fa487] TclUniCharNcmp/TclUtfNcmp} knownBug {
    set one [format %c 0xFFFF]
    set two [format %c 0x10000]
    set first [string compare $one $two]
    string range $one 0 0
    string range $two 0 0 
    set second [string compare $one $two]
    expr {($first == $second) ? "agree" : "disagree"}
} agree

test utf-21.1 {TclUniCharIsAlnum} {
    # this returns 1 with Unicode 7 compliance
    string is alnum \u1040\u021F\u0220
} 1
test utf-21.2 {unicode alnum char in regc_locale.c} {
    # this returns 1 with Unicode 7 compliance
    list [regexp {^[[:alnum:]]+$} \u1040\u021F\u0220] [regexp {^\w+$} \u1040\u021F\u0220_\u203F\u2040\u2054\uFE33\uFE34\uFE4D\uFE4E\uFE4F\uFF3F]
} {1 1}
test utf-21.3 {unicode print char in regc_locale.c} {
    # this returns 1 with Unicode 7 compliance
    regexp {^[[:print:]]+$} \uFBC1
} 1
test utf-21.4 {TclUniCharIsGraph} {
    # [Bug 3464428]
    string is graph \u0120
} 1
test utf-21.5 {unicode graph char in regc_locale.c} {
    # [Bug 3464428]
    regexp {^[[:graph:]]+$} \u0120
} 1
test utf-21.6 {TclUniCharIsGraph} {
    # [Bug 3464428]
    string is graph \xA0
} 0
test utf-21.7 {unicode graph char in regc_locale.c} {
    # [Bug 3464428]
    regexp {[[:graph:]]} \x20\xA0\u2028\u2029
} 0
test utf-21.8 {TclUniCharIsPrint} {
    # [Bug 3464428]
    string is print \x09
} 0
test utf-21.9 {unicode print char in regc_locale.c} {
    # [Bug 3464428]
    regexp {[[:print:]]} \x09
} 0
test utf-21.10 {unicode print char in regc_locale.c} {
    # [Bug 3464428]
    regexp {[[:print:]]} \x09
} 0
test utf-21.11 {TclUniCharIsControl} {
    # [Bug 3464428]
    string is control \x00\x1F\xAD\u0605\u061C\u180E\u2066\uFEFF
} 1
test utf-21.12 {unicode control char in regc_locale.c} {
    # [Bug 3464428], [Bug a876646efe]
    regexp {^[[:cntrl:]]*$} \x00\x1F\xAD\u0605\u061C\u180E\u2066\uFEFF
} 1

test utf-22.1 {TclUniCharIsWordChar} {
    string wordend "xyz123_bar fg" 0
} 10
test utf-22.2 {TclUniCharIsWordChar} {
    string wordend "x\u5080z123_bar\u203C fg" 0
} 10

test utf-23.1 {TclUniCharIsAlpha} {
    # this returns 1 with Unicode 7 compliance
    string is alpha \u021F\u0220\u037F\u052F
} 1
test utf-23.2 {unicode alpha char in regc_locale.c} {
    # this returns 1 with Unicode 7 compliance
    regexp {^[[:alpha:]]+$} \u021F\u0220\u037F\u052F
} 1

test utf-24.1 {TclUniCharIsDigit} {
    # this returns 1 with Unicode 7 compliance
    string is digit \u1040\uABF0
} 1
test utf-24.2 {unicode digit char in regc_locale.c} {
    # this returns 1 with Unicode 7 compliance
    list [regexp {^[[:digit:]]+$} \u1040\uABF0] [regexp {^\d+$} \u1040\uABF0]
} {1 1}

test utf-24.3 {TclUniCharIsSpace} {
    # this returns 1 with Unicode 7 compliance
    string is space \u1680\u180E\u202F
} 1
test utf-24.4 {unicode space char in regc_locale.c} {
    # this returns 1 with Unicode 7 compliance
    list [regexp {^[[:space:]]+$} \u1680\u180E\u202F] [regexp {^\s+$} \u1680\u180E\u202F]
} {1 1}
test utf-24.5 {TclUniCharIsSpace} tip413 {
    # this returns 1 with Unicode 7/TIP 413 compliance
    string is space \x85\u1680\u180E\u200B\u202F\u2060
} 1
test utf-24.6 {unicode space char in regc_locale.c} tip413 {
    # this returns 1 with Unicode 7/TIP 413 compliance
    list [regexp {^[[:space:]]+$} \x85\u1680\u180E\u200B\u202F\u2060] [regexp {^\s+$} \x85\u1680\u180E\u200B\u202F\u2060]
} {1 1}

proc UniCharCaseCmpTest {order one two {constraints {}}} {
    variable count
    test utf-25.$count {Tcl_UniCharNcasecmp} -setup {
	testobj freeallvars
    } -constraints [linsert $constraints 0 teststringobj] -cleanup {
	testobj freeallvars
    } -body {
	teststringobj set 1 $one
	teststringobj set 2 $two
	teststringobj maxchars 1
	teststringobj maxchars 2
	set result [string compare -nocase [teststringobj get 1] [teststringobj get 2]]
	if {$result eq [string map {< -1 = 0 > 1} $order]} {
	    set result ok
	} else {
	    set result "'$one' should be $order '$two' (no case)"
	}
	set result
    } -result ok
    incr count
}
variable count 1
UniCharCaseCmpTest < a b
UniCharCaseCmpTest > b a
UniCharCaseCmpTest > B a
UniCharCaseCmpTest > aBcB abca
<<<<<<< HEAD
UniCharCaseCmpTest < \uFFFF [format %c 0x10000]	{fullutf}
UniCharCaseCmpTest < \uFFFF \U10000		{Uesc fullutf}
UniCharCaseCmpTest > [format %c 0x10000] \uFFFF	{fullutf}
UniCharCaseCmpTest > \U10000 \uFFFF		{Uesc fullutf}
=======
UniCharCaseCmpTest < \uFFFF [format %c 0x10000] ucs4	
UniCharCaseCmpTest < \uFFFF \U10000		{Uesc ucs4}
UniCharCaseCmpTest > [format %c 0x10000] \uFFFF	ucs4	
UniCharCaseCmpTest > \U10000 \uFFFF		{Uesc ucs4}
>>>>>>> a3d900f3





unset count
rename UniCharCaseCmpTest {}

# cleanup
::tcltest::cleanupTests
return

# Local Variables:
# mode: tcl
# End:<|MERGE_RESOLUTION|>--- conflicted
+++ resolved
@@ -1210,14 +1210,10 @@
     unset -nocomplain foo
 } -result {1 4}
 
-<<<<<<< HEAD
 test utf-20.1 {TclUniCharNcmp} {fullutf} {
-=======
-test utf-20.1 {TclUniCharNcmp} {ucs4} {
->>>>>>> a3d900f3
     string compare [string range [format %c 0xFFFF] 0 0] [string range [format %c 0x10000] 0 0]
 } -1
-test utf-20.2 {[4c591fa487] TclUniCharNcmp/TclUtfNcmp} knownBug {
+test utf-20.2 {[4c591fa487] TclUniCharNcmp/TclUtfNcmp} {
     set one [format %c 0xFFFF]
     set two [format %c 0x10000]
     set first [string compare $one $two]
@@ -1344,17 +1340,10 @@
 UniCharCaseCmpTest > b a
 UniCharCaseCmpTest > B a
 UniCharCaseCmpTest > aBcB abca
-<<<<<<< HEAD
 UniCharCaseCmpTest < \uFFFF [format %c 0x10000]	{fullutf}
 UniCharCaseCmpTest < \uFFFF \U10000		{Uesc fullutf}
 UniCharCaseCmpTest > [format %c 0x10000] \uFFFF	{fullutf}
 UniCharCaseCmpTest > \U10000 \uFFFF		{Uesc fullutf}
-=======
-UniCharCaseCmpTest < \uFFFF [format %c 0x10000] ucs4	
-UniCharCaseCmpTest < \uFFFF \U10000		{Uesc ucs4}
-UniCharCaseCmpTest > [format %c 0x10000] \uFFFF	ucs4	
-UniCharCaseCmpTest > \U10000 \uFFFF		{Uesc ucs4}
->>>>>>> a3d900f3
 
 
 
