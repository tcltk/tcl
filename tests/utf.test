# This file contains a collection of tests for tclUtf.c
# Sourcing this file into Tcl runs the tests and generates output for
# errors.  No output means no errors were found.
#
# Copyright (c) 1997 Sun Microsystems, Inc.
# Copyright (c) 1998-1999 by Scriptics Corporation.
#
# See the file "license.terms" for information on usage and redistribution
# of this file, and for a DISCLAIMER OF ALL WARRANTIES.

if {[lsearch [namespace children] ::tcltest] == -1} {
    package require tcltest 2
    namespace import -force ::tcltest::*
}

::tcltest::loadTestedCommands
catch [list package require -exact Tcltest [info patchlevel]]

testConstraint ucs2 [expr {[format %c 0x010000] eq "\uFFFD"}]
testConstraint fullutf [expr {[format %c 0x010000] ne "\uFFFD"}]
<<<<<<< HEAD
testConstraint tip389 [expr {[string length \U010000] eq 2}]
=======
>>>>>>> 34c52d07

testConstraint testbytestring [llength [info commands testbytestring]]
testConstraint testfindfirst [llength [info commands testfindfirst]]
testConstraint testfindlast [llength [info commands testfindlast]]
testConstraint testnumutfchars [llength [info commands testnumutfchars]]
testConstraint teststringobj [llength [info commands teststringobj]]
testConstraint testutfnext [llength [info commands testutfnext]]
testConstraint testutfprev [llength [info commands testutfprev]]

catch {unset x}

test utf-1.1 {Tcl_UniCharToUtf: 1 byte sequences} testbytestring {
    expr {"\x01" eq [testbytestring "\x01"]}
} 1
test utf-1.2 {Tcl_UniCharToUtf: 2 byte sequences} testbytestring {
    expr {"\x00" eq [testbytestring "\xC0\x80"]}
} 1
test utf-1.3 {Tcl_UniCharToUtf: 2 byte sequences} testbytestring {
    expr {"\xE0" eq [testbytestring "\xC3\xA0"]}
} 1
test utf-1.4 {Tcl_UniCharToUtf: 3 byte sequences} testbytestring {
    expr {"\u4E4E" eq [testbytestring "\xE4\xB9\x8E"]}
} 1
test utf-1.5 {Tcl_UniCharToUtf: overflowed Tcl_UniChar} testbytestring {
    expr {[format %c 0x110000] eq [testbytestring "\xEF\xBF\xBD"]}
} 1
test utf-1.6 {Tcl_UniCharToUtf: negative Tcl_UniChar} testbytestring {
    expr {[format %c -1] eq [testbytestring "\xEF\xBF\xBD"]}
} 1
test utf-1.7 {Tcl_UniCharToUtf: 4 byte sequences} {fullutf testbytestring} {
    expr {"\U014E4E" eq [testbytestring "\xF0\x94\xB9\x8E"]}
} 1
test utf-1.8 {Tcl_UniCharToUtf: 3 byte sequence, high surrogate} testbytestring {
    expr {"\uD842" eq [testbytestring "\xED\xA1\x82"]}
} 1
test utf-1.9 {Tcl_UniCharToUtf: 3 byte sequence, low surrogate} testbytestring {
    expr {"\uDC42" eq [testbytestring "\xED\xB1\x82"]}
} 1
test utf-1.10 {Tcl_UniCharToUtf: 3 byte sequence, high surrogate} testbytestring {
    expr {[format %c 0xD842] eq [testbytestring "\xED\xA1\x82"]}
} 1
test utf-1.11 {Tcl_UniCharToUtf: 3 byte sequence, low surrogate} testbytestring {
    expr {[format %c 0xDC42] eq [testbytestring "\xED\xB1\x82"]}
} 1
test utf-1.12 {Tcl_UniCharToUtf: 4 byte sequence, high/low surrogate} {fullutf testbytestring} {
    expr {"\uD842\uDC42" eq [testbytestring "\xF0\xA0\xA1\x82"]}
} 1
test utf-1.13 {Tcl_UniCharToUtf: Invalid surrogate} testbytestring {
    expr {"\UD842" eq [testbytestring "\xEF\xBF\xBD"]}
} 1

test utf-2.1 {Tcl_UtfToUniChar: low ascii} {
    string length "abc"
} 3
test utf-2.2 {Tcl_UtfToUniChar: naked trail bytes} testbytestring {
    string length [testbytestring "\x82\x83\x84"]
} 3
test utf-2.3 {Tcl_UtfToUniChar: lead (2-byte) followed by non-trail} testbytestring {
    string length [testbytestring "\xC2"]
} 1
test utf-2.4 {Tcl_UtfToUniChar: lead (2-byte) followed by trail} testbytestring {
    string length [testbytestring "\xC2\xA2"]
} 1
test utf-2.5 {Tcl_UtfToUniChar: lead (3-byte) followed by non-trail} testbytestring {
    string length [testbytestring "\xE2"]
} 1
test utf-2.6 {Tcl_UtfToUniChar: lead (3-byte) followed by 1 trail} testbytestring {
    string length [testbytestring "\xE2\xA2"]
} 2
test utf-2.7 {Tcl_UtfToUniChar: lead (3-byte) followed by 2 trail} testbytestring {
    string length [testbytestring "\xE4\xB9\x8E"]
} 1
<<<<<<< HEAD
test utf-2.8 {Tcl_UtfToUniChar: lead (4-byte) followed by 3 trail} {tip389 testbytestring} {
    string length [testbytestring "\xF0\x90\x80\x80"]
} 2
test utf-2.9 {Tcl_UtfToUniChar: lead (4-byte) followed by 3 trail} {tip389 testbytestring} {
    string length [testbytestring "\xF4\x8F\xBF\xBF"]
} 2
=======
test utf-2.8.0 {Tcl_UtfToUniChar: lead (4-byte) followed by 3 trail} {testbytestring ucs2} {
    string length [testbytestring "\xF0\x90\x80\x80"]
} 4
test utf-2.8.1 {Tcl_UtfToUniChar: lead (4-byte) followed by 3 trail} {testbytestring fullutf} {
    string length [testbytestring "\xF0\x90\x80\x80"]
} 1
test utf-2.9.0 {Tcl_UtfToUniChar: lead (4-byte) followed by 3 trail} {testbytestring ucs2} {
    string length [testbytestring "\xF4\x8F\xBF\xBF"]
} 4
test utf-2.9.1 {Tcl_UtfToUniChar: lead (4-byte) followed by 3 trail} {testbytestring fullutf} {
    string length [testbytestring "\xF4\x8F\xBF\xBF"]
} 1
>>>>>>> 34c52d07
test utf-2.10 {Tcl_UtfToUniChar: lead (4-byte) followed by 3 trail, underflow} testbytestring {
    string length [testbytestring "\xF0\x8F\xBF\xBF"]
} 4
test utf-2.11 {Tcl_UtfToUniChar: lead (4-byte) followed by 3 trail, overflow} testbytestring {
    # Would decode to U+110000 but that is outside the Unicode range.
    string length [testbytestring "\xF4\x90\x80\x80"]
} 4
test utf-2.12 {Tcl_UtfToUniChar: longer UTF sequences not supported} testbytestring {
    string length [testbytestring "\xF8\xA2\xA2\xA2\xA2"]
} 5

test utf-3.1 {Tcl_UtfCharComplete} {
} {}

test utf-4.1 {Tcl_NumUtfChars: zero length} testnumutfchars {
    testnumutfchars ""
} 0
test utf-4.2 {Tcl_NumUtfChars: length 1} {testnumutfchars testbytestring} {
    testnumutfchars [testbytestring "\xC2\xA2"]
} 1
test utf-4.3 {Tcl_NumUtfChars: long string} {testnumutfchars testbytestring} {
    testnumutfchars [testbytestring "abc\xC2\xA2\xE4\xB9\x8E\xA2\x4E"]
} 7
test utf-4.4 {Tcl_NumUtfChars: #u0000} {testnumutfchars testbytestring} {
    testnumutfchars [testbytestring "\xC0\x80"]
} 1
test utf-4.5 {Tcl_NumUtfChars: zero length, calc len} testnumutfchars {
    testnumutfchars "" 0
} 0
test utf-4.6 {Tcl_NumUtfChars: length 1, calc len} {testnumutfchars testbytestring} {
    testnumutfchars [testbytestring "\xC2\xA2"] 1
} 1
test utf-4.7 {Tcl_NumUtfChars: long string, calc len} {testnumutfchars testbytestring} {
    testnumutfchars [testbytestring "abc\xC2\xA2\xE4\xB9\x8E\xA2\x4E"] 10
} 7
test utf-4.8 {Tcl_NumUtfChars: #u0000, calc len} {testnumutfchars testbytestring} {
    testnumutfchars [testbytestring "\xC0\x80"] 1
} 1
# Bug [2738427]: Tcl_NumUtfChars(...) no overflow check
test utf-4.9 {Tcl_NumUtfChars: #u20AC, calc len, incomplete} {testnumutfchars testbytestring} {
    testnumutfchars [testbytestring "\xE2\x82\xAC"] 2
} 2
test utf-4.10 {Tcl_NumUtfChars: #u0000, calc len, overcomplete} {testnumutfchars testbytestring} {
    testnumutfchars [testbytestring "\x00"] 2
} 2
test utf-4.11 {Tcl_NumUtfChars: 3 bytes of 4-byte UTF-8 characater} {testnumutfchars testbytestring} {
    testnumutfchars [testbytestring \xF0\x9F\x92\xA9] 3
} 3
test utf-4.12.0 {Tcl_NumUtfChars: #4-byte UTF-8 character} {testnumutfchars testbytestring ucs2} {
    testnumutfchars [testbytestring \xF0\x9F\x92\xA9] 4
} 4
<<<<<<< HEAD
test utf-4.12.1 {Tcl_NumUtfChars: #4-byte UTF-8 character} {testnumutfchars testbytestring tip389} {
    testnumutfchars [testbytestring \xF0\x9F\x92\xA9] 4
} 2
=======
test utf-4.12.1 {Tcl_NumUtfChars: #4-byte UTF-8 character} {testnumutfchars testbytestring fullutf} {
    testnumutfchars [testbytestring \xF0\x9F\x92\xA9] 4
} 1
>>>>>>> 34c52d07

test utf-5.1 {Tcl_UtfFindFirst} {testfindfirst testbytestring} {
    testfindfirst [testbytestring "abcbc"] 98
} bcbc
test utf-5.2 {Tcl_UtfFindLast} {testfindlast testbytestring} {
    testfindlast [testbytestring "abcbc"] 98
} bc

test utf-6.1 {Tcl_UtfNext} testutfnext {
    # This takes the pointer one past the terminating NUL.
    # This is really an invalid call.
    testutfnext {}
} 1
test utf-6.2 {Tcl_UtfNext} testutfnext {
    testutfnext -bytestring A
} 1
test utf-6.3 {Tcl_UtfNext} testutfnext {
    testutfnext -bytestring AA
} 1
test utf-6.4 {Tcl_UtfNext} testutfnext {
    testutfnext A\xA0
} 1
test utf-6.5 {Tcl_UtfNext} testutfnext {
    testutfnext A\xD0
} 1
test utf-6.6 {Tcl_UtfNext} testutfnext {
    testutfnext A\xE8
} 1
test utf-6.7 {Tcl_UtfNext} testutfnext {
    testutfnext A\xF2
} 1
test utf-6.8 {Tcl_UtfNext} testutfnext {
    testutfnext A\xF8
} 1
test utf-6.9 {Tcl_UtfNext} testutfnext {
    testutfnext \xA0
} 1
test utf-6.10 {Tcl_UtfNext} testutfnext {
    testutfnext \xA0G
} 1
test utf-6.11 {Tcl_UtfNext} testutfnext {
<<<<<<< HEAD
    testutfnext -bytestring \xA0\xA0
} 2
=======
    testutfnext \xA0\xA0
} 1
>>>>>>> 34c52d07
test utf-6.12 {Tcl_UtfNext} testutfnext {
    testutfnext \xA0\xD0
} 1
test utf-6.13 {Tcl_UtfNext} testutfnext {
    testutfnext \xA0\xE8
} 1
test utf-6.14 {Tcl_UtfNext} testutfnext {
    testutfnext \xA0\xF2
} 1
test utf-6.15 {Tcl_UtfNext} testutfnext {
    testutfnext \xA0\xF8
} 1
test utf-6.16 {Tcl_UtfNext} testutfnext {
    testutfnext \xD0
} 1
test utf-6.17 {Tcl_UtfNext} testutfnext {
    testutfnext \xD0G
} 1
test utf-6.18 {Tcl_UtfNext} testutfnext {
    testutfnext \xD0\xA0
} 2
test utf-6.19 {Tcl_UtfNext} testutfnext {
    testutfnext \xD0\xD0
} 1
test utf-6.20 {Tcl_UtfNext} testutfnext {
    testutfnext \xD0\xE8
} 1
test utf-6.21 {Tcl_UtfNext} testutfnext {
    testutfnext \xD0\xF2
} 1
test utf-6.22 {Tcl_UtfNext} testutfnext {
    testutfnext \xD0\xF8
} 1
test utf-6.23 {Tcl_UtfNext} testutfnext {
    testutfnext \xE8
} 1
test utf-6.24 {Tcl_UtfNext} testutfnext {
    testutfnext \xE8G
} 1
test utf-6.25 {Tcl_UtfNext} testutfnext {
    testutfnext \xE8\xA0
} 1
test utf-6.26 {Tcl_UtfNext} testutfnext {
    testutfnext \xE8\xD0
} 1
test utf-6.27 {Tcl_UtfNext} testutfnext {
    testutfnext \xE8\xE8
} 1
test utf-6.28 {Tcl_UtfNext} testutfnext {
    testutfnext \xE8\xF2
} 1
test utf-6.29 {Tcl_UtfNext} testutfnext {
    testutfnext \xE8\xF8
} 1
test utf-6.30 {Tcl_UtfNext} testutfnext {
    testutfnext \xF2
} 1
test utf-6.31 {Tcl_UtfNext} testutfnext {
    testutfnext \xF2G
} 1
test utf-6.32 {Tcl_UtfNext} testutfnext {
    testutfnext \xF2\xA0
} 1
test utf-6.33 {Tcl_UtfNext} testutfnext {
    testutfnext \xF2\xD0
} 1
test utf-6.34 {Tcl_UtfNext} testutfnext {
    testutfnext \xF2\xE8
} 1
test utf-6.35 {Tcl_UtfNext} testutfnext {
    testutfnext \xF2\xF2
} 1
test utf-6.36 {Tcl_UtfNext} testutfnext {
    testutfnext \xF2\xF8
} 1
test utf-6.37 {Tcl_UtfNext} testutfnext {
    testutfnext \xF8
} 1
test utf-6.38 {Tcl_UtfNext} testutfnext {
    testutfnext \xF8G
} 1
test utf-6.39 {Tcl_UtfNext} testutfnext {
    testutfnext \xF8\xA0
} 1
test utf-6.40 {Tcl_UtfNext} testutfnext {
    testutfnext \xF8\xD0
} 1
test utf-6.41 {Tcl_UtfNext} testutfnext {
    testutfnext \xF8\xE8
} 1
test utf-6.42 {Tcl_UtfNext} testutfnext {
    testutfnext \xF8\xF2
} 1
test utf-6.43 {Tcl_UtfNext} testutfnext {
    testutfnext \xF8\xF8
} 1
test utf-6.44 {Tcl_UtfNext} testutfnext {
    testutfnext \xD0\xA0G
} 2
test utf-6.45 {Tcl_UtfNext} testutfnext {
    testutfnext \xD0\xA0\xA0
} 2
test utf-6.46 {Tcl_UtfNext} testutfnext {
    testutfnext \xD0\xA0\xD0
} 2
test utf-6.47 {Tcl_UtfNext} testutfnext {
    testutfnext \xD0\xA0\xE8
} 2
test utf-6.48 {Tcl_UtfNext} testutfnext {
    testutfnext \xD0\xA0\xF2
} 2
test utf-6.49 {Tcl_UtfNext} testutfnext {
    testutfnext \xD0\xA0\xF8
} 2
test utf-6.50 {Tcl_UtfNext} testutfnext {
    testutfnext \xE8\xA0G
} 1
test utf-6.51 {Tcl_UtfNext} testutfnext {
    testutfnext \xE8\xA0\xA0
} 3
test utf-6.52 {Tcl_UtfNext} testutfnext {
    testutfnext \xE8\xA0\xD0
} 1
test utf-6.53 {Tcl_UtfNext} testutfnext {
    testutfnext \xE8\xA0\xE8
} 1
test utf-6.54 {Tcl_UtfNext} testutfnext {
    testutfnext \xE8\xA0\xF2
} 1
test utf-6.55 {Tcl_UtfNext} testutfnext {
    testutfnext \xE8\xA0\xF8
} 1
test utf-6.56 {Tcl_UtfNext} testutfnext {
    testutfnext \xF2\xA0G
} 1
test utf-6.57 {Tcl_UtfNext} testutfnext {
    testutfnext \xF2\xA0\xA0
} 1
test utf-6.58 {Tcl_UtfNext} testutfnext {
    testutfnext \xF2\xA0\xD0
} 1
test utf-6.59 {Tcl_UtfNext} testutfnext {
    testutfnext \xF2\xA0\xE8
} 1
test utf-6.60 {Tcl_UtfNext} testutfnext {
    testutfnext \xF2\xA0\xF2
} 1
test utf-6.61 {Tcl_UtfNext} testutfnext {
    testutfnext \xF2\xA0\xF8
} 1
test utf-6.62 {Tcl_UtfNext} testutfnext {
    testutfnext \xE8\xA0\xA0G
} 3
test utf-6.63 {Tcl_UtfNext} testutfnext {
    testutfnext \xE8\xA0\xA0\xA0
} 3
test utf-6.64 {Tcl_UtfNext} testutfnext {
    testutfnext \xE8\xA0\xA0\xD0
} 3
test utf-6.65 {Tcl_UtfNext} testutfnext {
    testutfnext \xE8\xA0\xA0\xE8
} 3
test utf-6.66 {Tcl_UtfNext} testutfnext {
    testutfnext \xE8\xA0\xA0\xF2
} 3
test utf-6.67 {Tcl_UtfNext} testutfnext {
    testutfnext \xE8\xA0\xA0\xF8
} 3
test utf-6.68 {Tcl_UtfNext} testutfnext {
    testutfnext \xF2\xA0\xA0G
} 1
test utf-6.69.0 {Tcl_UtfNext} {testutfnext ucs2} {
    testutfnext \xF2\xA0\xA0\xA0
} 1
test utf-6.69.1 {Tcl_UtfNext} {testutfnext fullutf} {
    testutfnext \xF2\xA0\xA0\xA0
} 4
test utf-6.70 {Tcl_UtfNext} testutfnext {
    testutfnext \xF2\xA0\xA0\xD0
} 1
test utf-6.71 {Tcl_UtfNext} testutfnext {
    testutfnext \xF2\xA0\xA0\xE8
} 1
test utf-6.72 {Tcl_UtfNext} testutfnext {
<<<<<<< HEAD
    testutfnext -bytestring \xF2\xA0\xA0\xF2
=======
    testutfnext \xF2\xA0\xA0\xF2
>>>>>>> 34c52d07
} 1
test utf-6.73 {Tcl_UtfNext} testutfnext {
    testutfnext \xF2\xA0\xA0\xF8
} 1
test utf-6.74.0 {Tcl_UtfNext} {testutfnext ucs2} {
    testutfnext \xF2\xA0\xA0\xA0G
} 1
test utf-6.74.1 {Tcl_UtfNext} {testutfnext fullutf} {
    testutfnext \xF2\xA0\xA0\xA0G
} 4
test utf-6.75.0 {Tcl_UtfNext} {testutfnext ucs2} {
    testutfnext \xF2\xA0\xA0\xA0\xA0
} 1
test utf-6.75.1 {Tcl_UtfNext} {testutfnext fullutf} {
    testutfnext \xF2\xA0\xA0\xA0\xA0
} 4
test utf-6.76.0 {Tcl_UtfNext} {testutfnext ucs2} {
    testutfnext \xF2\xA0\xA0\xA0\xD0
} 1
test utf-6.76.1 {Tcl_UtfNext} {testutfnext fullutf} {
    testutfnext \xF2\xA0\xA0\xA0\xD0
} 4
test utf-6.77.0 {Tcl_UtfNext} {testutfnext ucs2} {
    testutfnext \xF2\xA0\xA0\xA0\xE8
} 1
test utf-6.77.1 {Tcl_UtfNext} {testutfnext fullutf} {
    testutfnext \xF2\xA0\xA0\xA0\xE8
} 4
test utf-6.78.0 {Tcl_UtfNext} {testutfnext ucs2} {
    testutfnext \xF2\xA0\xA0\xA0\xF2
} 1
test utf-6.78.1 {Tcl_UtfNext} {testutfnext fullutf} {
    testutfnext \xF2\xA0\xA0\xA0\xF2
} 4
test utf-6.79.0 {Tcl_UtfNext} {testutfnext ucs2} {
    testutfnext \xF2\xA0\xA0\xA0G\xF8
} 1
test utf-6.79.1 {Tcl_UtfNext} {testutfnext fullutf} {
    testutfnext \xF2\xA0\xA0\xA0G\xF8
} 4
test utf-6.80 {Tcl_UtfNext - overlong sequences} testutfnext {
    testutfnext \xC0\x80
} 2
test utf-6.81 {Tcl_UtfNext - overlong sequences} testutfnext {
    testutfnext \xC0\x81
} 1
test utf-6.82 {Tcl_UtfNext - overlong sequences} testutfnext {
    testutfnext \xC1\x80
} 1
test utf-6.83 {Tcl_UtfNext - overlong sequences} testutfnext {
    testutfnext \xC2\x80
} 2
test utf-6.84 {Tcl_UtfNext - overlong sequences} testutfnext {
    testutfnext \xE0\x80\x80
} 1
test utf-6.85 {Tcl_UtfNext - overlong sequences} testutfnext {
    testutfnext \xE0\xA0\x80
} 3
test utf-6.86 {Tcl_UtfNext - overlong sequences} testutfnext {
    testutfnext \xF0\x80\x80\x80
} 1
test utf-6.87.0 {Tcl_UtfNext - overlong sequences} {testutfnext ucs2} {
    testutfnext \xF0\x90\x80\x80
} 1
test utf-6.87.1 {Tcl_UtfNext - overlong sequences} {testutfnext fullutf} {
    testutfnext \xF0\x90\x80\x80
} 4
test utf-6.88 {Tcl_UtfNext, pointing to 2th byte of 3-byte valid sequence} testutfnext {
<<<<<<< HEAD
    testutfnext -bytestring \xA0\xA0
} 2
test utf-6.89 {Tcl_UtfNext, pointing to 2th byte of 3-byte invalid sequence} testutfnext {
    testutfnext -bytestring \x80\x80
} 2
=======
    testutfnext \xA0\xA0
} 1
test utf-6.89 {Tcl_UtfNext, pointing to 2th byte of 3-byte invalid sequence} testutfnext {
    testutfnext \x80\x80
} 1
>>>>>>> 34c52d07
test utf-6.90.0 {Tcl_UtfNext, validity check [493dccc2de]} {testutfnext ucs2} {
    testutfnext \xF4\x8F\xBF\xBF
} 1
test utf-6.90.1 {Tcl_UtfNext, validity check [493dccc2de]} {testutfnext fullutf} {
    testutfnext \xF4\x8F\xBF\xBF
} 4
<<<<<<< HEAD
test utf-6.91.0 {Tcl_UtfNext, validity check [493dccc2de]} {testutfnext ucs2} {
    testutfnext -bytestring \xF4\x90\x80\x80
} 1
test utf-6.91.1 {Tcl_UtfNext, validity check [493dccc2de]} {testutfnext fullutf} {
    testutfnext -bytestring \xF4\x90\x80\x80
=======
test utf-6.91 {Tcl_UtfNext, validity check [493dccc2de]} testutfnext {
    testutfnext \xF4\x90\x80\x80
} 1
test utf-6.92 {Tcl_UtfNext, pointing to 2th byte of 4-byte invalid sequence} testutfnext {
    testutfnext \xA0\xA0\xA0
>>>>>>> 34c52d07
} 1
test utf-6.92 {Tcl_UtfNext, pointing to 2th byte of 4-byte valid sequence} testutfnext {
    testutfnext -bytestring \xA0\xA0\xA0
} 3
test utf-6.93 {Tcl_UtfNext, pointing to 2th byte of 4-byte invalid sequence} testutfnext {
<<<<<<< HEAD
    testutfnext -bytestring \x80\x80\x80
} 3
=======
    testutfnext \x80\x80\x80
} 1
test utf-6.94 {Tcl_UtfNext, read limits} testutfnext {
    testutfnext G 0
} 0
test utf-6.95 {Tcl_UtfNext, read limits} testutfnext {
    testutfnext \xA0 0
} 0
test utf-6.96 {Tcl_UtfNext, read limits} testutfnext {
    testutfnext AG 1
} 1
test utf-6.97 {Tcl_UtfNext, read limits} testutfnext {
    testutfnext A\xA0 1
} 1
test utf-6.98 {Tcl_UtfNext, read limits} testutfnext {
    testutfnext \xD0\xA0G 1
} 0
test utf-6.99 {Tcl_UtfNext, read limits} testutfnext {
    testutfnext \xD0\xA0G 2
} 2
test utf-6.100 {Tcl_UtfNext, read limits} testutfnext {
    testutfnext \xD0\xA0\xA0 1
} 0
test utf-6.101 {Tcl_UtfNext, read limits} testutfnext {
    testutfnext \xD0\xA0\xA0 2
} 2
test utf-6.102 {Tcl_UtfNext, read limits} testutfnext {
    testutfnext \xE8\xA0\xA0G 1
} 0
test utf-6.103 {Tcl_UtfNext, read limits} testutfnext {
    testutfnext \xE8\xA0\xA0G 2
} 0
test utf-6.104 {Tcl_UtfNext, read limits} testutfnext {
    testutfnext \xE8\xA0\xA0G 3
} 3
test utf-6.105 {Tcl_UtfNext, read limits} testutfnext {
    testutfnext \xE8\xA0\xA0\xA0 1
} 0
test utf-6.106 {Tcl_UtfNext, read limits} testutfnext {
    testutfnext \xE8\xA0\xA0\xA0 2
} 0
test utf-6.107 {Tcl_UtfNext, read limits} testutfnext {
    testutfnext \xE8\xA0\xA0\xA0 3
} 3
test utf-6.108.0 {Tcl_UtfNext, read limits} {testutfnext ucs2} {
    testutfnext \xF2\xA0\xA0\xA0G 1
} 1
test utf-6.108.1 {Tcl_UtfNext, read limits} {testutfnext fullutf} {
    testutfnext \xF2\xA0\xA0\xA0G 1
} 0
test utf-6.109.0 {Tcl_UtfNext, read limits} {testutfnext ucs2} {
    testutfnext \xF2\xA0\xA0\xA0G 2
} 1
test utf-6.109.1 {Tcl_UtfNext, read limits} {testutfnext fullutf} {
    testutfnext \xF2\xA0\xA0\xA0G 2
} 0
test utf-6.110.0 {Tcl_UtfNext, read limits} {testutfnext ucs2} {
    testutfnext \xF2\xA0\xA0\xA0G 3
} 1
test utf-6.110.1 {Tcl_UtfNext, read limits} {testutfnext fullutf} {
    testutfnext \xF2\xA0\xA0\xA0G 3
} 0
test utf-6.111.0 {Tcl_UtfNext, read limits} {testutfnext ucs2} {
    testutfnext \xF2\xA0\xA0\xA0G 4
} 1
test utf-6.111.1 {Tcl_UtfNext, read limits} {testutfnext fullutf} {
    testutfnext \xF2\xA0\xA0\xA0G 4
} 4
test utf-6.112.0 {Tcl_UtfNext, read limits} {testutfnext ucs2} {
    testutfnext \xF2\xA0\xA0\xA0\xA0 1
} 1
test utf-6.112.1 {Tcl_UtfNext, read limits} {testutfnext fullutf} {
    testutfnext \xF2\xA0\xA0\xA0\xA0 1
} 0
test utf-6.113.0 {Tcl_UtfNext, read limits} {testutfnext ucs2} {
    testutfnext \xF2\xA0\xA0\xA0\xA0 2
} 1
test utf-6.113.1 {Tcl_UtfNext, read limits} {testutfnext fullutf} {
    testutfnext \xF2\xA0\xA0\xA0\xA0 2
} 0
test utf-6.114.0 {Tcl_UtfNext, read limits} {testutfnext ucs2} {
    testutfnext \xF2\xA0\xA0\xA0\xA0 3
} 1
test utf-6.114.1 {Tcl_UtfNext, read limits} {testutfnext fullutf} {
    testutfnext \xF2\xA0\xA0\xA0\xA0 3
} 0
test utf-6.115.0 {Tcl_UtfNext, read limits} {testutfnext ucs2} {
    testutfnext \xF2\xA0\xA0\xA0\xA0 4
} 1
test utf-6.115.1 {Tcl_UtfNext, read limits} {testutfnext fullutf} {
    testutfnext \xF2\xA0\xA0\xA0\xA0 4
} 4
test utf-6.116 {Tcl_UtfNext, read limits} testutfnext {
    testutfnext \xA0G 0
} 0
test utf-6.117 {Tcl_UtfNext, read limits} testutfnext {
    testutfnext \xA0G 1
} 1
test utf-6.118 {Tcl_UtfNext, read limits} testutfnext {
    testutfnext \xA0\xA0 1
} 1
test utf-6.119 {Tcl_UtfNext, read limits} testutfnext {
    testutfnext \xA0\xA0G 2
} 1
test utf-6.120 {Tcl_UtfNext, read limits} testutfnext {
    testutfnext \xA0\xA0\xA0 2
} 1
test utf-6.121 {Tcl_UtfNext, read limits} testutfnext {
    testutfnext \xA0\xA0\xA0G 3
} 1
test utf-6.122 {Tcl_UtfNext, read limits} testutfnext {
    testutfnext \xA0\xA0\xA0\xA0 3
} 1
test utf-6.123 {Tcl_UtfNext, read limits} testutfnext {
    testutfnext \xA0\xA0\xA0\xA0G 4
} 1
test utf-6.124 {Tcl_UtfNext, read limits} testutfnext {
    testutfnext \xA0\xA0\xA0\xA0\xA0 4
} 1
>>>>>>> 34c52d07

test utf-7.1 {Tcl_UtfPrev} testutfprev {
    testutfprev {}
} 0
test utf-7.2 {Tcl_UtfPrev} testutfprev {
    testutfprev A
} 0
test utf-7.3 {Tcl_UtfPrev} testutfprev {
    testutfprev AA
} 1
test utf-7.4 {Tcl_UtfPrev} testutfprev {
    testutfprev A\xF8
} 1
test utf-7.4.1 {Tcl_UtfPrev} testutfprev {
    testutfprev A\xF8\xA0\xA0\xA0 2
} 1
test utf-7.4.2 {Tcl_UtfPrev} testutfprev {
    testutfprev A\xF8\xF8\xA0\xA0 2
} 1
test utf-7.5 {Tcl_UtfPrev} testutfprev {
    testutfprev A\xF2
} 1
test utf-7.5.1 {Tcl_UtfPrev} testutfprev {
    testutfprev A\xF2\xA0\xA0\xA0 2
} 1
test utf-7.5.2 {Tcl_UtfPrev} testutfprev {
    testutfprev A\xF2\xF8\xA0\xA0 2
} 1
test utf-7.6 {Tcl_UtfPrev} testutfprev {
    testutfprev A\xE8
} 1
test utf-7.6.1 {Tcl_UtfPrev} testutfprev {
    testutfprev A\xE8\xA0\xA0\xA0 2
} 1
test utf-7.6.2 {Tcl_UtfPrev} testutfprev {
    testutfprev A\xE8\xF8\xA0\xA0 2
} 1
test utf-7.7 {Tcl_UtfPrev} testutfprev {
    testutfprev A\xD0
} 1
test utf-7.7.1 {Tcl_UtfPrev} testutfprev {
    testutfprev A\xD0\xA0\xA0\xA0 2
} 1
test utf-7.7.2 {Tcl_UtfPrev} testutfprev {
    testutfprev A\xD0\xF8\xA0\xA0 2
} 1
test utf-7.8 {Tcl_UtfPrev} testutfprev {
    testutfprev A\xA0
} 1
test utf-7.8.1 {Tcl_UtfPrev} testutfprev {
    testutfprev A\xA0\xA0\xA0\xA0 2
} 1
test utf-7.8.2 {Tcl_UtfPrev} testutfprev {
    testutfprev A\xA0\xF8\xA0\xA0 2
} 1
test utf-7.9 {Tcl_UtfPrev} testutfprev {
    testutfprev A\xF8\xA0
} 2
test utf-7.9.1 {Tcl_UtfPrev} testutfprev {
    testutfprev A\xF8\xA0\xA0\xA0 3
} 2
test utf-7.9.2 {Tcl_UtfPrev} testutfprev {
    testutfprev A\xF8\xA0\xF8\xA0 3
} 2
test utf-7.10.0 {Tcl_UtfPrev} {testutfprev ucs2} {
    testutfprev A\xF2\xA0
} 2
test utf-7.10.1 {Tcl_UtfPrev} {testutfprev fullutf} {
    testutfprev A\xF2\xA0
} 1
test utf-7.10.1.0 {Tcl_UtfPrev} {testutfprev ucs2} {
    testutfprev A\xF2\xA0\xA0\xA0 3
} 2
test utf-7.10.1.1 {Tcl_UtfPrev} {testutfprev fullutf} {
    testutfprev A\xF2\xA0\xA0\xA0 3
} 1
test utf-7.10.2.0 {Tcl_UtfPrev} {testutfprev ucs2} {
    testutfprev A\xF2\xA0\xF8\xA0 3
} 2
test utf-7.10.2.1 {Tcl_UtfPrev} {testutfprev fullutf} {
    testutfprev A\xF2\xA0\xF8\xA0 3
} 1
test utf-7.11 {Tcl_UtfPrev} testutfprev {
    testutfprev A\xE8\xA0
} 1
test utf-7.11.1 {Tcl_UtfPrev} testutfprev {
    testutfprev A\xE8\xA0\xA0\xA0 3
} 1
test utf-7.11.2 {Tcl_UtfPrev} testutfprev {
    testutfprev A\xE8\xA0\xF8\xA0 3
} 1
test utf-7.11.3 {Tcl_UtfPrev} testutfprev {
    testutfprev A\xE8\xA0\xF8 3
} 1
test utf-7.12 {Tcl_UtfPrev} testutfprev {
    testutfprev A\xD0\xA0
} 1
test utf-7.12.1 {Tcl_UtfPrev} testutfprev {
    testutfprev A\xD0\xA0\xA0\xA0 3
} 1
test utf-7.12.2 {Tcl_UtfPrev} testutfprev {
    testutfprev A\xD0\xA0\xF8\xA0 3
} 1
test utf-7.13 {Tcl_UtfPrev} testutfprev {
    testutfprev A\xA0\xA0
} 2
test utf-7.13.1 {Tcl_UtfPrev} testutfprev {
    testutfprev A\xA0\xA0\xA0\xA0 3
} 2
test utf-7.13.2 {Tcl_UtfPrev} testutfprev {
    testutfprev A\xA0\xA0\xF8\xA0 3
} 2
test utf-7.14 {Tcl_UtfPrev} testutfprev {
    testutfprev A\xF8\xA0\xA0
} 3
test utf-7.14.1 {Tcl_UtfPrev} testutfprev {
    testutfprev A\xF8\xA0\xA0\xA0 4
} 3
test utf-7.14.2 {Tcl_UtfPrev} testutfprev {
    testutfprev A\xF8\xA0\xA0\xF8 4
} 3
test utf-7.15.0 {Tcl_UtfPrev} {testutfprev ucs2} {
    testutfprev A\xF2\xA0\xA0
} 3
test utf-7.15.1 {Tcl_UtfPrev} {testutfprev fullutf} {
    testutfprev A\xF2\xA0\xA0
} 1
test utf-7.15.1.0 {Tcl_UtfPrev} {testutfprev ucs2} {
    testutfprev A\xF2\xA0\xA0\xA0 4
} 3
test utf-7.15.1.1 {Tcl_UtfPrev} {testutfprev fullutf} {
    testutfprev A\xF2\xA0\xA0\xA0 4
} 1
test utf-7.15.2.0 {Tcl_UtfPrev} {testutfprev ucs2} {
    testutfprev A\xF2\xA0\xA0\xF8 4
} 3
test utf-7.15.2.1 {Tcl_UtfPrev} {testutfprev fullutf} {
    testutfprev A\xF2\xA0\xA0\xF8 4
} 1
test utf-7.16 {Tcl_UtfPrev} testutfprev {
    testutfprev A\xE8\xA0\xA0
} 1
test utf-7.16.1 {Tcl_UtfPrev} testutfprev {
    testutfprev A\xE8\xA0\xA0\xA0 4
} 1
test utf-7.16.2 {Tcl_UtfPrev} testutfprev {
    testutfprev A\xE8\xA0\xA0\xF8 4
} 1
test utf-7.17 {Tcl_UtfPrev} testutfprev {
    testutfprev A\xD0\xA0\xA0
} 3
test utf-7.17.1 {Tcl_UtfPrev} testutfprev {
    testutfprev A\xD0\xA0\xA0\xA0 4
} 3
test utf-7.17.2 {Tcl_UtfPrev} testutfprev {
    testutfprev A\xD0\xA0\xA0\xF8 4
} 3
test utf-7.18 {Tcl_UtfPrev} {testutfprev ucs2} {
    testutfprev A\xA0\xA0\xA0
} 1
test utf-7.18.1 {Tcl_UtfPrev} {testutfprev ucs2} {
    testutfprev A\xA0\xA0\xA0\xA0 4
} 1
test utf-7.18.2 {Tcl_UtfPrev} {testutfprev ucs2} {
    testutfprev A\xA0\xA0\xA0\xF8 4
} 1
test utf-7.18.3 {Tcl_UtfPrev} {testutfprev fullutf} {
    testutfprev A\xA0\xA0\xA0
} 3
test utf-7.18.4 {Tcl_UtfPrev} {testutfprev fullutf} {
    testutfprev A\xA0\xA0\xA0\xA0 4
} 3
test utf-7.18.5 {Tcl_UtfPrev} {testutfprev fullutf} {
    testutfprev A\xA0\xA0\xA0\xF8 4
} 3
test utf-7.19 {Tcl_UtfPrev} {testutfprev ucs2} {
    testutfprev A\xF8\xA0\xA0\xA0
} 2
test utf-7.19.1 {Tcl_UtfPrev} {testutfprev fullutf} {
    testutfprev A\xF8\xA0\xA0\xA0
} 4
test utf-7.20 {Tcl_UtfPrev} {testutfprev ucs2} {
    testutfprev A\xF4\xA0\xA0\xA0
} 2
test utf-7.20.1 {Tcl_UtfPrev} {testutfprev fullutf} {
    testutfprev A\xF4\xA0\xA0\xA0
} 4
test utf-7.21 {Tcl_UtfPrev} {testutfprev ucs2} {
    testutfprev A\xE8\xA0\xA0\xA0
} 2
test utf-7.21.1 {Tcl_UtfPrev} {testutfprev fullutf} {
    testutfprev A\xE8\xA0\xA0\xA0
} 4
test utf-7.22 {Tcl_UtfPrev} {testutfprev ucs2} {
    testutfprev A\xD0\xA0\xA0\xA0
} 2
test utf-7.22.1 {Tcl_UtfPrev} {testutfprev fullutf} {
    testutfprev A\xD0\xA0\xA0\xA0
} 4
test utf-7.23 {Tcl_UtfPrev} {testutfprev ucs2} {
    testutfprev A\xA0\xA0\xA0\xA0
} 2
test utf-7.23.1 {Tcl_UtfPrev} {testutfprev fullutf} {
    testutfprev A\xA0\xA0\xA0\xA0
} 4
test utf-7.24 {Tcl_UtfPrev -- overlong sequence}  testutfprev {
    testutfprev A\xC0\x81
} 2
test utf-7.25 {Tcl_UtfPrev -- overlong sequence}  testutfprev {
    testutfprev A\xC0\x81 2
} 1
test utf-7.26 {Tcl_UtfPrev -- overlong sequence}  testutfprev {
    testutfprev A\xE0\x80\x80
} 3
test utf-7.27 {Tcl_UtfPrev -- overlong sequence}  testutfprev {
    testutfprev A\xE0\x80
} 2
test utf-7.27.1 {Tcl_UtfPrev -- overlong sequence}  testutfprev {
    testutfprev A\xE0\x80\x80 3
} 2
test utf-7.28 {Tcl_UtfPrev -- overlong sequence}  testutfprev {
    testutfprev A\xE0
} 1
test utf-7.28.1 {Tcl_UtfPrev -- overlong sequence}  testutfprev {
    testutfprev A\xE0\x80\x80 2
} 1
test utf-7.29 {Tcl_UtfPrev -- overlong sequence}  {testutfprev ucs2} {
    testutfprev A\xF0\x80\x80\x80
} 2
test utf-7.29.1 {Tcl_UtfPrev -- overlong sequence}  {testutfprev fullutf} {
    testutfprev A\xF0\x80\x80\x80
} 4
test utf-7.30 {Tcl_UtfPrev -- overlong sequence}  testutfprev {
    testutfprev A\xF0\x80\x80\x80 4
} 3
test utf-7.31 {Tcl_UtfPrev -- overlong sequence}  testutfprev {
    testutfprev A\xF0\x80\x80\x80 3
} 2
test utf-7.32 {Tcl_UtfPrev -- overlong sequence}  testutfprev {
    testutfprev A\xF0\x80\x80\x80 2
} 1
test utf-7.33 {Tcl_UtfPrev -- overlong sequence}  testutfprev {
    testutfprev A\xC0\x80
} 1
test utf-7.34 {Tcl_UtfPrev -- overlong sequence}  testutfprev {
    testutfprev A\xC1\x80
} 2
test utf-7.35 {Tcl_UtfPrev -- overlong sequence}  testutfprev {
    testutfprev A\xC2\x80
} 1
test utf-7.36 {Tcl_UtfPrev -- overlong sequence}  testutfprev {
    testutfprev A\xE0\xA0\x80
} 1
test utf-7.37 {Tcl_UtfPrev -- overlong sequence}  testutfprev {
    testutfprev A\xE0\xA0\x80 3
} 1
test utf-7.38 {Tcl_UtfPrev -- overlong sequence}  testutfprev {
    testutfprev A\xE0\xA0\x80 2
} 1
test utf-7.39.0 {Tcl_UtfPrev -- overlong sequence}  {testutfprev ucs2} {
    testutfprev A\xF0\x90\x80\x80
} 2
test utf-7.39.1 {Tcl_UtfPrev -- overlong sequence}  {testutfprev fullutf} {
    testutfprev A\xF0\x90\x80\x80
} 1
test utf-7.40.0 {Tcl_UtfPrev -- overlong sequence}  {testutfprev ucs2} {
    testutfprev A\xF0\x90\x80\x80 4
} 3
test utf-7.40.1 {Tcl_UtfPrev -- overlong sequence}  {testutfprev fullutf} {
    testutfprev A\xF0\x90\x80\x80 4
} 1
test utf-7.41.0 {Tcl_UtfPrev -- overlong sequence}  {testutfprev ucs2} {
    testutfprev A\xF0\x90\x80\x80 3
} 2
test utf-7.41.1 {Tcl_UtfPrev -- overlong sequence}  {testutfprev fullutf} {
    testutfprev A\xF0\x90\x80\x80 3
} 1
test utf-7.42 {Tcl_UtfPrev -- overlong sequence}  testutfprev {
    testutfprev A\xF0\x90\x80\x80 2
} 1
test utf-7.43 {Tcl_UtfPrev -- no lead byte at start}  testutfprev {
    testutfprev \xA0
} 0
test utf-7.44 {Tcl_UtfPrev -- no lead byte at start}  testutfprev {
    testutfprev \xA0\xA0
} 1
test utf-7.45 {Tcl_UtfPrev -- no lead byte at start}  testutfprev {
    testutfprev \xA0\xA0\xA0
} 2
test utf-7.46 {Tcl_UtfPrev -- no lead byte at start}  {testutfprev ucs2} {
    testutfprev \xA0\xA0\xA0\xA0
} 1
test utf-7.46 {Tcl_UtfPrev -- no lead byte at start}  {testutfprev fullutf} {
    testutfprev \xA0\xA0\xA0\xA0
} 3
test utf-7.47 {Tcl_UtfPrev, pointing to 3th byte of 3-byte valid sequence} testutfprev {
    testutfprev \xE8\xA0
} 0
test utf-7.47.1 {Tcl_UtfPrev, pointing to 3th byte of 3-byte valid sequence} testutfprev {
    testutfprev \xE8\xA0\xA0 2
} 0
test utf-7.47.2 {Tcl_UtfPrev, pointing to 3th byte of 3-byte invalid sequence} testutfprev {
    testutfprev \xE8\xA0\x00 2
} 0
test utf-7.48.0 {Tcl_UtfPrev, validity check [493dccc2de]} {testutfprev ucs2} {
    testutfprev A\xF4\x8F\xBF\xBF
} 2
test utf-7.48.1 {Tcl_UtfPrev, validity check [493dccc2de]} {testutfprev fullutf} {
    testutfprev A\xF4\x8F\xBF\xBF
} 1
test utf-7.48.1.0 {Tcl_UtfPrev, validity check [493dccc2de]} {testutfprev ucs2} {
    testutfprev A\xF4\x8F\xBF\xBF 4
} 3
test utf-7.48.1.1 {Tcl_UtfPrev, validity check [493dccc2de]} {testutfprev fullutf} {
    testutfprev A\xF4\x8F\xBF\xBF 4
} 1
test utf-7.48.2.0 {Tcl_UtfPrev, validity check [493dccc2de]} {testutfprev ucs2} {
    testutfprev A\xF4\x8F\xBF\xBF 3
} 2
test utf-7.48.2.1 {Tcl_UtfPrev, validity check [493dccc2de]} {testutfprev fullutf} {
    testutfprev A\xF4\x8F\xBF\xBF 3
} 1
test utf-7.48.3 {Tcl_UtfPrev, validity check [493dccc2de]} testutfprev {
    testutfprev A\xF4\x8F\xBF\xBF 2
} 1
test utf-7.49.0 {Tcl_UtfPrev, validity check [493dccc2de]} {testutfprev ucs2} {
    testutfprev A\xF4\x90\x80\x80
} 2
test utf-7.49.1 {Tcl_UtfPrev, validity check [493dccc2de]} {testutfprev fullutf} {
    testutfprev A\xF4\x90\x80\x80
} 4
test utf-7.49.2 {Tcl_UtfPrev, validity check [493dccc2de]} {testutfprev ucs2} {
    testutfprev A\xF4\x90\x80\x80 4
} 3
test utf-7.49.3 {Tcl_UtfPrev, validity check [493dccc2de]} {testutfprev fullutf} {
    testutfprev A\xF4\x90\x80\x80 4
} 3
test utf-7.49.4 {Tcl_UtfPrev, validity check [493dccc2de]} {testutfprev ucs2} {
    testutfprev A\xF4\x90\x80\x80 3
} 2
test utf-7.49.5 {Tcl_UtfPrev, validity check [493dccc2de]} {testutfprev fullutf} {
    testutfprev A\xF4\x90\x80\x80 3
} 2
test utf-7.49.6 {Tcl_UtfPrev, validity check [493dccc2de]} testutfprev {
    testutfprev A\xF4\x90\x80\x80 2
} 1

test utf-8.1 {Tcl_UniCharAtIndex: index = 0} {
    string index abcd 0
} a
test utf-8.2 {Tcl_UniCharAtIndex: index = 0} {
    string index \u4E4E\u25A 0
} "\u4E4E"
test utf-8.3 {Tcl_UniCharAtIndex: index > 0} {
    string index abcd 2
} c
test utf-8.4 {Tcl_UniCharAtIndex: index > 0} {
    string index \u4E4E\u25A\xFF\u543 2
} "\uFF"
test utf-8.5 {Tcl_UniCharAtIndex: high surrogate} ucs2 {
    string index \uD842 0
} "\uD842"
test utf-8.6 {Tcl_UniCharAtIndex: low surrogate} {
    string index \uDC42 0
} "\uDC42"
test utf-8.7 {Tcl_UniCharAtIndex: Emoji} ucs2 {
    string index \uD83D\uDE00 0
} "\uD83D"
test utf-8.8 {Tcl_UniCharAtIndex: Emoji} ucs2 {
    string index \uD83D\uDE00 1
} "\uDE00"

test utf-9.1 {Tcl_UtfAtIndex: index = 0} {
    string range abcd 0 2
} abc
test utf-9.2 {Tcl_UtfAtIndex: index > 0} {
    string range \u4E4E\u25A\xFF\u543klmnop 1 5
} "\u25A\xFF\u543kl"
test utf-9.3 {Tcl_UtfAtIndex: index = 0, Emoji} ucs2 {
    string range \uD83D\uDE00G 0 0
} "\uD83D"
test utf-9.4 {Tcl_UtfAtIndex: index > 0, Emoji} ucs2 {
    string range \uD83D\uDE00G 1 1
} "\uDE00"


test utf-10.1 {Tcl_UtfBackslash: dst == NULL} {
    set x \n
} {
}
test utf-10.2 {Tcl_UtfBackslash: \u subst} testbytestring {
    expr {"\uA2" eq [testbytestring "\xC2\xA2"]}
} 1
test utf-10.3 {Tcl_UtfBackslash: longer \u subst} testbytestring {
    expr {"\u4E21" eq [testbytestring "\xE4\xB8\xA1"]}
} 1
test utf-10.4 {Tcl_UtfBackslash: stops at first non-hex} testbytestring {
    expr {"\u4E2k" eq "[testbytestring \xD3\xA2]k"}
} 1
test utf-10.5 {Tcl_UtfBackslash: stops after 4 hex chars} testbytestring {
    expr {"\u4E216" eq "[testbytestring \xE4\xB8\xA1]6"}
} 1
test utf-10.6 {Tcl_UtfBackslash: stops after 5 hex chars} {fullutf testbytestring} {
    expr {"\U1E2165" eq "[testbytestring \xF0\x9E\x88\x96]5"}
} 1
test utf-10.7 {Tcl_UtfBackslash: stops after 6 hex chars} {fullutf testbytestring} {
    expr {"\U10E2165" eq "[testbytestring \xF4\x8E\x88\x96]5"}
} 1
proc bsCheck {char num} {
    global errNum
    test utf-10.$errNum {backslash substitution} {
	scan $char %c value
	set value
    } $num
    incr errNum
}
set errNum 8
bsCheck \b	8
bsCheck \e	101
bsCheck \f	12
bsCheck \n	10
bsCheck \r	13
bsCheck \t	9
bsCheck \v	11
bsCheck \{	123
bsCheck \}	125
bsCheck \[	91
bsCheck \]	93
bsCheck \$	36
bsCheck \ 	32
bsCheck \;	59
bsCheck \\	92
bsCheck \Ca	67
bsCheck \Ma	77
bsCheck \CMa	67
# prior to 8.3, this returned 8, as \8 as accepted as an
# octal value - but it isn't! [Bug: 3975]
bsCheck \8a	56
bsCheck \14	12
bsCheck \141	97
bsCheck b\0	98
bsCheck \x	120
bsCheck \xa	10
bsCheck \xA	10
bsCheck \x41	65
bsCheck \x541	84
bsCheck \u	117
bsCheck \uk	117
bsCheck \u41	65
bsCheck \ua	10
bsCheck \uA	10
bsCheck \340	224
bsCheck \uA1	161
bsCheck \u4E21	20001
bsCheck \741	60
bsCheck \U	85
bsCheck \Uk	85
bsCheck \U41	65
bsCheck \Ua	10
bsCheck \UA	10
bsCheck \Ua1	161
bsCheck \U4E21	20001
bsCheck \U004E21	20001
bsCheck \U00004E21	20001
bsCheck \U0000004E21	78
if {[testConstraint fullutf]} {
    bsCheck \U00110000	69632
    bsCheck \U01100000	69632
    bsCheck \U11000000	69632
    bsCheck \U0010FFFF	1114111
    bsCheck \U010FFFF0	1114111
    bsCheck \U10FFFF00	1114111
    bsCheck \UFFFFFFFF	1048575
}

test utf-11.1 {Tcl_UtfToUpper} {
    string toupper {}
} {}
test utf-11.2 {Tcl_UtfToUpper} {
    string toupper abc
} ABC
test utf-11.3 {Tcl_UtfToUpper} {
    string toupper \xE3gh
} \xC3GH
test utf-11.4 {Tcl_UtfToUpper} {
    string toupper \u01E3gh
} \u01E2GH
test utf-11.5 {Tcl_UtfToUpper Georgian (new in Unicode 11)} {
    string toupper \u10D0\u1C90
} \u1C90\u1C90

test utf-12.1 {Tcl_UtfToLower} {
    string tolower {}
} {}
test utf-12.2 {Tcl_UtfToLower} {
    string tolower ABC
} abc
test utf-12.3 {Tcl_UtfToLower} {
    string tolower \xC3GH
} \xE3gh
test utf-12.4 {Tcl_UtfToLower} {
    string tolower \u01E2GH
} \u01E3gh
test utf-12.5 {Tcl_UtfToLower Georgian (new in Unicode 11)} {
    string tolower \u10D0\u1C90
} \u10D0\u10D0
test utf-12.6 {Tcl_UtfToUpper low/high surrogate)} ucs2 {
    string tolower \uDC24\uD824
} \uDC24\uD824

test utf-13.1 {Tcl_UtfToTitle} {
    string totitle {}
} {}
test utf-13.2 {Tcl_UtfToTitle} {
    string totitle abc
} Abc
test utf-13.3 {Tcl_UtfToTitle} {
    string totitle \xE3GH
} \xC3gh
test utf-13.4 {Tcl_UtfToTitle} {
    string totitle \u01F3AB
} \u01F2ab
test utf-13.5 {Tcl_UtfToTitle Georgian (new in Unicode 11)} {
    string totitle \u10D0\u1C90
} \u10D0\u1C90
test utf-13.6 {Tcl_UtfToTitle Georgian (new in Unicode 11)} {
    string totitle \u1C90\u10D0
} \u1C90\u10D0
test utf-13.7 {Tcl_UtfToTitle low/high surrogate)} ucs2 {
    string totitle \uDC24\uD824
} \uDC24\uD824

test utf-14.1 {Tcl_UtfNcasecmp} {
    string compare -nocase a b
} -1
test utf-14.2 {Tcl_UtfNcasecmp} {
    string compare -nocase b a
} 1
test utf-14.3 {Tcl_UtfNcasecmp} {
    string compare -nocase B a
} 1
test utf-14.4 {Tcl_UtfNcasecmp} {
    string compare -nocase aBcB abca
} 1

test utf-15.1 {Tcl_UniCharToUpper, negative delta} {
    string toupper aA
} AA
test utf-15.2 {Tcl_UniCharToUpper, positive delta} {
    string toupper \u0178\xFF
} \u0178\u0178
test utf-15.3 {Tcl_UniCharToUpper, no delta} {
    string toupper !
} !

test utf-16.1 {Tcl_UniCharToLower, negative delta} {
    string tolower aA
} aa
test utf-16.2 {Tcl_UniCharToLower, positive delta} {
    string tolower \u0178\xFF\uA78D\u01C5
} \xFF\xFF\u0265\u01C6

test utf-17.1 {Tcl_UniCharToLower, no delta} {
    string tolower !
} !

test utf-18.1 {Tcl_UniCharToTitle, add one for title} {
    string totitle \u01C4
} \u01C5
test utf-18.2 {Tcl_UniCharToTitle, subtract one for title} {
    string totitle \u01C6
} \u01C5
test utf-18.3 {Tcl_UniCharToTitle, subtract delta for title (positive)} {
    string totitle \u017F
} \x53
test utf-18.4 {Tcl_UniCharToTitle, subtract delta for title (negative)} {
    string totitle \xFF
} \u0178
test utf-18.5 {Tcl_UniCharToTitle, no delta} {
    string totitle !
} !

test utf-19.1 {TclUniCharLen} -body {
    list [regexp \\d abc456def foo] $foo
} -cleanup {
    unset -nocomplain foo
} -result {1 4}

test utf-20.1 {TclUniCharNcmp} {
} {}

test utf-21.1 {TclUniCharIsAlnum} {
    # this returns 1 with Unicode 7 compliance
    string is alnum \u1040\u021F\u0220
} 1
test utf-21.2 {unicode alnum char in regc_locale.c} {
    # this returns 1 with Unicode 7 compliance
    list [regexp {^[[:alnum:]]+$} \u1040\u021F\u0220] [regexp {^\w+$} \u1040\u021F\u0220_\u203F\u2040\u2054\uFE33\uFE34\uFE4D\uFE4E\uFE4F\uFF3F]
} {1 1}
test utf-21.3 {unicode print char in regc_locale.c} {
    # this returns 1 with Unicode 7 compliance
    regexp {^[[:print:]]+$} \uFBC1
} 1
test utf-21.4 {TclUniCharIsGraph} {
    # [Bug 3464428]
    string is graph \u0120
} 1
test utf-21.5 {unicode graph char in regc_locale.c} {
    # [Bug 3464428]
    regexp {^[[:graph:]]+$} \u0120
} 1
test utf-21.6 {TclUniCharIsGraph} {
    # [Bug 3464428]
    string is graph \xA0
} 0
test utf-21.7 {unicode graph char in regc_locale.c} {
    # [Bug 3464428]
    regexp {[[:graph:]]} \x20\xA0\u2028\u2029
} 0
test utf-21.8 {TclUniCharIsPrint} {
    # [Bug 3464428]
    string is print \x09
} 0
test utf-21.9 {unicode print char in regc_locale.c} {
    # [Bug 3464428]
    regexp {[[:print:]]} \x09
} 0
test utf-21.10 {unicode print char in regc_locale.c} {
    # [Bug 3464428]
    regexp {[[:print:]]} \x09
} 0
test utf-21.11 {TclUniCharIsControl} {
    # [Bug 3464428]
    string is control \x00\x1F\xAD\u0605\u061C\u180E\u2066\uFEFF
} 1
test utf-21.12 {unicode control char in regc_locale.c} {
    # [Bug 3464428], [Bug a876646efe]
    regexp {^[[:cntrl:]]*$} \x00\x1F\xAD\u0605\u061C\u180E\u2066\uFEFF
} 1

test utf-22.1 {TclUniCharIsWordChar} {
    string wordend "xyz123_bar fg" 0
} 10
test utf-22.2 {TclUniCharIsWordChar} {
    string wordend "x\u5080z123_bar\u203C fg" 0
} 10

test utf-23.1 {TclUniCharIsAlpha} {
    # this returns 1 with Unicode 7 compliance
    string is alpha \u021F\u0220\u037F\u052F
} 1
test utf-23.2 {unicode alpha char in regc_locale.c} {
    # this returns 1 with Unicode 7 compliance
    regexp {^[[:alpha:]]+$} \u021F\u0220\u037F\u052F
} 1

test utf-24.1 {TclUniCharIsDigit} {
    # this returns 1 with Unicode 7 compliance
    string is digit \u1040\uABF0
} 1
test utf-24.2 {unicode digit char in regc_locale.c} {
    # this returns 1 with Unicode 7 compliance
    list [regexp {^[[:digit:]]+$} \u1040\uABF0] [regexp {^\d+$} \u1040\uABF0]
} {1 1}

test utf-24.3 {TclUniCharIsSpace} {
<<<<<<< HEAD
    # this returns 1 with Unicode 7/TIP 413 compliance
    string is space \x85\u1680\u180E\u200B\u202F\u2060
=======
    # this returns 1 with Unicode 7 compliance
    string is space \u1680\u180E\u202F
>>>>>>> 34c52d07
} 1
test utf-24.4 {unicode space char in regc_locale.c} {
    # this returns 1 with Unicode 7/TIP 413 compliance
    list [regexp {^[[:space:]]+$} \x85\u1680\u180E\u200B\u202F\u2060] [regexp {^\s+$} \x85\u1680\u180E\u200B\u202F\u2060]
} {1 1}

test utf-25.1 {Tcl_UniCharNcasecmp} -constraints teststringobj \
    -setup {
	testobj freeallvars
    } \
    -body {
	teststringobj set 1 a
	teststringobj set 2 b
	teststringobj getunicode 1
	teststringobj getunicode 2
	string compare -nocase [teststringobj get 1] [teststringobj get 2]
    } \
    -cleanup {
	testobj freeallvars
    } \
    -result -1
test utf-25.2 {Tcl_UniCharNcasecmp} -constraints teststringobj \
    -setup {
	testobj freeallvars
    } \
    -body {
	teststringobj set 1 b
	teststringobj set 2 a
	teststringobj getunicode 1
	teststringobj getunicode 2
	string compare -nocase [teststringobj get 1] [teststringobj get 2]
    } \
    -cleanup {
	testobj freeallvars
    } \
    -result 1
test utf-25.3 {Tcl_UniCharNcasecmp} -constraints teststringobj \
    -setup {
	testobj freeallvars
    } \
    -body {
	teststringobj set 1 B
	teststringobj set 2 a
	teststringobj getunicode 1
	teststringobj getunicode 2
	string compare -nocase [teststringobj get 1] [teststringobj get 2]
    } \
    -cleanup {
	testobj freeallvars
    } \
    -result 1

test utf-25.4 {Tcl_UniCharNcasecmp} -constraints teststringobj \
    -setup {
	testobj freeallvars
    } \
    -body {
	teststringobj set 1 aBcB
	teststringobj set 2 abca
	teststringobj getunicode 1
	teststringobj getunicode 2
	string compare -nocase [teststringobj get 1] [teststringobj get 2]
    } \
    -cleanup {
	testobj freeallvars
    } \
    -result 1

# cleanup
::tcltest::cleanupTests
return

# Local Variables:
# mode: tcl
# End:<|MERGE_RESOLUTION|>--- conflicted
+++ resolved
@@ -18,10 +18,7 @@
 
 testConstraint ucs2 [expr {[format %c 0x010000] eq "\uFFFD"}]
 testConstraint fullutf [expr {[format %c 0x010000] ne "\uFFFD"}]
-<<<<<<< HEAD
 testConstraint tip389 [expr {[string length \U010000] eq 2}]
-=======
->>>>>>> 34c52d07
 
 testConstraint testbytestring [llength [info commands testbytestring]]
 testConstraint testfindfirst [llength [info commands testfindfirst]]
@@ -94,35 +91,20 @@
 test utf-2.7 {Tcl_UtfToUniChar: lead (3-byte) followed by 2 trail} testbytestring {
     string length [testbytestring "\xE4\xB9\x8E"]
 } 1
-<<<<<<< HEAD
 test utf-2.8 {Tcl_UtfToUniChar: lead (4-byte) followed by 3 trail} {tip389 testbytestring} {
     string length [testbytestring "\xF0\x90\x80\x80"]
 } 2
 test utf-2.9 {Tcl_UtfToUniChar: lead (4-byte) followed by 3 trail} {tip389 testbytestring} {
     string length [testbytestring "\xF4\x8F\xBF\xBF"]
 } 2
-=======
-test utf-2.8.0 {Tcl_UtfToUniChar: lead (4-byte) followed by 3 trail} {testbytestring ucs2} {
-    string length [testbytestring "\xF0\x90\x80\x80"]
-} 4
-test utf-2.8.1 {Tcl_UtfToUniChar: lead (4-byte) followed by 3 trail} {testbytestring fullutf} {
-    string length [testbytestring "\xF0\x90\x80\x80"]
-} 1
-test utf-2.9.0 {Tcl_UtfToUniChar: lead (4-byte) followed by 3 trail} {testbytestring ucs2} {
-    string length [testbytestring "\xF4\x8F\xBF\xBF"]
-} 4
-test utf-2.9.1 {Tcl_UtfToUniChar: lead (4-byte) followed by 3 trail} {testbytestring fullutf} {
-    string length [testbytestring "\xF4\x8F\xBF\xBF"]
-} 1
->>>>>>> 34c52d07
-test utf-2.10 {Tcl_UtfToUniChar: lead (4-byte) followed by 3 trail, underflow} testbytestring {
+test utf-2.10 {Tcl_UtfToUniChar: lead (4-byte) followed by 3 trail, underflow} {testbytestring ucs2} {
     string length [testbytestring "\xF0\x8F\xBF\xBF"]
 } 4
-test utf-2.11 {Tcl_UtfToUniChar: lead (4-byte) followed by 3 trail, overflow} testbytestring {
+test utf-2.11 {Tcl_UtfToUniChar: lead (4-byte) followed by 3 trail, overflow} {testbytestring ucs2} {
     # Would decode to U+110000 but that is outside the Unicode range.
     string length [testbytestring "\xF4\x90\x80\x80"]
 } 4
-test utf-2.12 {Tcl_UtfToUniChar: longer UTF sequences not supported} testbytestring {
+test utf-2.12 {Tcl_UtfToUniChar: longer UTF sequences not supported} {testbytestring ucs2} {
     string length [testbytestring "\xF8\xA2\xA2\xA2\xA2"]
 } 5
 
@@ -166,15 +148,9 @@
 test utf-4.12.0 {Tcl_NumUtfChars: #4-byte UTF-8 character} {testnumutfchars testbytestring ucs2} {
     testnumutfchars [testbytestring \xF0\x9F\x92\xA9] 4
 } 4
-<<<<<<< HEAD
 test utf-4.12.1 {Tcl_NumUtfChars: #4-byte UTF-8 character} {testnumutfchars testbytestring tip389} {
     testnumutfchars [testbytestring \xF0\x9F\x92\xA9] 4
 } 2
-=======
-test utf-4.12.1 {Tcl_NumUtfChars: #4-byte UTF-8 character} {testnumutfchars testbytestring fullutf} {
-    testnumutfchars [testbytestring \xF0\x9F\x92\xA9] 4
-} 1
->>>>>>> 34c52d07
 
 test utf-5.1 {Tcl_UtfFindFirst} {testfindfirst testbytestring} {
     testfindfirst [testbytestring "abcbc"] 98
@@ -186,7 +162,7 @@
 test utf-6.1 {Tcl_UtfNext} testutfnext {
     # This takes the pointer one past the terminating NUL.
     # This is really an invalid call.
-    testutfnext {}
+    testutfnext -bytestring {}
 } 1
 test utf-6.2 {Tcl_UtfNext} testutfnext {
     testutfnext -bytestring A
@@ -195,452 +171,305 @@
     testutfnext -bytestring AA
 } 1
 test utf-6.4 {Tcl_UtfNext} testutfnext {
-    testutfnext A\xA0
+    testutfnext -bytestring A\xA0
 } 1
 test utf-6.5 {Tcl_UtfNext} testutfnext {
-    testutfnext A\xD0
+    testutfnext -bytestring A\xD0
 } 1
 test utf-6.6 {Tcl_UtfNext} testutfnext {
-    testutfnext A\xE8
+    testutfnext -bytestring A\xE8
 } 1
 test utf-6.7 {Tcl_UtfNext} testutfnext {
-    testutfnext A\xF2
+    testutfnext -bytestring A\xF2
 } 1
 test utf-6.8 {Tcl_UtfNext} testutfnext {
-    testutfnext A\xF8
+    testutfnext -bytestring A\xF8
 } 1
 test utf-6.9 {Tcl_UtfNext} testutfnext {
-    testutfnext \xA0
+    testutfnext -bytestring \xA0
 } 1
 test utf-6.10 {Tcl_UtfNext} testutfnext {
-    testutfnext \xA0G
+    testutfnext -bytestring \xA0G
 } 1
 test utf-6.11 {Tcl_UtfNext} testutfnext {
-<<<<<<< HEAD
     testutfnext -bytestring \xA0\xA0
-} 2
-=======
-    testutfnext \xA0\xA0
-} 1
->>>>>>> 34c52d07
+} 1
 test utf-6.12 {Tcl_UtfNext} testutfnext {
-    testutfnext \xA0\xD0
+    testutfnext -bytestring \xA0\xD0
 } 1
 test utf-6.13 {Tcl_UtfNext} testutfnext {
-    testutfnext \xA0\xE8
+    testutfnext -bytestring \xA0\xE8
 } 1
 test utf-6.14 {Tcl_UtfNext} testutfnext {
-    testutfnext \xA0\xF2
+    testutfnext -bytestring \xA0\xF2
 } 1
 test utf-6.15 {Tcl_UtfNext} testutfnext {
-    testutfnext \xA0\xF8
+    testutfnext -bytestring \xA0\xF8
 } 1
 test utf-6.16 {Tcl_UtfNext} testutfnext {
-    testutfnext \xD0
+    testutfnext -bytestring \xD0
 } 1
 test utf-6.17 {Tcl_UtfNext} testutfnext {
-    testutfnext \xD0G
+    testutfnext -bytestring \xD0G
 } 1
 test utf-6.18 {Tcl_UtfNext} testutfnext {
-    testutfnext \xD0\xA0
+    testutfnext -bytestring \xD0\xA0
 } 2
 test utf-6.19 {Tcl_UtfNext} testutfnext {
-    testutfnext \xD0\xD0
+    testutfnext -bytestring \xD0\xD0
 } 1
 test utf-6.20 {Tcl_UtfNext} testutfnext {
-    testutfnext \xD0\xE8
+    testutfnext -bytestring \xD0\xE8
 } 1
 test utf-6.21 {Tcl_UtfNext} testutfnext {
-    testutfnext \xD0\xF2
+    testutfnext -bytestring \xD0\xF2
 } 1
 test utf-6.22 {Tcl_UtfNext} testutfnext {
-    testutfnext \xD0\xF8
+    testutfnext -bytestring \xD0\xF8
 } 1
 test utf-6.23 {Tcl_UtfNext} testutfnext {
-    testutfnext \xE8
+    testutfnext -bytestring \xE8
 } 1
 test utf-6.24 {Tcl_UtfNext} testutfnext {
-    testutfnext \xE8G
+    testutfnext -bytestring \xE8G
 } 1
 test utf-6.25 {Tcl_UtfNext} testutfnext {
-    testutfnext \xE8\xA0
+    testutfnext -bytestring \xE8\xA0
 } 1
 test utf-6.26 {Tcl_UtfNext} testutfnext {
-    testutfnext \xE8\xD0
+    testutfnext -bytestring \xE8\xD0
 } 1
 test utf-6.27 {Tcl_UtfNext} testutfnext {
-    testutfnext \xE8\xE8
+    testutfnext -bytestring \xE8\xE8
 } 1
 test utf-6.28 {Tcl_UtfNext} testutfnext {
-    testutfnext \xE8\xF2
+    testutfnext -bytestring \xE8\xF2
 } 1
 test utf-6.29 {Tcl_UtfNext} testutfnext {
-    testutfnext \xE8\xF8
+    testutfnext -bytestring \xE8\xF8
 } 1
 test utf-6.30 {Tcl_UtfNext} testutfnext {
-    testutfnext \xF2
+    testutfnext -bytestring \xF2
 } 1
 test utf-6.31 {Tcl_UtfNext} testutfnext {
-    testutfnext \xF2G
+    testutfnext -bytestring \xF2G
 } 1
 test utf-6.32 {Tcl_UtfNext} testutfnext {
-    testutfnext \xF2\xA0
+    testutfnext -bytestring \xF2\xA0
 } 1
 test utf-6.33 {Tcl_UtfNext} testutfnext {
-    testutfnext \xF2\xD0
+    testutfnext -bytestring \xF2\xD0
 } 1
 test utf-6.34 {Tcl_UtfNext} testutfnext {
-    testutfnext \xF2\xE8
+    testutfnext -bytestring \xF2\xE8
 } 1
 test utf-6.35 {Tcl_UtfNext} testutfnext {
-    testutfnext \xF2\xF2
+    testutfnext -bytestring \xF2\xF2
 } 1
 test utf-6.36 {Tcl_UtfNext} testutfnext {
-    testutfnext \xF2\xF8
+    testutfnext -bytestring \xF2\xF8
 } 1
 test utf-6.37 {Tcl_UtfNext} testutfnext {
-    testutfnext \xF8
+    testutfnext -bytestring \xF8
 } 1
 test utf-6.38 {Tcl_UtfNext} testutfnext {
-    testutfnext \xF8G
+    testutfnext -bytestring \xF8G
 } 1
 test utf-6.39 {Tcl_UtfNext} testutfnext {
-    testutfnext \xF8\xA0
+    testutfnext -bytestring \xF8\xA0
 } 1
 test utf-6.40 {Tcl_UtfNext} testutfnext {
-    testutfnext \xF8\xD0
+    testutfnext -bytestring \xF8\xD0
 } 1
 test utf-6.41 {Tcl_UtfNext} testutfnext {
-    testutfnext \xF8\xE8
+    testutfnext -bytestring \xF8\xE8
 } 1
 test utf-6.42 {Tcl_UtfNext} testutfnext {
-    testutfnext \xF8\xF2
+    testutfnext -bytestring \xF8\xF2
 } 1
 test utf-6.43 {Tcl_UtfNext} testutfnext {
-    testutfnext \xF8\xF8
+    testutfnext -bytestring \xF8\xF8
 } 1
 test utf-6.44 {Tcl_UtfNext} testutfnext {
-    testutfnext \xD0\xA0G
+    testutfnext -bytestring \xD0\xA0G
 } 2
 test utf-6.45 {Tcl_UtfNext} testutfnext {
-    testutfnext \xD0\xA0\xA0
+    testutfnext -bytestring \xD0\xA0\xA0
 } 2
 test utf-6.46 {Tcl_UtfNext} testutfnext {
-    testutfnext \xD0\xA0\xD0
+    testutfnext -bytestring \xD0\xA0\xD0
 } 2
 test utf-6.47 {Tcl_UtfNext} testutfnext {
-    testutfnext \xD0\xA0\xE8
+    testutfnext -bytestring \xD0\xA0\xE8
 } 2
 test utf-6.48 {Tcl_UtfNext} testutfnext {
-    testutfnext \xD0\xA0\xF2
+    testutfnext -bytestring \xD0\xA0\xF2
 } 2
 test utf-6.49 {Tcl_UtfNext} testutfnext {
-    testutfnext \xD0\xA0\xF8
+    testutfnext -bytestring \xD0\xA0\xF8
 } 2
 test utf-6.50 {Tcl_UtfNext} testutfnext {
-    testutfnext \xE8\xA0G
+    testutfnext -bytestring \xE8\xA0G
 } 1
 test utf-6.51 {Tcl_UtfNext} testutfnext {
-    testutfnext \xE8\xA0\xA0
+    testutfnext -bytestring \xE8\xA0\xA0
 } 3
 test utf-6.52 {Tcl_UtfNext} testutfnext {
-    testutfnext \xE8\xA0\xD0
+    testutfnext -bytestring \xE8\xA0\xD0
 } 1
 test utf-6.53 {Tcl_UtfNext} testutfnext {
-    testutfnext \xE8\xA0\xE8
+    testutfnext -bytestring \xE8\xA0\xE8
 } 1
 test utf-6.54 {Tcl_UtfNext} testutfnext {
-    testutfnext \xE8\xA0\xF2
+    testutfnext -bytestring \xE8\xA0\xF2
 } 1
 test utf-6.55 {Tcl_UtfNext} testutfnext {
-    testutfnext \xE8\xA0\xF8
+    testutfnext -bytestring \xE8\xA0\xF8
 } 1
 test utf-6.56 {Tcl_UtfNext} testutfnext {
-    testutfnext \xF2\xA0G
+    testutfnext -bytestring \xF2\xA0G
 } 1
 test utf-6.57 {Tcl_UtfNext} testutfnext {
-    testutfnext \xF2\xA0\xA0
+    testutfnext -bytestring \xF2\xA0\xA0
 } 1
 test utf-6.58 {Tcl_UtfNext} testutfnext {
-    testutfnext \xF2\xA0\xD0
+    testutfnext -bytestring \xF2\xA0\xD0
 } 1
 test utf-6.59 {Tcl_UtfNext} testutfnext {
-    testutfnext \xF2\xA0\xE8
+    testutfnext -bytestring \xF2\xA0\xE8
 } 1
 test utf-6.60 {Tcl_UtfNext} testutfnext {
-    testutfnext \xF2\xA0\xF2
+    testutfnext -bytestring \xF2\xA0\xF2
 } 1
 test utf-6.61 {Tcl_UtfNext} testutfnext {
-    testutfnext \xF2\xA0\xF8
+    testutfnext -bytestring \xF2\xA0\xF8
 } 1
 test utf-6.62 {Tcl_UtfNext} testutfnext {
-    testutfnext \xE8\xA0\xA0G
+    testutfnext -bytestring \xE8\xA0\xA0G
 } 3
 test utf-6.63 {Tcl_UtfNext} testutfnext {
-    testutfnext \xE8\xA0\xA0\xA0
+    testutfnext -bytestring \xE8\xA0\xA0\xA0
 } 3
 test utf-6.64 {Tcl_UtfNext} testutfnext {
-    testutfnext \xE8\xA0\xA0\xD0
+    testutfnext -bytestring \xE8\xA0\xA0\xD0
 } 3
 test utf-6.65 {Tcl_UtfNext} testutfnext {
-    testutfnext \xE8\xA0\xA0\xE8
+    testutfnext -bytestring \xE8\xA0\xA0\xE8
 } 3
 test utf-6.66 {Tcl_UtfNext} testutfnext {
-    testutfnext \xE8\xA0\xA0\xF2
+    testutfnext -bytestring \xE8\xA0\xA0\xF2
 } 3
 test utf-6.67 {Tcl_UtfNext} testutfnext {
-    testutfnext \xE8\xA0\xA0\xF8
+    testutfnext -bytestring \xE8\xA0\xA0\xF8
 } 3
 test utf-6.68 {Tcl_UtfNext} testutfnext {
-    testutfnext \xF2\xA0\xA0G
+    testutfnext -bytestring \xF2\xA0\xA0G
 } 1
 test utf-6.69.0 {Tcl_UtfNext} {testutfnext ucs2} {
-    testutfnext \xF2\xA0\xA0\xA0
+    testutfnext -bytestring \xF2\xA0\xA0\xA0
 } 1
 test utf-6.69.1 {Tcl_UtfNext} {testutfnext fullutf} {
-    testutfnext \xF2\xA0\xA0\xA0
+    testutfnext -bytestring \xF2\xA0\xA0\xA0
 } 4
 test utf-6.70 {Tcl_UtfNext} testutfnext {
-    testutfnext \xF2\xA0\xA0\xD0
+    testutfnext -bytestring \xF2\xA0\xA0\xD0
 } 1
 test utf-6.71 {Tcl_UtfNext} testutfnext {
-    testutfnext \xF2\xA0\xA0\xE8
+    testutfnext -bytestring \xF2\xA0\xA0\xE8
 } 1
 test utf-6.72 {Tcl_UtfNext} testutfnext {
-<<<<<<< HEAD
     testutfnext -bytestring \xF2\xA0\xA0\xF2
-=======
-    testutfnext \xF2\xA0\xA0\xF2
->>>>>>> 34c52d07
 } 1
 test utf-6.73 {Tcl_UtfNext} testutfnext {
-    testutfnext \xF2\xA0\xA0\xF8
+    testutfnext -bytestring \xF2\xA0\xA0\xF8
 } 1
 test utf-6.74.0 {Tcl_UtfNext} {testutfnext ucs2} {
-    testutfnext \xF2\xA0\xA0\xA0G
+    testutfnext -bytestring \xF2\xA0\xA0\xA0G
 } 1
 test utf-6.74.1 {Tcl_UtfNext} {testutfnext fullutf} {
-    testutfnext \xF2\xA0\xA0\xA0G
+    testutfnext -bytestring \xF2\xA0\xA0\xA0G
 } 4
 test utf-6.75.0 {Tcl_UtfNext} {testutfnext ucs2} {
-    testutfnext \xF2\xA0\xA0\xA0\xA0
+    testutfnext -bytestring \xF2\xA0\xA0\xA0\xA0
 } 1
 test utf-6.75.1 {Tcl_UtfNext} {testutfnext fullutf} {
-    testutfnext \xF2\xA0\xA0\xA0\xA0
+    testutfnext -bytestring \xF2\xA0\xA0\xA0\xA0
 } 4
 test utf-6.76.0 {Tcl_UtfNext} {testutfnext ucs2} {
-    testutfnext \xF2\xA0\xA0\xA0\xD0
+    testutfnext -bytestring \xF2\xA0\xA0\xA0\xD0
 } 1
 test utf-6.76.1 {Tcl_UtfNext} {testutfnext fullutf} {
-    testutfnext \xF2\xA0\xA0\xA0\xD0
+    testutfnext -bytestring \xF2\xA0\xA0\xA0\xD0
 } 4
 test utf-6.77.0 {Tcl_UtfNext} {testutfnext ucs2} {
-    testutfnext \xF2\xA0\xA0\xA0\xE8
+    testutfnext -bytestring \xF2\xA0\xA0\xA0\xE8
 } 1
 test utf-6.77.1 {Tcl_UtfNext} {testutfnext fullutf} {
-    testutfnext \xF2\xA0\xA0\xA0\xE8
+    testutfnext -bytestring \xF2\xA0\xA0\xA0\xE8
 } 4
 test utf-6.78.0 {Tcl_UtfNext} {testutfnext ucs2} {
-    testutfnext \xF2\xA0\xA0\xA0\xF2
+    testutfnext -bytestring \xF2\xA0\xA0\xA0\xF2
 } 1
 test utf-6.78.1 {Tcl_UtfNext} {testutfnext fullutf} {
-    testutfnext \xF2\xA0\xA0\xA0\xF2
+    testutfnext -bytestring \xF2\xA0\xA0\xA0\xF2
 } 4
 test utf-6.79.0 {Tcl_UtfNext} {testutfnext ucs2} {
-    testutfnext \xF2\xA0\xA0\xA0G\xF8
+    testutfnext -bytestring \xF2\xA0\xA0\xA0G\xF8
 } 1
 test utf-6.79.1 {Tcl_UtfNext} {testutfnext fullutf} {
-    testutfnext \xF2\xA0\xA0\xA0G\xF8
+    testutfnext -bytestring \xF2\xA0\xA0\xA0G\xF8
 } 4
 test utf-6.80 {Tcl_UtfNext - overlong sequences} testutfnext {
-    testutfnext \xC0\x80
+    testutfnext -bytestring \xC0\x80
 } 2
 test utf-6.81 {Tcl_UtfNext - overlong sequences} testutfnext {
-    testutfnext \xC0\x81
+    testutfnext -bytestring \xC0\x81
 } 1
 test utf-6.82 {Tcl_UtfNext - overlong sequences} testutfnext {
-    testutfnext \xC1\x80
+    testutfnext -bytestring \xC1\x80
 } 1
 test utf-6.83 {Tcl_UtfNext - overlong sequences} testutfnext {
-    testutfnext \xC2\x80
+    testutfnext -bytestring \xC2\x80
 } 2
 test utf-6.84 {Tcl_UtfNext - overlong sequences} testutfnext {
-    testutfnext \xE0\x80\x80
+    testutfnext -bytestring \xE0\x80\x80
 } 1
 test utf-6.85 {Tcl_UtfNext - overlong sequences} testutfnext {
-    testutfnext \xE0\xA0\x80
+    testutfnext -bytestring \xE0\xA0\x80
 } 3
 test utf-6.86 {Tcl_UtfNext - overlong sequences} testutfnext {
-    testutfnext \xF0\x80\x80\x80
+    testutfnext -bytestring \xF0\x80\x80\x80
 } 1
 test utf-6.87.0 {Tcl_UtfNext - overlong sequences} {testutfnext ucs2} {
-    testutfnext \xF0\x90\x80\x80
+    testutfnext -bytestring \xF0\x90\x80\x80
 } 1
 test utf-6.87.1 {Tcl_UtfNext - overlong sequences} {testutfnext fullutf} {
-    testutfnext \xF0\x90\x80\x80
+    testutfnext -bytestring \xF0\x90\x80\x80
 } 4
 test utf-6.88 {Tcl_UtfNext, pointing to 2th byte of 3-byte valid sequence} testutfnext {
-<<<<<<< HEAD
     testutfnext -bytestring \xA0\xA0
-} 2
+} 1
 test utf-6.89 {Tcl_UtfNext, pointing to 2th byte of 3-byte invalid sequence} testutfnext {
     testutfnext -bytestring \x80\x80
-} 2
-=======
-    testutfnext \xA0\xA0
-} 1
-test utf-6.89 {Tcl_UtfNext, pointing to 2th byte of 3-byte invalid sequence} testutfnext {
-    testutfnext \x80\x80
-} 1
->>>>>>> 34c52d07
+} 1
 test utf-6.90.0 {Tcl_UtfNext, validity check [493dccc2de]} {testutfnext ucs2} {
-    testutfnext \xF4\x8F\xBF\xBF
+    testutfnext -bytestring \xF4\x8F\xBF\xBF
 } 1
 test utf-6.90.1 {Tcl_UtfNext, validity check [493dccc2de]} {testutfnext fullutf} {
-    testutfnext \xF4\x8F\xBF\xBF
-} 4
-<<<<<<< HEAD
+    testutfnext -bytestring \xF4\x8F\xBF\xBF
+} 4
 test utf-6.91.0 {Tcl_UtfNext, validity check [493dccc2de]} {testutfnext ucs2} {
     testutfnext -bytestring \xF4\x90\x80\x80
 } 1
 test utf-6.91.1 {Tcl_UtfNext, validity check [493dccc2de]} {testutfnext fullutf} {
     testutfnext -bytestring \xF4\x90\x80\x80
-=======
-test utf-6.91 {Tcl_UtfNext, validity check [493dccc2de]} testutfnext {
-    testutfnext \xF4\x90\x80\x80
-} 1
-test utf-6.92 {Tcl_UtfNext, pointing to 2th byte of 4-byte invalid sequence} testutfnext {
-    testutfnext \xA0\xA0\xA0
->>>>>>> 34c52d07
 } 1
 test utf-6.92 {Tcl_UtfNext, pointing to 2th byte of 4-byte valid sequence} testutfnext {
     testutfnext -bytestring \xA0\xA0\xA0
-} 3
-test utf-6.93 {Tcl_UtfNext, pointing to 2th byte of 4-byte invalid sequence} testutfnext {
-<<<<<<< HEAD
+} 1
+test utf-6.93 {Tcl_UtfNext, pointing to 2th byte of 4-byte invalid sequence} {testutfnext ucs2} {
     testutfnext -bytestring \x80\x80\x80
-} 3
-=======
-    testutfnext \x80\x80\x80
-} 1
-test utf-6.94 {Tcl_UtfNext, read limits} testutfnext {
-    testutfnext G 0
-} 0
-test utf-6.95 {Tcl_UtfNext, read limits} testutfnext {
-    testutfnext \xA0 0
-} 0
-test utf-6.96 {Tcl_UtfNext, read limits} testutfnext {
-    testutfnext AG 1
-} 1
-test utf-6.97 {Tcl_UtfNext, read limits} testutfnext {
-    testutfnext A\xA0 1
-} 1
-test utf-6.98 {Tcl_UtfNext, read limits} testutfnext {
-    testutfnext \xD0\xA0G 1
-} 0
-test utf-6.99 {Tcl_UtfNext, read limits} testutfnext {
-    testutfnext \xD0\xA0G 2
-} 2
-test utf-6.100 {Tcl_UtfNext, read limits} testutfnext {
-    testutfnext \xD0\xA0\xA0 1
-} 0
-test utf-6.101 {Tcl_UtfNext, read limits} testutfnext {
-    testutfnext \xD0\xA0\xA0 2
-} 2
-test utf-6.102 {Tcl_UtfNext, read limits} testutfnext {
-    testutfnext \xE8\xA0\xA0G 1
-} 0
-test utf-6.103 {Tcl_UtfNext, read limits} testutfnext {
-    testutfnext \xE8\xA0\xA0G 2
-} 0
-test utf-6.104 {Tcl_UtfNext, read limits} testutfnext {
-    testutfnext \xE8\xA0\xA0G 3
-} 3
-test utf-6.105 {Tcl_UtfNext, read limits} testutfnext {
-    testutfnext \xE8\xA0\xA0\xA0 1
-} 0
-test utf-6.106 {Tcl_UtfNext, read limits} testutfnext {
-    testutfnext \xE8\xA0\xA0\xA0 2
-} 0
-test utf-6.107 {Tcl_UtfNext, read limits} testutfnext {
-    testutfnext \xE8\xA0\xA0\xA0 3
-} 3
-test utf-6.108.0 {Tcl_UtfNext, read limits} {testutfnext ucs2} {
-    testutfnext \xF2\xA0\xA0\xA0G 1
-} 1
-test utf-6.108.1 {Tcl_UtfNext, read limits} {testutfnext fullutf} {
-    testutfnext \xF2\xA0\xA0\xA0G 1
-} 0
-test utf-6.109.0 {Tcl_UtfNext, read limits} {testutfnext ucs2} {
-    testutfnext \xF2\xA0\xA0\xA0G 2
-} 1
-test utf-6.109.1 {Tcl_UtfNext, read limits} {testutfnext fullutf} {
-    testutfnext \xF2\xA0\xA0\xA0G 2
-} 0
-test utf-6.110.0 {Tcl_UtfNext, read limits} {testutfnext ucs2} {
-    testutfnext \xF2\xA0\xA0\xA0G 3
-} 1
-test utf-6.110.1 {Tcl_UtfNext, read limits} {testutfnext fullutf} {
-    testutfnext \xF2\xA0\xA0\xA0G 3
-} 0
-test utf-6.111.0 {Tcl_UtfNext, read limits} {testutfnext ucs2} {
-    testutfnext \xF2\xA0\xA0\xA0G 4
-} 1
-test utf-6.111.1 {Tcl_UtfNext, read limits} {testutfnext fullutf} {
-    testutfnext \xF2\xA0\xA0\xA0G 4
-} 4
-test utf-6.112.0 {Tcl_UtfNext, read limits} {testutfnext ucs2} {
-    testutfnext \xF2\xA0\xA0\xA0\xA0 1
-} 1
-test utf-6.112.1 {Tcl_UtfNext, read limits} {testutfnext fullutf} {
-    testutfnext \xF2\xA0\xA0\xA0\xA0 1
-} 0
-test utf-6.113.0 {Tcl_UtfNext, read limits} {testutfnext ucs2} {
-    testutfnext \xF2\xA0\xA0\xA0\xA0 2
-} 1
-test utf-6.113.1 {Tcl_UtfNext, read limits} {testutfnext fullutf} {
-    testutfnext \xF2\xA0\xA0\xA0\xA0 2
-} 0
-test utf-6.114.0 {Tcl_UtfNext, read limits} {testutfnext ucs2} {
-    testutfnext \xF2\xA0\xA0\xA0\xA0 3
-} 1
-test utf-6.114.1 {Tcl_UtfNext, read limits} {testutfnext fullutf} {
-    testutfnext \xF2\xA0\xA0\xA0\xA0 3
-} 0
-test utf-6.115.0 {Tcl_UtfNext, read limits} {testutfnext ucs2} {
-    testutfnext \xF2\xA0\xA0\xA0\xA0 4
-} 1
-test utf-6.115.1 {Tcl_UtfNext, read limits} {testutfnext fullutf} {
-    testutfnext \xF2\xA0\xA0\xA0\xA0 4
-} 4
-test utf-6.116 {Tcl_UtfNext, read limits} testutfnext {
-    testutfnext \xA0G 0
-} 0
-test utf-6.117 {Tcl_UtfNext, read limits} testutfnext {
-    testutfnext \xA0G 1
-} 1
-test utf-6.118 {Tcl_UtfNext, read limits} testutfnext {
-    testutfnext \xA0\xA0 1
-} 1
-test utf-6.119 {Tcl_UtfNext, read limits} testutfnext {
-    testutfnext \xA0\xA0G 2
-} 1
-test utf-6.120 {Tcl_UtfNext, read limits} testutfnext {
-    testutfnext \xA0\xA0\xA0 2
-} 1
-test utf-6.121 {Tcl_UtfNext, read limits} testutfnext {
-    testutfnext \xA0\xA0\xA0G 3
-} 1
-test utf-6.122 {Tcl_UtfNext, read limits} testutfnext {
-    testutfnext \xA0\xA0\xA0\xA0 3
-} 1
-test utf-6.123 {Tcl_UtfNext, read limits} testutfnext {
-    testutfnext \xA0\xA0\xA0\xA0G 4
-} 1
-test utf-6.124 {Tcl_UtfNext, read limits} testutfnext {
-    testutfnext \xA0\xA0\xA0\xA0\xA0 4
-} 1
->>>>>>> 34c52d07
+} 1
 
 test utf-7.1 {Tcl_UtfPrev} testutfprev {
     testutfprev {}
@@ -1307,13 +1136,8 @@
 } {1 1}
 
 test utf-24.3 {TclUniCharIsSpace} {
-<<<<<<< HEAD
     # this returns 1 with Unicode 7/TIP 413 compliance
     string is space \x85\u1680\u180E\u200B\u202F\u2060
-=======
-    # this returns 1 with Unicode 7 compliance
-    string is space \u1680\u180E\u202F
->>>>>>> 34c52d07
 } 1
 test utf-24.4 {unicode space char in regc_locale.c} {
     # this returns 1 with Unicode 7/TIP 413 compliance
