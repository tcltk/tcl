--- conflicted
+++ resolved
@@ -129,11 +129,6 @@
     testfindlast [testbytestring "abcbc"] 98
 } {bc}
 
-<<<<<<< HEAD
-testConstraint testutfnext [llength [info commands testutfnext]]
-
-=======
->>>>>>> 1a343cd0
 test utf-6.1 {Tcl_UtfNext} testutfnext {
     # This takes the pointer one past the terminating NUL.
     # This is really an invalid call.
@@ -155,11 +150,7 @@
     testutfnext A\xE8
 } 1
 test utf-6.7 {Tcl_UtfNext} testutfnext {
-<<<<<<< HEAD
-    testutfnext A\xF4
-=======
     testutfnext A\xF2
->>>>>>> 1a343cd0
 } 1
 test utf-6.8 {Tcl_UtfNext} testutfnext {
     testutfnext A\xF8
@@ -172,7 +163,7 @@
 } 1
 test utf-6.11 {Tcl_UtfNext} testutfnext {
     testutfnext \xA0\xA0
-} 1
+} 2
 test utf-6.12 {Tcl_UtfNext} testutfnext {
     testutfnext \xA0\xD0
 } 1
@@ -180,11 +171,7 @@
     testutfnext \xA0\xE8
 } 1
 test utf-6.14 {Tcl_UtfNext} testutfnext {
-<<<<<<< HEAD
-    testutfnext \xA0\xF4
-=======
     testutfnext \xA0\xF2
->>>>>>> 1a343cd0
 } 1
 test utf-6.15 {Tcl_UtfNext} testutfnext {
     testutfnext \xA0\xF8
@@ -193,11 +180,7 @@
     testutfnext \xD0
 } 1
 test utf-6.17 {Tcl_UtfNext} testutfnext {
-<<<<<<< HEAD
-    testutfnext \xD0A
-=======
     testutfnext \xD0G
->>>>>>> 1a343cd0
 } 1
 test utf-6.18 {Tcl_UtfNext} testutfnext {
     testutfnext \xD0\xA0
@@ -209,11 +192,7 @@
     testutfnext \xD0\xE8
 } 1
 test utf-6.21 {Tcl_UtfNext} testutfnext {
-<<<<<<< HEAD
-    testutfnext \xD0\xF4
-=======
     testutfnext \xD0\xF2
->>>>>>> 1a343cd0
 } 1
 test utf-6.22 {Tcl_UtfNext} testutfnext {
     testutfnext \xD0\xF8
@@ -222,11 +201,7 @@
     testutfnext \xE8
 } 1
 test utf-6.24 {Tcl_UtfNext} testutfnext {
-<<<<<<< HEAD
-    testutfnext \xE8A
-=======
     testutfnext \xE8G
->>>>>>> 1a343cd0
 } 1
 test utf-6.25 {Tcl_UtfNext} testutfnext {
     testutfnext \xE8\xA0
@@ -238,37 +213,12 @@
     testutfnext \xE8\xE8
 } 1
 test utf-6.28 {Tcl_UtfNext} testutfnext {
-<<<<<<< HEAD
-    testutfnext \xE8\xF4
-=======
     testutfnext \xE8\xF2
->>>>>>> 1a343cd0
 } 1
 test utf-6.29 {Tcl_UtfNext} testutfnext {
     testutfnext \xE8\xF8
 } 1
 test utf-6.30 {Tcl_UtfNext} testutfnext {
-<<<<<<< HEAD
-    testutfnext \xF4
-} 1
-test utf-6.31 {Tcl_UtfNext} testutfnext {
-    testutfnext \xF4A
-} 1
-test utf-6.32 {Tcl_UtfNext} testutfnext {
-    testutfnext \xF4\xA0
-} 1
-test utf-6.33 {Tcl_UtfNext} testutfnext {
-    testutfnext \xF4\xD0
-} 1
-test utf-6.34 {Tcl_UtfNext} testutfnext {
-    testutfnext \xF4\xE8
-} 1
-test utf-6.35 {Tcl_UtfNext} testutfnext {
-    testutfnext \xF4\xF4
-} 1
-test utf-6.36 {Tcl_UtfNext} testutfnext {
-    testutfnext \xF4\xF8
-=======
     testutfnext \xF2
 } 1
 test utf-6.31 {Tcl_UtfNext} testutfnext {
@@ -288,17 +238,12 @@
 } 1
 test utf-6.36 {Tcl_UtfNext} testutfnext {
     testutfnext \xF2\xF8
->>>>>>> 1a343cd0
 } 1
 test utf-6.37 {Tcl_UtfNext} testutfnext {
     testutfnext \xF8
 } 1
 test utf-6.38 {Tcl_UtfNext} testutfnext {
-<<<<<<< HEAD
-    testutfnext \xF8A
-=======
     testutfnext \xF8G
->>>>>>> 1a343cd0
 } 1
 test utf-6.39 {Tcl_UtfNext} testutfnext {
     testutfnext \xF8\xA0
@@ -310,11 +255,7 @@
     testutfnext \xF8\xE8
 } 1
 test utf-6.42 {Tcl_UtfNext} testutfnext {
-<<<<<<< HEAD
-    testutfnext \xF8\xF4
-=======
     testutfnext \xF8\xF2
->>>>>>> 1a343cd0
 } 1
 test utf-6.43 {Tcl_UtfNext} testutfnext {
     testutfnext \xF8\xF8
@@ -332,11 +273,7 @@
     testutfnext \xD0\xA0\xE8
 } 2
 test utf-6.48 {Tcl_UtfNext} testutfnext {
-<<<<<<< HEAD
-    testutfnext \xD0\xA0\xF4
-=======
     testutfnext \xD0\xA0\xF2
->>>>>>> 1a343cd0
 } 2
 test utf-6.49 {Tcl_UtfNext} testutfnext {
     testutfnext \xD0\xA0\xF8
@@ -354,34 +291,12 @@
     testutfnext \xE8\xA0\xE8
 } 1
 test utf-6.54 {Tcl_UtfNext} testutfnext {
-<<<<<<< HEAD
-    testutfnext \xE8\xA0\xF4
-=======
     testutfnext \xE8\xA0\xF2
->>>>>>> 1a343cd0
 } 1
 test utf-6.55 {Tcl_UtfNext} testutfnext {
     testutfnext \xE8\xA0\xF8
 } 1
 test utf-6.56 {Tcl_UtfNext} testutfnext {
-<<<<<<< HEAD
-    testutfnext \xF4\xA0G
-} 1
-test utf-6.57 {Tcl_UtfNext} testutfnext {
-    testutfnext \xF4\xA0\xA0
-} 1
-test utf-6.58 {Tcl_UtfNext} testutfnext {
-    testutfnext \xF4\xA0\xD0
-} 1
-test utf-6.59 {Tcl_UtfNext} testutfnext {
-    testutfnext \xF4\xA0\xE8
-} 1
-test utf-6.60 {Tcl_UtfNext} testutfnext {
-    testutfnext \xF4\xA0\xF4
-} 1
-test utf-6.61 {Tcl_UtfNext} testutfnext {
-    testutfnext \xF4\xA0\xF8
-=======
     testutfnext \xF2\xA0G
 } 1
 test utf-6.57 {Tcl_UtfNext} testutfnext {
@@ -398,7 +313,6 @@
 } 1
 test utf-6.61 {Tcl_UtfNext} testutfnext {
     testutfnext \xF2\xA0\xF8
->>>>>>> 1a343cd0
 } 1
 test utf-6.62 {Tcl_UtfNext} testutfnext {
     testutfnext \xE8\xA0\xA0G
@@ -413,52 +327,12 @@
     testutfnext \xE8\xA0\xA0\xE8
 } 3
 test utf-6.66 {Tcl_UtfNext} testutfnext {
-<<<<<<< HEAD
-    testutfnext \xE8\xA0\xA0\xF4
-=======
     testutfnext \xE8\xA0\xA0\xF2
->>>>>>> 1a343cd0
 } 3
 test utf-6.67 {Tcl_UtfNext} testutfnext {
     testutfnext \xE8\xA0\xA0\xF8
 } 3
 test utf-6.68 {Tcl_UtfNext} testutfnext {
-<<<<<<< HEAD
-    testutfnext \xF4\xA0\xA0G
-} 1
-test utf-6.69 {Tcl_UtfNext} testutfnext {
-    testutfnext \xF4\xA0\xA0\xA0
-} 1
-test utf-6.70 {Tcl_UtfNext} testutfnext {
-    testutfnext \xF4\xA0\xA0\xD0
-} 1
-test utf-6.71 {Tcl_UtfNext} testutfnext {
-    testutfnext \xF4\xA0\xA0\xE8
-} 1
-test utf-6.71 {Tcl_UtfNext} testutfnext {
-    testutfnext \xF4\xA0\xA0\xF4
-} 1
-test utf-6.73 {Tcl_UtfNext} testutfnext {
-    testutfnext \xF4\xA0\xA0\xF8
-} 1
-test utf-6.74 {Tcl_UtfNext} testutfnext {
-    testutfnext \xF4\xA0\xA0\xA0G
-} 1
-test utf-6.75 {Tcl_UtfNext} testutfnext {
-    testutfnext \xF4\xA0\xA0\xA0\xA0
-} 1
-test utf-6.76 {Tcl_UtfNext} testutfnext {
-    testutfnext \xF4\xA0\xA0\xA0\xD0
-} 1
-test utf-6.77 {Tcl_UtfNext} testutfnext {
-    testutfnext \xF4\xA0\xA0\xA0\xE8
-} 1
-test utf-6.78 {Tcl_UtfNext} testutfnext {
-    testutfnext \xF4\xA0\xA0\xA0\xF4
-} 1
-test utf-6.79 {Tcl_UtfNext} testutfnext {
-    testutfnext \xF4\xA0\xA0\xA0G\xF8
-=======
     testutfnext \xF2\xA0\xA0G
 } 1
 test utf-6.69 {Tcl_UtfNext} {testutfnext compat85} {
@@ -493,7 +367,6 @@
 } 1
 test utf-6.79 {Tcl_UtfNext} {testutfnext compat85} {
     testutfnext \xF2\xA0\xA0\xA0G\xF8
->>>>>>> 1a343cd0
 } 1
 test utf-6.80 {Tcl_UtfNext - overlong sequences} testutfnext {
     testutfnext \xC0\x80
@@ -516,38 +389,27 @@
 test utf-6.86 {Tcl_UtfNext - overlong sequences} testutfnext {
     testutfnext \xF0\x80\x80\x80
 } 1
-<<<<<<< HEAD
-test utf-6.87 {Tcl_UtfNext - overlong sequences} testutfnext {
-    testutfnext \xF0\x90\x80\x80
-} 1
-test utf-6.88 {Tcl_UtfNext, pointing to 2th byte of 3-byte valid sequence} {testutfnext} {
-    testutfnext \xE8\xA0\xA0 1
-} 2
-
-testConstraint testutfprev [llength [info commands testutfprev]]
-=======
 test utf-6.87 {Tcl_UtfNext - overlong sequences} {testutfnext compat85} {
     testutfnext \xF0\x90\x80\x80
 } 1
 test utf-6.88 {Tcl_UtfNext, pointing to 2th byte of 3-byte valid sequence} {testutfnext} {
     testutfnext \xA0\xA0
-} 1
+} 2
 test utf-6.88.1 {Tcl_UtfNext, pointing to 2th byte of 3-byte valid sequence} {testutfnext} {
     testutfnext \xE8\xA0\xA0 1
-} 2
+} 3
 test utf-6.89 {Tcl_UtfNext, pointing to 2th byte of 3-byte invalid sequence} {testutfnext} {
     testutfnext \x80\x80
-} 1
+} 2
 test utf-6.89.1 {Tcl_UtfNext, pointing to 2th byte of 3-byte invalid sequence} {testutfnext} {
     testutfnext \xF0\x80\x80 1
-} 2
+} 3
 test utf-6.90 {Tcl_UtfNext, validity check [493dccc2de]} {testutfnext compat85} {
     testutfnext \xF4\x8F\xBF\xBF
 } 1
 test utf-6.91 {Tcl_UtfNext, validity check [493dccc2de]} testutfnext {
     testutfnext \xF4\x90\x80\x80
 } 1
->>>>>>> 1a343cd0
 
 test utf-7.1 {Tcl_UtfPrev} testutfprev {
     testutfprev {}
@@ -713,17 +575,12 @@
 } 4
 test utf-7.24 {Tcl_UtfPrev -- overlong sequence}  testutfprev {
     testutfprev A\xC0\x81
-<<<<<<< HEAD
-} 1
-=======
-} 2
->>>>>>> 1a343cd0
+} 1
 test utf-7.25 {Tcl_UtfPrev -- overlong sequence}  testutfprev {
     testutfprev A\xC0\x81 2
 } 1
 test utf-7.26 {Tcl_UtfPrev -- overlong sequence}  testutfprev {
     testutfprev A\xE0\x80\x80
-<<<<<<< HEAD
 } 1
 test utf-7.27 {Tcl_UtfPrev -- overlong sequence}  testutfprev {
     testutfprev A\xE0\x80
@@ -731,15 +588,6 @@
 test utf-7.27.1 {Tcl_UtfPrev -- overlong sequence}  testutfprev {
     testutfprev A\xE0\x80\x80 3
 } 1
-=======
-} 3
-test utf-7.27 {Tcl_UtfPrev -- overlong sequence}  testutfprev {
-    testutfprev A\xE0\x80
-} 2
-test utf-7.27.1 {Tcl_UtfPrev -- overlong sequence}  testutfprev {
-    testutfprev A\xE0\x80\x80 3
-} 2
->>>>>>> 1a343cd0
 test utf-7.28 {Tcl_UtfPrev -- overlong sequence}  testutfprev {
     testutfprev A\xE0
 } 1
@@ -773,18 +621,6 @@
 test utf-7.37 {Tcl_UtfPrev -- overlong sequence}  testutfprev {
     testutfprev A\xE0\xA0\x80 3
 } 1
-<<<<<<< HEAD
-test utf-7.38 {Tcl_UtfPrev -- overlong sequence}  testutfprev {
-    testutfprev A\xE0\xA0\x80 2
-} 1
-test utf-7.39 {Tcl_UtfPrev -- overlong sequence}  testutfprev {
-    testutfprev A\xF0\x90\x80\x80
-} 4
-test utf-7.40 {Tcl_UtfPrev -- overlong sequence}  testutfprev {
-    testutfprev A\xF0\x90\x80\x80 4
-} 3
-test utf-7.41 {Tcl_UtfPrev -- overlong sequence}  testutfprev {
-=======
 test utf-7.38 {Tcl_UtfPrev -- overlong sequence}  {testutfprev compat85} {
     testutfprev A\xE0\xA0\x80 2
 } 1
@@ -795,7 +631,6 @@
     testutfprev A\xF0\x90\x80\x80 4
 } 3
 test utf-7.41 {Tcl_UtfPrev -- overlong sequence}  {testutfprev compat85} {
->>>>>>> 1a343cd0
     testutfprev A\xF0\x90\x80\x80 3
 } 2
 test utf-7.42 {Tcl_UtfPrev -- overlong sequence}  testutfprev {
@@ -813,8 +648,6 @@
 test utf-7.46 {Tcl_UtfPrev -- no lead byte at start}  testutfprev {
     testutfprev \xA0\xA0\xA0\xA0
 } 3
-<<<<<<< HEAD
-=======
 test utf-7.47 {Tcl_UtfPrev, pointing to 3th byte of 3-byte valid sequence} {testutfprev} {
     testutfprev \xE8\xA0
 } 0
@@ -848,7 +681,6 @@
 test utf-7.49.3 {Tcl_UtfPrev, validity check [493dccc2de]} testutfprev {
     testutfprev A\xF4\x90\x80\x80 2
 } 1
->>>>>>> 1a343cd0
 
 test utf-8.1 {Tcl_UniCharAtIndex: index = 0} {
     string index abcd 0
