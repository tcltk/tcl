--- conflicted
+++ resolved
@@ -117,17 +117,10 @@
 test utf-2.9.0 {Tcl_UtfToUniChar: lead (4-byte) followed by 3 trail} {testbytestring ucs2} {
     string length [testbytestring \xF4\x8F\xBF\xBF]
 } 4
-<<<<<<< HEAD
 test utf-2.9.1 {Tcl_UtfToUniChar: lead (4-byte) followed by 3 trail} {Uesc ucs4} {
     string length \U10FFFF
 } 1
 test utf-2.9.2 {Tcl_UtfToUniChar: lead (4-byte) followed by 3 trail} tip389 {
-=======
-test utf-2.9.1 {Tcl_UtfToUniChar: lead (4-byte) followed by 3 trail} ucs4 {
-    string length \U10FFFF
-} 1
-test utf-2.9.2 {Tcl_UtfToUniChar: lead (4-byte) followed by 3 trail} !ucs4 {
->>>>>>> 8bfc3b72
     string length \uDBFF\uDFFF
 } 2
 test utf-2.10 {Tcl_UtfToUniChar: lead (4-byte) followed by 3 trail, underflow} testbytestring {
@@ -500,16 +493,11 @@
 test utf-6.92 {Tcl_UtfNext, pointing to 2th byte of 4-byte valid sequence} {testutfnext testbytestring} {
     testutfnext [testbytestring \xA0\xA0\xA0]
 } 3
-<<<<<<< HEAD
 test utf-6.93.0 {Tcl_UtfNext, pointing to 2th byte of 4-byte invalid sequence} {testutfnext ucs2} {
-    testutfnext \x80\x80\x80
+    testutfnext [testbytestring \x80\x80\x80]
 } 1
 test utf-6.93.1 {Tcl_UtfNext, pointing to 2th byte of 4-byte invalid sequence} {testutfnext fullutf} {
-    testutfnext -bytestring \x80\x80\x80
-=======
-test utf-6.93 {Tcl_UtfNext, pointing to 2th byte of 4-byte invalid sequence} {testutfnext testbytestring} {
     testutfnext [testbytestring \x80\x80\x80]
->>>>>>> 8bfc3b72
 } 3
 test utf-6.94 {Tcl_UtfNext, pointing to 2th byte of 5-byte invalid sequence} {testutfnext testbytestring} {
     testutfnext [testbytestring \xA0\xA0\xA0\xA0]
