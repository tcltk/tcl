--- conflicted
+++ resolved
@@ -886,18 +886,12 @@
 test utf-9.3.1 {Tcl_UtfAtIndex: index = 0, Emoji} ucs4 {
     string range \uD83D\uDE00G 0 0
 } "\U1F600"
-<<<<<<< HEAD
-test utf-9.4 {Tcl_UtfAtIndex: index > 0, Emoji} ucs4 {
+test utf-9.4.0 {Tcl_UtfAtIndex: index > 0, Emoji} ucs2 {
+    string range \U1F600G 1 1
+} "\uDE00"
+test utf-9.4.1 {Tcl_UtfAtIndex: index > 0, Emoji} ucs4 {
     string range \U1F600G 1 1
 } {G}
-=======
-test utf-9.4.0 {Tcl_UtfAtIndex: index > 0, Emoji} ucs2 {
-    string range \uD83D\uDE00G 1 1
-} "\uDE00"
-test utf-9.4.1 {Tcl_UtfAtIndex: index > 0, Emoji} ucs4 {
-    string range \uD83D\uDE00G 1 1
-} "G"
->>>>>>> e0c1a5ce
 
 
 test utf-10.1 {Tcl_UtfBackslash: dst == NULL} {
