# This file contains a collection of tests for tclUtf.c
# Sourcing this file into Tcl runs the tests and generates output for
# errors.  No output means no errors were found.
#
# Copyright (c) 1997 Sun Microsystems, Inc.
# Copyright (c) 1998-1999 Scriptics Corporation.
#
# See the file "license.terms" for information on usage and redistribution
# of this file, and for a DISCLAIMER OF ALL WARRANTIES.

if {"::tcltest" ni [namespace children]} {
    package require tcltest 2.5
    namespace import -force ::tcltest::*
}

::tcltest::loadTestedCommands
catch [list package require -exact Tcltest [info patchlevel]]

testConstraint ucs2 [expr {[format %c 0x010000] eq "\uFFFD"}]
testConstraint fullutf [expr {[format %c 0x010000] ne "\uFFFD"}]
testConstraint utf16 [expr {[string length [format %c 0x10000]] == 2}]
testConstraint ucs4 [expr {[testConstraint fullutf]
		&& [string length [format %c 0x10000]] == 1}]
testConstraint ucs2_utf16 [expr {![testConstraint ucs4]}]

testConstraint Uesc [expr {"\U0041" eq "A"}]
testConstraint pre388 [expr {"\x741" eq "A"}]
testConstraint pairsTo4bytes [expr {[llength [info commands teststringbytes]]
		&& [string length [teststringbytes \uD83D\uDCA9]] == 4}]

testConstraint testbytestring [llength [info commands testbytestring]]
testConstraint testfindfirst [llength [info commands testfindfirst]]
testConstraint testfindlast [llength [info commands testfindlast]]
testConstraint testnumutfchars [llength [info commands testnumutfchars]]
testConstraint teststringobj [llength [info commands teststringobj]]
testConstraint testutfnext [llength [info commands testutfnext]]
testConstraint testutfprev [llength [info commands testutfprev]]

testConstraint tip413 [expr {[string trim \x00] eq {}}]

catch {unset x}

test utf-1.1 {Tcl_UniCharToUtf: 1 byte sequences} testbytestring {
    expr {"\x01" eq [testbytestring \x01]}
} 1
test utf-1.2 {Tcl_UniCharToUtf: 2 byte sequences} testbytestring {
    expr {"\x00" eq [testbytestring \xC0\x80]}
} 1
test utf-1.3 {Tcl_UniCharToUtf: 2 byte sequences} testbytestring {
    expr {"\xE0" eq [testbytestring \xC3\xA0]}
} 1
test utf-1.4 {Tcl_UniCharToUtf: 3 byte sequences} testbytestring {
    expr {"\u4E4E" eq [testbytestring \xE4\xB9\x8E]}
} 1
test utf-1.5 {Tcl_UniCharToUtf: overflowed Tcl_UniChar} testbytestring {
    expr {[format %c 0x110000] eq [testbytestring \xEF\xBF\xBD]}
} 1
test utf-1.6 {Tcl_UniCharToUtf: negative Tcl_UniChar} testbytestring {
    expr {[format %c -1] eq [testbytestring \xEF\xBF\xBD]}
} 1
test utf-1.7.0 {Tcl_UniCharToUtf: 4 byte sequences} {fullutf Uesc testbytestring} {
    expr {"\U014E4E" eq [testbytestring \xF0\x94\xB9\x8E]}
} 1
test utf-1.7.1 {Tcl_UniCharToUtf: 4 byte sequences} {ucs2 Uesc testbytestring} {
    expr {"\U014E4E" eq [testbytestring \xF0\x94\xB9\x8E]}
} 0
test utf-1.8 {Tcl_UniCharToUtf: 3 byte sequence, high surrogate} testbytestring {
    expr {"\uD842" eq [testbytestring \xED\xA1\x82]}
} 1
test utf-1.9 {Tcl_UniCharToUtf: 3 byte sequence, low surrogate} testbytestring {
    expr {"\uDC42" eq [testbytestring \xED\xB1\x82]}
} 1
test utf-1.10 {Tcl_UniCharToUtf: 3 byte sequence, high surrogate} testbytestring {
    expr {[format %c 0xD842] eq [testbytestring \xED\xA1\x82]}
} 1
test utf-1.11 {Tcl_UniCharToUtf: 3 byte sequence, low surrogate} testbytestring {
    expr {[format %c 0xDC42] eq [testbytestring \xED\xB1\x82]}
} 1
test utf-1.12 {Tcl_UniCharToUtf: 4 byte sequence, high/low surrogate} {pairsTo4bytes testbytestring} {
    expr {"\uD842\uDC42" eq [testbytestring \xF0\xA0\xA1\x82]}
} 1
test utf-1.13.0 {Tcl_UniCharToUtf: Invalid surrogate} {Uesc ucs2} {
    expr {"\UD842" eq "\uD842"}
} 1
test utf-1.13.1 {Tcl_UniCharToUtf: Invalid surrogate} {Uesc testbytestring fullutf} {
    expr {"\UD842" eq [testbytestring \xEF\xBF\xBD]}
} 1

test utf-2.1 {Tcl_UtfToUniChar: low ascii} {
    string length "abc"
} 3
test utf-2.2 {Tcl_UtfToUniChar: naked trail bytes} testbytestring {
    string length [testbytestring \x82\x83\x84]
} 3
test utf-2.3 {Tcl_UtfToUniChar: lead (2-byte) followed by non-trail} testbytestring {
    string length [testbytestring \xC2]
} 1
test utf-2.4 {Tcl_UtfToUniChar: lead (2-byte) followed by trail} {
    string length \xA2
} 1
test utf-2.5 {Tcl_UtfToUniChar: lead (3-byte) followed by non-trail} testbytestring {
    string length [testbytestring \xE2]
} 1
test utf-2.6 {Tcl_UtfToUniChar: lead (3-byte) followed by 1 trail} testbytestring {
    string length [testbytestring \xE2\xA2]
} 2
test utf-2.7 {Tcl_UtfToUniChar: lead (3-byte) followed by 2 trail} testbytestring {
    string length [testbytestring \xE4\xB9\x8E]
} 1
test utf-2.8.0 {Tcl_UtfToUniChar: lead (4-byte) followed by 3 trail} {testbytestring ucs2_utf16} {
    string length [testbytestring \xF0\x90\x80\x80]
<<<<<<< HEAD
} 2
test utf-2.8.1 {Tcl_UtfToUniChar: lead (4-byte) followed by 3 trail} {testbytestring ucs4} {
    string length [testbytestring \xF0\x90\x80\x80]
} 1
test utf-2.9.0 {Tcl_UtfToUniChar: lead (4-byte) followed by 3 trail} {testbytestring ucs2} {
    string length [testbytestring \xF4\x8F\xBF\xBF]
} 2
test utf-2.9.1 {Tcl_UtfToUniChar: lead (4-byte) followed by 3 trail} {Uesc ucs4} {
=======
} 4
test utf-2.8.1 {Tcl_UtfToUniChar: lead (4-byte) followed by 3 trail} {Uesc utf16} {
    string length \U010000
} 2
test utf-2.8.2 {Tcl_UtfToUniChar: lead (4-byte) followed by 3 trail} {Uesc ucs4} {
    string length \U010000
} 1
test utf-2.9.0 {Tcl_UtfToUniChar: lead (4-byte) followed by 3 trail} {testbytestring ucs2} {
    string length [testbytestring \xF4\x8F\xBF\xBF]
} 4
test utf-2.9.1 {Tcl_UtfToUniChar: lead (4-byte) followed by 3 trail} {Uesc utf16} {
    string length \U10FFFF
} 2
test utf-2.9.2 {Tcl_UtfToUniChar: lead (4-byte) followed by 3 trail} {Uesc ucs4} {
>>>>>>> 6433d6a3
    string length \U10FFFF
} 1
test utf-2.10 {Tcl_UtfToUniChar: lead (4-byte) followed by 3 trail, underflow} testbytestring {
    string length [testbytestring \xF0\x8F\xBF\xBF]
} 4
test utf-2.11 {Tcl_UtfToUniChar: lead (4-byte) followed by 3 trail, overflow} testbytestring {
    # Would decode to U+110000 but that is outside the Unicode range.
    string length [testbytestring \xF4\x90\x80\x80]
} 4
test utf-2.12 {Tcl_UtfToUniChar: longer UTF sequences not supported} testbytestring {
    string length [testbytestring \xF8\xA2\xA2\xA2\xA2]
} 5

test utf-3.1 {Tcl_UtfCharComplete} {
} {}

test utf-4.1 {Tcl_NumUtfChars: zero length} testnumutfchars {
    testnumutfchars ""
} 0
test utf-4.2 {Tcl_NumUtfChars: length 1} testnumutfchars {
    testnumutfchars \xA2
} 1
test utf-4.3 {Tcl_NumUtfChars: long string} {testnumutfchars testbytestring} {
    testnumutfchars abc\xA2[testbytestring \xE4\xB9\x8E\xA2\x4E]
} 7
test utf-4.4 {Tcl_NumUtfChars: #x00} testnumutfchars {
    testnumutfchars \x00
} 1
test utf-4.5 {Tcl_NumUtfChars: zero length, calc len} testnumutfchars {
    testnumutfchars "" 0
} 0
test utf-4.6 {Tcl_NumUtfChars: length 1, calc len} {testnumutfchars testbytestring} {
    testnumutfchars \xA2 end
} 1
test utf-4.7 {Tcl_NumUtfChars: long string, calc len} {testnumutfchars testbytestring} {
    testnumutfchars abc\xA2[testbytestring \xE4\xB9\x8E\xA2\x4E] end
} 7
test utf-4.8 {Tcl_NumUtfChars: #x00, calc len} testnumutfchars {
    testnumutfchars \x00 end
} 1
# Bug [2738427]: Tcl_NumUtfChars(...) no overflow check
test utf-4.9 {Tcl_NumUtfChars: #u20AC, calc len, incomplete} {testnumutfchars testbytestring} {
    testnumutfchars [testbytestring \xE2\x82\xAC] end-1
} 2
test utf-4.10 {Tcl_NumUtfChars: #x00, calc len, overcomplete} {testnumutfchars testbytestring} {
    testnumutfchars [testbytestring \x00] end+1
} 2
test utf-4.11 {Tcl_NumUtfChars: 3 bytes of 4-byte UTF-8 characater} {testnumutfchars testbytestring} {
    testnumutfchars [testbytestring \xF0\x9F\x92\xA9] end-1
} 3
test utf-4.12.0 {Tcl_NumUtfChars: #4-byte UTF-8 character} {testnumutfchars testbytestring ucs2} {
    testnumutfchars [testbytestring \xF0\x9F\x92\xA9] end
} 2
test utf-4.12.1 {Tcl_NumUtfChars: #4-byte UTF-8 character} {testnumutfchars testbytestring ucs4} {
    testnumutfchars [testbytestring \xF0\x9F\x92\xA9] end
} 1
test utf-4.13 {Tcl_NumUtfChars: end of string} {testnumutfchars testbytestring} {
    testnumutfchars foobar[testbytestring \xF2\xC2\xA0] end
} 8
test utf-4.14 {Tcl_NumUtfChars: 3 bytes of 4-byte UTF-8 characater} {testnumutfchars testbytestring} {
    testnumutfchars [testbytestring \xF4\x90\x80\x80] end-1
} 3

test utf-5.1 {Tcl_UtfFindFirst} {testfindfirst testbytestring} {
    testfindfirst [testbytestring abcbc] 98
} bcbc
test utf-5.2 {Tcl_UtfFindLast} {testfindlast testbytestring} {
    testfindlast [testbytestring abcbc] 98
} bc

test utf-6.1 {Tcl_UtfNext} {testutfnext testbytestring} {
    # This takes the pointer one past the terminating NUL.
    # This is really an invalid call.
    testutfnext [testbytestring \x00]
} 1
test utf-6.2 {Tcl_UtfNext} testutfnext {
    testutfnext A
} 1
test utf-6.3 {Tcl_UtfNext} testutfnext {
    testutfnext AA
} 1
test utf-6.4 {Tcl_UtfNext} {testutfnext testbytestring} {
    testutfnext A[testbytestring \xA0]
} 1
test utf-6.5 {Tcl_UtfNext} {testutfnext testbytestring} {
    testutfnext A[testbytestring \xD0]
} 1
test utf-6.6 {Tcl_UtfNext} {testutfnext testbytestring} {
    testutfnext A[testbytestring \xE8]
} 1
test utf-6.7 {Tcl_UtfNext} {testutfnext testbytestring} {
    testutfnext A[testbytestring \xF2]
} 1
test utf-6.8 {Tcl_UtfNext} {testutfnext testbytestring} {
    testutfnext A[testbytestring \xF8]
} 1
<<<<<<< HEAD
test utf-6.9 {Tcl_UtfNext} {testutfnext testbytestring} {
    testutfnext [testbytestring \xA0\x00]
=======
test utf-6.9 {Tcl_UtfNext} {testutfnext testbytestring ucs2} {
    testutfnext [testbytestring \xA0]
>>>>>>> 6433d6a3
} 1
test utf-6.10 {Tcl_UtfNext} {testutfnext testbytestring} {
    testutfnext [testbytestring \xA0]G
} 1
test utf-6.11.0 {Tcl_UtfNext} {testutfnext testbytestring ucs2} {
    testutfnext [testbytestring \xA0\xA0\x00]
} 1
test utf-6.11.1 {Tcl_UtfNext} {testutfnext testbytestring fullutf} {
    testutfnext [testbytestring \xA0\xA0\x00]
} 2
test utf-6.12 {Tcl_UtfNext} {testutfnext testbytestring} {
    testutfnext [testbytestring \xA0\xD0]
} 1
test utf-6.13 {Tcl_UtfNext} {testutfnext testbytestring} {
    testutfnext [testbytestring \xA0\xE8]
} 1
test utf-6.14 {Tcl_UtfNext} {testutfnext testbytestring} {
    testutfnext [testbytestring \xA0\xF2]
} 1
test utf-6.15 {Tcl_UtfNext} {testutfnext testbytestring} {
    testutfnext [testbytestring \xA0\xF8]
} 1
test utf-6.16 {Tcl_UtfNext} {testutfnext testbytestring} {
    testutfnext [testbytestring \xD0\x00]
} 1
test utf-6.17 {Tcl_UtfNext} {testutfnext testbytestring} {
    testutfnext [testbytestring \xD0]G
} 1
test utf-6.18 {Tcl_UtfNext} {testutfnext testbytestring} {
    testutfnext [testbytestring \xD0\xA0]
} 2
test utf-6.19 {Tcl_UtfNext} {testutfnext testbytestring} {
    testutfnext [testbytestring \xD0\xD0]
} 1
test utf-6.20 {Tcl_UtfNext} {testutfnext testbytestring} {
    testutfnext [testbytestring \xD0\xE8]
} 1
test utf-6.21 {Tcl_UtfNext} {testutfnext testbytestring} {
    testutfnext [testbytestring \xD0\xF2]
} 1
test utf-6.22 {Tcl_UtfNext} {testutfnext testbytestring} {
    testutfnext [testbytestring \xD0\xF8]
} 1
test utf-6.23 {Tcl_UtfNext} {testutfnext testbytestring} {
    testutfnext [testbytestring \xE8\x00]
} 1
test utf-6.24 {Tcl_UtfNext} {testutfnext testbytestring} {
    testutfnext [testbytestring \xE8]G
} 1
test utf-6.25 {Tcl_UtfNext} {testutfnext testbytestring} {
    testutfnext [testbytestring \xE8\xA0\x00]
} 1
test utf-6.26 {Tcl_UtfNext} {testutfnext testbytestring} {
    testutfnext [testbytestring \xE8\xD0]
} 1
test utf-6.27 {Tcl_UtfNext} {testutfnext testbytestring} {
    testutfnext [testbytestring \xE8\xE8]
} 1
test utf-6.28 {Tcl_UtfNext} {testutfnext testbytestring} {
    testutfnext [testbytestring \xE8\xF2]
} 1
test utf-6.29 {Tcl_UtfNext} {testutfnext testbytestring} {
    testutfnext [testbytestring \xE8\xF8]
} 1
test utf-6.30.0 {Tcl_UtfNext} {testutfnext testbytestring ucs2} {
    testutfnext [testbytestring \xF2]
} 1
test utf-6.30.1 {Tcl_UtfNext} {testutfnext testbytestring fullutf} {
    testutfnext [testbytestring \xF2\x00]
} 1
test utf-6.31 {Tcl_UtfNext} {testutfnext testbytestring} {
    testutfnext [testbytestring \xF2]G
} 1
test utf-6.32.0 {Tcl_UtfNext} {testutfnext testbytestring ucs2} {
    testutfnext [testbytestring \xF2\xA0]
} 1
test utf-6.32.1 {Tcl_UtfNext} {testutfnext testbytestring fullutf} {
    testutfnext [testbytestring \xF2\xA0\x00]
} 1
test utf-6.33 {Tcl_UtfNext} {testutfnext testbytestring} {
    testutfnext [testbytestring \xF2\xD0]
} 1
test utf-6.34 {Tcl_UtfNext} {testutfnext testbytestring} {
    testutfnext [testbytestring \xF2\xE8]
} 1
test utf-6.35 {Tcl_UtfNext} {testutfnext testbytestring} {
    testutfnext [testbytestring \xF2\xF2]
} 1
test utf-6.36 {Tcl_UtfNext} {testutfnext testbytestring} {
    testutfnext [testbytestring \xF2\xF8]
} 1
test utf-6.37 {Tcl_UtfNext} {testutfnext testbytestring} {
    testutfnext [testbytestring \xF8]
} 1
test utf-6.38 {Tcl_UtfNext} {testutfnext testbytestring} {
    testutfnext [testbytestring \xF8]G
} 1
test utf-6.39 {Tcl_UtfNext} {testutfnext testbytestring} {
    testutfnext [testbytestring \xF8\xA0]
} 1
test utf-6.40 {Tcl_UtfNext} {testutfnext testbytestring} {
    testutfnext [testbytestring \xF8\xD0]
} 1
test utf-6.41 {Tcl_UtfNext} {testutfnext testbytestring} {
    testutfnext [testbytestring \xF8\xE8]
} 1
test utf-6.42 {Tcl_UtfNext} {testutfnext testbytestring} {
    testutfnext [testbytestring \xF8\xF2]
} 1
test utf-6.43 {Tcl_UtfNext} {testutfnext testbytestring} {
    testutfnext [testbytestring \xF8\xF8]
} 1
test utf-6.44 {Tcl_UtfNext} {testutfnext testbytestring} {
    testutfnext [testbytestring \xD0\xA0]G
} 2
test utf-6.45 {Tcl_UtfNext} {testutfnext testbytestring} {
    testutfnext [testbytestring \xD0\xA0\xA0]
} 2
test utf-6.46 {Tcl_UtfNext} {testutfnext testbytestring} {
    testutfnext [testbytestring \xD0\xA0\xD0]
} 2
test utf-6.47 {Tcl_UtfNext} {testutfnext testbytestring} {
    testutfnext [testbytestring \xD0\xA0\xE8]
} 2
test utf-6.48 {Tcl_UtfNext} {testutfnext testbytestring} {
    testutfnext [testbytestring \xD0\xA0\xF2]
} 2
test utf-6.49 {Tcl_UtfNext} {testutfnext testbytestring} {
    testutfnext [testbytestring \xD0\xA0\xF8]
} 2
test utf-6.50 {Tcl_UtfNext} {testutfnext testbytestring} {
    testutfnext [testbytestring \xE8\xA0]G
} 1
test utf-6.51 {Tcl_UtfNext} testutfnext {
    testutfnext \u8820
} 3
test utf-6.52 {Tcl_UtfNext} {testutfnext testbytestring} {
    testutfnext [testbytestring \xE8\xA0\xD0]
} 1
test utf-6.53 {Tcl_UtfNext} {testutfnext testbytestring} {
    testutfnext [testbytestring \xE8\xA0\xE8]
} 1
test utf-6.54 {Tcl_UtfNext} {testutfnext testbytestring} {
    testutfnext [testbytestring \xE8\xA0\xF2]
} 1
test utf-6.55 {Tcl_UtfNext} {testutfnext testbytestring} {
    testutfnext [testbytestring \xE8\xA0\xF8]
} 1
test utf-6.56 {Tcl_UtfNext} {testutfnext testbytestring} {
    testutfnext [testbytestring \xF2\xA0]G
} 1
test utf-6.57 {Tcl_UtfNext} {testutfnext testbytestring} {
    testutfnext [testbytestring \xF2\xA0\xA0\x00]
} 1
test utf-6.58 {Tcl_UtfNext} {testutfnext testbytestring} {
    testutfnext [testbytestring \xF2\xA0\xD0]
} 1
test utf-6.59 {Tcl_UtfNext} {testutfnext testbytestring} {
    testutfnext [testbytestring \xF2\xA0\xE8]
} 1
test utf-6.60 {Tcl_UtfNext} {testutfnext testbytestring} {
    testutfnext [testbytestring \xF2\xA0\xF2]
} 1
test utf-6.61 {Tcl_UtfNext} {testutfnext testbytestring} {
    testutfnext [testbytestring \xF2\xA0\xF8]
} 1
test utf-6.62 {Tcl_UtfNext} testutfnext {
    testutfnext \u8820G
} 3
test utf-6.63 {Tcl_UtfNext} {testutfnext testbytestring} {
    testutfnext \u8820[testbytestring \xA0]
} 3
test utf-6.64 {Tcl_UtfNext} {testutfnext testbytestring} {
    testutfnext \u8820[testbytestring \xD0]
} 3
test utf-6.65 {Tcl_UtfNext} {testutfnext testbytestring} {
    testutfnext \u8820[testbytestring \xE8]
} 3
test utf-6.66 {Tcl_UtfNext} {testutfnext testbytestring} {
    testutfnext \u8820[testbytestring \xF2]
} 3
test utf-6.67 {Tcl_UtfNext} {testutfnext testbytestring} {
    testutfnext \u8820[testbytestring \xF8]
} 3
test utf-6.68 {Tcl_UtfNext} {testutfnext testbytestring} {
    testutfnext [testbytestring \xF2\xA0\xA0]G
} 1
test utf-6.69.0 {Tcl_UtfNext} {testutfnext testbytestring ucs2} {
    testutfnext [testbytestring \xF2\xA0\xA0\xA0]
} 1
test utf-6.69.1 {Tcl_UtfNext} {testutfnext testbytestring fullutf} {
    testutfnext [testbytestring \xF2\xA0\xA0\xA0]
} 4
test utf-6.70 {Tcl_UtfNext} {testutfnext testbytestring} {
    testutfnext [testbytestring \xF2\xA0\xA0\xD0]
} 1
test utf-6.71 {Tcl_UtfNext} {testutfnext testbytestring} {
    testutfnext [testbytestring \xF2\xA0\xA0\xE8]
} 1
test utf-6.72 {Tcl_UtfNext} {testutfnext testbytestring} {
    testutfnext [testbytestring \xF2\xA0\xA0\xF2]
} 1
test utf-6.73 {Tcl_UtfNext} {testutfnext testbytestring} {
    testutfnext [testbytestring \xF2\xA0\xA0\xF8]
} 1
test utf-6.74.0 {Tcl_UtfNext} {testutfnext testbytestring ucs2} {
    testutfnext [testbytestring \xF2\xA0\xA0\xA0]G
} 1
test utf-6.74.1 {Tcl_UtfNext} {testutfnext testbytestring fullutf} {
    testutfnext [testbytestring \xF2\xA0\xA0\xA0]G
} 4
test utf-6.75.0 {Tcl_UtfNext} {testutfnext testbytestring ucs2} {
    testutfnext [testbytestring \xF2\xA0\xA0\xA0\xA0]
} 1
test utf-6.75.1 {Tcl_UtfNext} {testutfnext testbytestring fullutf} {
    testutfnext [testbytestring \xF2\xA0\xA0\xA0\xA0]
} 4
test utf-6.76.0 {Tcl_UtfNext} {testutfnext testbytestring ucs2} {
    testutfnext [testbytestring \xF2\xA0\xA0\xA0\xD0]
} 1
test utf-6.76.1 {Tcl_UtfNext} {testutfnext testbytestring fullutf} {
    testutfnext [testbytestring \xF2\xA0\xA0\xA0\xD0]
} 4
test utf-6.77.0 {Tcl_UtfNext} {testutfnext testbytestring ucs2} {
    testutfnext [testbytestring \xF2\xA0\xA0\xA0\xE8]
} 1
test utf-6.77.1 {Tcl_UtfNext} {testutfnext testbytestring fullutf} {
    testutfnext [testbytestring \xF2\xA0\xA0\xA0\xE8]
} 4
test utf-6.78.0 {Tcl_UtfNext} {testutfnext testbytestring ucs2} {
    testutfnext [testbytestring \xF2\xA0\xA0\xA0\xF2]
} 1
test utf-6.78.1 {Tcl_UtfNext} {testutfnext testbytestring fullutf} {
    testutfnext [testbytestring \xF2\xA0\xA0\xA0\xF2]
} 4
test utf-6.79.0 {Tcl_UtfNext} {testutfnext testbytestring ucs2} {
    testutfnext [testbytestring \xF2\xA0\xA0\xA0G\xF8]
} 1
test utf-6.79.1 {Tcl_UtfNext} {testutfnext testbytestring fullutf} {
    testutfnext [testbytestring \xF2\xA0\xA0\xA0G\xF8]
} 4
test utf-6.80 {Tcl_UtfNext - overlong sequences} testutfnext {
    testutfnext \x00
} 2
test utf-6.81 {Tcl_UtfNext - overlong sequences} {testutfnext testbytestring} {
    testutfnext [testbytestring \xC0\x81]
} 1
test utf-6.82 {Tcl_UtfNext - overlong sequences} {testutfnext testbytestring} {
    testutfnext [testbytestring \xC1\x80]
} 1
test utf-6.83 {Tcl_UtfNext - overlong sequences} {testutfnext testbytestring} {
    testutfnext [testbytestring \xC2\x80]
} 2
test utf-6.84 {Tcl_UtfNext - overlong sequences} {testutfnext testbytestring} {
    testutfnext [testbytestring \xE0\x80\x80]
} 1
test utf-6.85 {Tcl_UtfNext - overlong sequences} {testutfnext testbytestring} {
    testutfnext [testbytestring \xE0\xA0\x80]
} 3
test utf-6.86 {Tcl_UtfNext - overlong sequences} {testutfnext testbytestring} {
    testutfnext [testbytestring \xF0\x80\x80\x80]
} 1
test utf-6.87.0 {Tcl_UtfNext - overlong sequences} {testutfnext testbytestring ucs2} {
    testutfnext [testbytestring \xF0\x90\x80\x80]
} 1
test utf-6.87.1 {Tcl_UtfNext - overlong sequences} {testutfnext testbytestring fullutf} {
    testutfnext [testbytestring \xF0\x90\x80\x80]
} 4
test utf-6.88.0 {Tcl_UtfNext, pointing to 2th byte of 3-byte valid sequence} {testutfnext testbytestring ucs2} {
    testutfnext [testbytestring \xA0\xA0\x00]
} 1
test utf-6.88.1 {Tcl_UtfNext, pointing to 2th byte of 3-byte valid sequence} {testutfnext testbytestring fullutf} {
    testutfnext [testbytestring \xA0\xA0\x00]
} 2
test utf-6.89.0 {Tcl_UtfNext, pointing to 2th byte of 3-byte invalid sequence} {testutfnext testbytestring ucs2} {
    testutfnext [testbytestring \x80\x80\x00]
} 1
test utf-6.89.1 {Tcl_UtfNext, pointing to 2th byte of 3-byte invalid sequence} {testutfnext testbytestring fullutf} {
    testutfnext [testbytestring \x80\x80\x00]
} 2
test utf-6.90.0 {Tcl_UtfNext, validity check [493dccc2de]} {testutfnext testbytestring ucs2} {
    testutfnext [testbytestring \xF4\x8F\xBF\xBF]
} 1
test utf-6.90.1 {Tcl_UtfNext, validity check [493dccc2de]} {testutfnext testbytestring fullutf} {
    testutfnext [testbytestring \xF4\x8F\xBF\xBF]
} 4
test utf-6.91 {Tcl_UtfNext, validity check [493dccc2de]} {testutfnext testbytestring} {
    testutfnext [testbytestring \xF4\x90\x80\x80]
} 1
test utf-6.92.0 {Tcl_UtfNext, pointing to 2th byte of 4-byte valid sequence} {testutfnext testbytestring ucs2} {
    testutfnext [testbytestring \xA0\xA0\xA0]
} 1
test utf-6.92.1 {Tcl_UtfNext, pointing to 2th byte of 4-byte valid sequence} {testutfnext testbytestring fullutf} {
    testutfnext [testbytestring \xA0\xA0\xA0]
} 3
test utf-6.93.0 {Tcl_UtfNext, pointing to 2th byte of 4-byte invalid sequence} {testutfnext testbytestring ucs2} {
    testutfnext [testbytestring \x80\x80\x80]
} 1
test utf-6.93.1 {Tcl_UtfNext, pointing to 2th byte of 4-byte invalid sequence} {testutfnext testbytestring fullutf} {
    testutfnext [testbytestring \x80\x80\x80]
} 3
test utf-6.94.0 {Tcl_UtfNext, pointing to 2th byte of 5-byte invalid sequence} {testutfnext testbytestring ucs2} {
    testutfnext [testbytestring \xA0\xA0\xA0\xA0]
} 1
test utf-6.94.1 {Tcl_UtfNext, pointing to 2th byte of 5-byte invalid sequence} {testutfnext testbytestring fullutf} {
    testutfnext [testbytestring \xA0\xA0\xA0\xA0]
} 3
test utf-6.95.0 {Tcl_UtfNext, pointing to 2th byte of 5-byte invalid sequence} {testutfnext testbytestring ucs2} {
    testutfnext [testbytestring \x80\x80\x80\x80]
} 1
test utf-6.95.1 {Tcl_UtfNext, pointing to 2th byte of 5-byte invalid sequence} {testutfnext testbytestring fullutf} {
    testutfnext [testbytestring \x80\x80\x80\x80]
} 3
test utf-6.96 {Tcl_UtfNext, read limits} testutfnext {
    testutfnext G 0
} 0
test utf-6.97 {Tcl_UtfNext, read limits} {testutfnext testbytestring} {
    testutfnext [testbytestring \xA0] 0
} 0
test utf-6.98 {Tcl_UtfNext, read limits} testutfnext {
    testutfnext AG 1
} 1
test utf-6.99 {Tcl_UtfNext, read limits} {testutfnext testbytestring} {
    testutfnext A[testbytestring \xA0] 1
} 1
test utf-6.100 {Tcl_UtfNext, read limits} {testutfnext testbytestring} {
    testutfnext [testbytestring \xD0\xA0]G 1
} 0
test utf-6.101 {Tcl_UtfNext, read limits} {testutfnext testbytestring} {
    testutfnext [testbytestring \xD0\xA0]G 2
} 2
test utf-6.102 {Tcl_UtfNext, read limits} {testutfnext testbytestring} {
    testutfnext [testbytestring \xD0\xA0\xA0] 1
} 0
test utf-6.103 {Tcl_UtfNext, read limits} {testutfnext testbytestring} {
    testutfnext [testbytestring \xD0\xA0\xA0] 2
} 2
test utf-6.104 {Tcl_UtfNext, read limits} testutfnext {
    testutfnext \u8820G 1
} 0
test utf-6.105 {Tcl_UtfNext, read limits} testutfnext {
    testutfnext \u8820G 2
} 0
test utf-6.106 {Tcl_UtfNext, read limits} testutfnext {
    testutfnext \u8820G 3
} 3
test utf-6.107 {Tcl_UtfNext, read limits} {testutfnext testbytestring} {
    testutfnext \u8820[testbytestring \xA0] 1
} 0
test utf-6.108 {Tcl_UtfNext, read limits} {testutfnext testbytestring} {
    testutfnext \u8820[testbytestring \xA0] 2
} 0
test utf-6.109 {Tcl_UtfNext, read limits} {testutfnext testbytestring} {
    testutfnext \u8820[testbytestring \xA0] 3
} 3
# This testcase actually tests Tcl_UtfCharComplete, not Tcl_UtfNext
test utf-6.110 {Tcl_UtfNext, read limits} {testutfnext testbytestring} {
    testutfnext [testbytestring \xF2\xA0\xA0\xA0]G 1
} 0
# This testcase actually tests Tcl_UtfCharComplete, not Tcl_UtfNext
test utf-6.111 {Tcl_UtfNext, read limits} {testutfnext testbytestring} {
    testutfnext [testbytestring \xF2\xA0\xA0\xA0]G 2
} 0
test utf-6.112.0 {Tcl_UtfNext, read limits} {testutfnext testbytestring ucs2} {
    testutfnext [testbytestring \xF2\xA0\xA0\xA0]G 3
} 1
test utf-6.112.1 {Tcl_UtfNext, read limits} {testutfnext testbytestring fullutf} {
    testutfnext [testbytestring \xF2\xA0\xA0\xA0]G 3
} 0
test utf-6.113.0 {Tcl_UtfNext, read limits} {testutfnext testbytestring ucs2} {
    testutfnext [testbytestring \xF2\xA0\xA0\xA0]G 4
} 1
test utf-6.113.1 {Tcl_UtfNext, read limits} {testutfnext testbytestring fullutf} {
    testutfnext [testbytestring \xF2\xA0\xA0\xA0]G 4
} 4
# This testcase actually tests Tcl_UtfCharComplete, not Tcl_UtfNext
test utf-6.114 {Tcl_UtfNext, read limits} {testutfnext testbytestring} {
    testutfnext [testbytestring \xF2\xA0\xA0\xA0\xA0] 1
} 0
# This testcase actually tests Tcl_UtfCharComplete, not Tcl_UtfNext
test utf-6.115 {Tcl_UtfNext, read limits} {testutfnext testbytestring} {
    testutfnext [testbytestring \xF2\xA0\xA0\xA0\xA0] 2
} 0
test utf-6.116.0 {Tcl_UtfNext, read limits} {testutfnext testbytestring ucs2} {
    testutfnext [testbytestring \xF2\xA0\xA0\xA0\xA0] 3
} 1
test utf-6.116.1 {Tcl_UtfNext, read limits} {testutfnext testbytestring fullutf} {
    testutfnext [testbytestring \xF2\xA0\xA0\xA0\xA0] 3
} 0
test utf-6.117.0 {Tcl_UtfNext, read limits} {testutfnext testbytestring ucs2} {
    testutfnext [testbytestring \xF2\xA0\xA0\xA0\xA0] 4
} 1
test utf-6.117.1 {Tcl_UtfNext, read limits} {testutfnext testbytestring fullutf} {
    testutfnext [testbytestring \xF2\xA0\xA0\xA0\xA0] 4
} 4
test utf-6.118 {Tcl_UtfNext, read limits} {testutfnext testbytestring} {
    testutfnext [testbytestring \xA0]G 0
} 0
test utf-6.119 {Tcl_UtfNext, read limits} {testutfnext testbytestring} {
    testutfnext [testbytestring \xA0]G 1
<<<<<<< HEAD
} 0
test utf-6.120 {Tcl_UtfNext, read limits} {testutfnext testbytestring} {
    testutfnext [testbytestring \xA0\xA0] 1
} 0
test utf-6.121 {Tcl_UtfNext, read limits} {testutfnext testbytestring} {
    testutfnext [testbytestring \xA0\xA0]G 2
} 0
test utf-6.122 {Tcl_UtfNext, read limits} {testutfnext testbytestring} {
    testutfnext [testbytestring \xA0\xA0\xA0] 2
} 0
=======
} 1
test utf-6.120 {Tcl_UtfNext, read limits} {testutfnext testbytestring ucs2} {
    testutfnext [testbytestring \xA0\xA0] 1
} 1
test utf-6.121 {Tcl_UtfNext, read limits} {testutfnext testbytestring ucs2} {
    testutfnext [testbytestring \xA0\xA0]G 2
} 1
test utf-6.122 {Tcl_UtfNext, read limits} {testutfnext testbytestring ucs2} {
    testutfnext [testbytestring \xA0\xA0\xA0] 2
} 1
>>>>>>> 6433d6a3
test utf-6.123.0 {Tcl_UtfNext, read limits} {testutfnext testbytestring ucs2} {
    testutfnext [testbytestring \xA0\xA0\xA0]G 3
} 1
test utf-6.123.1 {Tcl_UtfNext, read limits} {testutfnext testbytestring fullutf} {
    testutfnext [testbytestring \xA0\xA0\xA0]G 3
} 3
test utf-6.124.0 {Tcl_UtfNext, read limits} {testutfnext testbytestring ucs2} {
    testutfnext [testbytestring \xA0\xA0\xA0\xA0] 3
} 1
test utf-6.124.1 {Tcl_UtfNext, read limits} {testutfnext testbytestring fullutf} {
    testutfnext [testbytestring \xA0\xA0\xA0\xA0] 3
} 3
test utf-6.125.0 {Tcl_UtfNext, read limits} {testutfnext testbytestring ucs2} {
    testutfnext [testbytestring \xA0\xA0\xA0\xA0]G 4
} 1
test utf-6.125.1 {Tcl_UtfNext, read limits} {testutfnext testbytestring fullutf} {
    testutfnext [testbytestring \xA0\xA0\xA0\xA0]G 4
} 3
test utf-6.126.0 {Tcl_UtfNext, read limits} {testutfnext testbytestring ucs2} {
    testutfnext [testbytestring \xA0\xA0\xA0\xA0\xA0] 4
} 1
test utf-6.126.1 {Tcl_UtfNext, read limits} {testutfnext testbytestring fullutf} {
    testutfnext [testbytestring \xA0\xA0\xA0\xA0\xA0] 4
} 3

test utf-7.1 {Tcl_UtfPrev} testutfprev {
    testutfprev {}
} 0
test utf-7.2 {Tcl_UtfPrev} testutfprev {
    testutfprev A
} 0
test utf-7.3 {Tcl_UtfPrev} testutfprev {
    testutfprev AA
} 1
test utf-7.4 {Tcl_UtfPrev} {testutfprev testbytestring} {
    testutfprev A[testbytestring \xF8]
} 1
test utf-7.4.1 {Tcl_UtfPrev} {testutfprev testbytestring} {
    testutfprev A[testbytestring \xF8\xA0\xA0\xA0] 2
} 1
test utf-7.4.2 {Tcl_UtfPrev} {testutfprev testbytestring} {
    testutfprev A[testbytestring \xF8\xF8\xA0\xA0] 2
} 1
test utf-7.5 {Tcl_UtfPrev} {testutfprev testbytestring} {
    testutfprev A[testbytestring \xF2]
} 1
test utf-7.5.1 {Tcl_UtfPrev} {testutfprev testbytestring} {
    testutfprev A[testbytestring \xF2\xA0\xA0\xA0] 2
} 1
test utf-7.5.2 {Tcl_UtfPrev} {testutfprev testbytestring} {
    testutfprev A[testbytestring \xF2\xF8\xA0\xA0] 2
} 1
test utf-7.6 {Tcl_UtfPrev} {testutfprev testbytestring} {
    testutfprev A[testbytestring \xE8]
} 1
test utf-7.6.1 {Tcl_UtfPrev} {testutfprev testbytestring} {
    testutfprev A\u8820[testbytestring \xA0] 2
} 1
test utf-7.6.2 {Tcl_UtfPrev} {testutfprev testbytestring} {
    testutfprev A[testbytestring \xE8\xF8\xA0\xA0] 2
} 1
test utf-7.7 {Tcl_UtfPrev} {testutfprev testbytestring} {
    testutfprev A[testbytestring \xD0]
} 1
test utf-7.7.1 {Tcl_UtfPrev} {testutfprev testbytestring} {
    testutfprev A[testbytestring \xD0\xA0\xA0\xA0] 2
} 1
test utf-7.7.2 {Tcl_UtfPrev} {testutfprev testbytestring} {
    testutfprev A[testbytestring \xD0\xF8\xA0\xA0] 2
} 1
test utf-7.8 {Tcl_UtfPrev} {testutfprev testbytestring} {
    testutfprev A[testbytestring \xA0]
} 1
test utf-7.8.1 {Tcl_UtfPrev} {testutfprev testbytestring} {
    testutfprev A[testbytestring \xA0\xA0\xA0\xA0] 2
} 1
test utf-7.8.2 {Tcl_UtfPrev} {testutfprev testbytestring} {
    testutfprev A[testbytestring \xA0\xF8\xA0\xA0] 2
} 1
test utf-7.9 {Tcl_UtfPrev} {testutfprev testbytestring} {
    testutfprev A[testbytestring \xF8\xA0]
} 2
test utf-7.9.1 {Tcl_UtfPrev} {testutfprev testbytestring} {
    testutfprev A[testbytestring \xF8\xA0\xA0\xA0] 3
} 2
test utf-7.9.2 {Tcl_UtfPrev} {testutfprev testbytestring} {
    testutfprev A[testbytestring \xF8\xA0\xF8\xA0] 3
} 2
test utf-7.10.0 {Tcl_UtfPrev} {testutfprev testbytestring ucs2} {
    testutfprev A[testbytestring \xF2\xA0]
} 2
test utf-7.10.1 {Tcl_UtfPrev} {testutfprev testbytestring fullutf} {
    testutfprev A[testbytestring \xF2\xA0]
} 1
test utf-7.10.2 {Tcl_UtfPrev} {testutfprev testbytestring ucs2} {
    testutfprev A[testbytestring \xF2\xA0\xA0\xA0] 3
} 2
test utf-7.10.3 {Tcl_UtfPrev} {testutfprev testbytestring fullutf} {
    testutfprev A[testbytestring \xF2\xA0\xA0\xA0] 3
} 1
test utf-7.10.4 {Tcl_UtfPrev} {testutfprev testbytestring ucs2} {
    testutfprev A[testbytestring \xF2\xA0\xF8\xA0] 3
} 2
test utf-7.10.5 {Tcl_UtfPrev} {testutfprev testbytestring fullutf} {
    testutfprev A[testbytestring \xF2\xA0\xF8\xA0] 3
} 1
test utf-7.11 {Tcl_UtfPrev} {testutfprev testbytestring} {
    testutfprev A[testbytestring \xE8\xA0]
} 1
test utf-7.11.1 {Tcl_UtfPrev} {testutfprev testbytestring} {
    testutfprev A\u8820[testbytestring \xA0] 3
} 1
test utf-7.11.2 {Tcl_UtfPrev} {testutfprev testbytestring} {
    testutfprev A[testbytestring \xE8\xA0\xF8\xA0] 3
} 1
test utf-7.11.3 {Tcl_UtfPrev} {testutfprev testbytestring} {
    testutfprev A[testbytestring \xE8\xA0\xF8] 3
} 1
test utf-7.12 {Tcl_UtfPrev} {testutfprev testbytestring} {
    testutfprev A[testbytestring \xD0\xA0]
} 1
test utf-7.12.1 {Tcl_UtfPrev} {testutfprev testbytestring} {
    testutfprev A[testbytestring \xD0\xA0\xA0\xA0] 3
} 1
test utf-7.12.2 {Tcl_UtfPrev} {testutfprev testbytestring} {
    testutfprev A[testbytestring \xD0\xA0\xF8\xA0] 3
} 1
test utf-7.13 {Tcl_UtfPrev} {testutfprev testbytestring} {
    testutfprev A[testbytestring \xA0\xA0]
} 2
test utf-7.13.1 {Tcl_UtfPrev} {testutfprev testbytestring} {
    testutfprev A[testbytestring \xA0\xA0\xA0\xA0] 3
} 2
test utf-7.13.2 {Tcl_UtfPrev} {testutfprev testbytestring} {
    testutfprev A[testbytestring \xA0\xA0\xF8\xA0] 3
} 2
test utf-7.14 {Tcl_UtfPrev} {testutfprev testbytestring} {
    testutfprev A[testbytestring \xF8\xA0\xA0]
} 3
test utf-7.14.1 {Tcl_UtfPrev} {testutfprev testbytestring} {
    testutfprev A[testbytestring \xF8\xA0\xA0\xA0] 4
} 3
test utf-7.14.2 {Tcl_UtfPrev} {testutfprev testbytestring} {
    testutfprev A[testbytestring \xF8\xA0\xA0\xF8] 4
} 3
test utf-7.15.0 {Tcl_UtfPrev} {testutfprev testbytestring ucs2} {
    testutfprev A[testbytestring \xF2\xA0\xA0]
} 3
test utf-7.15.1 {Tcl_UtfPrev} {testutfprev testbytestring fullutf} {
    testutfprev A[testbytestring \xF2\xA0\xA0]
} 1
test utf-7.15.2 {Tcl_UtfPrev} {testutfprev testbytestring ucs2} {
    testutfprev A[testbytestring \xF2\xA0\xA0\xA0] 4
} 3
test utf-7.15.3 {Tcl_UtfPrev} {testutfprev testbytestring fullutf} {
    testutfprev A[testbytestring \xF2\xA0\xA0\xA0] 4
} 1
test utf-7.15.4 {Tcl_UtfPrev} {testutfprev testbytestring ucs2} {
    testutfprev A[testbytestring \xF2\xA0\xA0\xF8] 4
} 3
test utf-7.15.5 {Tcl_UtfPrev} {testutfprev testbytestring fullutf} {
    testutfprev A[testbytestring \xF2\xA0\xA0\xF8] 4
} 1
test utf-7.16 {Tcl_UtfPrev} testutfprev {
    testutfprev A\u8820
} 1
test utf-7.16.1 {Tcl_UtfPrev} {testutfprev testbytestring} {
    testutfprev A\u8820[testbytestring \xA0] 4
} 1
test utf-7.16.2 {Tcl_UtfPrev} {testutfprev testbytestring} {
    testutfprev A\u8820[testbytestring \xF8] 4
} 1
test utf-7.17 {Tcl_UtfPrev} {testutfprev testbytestring} {
    testutfprev A[testbytestring \xD0\xA0\xA0]
} 3
test utf-7.17.1 {Tcl_UtfPrev} {testutfprev testbytestring} {
    testutfprev A[testbytestring \xD0\xA0\xA0\xA0] 4
} 3
test utf-7.17.2 {Tcl_UtfPrev} {testutfprev testbytestring} {
    testutfprev A[testbytestring \xD0\xA0\xA0\xF8] 4
} 3
test utf-7.18.0 {Tcl_UtfPrev} {testutfprev testbytestring} {
    testutfprev A[testbytestring \xA0\xA0\xA0]
} 3
test utf-7.18.1 {Tcl_UtfPrev} {testutfprev testbytestring} {
    testutfprev A[testbytestring \xA0\xA0\xA0\xA0] 4
} 3
test utf-7.18.2 {Tcl_UtfPrev} {testutfprev testbytestring} {
    testutfprev A[testbytestring \xA0\xA0\xA0\xF8] 4
} 3
test utf-7.19 {Tcl_UtfPrev} {testutfprev testbytestring} {
    testutfprev A[testbytestring \xF8\xA0\xA0\xA0]
} 4
test utf-7.20.0 {Tcl_UtfPrev} {testutfprev testbytestring ucs2} {
    testutfprev A[testbytestring \xF2\xA0\xA0\xA0]
} 4
test utf-7.20.1 {Tcl_UtfPrev} {testutfprev testbytestring fullutf} {
    testutfprev A[testbytestring \xF2\xA0\xA0\xA0]
} 1
test utf-7.21 {Tcl_UtfPrev} {testutfprev testbytestring} {
    testutfprev A\u8820[testbytestring \xA0]
} 4
test utf-7.22 {Tcl_UtfPrev} {testutfprev testbytestring} {
    testutfprev A[testbytestring \xD0\xA0\xA0\xA0]
} 4
test utf-7.23 {Tcl_UtfPrev} {testutfprev testbytestring} {
    testutfprev A[testbytestring \xA0\xA0\xA0\xA0]
} 4
test utf-7.24 {Tcl_UtfPrev -- overlong sequence}  {testutfprev testbytestring} {
    testutfprev A[testbytestring \xC0\x81]
} 2
test utf-7.25 {Tcl_UtfPrev -- overlong sequence}  {testutfprev testbytestring} {
    testutfprev A[testbytestring \xC0\x81] 2
} 1
test utf-7.26 {Tcl_UtfPrev -- overlong sequence}  {testutfprev testbytestring} {
    testutfprev A[testbytestring \xE0\x80\x80]
} 3
test utf-7.27 {Tcl_UtfPrev -- overlong sequence}  {testutfprev testbytestring} {
    testutfprev A[testbytestring \xE0\x80]
} 2
test utf-7.27.1 {Tcl_UtfPrev -- overlong sequence}  {testutfprev testbytestring} {
    testutfprev A[testbytestring \xE0\x80\x80] 3
} 2
test utf-7.28 {Tcl_UtfPrev -- overlong sequence}  {testutfprev testbytestring} {
    testutfprev A[testbytestring \xE0]
} 1
test utf-7.28.1 {Tcl_UtfPrev -- overlong sequence}  {testutfprev testbytestring} {
    testutfprev A[testbytestring \xE0\x80\x80] 2
} 1
test utf-7.29 {Tcl_UtfPrev -- overlong sequence}  {testutfprev testbytestring} {
    testutfprev A[testbytestring \xF0\x80\x80\x80]
} 4
test utf-7.30 {Tcl_UtfPrev -- overlong sequence}  {testutfprev testbytestring} {
    testutfprev A[testbytestring \xF0\x80\x80\x80] 4
} 3
test utf-7.31 {Tcl_UtfPrev -- overlong sequence}  {testutfprev testbytestring} {
    testutfprev A[testbytestring \xF0\x80\x80\x80] 3
} 2
test utf-7.32 {Tcl_UtfPrev -- overlong sequence}  {testutfprev testbytestring} {
    testutfprev A[testbytestring \xF0\x80\x80\x80] 2
} 1
test utf-7.33 {Tcl_UtfPrev -- overlong sequence}  testutfprev {
    testutfprev A\x00
} 1
test utf-7.34 {Tcl_UtfPrev -- overlong sequence}  {testutfprev testbytestring} {
    testutfprev A[testbytestring \xC1\x80]
} 2
test utf-7.35 {Tcl_UtfPrev -- overlong sequence}  {testutfprev testbytestring} {
    testutfprev A[testbytestring \xC2\x80]
} 1
test utf-7.36 {Tcl_UtfPrev -- overlong sequence}  {testutfprev testbytestring} {
    testutfprev A[testbytestring \xE0\xA0\x80]
} 1
test utf-7.37 {Tcl_UtfPrev -- overlong sequence}  {testutfprev testbytestring} {
    testutfprev A[testbytestring \xE0\xA0\x80] 3
} 1
test utf-7.38 {Tcl_UtfPrev -- overlong sequence}  {testutfprev testbytestring} {
    testutfprev A[testbytestring \xE0\xA0\x80] 2
} 1
test utf-7.39.0 {Tcl_UtfPrev -- overlong sequence}  {testutfprev testbytestring ucs2} {
    testutfprev A[testbytestring \xF0\x90\x80\x80]
} 4
test utf-7.39.1 {Tcl_UtfPrev -- overlong sequence}  {testutfprev testbytestring fullutf} {
    testutfprev A[testbytestring \xF0\x90\x80\x80]
} 1
test utf-7.40.0 {Tcl_UtfPrev -- overlong sequence}  {testutfprev testbytestring ucs2} {
    testutfprev A[testbytestring \xF0\x90\x80\x80] 4
} 3
test utf-7.40.1 {Tcl_UtfPrev -- overlong sequence}  {testutfprev testbytestring fullutf} {
    testutfprev A[testbytestring \xF0\x90\x80\x80] 4
} 1
test utf-7.41.0 {Tcl_UtfPrev -- overlong sequence}  {testutfprev testbytestring ucs2} {
    testutfprev A[testbytestring \xF0\x90\x80\x80] 3
} 2
test utf-7.41.1 {Tcl_UtfPrev -- overlong sequence}  {testutfprev testbytestring fullutf} {
    testutfprev A[testbytestring \xF0\x90\x80\x80] 3
} 1
test utf-7.42 {Tcl_UtfPrev -- overlong sequence}  {testutfprev testbytestring} {
    testutfprev A[testbytestring \xF0\x90\x80\x80] 2
} 1
test utf-7.43 {Tcl_UtfPrev -- no lead byte at start}  {testutfprev testbytestring} {
    testutfprev [testbytestring \xA0]
} 0
test utf-7.44 {Tcl_UtfPrev -- no lead byte at start}  {testutfprev testbytestring} {
    testutfprev [testbytestring \xA0\xA0]
} 1
test utf-7.45 {Tcl_UtfPrev -- no lead byte at start}  {testutfprev testbytestring} {
    testutfprev [testbytestring \xA0\xA0\xA0]
} 2
test utf-7.46 {Tcl_UtfPrev -- no lead byte at start}  {testutfprev testbytestring} {
    testutfprev [testbytestring \xA0\xA0\xA0\xA0]
} 3
test utf-7.47 {Tcl_UtfPrev, pointing to 3th byte of 3-byte valid sequence} {testutfprev testbytestring} {
    testutfprev [testbytestring \xE8\xA0]
} 0
test utf-7.47.1 {Tcl_UtfPrev, pointing to 3th byte of 3-byte valid sequence} testutfprev {
    testutfprev \u8820 2
} 0
test utf-7.47.2 {Tcl_UtfPrev, pointing to 3th byte of 3-byte invalid sequence} {testutfprev testbytestring} {
    testutfprev [testbytestring \xE8\xA0\x00] 2
} 0
test utf-7.48.0 {Tcl_UtfPrev, validity check [493dccc2de]} {testutfprev testbytestring ucs2} {
    testutfprev A[testbytestring \xF4\x8F\xBF\xBF]
} 4
test utf-7.48.1 {Tcl_UtfPrev, validity check [493dccc2de]} {testutfprev testbytestring fullutf} {
    testutfprev A[testbytestring \xF4\x8F\xBF\xBF]
} 1
test utf-7.48.2 {Tcl_UtfPrev, validity check [493dccc2de]} {testutfprev testbytestring ucs2} {
    testutfprev A[testbytestring \xF4\x8F\xBF\xBF] 4
} 3
test utf-7.48.3 {Tcl_UtfPrev, validity check [493dccc2de]} {testutfprev testbytestring fullutf} {
    testutfprev A[testbytestring \xF4\x8F\xBF\xBF] 4
} 1
test utf-7.48.4 {Tcl_UtfPrev, validity check [493dccc2de]} {testutfprev testbytestring ucs2} {
    testutfprev A[testbytestring \xF4\x8F\xBF\xBF] 3
} 2
test utf-7.48.5 {Tcl_UtfPrev, validity check [493dccc2de]} {testutfprev testbytestring fullutf} {
    testutfprev A[testbytestring \xF4\x8F\xBF\xBF] 3
} 1
test utf-7.48.6 {Tcl_UtfPrev, validity check [493dccc2de]} {testutfprev testbytestring} {
    testutfprev A[testbytestring \xF4\x8F\xBF\xBF] 2
} 1
test utf-7.49.0 {Tcl_UtfPrev, validity check [493dccc2de]} {testutfprev testbytestring} {
    testutfprev A[testbytestring \xF4\x90\x80\x80]
} 4
test utf-7.49.1 {Tcl_UtfPrev, validity check [493dccc2de]} {testutfprev testbytestring} {
    testutfprev A[testbytestring \xF4\x90\x80\x80] 4
} 3
test utf-7.49.2 {Tcl_UtfPrev, validity check [493dccc2de]} {testutfprev testbytestring} {
    testutfprev A[testbytestring \xF4\x90\x80\x80] 3
} 2
test utf-7.49.3 {Tcl_UtfPrev, validity check [493dccc2de]} {testutfprev testbytestring} {
    testutfprev A[testbytestring \xF4\x90\x80\x80] 2
} 1

test utf-8.1 {Tcl_UniCharAtIndex: index = 0} {
    string index abcd 0
} a
test utf-8.2 {Tcl_UniCharAtIndex: index = 0} {
    string index \u4E4E\u25A 0
} \u4E4E
test utf-8.3 {Tcl_UniCharAtIndex: index > 0} {
    string index abcd 2
} c
test utf-8.4 {Tcl_UniCharAtIndex: index > 0} {
    string index \u4E4E\u25A\xFF\u543 2
} \xFF
test utf-8.5.0 {Tcl_UniCharAtIndex: high surrogate} ucs2 {
    string index \uD842 0
} \uD842
test utf-8.5.1 {Tcl_UniCharAtIndex: high surrogate} ucs4 {
    string index \uD842 0
} \uD842
test utf-8.5.2 {Tcl_UniCharAtIndex: high surrogate} utf16 {
    string index \uD842 0
} \uD842
test utf-8.6 {Tcl_UniCharAtIndex: low surrogate} {
    string index \uDC42 0
} \uDC42
test utf-8.7.0 {Tcl_UniCharAtIndex: Emoji} ucs2 {
    string index \uD83D\uDE00G 0
} \uD83D
test utf-8.7.1 {Tcl_UniCharAtIndex: Emoji} ucs4 {
    string index \uD83D\uDE00G 0
} \U1F600
test utf-8.7.2 {Tcl_UniCharAtIndex: Emoji} utf16 {
    string index \uD83D\uDE00G 0
} \U1F600
test utf-8.8.0 {Tcl_UniCharAtIndex: Emoji} ucs2 {
    string index \uD83D\uDE00G 1
} \uDE00
test utf-8.8.1 {Tcl_UniCharAtIndex: Emoji} ucs4 {
    string index \uD83D\uDE00G 1
} G
test utf-8.8.2 {Tcl_UniCharAtIndex: Emoji} utf16 {
    string index \uD83D\uDE00G 1
} {}
test utf-8.9.0 {Tcl_UniCharAtIndex: Emoji} ucs2 {
    string index \uD83D\uDE00G 2
} G
test utf-8.9.1 {Tcl_UniCharAtIndex: Emoji} ucs4 {
    string index \uD83D\uDE00G 2
} {}
test utf-8.9.2 {Tcl_UniCharAtIndex: Emoji} utf16 {
    string index \uD83D\uDE00G 2
} G
test utf-8.10.0 {Tcl_UniCharAtIndex: Emoji} {Uesc ucs2} {
    string index \U1F600G 0
} \uFFFD
test utf-8.10.1 {Tcl_UniCharAtIndex: Emoji} {Uesc ucs4} {
    string index \U1F600G 0
} \U1F600
test utf-8.10.2 {Tcl_UniCharAtIndex: Emoji} {Uesc utf16} {
    string index \U1F600G 0
} \U1F600
test utf-8.11.0 {Tcl_UniCharAtIndex: Emoji} {Uesc ucs2} {
    string index \U1F600G 1
} G
test utf-8.11.1 {Tcl_UniCharAtIndex: Emoji} {Uesc ucs4} {
    string index \U1F600G 1
} G
test utf-8.11.2 {Tcl_UniCharAtIndex: Emoji} {Uesc utf16} {
    string index \U1F600G 1
} {}
test utf-8.12.0 {Tcl_UniCharAtIndex: Emoji} {Uesc ucs2} {
    string index \U1F600G 2
} {}
test utf-8.12.1 {Tcl_UniCharAtIndex: Emoji} {Uesc ucs4} {
    string index \U1F600G 2
} {}
test utf-8.12.2 {Tcl_UniCharAtIndex: Emoji} {Uesc utf16} {
    string index \U1F600G 2
} G

test utf-9.1 {Tcl_UtfAtIndex: index = 0} {
    string range abcd 0 2
} abc
test utf-9.2 {Tcl_UtfAtIndex: index > 0} {
    string range \u4E4E\u25A\xFF\u543klmnop 1 5
} \u25A\xFF\u543kl
test utf-9.3.0 {Tcl_UtfAtIndex: index = 0, Emoji} ucs2 {
    string range \uD83D\uDE00G 0 0
} \uD83D
test utf-9.3.1 {Tcl_UtfAtIndex: index = 0, Emoji} ucs4 {
    string range \uD83D\uDE00G 0 0
} \U1F600
test utf-9.3.2 {Tcl_UtfAtIndex: index = 0, Emoji} utf16 {
    string range \uD83D\uDE00G 0 0
} \U1F600
test utf-9.4.0 {Tcl_UtfAtIndex: index > 0, Emoji} ucs2 {
    string range \uD83D\uDE00G 1 1
} \uDE00
test utf-9.4.1 {Tcl_UtfAtIndex: index > 0, Emoji} ucs4 {
    string range \uD83D\uDE00G 1 1
} G
test utf-9.4.2 {Tcl_UtfAtIndex: index > 0, Emoji} utf16 {
    string range \uD83D\uDE00G 1 1
} {}
test utf-9.5.0 {Tcl_UtfAtIndex: index > 0, Emoji} ucs2 {
    string range \uD83D\uDE00G 2 2
} G
test utf-9.5.1 {Tcl_UtfAtIndex: index > 0, Emoji} ucs4 {
    string range \uD83D\uDE00G 2 2
} {}
test utf-9.5.2 {Tcl_UtfAtIndex: index > 0, Emoji} utf16 {
    string range \uD83D\uDE00G 2 2
} G
test utf-9.6.0 {Tcl_UtfAtIndex: index = 0, Emoji} {Uesc ucs2} {
    string range \U1f600G 0 0
} \uFFFD
test utf-9.6.1 {Tcl_UtfAtIndex: index = 0, Emoji} {Uesc ucs4} {
    string range \U1f600G 0 0
} \U1F600
test utf-9.6.2 {Tcl_UtfAtIndex: index = 0, Emoji} {Uesc utf16} {
    string range \U1f600G 0 0
} \U1F600
test utf-9.7.0 {Tcl_UtfAtIndex: index > 0, Emoji} {Uesc ucs2} {
    string range \U1f600G 1 1
} G
test utf-9.7.1 {Tcl_UtfAtIndex: index > 0, Emoji} {Uesc ucs4} {
    string range \U1f600G 1 1
} G
test utf-9.7.2 {Tcl_UtfAtIndex: index > 0, Emoji} {Uesc utf16} {
    string range \U1f600G 1 1
} {}
test utf-9.8.0 {Tcl_UtfAtIndex: index > 0, Emoji} {Uesc ucs2} {
    string range \U1f600G 2 2
} {}
test utf-9.8.1 {Tcl_UtfAtIndex: index > 0, Emoji} {Uesc ucs4} {
    string range \U1f600G 2 2
} {}
test utf-9.8.2 {Tcl_UtfAtIndex: index > 0, Emoji} {Uesc utf16} {
    string range \U1f600G 2 2
} G

test utf-10.1 {Tcl_UtfBackslash: dst == NULL} {
    set x \n
} {
}
test utf-10.2 {Tcl_UtfBackslash: \u subst} testbytestring {
    expr {"\uA2" eq [testbytestring \xC2\xA2]}
} 1
test utf-10.3 {Tcl_UtfBackslash: longer \u subst} testbytestring {
    expr {"\u4E21" eq [testbytestring \xE4\xB8\xA1]}
} 1
test utf-10.4 {Tcl_UtfBackslash: stops at first non-hex} testbytestring {
    expr {"\u4E2k" eq "[testbytestring \xD3\xA2]k"}
} 1
test utf-10.5 {Tcl_UtfBackslash: stops after 4 hex chars} testbytestring {
    expr {"\u4E216" eq "[testbytestring \xE4\xB8\xA1]6"}
} 1
test utf-10.6 {Tcl_UtfBackslash: stops after 5 hex chars} {Uesc fullutf testbytestring} {
    expr {"\U1E2165" eq "[testbytestring \xF0\x9E\x88\x96]5"}
} 1
test utf-10.7 {Tcl_UtfBackslash: stops after 6 hex chars} {Uesc fullutf testbytestring} {
    expr {"\U10E2165" eq "[testbytestring \xF4\x8E\x88\x96]5"}
} 1

proc bsCheck {char num {constraints {}}} {
    global errNum
    test utf-10.$errNum {backslash substitution} $constraints {
	scan $char %c value
	set value
    } $num
    incr errNum
}
set errNum 8
bsCheck \b	8
bsCheck \e	101
bsCheck \f	12
bsCheck \n	10
bsCheck \r	13
bsCheck \t	9
bsCheck \v	11
bsCheck \{	123
bsCheck \}	125
bsCheck \[	91
bsCheck \]	93
bsCheck \$	36
bsCheck \ 	32
bsCheck \;	59
bsCheck \\	92
bsCheck \Ca	67
bsCheck \Ma	77
bsCheck \CMa	67
# prior to 8.3, this returned 8, as \8 as accepted as an
# octal value - but it isn't! [Bug: 3975]
bsCheck \8a	56
bsCheck \14	12
bsCheck \141	97
bsCheck b\0	98
bsCheck \x	120
bsCheck \xa	10
bsCheck \xA	10
bsCheck \x41	65
bsCheck \x541	65	pre388	;# == \x41
bsCheck \x541	84	!pre388	;# == \x54 1
bsCheck \u	117
bsCheck \uk	117
bsCheck \u41	65
bsCheck \ua	10
bsCheck \uA	10
bsCheck \340	224
bsCheck \uA1	161
bsCheck \u4E21	20001
bsCheck \741    225	pre388	;# == \341
bsCheck \741    60	!pre388	;# == \74 1
bsCheck \U      85
bsCheck \Uk     85
bsCheck \U41    65			Uesc
bsCheck \Ua     10			Uesc
bsCheck \UA     10			Uesc
bsCheck \UA1    161			Uesc
bsCheck \U4E21  20001			Uesc
bsCheck \U004E21        20001		Uesc
bsCheck \U00004E21      20001		Uesc
bsCheck \U0000004E21    78		Uesc
bsCheck \U00110000      69632		{Uesc fullutf}
bsCheck \U01100000      69632		{Uesc fullutf}
bsCheck \U11000000      69632		{Uesc fullutf}
bsCheck \U0010FFFF      1114111		{Uesc fullutf}
bsCheck \U010FFFF0      1114111		{Uesc fullutf}
bsCheck \U10FFFF00      1114111		{Uesc fullutf}
bsCheck \UFFFFFFFF      1048575		{Uesc fullutf}

test utf-11.1 {Tcl_UtfToUpper} {
    string toupper {}
} {}
test utf-11.2 {Tcl_UtfToUpper} {
    string toupper abc
} ABC
test utf-11.3 {Tcl_UtfToUpper} {
    string toupper \xE3gh
} \xC3GH
test utf-11.4 {Tcl_UtfToUpper} {
    string toupper \u01E3gh
} \u01E2GH
test utf-11.5 {Tcl_UtfToUpper Georgian (new in Unicode 11)} {
    string toupper \u10D0\u1C90
} \u1C90\u1C90
test utf-11.6 {Tcl_UtfToUpper beyond U+FFFF} {Uesc fullutf} {
    string toupper \U10428
} \U10400
test utf-11.7 {Tcl_UtfToUpper beyond U+FFFF} fullutf {
    string toupper \uD801\uDC28
} \uD801\uDC00
test utf-11.8 {Tcl_UtfToUpper low/high surrogate)} {
    string toupper \uDC24\uD824
} \uDC24\uD824

test utf-12.1 {Tcl_UtfToLower} {
    string tolower {}
} {}
test utf-12.2 {Tcl_UtfToLower} {
    string tolower ABC
} abc
test utf-12.3 {Tcl_UtfToLower} {
    string tolower \xC3GH
} \xE3gh
test utf-12.4 {Tcl_UtfToLower} {
    string tolower \u01E2GH
} \u01E3gh
test utf-12.5 {Tcl_UtfToLower Georgian (new in Unicode 11)} {
    string tolower \u10D0\u1C90
} \u10D0\u10D0
test utf-12.6 {Tcl_UtfToLower low/high surrogate)} {
    string tolower \uDC24\uD824
} \uDC24\uD824
test utf-12.7 {Tcl_UtfToLower beyond U+FFFF} {Uesc fullutf} {
    string tolower \U10400
} \U10428
test utf-12.8 {Tcl_UtfToLower beyond U+FFFF} fullutf {
    string tolower \uD801\uDC00
} \uD801\uDC28

test utf-13.1 {Tcl_UtfToTitle} {
    string totitle {}
} {}
test utf-13.2 {Tcl_UtfToTitle} {
    string totitle abc
} Abc
test utf-13.3 {Tcl_UtfToTitle} {
    string totitle \xE3GH
} \xC3gh
test utf-13.4 {Tcl_UtfToTitle} {
    string totitle \u01F3AB
} \u01F2ab
test utf-13.5 {Tcl_UtfToTitle Georgian (new in Unicode 11)} {
    string totitle \u10D0\u1C90
} \u10D0\u1C90
test utf-13.6 {Tcl_UtfToTitle Georgian (new in Unicode 11)} {
    string totitle \u1C90\u10D0
} \u1C90\u10D0
test utf-13.7 {Tcl_UtfToTitle low/high surrogate)} {
    string totitle \uDC24\uD824
} \uDC24\uD824
test utf-13.8 {Tcl_UtfToTitle beyond U+FFFF} {Uesc fullutf} {
    string totitle \U10428\U10400
} \U10400\U10428
test utf-13.9 {Tcl_UtfToTitle beyond U+FFFF} fullutf {
    string totitle \uD801\uDC28\uD801\uDC00
} \uD801\uDC00\uD801\uDC28

test utf-14.1 {Tcl_UtfNcasecmp} {
    string compare -nocase a b
} -1
test utf-14.2 {Tcl_UtfNcasecmp} {
    string compare -nocase b a
} 1
test utf-14.3 {Tcl_UtfNcasecmp} {
    string compare -nocase B a
} 1
test utf-14.4 {Tcl_UtfNcasecmp} {
    string compare -nocase aBcB abca
} 1

test utf-15.1 {Tcl_UniCharToUpper, negative delta} {
    string toupper aA
} AA
test utf-15.2 {Tcl_UniCharToUpper, positive delta} {
    string toupper \u0178\xFF
} \u0178\u0178
test utf-15.3 {Tcl_UniCharToUpper, no delta} {
    string toupper !
} !

test utf-16.1 {Tcl_UniCharToLower, negative delta} {
    string tolower aA
} aa
test utf-16.2 {Tcl_UniCharToLower, positive delta} {
    string tolower \u0178\xFF\uA78D\u01C5
} \xFF\xFF\u0265\u01C6

test utf-17.1 {Tcl_UniCharToLower, no delta} {
    string tolower !
} !

test utf-18.1 {Tcl_UniCharToTitle, add one for title} {
    string totitle \u01C4
} \u01C5
test utf-18.2 {Tcl_UniCharToTitle, subtract one for title} {
    string totitle \u01C6
} \u01C5
test utf-18.3 {Tcl_UniCharToTitle, subtract delta for title (positive)} {
    string totitle \u017F
} \x53
test utf-18.4 {Tcl_UniCharToTitle, subtract delta for title (negative)} {
    string totitle \xFF
} \u0178
test utf-18.5 {Tcl_UniCharToTitle, no delta} {
    string totitle !
} !

test utf-19.1 {TclUniCharLen} -body {
    list [regexp \\d abc456def foo] $foo
} -cleanup {
    unset -nocomplain foo
} -result {1 4}

test utf-20.1 {TclUniCharNcmp} ucs4 {
    string compare [string range [format %c 0xFFFF] 0 0] [string range [format %c 0x10000] 0 0]
} -1
test utf-20.2 {[4c591fa487] TclUniCharNcmp/TclUtfNcmp} ucs2 {
    set one [format %c 0xFFFF]
    set two [format %c 0x10000]
    set first [string compare $one $two]
    string range $one 0 0
    string range $two 0 0
    set second [string compare $one $two]
    expr {($first == $second) ? "agree" : "disagree"}
} agree
test utf-20.2.1 {[4c591fa487] TclUniCharNcmp/TclUtfNcmp} {utf16 knownBug} {
    set one [format %c 0xFFFF]
    set two [format %c 0x10000]
    set first [string compare $one $two]
    string range $one 0 0
    string range $two 0 0
    set second [string compare $one $two]
    expr {($first == $second) ? "agree" : "disagree"}
} agree
test utf-20.2.2 {[4c591fa487] TclUniCharNcmp/TclUtfNcmp} ucs4 {
    set one [format %c 0xFFFF]
    set two [format %c 0x10000]
    set first [string compare $one $two]
    string range $one 0 0
    string range $two 0 0
    set second [string compare $one $two]
    expr {($first == $second) ? "agree" : "disagree"}
} agree

test utf-21.1 {TclUniCharIsAlnum} {
    # this returns 1 with Unicode 7 compliance
    string is alnum \u1040\u021F\u0220
} 1
test utf-21.2 {unicode alnum char in regc_locale.c} {
    # this returns 1 with Unicode 7 compliance
    list [regexp {^[[:alnum:]]+$} \u1040\u021F\u0220] [regexp {^\w+$} \u1040\u021F\u0220_\u203F\u2040\u2054\uFE33\uFE34\uFE4D\uFE4E\uFE4F\uFF3F]
} {1 1}
test utf-21.3 {unicode print char in regc_locale.c} {
    # this returns 1 with Unicode 7 compliance
    regexp {^[[:print:]]+$} \uFBC1
} 1
test utf-21.4 {TclUniCharIsGraph} {
    # [Bug 3464428]
    string is graph \u0120
} 1
test utf-21.5 {unicode graph char in regc_locale.c} {
    # [Bug 3464428]
    regexp {^[[:graph:]]+$} \u0120
} 1
test utf-21.6 {TclUniCharIsGraph} {
    # [Bug 3464428]
    string is graph \xA0
} 0
test utf-21.7 {unicode graph char in regc_locale.c} {
    # [Bug 3464428]
    regexp {[[:graph:]]} \x20\xA0\u2028\u2029
} 0
test utf-21.8 {TclUniCharIsPrint} {
    # [Bug 3464428]
    string is print \x09
} 0
test utf-21.9 {unicode print char in regc_locale.c} {
    # [Bug 3464428]
    regexp {[[:print:]]} \x09
} 0
test utf-21.10 {unicode print char in regc_locale.c} {
    # [Bug 3464428]
    regexp {[[:print:]]} \x09
} 0
test utf-21.11 {TclUniCharIsControl} {
    # [Bug 3464428]
    string is control \x00\x1F\xAD\u0605\u061C\u180E\u2066\uFEFF
} 1
test utf-21.12 {unicode control char in regc_locale.c} {
    # [Bug 3464428], [Bug a876646efe]
    regexp {^[[:cntrl:]]*$} \x00\x1F\xAD\u0605\u061C\u180E\u2066\uFEFF
} 1

test utf-22.1 {TclUniCharIsWordChar} {
    string wordend "xyz123_bar fg" 0
} 10
test utf-22.2 {TclUniCharIsWordChar} {
    string wordend "x\u5080z123_bar\u203C fg" 0
} 10

test utf-23.1 {TclUniCharIsAlpha} {
    # this returns 1 with Unicode 7 compliance
    string is alpha \u021F\u0220\u037F\u052F
} 1
test utf-23.2 {unicode alpha char in regc_locale.c} {
    # this returns 1 with Unicode 7 compliance
    regexp {^[[:alpha:]]+$} \u021F\u0220\u037F\u052F
} 1

test utf-24.1 {TclUniCharIsDigit} {
    # this returns 1 with Unicode 7 compliance
    string is digit \u1040\uABF0
} 1
test utf-24.2 {unicode digit char in regc_locale.c} {
    # this returns 1 with Unicode 7 compliance
    list [regexp {^[[:digit:]]+$} \u1040\uABF0] [regexp {^\d+$} \u1040\uABF0]
} {1 1}

test utf-24.3 {TclUniCharIsSpace} {
    # this returns 1 with Unicode 7 compliance
    string is space \u1680\u180E\u202F
} 1
test utf-24.4 {unicode space char in regc_locale.c} {
    # this returns 1 with Unicode 7 compliance
    list [regexp {^[[:space:]]+$} \u1680\u180E\u202F] [regexp {^\s+$} \u1680\u180E\u202F]
} {1 1}
test utf-24.5 {TclUniCharIsSpace} tip413 {
    # this returns 1 with Unicode 7/TIP 413 compliance
    string is space \x85\u1680\u180E\u200B\u202F\u2060
} 1
test utf-24.6 {unicode space char in regc_locale.c} tip413 {
    # this returns 1 with Unicode 7/TIP 413 compliance
    list [regexp {^[[:space:]]+$} \x85\u1680\u180E\u200B\u202F\u2060] [regexp {^\s+$} \x85\u1680\u180E\u200B\u202F\u2060]
} {1 1}

proc UniCharCaseCmpTest {order one two {constraints {}}} {
    variable count
    test utf-25.$count {Tcl_UniCharNcasecmp} -setup {
	testobj freeallvars
    } -constraints [linsert $constraints 0 teststringobj] -cleanup {
	testobj freeallvars
    } -body {
	teststringobj set 1 $one
	teststringobj set 2 $two
	teststringobj getunicode 1
	teststringobj getunicode 2
	set result [string compare -nocase [teststringobj get 1] [teststringobj get 2]]
	if {$result eq [string map {< -1 = 0 > 1} $order]} {
	    set result ok
	} else {
	    set result "'$one' should be $order '$two' (no case)"
	}
	set result
    } -result ok
    incr count
}
variable count 1
UniCharCaseCmpTest < a b
UniCharCaseCmpTest > b a
UniCharCaseCmpTest > B a
UniCharCaseCmpTest > aBcB abca
UniCharCaseCmpTest < \uFFFF [format %c 0x10000] ucs4
UniCharCaseCmpTest < \uFFFF \U10000		{Uesc ucs4}
UniCharCaseCmpTest > [format %c 0x10000] \uFFFF	ucs4
UniCharCaseCmpTest > \U10000 \uFFFF		{Uesc ucs4}


test utf-26.1 {Tcl_UniCharDString} -setup {
    testobj freeallvars
} -constraints {teststringobj testbytestring} -cleanup {
    testobj freeallvars
} -body {
    teststringobj set 1 foo
    teststringobj getunicode 1
    teststringobj append 1 [testbytestring barsoom\xF2\xC2\x80] 10
    scan [string index [teststringobj get 1] 11] %c
} -result 128


unset count
rename UniCharCaseCmpTest {}

# cleanup
::tcltest::cleanupTests
return

# Local Variables:
# mode: tcl
# End:<|MERGE_RESOLUTION|>--- conflicted
+++ resolved
@@ -21,7 +21,6 @@
 testConstraint utf16 [expr {[string length [format %c 0x10000]] == 2}]
 testConstraint ucs4 [expr {[testConstraint fullutf]
 		&& [string length [format %c 0x10000]] == 1}]
-testConstraint ucs2_utf16 [expr {![testConstraint ucs4]}]
 
 testConstraint Uesc [expr {"\U0041" eq "A"}]
 testConstraint pre388 [expr {"\x741" eq "A"}]
@@ -107,33 +106,22 @@
 test utf-2.7 {Tcl_UtfToUniChar: lead (3-byte) followed by 2 trail} testbytestring {
     string length [testbytestring \xE4\xB9\x8E]
 } 1
-test utf-2.8.0 {Tcl_UtfToUniChar: lead (4-byte) followed by 3 trail} {testbytestring ucs2_utf16} {
+test utf-2.8.0 {Tcl_UtfToUniChar: lead (4-byte) followed by 3 trail} {testbytestring ucs2} {
     string length [testbytestring \xF0\x90\x80\x80]
-<<<<<<< HEAD
-} 2
-test utf-2.8.1 {Tcl_UtfToUniChar: lead (4-byte) followed by 3 trail} {testbytestring ucs4} {
-    string length [testbytestring \xF0\x90\x80\x80]
+} 2
+test utf-2.8.1 {Tcl_UtfToUniChar: lead (4-byte) followed by 3 trail} {Uesc utf16} {
+    string length \U010000
+} 2
+test utf-2.8.2 {Tcl_UtfToUniChar: lead (4-byte) followed by 3 trail} {Uesc ucs4} {
+    string length \U010000
 } 1
 test utf-2.9.0 {Tcl_UtfToUniChar: lead (4-byte) followed by 3 trail} {testbytestring ucs2} {
     string length [testbytestring \xF4\x8F\xBF\xBF]
 } 2
-test utf-2.9.1 {Tcl_UtfToUniChar: lead (4-byte) followed by 3 trail} {Uesc ucs4} {
-=======
-} 4
-test utf-2.8.1 {Tcl_UtfToUniChar: lead (4-byte) followed by 3 trail} {Uesc utf16} {
-    string length \U010000
-} 2
-test utf-2.8.2 {Tcl_UtfToUniChar: lead (4-byte) followed by 3 trail} {Uesc ucs4} {
-    string length \U010000
-} 1
-test utf-2.9.0 {Tcl_UtfToUniChar: lead (4-byte) followed by 3 trail} {testbytestring ucs2} {
-    string length [testbytestring \xF4\x8F\xBF\xBF]
-} 4
 test utf-2.9.1 {Tcl_UtfToUniChar: lead (4-byte) followed by 3 trail} {Uesc utf16} {
     string length \U10FFFF
 } 2
 test utf-2.9.2 {Tcl_UtfToUniChar: lead (4-byte) followed by 3 trail} {Uesc ucs4} {
->>>>>>> 6433d6a3
     string length \U10FFFF
 } 1
 test utf-2.10 {Tcl_UtfToUniChar: lead (4-byte) followed by 3 trail, underflow} testbytestring {
@@ -230,13 +218,8 @@
 test utf-6.8 {Tcl_UtfNext} {testutfnext testbytestring} {
     testutfnext A[testbytestring \xF8]
 } 1
-<<<<<<< HEAD
 test utf-6.9 {Tcl_UtfNext} {testutfnext testbytestring} {
     testutfnext [testbytestring \xA0\x00]
-=======
-test utf-6.9 {Tcl_UtfNext} {testutfnext testbytestring ucs2} {
-    testutfnext [testbytestring \xA0]
->>>>>>> 6433d6a3
 } 1
 test utf-6.10 {Tcl_UtfNext} {testutfnext testbytestring} {
     testutfnext [testbytestring \xA0]G
@@ -637,7 +620,6 @@
 } 0
 test utf-6.119 {Tcl_UtfNext, read limits} {testutfnext testbytestring} {
     testutfnext [testbytestring \xA0]G 1
-<<<<<<< HEAD
 } 0
 test utf-6.120 {Tcl_UtfNext, read limits} {testutfnext testbytestring} {
     testutfnext [testbytestring \xA0\xA0] 1
@@ -648,18 +630,6 @@
 test utf-6.122 {Tcl_UtfNext, read limits} {testutfnext testbytestring} {
     testutfnext [testbytestring \xA0\xA0\xA0] 2
 } 0
-=======
-} 1
-test utf-6.120 {Tcl_UtfNext, read limits} {testutfnext testbytestring ucs2} {
-    testutfnext [testbytestring \xA0\xA0] 1
-} 1
-test utf-6.121 {Tcl_UtfNext, read limits} {testutfnext testbytestring ucs2} {
-    testutfnext [testbytestring \xA0\xA0]G 2
-} 1
-test utf-6.122 {Tcl_UtfNext, read limits} {testutfnext testbytestring ucs2} {
-    testutfnext [testbytestring \xA0\xA0\xA0] 2
-} 1
->>>>>>> 6433d6a3
 test utf-6.123.0 {Tcl_UtfNext, read limits} {testutfnext testbytestring ucs2} {
     testutfnext [testbytestring \xA0\xA0\xA0]G 3
 } 1
