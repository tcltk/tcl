--- conflicted
+++ resolved
@@ -914,13 +914,8 @@
     string range \U1F600G 1 1
 } "\uDE00"
 test utf-9.4.1 {Tcl_UtfAtIndex: index > 0, Emoji} ucs4 {
-<<<<<<< HEAD
     string range \U1F600G 1 1
 } {G}
-
-=======
-    string range \uD83D\uDE00G 1 1
-} "G"
 test utf-9.4.2 {Tcl_UtfAtIndex: index > 0, Emoji} tip389 {
     string range \uD83D\uDE00G 1 1
 } {}
@@ -933,7 +928,6 @@
 test utf-9.5.2 {Tcl_UtfAtIndex: index > 0, Emoji} tip389 {
     string range \uD83D\uDE00G 2 2
 } G
->>>>>>> 7044e95d
 
 test utf-10.1 {Tcl_UtfBackslash: dst == NULL} {
     set x \n
