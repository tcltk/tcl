# This file contains a collection of tests for tclUtf.c
# Sourcing this file into Tcl runs the tests and generates output for
# errors.  No output means no errors were found.
#
# Copyright (c) 1997 Sun Microsystems, Inc.
# Copyright (c) 1998-1999 by Scriptics Corporation.
#
# See the file "license.terms" for information on usage and redistribution
# of this file, and for a DISCLAIMER OF ALL WARRANTIES.

if {[lsearch [namespace children] ::tcltest] == -1} {
    package require tcltest 2
    namespace import -force ::tcltest::*
}

::tcltest::loadTestedCommands
catch [list package require -exact Tcltest [info patchlevel]]

testConstraint ucs2 [expr {[format %c 0x010000] eq "\uFFFD"}]
testConstraint fullutf [expr {[format %c 0x010000] ne "\uFFFD"}]
testConstraint utf16 [expr {[string length [format %c 0x10000]] == 2}]
testConstraint ucs4 [expr {[testConstraint fullutf]
		&& [string length [format %c 0x10000]] == 1}]

testConstraint Uesc [expr {"\U0041" eq "A"}]
testConstraint pre388 [expr {"\x741" eq "A"}]
testConstraint pairsTo4bytes [expr {[llength [info commands teststringbytes]]
		&& [string length [teststringbytes \uD83D\uDCA9]] == 4}]

testConstraint testbytestring [llength [info commands testbytestring]]
testConstraint testfindfirst [llength [info commands testfindfirst]]
testConstraint testfindlast [llength [info commands testfindlast]]
testConstraint testnumutfchars [llength [info commands testnumutfchars]]
testConstraint teststringobj [llength [info commands teststringobj]]
testConstraint testutfnext [llength [info commands testutfnext]]
testConstraint testutfprev [llength [info commands testutfprev]]

testConstraint tip413 [expr {[string trim \x00] eq {}}]

catch {unset x}

test utf-1.1 {Tcl_UniCharToUtf: 1 byte sequences} testbytestring {
    expr {"\x01" eq [testbytestring \x01]}
} 1
test utf-1.2 {Tcl_UniCharToUtf: 2 byte sequences} testbytestring {
    expr {"\x00" eq [testbytestring \xC0\x80]}
} 1
test utf-1.3 {Tcl_UniCharToUtf: 2 byte sequences} testbytestring {
    expr {"\xE0" eq [testbytestring \xC3\xA0]}
} 1
test utf-1.4 {Tcl_UniCharToUtf: 3 byte sequences} testbytestring {
    expr {"\u4E4E" eq [testbytestring \xE4\xB9\x8E]}
} 1
test utf-1.5 {Tcl_UniCharToUtf: overflowed Tcl_UniChar} testbytestring {
    expr {[format %c 0x110000] eq [testbytestring \xEF\xBF\xBD]}
} 1
test utf-1.6 {Tcl_UniCharToUtf: negative Tcl_UniChar} testbytestring {
    expr {[format %c -1] eq [testbytestring \xEF\xBF\xBD]}
} 1
test utf-1.7.0 {Tcl_UniCharToUtf: 4 byte sequences} {fullutf Uesc testbytestring} {
    expr {"\U014E4E" eq [testbytestring \xF0\x94\xB9\x8E]}
} 1
test utf-1.7.1 {Tcl_UniCharToUtf: 4 byte sequences} {ucs2 Uesc testbytestring} {
    expr {"\U014E4E" eq [testbytestring \xF0\x94\xB9\x8E]}
} 0
test utf-1.8 {Tcl_UniCharToUtf: 3 byte sequence, high surrogate} testbytestring {
    expr {"\uD842" eq [testbytestring \xED\xA1\x82]}
} 1
test utf-1.9 {Tcl_UniCharToUtf: 3 byte sequence, low surrogate} testbytestring {
    expr {"\uDC42" eq [testbytestring \xED\xB1\x82]}
} 1
test utf-1.10 {Tcl_UniCharToUtf: 3 byte sequence, high surrogate} testbytestring {
    expr {[format %c 0xD842] eq [testbytestring \xED\xA1\x82]}
} 1
test utf-1.11 {Tcl_UniCharToUtf: 3 byte sequence, low surrogate} testbytestring {
    expr {[format %c 0xDC42] eq [testbytestring \xED\xB1\x82]}
} 1
test utf-1.12 {Tcl_UniCharToUtf: 4 byte sequence, high/low surrogate} {pairsTo4bytes testbytestring} {
    expr {"\uD842\uDC42" eq [testbytestring \xF0\xA0\xA1\x82]}
} 1
test utf-1.13 {Tcl_UniCharToUtf: Invalid surrogate} {Uesc testbytestring} {
    expr {"\UD842" eq [testbytestring \xEF\xBF\xBD]}
} 1

test utf-2.1 {Tcl_UtfToUniChar: low ascii} {
    string length "abc"
} 3
test utf-2.2 {Tcl_UtfToUniChar: naked trail bytes} testbytestring {
    string length [testbytestring \x82\x83\x84]
} 3
test utf-2.3 {Tcl_UtfToUniChar: lead (2-byte) followed by non-trail} testbytestring {
    string length [testbytestring \xC2]
} 1
test utf-2.4 {Tcl_UtfToUniChar: lead (2-byte) followed by trail} {
    string length \xA2
} 1
test utf-2.5 {Tcl_UtfToUniChar: lead (3-byte) followed by non-trail} testbytestring {
    string length [testbytestring \xE2]
} 1
test utf-2.6 {Tcl_UtfToUniChar: lead (3-byte) followed by 1 trail} testbytestring {
    string length [testbytestring \xE2\xA2]
} 2
test utf-2.7 {Tcl_UtfToUniChar: lead (3-byte) followed by 2 trail} testbytestring {
    string length [testbytestring \xE4\xB9\x8E]
} 1
test utf-2.8.0 {Tcl_UtfToUniChar: lead (4-byte) followed by 3 trail} {testbytestring utf16} {
    string length [testbytestring \xF0\x90\x80\x80]
} 2
test utf-2.8.1 {Tcl_UtfToUniChar: lead (4-byte) followed by 3 trail} {testbytestring ucs4} {
    string length [testbytestring \xF0\x90\x80\x80]
} 1
test utf-2.9.0 {Tcl_UtfToUniChar: lead (4-byte) followed by 3 trail} {testbytestring ucs2} {
    string length [testbytestring \xF4\x8F\xBF\xBF]
} 4
test utf-2.9.1 {Tcl_UtfToUniChar: lead (4-byte) followed by 3 trail} ucs4 {
    string length \U10FFFF
} 1
test utf-2.9.2 {Tcl_UtfToUniChar: lead (4-byte) followed by 3 trail} utf16 {
    string length \uDBFF\uDFFF
} 2
test utf-2.10 {Tcl_UtfToUniChar: lead (4-byte) followed by 3 trail, underflow} testbytestring {
    string length [testbytestring \xF0\x8F\xBF\xBF]
} 4
test utf-2.11 {Tcl_UtfToUniChar: lead (4-byte) followed by 3 trail, overflow} testbytestring {
    # Would decode to U+110000 but that is outside the Unicode range.
    string length [testbytestring \xF4\x90\x80\x80]
} 4
test utf-2.12 {Tcl_UtfToUniChar: longer UTF sequences not supported} testbytestring {
    string length [testbytestring \xF8\xA2\xA2\xA2\xA2]
} 5

test utf-3.1 {Tcl_UtfCharComplete} {
} {}

test utf-4.1 {Tcl_NumUtfChars: zero length} testnumutfchars {
    testnumutfchars ""
} 0
test utf-4.2 {Tcl_NumUtfChars: length 1} testnumutfchars {
    testnumutfchars \xA2
} 1
test utf-4.3 {Tcl_NumUtfChars: long string} {testnumutfchars testbytestring} {
    testnumutfchars abc\xA2[testbytestring \xE4\xB9\x8E\xA2\x4E]
} 7
test utf-4.4 {Tcl_NumUtfChars: #x00} testnumutfchars {
    testnumutfchars \x00
} 1
test utf-4.5 {Tcl_NumUtfChars: zero length, calc len} testnumutfchars {
    testnumutfchars "" 0
} 0
test utf-4.6 {Tcl_NumUtfChars: length 1, calc len} {testnumutfchars testbytestring} {
    testnumutfchars \xA2 end
} 1
test utf-4.7 {Tcl_NumUtfChars: long string, calc len} {testnumutfchars testbytestring} {
    testnumutfchars abc\xA2[testbytestring \xE4\xB9\x8E\xA2\x4E] end
} 7
test utf-4.8 {Tcl_NumUtfChars: #x00, calc len} testnumutfchars {
    testnumutfchars \x00 end
} 1
# Bug [2738427]: Tcl_NumUtfChars(...) no overflow check
test utf-4.9 {Tcl_NumUtfChars: #u20AC, calc len, incomplete} {testnumutfchars testbytestring} {
    testnumutfchars [testbytestring \xE2\x82\xAC] end-1
} 2
test utf-4.10 {Tcl_NumUtfChars: #x00, calc len, overcomplete} {testnumutfchars testbytestring} {
    testnumutfchars [testbytestring \x00] end+1
} 2
test utf-4.11 {Tcl_NumUtfChars: 3 bytes of 4-byte UTF-8 characater} {testnumutfchars testbytestring} {
    testnumutfchars [testbytestring \xF0\x9F\x92\xA9] end-1
} 3
test utf-4.12.0 {Tcl_NumUtfChars: #4-byte UTF-8 character} {testnumutfchars testbytestring utf16} {
    testnumutfchars [testbytestring \xF0\x9F\x92\xA9] end
} 2
test utf-4.12.1 {Tcl_NumUtfChars: #4-byte UTF-8 character} {testnumutfchars testbytestring ucs4} {
    testnumutfchars [testbytestring \xF0\x9F\x92\xA9] end
} 1
test utf-4.13 {Tcl_NumUtfChars: end of string} {testnumutfchars testbytestring} { 
    testnumutfchars foobar[testbytestring \xF2\xC2\xA0] end
} 8

test utf-5.1 {Tcl_UtfFindFirst} {testfindfirst testbytestring} {
    testfindfirst [testbytestring abcbc] 98
} bcbc
test utf-5.2 {Tcl_UtfFindLast} {testfindlast testbytestring} {
    testfindlast [testbytestring abcbc] 98
} bc

test utf-6.1 {Tcl_UtfNext} testutfnext {
    # This takes the pointer one past the terminating NUL.
    # This is really an invalid call.
    testutfnext {}
} -1
test utf-6.2 {Tcl_UtfNext} testutfnext {
    testutfnext A
} 1
test utf-6.3 {Tcl_UtfNext} testutfnext {
    testutfnext AA
} 1
test utf-6.4 {Tcl_UtfNext} {testutfnext testbytestring} {
    testutfnext A[testbytestring \xA0]
} 1
test utf-6.5 {Tcl_UtfNext} {testutfnext testbytestring} {
    testutfnext A[testbytestring \xD0]
} 1
test utf-6.6 {Tcl_UtfNext} {testutfnext testbytestring} {
    testutfnext A[testbytestring \xE8]
} 1
test utf-6.7 {Tcl_UtfNext} {testutfnext testbytestring} {
    testutfnext A[testbytestring \xF2]
} 1
test utf-6.8 {Tcl_UtfNext} {testutfnext testbytestring} {
    testutfnext A[testbytestring \xF8]
} 1
test utf-6.9.0 {Tcl_UtfNext} {testutfnext testbytestring ucs2} {
    testutfnext [testbytestring \xA0]
} 1
test utf-6.9.1 {Tcl_UtfNext} {testutfnext testbytestring utf16} {
    testutfnext [testbytestring \xA0]
} -1
test utf-6.9.2 {Tcl_UtfNext} {testutfnext testbytestring ucs4} {
    testutfnext [testbytestring \xA0\x00]
} 1
test utf-6.10 {Tcl_UtfNext} {testutfnext testbytestring} {
    testutfnext [testbytestring \xA0]G
} 1
test utf-6.11 {Tcl_UtfNext} {testutfnext testbytestring} {
    testutfnext [testbytestring \xA0\xA0\x00]
} 2
test utf-6.12 {Tcl_UtfNext} {testutfnext testbytestring} {
    testutfnext [testbytestring \xA0\xD0]
} 1
test utf-6.13 {Tcl_UtfNext} {testutfnext testbytestring} {
    testutfnext [testbytestring \xA0\xE8]
} 1
test utf-6.14 {Tcl_UtfNext} {testutfnext testbytestring} {
    testutfnext [testbytestring \xA0\xF2]
} 1
test utf-6.15 {Tcl_UtfNext} {testutfnext testbytestring} {
    testutfnext [testbytestring \xA0\xF8]
} 1
test utf-6.16 {Tcl_UtfNext} {testutfnext testbytestring} {
    testutfnext [testbytestring \xD0\x00]
} 1
test utf-6.17 {Tcl_UtfNext} {testutfnext testbytestring} {
    testutfnext [testbytestring \xD0]G
} 1
test utf-6.18 {Tcl_UtfNext} {testutfnext testbytestring} {
    testutfnext [testbytestring \xD0\xA0]
} 2
test utf-6.19 {Tcl_UtfNext} {testutfnext testbytestring} {
    testutfnext [testbytestring \xD0\xD0]
} 1
test utf-6.20 {Tcl_UtfNext} {testutfnext testbytestring} {
    testutfnext [testbytestring \xD0\xE8]
} 1
test utf-6.21 {Tcl_UtfNext} {testutfnext testbytestring} {
    testutfnext [testbytestring \xD0\xF2]
} 1
test utf-6.22 {Tcl_UtfNext} {testutfnext testbytestring} {
    testutfnext [testbytestring \xD0\xF8]
} 1
test utf-6.23 {Tcl_UtfNext} {testutfnext testbytestring} {
    testutfnext [testbytestring \xE8]
} -1
test utf-6.24 {Tcl_UtfNext} {testutfnext testbytestring} {
    testutfnext [testbytestring \xE8]G
} 1
test utf-6.25 {Tcl_UtfNext} {testutfnext testbytestring} {
    testutfnext [testbytestring \xE8\xA0\x00]
} 1
test utf-6.26 {Tcl_UtfNext} {testutfnext testbytestring} {
    testutfnext [testbytestring \xE8\xD0]
} 1
test utf-6.27 {Tcl_UtfNext} {testutfnext testbytestring} {
    testutfnext [testbytestring \xE8\xE8]
} 1
test utf-6.28 {Tcl_UtfNext} {testutfnext testbytestring} {
    testutfnext [testbytestring \xE8\xF2]
} 1
test utf-6.29 {Tcl_UtfNext} {testutfnext testbytestring} {
    testutfnext [testbytestring \xE8\xF8]
} 1
test utf-6.30.0 {Tcl_UtfNext} {testutfnext testbytestring ucs2} {
    testutfnext [testbytestring \xF2]
} 1
test utf-6.30.1 {Tcl_UtfNext} {testutfnext testbytestring utf16} {
    testutfnext [testbytestring \xF2]
} -1
test utf-6.30.2 {Tcl_UtfNext} {testutfnext testbytestring ucs4} {
    testutfnext [testbytestring \xF2]
} -1
test utf-6.31 {Tcl_UtfNext} {testutfnext testbytestring} {
    testutfnext [testbytestring \xF2]G
} 1
test utf-6.32.0 {Tcl_UtfNext} {testutfnext testbytestring ucs2} {
    testutfnext [testbytestring \xF2\xA0]
} 1
test utf-6.32.1 {Tcl_UtfNext} {testutfnext testbytestring utf16} {
    testutfnext [testbytestring \xF2\xA0]
} -1
test utf-6.32.2 {Tcl_UtfNext} {testutfnext testbytestring ucs4} {
    testutfnext [testbytestring \xF2\xA0]
} -1
test utf-6.33 {Tcl_UtfNext} {testutfnext testbytestring} {
    testutfnext [testbytestring \xF2\xD0]
} 1
test utf-6.34 {Tcl_UtfNext} {testutfnext testbytestring} {
    testutfnext [testbytestring \xF2\xE8]
} 1
test utf-6.35 {Tcl_UtfNext} {testutfnext testbytestring} {
    testutfnext [testbytestring \xF2\xF2]
} 1
test utf-6.36 {Tcl_UtfNext} {testutfnext testbytestring} {
    testutfnext [testbytestring \xF2\xF8]
} 1
test utf-6.37 {Tcl_UtfNext} {testutfnext testbytestring} {
    testutfnext [testbytestring \xF8]
} 1
test utf-6.38 {Tcl_UtfNext} {testutfnext testbytestring} {
    testutfnext [testbytestring \xF8]G
} 1
test utf-6.39 {Tcl_UtfNext} {testutfnext testbytestring} {
    testutfnext [testbytestring \xF8\xA0]
} 1
test utf-6.40 {Tcl_UtfNext} {testutfnext testbytestring} {
    testutfnext [testbytestring \xF8\xD0]
} 1
test utf-6.41 {Tcl_UtfNext} {testutfnext testbytestring} {
    testutfnext [testbytestring \xF8\xE8]
} 1
test utf-6.42 {Tcl_UtfNext} {testutfnext testbytestring} {
    testutfnext [testbytestring \xF8\xF2]
} 1
test utf-6.43 {Tcl_UtfNext} {testutfnext testbytestring} {
    testutfnext [testbytestring \xF8\xF8]
} 1
test utf-6.44 {Tcl_UtfNext} {testutfnext testbytestring} {
    testutfnext [testbytestring \xD0\xA0]G
} 2
test utf-6.45 {Tcl_UtfNext} {testutfnext testbytestring} {
    testutfnext [testbytestring \xD0\xA0\xA0]
} 2
test utf-6.46 {Tcl_UtfNext} {testutfnext testbytestring} {
    testutfnext [testbytestring \xD0\xA0\xD0]
} 2
test utf-6.47 {Tcl_UtfNext} {testutfnext testbytestring} {
    testutfnext [testbytestring \xD0\xA0\xE8]
} 2
test utf-6.48 {Tcl_UtfNext} {testutfnext testbytestring} {
    testutfnext [testbytestring \xD0\xA0\xF2]
} 2
test utf-6.49 {Tcl_UtfNext} {testutfnext testbytestring} {
    testutfnext [testbytestring \xD0\xA0\xF8]
} 2
test utf-6.50 {Tcl_UtfNext} {testutfnext testbytestring} {
    testutfnext [testbytestring \xE8\xA0]G
} 1
test utf-6.51 {Tcl_UtfNext} testutfnext {
    testutfnext \u8820
} 3
test utf-6.52 {Tcl_UtfNext} {testutfnext testbytestring} {
    testutfnext [testbytestring \xE8\xA0\xD0]
} 1
test utf-6.53 {Tcl_UtfNext} {testutfnext testbytestring} {
    testutfnext [testbytestring \xE8\xA0\xE8]
} 1
test utf-6.54 {Tcl_UtfNext} {testutfnext testbytestring} {
    testutfnext [testbytestring \xE8\xA0\xF2]
} 1
test utf-6.55 {Tcl_UtfNext} {testutfnext testbytestring} {
    testutfnext [testbytestring \xE8\xA0\xF8]
} 1
test utf-6.56 {Tcl_UtfNext} {testutfnext testbytestring} {
    testutfnext [testbytestring \xF2\xA0]G
} 1
test utf-6.57 {Tcl_UtfNext} {testutfnext testbytestring} {
    testutfnext [testbytestring \xF2\xA0\xA0\x00]
} 1
test utf-6.58 {Tcl_UtfNext} {testutfnext testbytestring} {
    testutfnext [testbytestring \xF2\xA0\xD0]
} 1
test utf-6.59 {Tcl_UtfNext} {testutfnext testbytestring} {
    testutfnext [testbytestring \xF2\xA0\xE8]
} 1
test utf-6.60 {Tcl_UtfNext} {testutfnext testbytestring} {
    testutfnext [testbytestring \xF2\xA0\xF2]
} 1
test utf-6.61 {Tcl_UtfNext} {testutfnext testbytestring} {
    testutfnext [testbytestring \xF2\xA0\xF8]
} 1
test utf-6.62 {Tcl_UtfNext} testutfnext {
    testutfnext \u8820G
} 3
test utf-6.63 {Tcl_UtfNext} {testutfnext testbytestring} {
    testutfnext \u8820[testbytestring \xA0]
} 3
test utf-6.64 {Tcl_UtfNext} {testutfnext testbytestring} {
    testutfnext \u8820[testbytestring \xD0]
} 3
test utf-6.65 {Tcl_UtfNext} {testutfnext testbytestring} {
    testutfnext \u8820[testbytestring \xE8]
} 3
test utf-6.66 {Tcl_UtfNext} {testutfnext testbytestring} {
    testutfnext \u8820[testbytestring \xF2]
} 3
test utf-6.67 {Tcl_UtfNext} {testutfnext testbytestring} {
    testutfnext \u8820[testbytestring \xF8]
} 3
test utf-6.68 {Tcl_UtfNext} {testutfnext testbytestring} {
    testutfnext [testbytestring \xF2\xA0\xA0]G
} 1
test utf-6.69.0 {Tcl_UtfNext} {testutfnext testbytestring utf16} {
    testutfnext [testbytestring \xF2\xA0\xA0\xA0]
} 4
test utf-6.69.1 {Tcl_UtfNext} {testutfnext ucs4} {
    testutfnext [testbytestring \xF2\xA0\xA0\xA0]
} 4
test utf-6.70 {Tcl_UtfNext} {testutfnext testbytestring} {
    testutfnext [testbytestring \xF2\xA0\xA0\xD0]
} 1
test utf-6.71 {Tcl_UtfNext} {testutfnext testbytestring} {
    testutfnext [testbytestring \xF2\xA0\xA0\xE8]
} 1
test utf-6.72 {Tcl_UtfNext} {testutfnext testbytestring} {
    testutfnext [testbytestring \xF2\xA0\xA0\xF2]
} 1
test utf-6.73 {Tcl_UtfNext} {testutfnext testbytestring} {
    testutfnext [testbytestring \xF2\xA0\xA0\xF8]
} 1
test utf-6.74.0 {Tcl_UtfNext} {testutfnext testbytestring utf16} {
    testutfnext [testbytestring \xF2\xA0\xA0\xA0]G
} 4
test utf-6.74.1 {Tcl_UtfNext} {testutfnext testbytestring ucs4} {
    testutfnext [testbytestring \xF2\xA0\xA0\xA0]G
} 4
test utf-6.75.0 {Tcl_UtfNext} {testutfnext testbytestring utf16} {
    testutfnext [testbytestring \xF2\xA0\xA0\xA0\xA0]
} 4
test utf-6.75.1 {Tcl_UtfNext} {testutfnext testbytestring ucs4} {
    testutfnext [testbytestring \xF2\xA0\xA0\xA0\xA0]
} 4
test utf-6.76.0 {Tcl_UtfNext} {testutfnext testbytestring utf16} {
    testutfnext [testbytestring \xF2\xA0\xA0\xA0\xD0]
} 4
test utf-6.76.1 {Tcl_UtfNext} {testutfnext testbytestring ucs4} {
    testutfnext [testbytestring \xF2\xA0\xA0\xA0\xD0]
} 4
test utf-6.77.0 {Tcl_UtfNext} {testutfnext testbytestring utf16} {
    testutfnext [testbytestring \xF2\xA0\xA0\xA0\xE8]
} 4
test utf-6.77.1 {Tcl_UtfNext} {testutfnext testbytestring ucs4} {
    testutfnext [testbytestring \xF2\xA0\xA0\xA0\xE8]
} 4
test utf-6.78.0 {Tcl_UtfNext} {testutfnext testbytestring utf16} {
    testutfnext [testbytestring \xF2\xA0\xA0\xA0\xF2]
} 4
test utf-6.78.1 {Tcl_UtfNext} {testutfnext testbytestring ucs4} {
    testutfnext [testbytestring \xF2\xA0\xA0\xA0\xF2]
} 4
test utf-6.79.0 {Tcl_UtfNext} {testutfnext testbytestring utf16} {
    testutfnext [testbytestring \xF2\xA0\xA0\xA0G\xF8]
} 4
test utf-6.79.1 {Tcl_UtfNext} {testutfnext testbytestring ucs4} {
    testutfnext [testbytestring \xF2\xA0\xA0\xA0G\xF8]
} 4
test utf-6.80 {Tcl_UtfNext - overlong sequences} testutfnext {
    testutfnext \x00
} 2
test utf-6.81 {Tcl_UtfNext - overlong sequences} {testutfnext testbytestring} {
    testutfnext [testbytestring \xC0\x81]
} 1
test utf-6.82 {Tcl_UtfNext - overlong sequences} {testutfnext testbytestring} {
    testutfnext [testbytestring \xC1\x80]
} 1
test utf-6.83 {Tcl_UtfNext - overlong sequences} {testutfnext testbytestring} {
    testutfnext [testbytestring \xC2\x80]
} 2
test utf-6.84 {Tcl_UtfNext - overlong sequences} {testutfnext testbytestring} {
    testutfnext [testbytestring \xE0\x80\x80]
} 1
test utf-6.85 {Tcl_UtfNext - overlong sequences} {testutfnext testbytestring} {
    testutfnext [testbytestring \xE0\xA0\x80]
} 3
test utf-6.86 {Tcl_UtfNext - overlong sequences} {testutfnext testbytestring} {
    testutfnext [testbytestring \xF0\x80\x80\x80]
} 1
test utf-6.87.0 {Tcl_UtfNext - overlong sequences} {testutfnext testbytestring utf16} {
    testutfnext [testbytestring \xF0\x90\x80\x80]
} 4
test utf-6.87.1 {Tcl_UtfNext - overlong sequences} {testutfnext testbytestring ucs4} {
    testutfnext [testbytestring \xF0\x90\x80\x80]
} 4
test utf-6.88 {Tcl_UtfNext, pointing to 2th byte of 3-byte valid sequence} {testutfnext testbytestring} {
    testutfnext [testbytestring \xA0\xA0\x00]
} 2
test utf-6.89 {Tcl_UtfNext, pointing to 2th byte of 3-byte invalid sequence} {testutfnext testbytestring} {
    testutfnext [testbytestring \x80\x80\x00]
} 2
test utf-6.90.0 {Tcl_UtfNext, validity check [493dccc2de]} {testutfnext utf16} {
    testutfnext \uDBFF\uDFFF
} 4
test utf-6.90.1 {Tcl_UtfNext, validity check [493dccc2de]} {testutfnext ucs4} {
    testutfnext \U10FFFF
} 4
test utf-6.91 {Tcl_UtfNext, validity check [493dccc2de]} {testutfnext testbytestring} {
    testutfnext [testbytestring \xF4\x90\x80\x80]
} 1
test utf-6.92 {Tcl_UtfNext, pointing to 2th byte of 4-byte valid sequence} {testutfnext testbytestring} {
    testutfnext [testbytestring \xA0\xA0\xA0]
} 3
test utf-6.93 {Tcl_UtfNext, pointing to 2th byte of 4-byte invalid sequence} {testutfnext testbytestring} {
    testutfnext [testbytestring \x80\x80\x80]
} 3
test utf-6.94 {Tcl_UtfNext, pointing to 2th byte of 5-byte invalid sequence} {testutfnext testbytestring} {
    testutfnext [testbytestring \xA0\xA0\xA0\xA0]
} 3
test utf-6.95 {Tcl_UtfNext, pointing to 2th byte of 5-byte invalid sequence} {testutfnext testbytestring} {
    testutfnext [testbytestring \x80\x80\x80\x80]
} 3
<<<<<<< HEAD
=======
test utf-6.110.0 {Tcl_UtfNext, read limits} {testutfnext testbytestring ucs2} {
    testutfnext [testbytestring \xF2\xA0\xA0\xA0]G 1
} 1
test utf-6.110.1 {Tcl_UtfNext, read limits} {testutfnext testbytestring fullutf} {
    testutfnext [testbytestring \xF2\xA0\xA0\xA0]G 1
} 0
test utf-6.111.0 {Tcl_UtfNext, read limits} {testutfnext testbytestring ucs2} {
    testutfnext [testbytestring \xF2\xA0\xA0\xA0]G 2
} 1
test utf-6.111.1 {Tcl_UtfNext, read limits} {testutfnext testbytestring ucs4} {
    testutfnext [testbytestring \xF2\xA0\xA0\xA0]G 2
} 0
test utf-6.112.0 {Tcl_UtfNext, read limits} {testutfnext testbytestring ucs2_utf16} {
    testutfnext [testbytestring \xF2\xA0\xA0\xA0]G 3
} 1
test utf-6.112.1 {Tcl_UtfNext, read limits} {testutfnext testbytestring ucs4} {
    testutfnext [testbytestring \xF2\xA0\xA0\xA0]G 3
} 0
test utf-6.113.0 {Tcl_UtfNext, read limits} {testutfnext testbytestring ucs2_utf16} {
    testutfnext [testbytestring \xF2\xA0\xA0\xA0]G 4
} 1
test utf-6.113.1 {Tcl_UtfNext, read limits} {testutfnext testbytestring ucs4} {
    testutfnext [testbytestring \xF2\xA0\xA0\xA0]G 4
} 4
test utf-6.114.0 {Tcl_UtfNext, read limits} {testutfnext testbytestring ucs2} {
    testutfnext [testbytestring \xF2\xA0\xA0\xA0\xA0] 1
} 1
test utf-6.114.1 {Tcl_UtfNext, read limits} {testutfnext testbytestring fullutf} {
    testutfnext [testbytestring \xF2\xA0\xA0\xA0\xA0] 1
} 0
test utf-6.115.0 {Tcl_UtfNext, read limits} {testutfnext testbytestring ucs2} {
    testutfnext [testbytestring \xF2\xA0\xA0\xA0\xA0] 2
} 1
test utf-6.115.1 {Tcl_UtfNext, read limits} {testutfnext testbytestring fullutf} {
    testutfnext [testbytestring \xF2\xA0\xA0\xA0\xA0] 2
} 0
test utf-6.116.0 {Tcl_UtfNext, read limits} {testutfnext testbytestring ucs2_utf16} {
    testutfnext [testbytestring \xF2\xA0\xA0\xA0\xA0] 3
} 1
test utf-6.116.1 {Tcl_UtfNext, read limits} {testutfnext testbytestring ucs4} {
    testutfnext [testbytestring \xF2\xA0\xA0\xA0\xA0] 3
} 0
test utf-6.117.0 {Tcl_UtfNext, read limits} {testutfnext testbytestring ucs2_utf16} {
    testutfnext [testbytestring \xF2\xA0\xA0\xA0\xA0] 4
} 1
test utf-6.117.1 {Tcl_UtfNext, read limits} {testutfnext testbytestring ucs4} {
    testutfnext [testbytestring \xF2\xA0\xA0\xA0\xA0] 4
} 4
test utf-6.118 {Tcl_UtfNext, read limits} {testutfnext testbytestring} {
    testutfnext [testbytestring \xA0]G 0
} 0
test utf-6.119 {Tcl_UtfNext, read limits} {testutfnext testbytestring ucs2} {
    testutfnext [testbytestring \xA0]G 1
} 1
test utf-6.120 {Tcl_UtfNext, read limits} {testutfnext testbytestring ucs2} {
    testutfnext [testbytestring \xA0\xA0] 1
} 1
test utf-6.121 {Tcl_UtfNext, read limits} {testutfnext testbytestring ucs2} {
    testutfnext [testbytestring \xA0\xA0]G 2
} 1
test utf-6.122 {Tcl_UtfNext, read limits} {testutfnext testbytestring ucs2} {
    testutfnext [testbytestring \xA0\xA0\xA0] 2
} 1
test utf-6.123 {Tcl_UtfNext, read limits} {testutfnext testbytestring ucs2} {
    testutfnext [testbytestring \xA0\xA0\xA0]G 3
} 1
test utf-6.124 {Tcl_UtfNext, read limits} {testutfnext testbytestring ucs2} {
    testutfnext [testbytestring \xA0\xA0\xA0\xA0] 3
} 1
test utf-6.125 {Tcl_UtfNext, read limits} {testutfnext testbytestring ucs2} {
    testutfnext [testbytestring \xA0\xA0\xA0\xA0]G 4
} 1
test utf-6.126 {Tcl_UtfNext, read limits} {testutfnext testbytestring ucs2} {
    testutfnext [testbytestring \xA0\xA0\xA0\xA0\xA0] 4
} 1
>>>>>>> 0733f232

test utf-7.1 {Tcl_UtfPrev} testutfprev {
    testutfprev {}
} 0
test utf-7.2 {Tcl_UtfPrev} testutfprev {
    testutfprev A
} 0
test utf-7.3 {Tcl_UtfPrev} testutfprev {
    testutfprev AA
} 1
test utf-7.4 {Tcl_UtfPrev} {testutfprev testbytestring} {
    testutfprev A[testbytestring \xF8]
} 1
test utf-7.4.1 {Tcl_UtfPrev} {testutfprev testbytestring} {
    testutfprev A[testbytestring \xF8\xA0\xA0\xA0] 2
} 1
test utf-7.4.2 {Tcl_UtfPrev} {testutfprev testbytestring} {
    testutfprev A[testbytestring \xF8\xF8\xA0\xA0] 2
} 1
test utf-7.5 {Tcl_UtfPrev} {testutfprev testbytestring} {
    testutfprev A[testbytestring \xF2]
} 1
test utf-7.5.1 {Tcl_UtfPrev} {testutfprev testbytestring} {
    testutfprev A[testbytestring \xF2\xA0\xA0\xA0] 2
} 1
test utf-7.5.2 {Tcl_UtfPrev} {testutfprev testbytestring} {
    testutfprev A[testbytestring \xF2\xF8\xA0\xA0] 2
} 1
test utf-7.6 {Tcl_UtfPrev} {testutfprev testbytestring} {
    testutfprev A[testbytestring \xE8]
} 1
test utf-7.6.1 {Tcl_UtfPrev} {testutfprev testbytestring} {
    testutfprev A\u8820[testbytestring \xA0] 2
} 1
test utf-7.6.2 {Tcl_UtfPrev} {testutfprev testbytestring} {
    testutfprev A[testbytestring \xE8\xF8\xA0\xA0] 2
} 1
test utf-7.7 {Tcl_UtfPrev} {testutfprev testbytestring} {
    testutfprev A[testbytestring \xD0]
} 1
test utf-7.7.1 {Tcl_UtfPrev} {testutfprev testbytestring} {
    testutfprev A[testbytestring \xD0\xA0\xA0\xA0] 2
} 1
test utf-7.7.2 {Tcl_UtfPrev} {testutfprev testbytestring} {
    testutfprev A[testbytestring \xD0\xF8\xA0\xA0] 2
} 1
test utf-7.8 {Tcl_UtfPrev} {testutfprev testbytestring} {
    testutfprev A[testbytestring \xA0]
} 1
test utf-7.8.1 {Tcl_UtfPrev} {testutfprev testbytestring} {
    testutfprev A[testbytestring \xA0\xA0\xA0\xA0] 2
} 1
test utf-7.8.2 {Tcl_UtfPrev} {testutfprev testbytestring} {
    testutfprev A[testbytestring \xA0\xF8\xA0\xA0] 2
} 1
test utf-7.9 {Tcl_UtfPrev} {testutfprev testbytestring} {
    testutfprev A[testbytestring \xF8\xA0]
} 2
test utf-7.9.1 {Tcl_UtfPrev} {testutfprev testbytestring} {
    testutfprev A[testbytestring \xF8\xA0\xA0\xA0] 3
} 2
test utf-7.9.2 {Tcl_UtfPrev} {testutfprev testbytestring} {
    testutfprev A[testbytestring \xF8\xA0\xF8\xA0] 3
} 2
test utf-7.10.0 {Tcl_UtfPrev} {testutfprev testbytestring utf16} {
    testutfprev A[testbytestring \xF2\xA0]
} 1
test utf-7.10.1 {Tcl_UtfPrev} {testutfprev testbytestring ucs4} {
    testutfprev A[testbytestring \xF2\xA0]
} 1
test utf-7.10.2 {Tcl_UtfPrev} {testutfprev testbytestring utf16} {
    testutfprev A[testbytestring \xF2\xA0\xA0\xA0] 3
} 1
test utf-7.10.3 {Tcl_UtfPrev} {testutfprev testbytestring ucs4} {
    testutfprev A[testbytestring \xF2\xA0\xA0\xA0] 3
} 1
test utf-7.10.4 {Tcl_UtfPrev} {testutfprev testbytestring utf16} {
    testutfprev A[testbytestring \xF2\xA0\xF8\xA0] 3
} 1
test utf-7.10.5 {Tcl_UtfPrev} {testutfprev testbytestring ucs4} {
    testutfprev A[testbytestring \xF2\xA0\xF8\xA0] 3
} 1
test utf-7.11 {Tcl_UtfPrev} {testutfprev testbytestring} {
    testutfprev A[testbytestring \xE8\xA0]
} 1
test utf-7.11.1 {Tcl_UtfPrev} {testutfprev testbytestring} {
    testutfprev A\u8820[testbytestring \xA0] 3
} 1
test utf-7.11.2 {Tcl_UtfPrev} {testutfprev testbytestring} {
    testutfprev A[testbytestring \xE8\xA0\xF8\xA0] 3
} 1
test utf-7.11.3 {Tcl_UtfPrev} {testutfprev testbytestring} {
    testutfprev A[testbytestring \xE8\xA0\xF8] 3
} 1
test utf-7.12 {Tcl_UtfPrev} {testutfprev testbytestring} {
    testutfprev A[testbytestring \xD0\xA0]
} 1
test utf-7.12.1 {Tcl_UtfPrev} {testutfprev testbytestring} {
    testutfprev A[testbytestring \xD0\xA0\xA0\xA0] 3
} 1
test utf-7.12.2 {Tcl_UtfPrev} {testutfprev testbytestring} {
    testutfprev A[testbytestring \xD0\xA0\xF8\xA0] 3
} 1
test utf-7.13 {Tcl_UtfPrev} {testutfprev testbytestring} {
    testutfprev A[testbytestring \xA0\xA0]
} 2
test utf-7.13.1 {Tcl_UtfPrev} {testutfprev testbytestring} {
    testutfprev A[testbytestring \xA0\xA0\xA0\xA0] 3
} 2
test utf-7.13.2 {Tcl_UtfPrev} {testutfprev testbytestring} {
    testutfprev A[testbytestring \xA0\xA0\xF8\xA0] 3
} 2
test utf-7.14 {Tcl_UtfPrev} {testutfprev testbytestring} {
    testutfprev A[testbytestring \xF8\xA0\xA0]
} 3
test utf-7.14.1 {Tcl_UtfPrev} {testutfprev testbytestring} {
    testutfprev A[testbytestring \xF8\xA0\xA0\xA0] 4
} 3
test utf-7.14.2 {Tcl_UtfPrev} {testutfprev testbytestring} {
    testutfprev A[testbytestring \xF8\xA0\xA0\xF8] 4
} 3
test utf-7.15.0 {Tcl_UtfPrev} {testutfprev testbytestring utf16} {
    testutfprev A[testbytestring \xF2\xA0\xA0]
} 1
test utf-7.15.1 {Tcl_UtfPrev} {testutfprev testbytestring ucs4} {
    testutfprev A[testbytestring \xF2\xA0\xA0]
} 1
test utf-7.15.2 {Tcl_UtfPrev} {testutfprev testbytestring utf16} {
    testutfprev A[testbytestring \xF2\xA0\xA0\xA0] 4
} 1
test utf-7.15.3 {Tcl_UtfPrev} {testutfprev testbytestring ucs4} {
    testutfprev A[testbytestring \xF2\xA0\xA0\xA0] 4
} 1
test utf-7.15.4 {Tcl_UtfPrev} {testutfprev testbytestring utf16} {
    testutfprev A[testbytestring \xF2\xA0\xA0\xF8] 4
} 1
test utf-7.15.5 {Tcl_UtfPrev} {testutfprev testbytestring ucs4} {
    testutfprev A[testbytestring \xF2\xA0\xA0\xF8] 4
} 1
test utf-7.16 {Tcl_UtfPrev} testutfprev {
    testutfprev A\u8820
} 1
test utf-7.16.1 {Tcl_UtfPrev} {testutfprev testbytestring} {
    testutfprev A\u8820[testbytestring \xA0] 4
} 1
test utf-7.16.2 {Tcl_UtfPrev} {testutfprev testbytestring} {
    testutfprev A\u8820[testbytestring \xF8] 4
} 1
test utf-7.17 {Tcl_UtfPrev} {testutfprev testbytestring} {
    testutfprev A[testbytestring \xD0\xA0\xA0]
} 3
test utf-7.17.1 {Tcl_UtfPrev} {testutfprev testbytestring} {
    testutfprev A[testbytestring \xD0\xA0\xA0\xA0] 4
} 3
test utf-7.17.2 {Tcl_UtfPrev} {testutfprev testbytestring} {
    testutfprev A[testbytestring \xD0\xA0\xA0\xF8] 4
} 3
test utf-7.18.0 {Tcl_UtfPrev} {testutfprev testbytestring utf16} {
    testutfprev A[testbytestring \xA0\xA0\xA0]
} 1
test utf-7.18.1 {Tcl_UtfPrev} {testutfprev testbytestring ucs4} {
    testutfprev A[testbytestring \xA0\xA0\xA0]
} 3
test utf-7.18.2 {Tcl_UtfPrev} {testutfprev testbytestring utf16} {
    testutfprev A[testbytestring \xA0\xA0\xA0\xA0] 4
} 1
test utf-7.18.3 {Tcl_UtfPrev} {testutfprev testbytestring ucs4} {
    testutfprev A[testbytestring \xA0\xA0\xA0\xA0] 4
} 3
test utf-7.18.4 {Tcl_UtfPrev} {testutfprev testbytestring utf16} {
    testutfprev A[testbytestring \xA0\xA0\xA0\xF8] 4
} 1
test utf-7.18.5 {Tcl_UtfPrev} {testutfprev testbytestring ucs4} {
    testutfprev A[testbytestring \xA0\xA0\xA0\xF8] 4
} 3
test utf-7.19.0 {Tcl_UtfPrev} {testutfprev testbytestring utf16} {
    testutfprev A[testbytestring \xF8\xA0\xA0\xA0]
} 2
test utf-7.19.1 {Tcl_UtfPrev} {testutfprev testbytestring ucs4} {
    testutfprev A[testbytestring \xF8\xA0\xA0\xA0]
} 4
test utf-7.20.0 {Tcl_UtfPrev} {testutfprev testbytestring utf16} {
    testutfprev A[testbytestring \xF2\xA0\xA0\xA0]
} 2
test utf-7.20.1 {Tcl_UtfPrev} {testutfprev testbytestring ucs4} {
    testutfprev A[testbytestring \xF2\xA0\xA0\xA0]
} 1
test utf-7.21.0 {Tcl_UtfPrev} {testutfprev testbytestring utf16} {
    testutfprev A\u8820[testbytestring \xA0]
} 2
test utf-7.21.1 {Tcl_UtfPrev} {testutfprev testbytestring ucs4} {
    testutfprev A\u8820[testbytestring \xA0]
} 4
test utf-7.22.0 {Tcl_UtfPrev} {testutfprev testbytestring utf16} {
    testutfprev A[testbytestring \xD0\xA0\xA0\xA0]
} 2
test utf-7.22.1 {Tcl_UtfPrev} {testutfprev testbytestring ucs4} {
    testutfprev A[testbytestring \xD0\xA0\xA0\xA0]
} 4
test utf-7.23.0 {Tcl_UtfPrev} {testutfprev testbytestring utf16} {
    testutfprev A[testbytestring \xA0\xA0\xA0\xA0]
} 2
test utf-7.23.1 {Tcl_UtfPrev} {testutfprev testbytestring ucs4} {
    testutfprev A[testbytestring \xA0\xA0\xA0\xA0]
} 4
test utf-7.24 {Tcl_UtfPrev -- overlong sequence}  {testutfprev testbytestring} {
    testutfprev A[testbytestring \xC0\x81]
} 2
test utf-7.25 {Tcl_UtfPrev -- overlong sequence}  {testutfprev testbytestring} {
    testutfprev A[testbytestring \xC0\x81] 2
} 1
test utf-7.26 {Tcl_UtfPrev -- overlong sequence}  {testutfprev testbytestring} {
    testutfprev A[testbytestring \xE0\x80\x80]
} 3
test utf-7.27 {Tcl_UtfPrev -- overlong sequence}  {testutfprev testbytestring} {
    testutfprev A[testbytestring \xE0\x80]
} 2
test utf-7.27.1 {Tcl_UtfPrev -- overlong sequence}  {testutfprev testbytestring} {
    testutfprev A[testbytestring \xE0\x80\x80] 3
} 2
test utf-7.28 {Tcl_UtfPrev -- overlong sequence}  {testutfprev testbytestring} {
    testutfprev A[testbytestring \xE0]
} 1
test utf-7.28.1 {Tcl_UtfPrev -- overlong sequence}  {testutfprev testbytestring} {
    testutfprev A[testbytestring \xE0\x80\x80] 2
} 1
test utf-7.29.0 {Tcl_UtfPrev -- overlong sequence}  {testutfprev testbytestring utf16} {
    testutfprev A[testbytestring \xF0\x80\x80\x80]
} 2
test utf-7.29.1 {Tcl_UtfPrev -- overlong sequence}  {testutfprev testbytestring ucs4} {
    testutfprev A[testbytestring \xF0\x80\x80\x80]
} 4
test utf-7.30 {Tcl_UtfPrev -- overlong sequence}  {testutfprev testbytestring} {
    testutfprev A[testbytestring \xF0\x80\x80\x80] 4
} 3
test utf-7.31 {Tcl_UtfPrev -- overlong sequence}  {testutfprev testbytestring} {
    testutfprev A[testbytestring \xF0\x80\x80\x80] 3
} 2
test utf-7.32 {Tcl_UtfPrev -- overlong sequence}  {testutfprev testbytestring} {
    testutfprev A[testbytestring \xF0\x80\x80\x80] 2
} 1
test utf-7.33 {Tcl_UtfPrev -- overlong sequence}  testutfprev {
    testutfprev A\x00
} 1
test utf-7.34 {Tcl_UtfPrev -- overlong sequence}  {testutfprev testbytestring} {
    testutfprev A[testbytestring \xC1\x80]
} 2
test utf-7.35 {Tcl_UtfPrev -- overlong sequence}  {testutfprev testbytestring} {
    testutfprev A[testbytestring \xC2\x80]
} 1
test utf-7.36 {Tcl_UtfPrev -- overlong sequence}  {testutfprev testbytestring} {
    testutfprev A[testbytestring \xE0\xA0\x80]
} 1
test utf-7.37 {Tcl_UtfPrev -- overlong sequence}  {testutfprev testbytestring} {
    testutfprev A[testbytestring \xE0\xA0\x80] 3
} 1
test utf-7.38 {Tcl_UtfPrev -- overlong sequence}  {testutfprev testbytestring} {
    testutfprev A[testbytestring \xE0\xA0\x80] 2
} 1
test utf-7.39.0 {Tcl_UtfPrev -- overlong sequence}  {testutfprev testbytestring utf16} {
    testutfprev A[testbytestring \xF0\x90\x80\x80]
} 2
test utf-7.39.1 {Tcl_UtfPrev -- overlong sequence}  {testutfprev testbytestring ucs4} {
    testutfprev A[testbytestring \xF0\x90\x80\x80]
} 1
test utf-7.40.0 {Tcl_UtfPrev -- overlong sequence}  {testutfprev testbytestring utf16} {
    testutfprev A[testbytestring \xF0\x90\x80\x80] 4
} 1
test utf-7.40.1 {Tcl_UtfPrev -- overlong sequence}  {testutfprev testbytestring ucs4} {
    testutfprev A[testbytestring \xF0\x90\x80\x80] 4
} 1
test utf-7.41.0 {Tcl_UtfPrev -- overlong sequence}  {testutfprev testbytestring utf16} {
    testutfprev A[testbytestring \xF0\x90\x80\x80] 3
} 1
test utf-7.41.1 {Tcl_UtfPrev -- overlong sequence}  {testutfprev testbytestring ucs4} {
    testutfprev A[testbytestring \xF0\x90\x80\x80] 3
} 1
test utf-7.42 {Tcl_UtfPrev -- overlong sequence}  {testutfprev testbytestring} {
    testutfprev A[testbytestring \xF0\x90\x80\x80] 2
} 1
test utf-7.43 {Tcl_UtfPrev -- no lead byte at start}  {testutfprev testbytestring} {
    testutfprev [testbytestring \xA0]
} 0
test utf-7.44 {Tcl_UtfPrev -- no lead byte at start}  {testutfprev testbytestring} {
    testutfprev [testbytestring \xA0\xA0]
} 1
test utf-7.45 {Tcl_UtfPrev -- no lead byte at start}  {testutfprev testbytestring} {
    testutfprev [testbytestring \xA0\xA0\xA0]
} 2
test utf-7.46.0 {Tcl_UtfPrev -- no lead byte at start}  {testutfprev testbytestring utf16} {
    testutfprev [testbytestring \xA0\xA0\xA0\xA0]
} 1
test utf-7.46.1 {Tcl_UtfPrev -- no lead byte at start}  {testutfprev testbytestring ucs4} {
    testutfprev [testbytestring \xA0\xA0\xA0\xA0]
} 3
test utf-7.47 {Tcl_UtfPrev, pointing to 3th byte of 3-byte valid sequence} {testutfprev testbytestring} {
    testutfprev [testbytestring \xE8\xA0]
} 0
test utf-7.47.1 {Tcl_UtfPrev, pointing to 3th byte of 3-byte valid sequence} testutfprev {
    testutfprev \u8820 2
} 0
test utf-7.47.2 {Tcl_UtfPrev, pointing to 3th byte of 3-byte invalid sequence} {testutfprev testbytestring} {
    testutfprev [testbytestring \xE8\xA0\x00] 2
} 0
test utf-7.48.0 {Tcl_UtfPrev, validity check [493dccc2de]} {testutfprev utf16} {
    testutfprev A\uDBFF\uDFFF
} 2
test utf-7.48.1 {Tcl_UtfPrev, validity check [493dccc2de]} {testutfprev ucs4} {
    testutfprev A\U10FFFF
} 1
test utf-7.48.2 {Tcl_UtfPrev, validity check [493dccc2de]} {testutfprev utf16} {
    testutfprev A\uDBFF\uDFFF 4
} 1
test utf-7.48.3 {Tcl_UtfPrev, validity check [493dccc2de]} {testutfprev ucs4} {
    testutfprev A\U10FFFF 4
} 1
test utf-7.48.4 {Tcl_UtfPrev, validity check [493dccc2de]} {testutfprev utf16} {
    testutfprev A\uDBFF\uDFFF 3
} 1
test utf-7.48.5 {Tcl_UtfPrev, validity check [493dccc2de]} {testutfprev ucs4} {
    testutfprev A\U10FFFF 3
} 1
test utf-7.48.6 {Tcl_UtfPrev, validity check [493dccc2de]} {testutfprev fullutf} {
    testutfprev A\U10FFFF 2
} 1
test utf-7.49.0 {Tcl_UtfPrev, validity check [493dccc2de]} {testutfprev testbytestring utf16} {
    testutfprev A[testbytestring \xF4\x90\x80\x80]
} 2
test utf-7.49.1 {Tcl_UtfPrev, validity check [493dccc2de]} {testutfprev testbytestring ucs4} {
    testutfprev A[testbytestring \xF4\x90\x80\x80]
} 4
test utf-7.49.2 {Tcl_UtfPrev, validity check [493dccc2de]} {testutfprev testbytestring} {
    testutfprev A[testbytestring \xF4\x90\x80\x80] 4
} 3
test utf-7.49.3 {Tcl_UtfPrev, validity check [493dccc2de]} {testutfprev testbytestring} {
    testutfprev A[testbytestring \xF4\x90\x80\x80] 3
} 2
test utf-7.49.4 {Tcl_UtfPrev, validity check [493dccc2de]} {testutfprev testbytestring} {
    testutfprev A[testbytestring \xF4\x90\x80\x80] 2
} 1

test utf-8.1 {Tcl_UniCharAtIndex: index = 0} {
    string index abcd 0
} a
test utf-8.2 {Tcl_UniCharAtIndex: index = 0} {
    string index \u4E4E\u25A 0
} \u4E4E
test utf-8.3 {Tcl_UniCharAtIndex: index > 0} {
    string index abcd 2
} c
test utf-8.4 {Tcl_UniCharAtIndex: index > 0} {
    string index \u4E4E\u25A\xFF\u543 2
} \xFF
test utf-8.5.0 {Tcl_UniCharAtIndex: high surrogate} ucs2 {
    string index \uD842 0
} \uD842
test utf-8.5.1 {Tcl_UniCharAtIndex: high surrogate} ucs4 {
    string index \uD842 0
} \uD842
test utf-8.5.2 {Tcl_UniCharAtIndex: high surrogate} utf16 {
    string index \uD842 0
} \uD842
test utf-8.6 {Tcl_UniCharAtIndex: low surrogate} {
    string index \uDC42 0
} \uDC42
test utf-8.7.0 {Tcl_UniCharAtIndex: Emoji} ucs2 {
    string index \uD83D\uDE00G 0
} \uD83D
test utf-8.7.1 {Tcl_UniCharAtIndex: Emoji} ucs4 {
    string index \uD83D\uDE00G 0
} \U1F600
test utf-8.7.2 {Tcl_UniCharAtIndex: Emoji} utf16 {
    string index \uD83D\uDE00G 0
} \U1F600
test utf-8.8.0 {Tcl_UniCharAtIndex: Emoji} ucs2 {
    string index \uD83D\uDE00G 1
} \uDE00
test utf-8.8.1 {Tcl_UniCharAtIndex: Emoji} ucs4 {
    string index \uD83D\uDE00G 1
} G
test utf-8.8.2 {Tcl_UniCharAtIndex: Emoji} utf16 {
    string index \uD83D\uDE00G 1
} {}
test utf-8.9.0 {Tcl_UniCharAtIndex: Emoji} ucs2 {
    string index \uD83D\uDE00G 2
} G
test utf-8.9.1 {Tcl_UniCharAtIndex: Emoji} ucs4 {
    string index \uD83D\uDE00G 2
} {}
test utf-8.9.2 {Tcl_UniCharAtIndex: Emoji} utf16 {
    string index \uD83D\uDE00G 2
} G
test utf-8.10.0 {Tcl_UniCharAtIndex: Emoji} {Uesc ucs2} {
    string index \U1F600G 0
} \uFFFD
test utf-8.10.1 {Tcl_UniCharAtIndex: Emoji} {Uesc ucs4} {
    string index \U1F600G 0
} \U1F600
test utf-8.10.2 {Tcl_UniCharAtIndex: Emoji} {Uesc utf16} {
    string index \U1F600G 0
} \U1F600
test utf-8.11.0 {Tcl_UniCharAtIndex: Emoji} {Uesc ucs2} {
    string index \U1F600G 1
} G
test utf-8.11.1 {Tcl_UniCharAtIndex: Emoji} {Uesc ucs4} {
    string index \U1F600G 1
} G
test utf-8.11.2 {Tcl_UniCharAtIndex: Emoji} {Uesc utf16} {
    string index \U1F600G 1
} {}
test utf-8.12.0 {Tcl_UniCharAtIndex: Emoji} {Uesc ucs2} {
    string index \U1F600G 2
} {}
test utf-8.12.1 {Tcl_UniCharAtIndex: Emoji} {Uesc ucs4} {
    string index \U1F600G 2
} {}
test utf-8.12.2 {Tcl_UniCharAtIndex: Emoji} {Uesc utf16} {
    string index \U1F600G 2
} G

test utf-9.1 {Tcl_UtfAtIndex: index = 0} {
    string range abcd 0 2
} abc
test utf-9.2 {Tcl_UtfAtIndex: index > 0} {
    string range \u4E4E\u25A\xFF\u543klmnop 1 5
} \u25A\xFF\u543kl
test utf-9.3.0 {Tcl_UtfAtIndex: index = 0, Emoji} ucs2 {
    string range \uD83D\uDE00G 0 0
} \uD83D
test utf-9.3.1 {Tcl_UtfAtIndex: index = 0, Emoji} ucs4 {
    string range \uD83D\uDE00G 0 0
} \U1F600
test utf-9.3.2 {Tcl_UtfAtIndex: index = 0, Emoji} utf16 {
    string range \uD83D\uDE00G 0 0
} \U1F600
test utf-9.4.0 {Tcl_UtfAtIndex: index > 0, Emoji} ucs2 {
    string range \uD83D\uDE00G 1 1
} \uDE00
test utf-9.4.1 {Tcl_UtfAtIndex: index > 0, Emoji} ucs4 {
    string range \uD83D\uDE00G 1 1
} G
test utf-9.4.2 {Tcl_UtfAtIndex: index > 0, Emoji} utf16 {
    string range \uD83D\uDE00G 1 1
} {}
test utf-9.5.0 {Tcl_UtfAtIndex: index > 0, Emoji} ucs2 {
    string range \uD83D\uDE00G 2 2
} G
test utf-9.5.1 {Tcl_UtfAtIndex: index > 0, Emoji} ucs4 {
    string range \uD83D\uDE00G 2 2
} {}
test utf-9.5.2 {Tcl_UtfAtIndex: index > 0, Emoji} utf16 {
    string range \uD83D\uDE00G 2 2
} G
test utf-9.6.0 {Tcl_UtfAtIndex: index = 0, Emoji} {Uesc ucs2} {
    string range \U1f600G 0 0
} \uFFFD
test utf-9.6.1 {Tcl_UtfAtIndex: index = 0, Emoji} {Uesc ucs4} {
    string range \U1f600G 0 0
} \U1F600
test utf-9.6.2 {Tcl_UtfAtIndex: index = 0, Emoji} {Uesc utf16} {
    string range \U1f600G 0 0
} \U1F600
test utf-9.7.0 {Tcl_UtfAtIndex: index > 0, Emoji} {Uesc ucs2} {
    string range \U1f600G 1 1
} G
test utf-9.7.1 {Tcl_UtfAtIndex: index > 0, Emoji} {Uesc ucs4} {
    string range \U1f600G 1 1
} G
test utf-9.7.2 {Tcl_UtfAtIndex: index > 0, Emoji} {Uesc utf16} {
    string range \U1f600G 1 1
} {}
test utf-9.8.0 {Tcl_UtfAtIndex: index > 0, Emoji} {Uesc ucs2} {
    string range \U1f600G 2 2
} {}
test utf-9.8.1 {Tcl_UtfAtIndex: index > 0, Emoji} {Uesc ucs4} {
    string range \U1f600G 2 2
} {}
test utf-9.8.2 {Tcl_UtfAtIndex: index > 0, Emoji} {Uesc utf16} {
    string range \U1f600G 2 2
} G

test utf-10.1 {Tcl_UtfBackslash: dst == NULL} {
    set x \n
} {
}
test utf-10.2 {Tcl_UtfBackslash: \u subst} testbytestring {
    expr {"\uA2" eq [testbytestring \xC2\xA2]}
} 1
test utf-10.3 {Tcl_UtfBackslash: longer \u subst} testbytestring {
    expr {"\u4E21" eq [testbytestring \xE4\xB8\xA1]}
} 1
test utf-10.4 {Tcl_UtfBackslash: stops at first non-hex} testbytestring {
    expr {"\u4E2k" eq "[testbytestring \xD3\xA2]k"}
} 1
test utf-10.5 {Tcl_UtfBackslash: stops after 4 hex chars} testbytestring {
    expr {"\u4E216" eq "[testbytestring \xE4\xB8\xA1]6"}
} 1
test utf-10.6 {Tcl_UtfBackslash: stops after 5 hex chars} {Uesc fullutf testbytestring} {
    expr {"\U1E2165" eq "[testbytestring \xF0\x9E\x88\x96]5"}
} 1
test utf-10.7 {Tcl_UtfBackslash: stops after 6 hex chars} {Uesc fullutf testbytestring} {
    expr {"\U10E2165" eq "[testbytestring \xF4\x8E\x88\x96]5"}
} 1

proc bsCheck {char num {constraints {}}} {
    global errNum
    test utf-10.$errNum {backslash substitution} $constraints {
	scan $char %c value
	set value
    } $num
    incr errNum
}
set errNum 8
bsCheck \b	8
bsCheck \e	101
bsCheck \f	12
bsCheck \n	10
bsCheck \r	13
bsCheck \t	9
bsCheck \v	11
bsCheck \{	123
bsCheck \}	125
bsCheck \[	91
bsCheck \]	93
bsCheck \$	36
bsCheck \ 	32
bsCheck \;	59
bsCheck \\	92
bsCheck \Ca	67
bsCheck \Ma	77
bsCheck \CMa	67
# prior to 8.3, this returned 8, as \8 as accepted as an
# octal value - but it isn't! [Bug: 3975]
bsCheck \8a	56
bsCheck \14	12
bsCheck \141	97
bsCheck b\0	98
bsCheck \x	120
bsCheck \xa	10
bsCheck \xA	10
bsCheck \x41	65
bsCheck \x541	65	pre388	;# == \x41
bsCheck \x541	84	!pre388	;# == \x54 1
bsCheck \u	117
bsCheck \uk	117
bsCheck \u41	65
bsCheck \ua	10
bsCheck \uA	10
bsCheck \340	224
bsCheck \uA1	161
bsCheck \u4E21	20001
bsCheck \741    225	pre388	;# == \341
bsCheck \741    60	!pre388	;# == \74 1
bsCheck \U      85
bsCheck \Uk     85
bsCheck \U41    65			Uesc
bsCheck \Ua     10			Uesc
bsCheck \UA     10			Uesc
bsCheck \UA1    161			Uesc
bsCheck \U4E21  20001			Uesc
bsCheck \U004E21        20001		Uesc
bsCheck \U00004E21      20001		Uesc
bsCheck \U0000004E21    78		Uesc
bsCheck \U00110000      69632		{Uesc fullutf}
bsCheck \U01100000      69632		{Uesc fullutf}
bsCheck \U11000000      69632		{Uesc fullutf}
bsCheck \U0010FFFF      1114111		{Uesc fullutf}
bsCheck \U010FFFF0      1114111		{Uesc fullutf}
bsCheck \U10FFFF00      1114111		{Uesc fullutf}
bsCheck \UFFFFFFFF      1048575		{Uesc fullutf}

test utf-11.1 {Tcl_UtfToUpper} {
    string toupper {}
} {}
test utf-11.2 {Tcl_UtfToUpper} {
    string toupper abc
} ABC
test utf-11.3 {Tcl_UtfToUpper} {
    string toupper \xE3gh
} \xC3GH
test utf-11.4 {Tcl_UtfToUpper} {
    string toupper \u01E3gh
} \u01E2GH
test utf-11.5 {Tcl_UtfToUpper Georgian (new in Unicode 11)} {
    string toupper \u10D0\u1C90
} \u1C90\u1C90
test utf-11.6 {Tcl_UtfToUpper beyond U+FFFF} {Uesc fullutf} {
    string toupper \U10428
} \U10400
test utf-11.7 {Tcl_UtfToUpper beyond U+FFFF} fullutf {
    string toupper \uD801\uDC28
} \uD801\uDC00
test utf-11.8 {Tcl_UtfToUpper low/high surrogate)} {
    string toupper \uDC24\uD824
} \uDC24\uD824

test utf-12.1 {Tcl_UtfToLower} {
    string tolower {}
} {}
test utf-12.2 {Tcl_UtfToLower} {
    string tolower ABC
} abc
test utf-12.3 {Tcl_UtfToLower} {
    string tolower \xC3GH
} \xE3gh
test utf-12.4 {Tcl_UtfToLower} {
    string tolower \u01E2GH
} \u01E3gh
test utf-12.5 {Tcl_UtfToLower Georgian (new in Unicode 11)} {
    string tolower \u10D0\u1C90
} \u10D0\u10D0
test utf-12.6 {Tcl_UtfToLower low/high surrogate)} {
    string tolower \uDC24\uD824
} \uDC24\uD824
test utf-12.7 {Tcl_UtfToLower beyond U+FFFF} {Uesc fullutf} {
    string tolower \U10400
} \U10428
test utf-12.8 {Tcl_UtfToLower beyond U+FFFF} fullutf {
    string tolower \uD801\uDC00
} \uD801\uDC28

test utf-13.1 {Tcl_UtfToTitle} {
    string totitle {}
} {}
test utf-13.2 {Tcl_UtfToTitle} {
    string totitle abc
} Abc
test utf-13.3 {Tcl_UtfToTitle} {
    string totitle \xE3GH
} \xC3gh
test utf-13.4 {Tcl_UtfToTitle} {
    string totitle \u01F3AB
} \u01F2ab
test utf-13.5 {Tcl_UtfToTitle Georgian (new in Unicode 11)} {
    string totitle \u10D0\u1C90
} \u10D0\u1C90
test utf-13.6 {Tcl_UtfToTitle Georgian (new in Unicode 11)} {
    string totitle \u1C90\u10D0
} \u1C90\u10D0
test utf-13.7 {Tcl_UtfToTitle low/high surrogate)} {
    string totitle \uDC24\uD824
} \uDC24\uD824
test utf-13.8 {Tcl_UtfToTitle beyond U+FFFF} {Uesc fullutf} {
    string totitle \U10428\U10400
} \U10400\U10428
test utf-13.9 {Tcl_UtfToTitle beyond U+FFFF} fullutf {
    string totitle \uD801\uDC28\uD801\uDC00
} \uD801\uDC00\uD801\uDC28

test utf-14.1 {Tcl_UtfNcasecmp} {
    string compare -nocase a b
} -1
test utf-14.2 {Tcl_UtfNcasecmp} {
    string compare -nocase b a
} 1
test utf-14.3 {Tcl_UtfNcasecmp} {
    string compare -nocase B a
} 1
test utf-14.4 {Tcl_UtfNcasecmp} {
    string compare -nocase aBcB abca
} 1

test utf-15.1 {Tcl_UniCharToUpper, negative delta} {
    string toupper aA
} AA
test utf-15.2 {Tcl_UniCharToUpper, positive delta} {
    string toupper \u0178\xFF
} \u0178\u0178
test utf-15.3 {Tcl_UniCharToUpper, no delta} {
    string toupper !
} !

test utf-16.1 {Tcl_UniCharToLower, negative delta} {
    string tolower aA
} aa
test utf-16.2 {Tcl_UniCharToLower, positive delta} {
    string tolower \u0178\xFF\uA78D\u01C5
} \xFF\xFF\u0265\u01C6

test utf-17.1 {Tcl_UniCharToLower, no delta} {
    string tolower !
} !

test utf-18.1 {Tcl_UniCharToTitle, add one for title} {
    string totitle \u01C4
} \u01C5
test utf-18.2 {Tcl_UniCharToTitle, subtract one for title} {
    string totitle \u01C6
} \u01C5
test utf-18.3 {Tcl_UniCharToTitle, subtract delta for title (positive)} {
    string totitle \u017F
} \x53
test utf-18.4 {Tcl_UniCharToTitle, subtract delta for title (negative)} {
    string totitle \xFF
} \u0178
test utf-18.5 {Tcl_UniCharToTitle, no delta} {
    string totitle !
} !

test utf-19.1 {TclUniCharLen} -body {
    list [regexp \\d abc456def foo] $foo
} -cleanup {
    unset -nocomplain foo
} -result {1 4}

test utf-20.1 {TclUniCharNcmp} ucs4 {
    string compare [string range [format %c 0xFFFF] 0 0] [string range [format %c 0x10000] 0 0]
} -1
test utf-20.2 {[4c591fa487] TclUniCharNcmp/TclUtfNcmp} knownBug {
    set one [format %c 0xFFFF]
    set two [format %c 0x10000]
    set first [string compare $one $two]
    string range $one 0 0
    string range $two 0 0
    set second [string compare $one $two]
    expr {($first == $second) ? "agree" : "disagree"}
} agree

test utf-21.1 {TclUniCharIsAlnum} {
    # this returns 1 with Unicode 7 compliance
    string is alnum \u1040\u021F\u0220
} 1
test utf-21.2 {unicode alnum char in regc_locale.c} {
    # this returns 1 with Unicode 7 compliance
    list [regexp {^[[:alnum:]]+$} \u1040\u021F\u0220] [regexp {^\w+$} \u1040\u021F\u0220_\u203F\u2040\u2054\uFE33\uFE34\uFE4D\uFE4E\uFE4F\uFF3F]
} {1 1}
test utf-21.3 {unicode print char in regc_locale.c} {
    # this returns 1 with Unicode 7 compliance
    regexp {^[[:print:]]+$} \uFBC1
} 1
test utf-21.4 {TclUniCharIsGraph} {
    # [Bug 3464428]
    string is graph \u0120
} 1
test utf-21.5 {unicode graph char in regc_locale.c} {
    # [Bug 3464428]
    regexp {^[[:graph:]]+$} \u0120
} 1
test utf-21.6 {TclUniCharIsGraph} {
    # [Bug 3464428]
    string is graph \xA0
} 0
test utf-21.7 {unicode graph char in regc_locale.c} {
    # [Bug 3464428]
    regexp {[[:graph:]]} \x20\xA0\u2028\u2029
} 0
test utf-21.8 {TclUniCharIsPrint} {
    # [Bug 3464428]
    string is print \x09
} 0
test utf-21.9 {unicode print char in regc_locale.c} {
    # [Bug 3464428]
    regexp {[[:print:]]} \x09
} 0
test utf-21.10 {unicode print char in regc_locale.c} {
    # [Bug 3464428]
    regexp {[[:print:]]} \x09
} 0
test utf-21.11 {TclUniCharIsControl} {
    # [Bug 3464428]
    string is control \x00\x1F\xAD\u0605\u061C\u180E\u2066\uFEFF
} 1
test utf-21.12 {unicode control char in regc_locale.c} {
    # [Bug 3464428], [Bug a876646efe]
    regexp {^[[:cntrl:]]*$} \x00\x1F\xAD\u0605\u061C\u180E\u2066\uFEFF
} 1

test utf-22.1 {TclUniCharIsWordChar} {
    string wordend "xyz123_bar fg" 0
} 10
test utf-22.2 {TclUniCharIsWordChar} {
    string wordend "x\u5080z123_bar\u203C fg" 0
} 10

test utf-23.1 {TclUniCharIsAlpha} {
    # this returns 1 with Unicode 7 compliance
    string is alpha \u021F\u0220\u037F\u052F
} 1
test utf-23.2 {unicode alpha char in regc_locale.c} {
    # this returns 1 with Unicode 7 compliance
    regexp {^[[:alpha:]]+$} \u021F\u0220\u037F\u052F
} 1

test utf-24.1 {TclUniCharIsDigit} {
    # this returns 1 with Unicode 7 compliance
    string is digit \u1040\uABF0
} 1
test utf-24.2 {unicode digit char in regc_locale.c} {
    # this returns 1 with Unicode 7 compliance
    list [regexp {^[[:digit:]]+$} \u1040\uABF0] [regexp {^\d+$} \u1040\uABF0]
} {1 1}

test utf-24.3 {TclUniCharIsSpace} {
    # this returns 1 with Unicode 7 compliance
    string is space \u1680\u180E\u202F
} 1
test utf-24.4 {unicode space char in regc_locale.c} {
    # this returns 1 with Unicode 7 compliance
    list [regexp {^[[:space:]]+$} \u1680\u180E\u202F] [regexp {^\s+$} \u1680\u180E\u202F]
} {1 1}
test utf-24.5 {TclUniCharIsSpace} tip413 {
    # this returns 1 with Unicode 7/TIP 413 compliance
    string is space \x85\u1680\u180E\u200B\u202F\u2060
} 1
test utf-24.6 {unicode space char in regc_locale.c} tip413 {
    # this returns 1 with Unicode 7/TIP 413 compliance
    list [regexp {^[[:space:]]+$} \x85\u1680\u180E\u200B\u202F\u2060] [regexp {^\s+$} \x85\u1680\u180E\u200B\u202F\u2060]
} {1 1}

proc UniCharCaseCmpTest {order one two {constraints {}}} {
    variable count
    test utf-25.$count {Tcl_UniCharNcasecmp} -setup {
	testobj freeallvars
    } -constraints [linsert $constraints 0 teststringobj] -cleanup {
	testobj freeallvars
    } -body {
	teststringobj set 1 $one
	teststringobj set 2 $two
	teststringobj maxchars 1
	teststringobj maxchars 2
	set result [string compare -nocase [teststringobj get 1] [teststringobj get 2]]
	if {$result eq [string map {< -1 = 0 > 1} $order]} {
	    set result ok
	} else {
	    set result "'$one' should be $order '$two' (no case)"
	}
	set result
    } -result ok
    incr count
}
variable count 1
UniCharCaseCmpTest < a b
UniCharCaseCmpTest > b a
UniCharCaseCmpTest > B a
UniCharCaseCmpTest > aBcB abca
UniCharCaseCmpTest < \uFFFF [format %c 0x10000] ucs4
UniCharCaseCmpTest < \uFFFF \U10000		{Uesc ucs4}
UniCharCaseCmpTest > [format %c 0x10000] \uFFFF	ucs4
UniCharCaseCmpTest > \U10000 \uFFFF		{Uesc ucs4}


test utf-26.1 {Tcl_UniCharDString} -setup {
    testobj freeallvars
} -constraints {teststringobj testbytestring} -cleanup {
    testobj freeallvars
} -body {
    teststringobj set 1 foo
    teststringobj maxchars 1
    teststringobj append 1 [testbytestring barsoom\xF2\xC2\x80] 10
    scan [string index [teststringobj get 1] 11] %c
} -result 128


unset count
rename UniCharCaseCmpTest {}

# cleanup
::tcltest::cleanupTests
return

# Local Variables:
# mode: tcl
# End:<|MERGE_RESOLUTION|>--- conflicted
+++ resolved
@@ -21,6 +21,7 @@
 testConstraint utf16 [expr {[string length [format %c 0x10000]] == 2}]
 testConstraint ucs4 [expr {[testConstraint fullutf]
 		&& [string length [format %c 0x10000]] == 1}]
+testConstraint ucs2_utf16 [expr {![testConstraint ucs4]}]
 
 testConstraint Uesc [expr {"\U0041" eq "A"}]
 testConstraint pre388 [expr {"\x741" eq "A"}]
@@ -212,12 +213,9 @@
 test utf-6.9.0 {Tcl_UtfNext} {testutfnext testbytestring ucs2} {
     testutfnext [testbytestring \xA0]
 } 1
-test utf-6.9.1 {Tcl_UtfNext} {testutfnext testbytestring utf16} {
+test utf-6.9.1 {Tcl_UtfNext} {testutfnext testbytestring fullutf} {
     testutfnext [testbytestring \xA0]
 } -1
-test utf-6.9.2 {Tcl_UtfNext} {testutfnext testbytestring ucs4} {
-    testutfnext [testbytestring \xA0\x00]
-} 1
 test utf-6.10 {Tcl_UtfNext} {testutfnext testbytestring} {
     testutfnext [testbytestring \xA0]G
 } 1
@@ -407,10 +405,10 @@
 test utf-6.68 {Tcl_UtfNext} {testutfnext testbytestring} {
     testutfnext [testbytestring \xF2\xA0\xA0]G
 } 1
-test utf-6.69.0 {Tcl_UtfNext} {testutfnext testbytestring utf16} {
+test utf-6.69.0 {Tcl_UtfNext} {testutfnext testbytestring ucs2} {
     testutfnext [testbytestring \xF2\xA0\xA0\xA0]
-} 4
-test utf-6.69.1 {Tcl_UtfNext} {testutfnext ucs4} {
+} 1
+test utf-6.69.1 {Tcl_UtfNext} {testutfnext testbytestring fullutf} {
     testutfnext [testbytestring \xF2\xA0\xA0\xA0]
 } 4
 test utf-6.70 {Tcl_UtfNext} {testutfnext testbytestring} {
@@ -425,40 +423,40 @@
 test utf-6.73 {Tcl_UtfNext} {testutfnext testbytestring} {
     testutfnext [testbytestring \xF2\xA0\xA0\xF8]
 } 1
-test utf-6.74.0 {Tcl_UtfNext} {testutfnext testbytestring utf16} {
+test utf-6.74.0 {Tcl_UtfNext} {testutfnext testbytestring ucs2} {
     testutfnext [testbytestring \xF2\xA0\xA0\xA0]G
-} 4
-test utf-6.74.1 {Tcl_UtfNext} {testutfnext testbytestring ucs4} {
+} 1
+test utf-6.74.1 {Tcl_UtfNext} {testutfnext testbytestring fullutf} {
     testutfnext [testbytestring \xF2\xA0\xA0\xA0]G
 } 4
-test utf-6.75.0 {Tcl_UtfNext} {testutfnext testbytestring utf16} {
+test utf-6.75.0 {Tcl_UtfNext} {testutfnext testbytestring ucs2} {
     testutfnext [testbytestring \xF2\xA0\xA0\xA0\xA0]
-} 4
-test utf-6.75.1 {Tcl_UtfNext} {testutfnext testbytestring ucs4} {
+} 1
+test utf-6.75.1 {Tcl_UtfNext} {testutfnext testbytestring fullutf} {
     testutfnext [testbytestring \xF2\xA0\xA0\xA0\xA0]
 } 4
-test utf-6.76.0 {Tcl_UtfNext} {testutfnext testbytestring utf16} {
+test utf-6.76.0 {Tcl_UtfNext} {testutfnext testbytestring ucs2} {
     testutfnext [testbytestring \xF2\xA0\xA0\xA0\xD0]
-} 4
-test utf-6.76.1 {Tcl_UtfNext} {testutfnext testbytestring ucs4} {
+} 1
+test utf-6.76.1 {Tcl_UtfNext} {testutfnext testbytestring fullutf} {
     testutfnext [testbytestring \xF2\xA0\xA0\xA0\xD0]
 } 4
-test utf-6.77.0 {Tcl_UtfNext} {testutfnext testbytestring utf16} {
+test utf-6.77.0 {Tcl_UtfNext} {testutfnext testbytestring ucs2} {
     testutfnext [testbytestring \xF2\xA0\xA0\xA0\xE8]
-} 4
-test utf-6.77.1 {Tcl_UtfNext} {testutfnext testbytestring ucs4} {
+} 1
+test utf-6.77.1 {Tcl_UtfNext} {testutfnext testbytestring fullutf} {
     testutfnext [testbytestring \xF2\xA0\xA0\xA0\xE8]
 } 4
-test utf-6.78.0 {Tcl_UtfNext} {testutfnext testbytestring utf16} {
+test utf-6.78.0 {Tcl_UtfNext} {testutfnext testbytestring ucs2} {
     testutfnext [testbytestring \xF2\xA0\xA0\xA0\xF2]
-} 4
-test utf-6.78.1 {Tcl_UtfNext} {testutfnext testbytestring ucs4} {
+} 1
+test utf-6.78.1 {Tcl_UtfNext} {testutfnext testbytestring fullutf} {
     testutfnext [testbytestring \xF2\xA0\xA0\xA0\xF2]
 } 4
-test utf-6.79.0 {Tcl_UtfNext} {testutfnext testbytestring utf16} {
+test utf-6.79.0 {Tcl_UtfNext} {testutfnext testbytestring ucs2} {
     testutfnext [testbytestring \xF2\xA0\xA0\xA0G\xF8]
-} 4
-test utf-6.79.1 {Tcl_UtfNext} {testutfnext testbytestring ucs4} {
+} 1
+test utf-6.79.1 {Tcl_UtfNext} {testutfnext testbytestring fullutf} {
     testutfnext [testbytestring \xF2\xA0\xA0\xA0G\xF8]
 } 4
 test utf-6.80 {Tcl_UtfNext - overlong sequences} testutfnext {
@@ -482,10 +480,10 @@
 test utf-6.86 {Tcl_UtfNext - overlong sequences} {testutfnext testbytestring} {
     testutfnext [testbytestring \xF0\x80\x80\x80]
 } 1
-test utf-6.87.0 {Tcl_UtfNext - overlong sequences} {testutfnext testbytestring utf16} {
+test utf-6.87.0 {Tcl_UtfNext - overlong sequences} {testutfnext testbytestring ucs2} {
     testutfnext [testbytestring \xF0\x90\x80\x80]
-} 4
-test utf-6.87.1 {Tcl_UtfNext - overlong sequences} {testutfnext testbytestring ucs4} {
+} 1
+test utf-6.87.1 {Tcl_UtfNext - overlong sequences} {testutfnext testbytestring fullutf} {
     testutfnext [testbytestring \xF0\x90\x80\x80]
 } 4
 test utf-6.88 {Tcl_UtfNext, pointing to 2th byte of 3-byte valid sequence} {testutfnext testbytestring} {
@@ -494,105 +492,36 @@
 test utf-6.89 {Tcl_UtfNext, pointing to 2th byte of 3-byte invalid sequence} {testutfnext testbytestring} {
     testutfnext [testbytestring \x80\x80\x00]
 } 2
-test utf-6.90.0 {Tcl_UtfNext, validity check [493dccc2de]} {testutfnext utf16} {
-    testutfnext \uDBFF\uDFFF
-} 4
-test utf-6.90.1 {Tcl_UtfNext, validity check [493dccc2de]} {testutfnext ucs4} {
-    testutfnext \U10FFFF
-} 4
-test utf-6.91 {Tcl_UtfNext, validity check [493dccc2de]} {testutfnext testbytestring} {
+test utf-6.90.0 {Tcl_UtfNext, validity check [493dccc2de]} {testutfnext testbytestring ucs2} {
+    testutfnext [testbytestring \xF4\x8F\xBF\xBF]
+} 1
+test utf-6.90.1 {Tcl_UtfNext, validity check [493dccc2de]} {testutfnext testbytestring fullutf} {
+    testutfnext [testbytestring \xF4\x8F\xBF\xBF]
+} 4
+test utf-6.91.0 {Tcl_UtfNext, validity check [493dccc2de]} {testutfnext testbytestring ucs2} {
     testutfnext [testbytestring \xF4\x90\x80\x80]
 } 1
-test utf-6.92 {Tcl_UtfNext, pointing to 2th byte of 4-byte valid sequence} {testutfnext testbytestring} {
+test utf-6.91.1 {Tcl_UtfNext, validity check [493dccc2de]} {testutfnext testbytestring fullutf} {
+    testutfnext [testbytestring \xF4\x90\x80\x80]
+} 1
+test utf-6.92.0 {Tcl_UtfNext, pointing to 2th byte of 4-byte valid sequence} {testutfnext testbytestring ucs2} {
     testutfnext [testbytestring \xA0\xA0\xA0]
-} 3
-test utf-6.93 {Tcl_UtfNext, pointing to 2th byte of 4-byte invalid sequence} {testutfnext testbytestring} {
+} 1
+test utf-6.92.1 {Tcl_UtfNext, pointing to 2th byte of 4-byte valid sequence} {testutfnext testbytestring fullutf} {
+    testutfnext [testbytestring \xA0\xA0\xA0]
+} 3
+test utf-6.93.0 {Tcl_UtfNext, pointing to 2th byte of 4-byte invalid sequence} {testutfnext testbytestring ucs2} {
     testutfnext [testbytestring \x80\x80\x80]
-} 3
-test utf-6.94 {Tcl_UtfNext, pointing to 2th byte of 5-byte invalid sequence} {testutfnext testbytestring} {
+} 1
+test utf-6.93.1 {Tcl_UtfNext, pointing to 2th byte of 4-byte invalid sequence} {testutfnext testbytestring fullutf} {
+    testutfnext [testbytestring \x80\x80\x80]
+} 3
+test utf-6.94 {Tcl_UtfNext, pointing to 2th byte of 5-byte invalid sequence} {testutfnext testbytestring ucs2} {
     testutfnext [testbytestring \xA0\xA0\xA0\xA0]
-} 3
-test utf-6.95 {Tcl_UtfNext, pointing to 2th byte of 5-byte invalid sequence} {testutfnext testbytestring} {
+} 1
+test utf-6.95 {Tcl_UtfNext, pointing to 2th byte of 5-byte invalid sequence} {testutfnext testbytestring ucs2} {
     testutfnext [testbytestring \x80\x80\x80\x80]
-} 3
-<<<<<<< HEAD
-=======
-test utf-6.110.0 {Tcl_UtfNext, read limits} {testutfnext testbytestring ucs2} {
-    testutfnext [testbytestring \xF2\xA0\xA0\xA0]G 1
-} 1
-test utf-6.110.1 {Tcl_UtfNext, read limits} {testutfnext testbytestring fullutf} {
-    testutfnext [testbytestring \xF2\xA0\xA0\xA0]G 1
-} 0
-test utf-6.111.0 {Tcl_UtfNext, read limits} {testutfnext testbytestring ucs2} {
-    testutfnext [testbytestring \xF2\xA0\xA0\xA0]G 2
-} 1
-test utf-6.111.1 {Tcl_UtfNext, read limits} {testutfnext testbytestring ucs4} {
-    testutfnext [testbytestring \xF2\xA0\xA0\xA0]G 2
-} 0
-test utf-6.112.0 {Tcl_UtfNext, read limits} {testutfnext testbytestring ucs2_utf16} {
-    testutfnext [testbytestring \xF2\xA0\xA0\xA0]G 3
-} 1
-test utf-6.112.1 {Tcl_UtfNext, read limits} {testutfnext testbytestring ucs4} {
-    testutfnext [testbytestring \xF2\xA0\xA0\xA0]G 3
-} 0
-test utf-6.113.0 {Tcl_UtfNext, read limits} {testutfnext testbytestring ucs2_utf16} {
-    testutfnext [testbytestring \xF2\xA0\xA0\xA0]G 4
-} 1
-test utf-6.113.1 {Tcl_UtfNext, read limits} {testutfnext testbytestring ucs4} {
-    testutfnext [testbytestring \xF2\xA0\xA0\xA0]G 4
-} 4
-test utf-6.114.0 {Tcl_UtfNext, read limits} {testutfnext testbytestring ucs2} {
-    testutfnext [testbytestring \xF2\xA0\xA0\xA0\xA0] 1
-} 1
-test utf-6.114.1 {Tcl_UtfNext, read limits} {testutfnext testbytestring fullutf} {
-    testutfnext [testbytestring \xF2\xA0\xA0\xA0\xA0] 1
-} 0
-test utf-6.115.0 {Tcl_UtfNext, read limits} {testutfnext testbytestring ucs2} {
-    testutfnext [testbytestring \xF2\xA0\xA0\xA0\xA0] 2
-} 1
-test utf-6.115.1 {Tcl_UtfNext, read limits} {testutfnext testbytestring fullutf} {
-    testutfnext [testbytestring \xF2\xA0\xA0\xA0\xA0] 2
-} 0
-test utf-6.116.0 {Tcl_UtfNext, read limits} {testutfnext testbytestring ucs2_utf16} {
-    testutfnext [testbytestring \xF2\xA0\xA0\xA0\xA0] 3
-} 1
-test utf-6.116.1 {Tcl_UtfNext, read limits} {testutfnext testbytestring ucs4} {
-    testutfnext [testbytestring \xF2\xA0\xA0\xA0\xA0] 3
-} 0
-test utf-6.117.0 {Tcl_UtfNext, read limits} {testutfnext testbytestring ucs2_utf16} {
-    testutfnext [testbytestring \xF2\xA0\xA0\xA0\xA0] 4
-} 1
-test utf-6.117.1 {Tcl_UtfNext, read limits} {testutfnext testbytestring ucs4} {
-    testutfnext [testbytestring \xF2\xA0\xA0\xA0\xA0] 4
-} 4
-test utf-6.118 {Tcl_UtfNext, read limits} {testutfnext testbytestring} {
-    testutfnext [testbytestring \xA0]G 0
-} 0
-test utf-6.119 {Tcl_UtfNext, read limits} {testutfnext testbytestring ucs2} {
-    testutfnext [testbytestring \xA0]G 1
-} 1
-test utf-6.120 {Tcl_UtfNext, read limits} {testutfnext testbytestring ucs2} {
-    testutfnext [testbytestring \xA0\xA0] 1
-} 1
-test utf-6.121 {Tcl_UtfNext, read limits} {testutfnext testbytestring ucs2} {
-    testutfnext [testbytestring \xA0\xA0]G 2
-} 1
-test utf-6.122 {Tcl_UtfNext, read limits} {testutfnext testbytestring ucs2} {
-    testutfnext [testbytestring \xA0\xA0\xA0] 2
-} 1
-test utf-6.123 {Tcl_UtfNext, read limits} {testutfnext testbytestring ucs2} {
-    testutfnext [testbytestring \xA0\xA0\xA0]G 3
-} 1
-test utf-6.124 {Tcl_UtfNext, read limits} {testutfnext testbytestring ucs2} {
-    testutfnext [testbytestring \xA0\xA0\xA0\xA0] 3
-} 1
-test utf-6.125 {Tcl_UtfNext, read limits} {testutfnext testbytestring ucs2} {
-    testutfnext [testbytestring \xA0\xA0\xA0\xA0]G 4
-} 1
-test utf-6.126 {Tcl_UtfNext, read limits} {testutfnext testbytestring ucs2} {
-    testutfnext [testbytestring \xA0\xA0\xA0\xA0\xA0] 4
-} 1
->>>>>>> 0733f232
+} 1
 
 test utf-7.1 {Tcl_UtfPrev} testutfprev {
     testutfprev {}
@@ -657,22 +586,22 @@
 test utf-7.9.2 {Tcl_UtfPrev} {testutfprev testbytestring} {
     testutfprev A[testbytestring \xF8\xA0\xF8\xA0] 3
 } 2
-test utf-7.10.0 {Tcl_UtfPrev} {testutfprev testbytestring utf16} {
+test utf-7.10.0 {Tcl_UtfPrev} {testutfprev testbytestring ucs2} {
     testutfprev A[testbytestring \xF2\xA0]
-} 1
-test utf-7.10.1 {Tcl_UtfPrev} {testutfprev testbytestring ucs4} {
+} 2
+test utf-7.10.1 {Tcl_UtfPrev} {testutfprev testbytestring fullutf} {
     testutfprev A[testbytestring \xF2\xA0]
 } 1
-test utf-7.10.2 {Tcl_UtfPrev} {testutfprev testbytestring utf16} {
+test utf-7.10.2 {Tcl_UtfPrev} {testutfprev testbytestring ucs2} {
     testutfprev A[testbytestring \xF2\xA0\xA0\xA0] 3
-} 1
-test utf-7.10.3 {Tcl_UtfPrev} {testutfprev testbytestring ucs4} {
+} 2
+test utf-7.10.3 {Tcl_UtfPrev} {testutfprev testbytestring fullutf} {
     testutfprev A[testbytestring \xF2\xA0\xA0\xA0] 3
 } 1
-test utf-7.10.4 {Tcl_UtfPrev} {testutfprev testbytestring utf16} {
+test utf-7.10.4 {Tcl_UtfPrev} {testutfprev testbytestring ucs2} {
     testutfprev A[testbytestring \xF2\xA0\xF8\xA0] 3
-} 1
-test utf-7.10.5 {Tcl_UtfPrev} {testutfprev testbytestring ucs4} {
+} 2
+test utf-7.10.5 {Tcl_UtfPrev} {testutfprev testbytestring fullutf} {
     testutfprev A[testbytestring \xF2\xA0\xF8\xA0] 3
 } 1
 test utf-7.11 {Tcl_UtfPrev} {testutfprev testbytestring} {
@@ -714,22 +643,22 @@
 test utf-7.14.2 {Tcl_UtfPrev} {testutfprev testbytestring} {
     testutfprev A[testbytestring \xF8\xA0\xA0\xF8] 4
 } 3
-test utf-7.15.0 {Tcl_UtfPrev} {testutfprev testbytestring utf16} {
+test utf-7.15.0 {Tcl_UtfPrev} {testutfprev testbytestring ucs2} {
     testutfprev A[testbytestring \xF2\xA0\xA0]
-} 1
-test utf-7.15.1 {Tcl_UtfPrev} {testutfprev testbytestring ucs4} {
+} 3
+test utf-7.15.1 {Tcl_UtfPrev} {testutfprev testbytestring fullutf} {
     testutfprev A[testbytestring \xF2\xA0\xA0]
 } 1
-test utf-7.15.2 {Tcl_UtfPrev} {testutfprev testbytestring utf16} {
+test utf-7.15.2 {Tcl_UtfPrev} {testutfprev testbytestring ucs2} {
     testutfprev A[testbytestring \xF2\xA0\xA0\xA0] 4
-} 1
-test utf-7.15.3 {Tcl_UtfPrev} {testutfprev testbytestring ucs4} {
+} 3
+test utf-7.15.3 {Tcl_UtfPrev} {testutfprev testbytestring fullutf} {
     testutfprev A[testbytestring \xF2\xA0\xA0\xA0] 4
 } 1
-test utf-7.15.4 {Tcl_UtfPrev} {testutfprev testbytestring utf16} {
+test utf-7.15.4 {Tcl_UtfPrev} {testutfprev testbytestring ucs2} {
     testutfprev A[testbytestring \xF2\xA0\xA0\xF8] 4
-} 1
-test utf-7.15.5 {Tcl_UtfPrev} {testutfprev testbytestring ucs4} {
+} 3
+test utf-7.15.5 {Tcl_UtfPrev} {testutfprev testbytestring fullutf} {
     testutfprev A[testbytestring \xF2\xA0\xA0\xF8] 4
 } 1
 test utf-7.16 {Tcl_UtfPrev} testutfprev {
@@ -750,49 +679,49 @@
 test utf-7.17.2 {Tcl_UtfPrev} {testutfprev testbytestring} {
     testutfprev A[testbytestring \xD0\xA0\xA0\xF8] 4
 } 3
-test utf-7.18.0 {Tcl_UtfPrev} {testutfprev testbytestring utf16} {
+test utf-7.18.0 {Tcl_UtfPrev} {testutfprev testbytestring ucs2_utf16} {
     testutfprev A[testbytestring \xA0\xA0\xA0]
 } 1
 test utf-7.18.1 {Tcl_UtfPrev} {testutfprev testbytestring ucs4} {
     testutfprev A[testbytestring \xA0\xA0\xA0]
 } 3
-test utf-7.18.2 {Tcl_UtfPrev} {testutfprev testbytestring utf16} {
+test utf-7.18.2 {Tcl_UtfPrev} {testutfprev testbytestring ucs2_utf16} {
     testutfprev A[testbytestring \xA0\xA0\xA0\xA0] 4
 } 1
 test utf-7.18.3 {Tcl_UtfPrev} {testutfprev testbytestring ucs4} {
     testutfprev A[testbytestring \xA0\xA0\xA0\xA0] 4
 } 3
-test utf-7.18.4 {Tcl_UtfPrev} {testutfprev testbytestring utf16} {
+test utf-7.18.4 {Tcl_UtfPrev} {testutfprev testbytestring ucs2_utf16} {
     testutfprev A[testbytestring \xA0\xA0\xA0\xF8] 4
 } 1
 test utf-7.18.5 {Tcl_UtfPrev} {testutfprev testbytestring ucs4} {
     testutfprev A[testbytestring \xA0\xA0\xA0\xF8] 4
 } 3
-test utf-7.19.0 {Tcl_UtfPrev} {testutfprev testbytestring utf16} {
+test utf-7.19.0 {Tcl_UtfPrev} {testutfprev testbytestring ucs2_utf16} {
     testutfprev A[testbytestring \xF8\xA0\xA0\xA0]
 } 2
 test utf-7.19.1 {Tcl_UtfPrev} {testutfprev testbytestring ucs4} {
     testutfprev A[testbytestring \xF8\xA0\xA0\xA0]
 } 4
-test utf-7.20.0 {Tcl_UtfPrev} {testutfprev testbytestring utf16} {
+test utf-7.20.0 {Tcl_UtfPrev} {testutfprev testbytestring ucs2_utf16} {
     testutfprev A[testbytestring \xF2\xA0\xA0\xA0]
 } 2
 test utf-7.20.1 {Tcl_UtfPrev} {testutfprev testbytestring ucs4} {
     testutfprev A[testbytestring \xF2\xA0\xA0\xA0]
 } 1
-test utf-7.21.0 {Tcl_UtfPrev} {testutfprev testbytestring utf16} {
+test utf-7.21.0 {Tcl_UtfPrev} {testutfprev testbytestring ucs2_utf16} {
     testutfprev A\u8820[testbytestring \xA0]
 } 2
 test utf-7.21.1 {Tcl_UtfPrev} {testutfprev testbytestring ucs4} {
     testutfprev A\u8820[testbytestring \xA0]
 } 4
-test utf-7.22.0 {Tcl_UtfPrev} {testutfprev testbytestring utf16} {
+test utf-7.22.0 {Tcl_UtfPrev} {testutfprev testbytestring ucs2_utf16} {
     testutfprev A[testbytestring \xD0\xA0\xA0\xA0]
 } 2
 test utf-7.22.1 {Tcl_UtfPrev} {testutfprev testbytestring ucs4} {
     testutfprev A[testbytestring \xD0\xA0\xA0\xA0]
 } 4
-test utf-7.23.0 {Tcl_UtfPrev} {testutfprev testbytestring utf16} {
+test utf-7.23.0 {Tcl_UtfPrev} {testutfprev testbytestring ucs2_utf16} {
     testutfprev A[testbytestring \xA0\xA0\xA0\xA0]
 } 2
 test utf-7.23.1 {Tcl_UtfPrev} {testutfprev testbytestring ucs4} {
@@ -819,7 +748,7 @@
 test utf-7.28.1 {Tcl_UtfPrev -- overlong sequence}  {testutfprev testbytestring} {
     testutfprev A[testbytestring \xE0\x80\x80] 2
 } 1
-test utf-7.29.0 {Tcl_UtfPrev -- overlong sequence}  {testutfprev testbytestring utf16} {
+test utf-7.29.0 {Tcl_UtfPrev -- overlong sequence}  {testutfprev testbytestring ucs2_utf16} {
     testutfprev A[testbytestring \xF0\x80\x80\x80]
 } 2
 test utf-7.29.1 {Tcl_UtfPrev -- overlong sequence}  {testutfprev testbytestring ucs4} {
@@ -852,22 +781,22 @@
 test utf-7.38 {Tcl_UtfPrev -- overlong sequence}  {testutfprev testbytestring} {
     testutfprev A[testbytestring \xE0\xA0\x80] 2
 } 1
-test utf-7.39.0 {Tcl_UtfPrev -- overlong sequence}  {testutfprev testbytestring utf16} {
+test utf-7.39.0 {Tcl_UtfPrev -- overlong sequence}  {testutfprev testbytestring ucs2_utf16} {
     testutfprev A[testbytestring \xF0\x90\x80\x80]
 } 2
 test utf-7.39.1 {Tcl_UtfPrev -- overlong sequence}  {testutfprev testbytestring ucs4} {
     testutfprev A[testbytestring \xF0\x90\x80\x80]
 } 1
-test utf-7.40.0 {Tcl_UtfPrev -- overlong sequence}  {testutfprev testbytestring utf16} {
+test utf-7.40.0 {Tcl_UtfPrev -- overlong sequence}  {testutfprev testbytestring ucs2} {
     testutfprev A[testbytestring \xF0\x90\x80\x80] 4
-} 1
-test utf-7.40.1 {Tcl_UtfPrev -- overlong sequence}  {testutfprev testbytestring ucs4} {
+} 3
+test utf-7.40.1 {Tcl_UtfPrev -- overlong sequence}  {testutfprev testbytestring fullutf} {
     testutfprev A[testbytestring \xF0\x90\x80\x80] 4
 } 1
-test utf-7.41.0 {Tcl_UtfPrev -- overlong sequence}  {testutfprev testbytestring utf16} {
+test utf-7.41.0 {Tcl_UtfPrev -- overlong sequence}  {testutfprev testbytestring ucs2} {
     testutfprev A[testbytestring \xF0\x90\x80\x80] 3
-} 1
-test utf-7.41.1 {Tcl_UtfPrev -- overlong sequence}  {testutfprev testbytestring ucs4} {
+} 2
+test utf-7.41.1 {Tcl_UtfPrev -- overlong sequence}  {testutfprev testbytestring fullutf} {
     testutfprev A[testbytestring \xF0\x90\x80\x80] 3
 } 1
 test utf-7.42 {Tcl_UtfPrev -- overlong sequence}  {testutfprev testbytestring} {
