--- conflicted
+++ resolved
@@ -796,17 +796,10 @@
 test utf-10.5 {Tcl_UtfBackslash: stops after 4 hex chars} testbytestring {
     expr {"\u4E216" eq "[testbytestring \xE4\xB8\xA1]6"}
 } 1
-<<<<<<< HEAD
-test utf-10.6 {Tcl_UtfBackslash: stops after 5 hex chars} testbytestring {
-    expr {"\U1E2165" eq "[testbytestring \xF0\x9E\x88\x96]5"}
-} 1
-test utf-10.7 {Tcl_UtfBackslash: stops after 6 hex chars} testbytestring {
-=======
 test utf-10.6 {Tcl_UtfBackslash: stops after 5 hex chars} {Uesc fullutf testbytestring} {
     expr {"\U1E2165" eq "[testbytestring \xF0\x9E\x88\x96]5"}
 } 1
 test utf-10.7 {Tcl_UtfBackslash: stops after 6 hex chars} {Uesc fullutf testbytestring} {
->>>>>>> 189fb0dc
     expr {"\U10E2165" eq "[testbytestring \xF4\x8E\x88\x96]5"}
 } 1
 
@@ -868,7 +861,6 @@
 bsCheck \U004E21	20001
 bsCheck \U00004E21	20001
 bsCheck \U0000004E21	78
-<<<<<<< HEAD
 bsCheck \U00110000	69632
 bsCheck \U01100000	69632
 bsCheck \U11000000	69632
@@ -876,16 +868,6 @@
 bsCheck \U010FFFF0	1114111
 bsCheck \U10FFFF00	1114111
 bsCheck \UFFFFFFFF	1048575
-=======
-if {[testConstraint fullutf]} {
-    bsCheck \U00110000	69632
-    bsCheck \U01100000	69632
-    bsCheck \U11000000	69632
-    bsCheck \U0010FFFF	1114111
-    bsCheck \U010FFFF0	1114111
-    bsCheck \U10FFFF00	1114111
-    bsCheck \UFFFFFFFF	1048575
-}
 bsCheck \741    225	pre388	;# == \341 
 bsCheck \741    60	!pre388	;# == \74 1
 bsCheck \U      85
@@ -905,7 +887,6 @@
 bsCheck \U010FFFF0      1114111		{Uesc fullutf}
 bsCheck \U10FFFF00      1114111		{Uesc fullutf}
 bsCheck \UFFFFFFFF      1048575		{Uesc fullutf}
->>>>>>> 189fb0dc
 
 test utf-11.1 {Tcl_UtfToUpper} {
     string toupper {}
