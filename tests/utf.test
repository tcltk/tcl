--- conflicted
+++ resolved
@@ -428,12 +428,8 @@
     testutfnext \xF0\x90\x80\x80
 } 4
 test utf-6.88 {Tcl_UtfNext, pointing to 2th byte of 3-byte valid sequence} {testutfnext} {
-<<<<<<< HEAD
     # Duplicate of utf-6.11
-    testutfnext -bytestring \xA0\xA0
-=======
     testutfnext \xA0\xA0
->>>>>>> 3b1c0072
 } 1
 test utf-6.89 {Tcl_UtfNext, pointing to 2th byte of 3-byte invalid sequence} {testutfnext} {
     testutfnext \x80\x80
@@ -447,23 +443,16 @@
 test utf-6.91 {Tcl_UtfNext, validity check [493dccc2de]} testutfnext {
     testutfnext \xF4\x90\x80\x80
 } 1
-<<<<<<< HEAD
 test utf-6.92.0 {Tcl_UtfNext, pointing to 2th byte of 4-byte invalid sequence} {testutfnext ucs2} {
     testutfnext -bytestring \xA0\xA0\xA0
 } 1
 test utf-6.92.1 {Tcl_UtfNext, pointing to 2th byte of 4-byte invalid sequence} {testutfnext fullutf} {
-    testutfnext -bytestring \xA0\xA0\xA0
+    testutfnext \xA0\xA0\xA0
 } 1
 test utf-6.93.0 {Tcl_UtfNext, pointing to 2th byte of 4-byte invalid sequence} {testutfnext ucs2} {
     testutfnext -bytestring \x80\x80\x80
 } 1
 test utf-6.93.1 {Tcl_UtfNext, pointing to 2th byte of 4-byte invalid sequence} {testutfnext fullutf} {
-    testutfnext -bytestring \x80\x80\x80
-=======
-test utf-6.92 {Tcl_UtfNext, pointing to 2th byte of 4-byte invalid sequence} testutfnext {
-    testutfnext \xA0\xA0\xA0
-} 1
-test utf-6.93 {Tcl_UtfNext, pointing to 2th byte of 4-byte invalid sequence} testutfnext {
     testutfnext \x80\x80\x80
 } 1
 test utf-6.94 {Tcl_UtfNext, read limits} testutfnext {
@@ -582,7 +571,6 @@
 } 1
 test utf-6.122 {Tcl_UtfNext, read limits} testutfnext {
     testutfnext \xA0\xA0\xA0\xA0\xA0 4
->>>>>>> 3b1c0072
 } 1
 test utf-6.94.0 {Tcl_UtfNext, pointing to 2th byte of 5-byte invalid sequence} {testutfnext ucs2} {
     testutfnext -bytestring \xA0\xA0\xA0\xA0
