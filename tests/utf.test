# This file contains a collection of tests for tclUtf.c
# Sourcing this file into Tcl runs the tests and generates output for
# errors.  No output means no errors were found.
#
# Copyright (c) 1997 Sun Microsystems, Inc.
# Copyright (c) 1998-1999 by Scriptics Corporation.
#
# See the file "license.terms" for information on usage and redistribution
# of this file, and for a DISCLAIMER OF ALL WARRANTIES.

if {[lsearch [namespace children] ::tcltest] == -1} {
    package require tcltest 2
    namespace import -force ::tcltest::*
}

::tcltest::loadTestedCommands
catch [list package require -exact Tcltest [info patchlevel]]

testConstraint ucs2 [expr {[format %c 0x010000] eq "\uFFFD"}]
testConstraint fullutf [expr {[format %c 0x010000] ne "\uFFFD"}]
testConstraint utf16 [expr {[string length [format %c 0x10000]] == 2}]
testConstraint ucs4 [expr {[testConstraint fullutf]
		&& [string length [format %c 0x10000]] == 1}]
testConstraint ucs2_utf16 [expr {![testConstraint ucs4]}]

testConstraint Uesc [expr {"\U0041" eq "A"}]
testConstraint pre388 [expr {"\x741" eq "A"}]
testConstraint pairsTo4bytes [expr {[llength [info commands teststringbytes]]
		&& [string length [teststringbytes \uD83D\uDCA9]] == 4}]

testConstraint testbytestring [llength [info commands testbytestring]]
testConstraint testfindfirst [llength [info commands testfindfirst]]
testConstraint testfindlast [llength [info commands testfindlast]]
testConstraint testnumutfchars [llength [info commands testnumutfchars]]
testConstraint teststringobj [llength [info commands teststringobj]]
testConstraint testutfnext [llength [info commands testutfnext]]
testConstraint testutfprev [llength [info commands testutfprev]]

testConstraint tip413 [expr {[string trim \x00] eq {}}]

catch {unset x}

test utf-1.1 {Tcl_UniCharToUtf: 1 byte sequences} testbytestring {
    expr {"\x01" eq [testbytestring \x01]}
} 1
test utf-1.2 {Tcl_UniCharToUtf: 2 byte sequences} testbytestring {
    expr {"\x00" eq [testbytestring \xC0\x80]}
} 1
test utf-1.3 {Tcl_UniCharToUtf: 2 byte sequences} testbytestring {
    expr {"\xE0" eq [testbytestring \xC3\xA0]}
} 1
test utf-1.4 {Tcl_UniCharToUtf: 3 byte sequences} testbytestring {
    expr {"\u4E4E" eq [testbytestring \xE4\xB9\x8E]}
} 1
test utf-1.5 {Tcl_UniCharToUtf: overflowed Tcl_UniChar} testbytestring {
    expr {[format %c 0x110000] eq [testbytestring \xEF\xBF\xBD]}
} 1
test utf-1.6 {Tcl_UniCharToUtf: negative Tcl_UniChar} testbytestring {
    expr {[format %c -1] eq [testbytestring \xEF\xBF\xBD]}
} 1
test utf-1.7.0 {Tcl_UniCharToUtf: 4 byte sequences} {fullutf Uesc testbytestring} {
    expr {"\U014E4E" eq [testbytestring \xF0\x94\xB9\x8E]}
} 1
test utf-1.7.1 {Tcl_UniCharToUtf: 4 byte sequences} {ucs2 Uesc testbytestring} {
    expr {"\U014E4E" eq [testbytestring \xF0\x94\xB9\x8E]}
} 0
test utf-1.8 {Tcl_UniCharToUtf: 3 byte sequence, high surrogate} testbytestring {
    expr {"\uD842" eq [testbytestring \xED\xA1\x82]}
} 1
test utf-1.9 {Tcl_UniCharToUtf: 3 byte sequence, low surrogate} testbytestring {
    expr {"\uDC42" eq [testbytestring \xED\xB1\x82]}
} 1
test utf-1.10 {Tcl_UniCharToUtf: 3 byte sequence, high surrogate} testbytestring {
    expr {[format %c 0xD842] eq [testbytestring \xED\xA1\x82]}
} 1
test utf-1.11 {Tcl_UniCharToUtf: 3 byte sequence, low surrogate} testbytestring {
    expr {[format %c 0xDC42] eq [testbytestring \xED\xB1\x82]}
} 1
test utf-1.12 {Tcl_UniCharToUtf: 4 byte sequence, high/low surrogate} {pairsTo4bytes testbytestring} {
    expr {"\uD842\uDC42" eq [testbytestring \xF0\xA0\xA1\x82]}
} 1
test utf-1.13 {Tcl_UniCharToUtf: Invalid surrogate} {Uesc testbytestring} {
    expr {"\UD842" eq [testbytestring \xEF\xBF\xBD]}
} 1

test utf-2.1 {Tcl_UtfToUniChar: low ascii} {
    string length "abc"
} 3
test utf-2.2 {Tcl_UtfToUniChar: naked trail bytes} testbytestring {
    string length [testbytestring \x82\x83\x84]
} 3
test utf-2.3 {Tcl_UtfToUniChar: lead (2-byte) followed by non-trail} testbytestring {
    string length [testbytestring \xC2]
} 1
test utf-2.4 {Tcl_UtfToUniChar: lead (2-byte) followed by trail} testbytestring {
    string length [testbytestring \xC2\xA2]
} 1
test utf-2.5 {Tcl_UtfToUniChar: lead (3-byte) followed by non-trail} testbytestring {
    string length [testbytestring \xE2]
} 1
test utf-2.6 {Tcl_UtfToUniChar: lead (3-byte) followed by 1 trail} testbytestring {
    string length [testbytestring \xE2\xA2]
} 2
test utf-2.7 {Tcl_UtfToUniChar: lead (3-byte) followed by 2 trail} testbytestring {
    string length [testbytestring \xE4\xB9\x8E]
} 1
test utf-2.8.0 {Tcl_UtfToUniChar: lead (4-byte) followed by 3 trail} {testbytestring ucs2} {
    string length [testbytestring \xF0\x90\x80\x80]
} 4
test utf-2.8.1 {Tcl_UtfToUniChar: lead (4-byte) followed by 3 trail} {testbytestring ucs4} {
    string length [testbytestring \xF0\x90\x80\x80]
} 1
test utf-2.8.2 {Tcl_UtfToUniChar: lead (4-byte) followed by 3 trail} {testbytestring utf16} {
    string length [testbytestring \xF0\x90\x80\x80]
} 2
test utf-2.9.0 {Tcl_UtfToUniChar: lead (4-byte) followed by 3 trail} {testbytestring ucs2} {
    string length [testbytestring \xF4\x8F\xBF\xBF]
} 4
test utf-2.9.1 {Tcl_UtfToUniChar: lead (4-byte) followed by 3 trail} {Uesc ucs4} {
    string length \U10FFFF
} 1
test utf-2.9.2 {Tcl_UtfToUniChar: lead (4-byte) followed by 3 trail} utf16 {
    string length \uDBFF\uDFFF
} 2
test utf-2.10 {Tcl_UtfToUniChar: lead (4-byte) followed by 3 trail, underflow} testbytestring {
    string length [testbytestring \xF0\x8F\xBF\xBF]
} 4
test utf-2.11 {Tcl_UtfToUniChar: lead (4-byte) followed by 3 trail, overflow} testbytestring {
    # Would decode to U+110000 but that is outside the Unicode range.
    string length [testbytestring \xF4\x90\x80\x80]
} 4
test utf-2.12 {Tcl_UtfToUniChar: longer UTF sequences not supported} testbytestring {
    string length [testbytestring \xF8\xA2\xA2\xA2\xA2]
} 5

test utf-3.1 {Tcl_UtfCharComplete} {
} {}

test utf-4.1 {Tcl_NumUtfChars: zero length} testnumutfchars {
    testnumutfchars ""
} 0
test utf-4.2 {Tcl_NumUtfChars: length 1} {testnumutfchars testbytestring} {
    testnumutfchars [testbytestring \xC2\xA2]
} 1
test utf-4.3 {Tcl_NumUtfChars: long string} {testnumutfchars testbytestring} {
    testnumutfchars [testbytestring abc\xC2\xA2\xE4\xB9\x8E\xA2\x4E]
} 7
test utf-4.4 {Tcl_NumUtfChars: #u0000} {testnumutfchars testbytestring} {
    testnumutfchars [testbytestring \xC0\x80]
} 1
test utf-4.5 {Tcl_NumUtfChars: zero length, calc len} testnumutfchars {
    testnumutfchars "" 0
} 0
test utf-4.6 {Tcl_NumUtfChars: length 1, calc len} {testnumutfchars testbytestring} {
    testnumutfchars [testbytestring \xC2\xA2] end
} 1
test utf-4.7 {Tcl_NumUtfChars: long string, calc len} {testnumutfchars testbytestring} {
    testnumutfchars [testbytestring abc\xC2\xA2\xE4\xB9\x8E\xA2\x4E] end
} 7
test utf-4.8 {Tcl_NumUtfChars: #u0000, calc len} {testnumutfchars testbytestring} {
    testnumutfchars [testbytestring \xC0\x80] end
} 1
# Bug [2738427]: Tcl_NumUtfChars(...) no overflow check
test utf-4.9 {Tcl_NumUtfChars: #u20AC, calc len, incomplete} {testnumutfchars testbytestring} {
    testnumutfchars [testbytestring \xE2\x82\xAC] end-1
} 2
test utf-4.10 {Tcl_NumUtfChars: #u0000, calc len, overcomplete} {testnumutfchars testbytestring} {
    testnumutfchars [testbytestring \x00] end+1
} 2
test utf-4.11 {Tcl_NumUtfChars: 3 bytes of 4-byte UTF-8 characater} {testnumutfchars testbytestring} {
    testnumutfchars [testbytestring \xF0\x9F\x92\xA9] end-1
} 3
test utf-4.12.0 {Tcl_NumUtfChars: #4-byte UTF-8 character} {testnumutfchars testbytestring ucs2} {
    testnumutfchars [testbytestring \xF0\x9F\x92\xA9] end
} 4
test utf-4.12.1 {Tcl_NumUtfChars: #4-byte UTF-8 character} {testnumutfchars testbytestring ucs4} {
    testnumutfchars [testbytestring \xF0\x9F\x92\xA9] end
} 1
test utf-4.12.2 {Tcl_NumUtfChars: #4-byte UTF-8 character} {testnumutfchars testbytestring utf16} {
    testnumutfchars [testbytestring \xF0\x9F\x92\xA9] end
} 2

test utf-5.1 {Tcl_UtfFindFirst} {testfindfirst testbytestring} {
    testfindfirst [testbytestring abcbc] 98
} bcbc
test utf-5.2 {Tcl_UtfFindLast} {testfindlast testbytestring} {
    testfindlast [testbytestring abcbc] 98
} bc

test utf-6.1 {Tcl_UtfNext} {testutfnext testbytestring} {
    # This takes the pointer one past the terminating NUL.
    # This is really an invalid call.
    testutfnext [testbytestring {}]
} 1
test utf-6.2 {Tcl_UtfNext} testutfnext {
    testutfnext A
} 1
test utf-6.3 {Tcl_UtfNext} testutfnext {
    testutfnext AA
} 1
test utf-6.4 {Tcl_UtfNext} {testutfnext testbytestring} {
    testutfnext A[testbytestring \xA0]
} 1
test utf-6.5 {Tcl_UtfNext} {testutfnext testbytestring} {
    testutfnext A[testbytestring \xD0]
} 1
test utf-6.6 {Tcl_UtfNext} {testutfnext testbytestring} {
    testutfnext A[testbytestring \xE8]
} 1
test utf-6.7 {Tcl_UtfNext} {testutfnext testbytestring} {
    testutfnext A[testbytestring \xF2]
} 1
test utf-6.8 {Tcl_UtfNext} {testutfnext testbytestring} {
    testutfnext A[testbytestring \xF8]
} 1
test utf-6.9 {Tcl_UtfNext} {testutfnext testbytestring} {
    testutfnext [testbytestring \xA0\x00]
} 1
test utf-6.10 {Tcl_UtfNext} {testutfnext testbytestring} {
    testutfnext [testbytestring \xA0]G
} 1
test utf-6.11 {Tcl_UtfNext} {testutfnext testbytestring} {
    testutfnext [testbytestring \xA0\xA0\x00]
} 2
test utf-6.12 {Tcl_UtfNext} {testutfnext testbytestring} {
    testutfnext [testbytestring \xA0\xD0]
} 1
test utf-6.13 {Tcl_UtfNext} {testutfnext testbytestring} {
    testutfnext [testbytestring \xA0\xE8]
} 1
test utf-6.14 {Tcl_UtfNext} {testutfnext testbytestring} {
    testutfnext [testbytestring \xA0\xF2]
} 1
test utf-6.15 {Tcl_UtfNext} {testutfnext testbytestring} {
    testutfnext [testbytestring \xA0\xF8]
} 1
test utf-6.16 {Tcl_UtfNext} {testutfnext testbytestring} {
    testutfnext [testbytestring \xD0\x00]
} 1
test utf-6.17 {Tcl_UtfNext} {testutfnext testbytestring} {
    testutfnext [testbytestring \xD0]G
} 1
test utf-6.18 {Tcl_UtfNext} {testutfnext testbytestring} {
    testutfnext [testbytestring \xD0\xA0]
} 2
test utf-6.19 {Tcl_UtfNext} {testutfnext testbytestring} {
    testutfnext [testbytestring \xD0\xD0]
} 1
test utf-6.20 {Tcl_UtfNext} {testutfnext testbytestring} {
    testutfnext [testbytestring \xD0\xE8]
} 1
test utf-6.21 {Tcl_UtfNext} {testutfnext testbytestring} {
    testutfnext [testbytestring \xD0\xF2]
} 1
test utf-6.22 {Tcl_UtfNext} {testutfnext testbytestring} {
    testutfnext [testbytestring \xD0\xF8]
} 1
test utf-6.23 {Tcl_UtfNext} {testutfnext testbytestring} {
    testutfnext [testbytestring \xE8]
} 1
test utf-6.24 {Tcl_UtfNext} {testutfnext testbytestring} {
    testutfnext [testbytestring \xE8]G
} 1
test utf-6.25 {Tcl_UtfNext} {testutfnext testbytestring} {
    testutfnext [testbytestring \xE8\xA0\x00]
} 1
test utf-6.26 {Tcl_UtfNext} {testutfnext testbytestring} {
    testutfnext [testbytestring \xE8\xD0]
} 1
test utf-6.27 {Tcl_UtfNext} {testutfnext testbytestring} {
    testutfnext [testbytestring \xE8\xE8]
} 1
test utf-6.28 {Tcl_UtfNext} {testutfnext testbytestring} {
    testutfnext [testbytestring \xE8\xF2]
} 1
test utf-6.29 {Tcl_UtfNext} {testutfnext testbytestring} {
    testutfnext [testbytestring \xE8\xF8]
} 1
test utf-6.30 {Tcl_UtfNext} {testutfnext testbytestring} {
    testutfnext [testbytestring \xF2]
} 1
test utf-6.31 {Tcl_UtfNext} {testutfnext testbytestring} {
    testutfnext [testbytestring \xF2]G
} 1
test utf-6.32 {Tcl_UtfNext} {testutfnext testbytestring} {
    testutfnext [testbytestring \xF2\xA0]
} 1
test utf-6.33 {Tcl_UtfNext} {testutfnext testbytestring} {
    testutfnext [testbytestring \xF2\xD0]
} 1
test utf-6.34 {Tcl_UtfNext} {testutfnext testbytestring} {
    testutfnext [testbytestring \xF2\xE8]
} 1
test utf-6.35 {Tcl_UtfNext} {testutfnext testbytestring} {
    testutfnext [testbytestring \xF2\xF2]
} 1
test utf-6.36 {Tcl_UtfNext} {testutfnext testbytestring} {
    testutfnext [testbytestring \xF2\xF8]
} 1
test utf-6.37 {Tcl_UtfNext} {testutfnext testbytestring} {
    testutfnext [testbytestring \xF8]
} 1
test utf-6.38 {Tcl_UtfNext} {testutfnext testbytestring} {
    testutfnext [testbytestring \xF8]G
} 1
test utf-6.39 {Tcl_UtfNext} {testutfnext testbytestring} {
    testutfnext [testbytestring \xF8\xA0]
} 1
test utf-6.40 {Tcl_UtfNext} {testutfnext testbytestring} {
    testutfnext [testbytestring \xF8\xD0]
} 1
test utf-6.41 {Tcl_UtfNext} {testutfnext testbytestring} {
    testutfnext [testbytestring \xF8\xE8]
} 1
test utf-6.42 {Tcl_UtfNext} {testutfnext testbytestring} {
    testutfnext [testbytestring \xF8\xF2]
} 1
test utf-6.43 {Tcl_UtfNext} {testutfnext testbytestring} {
    testutfnext [testbytestring \xF8\xF8]
} 1
test utf-6.44 {Tcl_UtfNext} {testutfnext testbytestring} {
    testutfnext [testbytestring \xD0\xA0]G
} 2
test utf-6.45 {Tcl_UtfNext} {testutfnext testbytestring} {
    testutfnext [testbytestring \xD0\xA0\xA0]
} 2
test utf-6.46 {Tcl_UtfNext} {testutfnext testbytestring} {
    testutfnext [testbytestring \xD0\xA0\xD0]
} 2
test utf-6.47 {Tcl_UtfNext} {testutfnext testbytestring} {
    testutfnext [testbytestring \xD0\xA0\xE8]
} 2
test utf-6.48 {Tcl_UtfNext} {testutfnext testbytestring} {
    testutfnext [testbytestring \xD0\xA0\xF2]
} 2
test utf-6.49 {Tcl_UtfNext} {testutfnext testbytestring} {
    testutfnext [testbytestring \xD0\xA0\xF8]
} 2
test utf-6.50 {Tcl_UtfNext} {testutfnext testbytestring} {
    testutfnext [testbytestring \xE8\xA0]G
} 1
test utf-6.51 {Tcl_UtfNext} testutfnext {
    testutfnext \u8820
} 3
test utf-6.52 {Tcl_UtfNext} {testutfnext testbytestring} {
    testutfnext [testbytestring \xE8\xA0\xD0]
} 1
test utf-6.53 {Tcl_UtfNext} {testutfnext testbytestring} {
    testutfnext [testbytestring \xE8\xA0\xE8]
} 1
test utf-6.54 {Tcl_UtfNext} {testutfnext testbytestring} {
    testutfnext [testbytestring \xE8\xA0\xF2]
} 1
test utf-6.55 {Tcl_UtfNext} {testutfnext testbytestring} {
    testutfnext [testbytestring \xE8\xA0\xF8]
} 1
test utf-6.56 {Tcl_UtfNext} {testutfnext testbytestring} {
    testutfnext [testbytestring \xF2\xA0]G
} 1
test utf-6.57 {Tcl_UtfNext} {testutfnext testbytestring} {
    testutfnext [testbytestring \xF2\xA0\xA0\x00]
} 1
test utf-6.58 {Tcl_UtfNext} {testutfnext testbytestring} {
    testutfnext [testbytestring \xF2\xA0\xD0]
} 1
test utf-6.59 {Tcl_UtfNext} {testutfnext testbytestring} {
    testutfnext [testbytestring \xF2\xA0\xE8]
} 1
test utf-6.60 {Tcl_UtfNext} {testutfnext testbytestring} {
    testutfnext [testbytestring \xF2\xA0\xF2]
} 1
test utf-6.61 {Tcl_UtfNext} {testutfnext testbytestring} {
    testutfnext [testbytestring \xF2\xA0\xF8]
} 1
test utf-6.62 {Tcl_UtfNext} testutfnext {
    testutfnext \u8820G
} 3
test utf-6.63 {Tcl_UtfNext} {testutfnext testbytestring} {
    testutfnext \u8820[testbytestring \xA0]
} 3
test utf-6.64 {Tcl_UtfNext} {testutfnext testbytestring} {
    testutfnext \u8820[testbytestring \xD0]
} 3
test utf-6.65 {Tcl_UtfNext} {testutfnext testbytestring} {
    testutfnext \u8820[testbytestring \xE8]
} 3
test utf-6.66 {Tcl_UtfNext} {testutfnext testbytestring} {
    testutfnext \u8820[testbytestring \xF2]
} 3
test utf-6.67 {Tcl_UtfNext} {testutfnext testbytestring} {
    testutfnext \u8820[testbytestring \xF8]
} 3
test utf-6.68 {Tcl_UtfNext} {testutfnext testbytestring} {
    testutfnext [testbytestring \xF2\xA0\xA0]G
} 1
<<<<<<< HEAD
test utf-6.69.0 {Tcl_UtfNext} {testutfnext utf16} {
    testutfnext [testbytestring \xF2\xA0\xA0\xA0]
} 4
test utf-6.69.1 {Tcl_UtfNext} {testutfnext ucs4} {
=======
test utf-6.69.0 {Tcl_UtfNext} {testutfnext testbytestring ucs2_utf16} {
    testutfnext [testbytestring \xF2\xA0\xA0\xA0]
} 1
test utf-6.69.1 {Tcl_UtfNext} {testutfnext testbytestring ucs4} {
>>>>>>> a6a1caaa
    testutfnext [testbytestring \xF2\xA0\xA0\xA0]
} 4
test utf-6.70 {Tcl_UtfNext} {testutfnext testbytestring} {
    testutfnext [testbytestring \xF2\xA0\xA0\xD0]
} 1
test utf-6.71 {Tcl_UtfNext} {testutfnext testbytestring} {
    testutfnext [testbytestring \xF2\xA0\xA0\xE8]
} 1
test utf-6.72 {Tcl_UtfNext} {testutfnext testbytestring} {
    testutfnext [testbytestring \xF2\xA0\xA0\xF2]
} 1
test utf-6.73 {Tcl_UtfNext} {testutfnext testbytestring} {
    testutfnext [testbytestring \xF2\xA0\xA0\xF8]
} 1
<<<<<<< HEAD
test utf-6.74.0 {Tcl_UtfNext} {testutfnext utf16} {
    testutfnext [testbytestring \xF2\xA0\xA0\xA0]G
} 4
test utf-6.74.1 {Tcl_UtfNext} {testutfnext ucs4} {
    testutfnext [testbytestring \xF2\xA0\xA0\xA0]G
} 4
test utf-6.75.0 {Tcl_UtfNext} {testutfnext utf16} {
    testutfnext [testbytestring \xF2\xA0\xA0\xA0\xA0]
} 4
test utf-6.75.1 {Tcl_UtfNext} {testutfnext ucs4} {
    testutfnext [testbytestring \xF2\xA0\xA0\xA0\xA0]
} 4
test utf-6.76.0 {Tcl_UtfNext} {testutfnext utf16} {
    testutfnext [testbytestring \xF2\xA0\xA0\xA0\xD0]
} 4
test utf-6.76.1 {Tcl_UtfNext} {testutfnext ucs4} {
    testutfnext [testbytestring \xF2\xA0\xA0\xA0\xD0]
} 4
test utf-6.77.0 {Tcl_UtfNext} {testutfnext utf16} {
    testutfnext [testbytestring \xF2\xA0\xA0\xA0\xE8]
} 4
test utf-6.77.1 {Tcl_UtfNext} {testutfnext ucs4} {
    testutfnext [testbytestring \xF2\xA0\xA0\xA0\xE8]
} 4
test utf-6.78.0 {Tcl_UtfNext} {testutfnext utf16} {
    testutfnext [testbytestring \xF2\xA0\xA0\xA0\xF2]
} 4
test utf-6.78.1 {Tcl_UtfNext} {testutfnext ucs4} {
    testutfnext [testbytestring \xF2\xA0\xA0\xA0\xF2]
} 4
test utf-6.79.0 {Tcl_UtfNext} {testutfnext utf16} {
    testutfnext [testbytestring \xF2\xA0\xA0\xA0G\xF8]
} 4
test utf-6.79.1 {Tcl_UtfNext} {testutfnext ucs4} {
=======
test utf-6.74.0 {Tcl_UtfNext} {testutfnext testbytestring ucs2_utf16} {
    testutfnext [testbytestring \xF2\xA0\xA0\xA0]G
} 1
test utf-6.74.1 {Tcl_UtfNext} {testutfnext testbytestring ucs4} {
    testutfnext [testbytestring \xF2\xA0\xA0\xA0]G
} 4
test utf-6.75.0 {Tcl_UtfNext} {testutfnext testbytestring ucs2_utf16} {
    testutfnext [testbytestring \xF2\xA0\xA0\xA0\xA0]
} 1
test utf-6.75.1 {Tcl_UtfNext} {testutfnext testbytestring ucs4} {
    testutfnext [testbytestring \xF2\xA0\xA0\xA0\xA0]
} 4
test utf-6.76.0 {Tcl_UtfNext} {testutfnext testbytestring ucs2_utf16} {
    testutfnext [testbytestring \xF2\xA0\xA0\xA0\xD0]
} 1
test utf-6.76.1 {Tcl_UtfNext} {testutfnext testbytestring ucs4} {
    testutfnext [testbytestring \xF2\xA0\xA0\xA0\xD0]
} 4
test utf-6.77.0 {Tcl_UtfNext} {testutfnext testbytestring ucs2_utf16} {
    testutfnext [testbytestring \xF2\xA0\xA0\xA0\xE8]
} 1
test utf-6.77.1 {Tcl_UtfNext} {testutfnext testbytestring ucs4} {
    testutfnext [testbytestring \xF2\xA0\xA0\xA0\xE8]
} 4
test utf-6.78.0 {Tcl_UtfNext} {testutfnext testbytestring ucs2_utf16} {
    testutfnext [testbytestring \xF2\xA0\xA0\xA0\xF2]
} 1
test utf-6.78.1 {Tcl_UtfNext} {testutfnext testbytestring ucs4} {
    testutfnext [testbytestring \xF2\xA0\xA0\xA0\xF2]
} 4
test utf-6.79.0 {Tcl_UtfNext} {testutfnext testbytestring ucs2_utf16} {
    testutfnext [testbytestring \xF2\xA0\xA0\xA0G\xF8]
} 1
test utf-6.79.1 {Tcl_UtfNext} {testutfnext testbytestring ucs4} {
>>>>>>> a6a1caaa
    testutfnext [testbytestring \xF2\xA0\xA0\xA0G\xF8]
} 4
test utf-6.80 {Tcl_UtfNext - overlong sequences} {testutfnext testbytestring} {
    testutfnext [testbytestring \xC0\x80]
} 2
test utf-6.81 {Tcl_UtfNext - overlong sequences} {testutfnext testbytestring} {
    testutfnext [testbytestring \xC0\x81]
} 1
test utf-6.82 {Tcl_UtfNext - overlong sequences} {testutfnext testbytestring} {
    testutfnext [testbytestring \xC1\x80]
} 1
test utf-6.83 {Tcl_UtfNext - overlong sequences} {testutfnext testbytestring} {
    testutfnext [testbytestring \xC2\x80]
} 2
test utf-6.84 {Tcl_UtfNext - overlong sequences} {testutfnext testbytestring} {
    testutfnext [testbytestring \xE0\x80\x80]
} 1
test utf-6.85 {Tcl_UtfNext - overlong sequences} {testutfnext testbytestring} {
    testutfnext [testbytestring \xE0\xA0\x80]
} 3
test utf-6.86 {Tcl_UtfNext - overlong sequences} {testutfnext testbytestring} {
    testutfnext [testbytestring \xF0\x80\x80\x80]
} 1
<<<<<<< HEAD
test utf-6.87.0 {Tcl_UtfNext - overlong sequences} {testutfnext utf16} {
    testutfnext [testbytestring \xF0\x90\x80\x80]
} 4
test utf-6.87.1 {Tcl_UtfNext - overlong sequences} {testutfnext ucs4} {
=======
test utf-6.87.0 {Tcl_UtfNext - overlong sequences} {testutfnext testbytestring ucs2_utf16} {
    testutfnext [testbytestring \xF0\x90\x80\x80]
} 1
test utf-6.87.1 {Tcl_UtfNext - overlong sequences} {testutfnext testbytestring ucs4} {
>>>>>>> a6a1caaa
    testutfnext [testbytestring \xF0\x90\x80\x80]
} 4
test utf-6.88 {Tcl_UtfNext, pointing to 2th byte of 3-byte valid sequence} {testutfnext testbytestring} {
    testutfnext [testbytestring \xA0\xA0\x00]
} 2
test utf-6.89 {Tcl_UtfNext, pointing to 2th byte of 3-byte invalid sequence} {testutfnext testbytestring} {
    testutfnext [testbytestring \x80\x80\x00]
<<<<<<< HEAD
} 2
test utf-6.90.0 {Tcl_UtfNext, validity check [493dccc2de]} {testutfnext utf16} {
    testutfnext \uDBFF\uDFFF
=======
} 1
test utf-6.90.0 {Tcl_UtfNext, validity check [493dccc2de]} {testutfnext ucs2_utf16} {
    testutfnext [testbytestring \xF4\x8F\xBF\xBF]
} 1
test utf-6.90.1 {Tcl_UtfNext, validity check [493dccc2de]} {testutfnext ucs4} {
    testutfnext [testbytestring \xF4\x8F\xBF\xBF]
>>>>>>> a6a1caaa
} 4
test utf-6.90.1 {Tcl_UtfNext, validity check [493dccc2de]} {testutfnext ucs4} {
    testutfnext \U10FFFF
} 4
test utf-6.91 {Tcl_UtfNext, validity check [493dccc2de]} {testutfnext testbytestring} {
    testutfnext [testbytestring \xF4\x90\x80\x80]
} 1
test utf-6.92 {Tcl_UtfNext, pointing to 2th byte of 4-byte valid sequence} {testutfnext testbytestring} {
    testutfnext [testbytestring \xA0\xA0\xA0]
} 3
test utf-6.93 {Tcl_UtfNext, pointing to 2th byte of 4-byte invalid sequence} {testutfnext testbytestring} {
    testutfnext [testbytestring \x80\x80\x80]
} 3
test utf-6.94 {Tcl_UtfNext, pointing to 2th byte of 5-byte invalid sequence} {testutfnext testbytestring} {
    testutfnext [testbytestring \xA0\xA0\xA0\xA0]
} 3
test utf-6.95 {Tcl_UtfNext, pointing to 2th byte of 5-byte invalid sequence} {testutfnext testbytestring} {
    testutfnext [testbytestring \x80\x80\x80\x80]
} 3
<<<<<<< HEAD
=======
test utf-6.110.0 {Tcl_UtfNext, read limits} {testutfnext testbytestring ucs2_utf16} {
    testutfnext [testbytestring \xF2\xA0\xA0\xA0G] 1
} 1
test utf-6.110.1 {Tcl_UtfNext, read limits} {testutfnext testbytestring ucs4} {
    testutfnext [testbytestring \xF2\xA0\xA0\xA0G] 1
} 0
test utf-6.111.0 {Tcl_UtfNext, read limits} {testutfnext testbytestring ucs2_utf16} {
    testutfnext [testbytestring \xF2\xA0\xA0\xA0G] 2
} 1
test utf-6.111.1 {Tcl_UtfNext, read limits} {testutfnext testbytestring ucs4} {
    testutfnext [testbytestring \xF2\xA0\xA0\xA0G] 2
} 0
test utf-6.112.0 {Tcl_UtfNext, read limits} {testutfnext testbytestring ucs2_utf16} {
    testutfnext [testbytestring \xF2\xA0\xA0\xA0G] 3
} 1
test utf-6.112.1 {Tcl_UtfNext, read limits} {testutfnext testbytestring ucs4} {
    testutfnext [testbytestring \xF2\xA0\xA0\xA0G] 3
} 0
test utf-6.113.0 {Tcl_UtfNext, read limits} {testutfnext testbytestring ucs2_utf16} {
    testutfnext [testbytestring \xF2\xA0\xA0\xA0G] 4
} 1
test utf-6.113.1 {Tcl_UtfNext, read limits} {testutfnext testbytestring ucs4} {
    testutfnext [testbytestring \xF2\xA0\xA0\xA0G] 4
} 4
test utf-6.114.0 {Tcl_UtfNext, read limits} {testutfnext testbytestring ucs2_utf16} {
    testutfnext [testbytestring \xF2\xA0\xA0\xA0\xA0] 1
} 1
test utf-6.114.1 {Tcl_UtfNext, read limits} {testutfnext testbytestring ucs4} {
    testutfnext [testbytestring \xF2\xA0\xA0\xA0\xA0] 1
} 0
test utf-6.115.0 {Tcl_UtfNext, read limits} {testutfnext testbytestring ucs2_utf16} {
    testutfnext [testbytestring \xF2\xA0\xA0\xA0\xA0] 2
} 1
test utf-6.115.1 {Tcl_UtfNext, read limits} {testutfnext testbytestring ucs4} {
    testutfnext [testbytestring \xF2\xA0\xA0\xA0\xA0] 2
} 0
test utf-6.116.0 {Tcl_UtfNext, read limits} {testutfnext testbytestring ucs2_utf16} {
    testutfnext [testbytestring \xF2\xA0\xA0\xA0\xA0] 3
} 1
test utf-6.116.1 {Tcl_UtfNext, read limits} {testutfnext testbytestring ucs4} {
    testutfnext [testbytestring \xF2\xA0\xA0\xA0\xA0] 3
} 0
test utf-6.117.0 {Tcl_UtfNext, read limits} {testutfnext testbytestring ucs2_utf16} {
    testutfnext [testbytestring \xF2\xA0\xA0\xA0\xA0] 4
} 1
test utf-6.117.1 {Tcl_UtfNext, read limits} {testutfnext testbytestring ucs4} {
    testutfnext [testbytestring \xF2\xA0\xA0\xA0\xA0] 4
} 4
test utf-6.118 {Tcl_UtfNext, read limits} {testutfnext testbytestring} {
    testutfnext [testbytestring \xA0G] 0
} 0
test utf-6.119 {Tcl_UtfNext, read limits} {testutfnext testbytestring ucs2} {
    testutfnext [testbytestring \xA0G] 1
} 1
test utf-6.120 {Tcl_UtfNext, read limits} {testutfnext testbytestring ucs2} {
    testutfnext [testbytestring \xA0\xA0] 1
} 1
test utf-6.121 {Tcl_UtfNext, read limits} {testutfnext testbytestring ucs2} {
    testutfnext [testbytestring \xA0\xA0G] 2
} 1
test utf-6.122 {Tcl_UtfNext, read limits} {testutfnext testbytestring ucs2} {
    testutfnext [testbytestring \xA0\xA0\xA0] 2
} 1
test utf-6.123 {Tcl_UtfNext, read limits} {testutfnext testbytestring ucs2} {
    testutfnext [testbytestring \xA0\xA0\xA0G] 3
} 1
test utf-6.124 {Tcl_UtfNext, read limits} {testutfnext testbytestring ucs2} {
    testutfnext [testbytestring \xA0\xA0\xA0\xA0] 3
} 1
test utf-6.125 {Tcl_UtfNext, read limits} {testutfnext testbytestring ucs2} {
    testutfnext [testbytestring \xA0\xA0\xA0\xA0G] 4
} 1
test utf-6.126 {Tcl_UtfNext, read limits} {testutfnext testbytestring ucs2} {
    testutfnext [testbytestring \xA0\xA0\xA0\xA0\xA0] 4
} 1
>>>>>>> a6a1caaa

test utf-7.1 {Tcl_UtfPrev} testutfprev {
    testutfprev {}
} 0
test utf-7.2 {Tcl_UtfPrev} testutfprev {
    testutfprev A
} 0
test utf-7.3 {Tcl_UtfPrev} testutfprev {
    testutfprev AA
} 1
test utf-7.4 {Tcl_UtfPrev} {testutfprev testbytestring} {
    testutfprev A[testbytestring \xF8]
} 1
test utf-7.4.1 {Tcl_UtfPrev} {testutfprev testbytestring} {
    testutfprev A[testbytestring \xF8\xA0\xA0\xA0] 2
} 1
test utf-7.4.2 {Tcl_UtfPrev} {testutfprev testbytestring} {
    testutfprev A[testbytestring \xF8\xF8\xA0\xA0] 2
} 1
test utf-7.5 {Tcl_UtfPrev} {testutfprev testbytestring} {
    testutfprev A[testbytestring \xF2]
} 1
test utf-7.5.1 {Tcl_UtfPrev} {testutfprev testbytestring} {
    testutfprev A[testbytestring \xF2\xA0\xA0\xA0] 2
} 1
test utf-7.5.2 {Tcl_UtfPrev} {testutfprev testbytestring} {
    testutfprev A[testbytestring \xF2\xF8\xA0\xA0] 2
} 1
test utf-7.6 {Tcl_UtfPrev} {testutfprev testbytestring} {
    testutfprev A[testbytestring \xE8]
} 1
test utf-7.6.1 {Tcl_UtfPrev} {testutfprev testbytestring} {
    testutfprev A\u8820[testbytestring \xA0] 2
} 1
test utf-7.6.2 {Tcl_UtfPrev} {testutfprev testbytestring} {
    testutfprev A[testbytestring \xE8\xF8\xA0\xA0] 2
} 1
test utf-7.7 {Tcl_UtfPrev} {testutfprev testbytestring} {
    testutfprev A[testbytestring \xD0]
} 1
test utf-7.7.1 {Tcl_UtfPrev} {testutfprev testbytestring} {
    testutfprev A[testbytestring \xD0\xA0\xA0\xA0] 2
} 1
test utf-7.7.2 {Tcl_UtfPrev} {testutfprev testbytestring} {
    testutfprev A[testbytestring \xD0\xF8\xA0\xA0] 2
} 1
test utf-7.8 {Tcl_UtfPrev} {testutfprev testbytestring} {
    testutfprev A[testbytestring \xA0]
} 1
test utf-7.8.1 {Tcl_UtfPrev} {testutfprev testbytestring} {
    testutfprev A[testbytestring \xA0\xA0\xA0\xA0] 2
} 1
test utf-7.8.2 {Tcl_UtfPrev} {testutfprev testbytestring} {
    testutfprev A[testbytestring \xA0\xF8\xA0\xA0] 2
} 1
test utf-7.9 {Tcl_UtfPrev} {testutfprev testbytestring} {
    testutfprev A[testbytestring \xF8\xA0]
} 2
test utf-7.9.1 {Tcl_UtfPrev} {testutfprev testbytestring} {
    testutfprev A[testbytestring \xF8\xA0\xA0\xA0] 3
} 2
test utf-7.9.2 {Tcl_UtfPrev} {testutfprev testbytestring} {
    testutfprev A[testbytestring \xF8\xA0\xF8\xA0] 3
} 2
<<<<<<< HEAD
test utf-7.10.0 {Tcl_UtfPrev} {testutfprev testbytestring utf16} {
    testutfprev A[testbytestring \xF2\xA0]
} 1
test utf-7.10.1 {Tcl_UtfPrev} {testutfprev testbytestring ucs4} {
    testutfprev A[testbytestring \xF2\xA0]
} 1
test utf-7.10.2 {Tcl_UtfPrev} {testutfprev testbytestring utf16} {
    testutfprev A[testbytestring \xF2\xA0\xA0\xA0] 3
} 1
test utf-7.10.3 {Tcl_UtfPrev} {testutfprev testbytestring ucs4} {
    testutfprev A[testbytestring \xF2\xA0\xA0\xA0] 3
} 1
test utf-7.10.4 {Tcl_UtfPrev} {testutfprev testbytestring utf16} {
    testutfprev A[testbytestring \xF2\xA0\xF8\xA0] 3
} 1
=======
test utf-7.10.0 {Tcl_UtfPrev} {testutfprev testbytestring ucs2_utf16} {
    testutfprev A[testbytestring \xF2\xA0]
} 2
test utf-7.10.1 {Tcl_UtfPrev} {testutfprev testbytestring ucs4} {
    testutfprev A[testbytestring \xF2\xA0]
} 1
test utf-7.10.2 {Tcl_UtfPrev} {testutfprev testbytestring ucs2_utf16} {
    testutfprev A[testbytestring \xF2\xA0\xA0\xA0] 3
} 2
test utf-7.10.3 {Tcl_UtfPrev} {testutfprev testbytestring ucs4} {
    testutfprev A[testbytestring \xF2\xA0\xA0\xA0] 3
} 1
test utf-7.10.4 {Tcl_UtfPrev} {testutfprev testbytestring ucs2_utf16} {
    testutfprev A[testbytestring \xF2\xA0\xF8\xA0] 3
} 2
>>>>>>> a6a1caaa
test utf-7.10.5 {Tcl_UtfPrev} {testutfprev testbytestring ucs4} {
    testutfprev A[testbytestring \xF2\xA0\xF8\xA0] 3
} 1
test utf-7.11 {Tcl_UtfPrev} {testutfprev testbytestring} {
    testutfprev A[testbytestring \xE8\xA0]
} 1
test utf-7.11.1 {Tcl_UtfPrev} {testutfprev testbytestring} {
    testutfprev A\u8820[testbytestring \xA0] 3
} 1
test utf-7.11.2 {Tcl_UtfPrev} {testutfprev testbytestring} {
    testutfprev A[testbytestring \xE8\xA0\xF8\xA0] 3
} 1
test utf-7.11.3 {Tcl_UtfPrev} {testutfprev testbytestring} {
    testutfprev A[testbytestring \xE8\xA0\xF8] 3
} 1
test utf-7.12 {Tcl_UtfPrev} {testutfprev testbytestring} {
    testutfprev A[testbytestring \xD0\xA0]
} 1
test utf-7.12.1 {Tcl_UtfPrev} {testutfprev testbytestring} {
    testutfprev A[testbytestring \xD0\xA0\xA0\xA0] 3
} 1
test utf-7.12.2 {Tcl_UtfPrev} {testutfprev testbytestring} {
    testutfprev A[testbytestring \xD0\xA0\xF8\xA0] 3
} 1
test utf-7.13 {Tcl_UtfPrev} {testutfprev testbytestring} {
    testutfprev A[testbytestring \xA0\xA0]
} 2
test utf-7.13.1 {Tcl_UtfPrev} {testutfprev testbytestring} {
    testutfprev A[testbytestring \xA0\xA0\xA0\xA0] 3
} 2
test utf-7.13.2 {Tcl_UtfPrev} {testutfprev testbytestring} {
    testutfprev A[testbytestring \xA0\xA0\xF8\xA0] 3
} 2
test utf-7.14 {Tcl_UtfPrev} {testutfprev testbytestring} {
    testutfprev A[testbytestring \xF8\xA0\xA0]
} 3
test utf-7.14.1 {Tcl_UtfPrev} {testutfprev testbytestring} {
    testutfprev A[testbytestring \xF8\xA0\xA0\xA0] 4
} 3
test utf-7.14.2 {Tcl_UtfPrev} {testutfprev testbytestring} {
    testutfprev A[testbytestring \xF8\xA0\xA0\xF8] 4
} 3
<<<<<<< HEAD
test utf-7.15.0 {Tcl_UtfPrev} {testutfprev testbytestring utf16} {
    testutfprev A[testbytestring \xF2\xA0\xA0]
} 1
test utf-7.15.1 {Tcl_UtfPrev} {testutfprev testbytestring ucs4} {
    testutfprev A[testbytestring \xF2\xA0\xA0]
} 1
test utf-7.15.2 {Tcl_UtfPrev} {testutfprev testbytestring utf16} {
    testutfprev A[testbytestring \xF2\xA0\xA0\xA0] 4
} 1
test utf-7.15.3 {Tcl_UtfPrev} {testutfprev testbytestring ucs4} {
    testutfprev A[testbytestring \xF2\xA0\xA0\xA0] 4
} 1
test utf-7.15.4 {Tcl_UtfPrev} {testutfprev testbytestring utf16} {
    testutfprev A[testbytestring \xF2\xA0\xA0\xF8] 4
} 1
test utf-7.15.5 {Tcl_UtfPrev} {testutfprev testbytestring ucs4} {
=======
test utf-7.15.0 {Tcl_UtfPrev} {testutfprev testbytestring ucs2_utf16} {
    testutfprev A[testbytestring \xF2\xA0\xA0]
} 3
test utf-7.15.1 {Tcl_UtfPrev} {testutfprev testbytestring ucs4} {
    testutfprev A[testbytestring \xF2\xA0\xA0]
} 1
test utf-7.15.1.0 {Tcl_UtfPrev} {testutfprev testbytestring ucs2_utf16} {
    testutfprev A[testbytestring \xF2\xA0\xA0\xA0] 4
} 3
test utf-7.15.1.1 {Tcl_UtfPrev} {testutfprev testbytestring ucs4} {
    testutfprev A[testbytestring \xF2\xA0\xA0\xA0] 4
} 1
test utf-7.15.2.0 {Tcl_UtfPrev} {testutfprev testbytestring ucs2_utf16} {
    testutfprev A[testbytestring \xF2\xA0\xA0\xF8] 4
} 3
test utf-7.15.2.1 {Tcl_UtfPrev} {testutfprev testbytestring ucs4} {
>>>>>>> a6a1caaa
    testutfprev A[testbytestring \xF2\xA0\xA0\xF8] 4
} 1
test utf-7.16 {Tcl_UtfPrev} testutfprev {
    testutfprev A\u8820
} 1
test utf-7.16.1 {Tcl_UtfPrev} {testutfprev testbytestring} {
    testutfprev A\u8820[testbytestring \xA0] 4
} 1
test utf-7.16.2 {Tcl_UtfPrev} {testutfprev testbytestring} {
    testutfprev A\u8820[testbytestring \xF8] 4
} 1
test utf-7.17 {Tcl_UtfPrev} {testutfprev testbytestring} {
    testutfprev A[testbytestring \xD0\xA0\xA0]
} 3
test utf-7.17.1 {Tcl_UtfPrev} {testutfprev testbytestring} {
    testutfprev A[testbytestring \xD0\xA0\xA0\xA0] 4
} 3
test utf-7.17.2 {Tcl_UtfPrev} {testutfprev testbytestring} {
    testutfprev A[testbytestring \xD0\xA0\xA0\xF8] 4
} 3
<<<<<<< HEAD
test utf-7.18.0 {Tcl_UtfPrev} {testutfprev testbytestring utf16} {
=======
test utf-7.18.0 {Tcl_UtfPrev} {testutfprev testbytestring ucs2_utf16} {
>>>>>>> a6a1caaa
    testutfprev A[testbytestring \xA0\xA0\xA0]
} 1
test utf-7.18.1 {Tcl_UtfPrev} {testutfprev testbytestring ucs4} {
    testutfprev A[testbytestring \xA0\xA0\xA0]
} 3
<<<<<<< HEAD
test utf-7.18.2 {Tcl_UtfPrev} {testutfprev testbytestring utf16} {
=======
test utf-7.18.2 {Tcl_UtfPrev} {testutfprev testbytestring ucs2_utf16} {
>>>>>>> a6a1caaa
    testutfprev A[testbytestring \xA0\xA0\xA0\xA0] 4
} 1
test utf-7.18.3 {Tcl_UtfPrev} {testutfprev testbytestring ucs4} {
    testutfprev A[testbytestring \xA0\xA0\xA0\xA0] 4
} 3
<<<<<<< HEAD
test utf-7.18.4 {Tcl_UtfPrev} {testutfprev testbytestring utf16} {
=======
test utf-7.18.4 {Tcl_UtfPrev} {testutfprev testbytestring ucs2_utf16} {
>>>>>>> a6a1caaa
    testutfprev A[testbytestring \xA0\xA0\xA0\xF8] 4
} 1
test utf-7.18.5 {Tcl_UtfPrev} {testutfprev testbytestring ucs4} {
    testutfprev A[testbytestring \xA0\xA0\xA0\xF8] 4
} 3
<<<<<<< HEAD
test utf-7.19.0 {Tcl_UtfPrev} {testutfprev testbytestring utf16} {
=======
test utf-7.19.0 {Tcl_UtfPrev} {testutfprev testbytestring ucs2_utf16} {
>>>>>>> a6a1caaa
    testutfprev A[testbytestring \xF8\xA0\xA0\xA0]
} 2
test utf-7.19.1 {Tcl_UtfPrev} {testutfprev testbytestring ucs4} {
    testutfprev A[testbytestring \xF8\xA0\xA0\xA0]
} 4
<<<<<<< HEAD
test utf-7.20.0 {Tcl_UtfPrev} {testutfprev testbytestring utf16} {
=======
test utf-7.20.0 {Tcl_UtfPrev} {testutfprev testbytestring ucs2_utf16} {
>>>>>>> a6a1caaa
    testutfprev A[testbytestring \xF2\xA0\xA0\xA0]
} 2
test utf-7.20.1 {Tcl_UtfPrev} {testutfprev testbytestring ucs4} {
    testutfprev A[testbytestring \xF2\xA0\xA0\xA0]
} 1
<<<<<<< HEAD
test utf-7.21.0 {Tcl_UtfPrev} {testutfprev testbytestring utf16} {
=======
test utf-7.21.0 {Tcl_UtfPrev} {testutfprev testbytestring ucs2_utf16} {
>>>>>>> a6a1caaa
    testutfprev A\u8820[testbytestring \xA0]
} 2
test utf-7.21.1 {Tcl_UtfPrev} {testutfprev testbytestring ucs4} {
    testutfprev A\u8820[testbytestring \xA0]
} 4
<<<<<<< HEAD
test utf-7.22.0 {Tcl_UtfPrev} {testutfprev testbytestring utf16} {
=======
test utf-7.22.0 {Tcl_UtfPrev} {testutfprev testbytestring ucs2_utf16} {
>>>>>>> a6a1caaa
    testutfprev A[testbytestring \xD0\xA0\xA0\xA0]
} 2
test utf-7.22.1 {Tcl_UtfPrev} {testutfprev testbytestring ucs4} {
    testutfprev A[testbytestring \xD0\xA0\xA0\xA0]
} 4
<<<<<<< HEAD
test utf-7.23.0 {Tcl_UtfPrev} {testutfprev testbytestring utf16} {
=======
test utf-7.23.0 {Tcl_UtfPrev} {testutfprev testbytestring ucs2_utf16} {
>>>>>>> a6a1caaa
    testutfprev A[testbytestring \xA0\xA0\xA0\xA0]
} 2
test utf-7.23.1 {Tcl_UtfPrev} {testutfprev testbytestring ucs4} {
    testutfprev A[testbytestring \xA0\xA0\xA0\xA0]
} 4
test utf-7.24 {Tcl_UtfPrev -- overlong sequence}  {testutfprev testbytestring} {
    testutfprev A[testbytestring \xC0\x81]
} 2
test utf-7.25 {Tcl_UtfPrev -- overlong sequence}  {testutfprev testbytestring} {
    testutfprev A[testbytestring \xC0\x81] 2
} 1
test utf-7.26 {Tcl_UtfPrev -- overlong sequence}  {testutfprev testbytestring} {
    testutfprev A[testbytestring \xE0\x80\x80]
} 3
test utf-7.27 {Tcl_UtfPrev -- overlong sequence}  {testutfprev testbytestring} {
    testutfprev A[testbytestring \xE0\x80]
} 2
test utf-7.27.1 {Tcl_UtfPrev -- overlong sequence}  {testutfprev testbytestring} {
    testutfprev A[testbytestring \xE0\x80\x80] 3
} 2
test utf-7.28 {Tcl_UtfPrev -- overlong sequence}  {testutfprev testbytestring} {
    testutfprev A[testbytestring \xE0]
} 1
test utf-7.28.1 {Tcl_UtfPrev -- overlong sequence}  {testutfprev testbytestring} {
    testutfprev A[testbytestring \xE0\x80\x80] 2
} 1
<<<<<<< HEAD
test utf-7.29.0 {Tcl_UtfPrev -- overlong sequence}  {testutfprev testbytestring utf16} {
=======
test utf-7.29.0 {Tcl_UtfPrev -- overlong sequence}  {testutfprev testbytestring ucs2_utf16} {
>>>>>>> a6a1caaa
    testutfprev A[testbytestring \xF0\x80\x80\x80]
} 2
test utf-7.29.1 {Tcl_UtfPrev -- overlong sequence}  {testutfprev testbytestring ucs4} {
    testutfprev A[testbytestring \xF0\x80\x80\x80]
} 4
test utf-7.30 {Tcl_UtfPrev -- overlong sequence}  {testutfprev testbytestring} {
    testutfprev A[testbytestring \xF0\x80\x80\x80] 4
} 3
test utf-7.31 {Tcl_UtfPrev -- overlong sequence}  {testutfprev testbytestring} {
    testutfprev A[testbytestring \xF0\x80\x80\x80] 3
} 2
test utf-7.32 {Tcl_UtfPrev -- overlong sequence}  {testutfprev testbytestring} {
    testutfprev A[testbytestring \xF0\x80\x80\x80] 2
} 1
test utf-7.33 {Tcl_UtfPrev -- overlong sequence}  {testutfprev testbytestring} {
    testutfprev A[testbytestring \xC0\x80]
} 1
test utf-7.34 {Tcl_UtfPrev -- overlong sequence}  {testutfprev testbytestring} {
    testutfprev A[testbytestring \xC1\x80]
} 2
test utf-7.35 {Tcl_UtfPrev -- overlong sequence}  {testutfprev testbytestring} {
    testutfprev A[testbytestring \xC2\x80]
} 1
test utf-7.36 {Tcl_UtfPrev -- overlong sequence}  {testutfprev testbytestring} {
    testutfprev A[testbytestring \xE0\xA0\x80]
} 1
test utf-7.37 {Tcl_UtfPrev -- overlong sequence}  {testutfprev testbytestring} {
    testutfprev A[testbytestring \xE0\xA0\x80] 3
} 1
test utf-7.38 {Tcl_UtfPrev -- overlong sequence}  {testutfprev testbytestring} {
    testutfprev A[testbytestring \xE0\xA0\x80] 2
} 1
<<<<<<< HEAD
test utf-7.39.0 {Tcl_UtfPrev -- overlong sequence}  {testutfprev testbytestring utf16} {
=======
test utf-7.39.0 {Tcl_UtfPrev -- overlong sequence}  {testutfprev testbytestring ucs2_utf16} {
>>>>>>> a6a1caaa
    testutfprev A[testbytestring \xF0\x90\x80\x80]
} 2
test utf-7.39.1 {Tcl_UtfPrev -- overlong sequence}  {testutfprev testbytestring ucs4} {
    testutfprev A[testbytestring \xF0\x90\x80\x80]
} 1
<<<<<<< HEAD
test utf-7.40.0 {Tcl_UtfPrev -- overlong sequence}  {testutfprev testbytestring utf16} {
    testutfprev A[testbytestring \xF0\x90\x80\x80] 4
} 1
test utf-7.40.1 {Tcl_UtfPrev -- overlong sequence}  {testutfprev testbytestring ucs4} {
    testutfprev A[testbytestring \xF0\x90\x80\x80] 4
} 1
test utf-7.41.0 {Tcl_UtfPrev -- overlong sequence}  {testutfprev testbytestring utf16} {
    testutfprev A[testbytestring \xF0\x90\x80\x80] 3
} 1
=======
test utf-7.40.0 {Tcl_UtfPrev -- overlong sequence}  {testutfprev testbytestring ucs2_utf16} {
    testutfprev A[testbytestring \xF0\x90\x80\x80] 4
} 3
test utf-7.40.1 {Tcl_UtfPrev -- overlong sequence}  {testutfprev testbytestring ucs4} {
    testutfprev A[testbytestring \xF0\x90\x80\x80] 4
} 1
test utf-7.41.0 {Tcl_UtfPrev -- overlong sequence}  {testutfprev testbytestring ucs2_utf16} {
    testutfprev A[testbytestring \xF0\x90\x80\x80] 3
} 2
>>>>>>> a6a1caaa
test utf-7.41.1 {Tcl_UtfPrev -- overlong sequence}  {testutfprev testbytestring ucs4} {
    testutfprev A[testbytestring \xF0\x90\x80\x80] 3
} 1
test utf-7.42 {Tcl_UtfPrev -- overlong sequence}  {testutfprev testbytestring} {
    testutfprev A[testbytestring \xF0\x90\x80\x80] 2
} 1
test utf-7.43 {Tcl_UtfPrev -- no lead byte at start}  {testutfprev testbytestring} {
    testutfprev [testbytestring \xA0]
} 0
test utf-7.44 {Tcl_UtfPrev -- no lead byte at start}  {testutfprev testbytestring} {
    testutfprev [testbytestring \xA0\xA0]
} 1
test utf-7.45 {Tcl_UtfPrev -- no lead byte at start}  {testutfprev testbytestring} {
    testutfprev [testbytestring \xA0\xA0\xA0]
} 2
<<<<<<< HEAD
test utf-7.46.0 {Tcl_UtfPrev -- no lead byte at start}  {testutfprev testbytestring utf16} {
=======
test utf-7.46.0 {Tcl_UtfPrev -- no lead byte at start}  {testutfprev testbytestring ucs2_utf16} {
>>>>>>> a6a1caaa
    testutfprev [testbytestring \xA0\xA0\xA0\xA0]
} 1
test utf-7.46.1 {Tcl_UtfPrev -- no lead byte at start}  {testutfprev testbytestring ucs4} {
    testutfprev [testbytestring \xA0\xA0\xA0\xA0]
} 3
test utf-7.47 {Tcl_UtfPrev, pointing to 3th byte of 3-byte valid sequence} {testutfprev testbytestring} {
    testutfprev [testbytestring \xE8\xA0]
} 0
test utf-7.47.1 {Tcl_UtfPrev, pointing to 3th byte of 3-byte valid sequence} {testutfprev testbytestring} {
    testutfprev \u8820 2
} 0
test utf-7.47.2 {Tcl_UtfPrev, pointing to 3th byte of 3-byte invalid sequence} {testutfprev testbytestring} {
    testutfprev [testbytestring \xE8\xA0\x00] 2
} 0
<<<<<<< HEAD
test utf-7.48.0 {Tcl_UtfPrev, validity check [493dccc2de]} {testutfprev testbytestring utf16} {
    testutfprev A\uDBFF\uDFFF
} 2
test utf-7.48.1 {Tcl_UtfPrev, validity check [493dccc2de]} {testutfprev testbytestring ucs4} {
    testutfprev A\U10FFFF
} 1
test utf-7.48.2 {Tcl_UtfPrev, validity check [493dccc2de]} {testutfprev testbytestring utf16} {
    testutfprev A\uDBFF\uDFFF 4
} 1
test utf-7.48.3 {Tcl_UtfPrev, validity check [493dccc2de]} {testutfprev testbytestring ucs4} {
    testutfprev A\U10FFFF 4
} 1
test utf-7.48.4 {Tcl_UtfPrev, validity check [493dccc2de]} {testutfprev testbytestring utf16} {
    testutfprev A\uDBFF\uDFFF 3
} 1
test utf-7.48.5 {Tcl_UtfPrev, validity check [493dccc2de]} {testutfprev testbytestring ucs4} {
    testutfprev A\U10FFFF 3
=======
test utf-7.48.0 {Tcl_UtfPrev, validity check [493dccc2de]} {testutfprev testbytestring ucs2_utf16} {
    testutfprev A[testbytestring \xF4\x8F\xBF\xBF]
} 2
test utf-7.48.1 {Tcl_UtfPrev, validity check [493dccc2de]} {testutfprev testbytestring ucs4} {
    testutfprev A[testbytestring \xF4\x8F\xBF\xBF]
} 1
test utf-7.48.2 {Tcl_UtfPrev, validity check [493dccc2de]} {testutfprev testbytestring ucs2_utf16} {
    testutfprev A[testbytestring \xF4\x8F\xBF\xBF] 4
} 3
test utf-7.48.3 {Tcl_UtfPrev, validity check [493dccc2de]} {testutfprev testbytestring ucs4} {
    testutfprev A[testbytestring \xF4\x8F\xBF\xBF] 4
} 1
test utf-7.48.4 {Tcl_UtfPrev, validity check [493dccc2de]} {testutfprev testbytestring ucs2_utf16} {
    testutfprev A[testbytestring \xF4\x8F\xBF\xBF] 3
} 2
test utf-7.48.5 {Tcl_UtfPrev, validity check [493dccc2de]} {testutfprev testbytestring ucs4} {
    testutfprev A[testbytestring \xF4\x8F\xBF\xBF] 3
>>>>>>> a6a1caaa
} 1
test utf-7.48.6 {Tcl_UtfPrev, validity check [493dccc2de]} {testutfprev testbytestring} {
    testutfprev A\U10FFFF 2
} 1
<<<<<<< HEAD
test utf-7.49.0 {Tcl_UtfPrev, validity check [493dccc2de]} {testutfprev testbytestring utf16} {
=======
test utf-7.49.0 {Tcl_UtfPrev, validity check [493dccc2de]} {testutfprev testbytestring ucs2_utf16} {
>>>>>>> a6a1caaa
    testutfprev A[testbytestring \xF4\x90\x80\x80]
} 2
test utf-7.49.1 {Tcl_UtfPrev, validity check [493dccc2de]} {testutfprev testbytestring ucs4} {
    testutfprev A[testbytestring \xF4\x90\x80\x80]
} 4
test utf-7.49.2 {Tcl_UtfPrev, validity check [493dccc2de]} {testutfprev testbytestring} {
    testutfprev A[testbytestring \xF4\x90\x80\x80] 4
} 3
test utf-7.49.3 {Tcl_UtfPrev, validity check [493dccc2de]} {testutfprev testbytestring} {
    testutfprev A[testbytestring \xF4\x90\x80\x80] 3
} 2
test utf-7.49.4 {Tcl_UtfPrev, validity check [493dccc2de]} {testutfprev testbytestring} {
    testutfprev A[testbytestring \xF4\x90\x80\x80] 2
} 1

test utf-8.1 {Tcl_UniCharAtIndex: index = 0} {
    string index abcd 0
} a
test utf-8.2 {Tcl_UniCharAtIndex: index = 0} {
    string index \u4E4E\u25A 0
} \u4E4E
test utf-8.3 {Tcl_UniCharAtIndex: index > 0} {
    string index abcd 2
} c
test utf-8.4 {Tcl_UniCharAtIndex: index > 0} {
    string index \u4E4E\u25A\xFF\u543 2
} \uFF
test utf-8.5.0 {Tcl_UniCharAtIndex: high surrogate} ucs2 {
    string index \uD842 0
} \uD842
test utf-8.5.1 {Tcl_UniCharAtIndex: high surrogate} ucs4 {
    string index \uD842 0
} \uD842
test utf-8.5.2 {Tcl_UniCharAtIndex: high surrogate} utf16 {
    string index \uD842 0
} \uD842
test utf-8.6 {Tcl_UniCharAtIndex: low surrogate} {
    string index \uDC42 0
} \uDC42
test utf-8.7.0 {Tcl_UniCharAtIndex: Emoji} ucs2 {
    string index \uD83D\uDE00G 0
} \uD83D
test utf-8.7.1 {Tcl_UniCharAtIndex: Emoji} ucs4 {
    string index \uD83D\uDE00G 0
} \U1F600
test utf-8.7.2 {Tcl_UniCharAtIndex: Emoji} utf16 {
    string index \uD83D\uDE00G 0
} \U1F600
test utf-8.8.0 {Tcl_UniCharAtIndex: Emoji} ucs2 {
    string index \uD83D\uDE00G 1
} \uDE00
test utf-8.8.1 {Tcl_UniCharAtIndex: Emoji} ucs4 {
    string index \uD83D\uDE00G 1
} G
test utf-8.8.2 {Tcl_UniCharAtIndex: Emoji} utf16 {
    string index \uD83D\uDE00G 1
} {}
test utf-8.9.0 {Tcl_UniCharAtIndex: Emoji} ucs2 {
    string index \uD83D\uDE00G 2
} G
test utf-8.9.1 {Tcl_UniCharAtIndex: Emoji} ucs4 {
    string index \uD83D\uDE00G 2
} {}
test utf-8.9.2 {Tcl_UniCharAtIndex: Emoji} utf16 {
    string index \uD83D\uDE00G 2
} G
test utf-8.10.0 {Tcl_UniCharAtIndex: Emoji} {Uesc ucs2} {
    string index \U1F600G 0
} \uFFFD
test utf-8.10.1 {Tcl_UniCharAtIndex: Emoji} {Uesc ucs4} {
    string index \U1F600G 0
} \U1F600
test utf-8.10.2 {Tcl_UniCharAtIndex: Emoji} {Uesc utf16} {
    string index \U1F600G 0
} \U1F600
test utf-8.11.0 {Tcl_UniCharAtIndex: Emoji} {Uesc ucs2} {
    string index \U1F600G 1
} G
test utf-8.11.1 {Tcl_UniCharAtIndex: Emoji} {Uesc ucs4} {
    string index \U1F600G 1
} G
test utf-8.11.2 {Tcl_UniCharAtIndex: Emoji} {Uesc utf16} {
    string index \U1F600G 1
} {}
test utf-8.12.0 {Tcl_UniCharAtIndex: Emoji} {Uesc ucs2} {
    string index \U1F600G 2
} {}
test utf-8.12.1 {Tcl_UniCharAtIndex: Emoji} {Uesc ucs4} {
    string index \U1F600G 2
} {}
test utf-8.12.2 {Tcl_UniCharAtIndex: Emoji} {Uesc utf16} {
    string index \U1F600G 2
} G

test utf-9.1 {Tcl_UtfAtIndex: index = 0} {
    string range abcd 0 2
} abc
test utf-9.2 {Tcl_UtfAtIndex: index > 0} {
    string range \u4E4E\u25A\xFF\u543klmnop 1 5
} \u25A\xFF\u543kl
test utf-9.3.0 {Tcl_UtfAtIndex: index = 0, Emoji} ucs2 {
    string range \uD83D\uDE00G 0 0
} \uD83D
test utf-9.3.1 {Tcl_UtfAtIndex: index = 0, Emoji} ucs4 {
    string range \uD83D\uDE00G 0 0
} \U1F600
test utf-9.3.2 {Tcl_UtfAtIndex: index = 0, Emoji} utf16 {
    string range \uD83D\uDE00G 0 0
} \U1F600
test utf-9.4.0 {Tcl_UtfAtIndex: index > 0, Emoji} ucs2 {
    string range \uD83D\uDE00G 1 1
} \uDE00
test utf-9.4.1 {Tcl_UtfAtIndex: index > 0, Emoji} ucs4 {
    string range \uD83D\uDE00G 1 1
} G
test utf-9.4.2 {Tcl_UtfAtIndex: index > 0, Emoji} utf16 {
    string range \uD83D\uDE00G 1 1
} {}
test utf-9.5.0 {Tcl_UtfAtIndex: index > 0, Emoji} ucs2 {
    string range \uD83D\uDE00G 2 2
} G
test utf-9.5.1 {Tcl_UtfAtIndex: index > 0, Emoji} ucs4 {
    string range \uD83D\uDE00G 2 2
} {}
test utf-9.5.2 {Tcl_UtfAtIndex: index > 0, Emoji} utf16 {
    string range \uD83D\uDE00G 2 2
} G
test utf-9.6.0 {Tcl_UtfAtIndex: index = 0, Emoji} {Uesc ucs2} {
    string range \U1f600G 0 0
} \uFFFD
test utf-9.6.1 {Tcl_UtfAtIndex: index = 0, Emoji} {Uesc ucs4} {
    string range \U1f600G 0 0
} \U1F600
test utf-9.6.2 {Tcl_UtfAtIndex: index = 0, Emoji} {Uesc utf16} {
    string range \U1f600G 0 0
} \U1F600
test utf-9.7.0 {Tcl_UtfAtIndex: index > 0, Emoji} {Uesc ucs2} {
    string range \U1f600G 1 1
} G
test utf-9.7.1 {Tcl_UtfAtIndex: index > 0, Emoji} {Uesc ucs4} {
    string range \U1f600G 1 1
} G
test utf-9.7.2 {Tcl_UtfAtIndex: index > 0, Emoji} {Uesc utf16} {
    string range \U1f600G 1 1
} {}
test utf-9.8.0 {Tcl_UtfAtIndex: index > 0, Emoji} {Uesc ucs2} {
    string range \U1f600G 2 2
} {}
test utf-9.8.1 {Tcl_UtfAtIndex: index > 0, Emoji} {Uesc ucs4} {
    string range \U1f600G 2 2
} {}
test utf-9.8.2 {Tcl_UtfAtIndex: index > 0, Emoji} {Uesc utf16} {
    string range \U1f600G 2 2
} G

test utf-10.1 {Tcl_UtfBackslash: dst == NULL} {
    set x \n
} {
}
test utf-10.2 {Tcl_UtfBackslash: \u subst} testbytestring {
    expr {"\uA2" eq [testbytestring \xC2\xA2]}
} 1
test utf-10.3 {Tcl_UtfBackslash: longer \u subst} testbytestring {
    expr {"\u4E21" eq [testbytestring \xE4\xB8\xA1]}
} 1
test utf-10.4 {Tcl_UtfBackslash: stops at first non-hex} testbytestring {
    expr {"\u4E2k" eq "[testbytestring \xD3\xA2]k"}
} 1
test utf-10.5 {Tcl_UtfBackslash: stops after 4 hex chars} testbytestring {
    expr {"\u4E216" eq "[testbytestring \xE4\xB8\xA1]6"}
} 1
test utf-10.6 {Tcl_UtfBackslash: stops after 5 hex chars} {Uesc fullutf testbytestring} {
    expr {"\U1E2165" eq "[testbytestring \xF0\x9E\x88\x96]5"}
} 1
test utf-10.7 {Tcl_UtfBackslash: stops after 6 hex chars} {Uesc fullutf testbytestring} {
    expr {"\U10E2165" eq "[testbytestring \xF4\x8E\x88\x96]5"}
} 1

proc bsCheck {char num {constraints {}}} {
    global errNum
    test utf-10.$errNum {backslash substitution} $constraints {
	scan $char %c value
	set value
    } $num
    incr errNum
}
set errNum 8
bsCheck \b	8
bsCheck \e	101
bsCheck \f	12
bsCheck \n	10
bsCheck \r	13
bsCheck \t	9
bsCheck \v	11
bsCheck \{	123
bsCheck \}	125
bsCheck \[	91
bsCheck \]	93
bsCheck \$	36
bsCheck \ 	32
bsCheck \;	59
bsCheck \\	92
bsCheck \Ca	67
bsCheck \Ma	77
bsCheck \CMa	67
# prior to 8.3, this returned 8, as \8 as accepted as an
# octal value - but it isn't! [Bug: 3975]
bsCheck \8a	56
bsCheck \14	12
bsCheck \141	97
bsCheck b\0	98
bsCheck \x	120
bsCheck \xa	10
bsCheck \xA	10
bsCheck \x41	65
bsCheck \x541	65	pre388	;# == \x41
bsCheck \x541	84	!pre388	;# == \x54 1
bsCheck \u	117
bsCheck \uk	117
bsCheck \u41	65
bsCheck \ua	10
bsCheck \uA	10
bsCheck \340	224
bsCheck \uA1	161
bsCheck \u4E21	20001
bsCheck \741    225	pre388	;# == \341
bsCheck \741    60	!pre388	;# == \74 1
bsCheck \U      85
bsCheck \Uk     85
bsCheck \U41    65			Uesc
bsCheck \Ua     10			Uesc
bsCheck \UA     10			Uesc
bsCheck \UA1    161			Uesc
bsCheck \U4E21  20001			Uesc
bsCheck \U004E21        20001		Uesc
bsCheck \U00004E21      20001		Uesc
bsCheck \U0000004E21    78		Uesc
bsCheck \U00110000      69632		{Uesc fullutf}
bsCheck \U01100000      69632		{Uesc fullutf}
bsCheck \U11000000      69632		{Uesc fullutf}
bsCheck \U0010FFFF      1114111		{Uesc fullutf}
bsCheck \U010FFFF0      1114111		{Uesc fullutf}
bsCheck \U10FFFF00      1114111		{Uesc fullutf}
bsCheck \UFFFFFFFF      1048575		{Uesc fullutf}

test utf-11.1 {Tcl_UtfToUpper} {
    string toupper {}
} {}
test utf-11.2 {Tcl_UtfToUpper} {
    string toupper abc
} ABC
test utf-11.3 {Tcl_UtfToUpper} {
    string toupper \xE3gh
} \xC3GH
test utf-11.4 {Tcl_UtfToUpper} {
    string toupper \u01E3gh
} \u01E2GH
test utf-11.5 {Tcl_UtfToUpper Georgian (new in Unicode 11)} {
    string toupper \u10D0\u1C90
} \u1C90\u1C90
test utf-11.6 {Tcl_UtfToUpper beyond U+FFFF} {Uesc fullutf} {
    string toupper \U10428
} \U10400
test utf-11.7 {Tcl_UtfToUpper beyond U+FFFF} fullutf {
    string toupper \uD801\uDC28
} \uD801\uDC00
test utf-11.8 {Tcl_UtfToUpper low/high surrogate)} {
    string toupper \uDC24\uD824
} \uDC24\uD824

test utf-12.1 {Tcl_UtfToLower} {
    string tolower {}
} {}
test utf-12.2 {Tcl_UtfToLower} {
    string tolower ABC
} abc
test utf-12.3 {Tcl_UtfToLower} {
    string tolower \xC3GH
} \xE3gh
test utf-12.4 {Tcl_UtfToLower} {
    string tolower \u01E2GH
} \u01E3gh
test utf-12.5 {Tcl_UtfToLower Georgian (new in Unicode 11)} {
    string tolower \u10D0\u1C90
} \u10D0\u10D0
test utf-12.6 {Tcl_UtfToLower low/high surrogate)} {
    string tolower \uDC24\uD824
} \uDC24\uD824
test utf-12.7 {Tcl_UtfToLower beyond U+FFFF} {Uesc fullutf} {
    string tolower \U10400
} \U10428
test utf-12.8 {Tcl_UtfToLower beyond U+FFFF} fullutf {
    string tolower \uD801\uDC00
} \uD801\uDC28

test utf-13.1 {Tcl_UtfToTitle} {
    string totitle {}
} {}
test utf-13.2 {Tcl_UtfToTitle} {
    string totitle abc
} Abc
test utf-13.3 {Tcl_UtfToTitle} {
    string totitle \xE3GH
} \xC3gh
test utf-13.4 {Tcl_UtfToTitle} {
    string totitle \u01F3AB
} \u01F2ab
test utf-13.5 {Tcl_UtfToTitle Georgian (new in Unicode 11)} {
    string totitle \u10D0\u1C90
} \u10D0\u1C90
test utf-13.6 {Tcl_UtfToTitle Georgian (new in Unicode 11)} {
    string totitle \u1C90\u10D0
} \u1C90\u10D0
test utf-13.7 {Tcl_UtfToTitle low/high surrogate)} {
    string totitle \uDC24\uD824
} \uDC24\uD824
test utf-13.8 {Tcl_UtfToTitle beyond U+FFFF} {Uesc fullutf} {
    string totitle \U10428\U10400
} \U10400\U10428
test utf-13.9 {Tcl_UtfToTitle beyond U+FFFF} fullutf {
    string totitle \uD801\uDC28\uD801\uDC00
} \uD801\uDC00\uD801\uDC28

test utf-14.1 {Tcl_UtfNcasecmp} {
    string compare -nocase a b
} -1
test utf-14.2 {Tcl_UtfNcasecmp} {
    string compare -nocase b a
} 1
test utf-14.3 {Tcl_UtfNcasecmp} {
    string compare -nocase B a
} 1
test utf-14.4 {Tcl_UtfNcasecmp} {
    string compare -nocase aBcB abca
} 1

test utf-15.1 {Tcl_UniCharToUpper, negative delta} {
    string toupper aA
} AA
test utf-15.2 {Tcl_UniCharToUpper, positive delta} {
    string toupper \u0178\xFF
} \u0178\u0178
test utf-15.3 {Tcl_UniCharToUpper, no delta} {
    string toupper !
} !

test utf-16.1 {Tcl_UniCharToLower, negative delta} {
    string tolower aA
} aa
test utf-16.2 {Tcl_UniCharToLower, positive delta} {
    string tolower \u0178\xFF\uA78D\u01C5
} \xFF\xFF\u0265\u01C6

test utf-17.1 {Tcl_UniCharToLower, no delta} {
    string tolower !
} !

test utf-18.1 {Tcl_UniCharToTitle, add one for title} {
    string totitle \u01C4
} \u01C5
test utf-18.2 {Tcl_UniCharToTitle, subtract one for title} {
    string totitle \u01C6
} \u01C5
test utf-18.3 {Tcl_UniCharToTitle, subtract delta for title (positive)} {
    string totitle \u017F
} \x53
test utf-18.4 {Tcl_UniCharToTitle, subtract delta for title (negative)} {
    string totitle \xFF
} \u0178
test utf-18.5 {Tcl_UniCharToTitle, no delta} {
    string totitle !
} !

test utf-19.1 {TclUniCharLen} -body {
    list [regexp \\d abc456def foo] $foo
} -cleanup {
    unset -nocomplain foo
} -result {1 4}

test utf-20.1 {TclUniCharNcmp} ucs4 {
    string compare [string range [format %c 0xFFFF] 0 0] [string range [format %c 0x10000] 0 0]
} -1
test utf-20.2 {[4c591fa487] TclUniCharNcmp/TclUtfNcmp} knownBug {
    set one [format %c 0xFFFF]
    set two [format %c 0x10000]
    set first [string compare $one $two]
    string range $one 0 0
    string range $two 0 0
    set second [string compare $one $two]
    expr {($first == $second) ? "agree" : "disagree"}
} agree

test utf-21.1 {TclUniCharIsAlnum} {
    # this returns 1 with Unicode 7 compliance
    string is alnum \u1040\u021F\u0220
} 1
test utf-21.2 {unicode alnum char in regc_locale.c} {
    # this returns 1 with Unicode 7 compliance
    list [regexp {^[[:alnum:]]+$} \u1040\u021F\u0220] [regexp {^\w+$} \u1040\u021F\u0220_\u203F\u2040\u2054\uFE33\uFE34\uFE4D\uFE4E\uFE4F\uFF3F]
} {1 1}
test utf-21.3 {unicode print char in regc_locale.c} {
    # this returns 1 with Unicode 7 compliance
    regexp {^[[:print:]]+$} \uFBC1
} 1
test utf-21.4 {TclUniCharIsGraph} {
    # [Bug 3464428]
    string is graph \u0120
} 1
test utf-21.5 {unicode graph char in regc_locale.c} {
    # [Bug 3464428]
    regexp {^[[:graph:]]+$} \u0120
} 1
test utf-21.6 {TclUniCharIsGraph} {
    # [Bug 3464428]
    string is graph \xA0
} 0
test utf-21.7 {unicode graph char in regc_locale.c} {
    # [Bug 3464428]
    regexp {[[:graph:]]} \x20\xA0\u2028\u2029
} 0
test utf-21.8 {TclUniCharIsPrint} {
    # [Bug 3464428]
    string is print \x09
} 0
test utf-21.9 {unicode print char in regc_locale.c} {
    # [Bug 3464428]
    regexp {[[:print:]]} \x09
} 0
test utf-21.10 {unicode print char in regc_locale.c} {
    # [Bug 3464428]
    regexp {[[:print:]]} \x09
} 0
test utf-21.11 {TclUniCharIsControl} {
    # [Bug 3464428]
    string is control \x00\x1F\xAD\u0605\u061C\u180E\u2066\uFEFF
} 1
test utf-21.12 {unicode control char in regc_locale.c} {
    # [Bug 3464428], [Bug a876646efe]
    regexp {^[[:cntrl:]]*$} \x00\x1F\xAD\u0605\u061C\u180E\u2066\uFEFF
} 1

test utf-22.1 {TclUniCharIsWordChar} {
    string wordend "xyz123_bar fg" 0
} 10
test utf-22.2 {TclUniCharIsWordChar} {
    string wordend "x\u5080z123_bar\u203C fg" 0
} 10

test utf-23.1 {TclUniCharIsAlpha} {
    # this returns 1 with Unicode 7 compliance
    string is alpha \u021F\u0220\u037F\u052F
} 1
test utf-23.2 {unicode alpha char in regc_locale.c} {
    # this returns 1 with Unicode 7 compliance
    regexp {^[[:alpha:]]+$} \u021F\u0220\u037F\u052F
} 1

test utf-24.1 {TclUniCharIsDigit} {
    # this returns 1 with Unicode 7 compliance
    string is digit \u1040\uABF0
} 1
test utf-24.2 {unicode digit char in regc_locale.c} {
    # this returns 1 with Unicode 7 compliance
    list [regexp {^[[:digit:]]+$} \u1040\uABF0] [regexp {^\d+$} \u1040\uABF0]
} {1 1}

test utf-24.3 {TclUniCharIsSpace} {
    # this returns 1 with Unicode 7 compliance
    string is space \u1680\u180E\u202F
} 1
test utf-24.4 {unicode space char in regc_locale.c} {
    # this returns 1 with Unicode 7 compliance
    list [regexp {^[[:space:]]+$} \u1680\u180E\u202F] [regexp {^\s+$} \u1680\u180E\u202F]
} {1 1}
test utf-24.5 {TclUniCharIsSpace} tip413 {
    # this returns 1 with Unicode 7/TIP 413 compliance
    string is space \x85\u1680\u180E\u200B\u202F\u2060
} 1
test utf-24.6 {unicode space char in regc_locale.c} tip413 {
    # this returns 1 with Unicode 7/TIP 413 compliance
    list [regexp {^[[:space:]]+$} \x85\u1680\u180E\u200B\u202F\u2060] [regexp {^\s+$} \x85\u1680\u180E\u200B\u202F\u2060]
} {1 1}

proc UniCharCaseCmpTest {order one two {constraints {}}} {
    variable count
    test utf-25.$count {Tcl_UniCharNcasecmp} -setup {
	testobj freeallvars
    } -constraints [linsert $constraints 0 teststringobj] -cleanup {
	testobj freeallvars
    } -body {
	teststringobj set 1 $one
	teststringobj set 2 $two
	teststringobj maxchars 1
	teststringobj maxchars 2
	set result [string compare -nocase [teststringobj get 1] [teststringobj get 2]]
	if {$result eq [string map {< -1 = 0 > 1} $order]} {
	    set result ok
	} else {
	    set result "'$one' should be $order '$two' (no case)"
	}
	set result
    } -result ok
    incr count
}
variable count 1
UniCharCaseCmpTest < a b
UniCharCaseCmpTest > b a
UniCharCaseCmpTest > B a
UniCharCaseCmpTest > aBcB abca
UniCharCaseCmpTest < \uFFFF [format %c 0x10000] ucs4
UniCharCaseCmpTest < \uFFFF \U10000		{Uesc ucs4}
UniCharCaseCmpTest > [format %c 0x10000] \uFFFF	ucs4
UniCharCaseCmpTest > \U10000 \uFFFF		{Uesc ucs4}





unset count
rename UniCharCaseCmpTest {}

# cleanup
::tcltest::cleanupTests
return

# Local Variables:
# mode: tcl
# End:<|MERGE_RESOLUTION|>--- conflicted
+++ resolved
@@ -21,7 +21,6 @@
 testConstraint utf16 [expr {[string length [format %c 0x10000]] == 2}]
 testConstraint ucs4 [expr {[testConstraint fullutf]
 		&& [string length [format %c 0x10000]] == 1}]
-testConstraint ucs2_utf16 [expr {![testConstraint ucs4]}]
 
 testConstraint Uesc [expr {"\U0041" eq "A"}]
 testConstraint pre388 [expr {"\x741" eq "A"}]
@@ -104,19 +103,16 @@
 test utf-2.7 {Tcl_UtfToUniChar: lead (3-byte) followed by 2 trail} testbytestring {
     string length [testbytestring \xE4\xB9\x8E]
 } 1
-test utf-2.8.0 {Tcl_UtfToUniChar: lead (4-byte) followed by 3 trail} {testbytestring ucs2} {
+test utf-2.8.0 {Tcl_UtfToUniChar: lead (4-byte) followed by 3 trail} {testbytestring utf16} {
     string length [testbytestring \xF0\x90\x80\x80]
-} 4
+} 2
 test utf-2.8.1 {Tcl_UtfToUniChar: lead (4-byte) followed by 3 trail} {testbytestring ucs4} {
     string length [testbytestring \xF0\x90\x80\x80]
 } 1
-test utf-2.8.2 {Tcl_UtfToUniChar: lead (4-byte) followed by 3 trail} {testbytestring utf16} {
-    string length [testbytestring \xF0\x90\x80\x80]
-} 2
 test utf-2.9.0 {Tcl_UtfToUniChar: lead (4-byte) followed by 3 trail} {testbytestring ucs2} {
     string length [testbytestring \xF4\x8F\xBF\xBF]
 } 4
-test utf-2.9.1 {Tcl_UtfToUniChar: lead (4-byte) followed by 3 trail} {Uesc ucs4} {
+test utf-2.9.1 {Tcl_UtfToUniChar: lead (4-byte) followed by 3 trail} ucs4 {
     string length \U10FFFF
 } 1
 test utf-2.9.2 {Tcl_UtfToUniChar: lead (4-byte) followed by 3 trail} utf16 {
@@ -170,15 +166,12 @@
 test utf-4.11 {Tcl_NumUtfChars: 3 bytes of 4-byte UTF-8 characater} {testnumutfchars testbytestring} {
     testnumutfchars [testbytestring \xF0\x9F\x92\xA9] end-1
 } 3
-test utf-4.12.0 {Tcl_NumUtfChars: #4-byte UTF-8 character} {testnumutfchars testbytestring ucs2} {
+test utf-4.12.0 {Tcl_NumUtfChars: #4-byte UTF-8 character} {testnumutfchars testbytestring utf16} {
     testnumutfchars [testbytestring \xF0\x9F\x92\xA9] end
-} 4
+} 2
 test utf-4.12.1 {Tcl_NumUtfChars: #4-byte UTF-8 character} {testnumutfchars testbytestring ucs4} {
     testnumutfchars [testbytestring \xF0\x9F\x92\xA9] end
 } 1
-test utf-4.12.2 {Tcl_NumUtfChars: #4-byte UTF-8 character} {testnumutfchars testbytestring utf16} {
-    testnumutfchars [testbytestring \xF0\x9F\x92\xA9] end
-} 2
 
 test utf-5.1 {Tcl_UtfFindFirst} {testfindfirst testbytestring} {
     testfindfirst [testbytestring abcbc] 98
@@ -190,7 +183,7 @@
 test utf-6.1 {Tcl_UtfNext} {testutfnext testbytestring} {
     # This takes the pointer one past the terminating NUL.
     # This is really an invalid call.
-    testutfnext [testbytestring {}]
+    testutfnext {}
 } 1
 test utf-6.2 {Tcl_UtfNext} testutfnext {
     testutfnext A
@@ -393,17 +386,10 @@
 test utf-6.68 {Tcl_UtfNext} {testutfnext testbytestring} {
     testutfnext [testbytestring \xF2\xA0\xA0]G
 } 1
-<<<<<<< HEAD
-test utf-6.69.0 {Tcl_UtfNext} {testutfnext utf16} {
+test utf-6.69.0 {Tcl_UtfNext} {testutfnext testbytestring utf16} {
     testutfnext [testbytestring \xF2\xA0\xA0\xA0]
 } 4
 test utf-6.69.1 {Tcl_UtfNext} {testutfnext ucs4} {
-=======
-test utf-6.69.0 {Tcl_UtfNext} {testutfnext testbytestring ucs2_utf16} {
-    testutfnext [testbytestring \xF2\xA0\xA0\xA0]
-} 1
-test utf-6.69.1 {Tcl_UtfNext} {testutfnext testbytestring ucs4} {
->>>>>>> a6a1caaa
     testutfnext [testbytestring \xF2\xA0\xA0\xA0]
 } 4
 test utf-6.70 {Tcl_UtfNext} {testutfnext testbytestring} {
@@ -418,77 +404,40 @@
 test utf-6.73 {Tcl_UtfNext} {testutfnext testbytestring} {
     testutfnext [testbytestring \xF2\xA0\xA0\xF8]
 } 1
-<<<<<<< HEAD
-test utf-6.74.0 {Tcl_UtfNext} {testutfnext utf16} {
+test utf-6.74.0 {Tcl_UtfNext} {testutfnext testbytestring utf16} {
     testutfnext [testbytestring \xF2\xA0\xA0\xA0]G
 } 4
-test utf-6.74.1 {Tcl_UtfNext} {testutfnext ucs4} {
-    testutfnext [testbytestring \xF2\xA0\xA0\xA0]G
-} 4
-test utf-6.75.0 {Tcl_UtfNext} {testutfnext utf16} {
-    testutfnext [testbytestring \xF2\xA0\xA0\xA0\xA0]
-} 4
-test utf-6.75.1 {Tcl_UtfNext} {testutfnext ucs4} {
-    testutfnext [testbytestring \xF2\xA0\xA0\xA0\xA0]
-} 4
-test utf-6.76.0 {Tcl_UtfNext} {testutfnext utf16} {
-    testutfnext [testbytestring \xF2\xA0\xA0\xA0\xD0]
-} 4
-test utf-6.76.1 {Tcl_UtfNext} {testutfnext ucs4} {
-    testutfnext [testbytestring \xF2\xA0\xA0\xA0\xD0]
-} 4
-test utf-6.77.0 {Tcl_UtfNext} {testutfnext utf16} {
-    testutfnext [testbytestring \xF2\xA0\xA0\xA0\xE8]
-} 4
-test utf-6.77.1 {Tcl_UtfNext} {testutfnext ucs4} {
-    testutfnext [testbytestring \xF2\xA0\xA0\xA0\xE8]
-} 4
-test utf-6.78.0 {Tcl_UtfNext} {testutfnext utf16} {
-    testutfnext [testbytestring \xF2\xA0\xA0\xA0\xF2]
-} 4
-test utf-6.78.1 {Tcl_UtfNext} {testutfnext ucs4} {
-    testutfnext [testbytestring \xF2\xA0\xA0\xA0\xF2]
-} 4
-test utf-6.79.0 {Tcl_UtfNext} {testutfnext utf16} {
-    testutfnext [testbytestring \xF2\xA0\xA0\xA0G\xF8]
-} 4
-test utf-6.79.1 {Tcl_UtfNext} {testutfnext ucs4} {
-=======
-test utf-6.74.0 {Tcl_UtfNext} {testutfnext testbytestring ucs2_utf16} {
-    testutfnext [testbytestring \xF2\xA0\xA0\xA0]G
-} 1
 test utf-6.74.1 {Tcl_UtfNext} {testutfnext testbytestring ucs4} {
     testutfnext [testbytestring \xF2\xA0\xA0\xA0]G
 } 4
-test utf-6.75.0 {Tcl_UtfNext} {testutfnext testbytestring ucs2_utf16} {
+test utf-6.75.0 {Tcl_UtfNext} {testutfnext testbytestring utf16} {
     testutfnext [testbytestring \xF2\xA0\xA0\xA0\xA0]
-} 1
+} 4
 test utf-6.75.1 {Tcl_UtfNext} {testutfnext testbytestring ucs4} {
     testutfnext [testbytestring \xF2\xA0\xA0\xA0\xA0]
 } 4
-test utf-6.76.0 {Tcl_UtfNext} {testutfnext testbytestring ucs2_utf16} {
+test utf-6.76.0 {Tcl_UtfNext} {testutfnext testbytestring utf16} {
     testutfnext [testbytestring \xF2\xA0\xA0\xA0\xD0]
-} 1
+} 4
 test utf-6.76.1 {Tcl_UtfNext} {testutfnext testbytestring ucs4} {
     testutfnext [testbytestring \xF2\xA0\xA0\xA0\xD0]
 } 4
-test utf-6.77.0 {Tcl_UtfNext} {testutfnext testbytestring ucs2_utf16} {
+test utf-6.77.0 {Tcl_UtfNext} {testutfnext testbytestring utf16} {
     testutfnext [testbytestring \xF2\xA0\xA0\xA0\xE8]
-} 1
+} 4
 test utf-6.77.1 {Tcl_UtfNext} {testutfnext testbytestring ucs4} {
     testutfnext [testbytestring \xF2\xA0\xA0\xA0\xE8]
 } 4
-test utf-6.78.0 {Tcl_UtfNext} {testutfnext testbytestring ucs2_utf16} {
+test utf-6.78.0 {Tcl_UtfNext} {testutfnext testbytestring utf16} {
     testutfnext [testbytestring \xF2\xA0\xA0\xA0\xF2]
-} 1
+} 4
 test utf-6.78.1 {Tcl_UtfNext} {testutfnext testbytestring ucs4} {
     testutfnext [testbytestring \xF2\xA0\xA0\xA0\xF2]
 } 4
-test utf-6.79.0 {Tcl_UtfNext} {testutfnext testbytestring ucs2_utf16} {
+test utf-6.79.0 {Tcl_UtfNext} {testutfnext testbytestring utf16} {
     testutfnext [testbytestring \xF2\xA0\xA0\xA0G\xF8]
-} 1
+} 4
 test utf-6.79.1 {Tcl_UtfNext} {testutfnext testbytestring ucs4} {
->>>>>>> a6a1caaa
     testutfnext [testbytestring \xF2\xA0\xA0\xA0G\xF8]
 } 4
 test utf-6.80 {Tcl_UtfNext - overlong sequences} {testutfnext testbytestring} {
@@ -512,17 +461,10 @@
 test utf-6.86 {Tcl_UtfNext - overlong sequences} {testutfnext testbytestring} {
     testutfnext [testbytestring \xF0\x80\x80\x80]
 } 1
-<<<<<<< HEAD
-test utf-6.87.0 {Tcl_UtfNext - overlong sequences} {testutfnext utf16} {
+test utf-6.87.0 {Tcl_UtfNext - overlong sequences} {testutfnext testbytestring utf16} {
     testutfnext [testbytestring \xF0\x90\x80\x80]
 } 4
-test utf-6.87.1 {Tcl_UtfNext - overlong sequences} {testutfnext ucs4} {
-=======
-test utf-6.87.0 {Tcl_UtfNext - overlong sequences} {testutfnext testbytestring ucs2_utf16} {
-    testutfnext [testbytestring \xF0\x90\x80\x80]
-} 1
 test utf-6.87.1 {Tcl_UtfNext - overlong sequences} {testutfnext testbytestring ucs4} {
->>>>>>> a6a1caaa
     testutfnext [testbytestring \xF0\x90\x80\x80]
 } 4
 test utf-6.88 {Tcl_UtfNext, pointing to 2th byte of 3-byte valid sequence} {testutfnext testbytestring} {
@@ -530,18 +472,9 @@
 } 2
 test utf-6.89 {Tcl_UtfNext, pointing to 2th byte of 3-byte invalid sequence} {testutfnext testbytestring} {
     testutfnext [testbytestring \x80\x80\x00]
-<<<<<<< HEAD
 } 2
 test utf-6.90.0 {Tcl_UtfNext, validity check [493dccc2de]} {testutfnext utf16} {
     testutfnext \uDBFF\uDFFF
-=======
-} 1
-test utf-6.90.0 {Tcl_UtfNext, validity check [493dccc2de]} {testutfnext ucs2_utf16} {
-    testutfnext [testbytestring \xF4\x8F\xBF\xBF]
-} 1
-test utf-6.90.1 {Tcl_UtfNext, validity check [493dccc2de]} {testutfnext ucs4} {
-    testutfnext [testbytestring \xF4\x8F\xBF\xBF]
->>>>>>> a6a1caaa
 } 4
 test utf-6.90.1 {Tcl_UtfNext, validity check [493dccc2de]} {testutfnext ucs4} {
     testutfnext \U10FFFF
@@ -561,84 +494,6 @@
 test utf-6.95 {Tcl_UtfNext, pointing to 2th byte of 5-byte invalid sequence} {testutfnext testbytestring} {
     testutfnext [testbytestring \x80\x80\x80\x80]
 } 3
-<<<<<<< HEAD
-=======
-test utf-6.110.0 {Tcl_UtfNext, read limits} {testutfnext testbytestring ucs2_utf16} {
-    testutfnext [testbytestring \xF2\xA0\xA0\xA0G] 1
-} 1
-test utf-6.110.1 {Tcl_UtfNext, read limits} {testutfnext testbytestring ucs4} {
-    testutfnext [testbytestring \xF2\xA0\xA0\xA0G] 1
-} 0
-test utf-6.111.0 {Tcl_UtfNext, read limits} {testutfnext testbytestring ucs2_utf16} {
-    testutfnext [testbytestring \xF2\xA0\xA0\xA0G] 2
-} 1
-test utf-6.111.1 {Tcl_UtfNext, read limits} {testutfnext testbytestring ucs4} {
-    testutfnext [testbytestring \xF2\xA0\xA0\xA0G] 2
-} 0
-test utf-6.112.0 {Tcl_UtfNext, read limits} {testutfnext testbytestring ucs2_utf16} {
-    testutfnext [testbytestring \xF2\xA0\xA0\xA0G] 3
-} 1
-test utf-6.112.1 {Tcl_UtfNext, read limits} {testutfnext testbytestring ucs4} {
-    testutfnext [testbytestring \xF2\xA0\xA0\xA0G] 3
-} 0
-test utf-6.113.0 {Tcl_UtfNext, read limits} {testutfnext testbytestring ucs2_utf16} {
-    testutfnext [testbytestring \xF2\xA0\xA0\xA0G] 4
-} 1
-test utf-6.113.1 {Tcl_UtfNext, read limits} {testutfnext testbytestring ucs4} {
-    testutfnext [testbytestring \xF2\xA0\xA0\xA0G] 4
-} 4
-test utf-6.114.0 {Tcl_UtfNext, read limits} {testutfnext testbytestring ucs2_utf16} {
-    testutfnext [testbytestring \xF2\xA0\xA0\xA0\xA0] 1
-} 1
-test utf-6.114.1 {Tcl_UtfNext, read limits} {testutfnext testbytestring ucs4} {
-    testutfnext [testbytestring \xF2\xA0\xA0\xA0\xA0] 1
-} 0
-test utf-6.115.0 {Tcl_UtfNext, read limits} {testutfnext testbytestring ucs2_utf16} {
-    testutfnext [testbytestring \xF2\xA0\xA0\xA0\xA0] 2
-} 1
-test utf-6.115.1 {Tcl_UtfNext, read limits} {testutfnext testbytestring ucs4} {
-    testutfnext [testbytestring \xF2\xA0\xA0\xA0\xA0] 2
-} 0
-test utf-6.116.0 {Tcl_UtfNext, read limits} {testutfnext testbytestring ucs2_utf16} {
-    testutfnext [testbytestring \xF2\xA0\xA0\xA0\xA0] 3
-} 1
-test utf-6.116.1 {Tcl_UtfNext, read limits} {testutfnext testbytestring ucs4} {
-    testutfnext [testbytestring \xF2\xA0\xA0\xA0\xA0] 3
-} 0
-test utf-6.117.0 {Tcl_UtfNext, read limits} {testutfnext testbytestring ucs2_utf16} {
-    testutfnext [testbytestring \xF2\xA0\xA0\xA0\xA0] 4
-} 1
-test utf-6.117.1 {Tcl_UtfNext, read limits} {testutfnext testbytestring ucs4} {
-    testutfnext [testbytestring \xF2\xA0\xA0\xA0\xA0] 4
-} 4
-test utf-6.118 {Tcl_UtfNext, read limits} {testutfnext testbytestring} {
-    testutfnext [testbytestring \xA0G] 0
-} 0
-test utf-6.119 {Tcl_UtfNext, read limits} {testutfnext testbytestring ucs2} {
-    testutfnext [testbytestring \xA0G] 1
-} 1
-test utf-6.120 {Tcl_UtfNext, read limits} {testutfnext testbytestring ucs2} {
-    testutfnext [testbytestring \xA0\xA0] 1
-} 1
-test utf-6.121 {Tcl_UtfNext, read limits} {testutfnext testbytestring ucs2} {
-    testutfnext [testbytestring \xA0\xA0G] 2
-} 1
-test utf-6.122 {Tcl_UtfNext, read limits} {testutfnext testbytestring ucs2} {
-    testutfnext [testbytestring \xA0\xA0\xA0] 2
-} 1
-test utf-6.123 {Tcl_UtfNext, read limits} {testutfnext testbytestring ucs2} {
-    testutfnext [testbytestring \xA0\xA0\xA0G] 3
-} 1
-test utf-6.124 {Tcl_UtfNext, read limits} {testutfnext testbytestring ucs2} {
-    testutfnext [testbytestring \xA0\xA0\xA0\xA0] 3
-} 1
-test utf-6.125 {Tcl_UtfNext, read limits} {testutfnext testbytestring ucs2} {
-    testutfnext [testbytestring \xA0\xA0\xA0\xA0G] 4
-} 1
-test utf-6.126 {Tcl_UtfNext, read limits} {testutfnext testbytestring ucs2} {
-    testutfnext [testbytestring \xA0\xA0\xA0\xA0\xA0] 4
-} 1
->>>>>>> a6a1caaa
 
 test utf-7.1 {Tcl_UtfPrev} testutfprev {
     testutfprev {}
@@ -703,7 +558,6 @@
 test utf-7.9.2 {Tcl_UtfPrev} {testutfprev testbytestring} {
     testutfprev A[testbytestring \xF8\xA0\xF8\xA0] 3
 } 2
-<<<<<<< HEAD
 test utf-7.10.0 {Tcl_UtfPrev} {testutfprev testbytestring utf16} {
     testutfprev A[testbytestring \xF2\xA0]
 } 1
@@ -719,23 +573,6 @@
 test utf-7.10.4 {Tcl_UtfPrev} {testutfprev testbytestring utf16} {
     testutfprev A[testbytestring \xF2\xA0\xF8\xA0] 3
 } 1
-=======
-test utf-7.10.0 {Tcl_UtfPrev} {testutfprev testbytestring ucs2_utf16} {
-    testutfprev A[testbytestring \xF2\xA0]
-} 2
-test utf-7.10.1 {Tcl_UtfPrev} {testutfprev testbytestring ucs4} {
-    testutfprev A[testbytestring \xF2\xA0]
-} 1
-test utf-7.10.2 {Tcl_UtfPrev} {testutfprev testbytestring ucs2_utf16} {
-    testutfprev A[testbytestring \xF2\xA0\xA0\xA0] 3
-} 2
-test utf-7.10.3 {Tcl_UtfPrev} {testutfprev testbytestring ucs4} {
-    testutfprev A[testbytestring \xF2\xA0\xA0\xA0] 3
-} 1
-test utf-7.10.4 {Tcl_UtfPrev} {testutfprev testbytestring ucs2_utf16} {
-    testutfprev A[testbytestring \xF2\xA0\xF8\xA0] 3
-} 2
->>>>>>> a6a1caaa
 test utf-7.10.5 {Tcl_UtfPrev} {testutfprev testbytestring ucs4} {
     testutfprev A[testbytestring \xF2\xA0\xF8\xA0] 3
 } 1
@@ -778,7 +615,6 @@
 test utf-7.14.2 {Tcl_UtfPrev} {testutfprev testbytestring} {
     testutfprev A[testbytestring \xF8\xA0\xA0\xF8] 4
 } 3
-<<<<<<< HEAD
 test utf-7.15.0 {Tcl_UtfPrev} {testutfprev testbytestring utf16} {
     testutfprev A[testbytestring \xF2\xA0\xA0]
 } 1
@@ -795,24 +631,6 @@
     testutfprev A[testbytestring \xF2\xA0\xA0\xF8] 4
 } 1
 test utf-7.15.5 {Tcl_UtfPrev} {testutfprev testbytestring ucs4} {
-=======
-test utf-7.15.0 {Tcl_UtfPrev} {testutfprev testbytestring ucs2_utf16} {
-    testutfprev A[testbytestring \xF2\xA0\xA0]
-} 3
-test utf-7.15.1 {Tcl_UtfPrev} {testutfprev testbytestring ucs4} {
-    testutfprev A[testbytestring \xF2\xA0\xA0]
-} 1
-test utf-7.15.1.0 {Tcl_UtfPrev} {testutfprev testbytestring ucs2_utf16} {
-    testutfprev A[testbytestring \xF2\xA0\xA0\xA0] 4
-} 3
-test utf-7.15.1.1 {Tcl_UtfPrev} {testutfprev testbytestring ucs4} {
-    testutfprev A[testbytestring \xF2\xA0\xA0\xA0] 4
-} 1
-test utf-7.15.2.0 {Tcl_UtfPrev} {testutfprev testbytestring ucs2_utf16} {
-    testutfprev A[testbytestring \xF2\xA0\xA0\xF8] 4
-} 3
-test utf-7.15.2.1 {Tcl_UtfPrev} {testutfprev testbytestring ucs4} {
->>>>>>> a6a1caaa
     testutfprev A[testbytestring \xF2\xA0\xA0\xF8] 4
 } 1
 test utf-7.16 {Tcl_UtfPrev} testutfprev {
@@ -833,81 +651,49 @@
 test utf-7.17.2 {Tcl_UtfPrev} {testutfprev testbytestring} {
     testutfprev A[testbytestring \xD0\xA0\xA0\xF8] 4
 } 3
-<<<<<<< HEAD
 test utf-7.18.0 {Tcl_UtfPrev} {testutfprev testbytestring utf16} {
-=======
-test utf-7.18.0 {Tcl_UtfPrev} {testutfprev testbytestring ucs2_utf16} {
->>>>>>> a6a1caaa
     testutfprev A[testbytestring \xA0\xA0\xA0]
 } 1
 test utf-7.18.1 {Tcl_UtfPrev} {testutfprev testbytestring ucs4} {
     testutfprev A[testbytestring \xA0\xA0\xA0]
 } 3
-<<<<<<< HEAD
 test utf-7.18.2 {Tcl_UtfPrev} {testutfprev testbytestring utf16} {
-=======
-test utf-7.18.2 {Tcl_UtfPrev} {testutfprev testbytestring ucs2_utf16} {
->>>>>>> a6a1caaa
     testutfprev A[testbytestring \xA0\xA0\xA0\xA0] 4
 } 1
 test utf-7.18.3 {Tcl_UtfPrev} {testutfprev testbytestring ucs4} {
     testutfprev A[testbytestring \xA0\xA0\xA0\xA0] 4
 } 3
-<<<<<<< HEAD
 test utf-7.18.4 {Tcl_UtfPrev} {testutfprev testbytestring utf16} {
-=======
-test utf-7.18.4 {Tcl_UtfPrev} {testutfprev testbytestring ucs2_utf16} {
->>>>>>> a6a1caaa
     testutfprev A[testbytestring \xA0\xA0\xA0\xF8] 4
 } 1
 test utf-7.18.5 {Tcl_UtfPrev} {testutfprev testbytestring ucs4} {
     testutfprev A[testbytestring \xA0\xA0\xA0\xF8] 4
 } 3
-<<<<<<< HEAD
 test utf-7.19.0 {Tcl_UtfPrev} {testutfprev testbytestring utf16} {
-=======
-test utf-7.19.0 {Tcl_UtfPrev} {testutfprev testbytestring ucs2_utf16} {
->>>>>>> a6a1caaa
     testutfprev A[testbytestring \xF8\xA0\xA0\xA0]
 } 2
 test utf-7.19.1 {Tcl_UtfPrev} {testutfprev testbytestring ucs4} {
     testutfprev A[testbytestring \xF8\xA0\xA0\xA0]
 } 4
-<<<<<<< HEAD
 test utf-7.20.0 {Tcl_UtfPrev} {testutfprev testbytestring utf16} {
-=======
-test utf-7.20.0 {Tcl_UtfPrev} {testutfprev testbytestring ucs2_utf16} {
->>>>>>> a6a1caaa
     testutfprev A[testbytestring \xF2\xA0\xA0\xA0]
 } 2
 test utf-7.20.1 {Tcl_UtfPrev} {testutfprev testbytestring ucs4} {
     testutfprev A[testbytestring \xF2\xA0\xA0\xA0]
 } 1
-<<<<<<< HEAD
 test utf-7.21.0 {Tcl_UtfPrev} {testutfprev testbytestring utf16} {
-=======
-test utf-7.21.0 {Tcl_UtfPrev} {testutfprev testbytestring ucs2_utf16} {
->>>>>>> a6a1caaa
     testutfprev A\u8820[testbytestring \xA0]
 } 2
 test utf-7.21.1 {Tcl_UtfPrev} {testutfprev testbytestring ucs4} {
     testutfprev A\u8820[testbytestring \xA0]
 } 4
-<<<<<<< HEAD
 test utf-7.22.0 {Tcl_UtfPrev} {testutfprev testbytestring utf16} {
-=======
-test utf-7.22.0 {Tcl_UtfPrev} {testutfprev testbytestring ucs2_utf16} {
->>>>>>> a6a1caaa
     testutfprev A[testbytestring \xD0\xA0\xA0\xA0]
 } 2
 test utf-7.22.1 {Tcl_UtfPrev} {testutfprev testbytestring ucs4} {
     testutfprev A[testbytestring \xD0\xA0\xA0\xA0]
 } 4
-<<<<<<< HEAD
 test utf-7.23.0 {Tcl_UtfPrev} {testutfprev testbytestring utf16} {
-=======
-test utf-7.23.0 {Tcl_UtfPrev} {testutfprev testbytestring ucs2_utf16} {
->>>>>>> a6a1caaa
     testutfprev A[testbytestring \xA0\xA0\xA0\xA0]
 } 2
 test utf-7.23.1 {Tcl_UtfPrev} {testutfprev testbytestring ucs4} {
@@ -934,11 +720,7 @@
 test utf-7.28.1 {Tcl_UtfPrev -- overlong sequence}  {testutfprev testbytestring} {
     testutfprev A[testbytestring \xE0\x80\x80] 2
 } 1
-<<<<<<< HEAD
 test utf-7.29.0 {Tcl_UtfPrev -- overlong sequence}  {testutfprev testbytestring utf16} {
-=======
-test utf-7.29.0 {Tcl_UtfPrev -- overlong sequence}  {testutfprev testbytestring ucs2_utf16} {
->>>>>>> a6a1caaa
     testutfprev A[testbytestring \xF0\x80\x80\x80]
 } 2
 test utf-7.29.1 {Tcl_UtfPrev -- overlong sequence}  {testutfprev testbytestring ucs4} {
@@ -971,17 +753,12 @@
 test utf-7.38 {Tcl_UtfPrev -- overlong sequence}  {testutfprev testbytestring} {
     testutfprev A[testbytestring \xE0\xA0\x80] 2
 } 1
-<<<<<<< HEAD
 test utf-7.39.0 {Tcl_UtfPrev -- overlong sequence}  {testutfprev testbytestring utf16} {
-=======
-test utf-7.39.0 {Tcl_UtfPrev -- overlong sequence}  {testutfprev testbytestring ucs2_utf16} {
->>>>>>> a6a1caaa
     testutfprev A[testbytestring \xF0\x90\x80\x80]
 } 2
 test utf-7.39.1 {Tcl_UtfPrev -- overlong sequence}  {testutfprev testbytestring ucs4} {
     testutfprev A[testbytestring \xF0\x90\x80\x80]
 } 1
-<<<<<<< HEAD
 test utf-7.40.0 {Tcl_UtfPrev -- overlong sequence}  {testutfprev testbytestring utf16} {
     testutfprev A[testbytestring \xF0\x90\x80\x80] 4
 } 1
@@ -991,17 +768,6 @@
 test utf-7.41.0 {Tcl_UtfPrev -- overlong sequence}  {testutfprev testbytestring utf16} {
     testutfprev A[testbytestring \xF0\x90\x80\x80] 3
 } 1
-=======
-test utf-7.40.0 {Tcl_UtfPrev -- overlong sequence}  {testutfprev testbytestring ucs2_utf16} {
-    testutfprev A[testbytestring \xF0\x90\x80\x80] 4
-} 3
-test utf-7.40.1 {Tcl_UtfPrev -- overlong sequence}  {testutfprev testbytestring ucs4} {
-    testutfprev A[testbytestring \xF0\x90\x80\x80] 4
-} 1
-test utf-7.41.0 {Tcl_UtfPrev -- overlong sequence}  {testutfprev testbytestring ucs2_utf16} {
-    testutfprev A[testbytestring \xF0\x90\x80\x80] 3
-} 2
->>>>>>> a6a1caaa
 test utf-7.41.1 {Tcl_UtfPrev -- overlong sequence}  {testutfprev testbytestring ucs4} {
     testutfprev A[testbytestring \xF0\x90\x80\x80] 3
 } 1
@@ -1017,11 +783,7 @@
 test utf-7.45 {Tcl_UtfPrev -- no lead byte at start}  {testutfprev testbytestring} {
     testutfprev [testbytestring \xA0\xA0\xA0]
 } 2
-<<<<<<< HEAD
 test utf-7.46.0 {Tcl_UtfPrev -- no lead byte at start}  {testutfprev testbytestring utf16} {
-=======
-test utf-7.46.0 {Tcl_UtfPrev -- no lead byte at start}  {testutfprev testbytestring ucs2_utf16} {
->>>>>>> a6a1caaa
     testutfprev [testbytestring \xA0\xA0\xA0\xA0]
 } 1
 test utf-7.46.1 {Tcl_UtfPrev -- no lead byte at start}  {testutfprev testbytestring ucs4} {
@@ -1036,52 +798,28 @@
 test utf-7.47.2 {Tcl_UtfPrev, pointing to 3th byte of 3-byte invalid sequence} {testutfprev testbytestring} {
     testutfprev [testbytestring \xE8\xA0\x00] 2
 } 0
-<<<<<<< HEAD
-test utf-7.48.0 {Tcl_UtfPrev, validity check [493dccc2de]} {testutfprev testbytestring utf16} {
+test utf-7.48.0 {Tcl_UtfPrev, validity check [493dccc2de]} {testutfprev utf16} {
     testutfprev A\uDBFF\uDFFF
 } 2
-test utf-7.48.1 {Tcl_UtfPrev, validity check [493dccc2de]} {testutfprev testbytestring ucs4} {
+test utf-7.48.1 {Tcl_UtfPrev, validity check [493dccc2de]} {testutfprev ucs4} {
     testutfprev A\U10FFFF
 } 1
-test utf-7.48.2 {Tcl_UtfPrev, validity check [493dccc2de]} {testutfprev testbytestring utf16} {
+test utf-7.48.2 {Tcl_UtfPrev, validity check [493dccc2de]} {testutfprev utf16} {
     testutfprev A\uDBFF\uDFFF 4
 } 1
-test utf-7.48.3 {Tcl_UtfPrev, validity check [493dccc2de]} {testutfprev testbytestring ucs4} {
+test utf-7.48.3 {Tcl_UtfPrev, validity check [493dccc2de]} {testutfprev ucs4} {
     testutfprev A\U10FFFF 4
 } 1
-test utf-7.48.4 {Tcl_UtfPrev, validity check [493dccc2de]} {testutfprev testbytestring utf16} {
+test utf-7.48.4 {Tcl_UtfPrev, validity check [493dccc2de]} {testutfprev utf16} {
     testutfprev A\uDBFF\uDFFF 3
 } 1
-test utf-7.48.5 {Tcl_UtfPrev, validity check [493dccc2de]} {testutfprev testbytestring ucs4} {
+test utf-7.48.5 {Tcl_UtfPrev, validity check [493dccc2de]} {testutfprev ucs4} {
     testutfprev A\U10FFFF 3
-=======
-test utf-7.48.0 {Tcl_UtfPrev, validity check [493dccc2de]} {testutfprev testbytestring ucs2_utf16} {
-    testutfprev A[testbytestring \xF4\x8F\xBF\xBF]
-} 2
-test utf-7.48.1 {Tcl_UtfPrev, validity check [493dccc2de]} {testutfprev testbytestring ucs4} {
-    testutfprev A[testbytestring \xF4\x8F\xBF\xBF]
-} 1
-test utf-7.48.2 {Tcl_UtfPrev, validity check [493dccc2de]} {testutfprev testbytestring ucs2_utf16} {
-    testutfprev A[testbytestring \xF4\x8F\xBF\xBF] 4
-} 3
-test utf-7.48.3 {Tcl_UtfPrev, validity check [493dccc2de]} {testutfprev testbytestring ucs4} {
-    testutfprev A[testbytestring \xF4\x8F\xBF\xBF] 4
-} 1
-test utf-7.48.4 {Tcl_UtfPrev, validity check [493dccc2de]} {testutfprev testbytestring ucs2_utf16} {
-    testutfprev A[testbytestring \xF4\x8F\xBF\xBF] 3
-} 2
-test utf-7.48.5 {Tcl_UtfPrev, validity check [493dccc2de]} {testutfprev testbytestring ucs4} {
-    testutfprev A[testbytestring \xF4\x8F\xBF\xBF] 3
->>>>>>> a6a1caaa
-} 1
-test utf-7.48.6 {Tcl_UtfPrev, validity check [493dccc2de]} {testutfprev testbytestring} {
+} 1
+test utf-7.48.6 {Tcl_UtfPrev, validity check [493dccc2de]} {testutfprev fullutf} {
     testutfprev A\U10FFFF 2
 } 1
-<<<<<<< HEAD
 test utf-7.49.0 {Tcl_UtfPrev, validity check [493dccc2de]} {testutfprev testbytestring utf16} {
-=======
-test utf-7.49.0 {Tcl_UtfPrev, validity check [493dccc2de]} {testutfprev testbytestring ucs2_utf16} {
->>>>>>> a6a1caaa
     testutfprev A[testbytestring \xF4\x90\x80\x80]
 } 2
 test utf-7.49.1 {Tcl_UtfPrev, validity check [493dccc2de]} {testutfprev testbytestring ucs4} {
@@ -1108,7 +846,7 @@
 } c
 test utf-8.4 {Tcl_UniCharAtIndex: index > 0} {
     string index \u4E4E\u25A\xFF\u543 2
-} \uFF
+} \xFF
 test utf-8.5.0 {Tcl_UniCharAtIndex: high surrogate} ucs2 {
     string index \uD842 0
 } \uD842
