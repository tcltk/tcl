# This file contains a collection of tests for tclUtf.c
# Sourcing this file into Tcl runs the tests and generates output for
# errors.  No output means no errors were found.
#
# Copyright (c) 1997 Sun Microsystems, Inc.
# Copyright (c) 1998-1999 by Scriptics Corporation.
#
# See the file "license.terms" for information on usage and redistribution
# of this file, and for a DISCLAIMER OF ALL WARRANTIES.

if {[lsearch [namespace children] ::tcltest] == -1} {
    package require tcltest 2
    namespace import -force ::tcltest::*
}

::tcltest::loadTestedCommands
catch [list package require -exact Tcltest [info patchlevel]]

testConstraint testbytestring [llength [info commands testbytestring]]

catch {unset x}

# Some tests require support for 4-byte UTF-8 sequences
testConstraint fullutf [expr {[string length \U010000] == 1}]

test utf-1.1 {Tcl_UniCharToUtf: 1 byte sequences} testbytestring {
    expr {"\x01" eq [testbytestring "\x01"]}
} 1
test utf-1.2 {Tcl_UniCharToUtf: 2 byte sequences} testbytestring {
    expr {"\x00" eq [testbytestring "\xC0\x80"]}
} 1
test utf-1.3 {Tcl_UniCharToUtf: 2 byte sequences} testbytestring {
    expr {"\xE0" eq [testbytestring "\xC3\xA0"]}
} 1
test utf-1.4 {Tcl_UniCharToUtf: 3 byte sequences} testbytestring {
    expr {"\u4E4E" eq [testbytestring "\xE4\xB9\x8E"]}
} 1
test utf-1.5 {Tcl_UniCharToUtf: overflowed Tcl_UniChar} testbytestring {
    expr {[format %c 0x110000] eq [testbytestring "\xEF\xBF\xBD"]}
} 1
test utf-1.6 {Tcl_UniCharToUtf: negative Tcl_UniChar} testbytestring {
    expr {[format %c -1] eq [testbytestring "\xEF\xBF\xBD"]}
} 1
test utf-1.7 {Tcl_UniCharToUtf: 4 byte sequences} -constraints testbytestring -body {
    expr {"\U014E4E" eq [testbytestring "\xF0\x94\xB9\x8E"]}
} -result 1
test utf-1.8 {Tcl_UniCharToUtf: 3 byte sequence, high surrogate} testbytestring {
    expr {"\uD842" eq [testbytestring "\xED\xA1\x82"]}
} 1
test utf-1.9 {Tcl_UniCharToUtf: 3 byte sequence, low surrogate} testbytestring {
    expr {"\uDC42" eq [testbytestring "\xED\xB1\x82"]}
} 1
test utf-1.10 {Tcl_UniCharToUtf: 3 byte sequence, high surrogate} testbytestring {
    expr {[format %c 0xD842] eq [testbytestring "\xED\xA1\x82"]}
} 1
test utf-1.11 {Tcl_UniCharToUtf: 3 byte sequence, low surrogate} testbytestring {
    expr {[format %c 0xDC42] eq [testbytestring "\xED\xB1\x82"]}
} 1
test utf-1.12 {Tcl_UniCharToUtf: 4 byte sequence, high/low surrogate} testbytestring {
    expr {"\uD842\uDC42" eq [testbytestring "\xF0\xA0\xA1\x82"]}
} 1
test utf-1.13 {Tcl_UniCharToUtf: Invalid surrogate} testbytestring {
    expr {"\UD842" eq [testbytestring "\xEF\xBF\xBD"]}
} 1

test utf-2.1 {Tcl_UtfToUniChar: low ascii} {
    string length "abc"
} {3}
test utf-2.2 {Tcl_UtfToUniChar: naked trail bytes} testbytestring {
    string length [testbytestring "\x82\x83\x84"]
} {3}
test utf-2.3 {Tcl_UtfToUniChar: lead (2-byte) followed by non-trail} testbytestring {
    string length [testbytestring "\xC2"]
} {1}
test utf-2.4 {Tcl_UtfToUniChar: lead (2-byte) followed by trail} testbytestring {
    string length [testbytestring "\xC2\xA2"]
} {1}
test utf-2.5 {Tcl_UtfToUniChar: lead (3-byte) followed by non-trail} testbytestring {
    string length [testbytestring "\xE2"]
} {1}
test utf-2.6 {Tcl_UtfToUniChar: lead (3-byte) followed by 1 trail} testbytestring {
    string length [testbytestring "\xE2\xA2"]
} {2}
test utf-2.7 {Tcl_UtfToUniChar: lead (3-byte) followed by 2 trail} testbytestring {
    string length [testbytestring "\xE4\xB9\x8E"]
} {1}
test utf-2.8 {Tcl_UtfToUniChar: lead (4-byte) followed by 3 trail} -constraints {fullutf testbytestring} -body {
    string length [testbytestring "\xF0\x90\x80\x80"]
} -result {1}
test utf-2.9 {Tcl_UtfToUniChar: lead (4-byte) followed by 3 trail} -constraints {fullutf testbytestring} -body {
    string length [testbytestring "\xF4\x8F\xBF\xBF"]
} -result {1}
test utf-2.10 {Tcl_UtfToUniChar: lead (4-byte) followed by 3 trail, underflow} testbytestring {
    string length [testbytestring "\xF0\x8F\xBF\xBF"]
} {4}
test utf-2.11 {Tcl_UtfToUniChar: lead (4-byte) followed by 3 trail, overflow} testbytestring {
    string length [testbytestring "\xF4\x90\x80\x80"]
} {4}
test utf-2.12 {Tcl_UtfToUniChar: longer UTF sequences not supported} testbytestring {
    string length [testbytestring "\xF8\xA2\xA2\xA2\xA2"]
} {5}

test utf-3.1 {Tcl_UtfCharComplete} {
} {}

testConstraint testnumutfchars [llength [info commands testnumutfchars]]
testConstraint testfindfirst [llength [info commands testfindfirst]]
testConstraint testfindlast [llength [info commands testfindlast]]

test utf-4.1 {Tcl_NumUtfChars: zero length} testnumutfchars {
    testnumutfchars ""
} {0}
test utf-4.2 {Tcl_NumUtfChars: length 1} {testnumutfchars testbytestring} {
    testnumutfchars [testbytestring "\xC2\xA2"]
} {1}
test utf-4.3 {Tcl_NumUtfChars: long string} {testnumutfchars testbytestring} {
    testnumutfchars [testbytestring "abc\xC2\xA2\xE4\xB9\x8E\xA2\x4E"]
} {7}
test utf-4.4 {Tcl_NumUtfChars: #u0000} {testnumutfchars testbytestring} {
    testnumutfchars [testbytestring "\xC0\x80"]
} {1}
test utf-4.5 {Tcl_NumUtfChars: zero length, calc len} testnumutfchars {
    testnumutfchars "" 0
} {0}
test utf-4.6 {Tcl_NumUtfChars: length 1, calc len} {testnumutfchars testbytestring} {
    testnumutfchars [testbytestring "\xC2\xA2"] end
} {1}
test utf-4.7 {Tcl_NumUtfChars: long string, calc len} {testnumutfchars testbytestring} {
<<<<<<< HEAD
    testnumutfchars [testbytestring "abc\xC2\xA2\xE4\xB9\x8E\xA2\x4E"] 10
=======
    testnumutfchars [testbytestring "abc\xC2\xA2\xE4\xB9\x8E\uA2\x4E"] end
>>>>>>> 08451edb
} {7}
test utf-4.8 {Tcl_NumUtfChars: #u0000, calc len} {testnumutfchars testbytestring} {
    testnumutfchars [testbytestring "\xC0\x80"] end
} {1}
# Bug [2738427]: Tcl_NumUtfChars(...) no overflow check
test utf-4.9 {Tcl_NumUtfChars: #u20AC, calc len, incomplete} {testnumutfchars testbytestring} {
    testnumutfchars [testbytestring "\xE2\x82\xAC"] end-1
} {2}
test utf-4.10 {Tcl_NumUtfChars: #u0000, calc len, overcomplete} {testnumutfchars testbytestring} {
    testnumutfchars [testbytestring "\x00"] end+1
} {2}
test utf-4.11 {Tcl_NumUtfChars: 3 bytes of 4-byte UTF-8 characater} {testnumutfchars testbytestring} {
    testnumutfchars [testbytestring \xf0\x9f\x92\xa9] end-1
} {3}
test utf-4.12 {Tcl_NumUtfChars: #4-byte UTF-8 character} {testnumutfchars testbytestring tip389} {
    testnumutfchars [testbytestring \xf0\x9f\x92\xa9] end
} {2}

test utf-5.1 {Tcl_UtfFindFirst} {testfindfirst testbytestring} {
    testfindfirst [testbytestring "abcbc"] 98
} {bcbc}
test utf-5.2 {Tcl_UtfFindLast} {testfindlast testbytestring} {
    testfindlast [testbytestring "abcbc"] 98
} {bc}

test utf-6.1 {Tcl_UtfNext} {
} {}

test utf-7.1 {Tcl_UtfPrev} {
} {}

test utf-8.1 {Tcl_UniCharAtIndex: index = 0} {
    string index abcd 0
} {a}
test utf-8.2 {Tcl_UniCharAtIndex: index = 0} {
    string index \u4E4E\u25A 0
} "\u4E4E"
test utf-8.3 {Tcl_UniCharAtIndex: index > 0} {
    string index abcd 2
} {c}
test utf-8.4 {Tcl_UniCharAtIndex: index > 0} {
    string index \u4E4E\u25A\xFF\u543 2
} "\uFF"
test utf-8.5 {Tcl_UniCharAtIndex: high surrogate} {
    string index \uD842 0
} "\uD842"
test utf-8.6 {Tcl_UniCharAtIndex: low surrogate} {
    string index \uDC42 0
} "\uDC42"

test utf-9.1 {Tcl_UtfAtIndex: index = 0} {
    string range abcd 0 2
} {abc}
test utf-9.2 {Tcl_UtfAtIndex: index > 0} {
    string range \u4E4E\u25A\xFF\u543klmnop 1 5
} "\u25A\xFF\u543kl"


test utf-10.1 {Tcl_UtfBackslash: dst == NULL} {
    set x \n
} {
}
test utf-10.2 {Tcl_UtfBackslash: \u subst} testbytestring {
    expr {"\uA2" eq [testbytestring "\xC2\xA2"]}
} 1
test utf-10.3 {Tcl_UtfBackslash: longer \u subst} testbytestring {
    expr {"\u4E21" eq [testbytestring "\xE4\xB8\xA1"]}
} 1
test utf-10.4 {Tcl_UtfBackslash: stops at first non-hex} testbytestring {
    expr {"\u4E2k" eq "[testbytestring \xD3\xA2]k"}
} 1
test utf-10.5 {Tcl_UtfBackslash: stops after 4 hex chars} testbytestring {
    expr {"\u4E216" eq "[testbytestring \xE4\xB8\xA1]6"}
} 1
test utf-10.6 {Tcl_UtfBackslash: stops after 5 hex chars} testbytestring {
    expr {"\U1E2165" eq "[testbytestring \xF0\x9E\x88\x96]5"}
} 1
test utf-10.7 {Tcl_UtfBackslash: stops after 6 hex chars} testbytestring {
    expr {"\U10E2165" eq "[testbytestring \xF4\x8E\x88\x96]5"}
} 1
proc bsCheck {char num} {
    global errNum
    test utf-10.$errNum {backslash substitution} {
	scan $char %c value
	set value
    } $num
    incr errNum
}
set errNum 8
bsCheck \b	8
bsCheck \e	101
bsCheck \f	12
bsCheck \n	10
bsCheck \r	13
bsCheck \t	9
bsCheck \v	11
bsCheck \{	123
bsCheck \}	125
bsCheck \[	91
bsCheck \]	93
bsCheck \$	36
bsCheck \ 	32
bsCheck \;	59
bsCheck \\	92
bsCheck \Ca	67
bsCheck \Ma	77
bsCheck \CMa	67
# prior to 8.3, this returned 8, as \8 as accepted as an
# octal value - but it isn't! [Bug: 3975]
bsCheck \8a	56
bsCheck \14	12
bsCheck \141	97
bsCheck b\0	98
bsCheck \x	120
bsCheck \xa	10
bsCheck \xA	10
bsCheck \x41	65
bsCheck \x541	84
bsCheck \u	117
bsCheck \uk	117
bsCheck \u41	65
bsCheck \ua	10
bsCheck \uA	10
bsCheck \340	224
bsCheck \uA1	161
bsCheck \u4E21	20001
bsCheck \741	60
bsCheck \U	85
bsCheck \Uk	85
bsCheck \U41	65
bsCheck \Ua	10
bsCheck \UA	10
bsCheck \Ua1	161
bsCheck \U4E21	20001
bsCheck \U004E21	20001
bsCheck \U00004E21	20001
bsCheck \U0000004E21	78
bsCheck \U00110000	69632
bsCheck \U01100000	69632
bsCheck \U11000000	69632
bsCheck \U0010FFFF	1114111
bsCheck \U010FFFF0	1114111
bsCheck \U10FFFF00	1114111
bsCheck \UFFFFFFFF	1048575

test utf-11.1 {Tcl_UtfToUpper} {
    string toupper {}
} {}
test utf-11.2 {Tcl_UtfToUpper} {
    string toupper abc
} ABC
test utf-11.3 {Tcl_UtfToUpper} {
    string toupper \xE3AB
} \xC3AB
test utf-11.4 {Tcl_UtfToUpper} {
    string toupper \u01E3AB
} \u01E2AB
test utf-11.5 {Tcl_UtfToUpper Georgian (new in Unicode 11)} {
    string toupper \u10D0\u1C90
} \u1C90\u1C90
test utf-11.6 {Tcl_UtfToUpper low/high surrogate)} {
    string toupper \uDC24\uD824
} \uDC24\uD824

test utf-12.1 {Tcl_UtfToLower} {
    string tolower {}
} {}
test utf-12.2 {Tcl_UtfToLower} {
    string tolower ABC
} abc
test utf-12.3 {Tcl_UtfToLower} {
    string tolower \xC3AB
} \xE3ab
test utf-12.4 {Tcl_UtfToLower} {
    string tolower \u01E2AB
} \u01E3ab
test utf-12.5 {Tcl_UtfToLower Georgian (new in Unicode 11)} {
    string tolower \u10D0\u1C90
} \u10D0\u10D0
test utf-12.6 {Tcl_UtfToUpper low/high surrogate)} {
    string tolower \uDC24\uD824
} \uDC24\uD824

test utf-13.1 {Tcl_UtfToTitle} {
    string totitle {}
} {}
test utf-13.2 {Tcl_UtfToTitle} {
    string totitle abc
} Abc
test utf-13.3 {Tcl_UtfToTitle} {
    string totitle \xE3AB
} \xC3ab
test utf-13.4 {Tcl_UtfToTitle} {
    string totitle \u01F3AB
} \u01F2ab
test utf-13.5 {Tcl_UtfToTitle Georgian (new in Unicode 11)} {
    string totitle \u10D0\u1C90
} \u10D0\u1C90
test utf-13.6 {Tcl_UtfToTitle Georgian (new in Unicode 11)} {
    string totitle \u1C90\u10D0
} \u1C90\u10D0
test utf-13.7 {Tcl_UtfToTitle low/high surrogate)} {
    string totitle \uDC24\uD824
} \uDC24\uD824

test utf-14.1 {Tcl_UtfNcasecmp} {
    string compare -nocase a b
} -1
test utf-14.2 {Tcl_UtfNcasecmp} {
    string compare -nocase b a
} 1
test utf-14.3 {Tcl_UtfNcasecmp} {
    string compare -nocase B a
} 1
test utf-14.4 {Tcl_UtfNcasecmp} {
    string compare -nocase aBcB abca
} 1

test utf-15.1 {Tcl_UniCharToUpper, negative delta} {
    string toupper aA
} AA
test utf-15.2 {Tcl_UniCharToUpper, positive delta} {
    string toupper \u0178\xFF
} \u0178\u0178
test utf-15.3 {Tcl_UniCharToUpper, no delta} {
    string toupper !
} !

test utf-16.1 {Tcl_UniCharToLower, negative delta} {
    string tolower aA
} aa
test utf-16.2 {Tcl_UniCharToLower, positive delta} {
    string tolower \u0178\xFF\uA78D\u01C5\U10400
} \xFF\xFF\u0265\u01C6\U10428

test utf-17.1 {Tcl_UniCharToLower, no delta} {
    string tolower !
} !

test utf-18.1 {Tcl_UniCharToTitle, add one for title} {
    string totitle \u01C4
} \u01C5
test utf-18.2 {Tcl_UniCharToTitle, subtract one for title} {
    string totitle \u01C6
} \u01C5
test utf-18.3 {Tcl_UniCharToTitle, subtract delta for title (positive)} {
    string totitle \u017F
} \x53
test utf-18.4 {Tcl_UniCharToTitle, subtract delta for title (negative)} {
    string totitle \xFF
} \u0178
test utf-18.5 {Tcl_UniCharToTitle, no delta} {
    string totitle !
} !

test utf-19.1 {TclUniCharLen} -body {
    list [regexp \\d abc456def foo] $foo
} -cleanup {
    unset -nocomplain foo
} -result {1 4}

test utf-20.1 {TclUniCharNcmp} {
} {}

test utf-21.1 {TclUniCharIsAlnum} {
    # this returns 1 with Unicode 7 compliance
    string is alnum \u1040\u021F\u0220
} {1}
test utf-21.2 {unicode alnum char in regc_locale.c} {
    # this returns 1 with Unicode 7 compliance
    list [regexp {^[[:alnum:]]+$} \u1040\u021F\u0220] [regexp {^\w+$} \u1040\u021F\u0220_\u203F\u2040\u2054\uFE33\uFE34\uFE4D\uFE4E\uFE4F\uFF3F]
} {1 1}
test utf-21.3 {unicode print char in regc_locale.c} {
    # this returns 1 with Unicode 7 compliance
    regexp {^[[:print:]]+$} \uFBC1
} 1
test utf-21.4 {TclUniCharIsGraph} {
    # [Bug 3464428]
    string is graph \u0120
} {1}
test utf-21.5 {unicode graph char in regc_locale.c} {
    # [Bug 3464428]
    regexp {^[[:graph:]]+$} \u0120
} {1}
test utf-21.6 {TclUniCharIsGraph} {
    # [Bug 3464428]
    string is graph \xA0
} {0}
test utf-21.7 {unicode graph char in regc_locale.c} {
    # [Bug 3464428]
    regexp {[[:graph:]]} \x20\xA0\u2028\u2029
} {0}
test utf-21.8 {TclUniCharIsPrint} {
    # [Bug 3464428]
    string is print \x09
} {0}
test utf-21.9 {unicode print char in regc_locale.c} {
    # [Bug 3464428]
    regexp {[[:print:]]} \x09
} {0}
test utf-21.10 {unicode print char in regc_locale.c} {
    # [Bug 3464428]
    regexp {[[:print:]]} \x09
} {0}
test utf-21.11 {TclUniCharIsControl} {
    # [Bug 3464428]
    string is control \x00\x1F\xAD\u0605\u061C\u180E\u2066\uFEFF
} {1}
test utf-21.12 {unicode control char in regc_locale.c} {
    # [Bug 3464428], [Bug a876646efe]
    regexp {^[[:cntrl:]]*$} \x00\x1F\xAD\u0605\u061C\u180E\u2066\uFEFF
} {1}

test utf-22.1 {TclUniCharIsWordChar} {
    string wordend "xyz123_bar fg" 0
} 10
test utf-22.2 {TclUniCharIsWordChar} {
    string wordend "x\u5080z123_bar\u203C fg" 0
} 10

test utf-23.1 {TclUniCharIsAlpha} {
    # this returns 1 with Unicode 7 compliance
    string is alpha \u021F\u0220\u037F\u052F
} {1}
test utf-23.2 {unicode alpha char in regc_locale.c} {
    # this returns 1 with Unicode 7 compliance
    regexp {^[[:alpha:]]+$} \u021F\u0220\u037F\u052F
} {1}

test utf-24.1 {TclUniCharIsDigit} {
    # this returns 1 with Unicode 7 compliance
    string is digit \u1040\uABF0
} {1}
test utf-24.2 {unicode digit char in regc_locale.c} {
    # this returns 1 with Unicode 7 compliance
    list [regexp {^[[:digit:]]+$} \u1040\uABF0] [regexp {^\d+$} \u1040\uABF0]
} {1 1}

test utf-24.3 {TclUniCharIsSpace} {
    # this returns 1 with Unicode 7/TIP 413 compliance
    string is space \x85\u1680\u180E\u200B\u202F\u2060
} {1}
test utf-24.4 {unicode space char in regc_locale.c} {
    # this returns 1 with Unicode 7/TIP 413 compliance
    list [regexp {^[[:space:]]+$} \x85\u1680\u180E\u200B\u202F\u2060] [regexp {^\s+$} \x85\u1680\u180E\u200B\u202F\u2060]
} {1 1}

testConstraint teststringobj [llength [info commands teststringobj]]

test utf-25.1 {Tcl_UniCharNcasecmp} -constraints teststringobj \
    -setup {
	testobj freeallvars
    } \
    -body {
	teststringobj set 1 a
	teststringobj set 2 b
	teststringobj maxchars 1
	teststringobj maxchars 2
	string compare -nocase [teststringobj get 1] [teststringobj get 2]
    } \
    -cleanup {
	testobj freeallvars
    } \
    -result -1
test utf-25.2 {Tcl_UniCharNcasecmp} -constraints teststringobj \
    -setup {
	testobj freeallvars
    } \
    -body {
	teststringobj set 1 b
	teststringobj set 2 a
	teststringobj maxchars 1
	teststringobj maxchars 2
	string compare -nocase [teststringobj get 1] [teststringobj get 2]
    } \
    -cleanup {
	testobj freeallvars
    } \
    -result 1
test utf-25.3 {Tcl_UniCharNcasecmp} -constraints teststringobj \
    -setup {
	testobj freeallvars
    } \
    -body {
	teststringobj set 1 B
	teststringobj set 2 a
	teststringobj maxchars 1
	teststringobj maxchars 2
	string compare -nocase [teststringobj get 1] [teststringobj get 2]
    } \
    -cleanup {
	testobj freeallvars
    } \
    -result 1

test utf-25.4 {Tcl_UniCharNcasecmp} -constraints teststringobj \
    -setup {
	testobj freeallvars
    } \
    -body {
	teststringobj set 1 aBcB
	teststringobj set 2 abca
	teststringobj maxchars 1
	teststringobj maxchars 2
	string compare -nocase [teststringobj get 1] [teststringobj get 2]
    } \
    -cleanup {
	testobj freeallvars
    } \
    -result 1

# cleanup
::tcltest::cleanupTests
return

# Local Variables:
# mode: tcl
# End:<|MERGE_RESOLUTION|>--- conflicted
+++ resolved
@@ -126,11 +126,7 @@
     testnumutfchars [testbytestring "\xC2\xA2"] end
 } {1}
 test utf-4.7 {Tcl_NumUtfChars: long string, calc len} {testnumutfchars testbytestring} {
-<<<<<<< HEAD
-    testnumutfchars [testbytestring "abc\xC2\xA2\xE4\xB9\x8E\xA2\x4E"] 10
-=======
     testnumutfchars [testbytestring "abc\xC2\xA2\xE4\xB9\x8E\uA2\x4E"] end
->>>>>>> 08451edb
 } {7}
 test utf-4.8 {Tcl_NumUtfChars: #u0000, calc len} {testnumutfchars testbytestring} {
     testnumutfchars [testbytestring "\xC0\x80"] end
@@ -145,9 +141,9 @@
 test utf-4.11 {Tcl_NumUtfChars: 3 bytes of 4-byte UTF-8 characater} {testnumutfchars testbytestring} {
     testnumutfchars [testbytestring \xf0\x9f\x92\xa9] end-1
 } {3}
-test utf-4.12 {Tcl_NumUtfChars: #4-byte UTF-8 character} {testnumutfchars testbytestring tip389} {
+test utf-4.12 {Tcl_NumUtfChars: #4-byte UTF-8 character} {testnumutfchars testbytestring fullutf} {
     testnumutfchars [testbytestring \xf0\x9f\x92\xa9] end
-} {2}
+} {1}
 
 test utf-5.1 {Tcl_UtfFindFirst} {testfindfirst testbytestring} {
     testfindfirst [testbytestring "abcbc"] 98
