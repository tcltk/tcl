--- conflicted
+++ resolved
@@ -186,13 +186,8 @@
     testutfnext -bytestring \xA0G
 } 1
 test utf-6.11 {Tcl_UtfNext} testutfnext {
-<<<<<<< HEAD
     testutfnext -bytestring \xA0\xA0
-} 1
-=======
-    testutfnext \xA0\xA0
-} 2
->>>>>>> afa493ba
+} 2
 test utf-6.12 {Tcl_UtfNext} testutfnext {
     testutfnext -bytestring \xA0\xD0
 } 1
@@ -251,11 +246,7 @@
     testutfnext -bytestring \xF2
 } 1
 test utf-6.31 {Tcl_UtfNext} testutfnext {
-<<<<<<< HEAD
     testutfnext -bytestring \xF2G
-=======
-    testutfnext \xF2G
->>>>>>> afa493ba
 } 1
 test utf-6.32 {Tcl_UtfNext} testutfnext {
     testutfnext -bytestring \xF2\xA0
@@ -378,11 +369,7 @@
     testutfnext -bytestring \xF2\xA0\xA0\xE8
 } 1
 test utf-6.71 {Tcl_UtfNext} testutfnext {
-<<<<<<< HEAD
     testutfnext -bytestring \xF2\xA0\xA0\xF2
-=======
-    testutfnext \xF2\xA0\xA0\xF2
->>>>>>> afa493ba
 } 1
 test utf-6.73 {Tcl_UtfNext} testutfnext {
     testutfnext -bytestring \xF2\xA0\xA0\xF8
@@ -430,25 +417,11 @@
     testutfnext -bytestring \xF0\x90\x80\x80
 } 4
 test utf-6.88 {Tcl_UtfNext, pointing to 2th byte of 3-byte valid sequence} testutfnext {
-<<<<<<< HEAD
     testutfnext -bytestring \xA0\xA0
-} 1
+} 2
 test utf-6.89 {Tcl_UtfNext, pointing to 2th byte of 3-byte invalid sequence} testutfnext {
     testutfnext -bytestring \x80\x80
-} 1
-=======
-    testutfnext \xA0\xA0
-} 2
-test utf-6.88.1 {Tcl_UtfNext, pointing to 2th byte of 3-byte valid sequence} testutfnext {
-    testutfnext \xE8\xA0\xA0 1
-} 3
-test utf-6.89 {Tcl_UtfNext, pointing to 2th byte of 3-byte invalid sequence} testutfnext {
-    testutfnext \x80\x80
-} 2
-test utf-6.89.1 {Tcl_UtfNext, pointing to 2th byte of 3-byte invalid sequence} testutfnext {
-    testutfnext \xF0\x80\x80 1
-} 3
->>>>>>> afa493ba
+} 2
 test utf-6.90 {Tcl_UtfNext, validity check [493dccc2de]} testutfnext {
     testutfnext -bytestring \xF4\x8F\xBF\xBF
 } 4
@@ -457,22 +430,10 @@
 } 1
 test utf-6.92 {Tcl_UtfNext, pointing to 2th byte of 4-byte valid sequence} testutfnext {
     testutfnext -bytestring \xA0\xA0\xA0
-} 1
+} 3
 test utf-6.93 {Tcl_UtfNext, pointing to 2th byte of 4-byte invalid sequence} testutfnext {
     testutfnext -bytestring \x80\x80\x80
-} 1
-test utf-6.92 {Tcl_UtfNext, pointing to 2th byte of 4-byte valid sequence} testutfnext {
-    testutfnext \xA0\xA0\xA0
-} 3
-test utf-6.92.1 {Tcl_UtfNext, pointing to 2th byte of 4-byte valid sequence} testutfnext {
-    testutfnext \xF2\xA0\xA0\xA0 1
-} 4
-test utf-6.93 {Tcl_UtfNext, pointing to 2th byte of 4-byte invalid sequence} testutfnext {
-    testutfnext \x80\x80\x80
-} 3
-test utf-6.93.1 {Tcl_UtfNext, pointing to 2th byte of 4-byte invalid sequence} testutfnext {
-    testutfnext \xF0\x80\x80\x80 1
-} 4
+} 3
 
 test utf-7.1 {Tcl_UtfPrev} testutfprev {
     testutfprev {}
