--- conflicted
+++ resolved
@@ -681,7 +681,6 @@
 test utf-7.19.1 {Tcl_UtfPrev} {testutfprev testbytestring ucs4} {
     testutfprev A[testbytestring \xF8\xA0\xA0\xA0]
 } 4
-<<<<<<< HEAD
 test utf-7.20.0 {Tcl_UtfPrev} {testutfprev testbytestring utf16} {
     testutfprev A[testbytestring \xF2\xA0\xA0\xA0]
 } 2
@@ -690,16 +689,6 @@
 } 1
 test utf-7.21.0 {Tcl_UtfPrev} {testutfprev testbytestring utf16} {
     testutfprev A\u8820[testbytestring \xA0]
-=======
-test utf-7.20.0 {Tcl_UtfPrev} {testutfprev ucs2} {
-    testutfprev A\xF2\xA0\xA0\xA0
-} 2
-test utf-7.20.1 {Tcl_UtfPrev} {testutfprev fullutf} {
-    testutfprev A\xF2\xA0\xA0\xA0
-} 1
-test utf-7.21.0 {Tcl_UtfPrev} {testutfprev ucs2} {
-    testutfprev A\xE8\xA0\xA0\xA0
->>>>>>> 551c5464
 } 2
 test utf-7.21.1 {Tcl_UtfPrev} {testutfprev testbytestring ucs4} {
     testutfprev A\u8820[testbytestring \xA0]
