--- conflicted
+++ resolved
@@ -595,8 +595,7 @@
 test utf-6.117.1 {Tcl_UtfNext, read limits} {testutfnext fullutf} {
     testutfnext \xF2\xA0\xA0\xA0\xA0 4
 } 4
-<<<<<<< HEAD
-test utf-6.118 {Tcl_UtfNext, read limits} {testutfnext ucs2} {
+test utf-6.118 {Tcl_UtfNext, read limits} testutfnext {
     testutfnext \xA0G 0
 } 0
 test utf-6.119 {Tcl_UtfNext, read limits} {testutfnext ucs2} {
@@ -609,21 +608,6 @@
     testutfnext \xA0\xA0G 2
 } 1
 test utf-6.122 {Tcl_UtfNext, read limits} {testutfnext ucs2} {
-=======
-test utf-6.118 {Tcl_UtfNext, read limits} testutfnext {
-    testutfnext \xA0G 0
-} 0
-test utf-6.119 {Tcl_UtfNext, read limits} testutfnext {
-    testutfnext \xA0G 1
-} 1
-test utf-6.120 {Tcl_UtfNext, read limits} testutfnext {
-    testutfnext \xA0\xA0 1
-} 1
-test utf-6.121 {Tcl_UtfNext, read limits} testutfnext {
-    testutfnext \xA0\xA0G 2
-} 1
-test utf-6.122 {Tcl_UtfNext, read limits} testutfnext {
->>>>>>> b57e682c
     testutfnext \xA0\xA0\xA0 2
 } 1
 test utf-6.123 {Tcl_UtfNext, read limits} testutfnext {
