--- conflicted
+++ resolved
@@ -1024,15 +1024,6 @@
 test utf-10.5 {Tcl_UtfBackslash: stops after 4 hex chars} testbytestring {
     expr {"\u4E216" eq "[testbytestring \xE4\xB8\xA1]6"}
 } 1
-<<<<<<< HEAD
-test utf-10.6 {Tcl_UtfBackslash: stops after 5 hex chars} {fullutf testbytestring} {
-    expr {"\U1E2165" eq "[testbytestring \xF0\x9E\x88\x96]5"}
-} 1
-test utf-10.7 {Tcl_UtfBackslash: stops after 6 hex chars} {fullutf testbytestring} {
-    expr {"\U10E2165" eq "[testbytestring \xF4\x8E\x88\x96]5"}
-} 1
-proc bsCheck {char num} {
-=======
 test utf-10.6 {Tcl_UtfBackslash: stops after 5 hex chars} {Uesc fullutf testbytestring} {
     expr {"\U1E2165" eq "[testbytestring \xF0\x9E\x88\x96]5"}
 } 1
@@ -1041,7 +1032,6 @@
 } 1
 
 proc bsCheck {char num {constraints {}}} {
->>>>>>> c497d638
     global errNum
     test utf-10.$errNum {backslash substitution} $constraints {
 	scan $char %c value
@@ -1078,19 +1068,14 @@
 bsCheck \xa	10
 bsCheck \xA	10
 bsCheck \x41	65
-<<<<<<< HEAD
-bsCheck \x541	84
-=======
 bsCheck \x541	65	pre388	;# == \x41
 bsCheck \x541	84	!pre388	;# == \x54 1
->>>>>>> c497d638
 bsCheck \u	117
 bsCheck \uk	117
 bsCheck \u41	65
 bsCheck \ua	10
 bsCheck \uA	10
 bsCheck \340	224
-<<<<<<< HEAD
 bsCheck \uA1	161
 bsCheck \u4E21	20001
 bsCheck \741	60
@@ -1113,9 +1098,6 @@
     bsCheck \U10FFFF00	1114111
     bsCheck \UFFFFFFFF	1048575
 }
-=======
-bsCheck \ua1	161
-bsCheck \u4e21	20001
 bsCheck \741    225	pre388	;# == \341 
 bsCheck \741    60	!pre388	;# == \74 1
 bsCheck \U      85
@@ -1135,7 +1117,6 @@
 bsCheck \U010FFFF0      1114111		{Uesc fullutf}
 bsCheck \U10FFFF00      1114111		{Uesc fullutf}
 bsCheck \UFFFFFFFF      1048575		{Uesc fullutf}
->>>>>>> c497d638
 
 test utf-11.1 {Tcl_UtfToUpper} {
     string toupper {}
