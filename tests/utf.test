# This file contains a collection of tests for tclUtf.c
# Sourcing this file into Tcl runs the tests and generates output for
# errors.  No output means no errors were found.
#
# Copyright (c) 1997 Sun Microsystems, Inc.
# Copyright (c) 1998-1999 by Scriptics Corporation.
#
# See the file "license.terms" for information on usage and redistribution
# of this file, and for a DISCLAIMER OF ALL WARRANTIES.

if {[lsearch [namespace children] ::tcltest] == -1} {
    package require tcltest 2
    namespace import -force ::tcltest::*
}

::tcltest::loadTestedCommands
catch [list package require -exact Tcltest [info patchlevel]]

testConstraint testbytestring [llength [info commands testbytestring]]

catch {unset x}

# Some tests require support for 4-byte UTF-8 sequences
testConstraint fullutf [expr {[format %c 0x010000] != "\uFFFD"}]
testConstraint tip389 [expr {[string length \U010000] == 2}]

test utf-1.1 {Tcl_UniCharToUtf: 1 byte sequences} testbytestring {
    expr {"\x01" eq [testbytestring "\x01"]}
} 1
test utf-1.2 {Tcl_UniCharToUtf: 2 byte sequences} testbytestring {
    expr {"\x00" eq [testbytestring "\xC0\x80"]}
} 1
test utf-1.3 {Tcl_UniCharToUtf: 2 byte sequences} testbytestring {
    expr {"\xE0" eq [testbytestring "\xC3\xA0"]}
} 1
test utf-1.4 {Tcl_UniCharToUtf: 3 byte sequences} testbytestring {
    expr {"\u4E4E" eq [testbytestring "\xE4\xB9\x8E"]}
} 1
test utf-1.5 {Tcl_UniCharToUtf: overflowed Tcl_UniChar} testbytestring {
    expr {[format %c 0x110000] eq [testbytestring "\xEF\xBF\xBD"]}
} 1
test utf-1.6 {Tcl_UniCharToUtf: negative Tcl_UniChar} testbytestring {
    expr {[format %c -1] eq [testbytestring "\xEF\xBF\xBD"]}
} 1
test utf-1.7 {Tcl_UniCharToUtf: 4 byte sequences} -constraints {fullutf testbytestring} -body {
    expr {"\U014E4E" eq [testbytestring "\xF0\x94\xB9\x8E"]}
} -result 1
test utf-1.8 {Tcl_UniCharToUtf: 3 byte sequence, high surrogate} testbytestring {
    expr {"\uD842" eq [testbytestring "\xED\xA1\x82"]}
} 1
test utf-1.9 {Tcl_UniCharToUtf: 3 byte sequence, low surrogate} testbytestring {
    expr {"\uDC42" eq [testbytestring "\xED\xB1\x82"]}
} 1
test utf-1.10 {Tcl_UniCharToUtf: 3 byte sequence, high surrogate} testbytestring {
    expr {[format %c 0xD842] eq [testbytestring "\xED\xA1\x82"]}
} 1
test utf-1.11 {Tcl_UniCharToUtf: 3 byte sequence, low surrogate} testbytestring {
    expr {[format %c 0xDC42] eq [testbytestring "\xED\xB1\x82"]}
} 1
test utf-1.12 {Tcl_UniCharToUtf: 4 byte sequence, high/low surrogate} {fullutf testbytestring} {
    expr {"\uD842\uDC42" eq [testbytestring "\xF0\xA0\xA1\x82"]}
} 1
test utf-1.13 {Tcl_UniCharToUtf: Invalid surrogate} testbytestring {
    expr {"\UD842" eq [testbytestring "\xEF\xBF\xBD"]}
} 1

test utf-2.1 {Tcl_UtfToUniChar: low ascii} {
    string length "abc"
} {3}
test utf-2.2 {Tcl_UtfToUniChar: naked trail bytes} testbytestring {
    string length [testbytestring "\x82\x83\x84"]
} {3}
test utf-2.3 {Tcl_UtfToUniChar: lead (2-byte) followed by non-trail} testbytestring {
    string length [testbytestring "\xC2"]
} {1}
test utf-2.4 {Tcl_UtfToUniChar: lead (2-byte) followed by trail} testbytestring {
    string length [testbytestring "\xC2\xA2"]
} {1}
test utf-2.5 {Tcl_UtfToUniChar: lead (3-byte) followed by non-trail} testbytestring {
    string length [testbytestring "\xE2"]
} {1}
test utf-2.6 {Tcl_UtfToUniChar: lead (3-byte) followed by 1 trail} testbytestring {
    string length [testbytestring "\xE2\xA2"]
} {2}
test utf-2.7 {Tcl_UtfToUniChar: lead (3-byte) followed by 2 trail} testbytestring {
    string length [testbytestring "\xE4\xB9\x8E"]
} {1}
test utf-2.8 {Tcl_UtfToUniChar: lead (4-byte) followed by 3 trail} -constraints {tip389 testbytestring} -body {
    string length [testbytestring "\xF0\x90\x80\x80"]
} -result {2}
test utf-2.9 {Tcl_UtfToUniChar: lead (4-byte) followed by 3 trail} -constraints {tip389 testbytestring} -body {
    string length [testbytestring "\xF4\x8F\xBF\xBF"]
} -result {2}
test utf-2.10 {Tcl_UtfToUniChar: lead (4-byte) followed by 3 trail, underflow} testbytestring {
    string length [testbytestring "\xF0\x8F\xBF\xBF"]
} {4}
test utf-2.11 {Tcl_UtfToUniChar: lead (4-byte) followed by 3 trail, overflow} testbytestring {
    string length [testbytestring "\xF4\x90\x80\x80"]
} {2}
test utf-2.12 {Tcl_UtfToUniChar: longer UTF sequences not supported} testbytestring {
    string length [testbytestring "\xF8\xA2\xA2\xA2\xA2"]
} {5}

test utf-3.1 {Tcl_UtfCharComplete} {
} {}

testConstraint testnumutfchars [llength [info commands testnumutfchars]]
testConstraint testfindfirst [llength [info commands testfindfirst]]
testConstraint testfindlast [llength [info commands testfindlast]]

test utf-4.1 {Tcl_NumUtfChars: zero length} testnumutfchars {
    testnumutfchars ""
} {0}
test utf-4.2 {Tcl_NumUtfChars: length 1} {testnumutfchars testbytestring} {
    testnumutfchars [testbytestring "\xC2\xA2"]
} {1}
test utf-4.3 {Tcl_NumUtfChars: long string} {testnumutfchars testbytestring} {
    testnumutfchars [testbytestring "abc\xC2\xA2\xE4\xB9\x8E\uA2\x4E"]
} {7}
test utf-4.4 {Tcl_NumUtfChars: #u0000} {testnumutfchars testbytestring} {
    testnumutfchars [testbytestring "\xC0\x80"]
} {1}
test utf-4.5 {Tcl_NumUtfChars: zero length, calc len} testnumutfchars {
    testnumutfchars "" 0
} {0}
test utf-4.6 {Tcl_NumUtfChars: length 1, calc len} {testnumutfchars testbytestring} {
    testnumutfchars [testbytestring "\xC2\xA2"] 2
} {1}
test utf-4.7 {Tcl_NumUtfChars: long string, calc len} {testnumutfchars testbytestring} {
    testnumutfchars [testbytestring "abc\xC2\xA2\xE4\xB9\x8E\uA2\x4E"] 10
} {7}
test utf-4.8 {Tcl_NumUtfChars: #u0000, calc len} {testnumutfchars testbytestring} {
    testnumutfchars [testbytestring "\xC0\x80"] 2
} {1}
# Bug [2738427]: Tcl_NumUtfChars(...) no overflow check
test utf-4.9 {Tcl_NumUtfChars: #u20AC, calc len, incomplete} {testnumutfchars testbytestring} {
    testnumutfchars [testbytestring "\xE2\x82\xAC"] 2
} {2}
test utf-4.10 {Tcl_NumUtfChars: #u0000, calc len, overcomplete} {testnumutfchars testbytestring} {
    testnumutfchars [testbytestring "\x00"] 2
} {2}
test utf-4.11 {Tcl_NumUtfChars: 3 bytes of 4-byte UTF-8 characater} {testnumutfchars testbytestring} {
    testnumutfchars [testbytestring \xf0\x9f\x92\xa9] 3
} {3}
test utf-4.12 {Tcl_NumUtfChars: #4-byte UTF-8 character} {testnumutfchars testbytestring tip389} {
    testnumutfchars [testbytestring \xf0\x9f\x92\xa9] 4
} {2}

test utf-5.1 {Tcl_UtfFindFirst} {testfindfirst testbytestring} {
    testfindfirst [testbytestring "abcbc"] 98
} {bcbc}
test utf-5.2 {Tcl_UtfFindLast} {testfindlast testbytestring} {
    testfindlast [testbytestring "abcbc"] 98
} {bc}

testConstraint testutfnext [llength [info commands testutfnext]]

test utf-6.1 {Tcl_UtfNext} testutfnext {
    # This takes the pointer one past the terminating NUL.
    # This is really an invalid call.
    testutfnext {}
} 1
test utf-6.2 {Tcl_UtfNext} testutfnext {
    testutfnext A
} 1
test utf-6.3 {Tcl_UtfNext} testutfnext {
    testutfnext AA
} 1
test utf-6.4 {Tcl_UtfNext} testutfnext {
    testutfnext A\xA0
} 1
test utf-6.5 {Tcl_UtfNext} testutfnext {
    testutfnext A\xD0
} 1
test utf-6.6 {Tcl_UtfNext} testutfnext {
    testutfnext A\xE8
} 1
test utf-6.7 {Tcl_UtfNext} testutfnext {
    testutfnext A\xF4
} 1
test utf-6.8 {Tcl_UtfNext} testutfnext {
    testutfnext A\xF8
} 1
test utf-6.9 {Tcl_UtfNext} testutfnext {
    testutfnext \xA0
} 1
test utf-6.10 {Tcl_UtfNext} testutfnext {
    testutfnext \xA0G
} 1
test utf-6.11 {Tcl_UtfNext} testutfnext {
    testutfnext \xA0\xA0
} 1
test utf-6.12 {Tcl_UtfNext} testutfnext {
    testutfnext \xA0\xD0
} 1
test utf-6.13 {Tcl_UtfNext} testutfnext {
    testutfnext \xA0\xE8
} 1
test utf-6.14 {Tcl_UtfNext} testutfnext {
    testutfnext \xA0\xF4
} 1
test utf-6.15 {Tcl_UtfNext} testutfnext {
    testutfnext \xA0\xF8
} 1
test utf-6.16 {Tcl_UtfNext} testutfnext {
    testutfnext \xD0
} 1
test utf-6.17 {Tcl_UtfNext} testutfnext {
    testutfnext \xD0A
} 1
test utf-6.18 {Tcl_UtfNext} testutfnext {
    testutfnext \xD0\xA0
} 2
test utf-6.19 {Tcl_UtfNext} testutfnext {
    testutfnext \xD0\xD0
} 1
test utf-6.20 {Tcl_UtfNext} testutfnext {
    testutfnext \xD0\xE8
} 1
test utf-6.21 {Tcl_UtfNext} testutfnext {
    testutfnext \xD0\xF4
} 1
test utf-6.22 {Tcl_UtfNext} testutfnext {
    testutfnext \xD0\xF8
} 1
test utf-6.23 {Tcl_UtfNext} testutfnext {
    testutfnext \xE8
} 1
test utf-6.24 {Tcl_UtfNext} testutfnext {
    testutfnext \xE8A
} 1
test utf-6.25 {Tcl_UtfNext} testutfnext {
    testutfnext \xE8\xA0
} 1
test utf-6.26 {Tcl_UtfNext} testutfnext {
    testutfnext \xE8\xD0
} 1
test utf-6.27 {Tcl_UtfNext} testutfnext {
    testutfnext \xE8\xE8
} 1
test utf-6.28 {Tcl_UtfNext} testutfnext {
    testutfnext \xE8\xF4
} 1
test utf-6.29 {Tcl_UtfNext} testutfnext {
    testutfnext \xE8\xF8
} 1
test utf-6.30 {Tcl_UtfNext} testutfnext {
    testutfnext \xF4
} 1
test utf-6.31 {Tcl_UtfNext} testutfnext {
    testutfnext \xF4A
} 1
test utf-6.32 {Tcl_UtfNext} testutfnext {
    testutfnext \xF4\xA0
} 1
test utf-6.33 {Tcl_UtfNext} testutfnext {
    testutfnext \xF4\xD0
} 1
test utf-6.34 {Tcl_UtfNext} testutfnext {
    testutfnext \xF4\xE8
} 1
test utf-6.35 {Tcl_UtfNext} testutfnext {
    testutfnext \xF4\xF4
} 1
test utf-6.36 {Tcl_UtfNext} testutfnext {
    testutfnext \xF4\xF8
} 1
test utf-6.37 {Tcl_UtfNext} testutfnext {
    testutfnext \xF8
} 1
test utf-6.38 {Tcl_UtfNext} testutfnext {
    testutfnext \xF8A
} 1
test utf-6.39 {Tcl_UtfNext} testutfnext {
    testutfnext \xF8\xA0
} 1
test utf-6.40 {Tcl_UtfNext} testutfnext {
    testutfnext \xF8\xD0
} 1
test utf-6.41 {Tcl_UtfNext} testutfnext {
    testutfnext \xF8\xE8
} 1
test utf-6.42 {Tcl_UtfNext} testutfnext {
    testutfnext \xF8\xF4
} 1
test utf-6.43 {Tcl_UtfNext} testutfnext {
    testutfnext \xF8\xF8
} 1
test utf-6.44 {Tcl_UtfNext} testutfnext {
    testutfnext \xD0\xA0G
} 2
test utf-6.45 {Tcl_UtfNext} testutfnext {
    testutfnext \xD0\xA0\xA0
} 2
test utf-6.46 {Tcl_UtfNext} testutfnext {
    testutfnext \xD0\xA0\xD0
} 2
test utf-6.47 {Tcl_UtfNext} testutfnext {
    testutfnext \xD0\xA0\xE8
} 2
test utf-6.48 {Tcl_UtfNext} testutfnext {
    testutfnext \xD0\xA0\xF4
} 2
test utf-6.49 {Tcl_UtfNext} testutfnext {
    testutfnext \xD0\xA0\xF8
} 2
test utf-6.50 {Tcl_UtfNext} testutfnext {
    testutfnext \xE8\xA0G
} 1
test utf-6.51 {Tcl_UtfNext} testutfnext {
    testutfnext \xE8\xA0\xA0
} 3
test utf-6.52 {Tcl_UtfNext} testutfnext {
    testutfnext \xE8\xA0\xD0
} 1
test utf-6.53 {Tcl_UtfNext} testutfnext {
    testutfnext \xE8\xA0\xE8
} 1
test utf-6.54 {Tcl_UtfNext} testutfnext {
    testutfnext \xE8\xA0\xF4
} 1
test utf-6.55 {Tcl_UtfNext} testutfnext {
    testutfnext \xE8\xA0\xF8
} 1
test utf-6.56 {Tcl_UtfNext} testutfnext {
    testutfnext \xF4\xA0G
} 1
test utf-6.57 {Tcl_UtfNext} testutfnext {
    testutfnext \xF4\xA0\xA0
} 1
test utf-6.58 {Tcl_UtfNext} testutfnext {
    testutfnext \xF4\xA0\xD0
} 1
test utf-6.59 {Tcl_UtfNext} testutfnext {
    testutfnext \xF4\xA0\xE8
} 1
test utf-6.60 {Tcl_UtfNext} testutfnext {
    testutfnext \xF4\xA0\xF4
} 1
test utf-6.61 {Tcl_UtfNext} testutfnext {
    testutfnext \xF4\xA0\xF8
} 1
test utf-6.62 {Tcl_UtfNext} testutfnext {
    testutfnext \xE8\xA0\xA0G
} 3
test utf-6.63 {Tcl_UtfNext} testutfnext {
    testutfnext \xE8\xA0\xA0\xA0
} 3
test utf-6.64 {Tcl_UtfNext} testutfnext {
    testutfnext \xE8\xA0\xA0\xD0
} 3
test utf-6.65 {Tcl_UtfNext} testutfnext {
    testutfnext \xE8\xA0\xA0\xE8
} 3
test utf-6.66 {Tcl_UtfNext} testutfnext {
    testutfnext \xE8\xA0\xA0\xF4
} 3
test utf-6.67 {Tcl_UtfNext} testutfnext {
    testutfnext \xE8\xA0\xA0\xF8
} 3
test utf-6.68 {Tcl_UtfNext} testutfnext {
    testutfnext \xF4\xA0\xA0G
} 1
test utf-6.69 {Tcl_UtfNext} testutfnext {
    testutfnext \xF4\xA0\xA0\xA0
} 4
test utf-6.70 {Tcl_UtfNext} testutfnext {
    testutfnext \xF4\xA0\xA0\xD0
} 1
test utf-6.71 {Tcl_UtfNext} testutfnext {
    testutfnext \xF4\xA0\xA0\xE8
} 1
test utf-6.71 {Tcl_UtfNext} testutfnext {
    testutfnext \xF4\xA0\xA0\xF4
} 1
test utf-6.73 {Tcl_UtfNext} testutfnext {
    testutfnext \xF4\xA0\xA0\xF8
} 1
test utf-6.74 {Tcl_UtfNext} testutfnext {
    testutfnext \xF4\xA0\xA0\xA0G
} 4
test utf-6.75 {Tcl_UtfNext} testutfnext {
    testutfnext \xF4\xA0\xA0\xA0\xA0
} 4
test utf-6.76 {Tcl_UtfNext} testutfnext {
    testutfnext \xF4\xA0\xA0\xA0\xD0
} 4
test utf-6.77 {Tcl_UtfNext} testutfnext {
    testutfnext \xF4\xA0\xA0\xA0\xE8
} 4
test utf-6.78 {Tcl_UtfNext} testutfnext {
    testutfnext \xF4\xA0\xA0\xA0\xF4
} 4
test utf-6.79 {Tcl_UtfNext} testutfnext {
    testutfnext \xF4\xA0\xA0\xA0G\xF8
} 4
test utf-6.80 {Tcl_UtfNext - overlong sequences} testutfnext {
    testutfnext \xC0\x80
} 2
test utf-6.81 {Tcl_UtfNext - overlong sequences} testutfnext {
    testutfnext \xC0\x81
} 1
test utf-6.82 {Tcl_UtfNext - overlong sequences} testutfnext {
    testutfnext \xC1\x80
} 1
test utf-6.83 {Tcl_UtfNext - overlong sequences} testutfnext {
    testutfnext \xC2\x80
} 2
test utf-6.84 {Tcl_UtfNext - overlong sequences} testutfnext {
    testutfnext \xE0\x80\x80
} 1
test utf-6.85 {Tcl_UtfNext - overlong sequences} testutfnext {
    testutfnext \xE0\xA0\x80
} 3
test utf-6.86 {Tcl_UtfNext - overlong sequences} testutfnext {
    testutfnext \xF0\x80\x80\x80
} 1
test utf-6.87 {Tcl_UtfNext - overlong sequences} {testutfnext} {
    testutfnext \xF0\x90\x80\x80
<<<<<<< HEAD
} 4
test utf-6.88 {Tcl_UtfNext, pointing to 2th byte of 3-byte valid sequence} {testutfnext} {
    testutfnext \xE8\xA0\xA0 1
} 2
=======
} 1
test utf-6.88 {Tcl_UtfNext, pointing to 2th byte of 3-byte valid sequence} {testutfnext} {
    testutfnext \xA0\xA0
} 1
test utf-6.88.1 {Tcl_UtfNext, pointing to 2th byte of 3-byte valid sequence} {testutfnext} {
    testutfnext \xE8\xA0\xA0 1
} 2
test utf-6.89 {Tcl_UtfNext, pointing to 2th byte of 3-byte invalid sequence} {testutfnext} {
    testutfnext \x80\x80
} 1
test utf-6.89.1 {Tcl_UtfNext, pointing to 2th byte of 3-byte invalid sequence} {testutfnext} {
    testutfnext \xF0\x80\x80 1
} 2
>>>>>>> 880653a5

testConstraint testutfprev [llength [info commands testutfprev]]

test utf-7.1 {Tcl_UtfPrev} testutfprev {
    testutfprev {}
} 0
test utf-7.2 {Tcl_UtfPrev} testutfprev {
    testutfprev A
} 0
test utf-7.3 {Tcl_UtfPrev} testutfprev {
    testutfprev AA
} 1
test utf-7.4 {Tcl_UtfPrev} testutfprev {
    testutfprev A\xF8
} 1
test utf-7.4.1 {Tcl_UtfPrev} testutfprev {
    testutfprev A\xF8\xA0\xA0\xA0 2
} 1
test utf-7.4.2 {Tcl_UtfPrev} testutfprev {
    testutfprev A\xF8\xF8\xA0\xA0 2
} 1
test utf-7.5 {Tcl_UtfPrev} testutfprev {
    testutfprev A\xF4
} 1
test utf-7.5.1 {Tcl_UtfPrev} testutfprev {
    testutfprev A\xF4\xA0\xA0\xA0 2
} 1
test utf-7.5.2 {Tcl_UtfPrev} testutfprev {
    testutfprev A\xF4\xF8\xA0\xA0 2
} 1
test utf-7.6 {Tcl_UtfPrev} testutfprev {
    testutfprev A\xE8
} 1
test utf-7.6.1 {Tcl_UtfPrev} testutfprev {
    testutfprev A\xE8\xA0\xA0\xA0 2
} 1
test utf-7.6.2 {Tcl_UtfPrev} testutfprev {
    testutfprev A\xE8\xF8\xA0\xA0 2
} 1
test utf-7.7 {Tcl_UtfPrev} testutfprev {
    testutfprev A\xD0
} 1
test utf-7.7.1 {Tcl_UtfPrev} testutfprev {
    testutfprev A\xD0\xA0\xA0\xA0 2
} 1
test utf-7.7.2 {Tcl_UtfPrev} testutfprev {
    testutfprev A\xD0\xF8\xA0\xA0 2
} 1
test utf-7.8 {Tcl_UtfPrev} testutfprev {
    testutfprev A\xA0
} 1
test utf-7.8.1 {Tcl_UtfPrev} testutfprev {
    testutfprev A\xA0\xA0\xA0\xA0 2
} 1
test utf-7.8.2 {Tcl_UtfPrev} testutfprev {
    testutfprev A\xA0\xF8\xA0\xA0 2
} 1
test utf-7.9 {Tcl_UtfPrev} testutfprev {
    testutfprev A\xF8\xA0
} 2
test utf-7.9.1 {Tcl_UtfPrev} testutfprev {
    testutfprev A\xF8\xA0\xA0\xA0 3
} 2
test utf-7.9.2 {Tcl_UtfPrev} testutfprev {
    testutfprev A\xF8\xA0\xF8\xA0 3
} 2
test utf-7.10 {Tcl_UtfPrev} testutfprev {
    testutfprev A\xF4\xA0
} 1
test utf-7.10.1 {Tcl_UtfPrev} testutfprev {
    testutfprev A\xF4\xA0\xA0\xA0 3
} 1
test utf-7.10.2 {Tcl_UtfPrev} testutfprev {
    testutfprev A\xF4\xA0\xF8\xA0 3
} 1
test utf-7.11 {Tcl_UtfPrev} testutfprev {
    testutfprev A\xE8\xA0
} 1
test utf-7.11.1 {Tcl_UtfPrev} testutfprev {
    testutfprev A\xE8\xA0\xA0\xA0 3
} 1
test utf-7.11.2 {Tcl_UtfPrev} testutfprev {
    testutfprev A\xE8\xA0\xF8\xA0 3
} 1
test utf-7.11.3 {Tcl_UtfPrev} testutfprev {
    testutfprev A\xE8\xA0\xF8 3
} 1
test utf-7.12 {Tcl_UtfPrev} testutfprev {
    testutfprev A\xD0\xA0
} 1
test utf-7.12.1 {Tcl_UtfPrev} testutfprev {
    testutfprev A\xD0\xA0\xA0\xA0 3
} 1
test utf-7.12.2 {Tcl_UtfPrev} testutfprev {
    testutfprev A\xD0\xA0\xF8\xA0 3
} 1
test utf-7.13 {Tcl_UtfPrev} testutfprev {
    testutfprev A\xA0\xA0
} 2
test utf-7.13.1 {Tcl_UtfPrev} testutfprev {
    testutfprev A\xA0\xA0\xA0\xA0 3
} 2
test utf-7.13.2 {Tcl_UtfPrev} testutfprev {
    testutfprev A\xA0\xA0\xF8\xA0 3
} 2
test utf-7.14 {Tcl_UtfPrev} testutfprev {
    testutfprev A\xF8\xA0\xA0
} 3
test utf-7.14.1 {Tcl_UtfPrev} testutfprev {
    testutfprev A\xF8\xA0\xA0\xA0 4
} 3
test utf-7.14.2 {Tcl_UtfPrev} testutfprev {
    testutfprev A\xF8\xA0\xA0\xF8 4
} 3
test utf-7.15 {Tcl_UtfPrev} testutfprev {
    testutfprev A\xF4\xA0\xA0
} 1
test utf-7.15.1 {Tcl_UtfPrev} testutfprev {
    testutfprev A\xF4\xA0\xA0\xA0 4
} 1
test utf-7.15.2 {Tcl_UtfPrev} testutfprev {
    testutfprev A\xF4\xA0\xA0\xF8 4
} 1
test utf-7.16 {Tcl_UtfPrev} testutfprev {
    testutfprev A\xE8\xA0\xA0
} 1
test utf-7.16.1 {Tcl_UtfPrev} testutfprev {
    testutfprev A\xE8\xA0\xA0\xA0 4
} 1
test utf-7.16.2 {Tcl_UtfPrev} testutfprev {
    testutfprev A\xE8\xA0\xA0\xF8 4
} 1
test utf-7.17 {Tcl_UtfPrev} testutfprev {
    testutfprev A\xD0\xA0\xA0
} 3
test utf-7.17.1 {Tcl_UtfPrev} testutfprev {
    testutfprev A\xD0\xA0\xA0\xA0 4
} 3
test utf-7.17.2 {Tcl_UtfPrev} testutfprev {
    testutfprev A\xD0\xA0\xA0\xF8 4
} 3
test utf-7.18 {Tcl_UtfPrev} testutfprev {
    testutfprev A\xA0\xA0\xA0
} 3
test utf-7.18.1 {Tcl_UtfPrev} testutfprev {
    testutfprev A\xA0\xA0\xA0\xA0 4
} 3
test utf-7.18.2 {Tcl_UtfPrev} testutfprev {
    testutfprev A\xA0\xA0\xA0\xF8 4
} 3
test utf-7.19 {Tcl_UtfPrev} testutfprev {
    testutfprev A\xF8\xA0\xA0\xA0
} 4
test utf-7.20 {Tcl_UtfPrev} testutfprev {
    testutfprev A\xF4\xA0\xA0\xA0
} 1
test utf-7.21 {Tcl_UtfPrev} testutfprev {
    testutfprev A\xE8\xA0\xA0\xA0
} 4
test utf-7.22 {Tcl_UtfPrev} testutfprev {
    testutfprev A\xD0\xA0\xA0\xA0
} 4
test utf-7.23 {Tcl_UtfPrev} testutfprev {
    testutfprev A\xA0\xA0\xA0\xA0
} 4
test utf-7.24 {Tcl_UtfPrev -- overlong sequence}  testutfprev {
    testutfprev A\xC0\x81
} 2
test utf-7.25 {Tcl_UtfPrev -- overlong sequence}  testutfprev {
    testutfprev A\xC0\x81 2
} 1
test utf-7.26 {Tcl_UtfPrev -- overlong sequence}  testutfprev {
    testutfprev A\xE0\x80\x80
} 3
test utf-7.27 {Tcl_UtfPrev -- overlong sequence}  testutfprev {
    testutfprev A\xE0\x80
} 2
test utf-7.27.1 {Tcl_UtfPrev -- overlong sequence}  testutfprev {
    testutfprev A\xE0\x80\x80 3
} 2
test utf-7.28 {Tcl_UtfPrev -- overlong sequence}  testutfprev {
    testutfprev A\xE0
} 1
test utf-7.28.1 {Tcl_UtfPrev -- overlong sequence}  testutfprev {
    testutfprev A\xE0\x80\x80 2
} 1
test utf-7.29 {Tcl_UtfPrev -- overlong sequence}  testutfprev {
    testutfprev A\xF0\x80\x80\x80
} 4
test utf-7.30 {Tcl_UtfPrev -- overlong sequence}  testutfprev {
    testutfprev A\xF0\x80\x80\x80 4
} 3
test utf-7.31 {Tcl_UtfPrev -- overlong sequence}  testutfprev {
    testutfprev A\xF0\x80\x80\x80 3
} 2
test utf-7.32 {Tcl_UtfPrev -- overlong sequence}  testutfprev {
    testutfprev A\xF0\x80\x80\x80 2
} 1
test utf-7.33 {Tcl_UtfPrev -- overlong sequence}  testutfprev {
    testutfprev A\xC0\x80
} 1
test utf-7.34 {Tcl_UtfPrev -- overlong sequence}  testutfprev {
    testutfprev A\xC1\x80
} 2
test utf-7.35 {Tcl_UtfPrev -- overlong sequence}  testutfprev {
    testutfprev A\xC2\x80
} 1
test utf-7.36 {Tcl_UtfPrev -- overlong sequence}  testutfprev {
    testutfprev A\xE0\xA0\x80
} 1
test utf-7.37 {Tcl_UtfPrev -- overlong sequence}  testutfprev {
    testutfprev A\xE0\xA0\x80 3
} 1
test utf-7.38 {Tcl_UtfPrev -- overlong sequence}  testutfprev {
    testutfprev A\xE0\xA0\x80 2
} 1
test utf-7.39 {Tcl_UtfPrev -- overlong sequence}  {testutfprev} {
    testutfprev A\xF0\x90\x80\x80
} 1
test utf-7.40 {Tcl_UtfPrev -- overlong sequence}  {testutfprev} {
    testutfprev A\xF0\x90\x80\x80 4
} 1
test utf-7.41 {Tcl_UtfPrev -- overlong sequence}  {testutfprev} {
    testutfprev A\xF0\x90\x80\x80 3
} 1
test utf-7.42 {Tcl_UtfPrev -- overlong sequence}  testutfprev {
    testutfprev A\xF0\x90\x80\x80 2
} 1
test utf-7.43 {Tcl_UtfPrev -- no lead byte at start}  testutfprev {
    testutfprev \xA0
} 0
test utf-7.44 {Tcl_UtfPrev -- no lead byte at start}  testutfprev {
    testutfprev \xA0\xA0
} 1
test utf-7.45 {Tcl_UtfPrev -- no lead byte at start}  testutfprev {
    testutfprev \xA0\xA0\xA0
} 2
test utf-7.46 {Tcl_UtfPrev -- no lead byte at start}  testutfprev {
    testutfprev \xA0\xA0\xA0\xA0
} 3
test utf-7.47 {Tcl_UtfPrev, pointing to 3th byte of 3-byte valid sequence} {testutfprev} {
    testutfprev \xE8\xA0
} 0
test utf-7.47.1 {Tcl_UtfPrev, pointing to 3th byte of 3-byte valid sequence} {testutfprev} {
    testutfprev \xE8\xA0\xA0 2
} 0
test utf-7.47.2 {Tcl_UtfPrev, pointing to 3th byte of 3-byte invalid sequence} {testutfprev} {
    testutfprev \xE8\xA0\x00 2
} 0

test utf-8.1 {Tcl_UniCharAtIndex: index = 0} {
    string index abcd 0
} {a}
test utf-8.2 {Tcl_UniCharAtIndex: index = 0} {
    string index \u4E4E\u25A 0
} "\u4E4E"
test utf-8.3 {Tcl_UniCharAtIndex: index > 0} {
    string index abcd 2
} {c}
test utf-8.4 {Tcl_UniCharAtIndex: index > 0} {
    string index \u4E4E\u25A\xFF\u543 2
} "\uFF"

test utf-9.1 {Tcl_UtfAtIndex: index = 0} {
    string range abcd 0 2
} {abc}
test utf-9.2 {Tcl_UtfAtIndex: index > 0} {
    string range \u4E4E\u25A\xFF\u543klmnop 1 5
} "\u25A\xFF\u543kl"


test utf-10.1 {Tcl_UtfBackslash: dst == NULL} {
    set x \n
} {
}
test utf-10.2 {Tcl_UtfBackslash: \u subst} testbytestring {
    expr {"\uA2" eq [testbytestring "\xC2\xA2"]}
} 1
test utf-10.3 {Tcl_UtfBackslash: longer \u subst} testbytestring {
    expr {"\u4E21" eq [testbytestring "\xE4\xB8\xA1"]}
} 1
test utf-10.4 {Tcl_UtfBackslash: stops at first non-hex} testbytestring {
    expr {"\u4E2k" eq "[testbytestring \xD3\xA2]k"}
} 1
test utf-10.5 {Tcl_UtfBackslash: stops after 4 hex chars} testbytestring {
    expr {"\u4E216" eq "[testbytestring \xE4\xB8\xA1]6"}
} 1
test utf-10.6 {Tcl_UtfBackslash: stops after 5 hex chars} {fullutf testbytestring} {
    expr {"\U1E2165" eq "[testbytestring \xF0\x9E\x88\x96]5"}
} 1
test utf-10.7 {Tcl_UtfBackslash: stops after 6 hex chars} {fullutf testbytestring} {
    expr {"\U10E2165" eq "[testbytestring \xF4\x8E\x88\x96]5"}
} 1
proc bsCheck {char num} {
    global errNum
    test utf-10.$errNum {backslash substitution} {
	scan $char %c value
	set value
    } $num
    incr errNum
}
set errNum 8
bsCheck \b	8
bsCheck \e	101
bsCheck \f	12
bsCheck \n	10
bsCheck \r	13
bsCheck \t	9
bsCheck \v	11
bsCheck \{	123
bsCheck \}	125
bsCheck \[	91
bsCheck \]	93
bsCheck \$	36
bsCheck \ 	32
bsCheck \;	59
bsCheck \\	92
bsCheck \Ca	67
bsCheck \Ma	77
bsCheck \CMa	67
# prior to 8.3, this returned 8, as \8 as accepted as an
# octal value - but it isn't! [Bug: 3975]
bsCheck \8a	56
bsCheck \14	12
bsCheck \141	97
bsCheck b\0	98
bsCheck \x	120
bsCheck \xa	10
bsCheck \xA	10
bsCheck \x41	65
bsCheck \x541	84
bsCheck \u	117
bsCheck \uk	117
bsCheck \u41	65
bsCheck \ua	10
bsCheck \uA	10
bsCheck \340	224
bsCheck \uA1	161
bsCheck \u4E21	20001
bsCheck \741	60
bsCheck \U	85
bsCheck \Uk	85
bsCheck \U41	65
bsCheck \Ua	10
bsCheck \UA	10
bsCheck \Ua1	161
bsCheck \U4E21	20001
bsCheck \U004E21	20001
bsCheck \U00004E21	20001
bsCheck \U0000004E21	78
if {[testConstraint fullutf]} {
    bsCheck \U00110000	69632
    bsCheck \U01100000	69632
    bsCheck \U11000000	69632
    bsCheck \U0010FFFF	1114111
    bsCheck \U010FFFF0	1114111
    bsCheck \U10FFFF00	1114111
    bsCheck \UFFFFFFFF	1048575
}

test utf-11.1 {Tcl_UtfToUpper} {
    string toupper {}
} {}
test utf-11.2 {Tcl_UtfToUpper} {
    string toupper abc
} ABC
test utf-11.3 {Tcl_UtfToUpper} {
    string toupper \u00E3AB
} \u00C3AB
test utf-11.4 {Tcl_UtfToUpper} {
    string toupper \u01E3AB
} \u01E2AB
test utf-11.5 {Tcl_UtfToUpper Georgian (new in Unicode 11)} {
    string toupper \u10D0\u1C90
} \u1C90\u1C90

test utf-12.1 {Tcl_UtfToLower} {
    string tolower {}
} {}
test utf-12.2 {Tcl_UtfToLower} {
    string tolower ABC
} abc
test utf-12.3 {Tcl_UtfToLower} {
    string tolower \u00C3AB
} \u00E3ab
test utf-12.4 {Tcl_UtfToLower} {
    string tolower \u01E2AB
} \u01E3ab
test utf-12.5 {Tcl_UtfToLower Georgian (new in Unicode 11)} {
    string tolower \u10D0\u1C90
} \u10D0\u10D0

test utf-13.1 {Tcl_UtfToTitle} {
    string totitle {}
} {}
test utf-13.2 {Tcl_UtfToTitle} {
    string totitle abc
} Abc
test utf-13.3 {Tcl_UtfToTitle} {
    string totitle \u00E3AB
} \u00C3ab
test utf-13.4 {Tcl_UtfToTitle} {
    string totitle \u01F3AB
} \u01F2ab
test utf-13.5 {Tcl_UtfToTitle Georgian (new in Unicode 11)} {
    string totitle \u10D0\u1C90
} \u10D0\u1C90
test utf-13.6 {Tcl_UtfToTitle Georgian (new in Unicode 11)} {
    string totitle \u1C90\u10D0
} \u1C90\u10D0

test utf-14.1 {Tcl_UtfNcasecmp} {
    string compare -nocase a b
} -1
test utf-14.2 {Tcl_UtfNcasecmp} {
    string compare -nocase b a
} 1
test utf-14.3 {Tcl_UtfNcasecmp} {
    string compare -nocase B a
} 1
test utf-14.4 {Tcl_UtfNcasecmp} {
    string compare -nocase aBcB abca
} 1

test utf-15.1 {Tcl_UniCharToUpper, negative delta} {
    string toupper aA
} AA
test utf-15.2 {Tcl_UniCharToUpper, positive delta} {
    string toupper \u0178\u00FF
} \u0178\u0178
test utf-15.3 {Tcl_UniCharToUpper, no delta} {
    string toupper !
} !

test utf-16.1 {Tcl_UniCharToLower, negative delta} {
    string tolower aA
} aa
test utf-16.2 {Tcl_UniCharToLower, positive delta} {
    string tolower \u0178\u00FF\uA78D\u01C5
} \u00FF\u00FF\u0265\u01C6

test utf-17.1 {Tcl_UniCharToLower, no delta} {
    string tolower !
} !

test utf-18.1 {Tcl_UniCharToTitle, add one for title} {
    string totitle \u01C4
} \u01C5
test utf-18.2 {Tcl_UniCharToTitle, subtract one for title} {
    string totitle \u01C6
} \u01C5
test utf-18.3 {Tcl_UniCharToTitle, subtract delta for title (positive)} {
    string totitle \u017F
} \u0053
test utf-18.4 {Tcl_UniCharToTitle, subtract delta for title (negative)} {
    string totitle \u00FF
} \u0178
test utf-18.5 {Tcl_UniCharToTitle, no delta} {
    string totitle !
} !

test utf-19.1 {TclUniCharLen} -body {
    list [regexp \\d abc456def foo] $foo
} -cleanup {
    unset -nocomplain foo
} -result {1 4}

test utf-20.1 {TclUniCharNcmp} {
} {}

test utf-21.1 {TclUniCharIsAlnum} {
    # this returns 1 with Unicode 7 compliance
    string is alnum \u1040\u021F\u0220
} {1}
test utf-21.2 {unicode alnum char in regc_locale.c} {
    # this returns 1 with Unicode 7 compliance
    list [regexp {^[[:alnum:]]+$} \u1040\u021F\u0220] [regexp {^\w+$} \u1040\u021F\u0220_\u203F\u2040\u2054\uFE33\uFE34\uFE4D\uFE4E\uFE4F\uFF3F]
} {1 1}
test utf-21.3 {unicode print char in regc_locale.c} {
    # this returns 1 with Unicode 7 compliance
    regexp {^[[:print:]]+$} \uFBC1
} 1
test utf-21.4 {TclUniCharIsGraph} {
    # [Bug 3464428]
    string is graph \u0120
} {1}
test utf-21.5 {unicode graph char in regc_locale.c} {
    # [Bug 3464428]
    regexp {^[[:graph:]]+$} \u0120
} {1}
test utf-21.6 {TclUniCharIsGraph} {
    # [Bug 3464428]
    string is graph \u00A0
} {0}
test utf-21.7 {unicode graph char in regc_locale.c} {
    # [Bug 3464428]
    regexp {[[:graph:]]} \u0020\u00A0\u2028\u2029
} {0}
test utf-21.8 {TclUniCharIsPrint} {
    # [Bug 3464428]
    string is print \u0009
} {0}
test utf-21.9 {unicode print char in regc_locale.c} {
    # [Bug 3464428]
    regexp {[[:print:]]} \u0009
} {0}
test utf-21.10 {unicode print char in regc_locale.c} {
    # [Bug 3464428]
    regexp {[[:print:]]} \u0009
} {0}
test utf-21.11 {TclUniCharIsControl} {
    # [Bug 3464428]
    string is control \u0000\u001F\u00AD\u0605\u061C\u180E\u2066\uFEFF
} {1}
test utf-21.12 {unicode control char in regc_locale.c} {
    # [Bug 3464428], [Bug a876646efe]
    regexp {^[[:cntrl:]]*$} \u0000\u001F\u00AD\u0605\u061C\u180E\u2066\uFEFF
} {1}

test utf-22.1 {TclUniCharIsWordChar} {
    string wordend "xyz123_bar fg" 0
} 10
test utf-22.2 {TclUniCharIsWordChar} {
    string wordend "x\u5080z123_bar\u203C fg" 0
} 10

test utf-23.1 {TclUniCharIsAlpha} {
    # this returns 1 with Unicode 7 compliance
    string is alpha \u021F\u0220\u037F\u052F
} {1}
test utf-23.2 {unicode alpha char in regc_locale.c} {
    # this returns 1 with Unicode 7 compliance
    regexp {^[[:alpha:]]+$} \u021F\u0220\u037F\u052F
} {1}

test utf-24.1 {TclUniCharIsDigit} {
    # this returns 1 with Unicode 7 compliance
    string is digit \u1040\uABF0
} {1}
test utf-24.2 {unicode digit char in regc_locale.c} {
    # this returns 1 with Unicode 7 compliance
    list [regexp {^[[:digit:]]+$} \u1040\uABF0] [regexp {^\d+$} \u1040\uABF0]
} {1 1}

test utf-24.3 {TclUniCharIsSpace} {
    # this returns 1 with Unicode 7/TIP 413 compliance
    string is space \u0085\u1680\u180E\u200B\u202F\u2060
} {1}
test utf-24.4 {unicode space char in regc_locale.c} {
    # this returns 1 with Unicode 7/TIP 413 compliance
    list [regexp {^[[:space:]]+$} \u0085\u1680\u180E\u200B\u202F\u2060] [regexp {^\s+$} \u0085\u1680\u180E\u200B\u202F\u2060]
} {1 1}

testConstraint teststringobj [llength [info commands teststringobj]]

test utf-25.1 {Tcl_UniCharNcasecmp} -constraints teststringobj \
    -setup {
	testobj freeallvars
    } \
    -body {
	teststringobj set 1 a
	teststringobj set 2 b
	teststringobj getunicode 1
	teststringobj getunicode 2
	string compare -nocase [teststringobj get 1] [teststringobj get 2]
    } \
    -cleanup {
	testobj freeallvars
    } \
    -result -1
test utf-25.2 {Tcl_UniCharNcasecmp} -constraints teststringobj \
    -setup {
	testobj freeallvars
    } \
    -body {
	teststringobj set 1 b
	teststringobj set 2 a
	teststringobj getunicode 1
	teststringobj getunicode 2
	string compare -nocase [teststringobj get 1] [teststringobj get 2]
    } \
    -cleanup {
	testobj freeallvars
    } \
    -result 1
test utf-25.3 {Tcl_UniCharNcasecmp} -constraints teststringobj \
    -setup {
	testobj freeallvars
    } \
    -body {
	teststringobj set 1 B
	teststringobj set 2 a
	teststringobj getunicode 1
	teststringobj getunicode 2
	string compare -nocase [teststringobj get 1] [teststringobj get 2]
    } \
    -cleanup {
	testobj freeallvars
    } \
    -result 1

test utf-25.4 {Tcl_UniCharNcasecmp} -constraints teststringobj \
    -setup {
	testobj freeallvars
    } \
    -body {
	teststringobj set 1 aBcB
	teststringobj set 2 abca
	teststringobj getunicode 1
	teststringobj getunicode 2
	string compare -nocase [teststringobj get 1] [teststringobj get 2]
    } \
    -cleanup {
	testobj freeallvars
    } \
    -result 1

# cleanup
::tcltest::cleanupTests
return

# Local Variables:
# mode: tcl
# End:<|MERGE_RESOLUTION|>--- conflicted
+++ resolved
@@ -94,9 +94,9 @@
 test utf-2.10 {Tcl_UtfToUniChar: lead (4-byte) followed by 3 trail, underflow} testbytestring {
     string length [testbytestring "\xF0\x8F\xBF\xBF"]
 } {4}
-test utf-2.11 {Tcl_UtfToUniChar: lead (4-byte) followed by 3 trail, overflow} testbytestring {
+test utf-2.11 {Tcl_UtfToUniChar: lead (4-byte) followed by 3 trail, overflow} {testbytestring knownBug} {# Doesn't work with any TCL_UTF_MAX value
     string length [testbytestring "\xF4\x90\x80\x80"]
-} {2}
+} {4}
 test utf-2.12 {Tcl_UtfToUniChar: longer UTF sequences not supported} testbytestring {
     string length [testbytestring "\xF8\xA2\xA2\xA2\xA2"]
 } {5}
@@ -417,13 +417,7 @@
 } 1
 test utf-6.87 {Tcl_UtfNext - overlong sequences} {testutfnext} {
     testutfnext \xF0\x90\x80\x80
-<<<<<<< HEAD
-} 4
-test utf-6.88 {Tcl_UtfNext, pointing to 2th byte of 3-byte valid sequence} {testutfnext} {
-    testutfnext \xE8\xA0\xA0 1
-} 2
-=======
-} 1
+} 4
 test utf-6.88 {Tcl_UtfNext, pointing to 2th byte of 3-byte valid sequence} {testutfnext} {
     testutfnext \xA0\xA0
 } 1
@@ -436,7 +430,6 @@
 test utf-6.89.1 {Tcl_UtfNext, pointing to 2th byte of 3-byte invalid sequence} {testutfnext} {
     testutfnext \xF0\x80\x80 1
 } 2
->>>>>>> 880653a5
 
 testConstraint testutfprev [llength [info commands testutfprev]]
 
