# This file contains a collection of tests for tclUtf.c
# Sourcing this file into Tcl runs the tests and generates output for
# errors.  No output means no errors were found.
#
# Copyright (c) 1997 Sun Microsystems, Inc.
# Copyright (c) 1998-1999 by Scriptics Corporation.
#
# See the file "license.terms" for information on usage and redistribution
# of this file, and for a DISCLAIMER OF ALL WARRANTIES.

if {[lsearch [namespace children] ::tcltest] == -1} {
    package require tcltest 2
    namespace import -force ::tcltest::*
}

namespace path ::tcl::mathop

::tcltest::loadTestedCommands
catch [list package require -exact Tcltest [info patchlevel]]

testConstraint ucs2 [expr {[format %c 0x010000] eq "\uFFFD"}]
testConstraint fullutf [expr {[format %c 0x010000] ne "\uFFFD"}]
<<<<<<< HEAD
testConstraint tip389 [expr {[string length \U010000] eq 2}]
=======
testConstraint tip389 [expr {[string length [format %c 0x10000]] eq 2}]
>>>>>>> 5b958213

testConstraint Uesc [eq \U0041 A]
testConstraint pairsTo4bytes [expr {[llength [info commands teststringbytes]]
		&& [string length [teststringbytes \uD83D\uDCA9]] == 4}]

testConstraint testbytestring [llength [info commands testbytestring]]
testConstraint testfindfirst [llength [info commands testfindfirst]]
testConstraint testfindlast [llength [info commands testfindlast]]
testConstraint testnumutfchars [llength [info commands testnumutfchars]]
testConstraint teststringobj [llength [info commands teststringobj]]
testConstraint testutfnext [llength [info commands testutfnext]]
testConstraint testutfprev [llength [info commands testutfprev]]

catch {unset x}

test utf-1.1 {Tcl_UniCharToUtf: 1 byte sequences} testbytestring {
    expr {"\x01" eq [testbytestring "\x01"]}
} 1
test utf-1.2 {Tcl_UniCharToUtf: 2 byte sequences} testbytestring {
    expr {"\x00" eq [testbytestring "\xC0\x80"]}
} 1
test utf-1.3 {Tcl_UniCharToUtf: 2 byte sequences} testbytestring {
    expr {"\xE0" eq [testbytestring "\xC3\xA0"]}
} 1
test utf-1.4 {Tcl_UniCharToUtf: 3 byte sequences} testbytestring {
    expr {"\u4E4E" eq [testbytestring "\xE4\xB9\x8E"]}
} 1
test utf-1.5 {Tcl_UniCharToUtf: overflowed Tcl_UniChar} testbytestring {
    expr {[format %c 0x110000] eq [testbytestring "\xEF\xBF\xBD"]}
} 1
test utf-1.6 {Tcl_UniCharToUtf: negative Tcl_UniChar} testbytestring {
    expr {[format %c -1] eq [testbytestring "\xEF\xBF\xBD"]}
} 1
test utf-1.7.0 {Tcl_UniCharToUtf: 4 byte sequences} {fullutf Uesc testbytestring} {
    expr {"\U014E4E" eq [testbytestring "\xF0\x94\xB9\x8E"]}
} 1
test utf-1.7.1 {Tcl_UniCharToUtf: 4 byte sequences} {ucs2 Uesc testbytestring} {
    expr {"\U014E4E" eq [testbytestring "\xF0\x94\xB9\x8E"]}
} 0
test utf-1.8 {Tcl_UniCharToUtf: 3 byte sequence, high surrogate} testbytestring {
    expr {"\uD842" eq [testbytestring "\xED\xA1\x82"]}
} 1
test utf-1.9 {Tcl_UniCharToUtf: 3 byte sequence, low surrogate} testbytestring {
    expr {"\uDC42" eq [testbytestring "\xED\xB1\x82"]}
} 1
test utf-1.10 {Tcl_UniCharToUtf: 3 byte sequence, high surrogate} testbytestring {
    expr {[format %c 0xD842] eq [testbytestring "\xED\xA1\x82"]}
} 1
test utf-1.11 {Tcl_UniCharToUtf: 3 byte sequence, low surrogate} testbytestring {
    expr {[format %c 0xDC42] eq [testbytestring "\xED\xB1\x82"]}
} 1
test utf-1.12 {Tcl_UniCharToUtf: 4 byte sequence, high/low surrogate} {pairsTo4bytes testbytestring} {
    expr {"\uD842\uDC42" eq [testbytestring "\xF0\xA0\xA1\x82"]}
} 1
test utf-1.13 {Tcl_UniCharToUtf: Invalid surrogate} {Uesc testbytestring} {
    expr {"\UD842" eq [testbytestring "\xEF\xBF\xBD"]}
} 1

test utf-2.1 {Tcl_UtfToUniChar: low ascii} {
    string length "abc"
} 3
test utf-2.2 {Tcl_UtfToUniChar: naked trail bytes} testbytestring {
    string length [testbytestring "\x82\x83\x84"]
} 3
test utf-2.3 {Tcl_UtfToUniChar: lead (2-byte) followed by non-trail} testbytestring {
    string length [testbytestring "\xC2"]
} 1
test utf-2.4 {Tcl_UtfToUniChar: lead (2-byte) followed by trail} testbytestring {
    string length [testbytestring "\xC2\xA2"]
} 1
test utf-2.5 {Tcl_UtfToUniChar: lead (3-byte) followed by non-trail} testbytestring {
    string length [testbytestring "\xE2"]
} 1
test utf-2.6 {Tcl_UtfToUniChar: lead (3-byte) followed by 1 trail} testbytestring {
    string length [testbytestring "\xE2\xA2"]
} 2
test utf-2.7 {Tcl_UtfToUniChar: lead (3-byte) followed by 2 trail} testbytestring {
    string length [testbytestring "\xE4\xB9\x8E"]
} 1
test utf-2.8 {Tcl_UtfToUniChar: lead (4-byte) followed by 3 trail} {tip389 testbytestring} {
    string length [testbytestring "\xF0\x90\x80\x80"]
<<<<<<< HEAD
} 2
test utf-2.9 {Tcl_UtfToUniChar: lead (4-byte) followed by 3 trail} {tip389 testbytestring} {
    string length [testbytestring "\xF4\x8F\xBF\xBF"]
=======
} 1
test utf-2.8.2 {Tcl_UtfToUniChar: lead (4-byte) followed by 3 trail} {testbytestring tip389} {
    string length [testbytestring "\xF0\x90\x80\x80"]
} 2
test utf-2.9.0 {Tcl_UtfToUniChar: lead (4-byte) followed by 3 trail} {testbytestring ucs2} {
    string length [testbytestring "\xF4\x8F\xBF\xBF"]
} 4
test utf-2.9.1 {Tcl_UtfToUniChar: lead (4-byte) followed by 3 trail} {testbytestring fullutf} {
    string length [testbytestring "\xF4\x8F\xBF\xBF"]
} 1
test utf-2.9.2 {Tcl_UtfToUniChar: lead (4-byte) followed by 3 trail} {testbytestring tip389} {
    string length [testbytestring "\xF4\x8F\xBF\xBF"]
>>>>>>> 5b958213
} 2
test utf-2.10 {Tcl_UtfToUniChar: lead (4-byte) followed by 3 trail, underflow} testbytestring {
    string length [testbytestring "\xF0\x8F\xBF\xBF"]
} 4
test utf-2.11 {Tcl_UtfToUniChar: lead (4-byte) followed by 3 trail, overflow} testbytestring {
    # Would decode to U+110000 but that is outside the Unicode range.
    string length [testbytestring "\xF4\x90\x80\x80"]
} 4
test utf-2.12 {Tcl_UtfToUniChar: longer UTF sequences not supported} testbytestring {
    string length [testbytestring "\xF8\xA2\xA2\xA2\xA2"]
} 5

test utf-3.1 {Tcl_UtfCharComplete} {
} {}

test utf-4.1 {Tcl_NumUtfChars: zero length} testnumutfchars {
    testnumutfchars ""
} 0
test utf-4.2 {Tcl_NumUtfChars: length 1} {testnumutfchars testbytestring} {
    testnumutfchars [testbytestring "\xC2\xA2"]
} 1
test utf-4.3 {Tcl_NumUtfChars: long string} {testnumutfchars testbytestring} {
    testnumutfchars [testbytestring "abc\xC2\xA2\xE4\xB9\x8E\xA2\x4E"]
} 7
test utf-4.4 {Tcl_NumUtfChars: #u0000} {testnumutfchars testbytestring} {
    testnumutfchars [testbytestring "\xC0\x80"]
} 1
test utf-4.5 {Tcl_NumUtfChars: zero length, calc len} testnumutfchars {
    testnumutfchars "" 0
} 0
test utf-4.6 {Tcl_NumUtfChars: length 1, calc len} {testnumutfchars testbytestring} {
    testnumutfchars [testbytestring "\xC2\xA2"] 1
} 1
test utf-4.7 {Tcl_NumUtfChars: long string, calc len} {testnumutfchars testbytestring} {
    testnumutfchars [testbytestring "abc\xC2\xA2\xE4\xB9\x8E\xA2\x4E"] 10
} 7
test utf-4.8 {Tcl_NumUtfChars: #u0000, calc len} {testnumutfchars testbytestring} {
    testnumutfchars [testbytestring "\xC0\x80"] 1
} 1
# Bug [2738427]: Tcl_NumUtfChars(...) no overflow check
test utf-4.9 {Tcl_NumUtfChars: #u20AC, calc len, incomplete} {testnumutfchars testbytestring} {
    testnumutfchars [testbytestring "\xE2\x82\xAC"] 2
} 2
test utf-4.10 {Tcl_NumUtfChars: #u0000, calc len, overcomplete} {testnumutfchars testbytestring} {
    testnumutfchars [testbytestring "\x00"] 2
} 2
test utf-4.11 {Tcl_NumUtfChars: 3 bytes of 4-byte UTF-8 characater} {testnumutfchars testbytestring} {
    testnumutfchars [testbytestring \xF0\x9F\x92\xA9] 3
} 3
test utf-4.12.0 {Tcl_NumUtfChars: #4-byte UTF-8 character} {testnumutfchars testbytestring ucs2} {
    testnumutfchars [testbytestring \xF0\x9F\x92\xA9] 4
} 4
test utf-4.12.1 {Tcl_NumUtfChars: #4-byte UTF-8 character} {testnumutfchars testbytestring tip389} {
    testnumutfchars [testbytestring \xF0\x9F\x92\xA9] 4
} 2

test utf-5.1 {Tcl_UtfFindFirst} {testfindfirst testbytestring} {
    testfindfirst [testbytestring "abcbc"] 98
} bcbc
test utf-5.2 {Tcl_UtfFindLast} {testfindlast testbytestring} {
    testfindlast [testbytestring "abcbc"] 98
} bc

test utf-6.1 {Tcl_UtfNext} testutfnext {
    # This takes the pointer one past the terminating NUL.
    # This is really an invalid call.
    testutfnext {}
} 1
test utf-6.2 {Tcl_UtfNext} testutfnext {
    testutfnext A
} 1
test utf-6.3 {Tcl_UtfNext} testutfnext {
    testutfnext AA
} 1
test utf-6.4 {Tcl_UtfNext} testutfnext {
    testutfnext A\xA0
} 1
test utf-6.5 {Tcl_UtfNext} testutfnext {
    testutfnext A\xD0
} 1
test utf-6.6 {Tcl_UtfNext} testutfnext {
    testutfnext A\xE8
} 1
test utf-6.7 {Tcl_UtfNext} testutfnext {
    testutfnext A\xF2
} 1
test utf-6.8 {Tcl_UtfNext} testutfnext {
    testutfnext A\xF8
} 1
test utf-6.9 {Tcl_UtfNext} testutfnext {
    testutfnext \xA0
} 1
test utf-6.10 {Tcl_UtfNext} testutfnext {
    testutfnext \xA0G
} 1
test utf-6.11 {Tcl_UtfNext} testutfnext {
    testutfnext \xA0\xA0
} 1
test utf-6.12 {Tcl_UtfNext} testutfnext {
    testutfnext \xA0\xD0
} 1
test utf-6.13 {Tcl_UtfNext} testutfnext {
    testutfnext \xA0\xE8
} 1
test utf-6.14 {Tcl_UtfNext} testutfnext {
    testutfnext \xA0\xF2
} 1
test utf-6.15 {Tcl_UtfNext} testutfnext {
    testutfnext \xA0\xF8
} 1
test utf-6.16 {Tcl_UtfNext} testutfnext {
    testutfnext \xD0
} 1
test utf-6.17 {Tcl_UtfNext} testutfnext {
    testutfnext \xD0G
} 1
test utf-6.18 {Tcl_UtfNext} testutfnext {
    testutfnext \xD0\xA0
} 2
test utf-6.19 {Tcl_UtfNext} testutfnext {
    testutfnext \xD0\xD0
} 1
test utf-6.20 {Tcl_UtfNext} testutfnext {
    testutfnext \xD0\xE8
} 1
test utf-6.21 {Tcl_UtfNext} testutfnext {
    testutfnext \xD0\xF2
} 1
test utf-6.22 {Tcl_UtfNext} testutfnext {
    testutfnext \xD0\xF8
} 1
test utf-6.23 {Tcl_UtfNext} testutfnext {
    testutfnext \xE8
} 1
test utf-6.24 {Tcl_UtfNext} testutfnext {
    testutfnext \xE8G
} 1
test utf-6.25 {Tcl_UtfNext} testutfnext {
    testutfnext \xE8\xA0
} 1
test utf-6.26 {Tcl_UtfNext} testutfnext {
    testutfnext \xE8\xD0
} 1
test utf-6.27 {Tcl_UtfNext} testutfnext {
    testutfnext \xE8\xE8
} 1
test utf-6.28 {Tcl_UtfNext} testutfnext {
    testutfnext \xE8\xF2
} 1
test utf-6.29 {Tcl_UtfNext} testutfnext {
    testutfnext \xE8\xF8
} 1
test utf-6.30 {Tcl_UtfNext} testutfnext {
    testutfnext \xF2
} 1
test utf-6.31 {Tcl_UtfNext} testutfnext {
    testutfnext \xF2G
} 1
test utf-6.32 {Tcl_UtfNext} testutfnext {
    testutfnext \xF2\xA0
} 1
test utf-6.33 {Tcl_UtfNext} testutfnext {
    testutfnext \xF2\xD0
} 1
test utf-6.34 {Tcl_UtfNext} testutfnext {
    testutfnext \xF2\xE8
} 1
test utf-6.35 {Tcl_UtfNext} testutfnext {
    testutfnext \xF2\xF2
} 1
test utf-6.36 {Tcl_UtfNext} testutfnext {
    testutfnext \xF2\xF8
} 1
test utf-6.37 {Tcl_UtfNext} testutfnext {
    testutfnext \xF8
} 1
test utf-6.38 {Tcl_UtfNext} testutfnext {
    testutfnext \xF8G
} 1
test utf-6.39 {Tcl_UtfNext} testutfnext {
    testutfnext \xF8\xA0
} 1
test utf-6.40 {Tcl_UtfNext} testutfnext {
    testutfnext \xF8\xD0
} 1
test utf-6.41 {Tcl_UtfNext} testutfnext {
    testutfnext \xF8\xE8
} 1
test utf-6.42 {Tcl_UtfNext} testutfnext {
    testutfnext \xF8\xF2
} 1
test utf-6.43 {Tcl_UtfNext} testutfnext {
    testutfnext \xF8\xF8
} 1
test utf-6.44 {Tcl_UtfNext} testutfnext {
    testutfnext \xD0\xA0G
} 2
test utf-6.45 {Tcl_UtfNext} testutfnext {
    testutfnext \xD0\xA0\xA0
} 2
test utf-6.46 {Tcl_UtfNext} testutfnext {
    testutfnext \xD0\xA0\xD0
} 2
test utf-6.47 {Tcl_UtfNext} testutfnext {
    testutfnext \xD0\xA0\xE8
} 2
test utf-6.48 {Tcl_UtfNext} testutfnext {
    testutfnext \xD0\xA0\xF2
} 2
test utf-6.49 {Tcl_UtfNext} testutfnext {
    testutfnext \xD0\xA0\xF8
} 2
test utf-6.50 {Tcl_UtfNext} testutfnext {
    testutfnext \xE8\xA0G
} 1
test utf-6.51 {Tcl_UtfNext} testutfnext {
    testutfnext \xE8\xA0\xA0
} 3
test utf-6.52 {Tcl_UtfNext} testutfnext {
    testutfnext \xE8\xA0\xD0
} 1
test utf-6.53 {Tcl_UtfNext} testutfnext {
    testutfnext \xE8\xA0\xE8
} 1
test utf-6.54 {Tcl_UtfNext} testutfnext {
    testutfnext \xE8\xA0\xF2
} 1
test utf-6.55 {Tcl_UtfNext} testutfnext {
    testutfnext \xE8\xA0\xF8
} 1
test utf-6.56 {Tcl_UtfNext} testutfnext {
    testutfnext \xF2\xA0G
} 1
test utf-6.57 {Tcl_UtfNext} testutfnext {
    testutfnext \xF2\xA0\xA0
} 1
test utf-6.58 {Tcl_UtfNext} testutfnext {
    testutfnext \xF2\xA0\xD0
} 1
test utf-6.59 {Tcl_UtfNext} testutfnext {
    testutfnext \xF2\xA0\xE8
} 1
test utf-6.60 {Tcl_UtfNext} testutfnext {
    testutfnext \xF2\xA0\xF2
} 1
test utf-6.61 {Tcl_UtfNext} testutfnext {
    testutfnext \xF2\xA0\xF8
} 1
test utf-6.62 {Tcl_UtfNext} testutfnext {
    testutfnext \xE8\xA0\xA0G
} 3
test utf-6.63 {Tcl_UtfNext} testutfnext {
    testutfnext \xE8\xA0\xA0\xA0
} 3
test utf-6.64 {Tcl_UtfNext} testutfnext {
    testutfnext \xE8\xA0\xA0\xD0
} 3
test utf-6.65 {Tcl_UtfNext} testutfnext {
    testutfnext \xE8\xA0\xA0\xE8
} 3
test utf-6.66 {Tcl_UtfNext} testutfnext {
    testutfnext \xE8\xA0\xA0\xF2
} 3
test utf-6.67 {Tcl_UtfNext} testutfnext {
    testutfnext \xE8\xA0\xA0\xF8
} 3
test utf-6.68 {Tcl_UtfNext} testutfnext {
    testutfnext \xF2\xA0\xA0G
} 1
test utf-6.69.0 {Tcl_UtfNext} {testutfnext ucs2} {
    testutfnext \xF2\xA0\xA0\xA0
} 1
test utf-6.69.1 {Tcl_UtfNext} {testutfnext fullutf} {
    testutfnext \xF2\xA0\xA0\xA0
} 4
test utf-6.70 {Tcl_UtfNext} testutfnext {
    testutfnext \xF2\xA0\xA0\xD0
} 1
test utf-6.71 {Tcl_UtfNext} testutfnext {
    testutfnext \xF2\xA0\xA0\xE8
} 1
test utf-6.72 {Tcl_UtfNext} testutfnext {
    testutfnext \xF2\xA0\xA0\xF2
} 1
test utf-6.73 {Tcl_UtfNext} testutfnext {
    testutfnext \xF2\xA0\xA0\xF8
} 1
test utf-6.74.0 {Tcl_UtfNext} {testutfnext ucs2} {
    testutfnext \xF2\xA0\xA0\xA0G
} 1
test utf-6.74.1 {Tcl_UtfNext} {testutfnext fullutf} {
    testutfnext \xF2\xA0\xA0\xA0G
} 4
test utf-6.75.0 {Tcl_UtfNext} {testutfnext ucs2} {
    testutfnext \xF2\xA0\xA0\xA0\xA0
} 1
test utf-6.75.1 {Tcl_UtfNext} {testutfnext fullutf} {
    testutfnext \xF2\xA0\xA0\xA0\xA0
} 4
test utf-6.76.0 {Tcl_UtfNext} {testutfnext ucs2} {
    testutfnext \xF2\xA0\xA0\xA0\xD0
} 1
test utf-6.76.1 {Tcl_UtfNext} {testutfnext fullutf} {
    testutfnext \xF2\xA0\xA0\xA0\xD0
} 4
test utf-6.77.0 {Tcl_UtfNext} {testutfnext ucs2} {
    testutfnext \xF2\xA0\xA0\xA0\xE8
} 1
test utf-6.77.1 {Tcl_UtfNext} {testutfnext fullutf} {
    testutfnext \xF2\xA0\xA0\xA0\xE8
} 4
test utf-6.78.0 {Tcl_UtfNext} {testutfnext ucs2} {
    testutfnext \xF2\xA0\xA0\xA0\xF2
} 1
test utf-6.78.1 {Tcl_UtfNext} {testutfnext fullutf} {
    testutfnext \xF2\xA0\xA0\xA0\xF2
} 4
test utf-6.79.0 {Tcl_UtfNext} {testutfnext ucs2} {
    testutfnext \xF2\xA0\xA0\xA0G\xF8
} 1
test utf-6.79.1 {Tcl_UtfNext} {testutfnext fullutf} {
    testutfnext \xF2\xA0\xA0\xA0G\xF8
} 4
test utf-6.80 {Tcl_UtfNext - overlong sequences} testutfnext {
    testutfnext \xC0\x80
} 2
test utf-6.81 {Tcl_UtfNext - overlong sequences} testutfnext {
    testutfnext \xC0\x81
} 1
test utf-6.82 {Tcl_UtfNext - overlong sequences} testutfnext {
    testutfnext \xC1\x80
} 1
test utf-6.83 {Tcl_UtfNext - overlong sequences} testutfnext {
    testutfnext \xC2\x80
} 2
test utf-6.84 {Tcl_UtfNext - overlong sequences} testutfnext {
    testutfnext \xE0\x80\x80
} 1
test utf-6.85 {Tcl_UtfNext - overlong sequences} testutfnext {
    testutfnext \xE0\xA0\x80
} 3
test utf-6.86 {Tcl_UtfNext - overlong sequences} testutfnext {
    testutfnext \xF0\x80\x80\x80
} 1
test utf-6.87.0 {Tcl_UtfNext - overlong sequences} {testutfnext ucs2} {
    testutfnext \xF0\x90\x80\x80
} 1
test utf-6.87.1 {Tcl_UtfNext - overlong sequences} {testutfnext fullutf} {
    testutfnext \xF0\x90\x80\x80
} 4
test utf-6.88 {Tcl_UtfNext, pointing to 2th byte of 3-byte valid sequence} testutfnext {
    testutfnext \xA0\xA0
} 1
test utf-6.89 {Tcl_UtfNext, pointing to 2th byte of 3-byte invalid sequence} testutfnext {
    testutfnext \x80\x80
} 1
test utf-6.90.0 {Tcl_UtfNext, validity check [493dccc2de]} {testutfnext ucs2} {
    testutfnext \xF4\x8F\xBF\xBF
} 1
test utf-6.90.1 {Tcl_UtfNext, validity check [493dccc2de]} {testutfnext fullutf} {
    testutfnext \xF4\x8F\xBF\xBF
} 4
test utf-6.91.0 {Tcl_UtfNext, validity check [493dccc2de]} {testutfnext ucs2} {
    testutfnext \xF4\x90\x80\x80
} 1
test utf-6.91.1 {Tcl_UtfNext, validity check [493dccc2de]} {testutfnext fullutf} {
    testutfnext \xF4\x90\x80\x80
} 1
test utf-6.92 {Tcl_UtfNext, pointing to 2th byte of 4-byte valid sequence} testutfnext {
    testutfnext \xA0\xA0\xA0
} 1
test utf-6.93 {Tcl_UtfNext, pointing to 2th byte of 4-byte invalid sequence} testutfnext {
    testutfnext \x80\x80\x80
} 1
test utf-6.94 {Tcl_UtfNext, read limits} testutfnext {
    testutfnext G 0
} 0
test utf-6.95 {Tcl_UtfNext, read limits} testutfnext {
    testutfnext \xA0 0
} 0
test utf-6.96 {Tcl_UtfNext, read limits} testutfnext {
    testutfnext AG 1
} 1
test utf-6.97 {Tcl_UtfNext, read limits} testutfnext {
    testutfnext A\xA0 1
} 1
test utf-6.98 {Tcl_UtfNext, read limits} testutfnext {
    testutfnext \xD0\xA0G 1
} 0
test utf-6.99 {Tcl_UtfNext, read limits} testutfnext {
    testutfnext \xD0\xA0G 2
} 2
test utf-6.100 {Tcl_UtfNext, read limits} testutfnext {
    testutfnext \xD0\xA0\xA0 1
} 0
test utf-6.101 {Tcl_UtfNext, read limits} testutfnext {
    testutfnext \xD0\xA0\xA0 2
} 2
test utf-6.102 {Tcl_UtfNext, read limits} testutfnext {
    testutfnext \xE8\xA0\xA0G 1
} 0
test utf-6.103 {Tcl_UtfNext, read limits} testutfnext {
    testutfnext \xE8\xA0\xA0G 2
} 0
test utf-6.104 {Tcl_UtfNext, read limits} testutfnext {
    testutfnext \xE8\xA0\xA0G 3
} 3
test utf-6.105 {Tcl_UtfNext, read limits} testutfnext {
    testutfnext \xE8\xA0\xA0\xA0 1
} 0
test utf-6.106 {Tcl_UtfNext, read limits} testutfnext {
    testutfnext \xE8\xA0\xA0\xA0 2
} 0
test utf-6.107 {Tcl_UtfNext, read limits} testutfnext {
    testutfnext \xE8\xA0\xA0\xA0 3
} 3
test utf-6.108.0 {Tcl_UtfNext, read limits} {testutfnext ucs2} {
    testutfnext \xF2\xA0\xA0\xA0G 1
} 1
test utf-6.108.1 {Tcl_UtfNext, read limits} {testutfnext fullutf} {
    testutfnext \xF2\xA0\xA0\xA0G 1
} 0
test utf-6.109.0 {Tcl_UtfNext, read limits} {testutfnext ucs2} {
    testutfnext \xF2\xA0\xA0\xA0G 2
} 1
test utf-6.109.1 {Tcl_UtfNext, read limits} {testutfnext fullutf} {
    testutfnext \xF2\xA0\xA0\xA0G 2
} 0
test utf-6.110.0 {Tcl_UtfNext, read limits} {testutfnext ucs2} {
    testutfnext \xF2\xA0\xA0\xA0G 3
} 1
test utf-6.110.1 {Tcl_UtfNext, read limits} {testutfnext fullutf} {
    testutfnext \xF2\xA0\xA0\xA0G 3
} 0
test utf-6.111.0 {Tcl_UtfNext, read limits} {testutfnext ucs2} {
    testutfnext \xF2\xA0\xA0\xA0G 4
} 1
test utf-6.111.1 {Tcl_UtfNext, read limits} {testutfnext fullutf} {
    testutfnext \xF2\xA0\xA0\xA0G 4
} 4
test utf-6.112.0 {Tcl_UtfNext, read limits} {testutfnext ucs2} {
    testutfnext \xF2\xA0\xA0\xA0\xA0 1
} 1
test utf-6.112.1 {Tcl_UtfNext, read limits} {testutfnext fullutf} {
    testutfnext \xF2\xA0\xA0\xA0\xA0 1
} 0
test utf-6.113.0 {Tcl_UtfNext, read limits} {testutfnext ucs2} {
    testutfnext \xF2\xA0\xA0\xA0\xA0 2
} 1
test utf-6.113.1 {Tcl_UtfNext, read limits} {testutfnext fullutf} {
    testutfnext \xF2\xA0\xA0\xA0\xA0 2
} 0
test utf-6.114.0 {Tcl_UtfNext, read limits} {testutfnext ucs2} {
    testutfnext \xF2\xA0\xA0\xA0\xA0 3
} 1
test utf-6.114.1 {Tcl_UtfNext, read limits} {testutfnext fullutf} {
    testutfnext \xF2\xA0\xA0\xA0\xA0 3
} 0
test utf-6.115.0 {Tcl_UtfNext, read limits} {testutfnext ucs2} {
    testutfnext \xF2\xA0\xA0\xA0\xA0 4
} 1
test utf-6.115.1 {Tcl_UtfNext, read limits} {testutfnext fullutf} {
    testutfnext \xF2\xA0\xA0\xA0\xA0 4
} 4
test utf-6.116 {Tcl_UtfNext, read limits} {testutfnext ucs2} {
    testutfnext \xA0G 0
} 0
test utf-6.117 {Tcl_UtfNext, read limits} {testutfnext ucs2} {
    testutfnext \xA0G 1
} 1
test utf-6.118 {Tcl_UtfNext, read limits} {testutfnext ucs2} {
    testutfnext \xA0\xA0 1
} 1
test utf-6.119 {Tcl_UtfNext, read limits} {testutfnext ucs2} {
    testutfnext \xA0\xA0G 2
} 1
test utf-6.120 {Tcl_UtfNext, read limits} {testutfnext ucs2} {
    testutfnext \xA0\xA0\xA0 2
} 1
test utf-6.121 {Tcl_UtfNext, read limits} testutfnext {
    testutfnext \xA0\xA0\xA0G 3
} 1
test utf-6.122 {Tcl_UtfNext, read limits} testutfnext {
    testutfnext \xA0\xA0\xA0\xA0 3
} 1
test utf-6.123 {Tcl_UtfNext, read limits} testutfnext {
    testutfnext \xA0\xA0\xA0\xA0G 4
} 1
test utf-6.124 {Tcl_UtfNext, read limits} testutfnext {
    testutfnext \xA0\xA0\xA0\xA0\xA0 4
} 1
test utf-6.125 {Tcl_UtfNext, pointing to 2th byte of 5-byte invalid sequence} testutfnext {
    testutfnext \xA0\xA0\xA0\xA0
} 1
test utf-6.126 {Tcl_UtfNext, pointing to 2th byte of 5-byte invalid sequence} {testutfnext ucs2} {
    testutfnext \x80\x80\x80\x80
} 1

test utf-7.1 {Tcl_UtfPrev} testutfprev {
    testutfprev {}
} 0
test utf-7.2 {Tcl_UtfPrev} testutfprev {
    testutfprev A
} 0
test utf-7.3 {Tcl_UtfPrev} testutfprev {
    testutfprev AA
} 1
test utf-7.4 {Tcl_UtfPrev} testutfprev {
    testutfprev A\xF8
} 1
test utf-7.4.1 {Tcl_UtfPrev} testutfprev {
    testutfprev A\xF8\xA0\xA0\xA0 2
} 1
test utf-7.4.2 {Tcl_UtfPrev} testutfprev {
    testutfprev A\xF8\xF8\xA0\xA0 2
} 1
test utf-7.5 {Tcl_UtfPrev} testutfprev {
    testutfprev A\xF2
} 1
test utf-7.5.1 {Tcl_UtfPrev} testutfprev {
    testutfprev A\xF2\xA0\xA0\xA0 2
} 1
test utf-7.5.2 {Tcl_UtfPrev} testutfprev {
    testutfprev A\xF2\xF8\xA0\xA0 2
} 1
test utf-7.6 {Tcl_UtfPrev} testutfprev {
    testutfprev A\xE8
} 1
test utf-7.6.1 {Tcl_UtfPrev} testutfprev {
    testutfprev A\xE8\xA0\xA0\xA0 2
} 1
test utf-7.6.2 {Tcl_UtfPrev} testutfprev {
    testutfprev A\xE8\xF8\xA0\xA0 2
} 1
test utf-7.7 {Tcl_UtfPrev} testutfprev {
    testutfprev A\xD0
} 1
test utf-7.7.1 {Tcl_UtfPrev} testutfprev {
    testutfprev A\xD0\xA0\xA0\xA0 2
} 1
test utf-7.7.2 {Tcl_UtfPrev} testutfprev {
    testutfprev A\xD0\xF8\xA0\xA0 2
} 1
test utf-7.8 {Tcl_UtfPrev} testutfprev {
    testutfprev A\xA0
} 1
test utf-7.8.1 {Tcl_UtfPrev} testutfprev {
    testutfprev A\xA0\xA0\xA0\xA0 2
} 1
test utf-7.8.2 {Tcl_UtfPrev} testutfprev {
    testutfprev A\xA0\xF8\xA0\xA0 2
} 1
test utf-7.9 {Tcl_UtfPrev} testutfprev {
    testutfprev A\xF8\xA0
} 2
test utf-7.9.1 {Tcl_UtfPrev} testutfprev {
    testutfprev A\xF8\xA0\xA0\xA0 3
} 2
test utf-7.9.2 {Tcl_UtfPrev} testutfprev {
    testutfprev A\xF8\xA0\xF8\xA0 3
} 2
test utf-7.10.0 {Tcl_UtfPrev} {testutfprev ucs2} {
    testutfprev A\xF2\xA0
} 2
test utf-7.10.1 {Tcl_UtfPrev} {testutfprev fullutf} {
    testutfprev A\xF2\xA0
} 1
test utf-7.10.1.0 {Tcl_UtfPrev} {testutfprev ucs2} {
    testutfprev A\xF2\xA0\xA0\xA0 3
} 2
test utf-7.10.1.1 {Tcl_UtfPrev} {testutfprev fullutf} {
    testutfprev A\xF2\xA0\xA0\xA0 3
} 1
test utf-7.10.2.0 {Tcl_UtfPrev} {testutfprev ucs2} {
    testutfprev A\xF2\xA0\xF8\xA0 3
} 2
test utf-7.10.2.1 {Tcl_UtfPrev} {testutfprev fullutf} {
    testutfprev A\xF2\xA0\xF8\xA0 3
} 1
test utf-7.11 {Tcl_UtfPrev} testutfprev {
    testutfprev A\xE8\xA0
} 1
test utf-7.11.1 {Tcl_UtfPrev} testutfprev {
    testutfprev A\xE8\xA0\xA0\xA0 3
} 1
test utf-7.11.2 {Tcl_UtfPrev} testutfprev {
    testutfprev A\xE8\xA0\xF8\xA0 3
} 1
test utf-7.11.3 {Tcl_UtfPrev} testutfprev {
    testutfprev A\xE8\xA0\xF8 3
} 1
test utf-7.12 {Tcl_UtfPrev} testutfprev {
    testutfprev A\xD0\xA0
} 1
test utf-7.12.1 {Tcl_UtfPrev} testutfprev {
    testutfprev A\xD0\xA0\xA0\xA0 3
} 1
test utf-7.12.2 {Tcl_UtfPrev} testutfprev {
    testutfprev A\xD0\xA0\xF8\xA0 3
} 1
test utf-7.13 {Tcl_UtfPrev} testutfprev {
    testutfprev A\xA0\xA0
} 2
test utf-7.13.1 {Tcl_UtfPrev} testutfprev {
    testutfprev A\xA0\xA0\xA0\xA0 3
} 2
test utf-7.13.2 {Tcl_UtfPrev} testutfprev {
    testutfprev A\xA0\xA0\xF8\xA0 3
} 2
test utf-7.14 {Tcl_UtfPrev} testutfprev {
    testutfprev A\xF8\xA0\xA0
} 3
test utf-7.14.1 {Tcl_UtfPrev} testutfprev {
    testutfprev A\xF8\xA0\xA0\xA0 4
} 3
test utf-7.14.2 {Tcl_UtfPrev} testutfprev {
    testutfprev A\xF8\xA0\xA0\xF8 4
} 3
test utf-7.15.0 {Tcl_UtfPrev} {testutfprev ucs2} {
    testutfprev A\xF2\xA0\xA0
} 3
test utf-7.15.1 {Tcl_UtfPrev} {testutfprev fullutf} {
    testutfprev A\xF2\xA0\xA0
} 1
test utf-7.15.1.0 {Tcl_UtfPrev} {testutfprev ucs2} {
    testutfprev A\xF2\xA0\xA0\xA0 4
} 3
test utf-7.15.1.1 {Tcl_UtfPrev} {testutfprev fullutf} {
    testutfprev A\xF2\xA0\xA0\xA0 4
} 1
test utf-7.15.2.0 {Tcl_UtfPrev} {testutfprev ucs2} {
    testutfprev A\xF2\xA0\xA0\xF8 4
} 3
test utf-7.15.2.1 {Tcl_UtfPrev} {testutfprev fullutf} {
    testutfprev A\xF2\xA0\xA0\xF8 4
} 1
test utf-7.16 {Tcl_UtfPrev} testutfprev {
    testutfprev A\xE8\xA0\xA0
} 1
test utf-7.16.1 {Tcl_UtfPrev} testutfprev {
    testutfprev A\xE8\xA0\xA0\xA0 4
} 1
test utf-7.16.2 {Tcl_UtfPrev} testutfprev {
    testutfprev A\xE8\xA0\xA0\xF8 4
} 1
test utf-7.17 {Tcl_UtfPrev} testutfprev {
    testutfprev A\xD0\xA0\xA0
} 3
test utf-7.17.1 {Tcl_UtfPrev} testutfprev {
    testutfprev A\xD0\xA0\xA0\xA0 4
} 3
test utf-7.17.2 {Tcl_UtfPrev} testutfprev {
    testutfprev A\xD0\xA0\xA0\xF8 4
} 3
test utf-7.18 {Tcl_UtfPrev} {testutfprev ucs2} {
    testutfprev A\xA0\xA0\xA0
} 1
test utf-7.18.1 {Tcl_UtfPrev} {testutfprev ucs2} {
    testutfprev A\xA0\xA0\xA0\xA0 4
} 1
test utf-7.18.2 {Tcl_UtfPrev} {testutfprev ucs2} {
    testutfprev A\xA0\xA0\xA0\xF8 4
} 1
test utf-7.18.3 {Tcl_UtfPrev} {testutfprev fullutf} {
    testutfprev A\xA0\xA0\xA0
} 3
test utf-7.18.4 {Tcl_UtfPrev} {testutfprev fullutf} {
    testutfprev A\xA0\xA0\xA0\xA0 4
} 3
test utf-7.18.5 {Tcl_UtfPrev} {testutfprev fullutf} {
    testutfprev A\xA0\xA0\xA0\xF8 4
} 3
test utf-7.19 {Tcl_UtfPrev} {testutfprev ucs2} {
    testutfprev A\xF8\xA0\xA0\xA0
} 2
test utf-7.19.1 {Tcl_UtfPrev} {testutfprev fullutf} {
    testutfprev A\xF8\xA0\xA0\xA0
} 4
test utf-7.20 {Tcl_UtfPrev} {testutfprev ucs2} {
    testutfprev A\xF4\xA0\xA0\xA0
} 2
test utf-7.20.1 {Tcl_UtfPrev} {testutfprev fullutf} {
    testutfprev A\xF4\xA0\xA0\xA0
} 4
test utf-7.21 {Tcl_UtfPrev} {testutfprev ucs2} {
    testutfprev A\xE8\xA0\xA0\xA0
} 2
test utf-7.21.1 {Tcl_UtfPrev} {testutfprev fullutf} {
    testutfprev A\xE8\xA0\xA0\xA0
} 4
test utf-7.22 {Tcl_UtfPrev} {testutfprev ucs2} {
    testutfprev A\xD0\xA0\xA0\xA0
} 2
test utf-7.22.1 {Tcl_UtfPrev} {testutfprev fullutf} {
    testutfprev A\xD0\xA0\xA0\xA0
} 4
test utf-7.23 {Tcl_UtfPrev} {testutfprev ucs2} {
    testutfprev A\xA0\xA0\xA0\xA0
} 2
test utf-7.23.1 {Tcl_UtfPrev} {testutfprev fullutf} {
    testutfprev A\xA0\xA0\xA0\xA0
} 4
test utf-7.24 {Tcl_UtfPrev -- overlong sequence}  testutfprev {
    testutfprev A\xC0\x81
} 2
test utf-7.25 {Tcl_UtfPrev -- overlong sequence}  testutfprev {
    testutfprev A\xC0\x81 2
} 1
test utf-7.26 {Tcl_UtfPrev -- overlong sequence}  testutfprev {
    testutfprev A\xE0\x80\x80
} 3
test utf-7.27 {Tcl_UtfPrev -- overlong sequence}  testutfprev {
    testutfprev A\xE0\x80
} 2
test utf-7.27.1 {Tcl_UtfPrev -- overlong sequence}  testutfprev {
    testutfprev A\xE0\x80\x80 3
} 2
test utf-7.28 {Tcl_UtfPrev -- overlong sequence}  testutfprev {
    testutfprev A\xE0
} 1
test utf-7.28.1 {Tcl_UtfPrev -- overlong sequence}  testutfprev {
    testutfprev A\xE0\x80\x80 2
} 1
test utf-7.29 {Tcl_UtfPrev -- overlong sequence}  {testutfprev ucs2} {
    testutfprev A\xF0\x80\x80\x80
} 2
test utf-7.29.1 {Tcl_UtfPrev -- overlong sequence}  {testutfprev fullutf} {
    testutfprev A\xF0\x80\x80\x80
} 4
test utf-7.30 {Tcl_UtfPrev -- overlong sequence}  testutfprev {
    testutfprev A\xF0\x80\x80\x80 4
} 3
test utf-7.31 {Tcl_UtfPrev -- overlong sequence}  testutfprev {
    testutfprev A\xF0\x80\x80\x80 3
} 2
test utf-7.32 {Tcl_UtfPrev -- overlong sequence}  testutfprev {
    testutfprev A\xF0\x80\x80\x80 2
} 1
test utf-7.33 {Tcl_UtfPrev -- overlong sequence}  testutfprev {
    testutfprev A\xC0\x80
} 1
test utf-7.34 {Tcl_UtfPrev -- overlong sequence}  testutfprev {
    testutfprev A\xC1\x80
} 2
test utf-7.35 {Tcl_UtfPrev -- overlong sequence}  testutfprev {
    testutfprev A\xC2\x80
} 1
test utf-7.36 {Tcl_UtfPrev -- overlong sequence}  testutfprev {
    testutfprev A\xE0\xA0\x80
} 1
test utf-7.37 {Tcl_UtfPrev -- overlong sequence}  testutfprev {
    testutfprev A\xE0\xA0\x80 3
} 1
test utf-7.38 {Tcl_UtfPrev -- overlong sequence}  testutfprev {
    testutfprev A\xE0\xA0\x80 2
} 1
test utf-7.39.0 {Tcl_UtfPrev -- overlong sequence}  {testutfprev ucs2} {
    testutfprev A\xF0\x90\x80\x80
} 2
test utf-7.39.1 {Tcl_UtfPrev -- overlong sequence}  {testutfprev fullutf} {
    testutfprev A\xF0\x90\x80\x80
} 1
test utf-7.40.0 {Tcl_UtfPrev -- overlong sequence}  {testutfprev ucs2} {
    testutfprev A\xF0\x90\x80\x80 4
} 3
test utf-7.40.1 {Tcl_UtfPrev -- overlong sequence}  {testutfprev fullutf} {
    testutfprev A\xF0\x90\x80\x80 4
} 1
test utf-7.41.0 {Tcl_UtfPrev -- overlong sequence}  {testutfprev ucs2} {
    testutfprev A\xF0\x90\x80\x80 3
} 2
test utf-7.41.1 {Tcl_UtfPrev -- overlong sequence}  {testutfprev fullutf} {
    testutfprev A\xF0\x90\x80\x80 3
} 1
test utf-7.42 {Tcl_UtfPrev -- overlong sequence}  testutfprev {
    testutfprev A\xF0\x90\x80\x80 2
} 1
test utf-7.43 {Tcl_UtfPrev -- no lead byte at start}  testutfprev {
    testutfprev \xA0
} 0
test utf-7.44 {Tcl_UtfPrev -- no lead byte at start}  testutfprev {
    testutfprev \xA0\xA0
} 1
test utf-7.45 {Tcl_UtfPrev -- no lead byte at start}  testutfprev {
    testutfprev \xA0\xA0\xA0
} 2
test utf-7.46.0 {Tcl_UtfPrev -- no lead byte at start}  {testutfprev ucs2} {
    testutfprev \xA0\xA0\xA0\xA0
} 1
test utf-7.46.1 {Tcl_UtfPrev -- no lead byte at start}  {testutfprev fullutf} {
    testutfprev \xA0\xA0\xA0\xA0
} 3
test utf-7.47 {Tcl_UtfPrev, pointing to 3th byte of 3-byte valid sequence} testutfprev {
    testutfprev \xE8\xA0
} 0
test utf-7.47.1 {Tcl_UtfPrev, pointing to 3th byte of 3-byte valid sequence} testutfprev {
    testutfprev \xE8\xA0\xA0 2
} 0
test utf-7.47.2 {Tcl_UtfPrev, pointing to 3th byte of 3-byte invalid sequence} testutfprev {
    testutfprev \xE8\xA0\x00 2
} 0
test utf-7.48.0 {Tcl_UtfPrev, validity check [493dccc2de]} {testutfprev ucs2} {
    testutfprev A\xF4\x8F\xBF\xBF
} 2
test utf-7.48.1 {Tcl_UtfPrev, validity check [493dccc2de]} {testutfprev fullutf} {
    testutfprev A\xF4\x8F\xBF\xBF
} 1
test utf-7.48.1.0 {Tcl_UtfPrev, validity check [493dccc2de]} {testutfprev ucs2} {
    testutfprev A\xF4\x8F\xBF\xBF 4
} 3
test utf-7.48.1.1 {Tcl_UtfPrev, validity check [493dccc2de]} {testutfprev fullutf} {
    testutfprev A\xF4\x8F\xBF\xBF 4
} 1
test utf-7.48.2.0 {Tcl_UtfPrev, validity check [493dccc2de]} {testutfprev ucs2} {
    testutfprev A\xF4\x8F\xBF\xBF 3
} 2
test utf-7.48.2.1 {Tcl_UtfPrev, validity check [493dccc2de]} {testutfprev fullutf} {
    testutfprev A\xF4\x8F\xBF\xBF 3
} 1
test utf-7.48.3 {Tcl_UtfPrev, validity check [493dccc2de]} testutfprev {
    testutfprev A\xF4\x8F\xBF\xBF 2
} 1
test utf-7.49.0 {Tcl_UtfPrev, validity check [493dccc2de]} {testutfprev ucs2} {
    testutfprev A\xF4\x90\x80\x80
} 2
test utf-7.49.1 {Tcl_UtfPrev, validity check [493dccc2de]} {testutfprev fullutf} {
    testutfprev A\xF4\x90\x80\x80
} 4
test utf-7.49.2 {Tcl_UtfPrev, validity check [493dccc2de]} {testutfprev ucs2} {
    testutfprev A\xF4\x90\x80\x80 4
} 3
test utf-7.49.3 {Tcl_UtfPrev, validity check [493dccc2de]} {testutfprev fullutf} {
    testutfprev A\xF4\x90\x80\x80 4
} 3
test utf-7.49.4 {Tcl_UtfPrev, validity check [493dccc2de]} {testutfprev ucs2} {
    testutfprev A\xF4\x90\x80\x80 3
} 2
test utf-7.49.5 {Tcl_UtfPrev, validity check [493dccc2de]} {testutfprev fullutf} {
    testutfprev A\xF4\x90\x80\x80 3
} 2
test utf-7.49.6 {Tcl_UtfPrev, validity check [493dccc2de]} testutfprev {
    testutfprev A\xF4\x90\x80\x80 2
} 1

test utf-8.1 {Tcl_UniCharAtIndex: index = 0} {
    string index abcd 0
} a
test utf-8.2 {Tcl_UniCharAtIndex: index = 0} {
    string index \u4E4E\u25A 0
} "\u4E4E"
test utf-8.3 {Tcl_UniCharAtIndex: index > 0} {
    string index abcd 2
} c
test utf-8.4 {Tcl_UniCharAtIndex: index > 0} {
    string index \u4E4E\u25A\xFF\u543 2
} "\uFF"
test utf-8.5 {Tcl_UniCharAtIndex: high surrogate} ucs2 {
    string index \uD842 0
} "\uD842"
test utf-8.6 {Tcl_UniCharAtIndex: low surrogate} {
    string index \uDC42 0
} "\uDC42"
test utf-8.7 {Tcl_UniCharAtIndex: Emoji} ucs2 {
    string index \uD83D\uDE00 0
} "\uD83D"
test utf-8.8 {Tcl_UniCharAtIndex: Emoji} ucs2 {
    string index \uD83D\uDE00 1
} "\uDE00"

test utf-9.1 {Tcl_UtfAtIndex: index = 0} {
    string range abcd 0 2
} abc
test utf-9.2 {Tcl_UtfAtIndex: index > 0} {
    string range \u4E4E\u25A\xFF\u543klmnop 1 5
} "\u25A\xFF\u543kl"
test utf-9.3 {Tcl_UtfAtIndex: index = 0, Emoji} ucs2 {
    string range \uD83D\uDE00G 0 0
} "\uD83D"
test utf-9.4 {Tcl_UtfAtIndex: index > 0, Emoji} ucs2 {
    string range \uD83D\uDE00G 1 1
} "\uDE00"


test utf-10.1 {Tcl_UtfBackslash: dst == NULL} {
    set x \n
} {
}
test utf-10.2 {Tcl_UtfBackslash: \u subst} testbytestring {
    expr {"\uA2" eq [testbytestring "\xC2\xA2"]}
} 1
test utf-10.3 {Tcl_UtfBackslash: longer \u subst} testbytestring {
    expr {"\u4E21" eq [testbytestring "\xE4\xB8\xA1"]}
} 1
test utf-10.4 {Tcl_UtfBackslash: stops at first non-hex} testbytestring {
    expr {"\u4E2k" eq "[testbytestring \xD3\xA2]k"}
} 1
test utf-10.5 {Tcl_UtfBackslash: stops after 4 hex chars} testbytestring {
    expr {"\u4E216" eq "[testbytestring \xE4\xB8\xA1]6"}
} 1
test utf-10.6 {Tcl_UtfBackslash: stops after 5 hex chars} {fullutf testbytestring} {
    expr {"\U1E2165" eq "[testbytestring \xF0\x9E\x88\x96]5"}
} 1
test utf-10.7 {Tcl_UtfBackslash: stops after 6 hex chars} {fullutf testbytestring} {
    expr {"\U10E2165" eq "[testbytestring \xF4\x8E\x88\x96]5"}
} 1
proc bsCheck {char num} {
    global errNum
    test utf-10.$errNum {backslash substitution} {
	scan $char %c value
	set value
    } $num
    incr errNum
}
set errNum 8
bsCheck \b	8
bsCheck \e	101
bsCheck \f	12
bsCheck \n	10
bsCheck \r	13
bsCheck \t	9
bsCheck \v	11
bsCheck \{	123
bsCheck \}	125
bsCheck \[	91
bsCheck \]	93
bsCheck \$	36
bsCheck \ 	32
bsCheck \;	59
bsCheck \\	92
bsCheck \Ca	67
bsCheck \Ma	77
bsCheck \CMa	67
# prior to 8.3, this returned 8, as \8 as accepted as an
# octal value - but it isn't! [Bug: 3975]
bsCheck \8a	56
bsCheck \14	12
bsCheck \141	97
bsCheck b\0	98
bsCheck \x	120
bsCheck \xa	10
bsCheck \xA	10
bsCheck \x41	65
bsCheck \x541	84
bsCheck \u	117
bsCheck \uk	117
bsCheck \u41	65
bsCheck \ua	10
bsCheck \uA	10
bsCheck \340	224
bsCheck \uA1	161
bsCheck \u4E21	20001
bsCheck \741	60
bsCheck \U	85
bsCheck \Uk	85
bsCheck \U41	65
bsCheck \Ua	10
bsCheck \UA	10
bsCheck \Ua1	161
bsCheck \U4E21	20001
bsCheck \U004E21	20001
bsCheck \U00004E21	20001
bsCheck \U0000004E21	78
if {[testConstraint fullutf]} {
    bsCheck \U00110000	69632
    bsCheck \U01100000	69632
    bsCheck \U11000000	69632
    bsCheck \U0010FFFF	1114111
    bsCheck \U010FFFF0	1114111
    bsCheck \U10FFFF00	1114111
    bsCheck \UFFFFFFFF	1048575
}

test utf-11.1 {Tcl_UtfToUpper} {
    string toupper {}
} {}
test utf-11.2 {Tcl_UtfToUpper} {
    string toupper abc
} ABC
test utf-11.3 {Tcl_UtfToUpper} {
    string toupper \xE3gh
} \xC3GH
test utf-11.4 {Tcl_UtfToUpper} {
    string toupper \u01E3gh
} \u01E2GH
test utf-11.5 {Tcl_UtfToUpper Georgian (new in Unicode 11)} {
    string toupper \u10D0\u1C90
} \u1C90\u1C90

test utf-12.1 {Tcl_UtfToLower} {
    string tolower {}
} {}
test utf-12.2 {Tcl_UtfToLower} {
    string tolower ABC
} abc
test utf-12.3 {Tcl_UtfToLower} {
    string tolower \xC3GH
} \xE3gh
test utf-12.4 {Tcl_UtfToLower} {
    string tolower \u01E2GH
} \u01E3gh
test utf-12.5 {Tcl_UtfToLower Georgian (new in Unicode 11)} {
    string tolower \u10D0\u1C90
} \u10D0\u10D0
test utf-12.6 {Tcl_UtfToUpper low/high surrogate)} ucs2 {
    string tolower \uDC24\uD824
} \uDC24\uD824

test utf-13.1 {Tcl_UtfToTitle} {
    string totitle {}
} {}
test utf-13.2 {Tcl_UtfToTitle} {
    string totitle abc
} Abc
test utf-13.3 {Tcl_UtfToTitle} {
    string totitle \xE3GH
} \xC3gh
test utf-13.4 {Tcl_UtfToTitle} {
    string totitle \u01F3AB
} \u01F2ab
test utf-13.5 {Tcl_UtfToTitle Georgian (new in Unicode 11)} {
    string totitle \u10D0\u1C90
} \u10D0\u1C90
test utf-13.6 {Tcl_UtfToTitle Georgian (new in Unicode 11)} {
    string totitle \u1C90\u10D0
} \u1C90\u10D0
test utf-13.7 {Tcl_UtfToTitle low/high surrogate)} ucs2 {
    string totitle \uDC24\uD824
} \uDC24\uD824

test utf-14.1 {Tcl_UtfNcasecmp} {
    string compare -nocase a b
} -1
test utf-14.2 {Tcl_UtfNcasecmp} {
    string compare -nocase b a
} 1
test utf-14.3 {Tcl_UtfNcasecmp} {
    string compare -nocase B a
} 1
test utf-14.4 {Tcl_UtfNcasecmp} {
    string compare -nocase aBcB abca
} 1

test utf-15.1 {Tcl_UniCharToUpper, negative delta} {
    string toupper aA
} AA
test utf-15.2 {Tcl_UniCharToUpper, positive delta} {
    string toupper \u0178\xFF
} \u0178\u0178
test utf-15.3 {Tcl_UniCharToUpper, no delta} {
    string toupper !
} !

test utf-16.1 {Tcl_UniCharToLower, negative delta} {
    string tolower aA
} aa
test utf-16.2 {Tcl_UniCharToLower, positive delta} {
    string tolower \u0178\xFF\uA78D\u01C5
} \xFF\xFF\u0265\u01C6

test utf-17.1 {Tcl_UniCharToLower, no delta} {
    string tolower !
} !

test utf-18.1 {Tcl_UniCharToTitle, add one for title} {
    string totitle \u01C4
} \u01C5
test utf-18.2 {Tcl_UniCharToTitle, subtract one for title} {
    string totitle \u01C6
} \u01C5
test utf-18.3 {Tcl_UniCharToTitle, subtract delta for title (positive)} {
    string totitle \u017F
} \x53
test utf-18.4 {Tcl_UniCharToTitle, subtract delta for title (negative)} {
    string totitle \xFF
} \u0178
test utf-18.5 {Tcl_UniCharToTitle, no delta} {
    string totitle !
} !

test utf-19.1 {TclUniCharLen} -body {
    list [regexp \\d abc456def foo] $foo
} -cleanup {
    unset -nocomplain foo
} -result {1 4}

test utf-20.1 {TclUniCharNcmp} {
} {}

test utf-21.1 {TclUniCharIsAlnum} {
    # this returns 1 with Unicode 7 compliance
    string is alnum \u1040\u021F\u0220
} 1
test utf-21.2 {unicode alnum char in regc_locale.c} {
    # this returns 1 with Unicode 7 compliance
    list [regexp {^[[:alnum:]]+$} \u1040\u021F\u0220] [regexp {^\w+$} \u1040\u021F\u0220_\u203F\u2040\u2054\uFE33\uFE34\uFE4D\uFE4E\uFE4F\uFF3F]
} {1 1}
test utf-21.3 {unicode print char in regc_locale.c} {
    # this returns 1 with Unicode 7 compliance
    regexp {^[[:print:]]+$} \uFBC1
} 1
test utf-21.4 {TclUniCharIsGraph} {
    # [Bug 3464428]
    string is graph \u0120
} 1
test utf-21.5 {unicode graph char in regc_locale.c} {
    # [Bug 3464428]
    regexp {^[[:graph:]]+$} \u0120
} 1
test utf-21.6 {TclUniCharIsGraph} {
    # [Bug 3464428]
    string is graph \xA0
} 0
test utf-21.7 {unicode graph char in regc_locale.c} {
    # [Bug 3464428]
    regexp {[[:graph:]]} \x20\xA0\u2028\u2029
} 0
test utf-21.8 {TclUniCharIsPrint} {
    # [Bug 3464428]
    string is print \x09
} 0
test utf-21.9 {unicode print char in regc_locale.c} {
    # [Bug 3464428]
    regexp {[[:print:]]} \x09
} 0
test utf-21.10 {unicode print char in regc_locale.c} {
    # [Bug 3464428]
    regexp {[[:print:]]} \x09
} 0
test utf-21.11 {TclUniCharIsControl} {
    # [Bug 3464428]
    string is control \x00\x1F\xAD\u0605\u061C\u180E\u2066\uFEFF
} 1
test utf-21.12 {unicode control char in regc_locale.c} {
    # [Bug 3464428], [Bug a876646efe]
    regexp {^[[:cntrl:]]*$} \x00\x1F\xAD\u0605\u061C\u180E\u2066\uFEFF
} 1

test utf-22.1 {TclUniCharIsWordChar} {
    string wordend "xyz123_bar fg" 0
} 10
test utf-22.2 {TclUniCharIsWordChar} {
    string wordend "x\u5080z123_bar\u203C fg" 0
} 10

test utf-23.1 {TclUniCharIsAlpha} {
    # this returns 1 with Unicode 7 compliance
    string is alpha \u021F\u0220\u037F\u052F
} 1
test utf-23.2 {unicode alpha char in regc_locale.c} {
    # this returns 1 with Unicode 7 compliance
    regexp {^[[:alpha:]]+$} \u021F\u0220\u037F\u052F
} 1

test utf-24.1 {TclUniCharIsDigit} {
    # this returns 1 with Unicode 7 compliance
    string is digit \u1040\uABF0
} 1
test utf-24.2 {unicode digit char in regc_locale.c} {
    # this returns 1 with Unicode 7 compliance
    list [regexp {^[[:digit:]]+$} \u1040\uABF0] [regexp {^\d+$} \u1040\uABF0]
} {1 1}

test utf-24.3 {TclUniCharIsSpace} {
    # this returns 1 with Unicode 7/TIP 413 compliance
    string is space \x85\u1680\u180E\u200B\u202F\u2060
} 1
test utf-24.4 {unicode space char in regc_locale.c} {
    # this returns 1 with Unicode 7/TIP 413 compliance
    list [regexp {^[[:space:]]+$} \x85\u1680\u180E\u200B\u202F\u2060] [regexp {^\s+$} \x85\u1680\u180E\u200B\u202F\u2060]
} {1 1}

test utf-25.1 {Tcl_UniCharNcasecmp} -constraints teststringobj \
    -setup {
	testobj freeallvars
    } \
    -body {
	teststringobj set 1 a
	teststringobj set 2 b
	teststringobj getunicode 1
	teststringobj getunicode 2
	string compare -nocase [teststringobj get 1] [teststringobj get 2]
    } \
    -cleanup {
	testobj freeallvars
    } \
    -result -1
test utf-25.2 {Tcl_UniCharNcasecmp} -constraints teststringobj \
    -setup {
	testobj freeallvars
    } \
    -body {
	teststringobj set 1 b
	teststringobj set 2 a
	teststringobj getunicode 1
	teststringobj getunicode 2
	string compare -nocase [teststringobj get 1] [teststringobj get 2]
    } \
    -cleanup {
	testobj freeallvars
    } \
    -result 1
test utf-25.3 {Tcl_UniCharNcasecmp} -constraints teststringobj \
    -setup {
	testobj freeallvars
    } \
    -body {
	teststringobj set 1 B
	teststringobj set 2 a
	teststringobj getunicode 1
	teststringobj getunicode 2
	string compare -nocase [teststringobj get 1] [teststringobj get 2]
    } \
    -cleanup {
	testobj freeallvars
    } \
    -result 1

test utf-25.4 {Tcl_UniCharNcasecmp} -constraints teststringobj \
    -setup {
	testobj freeallvars
    } \
    -body {
	teststringobj set 1 aBcB
	teststringobj set 2 abca
	teststringobj getunicode 1
	teststringobj getunicode 2
	string compare -nocase [teststringobj get 1] [teststringobj get 2]
    } \
    -cleanup {
	testobj freeallvars
    } \
    -result 1

# cleanup
::tcltest::cleanupTests
return

# Local Variables:
# mode: tcl
# End:<|MERGE_RESOLUTION|>--- conflicted
+++ resolved
@@ -20,11 +20,7 @@
 
 testConstraint ucs2 [expr {[format %c 0x010000] eq "\uFFFD"}]
 testConstraint fullutf [expr {[format %c 0x010000] ne "\uFFFD"}]
-<<<<<<< HEAD
-testConstraint tip389 [expr {[string length \U010000] eq 2}]
-=======
 testConstraint tip389 [expr {[string length [format %c 0x10000]] eq 2}]
->>>>>>> 5b958213
 
 testConstraint Uesc [eq \U0041 A]
 testConstraint pairsTo4bytes [expr {[llength [info commands teststringbytes]]
@@ -104,13 +100,11 @@
 test utf-2.7 {Tcl_UtfToUniChar: lead (3-byte) followed by 2 trail} testbytestring {
     string length [testbytestring "\xE4\xB9\x8E"]
 } 1
-test utf-2.8 {Tcl_UtfToUniChar: lead (4-byte) followed by 3 trail} {tip389 testbytestring} {
+test utf-2.8.0 {Tcl_UtfToUniChar: lead (4-byte) followed by 3 trail} {testbytestring ucs2} {
     string length [testbytestring "\xF0\x90\x80\x80"]
-<<<<<<< HEAD
-} 2
-test utf-2.9 {Tcl_UtfToUniChar: lead (4-byte) followed by 3 trail} {tip389 testbytestring} {
-    string length [testbytestring "\xF4\x8F\xBF\xBF"]
-=======
+} 4
+test utf-2.8.1 {Tcl_UtfToUniChar: lead (4-byte) followed by 3 trail} {testbytestring fullutf} {
+    string length [testbytestring "\xF0\x90\x80\x80"]
 } 1
 test utf-2.8.2 {Tcl_UtfToUniChar: lead (4-byte) followed by 3 trail} {testbytestring tip389} {
     string length [testbytestring "\xF0\x90\x80\x80"]
@@ -123,7 +117,6 @@
 } 1
 test utf-2.9.2 {Tcl_UtfToUniChar: lead (4-byte) followed by 3 trail} {testbytestring tip389} {
     string length [testbytestring "\xF4\x8F\xBF\xBF"]
->>>>>>> 5b958213
 } 2
 test utf-2.10 {Tcl_UtfToUniChar: lead (4-byte) followed by 3 trail, underflow} testbytestring {
     string length [testbytestring "\xF0\x8F\xBF\xBF"]
