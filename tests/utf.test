--- conflicted
+++ resolved
@@ -493,30 +493,13 @@
 test utf-6.91.1 {Tcl_UtfNext, validity check [493dccc2de]} {testutfnext fullutf} {
     testutfnext \xF4\x90\x80\x80
 } 1
-test utf-6.92.0 {Tcl_UtfNext, pointing to 2th byte of 4-byte valid sequence} {testutfnext ucs2} {
+test utf-6.92 {Tcl_UtfNext, pointing to 2th byte of 4-byte valid sequence} testutfnext {
     testutfnext \xA0\xA0\xA0
-} 1
-test utf-6.92.1 {Tcl_UtfNext, pointing to 2th byte of 4-byte valid sequence} {testutfnext utf16} {
-    testutfnext \xA0\xA0\xA0
-} 3
-test utf-6.92.2 {Tcl_UtfNext, pointing to 2th byte of 4-byte valid sequence} {testutfnext ucs4} {
-    testutfnext \xA0\xA0\xA0
-<<<<<<< HEAD
 } 3
 test utf-6.93 {Tcl_UtfNext, pointing to 2th byte of 4-byte invalid sequence} testutfnext {
-=======
-} 1
-test utf-6.93.0 {Tcl_UtfNext, pointing to 2th byte of 4-byte invalid sequence} {testutfnext ucs2} {
     testutfnext \x80\x80\x80
-} 1
-test utf-6.93.1 {Tcl_UtfNext, pointing to 2th byte of 4-byte invalid sequence} {testutfnext utf16} {
->>>>>>> 9ae5f06a
-    testutfnext \x80\x80\x80
-} 3
-test utf-6.93.2 {Tcl_UtfNext, pointing to 2th byte of 4-byte invalid sequence} {testutfnext ucs4} {
-    testutfnext \x80\x80\x80
-} 1
-test utf-6.94 {Tcl_UtfNext, pointing to 2th byte of 5-byte invalid sequence} {testutfnext ucs2} {
+} 3
+test utf-6.94 {Tcl_UtfNext, pointing to 2th byte of 5-byte invalid sequence} testutfnext {
     testutfnext \xA0\xA0\xA0\xA0
 } 3
 test utf-6.95 {Tcl_UtfNext, pointing to 2th byte of 5-byte invalid sequence} testutfnext {
@@ -626,31 +609,17 @@
 } 0
 test utf-6.122 {Tcl_UtfNext, read limits} {testutfnext ucs2} {
     testutfnext \xA0\xA0\xA0 2
-<<<<<<< HEAD
-} 0
-test utf-6.123 {Tcl_UtfNext, read limits} testutfnext {
-    testutfnext \xA0\xA0\xA0G 3
-} 3
-test utf-6.124 {Tcl_UtfNext, read limits} testutfnext {
-    testutfnext \xA0\xA0\xA0\xA0 3
-} 3
-test utf-6.125 {Tcl_UtfNext, read limits} testutfnext {
-    testutfnext \xA0\xA0\xA0\xA0G 4
-} 3
-test utf-6.126 {Tcl_UtfNext, read limits} testutfnext {
-=======
-} 1
+} 0
 test utf-6.123 {Tcl_UtfNext, read limits} {testutfnext ucs2} {
     testutfnext \xA0\xA0\xA0G 3
-} 1
+} 3
 test utf-6.124 {Tcl_UtfNext, read limits} {testutfnext ucs2} {
     testutfnext \xA0\xA0\xA0\xA0 3
-} 1
+} 3
 test utf-6.125 {Tcl_UtfNext, read limits} {testutfnext ucs2} {
     testutfnext \xA0\xA0\xA0\xA0G 4
-} 1
+} 3
 test utf-6.126 {Tcl_UtfNext, read limits} {testutfnext ucs2} {
->>>>>>> 9ae5f06a
     testutfnext \xA0\xA0\xA0\xA0\xA0 4
 } 3
 
