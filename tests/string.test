# Commands covered:  string
#
# This file contains a collection of tests for one or more of the Tcl
# built-in commands.  Sourcing this file into Tcl runs the tests and
# generates output for errors.  No output means no errors were found.
#
# Copyright © 1991-1993 The Regents of the University of California.
# Copyright © 1994 Sun Microsystems, Inc.
# Copyright © 1998-1999 Scriptics Corporation.
# Copyright © 2001 Kevin B. Kenny.  All rights reserved.
#
# See the file "license.terms" for information on usage and redistribution
# of this file, and for a DISCLAIMER OF ALL WARRANTIES.

if {"::tcltest" ni [namespace children]} {
    package require tcltest 2.5
    namespace import -force ::tcltest::*
}

::tcltest::loadTestedCommands
catch [list package require -exact tcl::test [info patchlevel]]
source [file join [file dirname [info script]] tcltests.tcl]


# Helper commands to test various optimizations, code paths, and special cases.
proc makeByteArray {s} {binary format a* $s}
proc makeUnicode {s} {lindex [regexp -inline .* $s] 0}
proc makeList {args} {return $args}
proc makeShared {s} {uplevel 1 [list lappend copy $s]; return $s}

# Some tests require the testobj command

testConstraint testobj [expr {[info commands testobj] ne {}}]
testConstraint testindexobj [expr {[info commands testindexobj] ne {}}]
testConstraint testevalex [expr {[info commands testevalex] ne {}}]
testConstraint testbytestring   [llength [info commands testbytestring]]

# Used for constraining memory leak tests
testConstraint memory [llength [info commands memory]]
if {[testConstraint memory]} {
    proc getbytes {} {
	set lines [split [memory info] \n]
	return [lindex $lines 3 3]
    }
    proc leaktest {script {iterations 3}} {
	set end [getbytes]
	for {set i 0} {$i < $iterations} {incr i} {
	    uplevel 1 $script
	    set tmp $end
	    set end [getbytes]
	}
	return [expr {$end - $tmp}]
    }
}

proc representationpoke s {
    set r [::tcl::unsupported::representation $s]
    list [lindex $r 3] [string match {*, string representation "*"} $r]
}

foreach noComp {0 1} {

if {$noComp} {
    if {[info commands testevalex] eq {}} {
	test string-0.1.$noComp "show testevalex availability" {testevalex} {list} {}
	continue
    }
    interp alias {} run {} testevalex
    set constraints testevalex
} else {
    interp alias {} run {} try
    set constraints {}
}


test string-1.1.$noComp {error conditions} -body {
    list [catch {run {string gorp a b}} msg] $msg
} -result {1 {unknown or ambiguous subcommand "gorp": must be cat, compare, equal, first, index, insert, is, last, length, map, match, range, repeat, replace, reverse, tolower, totitle, toupper, trim, trimleft, trimright, wordend, or wordstart}}
test string-1.2.$noComp {error conditions} {
    list [catch {run {string}} msg] $msg
} {1 {wrong # args: should be "string subcommand ?arg ...?"}}
test stringComp-1.3.$noComp {error condition - undefined method during compile} {
    # We don't want this to complain about 'never' because it may never
    # be called, or string may get redefined.  This must compile OK.
    proc foo {str i} {
	if {"yes" == "no"} { string never called but complains here }
	string index $str $i
    }
    foo abc 0
} a

test string-2.1.$noComp {string compare, not enough args} {
    list [catch {run {string compare a}} msg] $msg
} {1 {wrong # args: should be "string compare ?-nocase? ?-length int? string1 string2"}}
test string-2.2.$noComp {string compare, bad args} {
    list [catch {run {string compare a b c}} msg] $msg
} {1 {bad option "a": must be -nocase or -length}}
test string-2.3.$noComp {string compare, bad args} {
    list [catch {run {string compare -length -nocase str1 str2}} msg] $msg
} {1 {expected integer but got "-nocase"}}
test string-2.4.$noComp {string compare, too many args} {
    list [catch {run {string compare -length 10 -nocase str1 str2 str3}} msg] $msg
} {1 {wrong # args: should be "string compare ?-nocase? ?-length int? string1 string2"}}
test string-2.5.$noComp {string compare with length unspecified} {
    list [catch {run {string compare -length 10 10}} msg] $msg
} {1 {wrong # args: should be "string compare ?-nocase? ?-length int? string1 string2"}}
test string-2.6.$noComp {string compare} {
    run {string compare abcde abdef}
} -1
test string-2.7.$noComp {string compare, shortest method name} {
    run {string co abcde ABCDE}
} 1
test string-2.8.$noComp {string compare} {
    run {string compare abcde abcde}
} 0
test string-2.9.$noComp {string compare with length} {
    run {string compare -length 2 abcde abxyz}
} 0
test string-2.10.$noComp {string compare with special index} {
    list [catch {run {string compare -length end-3 abcde abxyz}} msg] $msg
} {1 {expected integer but got "end-3"}}
test string-2.11.$noComp {string compare, unicode} {
    run {string compare ab牦 ab牧}
} -1
test string-2.11.1.$noComp {string compare, unicode} {
    run {string compare Ü Ü}
} 0
test string-2.11.2.$noComp {string compare, unicode} {
    run {string compare Ü ü}
} -1
test string-2.11.3.$noComp {string compare, unicode} {
    run {string compare ÜÜÜüü ÜÜÜÜÜ}
} 1
test string-2.12.$noComp {string compare, high bit} {
    # This test fails if the underlying comparison
    # is using signed chars instead of unsigned chars.
    # (like SunOS's default memcmp thus the compat/memcmp.c)
    run {string compare "\x80" "@"}
    # Nb this tests works also in utf-8 space because \x80 is
    # translated into a 2 or more bytelength but whose first byte has
    # the high bit set.
} 1
test string-2.13.$noComp {string compare -nocase} {
    run {string compare -nocase abcde abdef}
} -1
test string-2.13.1.$noComp {string compare -nocase} {
    run {string compare -nocase abcde Abdef}
} -1
test string-2.14.$noComp {string compare -nocase} {
    run {string compare -nocase abcde ABCDE}
} 0
test string-2.15.$noComp {string compare -nocase} {
    run {string compare -nocase abcde abcde}
} 0
test string-2.15.1.$noComp {string compare -nocase} {
    run {string compare -nocase Ü Ü}
} 0
test string-2.15.2.$noComp {string compare -nocase} {
    run {string compare -nocase ÜÜÜüü ÜÜÜÜÜ}
} 0
test string-2.16.$noComp {string compare -nocase with length} {
    run {string compare -length 2 -nocase abcde Abxyz}
} 0
test string-2.17.$noComp {string compare -nocase with length} {
    run {string compare -nocase -length 3 abcde Abxyz}
} -1
test string-2.18.$noComp {string compare -nocase with length <= 0} {
    run {string compare -nocase -length -1 abcde AbCdEf}
} -1
test string-2.19.$noComp {string compare -nocase with excessive length} {
    run {string compare -nocase -length 50 AbCdEf abcde}
} 1
test string-2.20.$noComp {string compare -len unicode} {
    # These are strings that are 6 BYTELENGTH long, but the length
    # shouldn't make a different because there are actually 3 CHARS long
    run {string compare -len 5 ÜÜÜ ÜÜü}
} -1
test string-2.21.$noComp {string compare -nocase with special index} {
    list [catch {run {string compare -nocase -length end-3 Abcde abxyz}} msg] $msg
} {1 {expected integer but got "end-3"}}
test string-2.22.$noComp {string compare, null strings} {
    run {string compare "" ""}
} 0
test string-2.23.$noComp {string compare, null strings} {
    run {string compare "" foo}
} -1
test string-2.24.$noComp {string compare, null strings} {
    run {string compare foo ""}
} 1
test string-2.25.$noComp {string compare -nocase, null strings} {
    run {string compare -nocase "" ""}
} 0
test string-2.26.$noComp {string compare -nocase, null strings} {
    run {string compare -nocase "" foo}
} -1
test string-2.27.$noComp {string compare -nocase, null strings} {
    run {string compare -nocase foo ""}
} 1
test string-2.28.$noComp {string compare with length, unequal strings, partial first string} {
    run {string compare -length 2 abc abde}
} 0
test string-2.29.$noComp {string compare with length, unequal strings 2, full first string} {
    run {string compare -length 2 ab abde}
} 0
test string-2.30.$noComp {string compare with NUL character vs. other ASCII} {
    # Be careful here, since UTF-8 rep comparison with memcmp() of
    # these puts chars in the wrong order
    run {string compare \x00 \x01}
} -1
test string-2.31.$noComp {string compare, high bit} {
    run {string compare "a\x80" "a@"}
} 1
test string-2.32.$noComp {string compare, high bit} {
    run {string compare "a\x00" "a\x01"}
} -1
test string-2.33.$noComp {string compare, high bit} {
    run {string compare "\x00\x00" "\x00\x01"}
} -1
test string-2.34.$noComp {string compare, binary equal} {
    run {string compare [binary format a100 0] [binary format a100 0]}
} 0
test string-2.35.$noComp {string compare, binary neq} {
    run {string compare [binary format a100a 0 1] [binary format a100a 0 0]}
} 1
test string-2.36.$noComp {string compare, binary neq unequal length} {
    run {string compare [binary format a20a 0 1] [binary format a100a 0 0]}
} 1
test string-2.37.$noComp {string compare, big -length} {
    if {[package vsatisfies [info patchlevel] 8.7-]} {
      run {string compare -length 0x100000000 ab abde}
    } else {
      run {string compare -length 0x7fffffff ab abde}
    }
} -1
test string-2.38a.$noComp {string compare empty string against byte array} {
    # Bug edb4b065f4
    run {string compare "" [binary decode hex 00]}
} -1
test string-2.38b.$noComp {string compare -length empty string against byte array} {
    # Bug edb4b065f4
    run {string compare -length 1 "" [binary decode hex 00]}
} -1
test string-2.38c.$noComp {string compare -nocase empty string against byte array} {
    # Bug edb4b065f4
    run {string compare -nocase "" [binary decode hex 00]}
} -1
test string-2.38d.$noComp {string compare empty string against byte array} {
    # Bug edb4b065f4
    run {string compare [binary decode hex 00] ""}
} 1
test string-2.38e.$noComp {string compare -length empty string against byte array} {
    # Bug edb4b065f4
    run {string compare -length 1 [binary decode hex 00] ""}
} 1
test string-2.38f.$noComp {string compare -nocase empty string against byte array} {
    # Bug edb4b065f4
    run {string compare -nocase  [binary decode hex 00] ""}
} 1

# only need a few tests on equal, since it uses the same code as
# string compare, but just modifies the return output
test string-3.1.$noComp {string equal} {
    run {string equal abcde abdef}
} 0
test string-3.2.$noComp {string equal} {
    run {string e abcde ABCDE}
} 0
test string-3.3.$noComp {string equal} {
    run {string equal abcde abcde}
} 1
test string-3.4.$noComp {string equal -nocase} {
    run {string equal -nocase ÜÜÜÜüüüü ÜÜÜÜÜÜÜÜ}
} 1
test string-3.5.$noComp {string equal -nocase} {
    run {string equal -nocase abcde abdef}
} 0
test string-3.6.$noComp {string equal -nocase} {
    run {string eq -nocase abcde ABCDE}
} 1
test string-3.7.$noComp {string equal -nocase} {
    run {string equal -nocase abcde abcde}
} 1
test string-3.8.$noComp {string equal with length, unequal strings} {
    run {string equal -length 2 abc abde}
} 1
test string-3.9.$noComp {string equal, not enough args} {
    list [catch {run {string equal a}} msg] $msg
} {1 {wrong # args: should be "string equal ?-nocase? ?-length int? string1 string2"}}
test string-3.10.$noComp {string equal, bad args} {
    list [catch {run {string equal a b c}} msg] $msg
} {1 {bad option "a": must be -nocase or -length}}
test string-3.11.$noComp {string equal, bad args} {
    list [catch {run {string equal -length -nocase str1 str2}} msg] $msg
} {1 {expected integer but got "-nocase"}}
test string-3.12.$noComp {string equal, too many args} {
    list [catch {run {string equal -length 10 -nocase str1 str2 str3}} msg] $msg
} {1 {wrong # args: should be "string equal ?-nocase? ?-length int? string1 string2"}}
test string-3.13.$noComp {string equal with length unspecified} {
    list [catch {run {string equal -length 10 10}} msg] $msg
} {1 {wrong # args: should be "string equal ?-nocase? ?-length int? string1 string2"}}
test string-3.14.$noComp {string equal with length} {
    run {string equal -length 2 abcde abxyz}
} 1
test string-3.15.$noComp {string equal with special index} {
    list [catch {run {string equal -length end-3 abcde abxyz}} msg] $msg
} {1 {expected integer but got "end-3"}}

test string-3.16.$noComp {string equal, unicode} {
    run {string equal ab牦 ab牧}
} 0
test string-3.17.$noComp {string equal, unicode} {
    run {string equal Ü Ü}
} 1
test string-3.18.$noComp {string equal, unicode} {
    run {string equal Ü ü}
} 0
test string-3.19.$noComp {string equal, unicode} {
    run {string equal ÜÜÜüü ÜÜÜÜÜ}
} 0
test string-3.20.$noComp {string equal, high bit} {
    # This test fails if the underlying comparison
    # is using signed chars instead of unsigned chars.
    # (like SunOS's default memcmp thus the compat/memcmp.c)
    run {string equal "\x80" "@"}
    # Nb this tests works also in utf8 space because \x80 is
    # translated into a 2 or more bytelength but whose first byte has
    # the high bit set.
} 0
test string-3.21.$noComp {string equal -nocase} {
    run {string equal -nocase abcde Abdef}
} 0
test string-3.22.$noComp {string equal, -nocase unicode} {
    run {string equal -nocase Ü Ü}
} 1
test string-3.23.$noComp {string equal, -nocase unicode} {
    run {string equal -nocase ÜÜÜüü ÜÜÜÜÜ}
} 1
test string-3.24.$noComp {string equal -nocase with length} {
    run {string equal -length 2 -nocase abcde Abxyz}
} 1
test string-3.25.$noComp {string equal -nocase with length} {
    run {string equal -nocase -length 3 abcde Abxyz}
} 0
test string-3.26.$noComp {string equal -nocase with length <= 0} {
    run {string equal -nocase -length -1 abcde AbCdEf}
} 0
test string-3.27.$noComp {string equal -nocase with excessive length} {
    run {string equal -nocase -length 50 AbCdEf abcde}
} 0
test string-3.28.$noComp {string equal -len unicode} {
    # These are strings that are 6 BYTELENGTH long, but the length
    # shouldn't make a different because there are actually 3 CHARS long
    run {string equal -len 5 ÜÜÜ ÜÜü}
} 0
test string-3.29.$noComp {string equal -nocase with special index} {
    list [catch {run {string equal -nocase -length end-3 Abcde abxyz}} msg] $msg
} {1 {expected integer but got "end-3"}}
test string-3.30.$noComp {string equal, null strings} {
    run {string equal "" ""}
} 1
test string-3.31.$noComp {string equal, null strings} {
    run {string equal "" foo}
} 0
test string-3.32.$noComp {string equal, null strings} {
    run {string equal foo ""}
} 0
test string-3.33.$noComp {string equal -nocase, null strings} {
    run {string equal -nocase "" ""}
} 1
test string-3.34.$noComp {string equal -nocase, null strings} {
    run {string equal -nocase "" foo}
} 0
test string-3.35.$noComp {string equal -nocase, null strings} {
    run {string equal -nocase foo ""}
} 0
test string-3.36.$noComp {string equal with NUL character vs. other ASCII} {
    # Be careful here, since UTF-8 rep comparison with memcmp() of
    # these puts chars in the wrong order
    run {string equal \x00 \x01}
} 0
test string-3.37.$noComp {string equal, high bit} {
    run {string equal "a\x80" "a@"}
} 0
test string-3.38.$noComp {string equal, high bit} {
    run {string equal "a\x00" "a\x01"}
} 0
test string-3.39.$noComp {string equal, high bit} {
    run {string equal "a\x00\x00" "a\x00\x01"}
} 0
test string-3.40.$noComp {string equal, binary equal} {
    run {string equal [binary format a100 0] [binary format a100 0]}
} 1
test string-3.41.$noComp {string equal, binary neq} {
    run {string equal [binary format a100a 0 1] [binary format a100a 0 0]}
} 0
test string-3.42.$noComp {string equal, binary neq inequal length} {
    run {string equal [binary format a20a 0 1] [binary format a100a 0 0]}
} 0
test string-3.43.$noComp {string equal, big -length} {
    if {[package vsatisfies [info patchlevel] 8.7-]} {
      run {string equal -length 0x100000000 abc def}
    } else {
      run {string equal -length 0x7fffffff abc def}
    }
} 0
test string-3.44.$noComp {string equal, bigger -length} -body {
    run {string equal -length 18446744073709551616 abc def}
} -returnCodes 1 -result {integer value too large to represent}
test string-3.45a.$noComp {string equal empty string against byte array} {
    # Bug edb4b065f4
    run {string equal "" [binary decode hex 00]}
} 0
test string-3.45b.$noComp {string equal -length empty string against byte array} {
    # Bug edb4b065f4
    run {string equal -length 1 "" [binary decode hex 00]}
} 0
test string-3.45c.$noComp {string equal -nocase empty string against byte array} {
    # Bug edb4b065f4
    run {string equal -nocase "" [binary decode hex 00]}
} 0
test string-3.45d.$noComp {string equal empty string against byte array} {
    # Bug edb4b065f4
    run {string equal [binary decode hex 00] ""}
} 0
test string-3.45e.$noComp {string equal -length empty string against byte array} {
    # Bug edb4b065f4
    run {string equal -length 1 [binary decode hex 00] ""}
} 0
test string-3.45f.$noComp {string equal -nocase empty string against byte array} {
    # Bug edb4b065f4
    run {string equal -nocase  [binary decode hex 00] ""}
} 0


test string-4.1.$noComp {string first, not enough args} {
    list [catch {run {string first a}} msg] $msg
} {1 {wrong # args: should be "string first needleString haystackString ?startIndex?"}}
test string-4.2.$noComp {string first, bad args} {
    list [catch {run {string first a b c}} msg] $msg
} {1 {bad index "c": must be integer?[+-]integer? or end?[+-]integer?}}
test string-4.3.$noComp {string first, too many args} {
    list [catch {run {string first a b 5 d}} msg] $msg
} {1 {wrong # args: should be "string first needleString haystackString ?startIndex?"}}
test string-4.4.$noComp {string first} {
    run {string first bq abcdefgbcefgbqrs}
} 12
test string-4.5.$noComp {string first} {
    run {string fir bcd abcdefgbcefgbqrs}
} 1
test string-4.6.$noComp {string first} {
    run {string f b abcdefgbcefgbqrs}
} 1
test string-4.7.$noComp {string first} {
    run {string first xxx x123xx345xxx789xxx012}
} 9
test string-4.8.$noComp {string first} {
    run {string first "" x123xx345xxx789xxx012}
} -1
test string-4.9.$noComp {string first, unicode} {
    run {string first x abc牦x}
} 4
test string-4.10.$noComp {string first, unicode} {
    run {string first 牦 abc牦x}
} 3
test string-4.11.$noComp {string first, start index} {
    run {string first 牦 abc牦x 3}
} 3
test string-4.12.$noComp {string first, start index} -body {
    run {string first 牦 abc牦x 4}
} -result -1
test string-4.13.$noComp {string first, start index} -body {
    run {string first 牦 abc牦x end-2}
} -result 3
test string-4.14.$noComp {string first, negative start index} -body {
    run {string first b abc -1}
} -result 1
test string-4.15.$noComp {string first, ability to two-byte encoded utf-8 chars} -body {
    # Test for a bug in Tcl 8.3 where test for all-single-byte-encoded
    # strings was incorrect, leading to an index returned by [string first]
    # which pointed past the end of the string.
    set uchar վ    ;# character with two-byte encoding in utf-8
    run {string first % %#$uchar$uchar#$uchar$uchar#% 3}
} -result 8
test string-4.16.$noComp {string first, normal string vs pure unicode string} -body {
    set s hello
    regexp ll $s m
    # Representation checks are canaries
    run {list [representationpoke $s] [representationpoke $m] \
	[string first $m $s]}
} -result {{string 1} {string 0} 2}
test string-4.17.$noComp {string first, corner case} -body {
    run {string first a aaa 4294967295}
} -result -1
test string-4.18.$noComp {string first, corner case} -body {
    run {string first a aaa -1}
} -result 0
test string-4.19.$noComp {string first, corner case} -body {
    run {string first a aaa end-5}
} -result 0
test string-4.20.$noComp {string last, corner case} -body {
    run {string last a aaa 4294967295}
} -result 2
test string-4.21.$noComp {string last, corner case} -body {
    run {string last a aaa -1}
} -result -1
test string-4.22.$noComp {string last, corner case} {
    run {string last a aaa end-5}
} -1

test string-5.1.$noComp {string index} {
    list [catch {run {string index}} msg] $msg
} {1 {wrong # args: should be "string index string charIndex"}}
test string-5.2.$noComp {string index} {
    list [catch {run {string index a b c}} msg] $msg
} {1 {wrong # args: should be "string index string charIndex"}}
test string-5.3.$noComp {string index} {
    run {string index abcde 0}
} a
test string-5.4.$noComp {string index} {
    run {string ind abcde 4}
} e
test string-5.5.$noComp {string index} {
    run {string index abcde 5}
} {}
test string-5.6.$noComp {string index} {
    list [catch {run {string index abcde -10}} msg] $msg
} {0 {}}
test string-5.7.$noComp {string index} {
    list [catch {run {string index a xyz}} msg] $msg
} {1 {bad index "xyz": must be integer?[+-]integer? or end?[+-]integer?}}
test string-5.8.$noComp {string index} {
    run {string index abc end}
} c
test string-5.9.$noComp {string index} {
    run {string index abc end-1}
} b
test string-5.10.$noComp {string index, unicode} {
    run {string index abc牦d 4}
} d
test string-5.11.$noComp {string index, unicode} {
    run {string index abc牦d 3}
} 牦
test string-5.12.$noComp {string index, unicode over char length, under byte length} -body {
    run {string index ÜüÜü 6}
} -result {}
test string-5.13.$noComp {string index, bytearray object} {
    run {string index [binary format a5 fuz] 0}
} f
test string-5.14.$noComp {string index, bytearray object} {
    run {string index [binary format I* {0x50515253 0x52}] 3}
} S
test string-5.15.$noComp {string index, bytearray object} {
    set b [binary format I* {0x50515253 0x52}]
    set i1 [run {string index $b end-6}]
    set i2 [run {string index $b 1}]
    run {string compare $i1 $i2}
} 0
test string-5.16.$noComp {string index, bytearray object with string obj shimmering} {
    set str "0123456789\x00 abcdedfghi"
    binary scan $str H* dump
    run {string compare [run {string index $str 10}] \x00}
} 0
test string-5.17.$noComp {string index, bad integer} -body {
    list [catch {run {string index "abc" 0o8}} msg] $msg
} -match glob -result {1 {*}}
test string-5.18.$noComp {string index, bad integer} -body {
    list [catch {run {string index "abc" end-0o0289}} msg] $msg
} -match glob -result {1 {*}}
test string-5.19.$noComp {string index, bytearray object out of bounds} {
    run {string index [binary format I* {0x50515253 0x52}] -1}
} {}
test string-5.20.$noComp {string index, bytearray object out of bounds} -body {
    run {string index [binary format I* {0x50515253 0x52}] 20}
} -result {}
test string-5.21.$noComp {string index, surrogates, bug [11ae2be95dac9417]} -body {
    run {list [string index a\U100000b 1] [string index a\U100000b 2] [string index a\U100000b 3]}
} -result [list \U100000 b {}]
test string-5.22.$noComp {string index} -constraints testbytestring -body {
    run {list [scan [string index [testbytestring \xFF] 0] %c var] $var}
} -result {1 255}


test string-6.1.$noComp {string is, not enough args} {
    list [catch {run {string is}} msg] $msg
} {1 {wrong # args: should be "string is class ?-strict? ?-failindex var? str"}}
test string-6.2.$noComp {string is, not enough args} {
    list [catch {run {string is alpha}} msg] $msg
} {1 {wrong # args: should be "string is class ?-strict? ?-failindex var? str"}}
test string-6.3.$noComp {string is, bad args} {
    list [catch {run {string is alpha -failin str}} msg] $msg
} {1 {wrong # args: should be "string is alpha ?-strict? ?-failindex var? str"}}
test string-6.4.$noComp {string is, too many args} {
    list [catch {run {string is alpha -failin var -strict str more}} msg] $msg
} {1 {wrong # args: should be "string is class ?-strict? ?-failindex var? str"}}
test string-6.5.$noComp {string is, class check} {
    list [catch {run {string is bogus str}} msg] $msg
<<<<<<< HEAD
} {1 {bad class "bogus": must be alnum, alpha, ascii, control, boolean, dict, digit, double, entier, false, graph, integer, list, lower, print, punct, space, true, upper, wideinteger, wordchar, or xdigit}}
test string-6.6.$noComp {string is, ambiguous class} {
    list [catch {run {string is al str}} msg] $msg
} {1 {ambiguous class "al": must be alnum, alpha, ascii, control, boolean, dict, digit, double, entier, false, graph, integer, list, lower, print, punct, space, true, upper, wideinteger, wordchar, or xdigit}}
=======
} {1 {bad class "bogus": must be alnum, alpha, ascii, control, boolean, dict, digit, double, entier, false, graph, index, integer, list, lower, print, punct, space, true, upper, unicode, wideinteger, wordchar, or xdigit}}
test string-6.6.$noComp {string is, ambiguous class} {
    list [catch {run {string is al str}} msg] $msg
} {1 {ambiguous class "al": must be alnum, alpha, ascii, control, boolean, dict, digit, double, entier, false, graph, index, integer, list, lower, print, punct, space, true, upper, unicode, wideinteger, wordchar, or xdigit}}
>>>>>>> 4c1337af
test string-6.7.$noComp {string is alpha, all ok} {
    run {string is alpha -strict -failindex var abc}
} 1
test string-6.8.$noComp {string is, error in var} {
    list [run {string is alpha -failindex var abc5def}] $var
} {0 3}
test string-6.9.$noComp {string is, var shouldn't get set} {
    catch {unset var}
    list [catch {run {string is alpha -failindex var abc; set var}} msg] $msg
} {1 {can't read "var": no such variable}}
test string-6.10.$noComp {string is, ok on empty} {
    run {string is alpha {}}
} 1
test string-6.11.$noComp {string is, -strict check against empty} {
    run {string is alpha -strict {}}
} 0
test string-6.12.$noComp {string is alnum, true} {
    run {string is alnum abc123}
} 1
test string-6.13.$noComp {string is alnum, false} {
    list [run {string is alnum -failindex var abc1.23}] $var
} {0 4}
test string-6.14.$noComp {string is alnum, unicode} "run {string is alnum abcü}" 1
test string-6.15.$noComp {string is alpha, true} {
    run {string is alpha abc}
} 1
test string-6.16.$noComp {string is alpha, false} {
    list [run {string is alpha -fail var a1bcde}] $var
} {0 1}
test string-6.17.$noComp {string is alpha, unicode} {
    run {string is alpha abcü}
} 1
test string-6.18.$noComp {string is ascii, true} {
    run {string is ascii abc\x7Fend\x00}
} 1
test string-6.19.$noComp {string is ascii, false} {
    list [run {string is ascii -fail var abc\x00def\x80more}] $var
} {0 7}
test string-6.20.$noComp {string is boolean, true} {
    run {string is boolean true}
} 1
test string-6.21.$noComp {string is boolean, true} {
    run {string is boolean f}
} 1
test string-6.22.$noComp {string is boolean, true based on type} {
    run {string is bool [run {string compare a a}]}
} 1
test string-6.23.$noComp {string is boolean, false} {
    list [run {string is bool -fail var yada}] $var
} {0 0}
test string-6.24.$noComp {string is digit, true} {
    run {string is digit 0123456789}
} 1
test string-6.25.$noComp {string is digit, false} {
    list [run {string is digit -fail var 0123Ü567}] $var
} {0 4}
test string-6.26.$noComp {string is digit, false} {
    list [run {string is digit -fail var +123567}] $var
} {0 0}
test string-6.27.$noComp {string is double, true} {
    run {string is double 1}
} 1
test string-6.28.$noComp {string is double, true} {
    run {string is double [expr {double(1)}]}
} 1
test string-6.29.$noComp {string is double, true} {
    run {string is double 1.0}
} 1
test string-6.30.$noComp {string is double, true} {
    run {string is double [run {string compare a a}]}
} 1
test string-6.31.$noComp {string is double, true} {
    run {string is double "   +1.0e-1  "}
} 1
test string-6.32.$noComp {string is double, true} {
    run {string is double "\n1.0\v"}
} 1
test string-6.33.$noComp {string is double, false} {
    list [run {string is double -fail var 1abc}] $var
} {0 1}
test string-6.34.$noComp {string is double, false} {
    list [run {string is double -fail var abc}] $var
} {0 0}
test string-6.35.$noComp {string is double, false} {
    list [run {string is double -fail var "   1.0e4e4  "}] $var
} {0 8}
test string-6.36.$noComp {string is double, false} {
    list [run {string is double -fail var "\n"}] $var
} {0 0}
test string-6.37.$noComp {string is double, false on int overflow} -setup {
    set var priorValue
} -body {
    # Make it the largest int recognizable, with one more digit for overflow
    # Since bignums arrived in Tcl 8.5, the sense of this test changed.
    # Now integer values that exceed native limits become bignums, and
    # bignums can convert to doubles without error.
    list [run {string is double -fail var 9223372036854775808}] $var
} -result {1 priorValue}
# string-6.38 removed, underflow on input is no longer an error.
test string-6.39.$noComp {string is double, false} {
    # This test is non-portable because IRIX thinks
    # that .e1 is a valid double - this is really a bug
    # on IRIX as .e1 should NOT be a valid double
    #
    # Portable now. Tcl 8.5 does its own double parsing.

    list [run {string is double -fail var .e1}] $var
} {0 0}
test string-6.40.$noComp {string is false, true} {
    run {string is false false}
} 1
test string-6.41.$noComp {string is false, true} {
    run {string is false FaLsE}
} 1
test string-6.42.$noComp {string is false, true} {
    run {string is false N}
} 1
test string-6.43.$noComp {string is false, true} {
    run {string is false 0}
} 1
test string-6.44.$noComp {string is false, true} {
    run {string is false off}
} 1
test string-6.45.$noComp {string is false, false} {
    list [run {string is false -fail var abc}] $var
} {0 0}
test string-6.46.$noComp {string is false, false} {
    catch {unset var}
    list [run {string is false -fail var Y}] $var
} {0 0}
test string-6.47.$noComp {string is false, false} {
    catch {unset var}
    list [run {string is false -fail var offensive}] $var
} {0 0}
test string-6.48.$noComp {string is integer, true} {
    run {string is integer +1234567890}
} 1
test string-6.49.$noComp {string is integer, true on type} {
    run {string is integer [expr {int(50.0)}]}
} 1
test string-6.50.$noComp {string is integer, true} {
    run {string is integer [list -10]}
} 1
test string-6.51.$noComp {string is integer, true as hex} {
    run {string is integer 0xabcdef}
} 1
test string-6.52.$noComp {string is integer, true as octal} {
    run {string is integer 012345}
} 1
test string-6.53.$noComp {string is integer, true with whitespace} {
    run {string is integer "  \n1234\v"}
} 1
test string-6.54.$noComp {string is integer, false} {
    list [run {string is integer -fail var 123abc}] $var
} {0 3}
test string-6.55.$noComp {string is integer, no overflow possible} {
    run {string is integer +9223372036854775808}
} 1
test string-6.56.$noComp {string is integer, false} {
    list [run {string is integer -fail var [expr {double(1)}]}] $var
} {0 1}
test string-6.57.$noComp {string is integer, false} {
    list [run {string is integer -fail var "    "}] $var
} {0 0}
test string-6.58.$noComp {string is integer, false on bad octal} {
    list [run {string is integer -fail var 0o36963}] $var
} {0 4}
test string-6.58.1.$noComp {string is integer, false on bad octal} {
    list [run {string is integer -fail var 0o36963}] $var
} {0 4}
test string-6.59.$noComp {string is integer, false on bad hex} {
    list [run {string is integer -fail var 0X345XYZ}] $var
} {0 5}
test string-6.60.$noComp {string is lower, true} {
    run {string is lower abc}
} 1
test string-6.61.$noComp {string is lower, unicode true} {
    run {string is lower abcüue}
} 1
test string-6.62.$noComp {string is lower, false} {
    list [run {string is lower -fail var aBc}] $var
} {0 1}
test string-6.63.$noComp {string is lower, false} {
    list [run {string is lower -fail var abc1}] $var
} {0 3}
test string-6.64.$noComp {string is lower, unicode false} {
    list [run {string is lower -fail var abÜUE}] $var
} {0 2}
test string-6.65.$noComp {string is space, true} {
    run {string is space " \t\n\v\f"}
} 1
test string-6.66.$noComp {string is space, false} {
    list [run {string is space -fail var " \t\n\v1\f"}] $var
} {0 4}
test string-6.67.$noComp {string is true, true} {
    run {string is true true}
} 1
test string-6.68.$noComp {string is true, true} {
    run {string is true TrU}
} 1
test string-6.69.$noComp {string is true, true} {
    run {string is true ye}
} 1
test string-6.70.$noComp {string is true, true} {
    run {string is true 1}
} 1
test string-6.71.$noComp {string is true, true} {
    run {string is true on}
} 1
test string-6.72.$noComp {string is true, false} {
    list [run {string is true -fail var onto}] $var
} {0 0}
test string-6.73.$noComp {string is true, false} {
    catch {unset var}
    list [run {string is true -fail var 25}] $var
} {0 0}
test string-6.74.$noComp {string is true, false} {
    catch {unset var}
    list [run {string is true -fail var no}] $var
} {0 0}
test string-6.75.$noComp {string is upper, true} {
    run {string is upper ABC}
} 1
test string-6.76.$noComp {string is upper, unicode true} {
    run {string is upper ABCÜUE}
} 1
test string-6.77.$noComp {string is upper, false} {
    list [run {string is upper -fail var AbC}] $var
} {0 1}
test string-6.78.$noComp {string is upper, false} {
    list [run {string is upper -fail var AB2C}] $var
} {0 2}
test string-6.79.$noComp {string is upper, unicode false} {
    list [run {string is upper -fail var ABCüue}] $var
} {0 3}
test string-6.80.$noComp {string is wordchar, true} {
    run {string is wordchar abc_123}
} 1
test string-6.81.$noComp {string is wordchar, unicode true} {
    run {string is wordchar abcüabÜAB倁\U1D7CA}
} 1
test string-6.82.$noComp {string is wordchar, false} {
    list [run {string is wordchar -fail var abcd.ef}] $var
} {0 4}
test string-6.83.$noComp {string is wordchar, unicode false} {
    list [run {string is wordchar -fail var abc\x80def}] $var
} {0 3}
test string-6.84.$noComp {string is control} {
    ## Control chars are in the ranges
    ## 00..1F && 7F..9F
    list [run {string is control -fail var \x00\x01\x10\x1F\x7F\x80\x9F\x60}] $var
} {0 7}
test string-6.85.$noComp {string is control} {
    run {string is control \u0100}
} 0
test string-6.86.$noComp {string is graph} {
    ## graph is any print char, except space
    list [run {string is gra -fail var "0123abc!@#\$\u0100\UE0100\UE01EF "}] $var
} {0 14}
test string-6.87.$noComp {string is print} {
    ## basically any printable char
    list [run {string is print -fail var "0123abc!@#\$\u0100 \UE0100\UE01EF\x10"}] $var
} {0 15}
test string-6.88.$noComp {string is punct} {
    ## any graph char that isn't alnum
    list [run {string is punct -fail var "_!@#\xBEq0"}] $var
} {0 4}
test string-6.89.$noComp {string is xdigit} {
    list [run {string is xdigit -fail var 0123456789\x61bcdefABCDEFg}] $var
} {0 22}

test string-6.90.$noComp {string is integer, bad integers} {
    # SF bug #634856
    set result ""
    set numbers [list 1 +1 ++1 +-1 -+1 -1 --1 "- +1"]
    foreach num $numbers {
	lappend result [run {string is int -strict $num}]
    }
    return $result
} {1 1 0 0 0 1 0 0}
test string-6.91.$noComp {string is double, bad doubles} {
    set result ""
    set numbers [list 1.0 +1.0 ++1.0 +-1.0 -+1.0 -1.0 --1.0 "- +1.0"]
    foreach num $numbers {
	lappend result [run {string is double -strict $num}]
    }
    return $result
} {1 1 0 0 0 1 0 0}
test string-6.92.$noComp {string is integer, no 64-bit overflow} {
    # Bug 718878
    set x 0x10000000000000000
    run {string is integer $x}
} 1
test string-6.93.$noComp {string is integer, no 64-bit overflow} {
    # Bug 718878
    set x 0x10000000000000000
    append x ""
    run {string is integer $x}
} 1
test string-6.94.$noComp {string is integer, no 64-bit overflow} {
    # Bug 718878
    set x 0x10000000000000000
    run {string is integer [expr {$x}]}
} 1
test string-6.95.$noComp {string is wideinteger, true} {
    run {string is wideinteger +1234567890}
} 1
test string-6.96.$noComp {string is wideinteger, true on type} {
    run {string is wideinteger [expr {wide(50.0)}]}
} 1
test string-6.97.$noComp {string is wideinteger, true} {
    run {string is wideinteger [list -10]}
} 1
test string-6.98.$noComp {string is wideinteger, true as hex} {
    run {string is wideinteger 0xabcdef}
} 1
test string-6.99.$noComp {string is wideinteger, true as octal} {
    run {string is wideinteger 0123456}
} 1
test string-6.100.$noComp {string is wideinteger, true with whitespace} {
    run {string is wideinteger "  \n1234\v"}
} 1
test string-6.101.$noComp {string is wideinteger, false} {
    list [run {string is wideinteger -fail var 123abc}] $var
} {0 3}
test string-6.102.$noComp {string is wideinteger, false on overflow} {
    list [run {string is wideinteger -fail var +9223372036854775808}] $var
} {0 -1}
test string-6.103.$noComp {string is wideinteger, false} {
    list [run {string is wideinteger -fail var [expr {double(1)}]}] $var
} {0 1}
test string-6.104.$noComp {string is wideinteger, false} {
    list [run {string is wideinteger -fail var "    "}] $var
} {0 0}
test string-6.105.$noComp {string is wideinteger, false on bad octal} {
    list [run {string is wideinteger -fail var 0o36963}] $var
} {0 4}
test string-6.105.1.$noComp {string is wideinteger, false on bad octal} {
    list [run {string is wideinteger -fail var 0o36963}] $var
} {0 4}
test string-6.106.$noComp {string is wideinteger, false on bad hex} {
    list [run {string is wideinteger -fail var 0X345XYZ}] $var
} {0 5}
test string-6.107.$noComp {string is integer, bad integers} {
    # SF bug #634856
    set result ""
    set numbers [list 1 +1 ++1 +-1 -+1 -1 --1 "- +1"]
    foreach num $numbers {
	lappend result [run {string is wideinteger -strict $num}]
    }
    return $result
} {1 1 0 0 0 1 0 0}
test string-6.108.$noComp {string is double, Bug 1382287} {
    set x 2turtledoves
    run {string is double $x}
    run {string is double $x}
} 0
test string-6.109.$noComp {string is double, Bug 1360532} {
    run {string is double 1\xA0}
} 0
test string-6.110.$noComp {string is entier, true} {
    run {string is entier +1234567890}
} 1
test string-6.111.$noComp {string is entier, true on type} {
    run {string is entier [expr {wide(50.0)}]}
} 1
test string-6.112.$noComp {string is entier, true} {
    run {string is entier [list -10]}
} 1
test string-6.113.$noComp {string is entier, true as hex} {
    run {string is entier 0xabcdef}
} 1
test string-6.114.$noComp {string is entier, true as octal} {
    run {string is entier 0123456}
} 1
test string-6.115.$noComp {string is entier, true with whitespace} {
    run {string is entier "  \n1234\v"}
} 1
test string-6.116.$noComp {string is entier, false} {
    list [run {string is entier -fail var 123abc}] $var
} {0 3}
test string-6.117.$noComp {string is entier, false} {
    list [run {string is entier -fail var 123123123123123123123123123123123123123123123123123123123123123123123123123123123123abc}] $var
} {0 84}
test string-6.118.$noComp {string is entier, false} {
    list [run {string is entier -fail var [expr {double(1)}]}] $var
} {0 1}
test string-6.119.$noComp {string is entier, false} {
    list [run {string is entier -fail var "    "}] $var
} {0 0}
test string-6.120.$noComp {string is entier, false on bad octal} {
    list [run {string is entier -fail var 0o36963}] $var
} {0 4}
test string-6.121.1.$noComp {string is entier, false on bad octal} {
    list [run {string is entier -fail var 0o36963}] $var
} {0 4}
test string-6.122.$noComp {string is entier, false on bad hex} {
    list [run {string is entier -fail var 0X345XYZ}] $var
} {0 5}
test string-6.123.$noComp {string is entier, bad integers} {
    # SF bug #634856
    set result ""
    set numbers [list 1 +1 ++1 +-1 -+1 -1 --1 "- +1"]
    foreach num $numbers {
	lappend result [run {string is entier -strict $num}]
    }
    return $result
} {1 1 0 0 0 1 0 0}
test string-6.124.$noComp {string is entier, true} {
    run {string is entier +1234567890123456789012345678901234567890}
} 1
test string-6.125.$noComp {string is entier, true} {
    run {string is entier [list -10000000000000000000000000000000000000000000000000000000000000000000000000000000000000]}
} 1
test string-6.126.$noComp {string is entier, true as hex} {
    run {string is entier 0xabcdefabcdefabcdefabcdefabcdefabcdefabcdefabcdefabcdefabcdefabcdefabcdefabcdefabcdef}
} 1
test string-6.127.$noComp {string is entier, true as octal} {
    run {string is entier 0123456112341234561234565623456123456123456123456123456123456123456123456123456123456}
} 1
test string-6.128.$noComp {string is entier, true with whitespace} {
    run {string is entier "  \n12340000000000000000000000000000000000000000000000000000000000000000000000000000000000000\v"}
} 1
test string-6.129.$noComp {string is entier, false on bad octal} {
    list [run {string is entier -fail var 0o1234561123412345612345656234561234561234561234561234561234561234561234561234561234536963}] $var
} {0 87}
test string-6.130.1.$noComp {string is entier, false on bad octal} {
    list [run {string is entier -fail var 0o1234561123412345612345656234561234561234561234561234561234561234561234561234561234536963}] $var
} {0 87}
test string-6.131.$noComp {string is entier, false on bad hex} {
    list [run {string is entier -fail var 0X12345611234123456123456562345612345612345612345612345612345612345612345612345612345345XYZ}] $var
} {0 88}
test string-6.139.$noComp {string is integer, bug [76ad7aeba3]} {
    run {string is integer 18446744073709551615}
} 1
test string-6.140.$noComp {string is integer, bug [76ad7aeba3]} {
    run {string is integer -18446744073709551615}
} 1


test string-7.1.$noComp {string last, not enough args} {
    list [catch {run {string last a}} msg] $msg
} {1 {wrong # args: should be "string last needleString haystackString ?lastIndex?"}}
test string-7.2.$noComp {string last, bad args} {
    list [catch {run {string last a b c}} msg] $msg
} {1 {bad index "c": must be integer?[+-]integer? or end?[+-]integer?}}
test string-7.3.$noComp {string last, too many args} {
    list [catch {run {string last a b c d}} msg] $msg
} {1 {wrong # args: should be "string last needleString haystackString ?lastIndex?"}}
test string-7.4.$noComp {string last} {
    run {string la xxx xxxx123xx345x678}
} 1
test string-7.5.$noComp {string last} {
    run {string last xx xxxx123xx345x678}
} 7
test string-7.6.$noComp {string last} {
    run {string las x xxxx123xx345x678}
} 12
test string-7.7.$noComp {string last, unicode} {
    run {string las x xxxx12牦xx345x678}
} 12
test string-7.8.$noComp {string last, unicode} {
    run {string las 牦 xxxx12牦xx345x678}
} 6
test string-7.9.$noComp {string last, stop index} {
    run {string las 牦 xxxx12牦xx345x678}
} 6
test string-7.10.$noComp {string last, unicode} {
    run {string las 牦 xxxx12牦xx345x678}
} 6
test string-7.11.$noComp {string last, start index} {
    run {string last 牦 abc牦x 3}
} 3
test string-7.12.$noComp {string last, start index} {
    run {string last 牦 abc牦x 2}
} -1
test string-7.13.$noComp {string last, start index} {
    ## Constrain to last 'a' should work
    run {string last ba badbad end-1}
} 3
test string-7.14.$noComp {string last, start index} {
    ## Constrain to last 'b' should skip last 'ba'
    run {string last ba badbad end-2}
} 0
test string-7.15.$noComp {string last, start index} {
    run {string last Üa ÜadÜad 0}
} -1
test string-7.16.$noComp {string last, start index} {
    run {string last Üa ÜadÜad end-1}
} 3

test string-9.1.$noComp {string length} {
    list [catch {run {string length}} msg] $msg
} {1 {wrong # args: should be "string length string"}}
test string-9.2.$noComp {string length} {
    list [catch {run {string length a b}} msg] $msg
} {1 {wrong # args: should be "string length string"}}
test string-9.3.$noComp {string length} {
    run {string length "a little string"}
} 15
test string-9.4.$noComp {string length} {
    run {string le ""}
} 0
test string-9.5.$noComp {string length, unicode} {
    run {string le "abcd牦"}
} 5
test string-9.6.$noComp {string length, bytearray object} {
    run {string length [binary format a5 foo]}
} 5
test string-9.7.$noComp {string length, bytearray object} {
    run {string length [binary format I* {0x50515253 0x52}]}
} 8

test string-10.1.$noComp {string map, not enough args} {
    list [catch {run {string map}} msg] $msg
} {1 {wrong # args: should be "string map ?-nocase? charMap string"}}
test string-10.2.$noComp {string map, bad args} {
    list [catch {run {string map {a b} abba oops}} msg] $msg
} {1 {bad option "a b": must be -nocase}}
test string-10.3.$noComp {string map, too many args} {
    list [catch {run {string map -nocase {a b} str1 str2}} msg] $msg
} {1 {wrong # args: should be "string map ?-nocase? charMap string"}}
test string-10.4.$noComp {string map} {
    run {string map {a b} abba}
} bbbb
test string-10.5.$noComp {string map} {
    run {string map {a b} a}
} b
test string-10.6.$noComp {string map -nocase} {
    run {string map -nocase {a b} Abba}
} bbbb
test string-10.7.$noComp {string map} {
    run {string map {abc 321 ab * a A} aabcabaababcab}
} {A321*A*321*}
test string-10.8.$noComp {string map -nocase} {
    run {string map -nocase {aBc 321 Ab * a A} aabcabaababcab}
} {A321*A*321*}
test string-10.9.$noComp {string map -nocase} {
    run {string map -no {abc 321 Ab * a A} aAbCaBaAbAbcAb}
} {A321*A*321*}
test string-10.10.$noComp {string map} {
    list [catch {run {string map {a b c} abba}} msg] $msg
} {1 {char map list unbalanced}}
test string-10.11.$noComp {string map, nulls} {
    run {string map {\x00 NULL blah \x00nix} {qwerty}}
} qwerty
test string-10.12.$noComp {string map, unicode} {
    run {string map [list ü ue UE Ü] "aüueUE\x00EU"}
} aueueÜ\x00EU
test string-10.13.$noComp {string map, -nocase unicode} {
    run {string map -nocase [list ü ue UE Ü] "aüueUE\x00EU"}
} aueÜÜ\x00EU
test string-10.14.$noComp {string map, -nocase null arguments} {
    run {string map -nocase {{} abc} foo}
} foo
test string-10.15.$noComp {string map, one pair case} {
    run {string map -nocase {abc 32} aAbCaBaAbAbcAb}
} a32aBaAb32Ab
test string-10.16.$noComp {string map, one pair case} {
    run {string map -nocase {ab 4321} aAbCaBaAbAbcAb}
} a4321C4321a43214321c4321
test string-10.17.$noComp {string map, one pair case} {
    run {string map {Ab 4321} aAbCaBaAbAbcAb}
} a4321CaBa43214321c4321
test string-10.18.$noComp {string map, empty argument} {
    run {string map -nocase {{} abc} foo}
} foo
test string-10.19.$noComp {string map, empty arguments} {
    run {string map -nocase {{} abc f bar {} def} foo}
} baroo
test string-10.20.$noComp {string map, dictionaries don't alter map ordering} {
    set map {aa X a Y}
    list [run {string map [dict create aa X a Y] aaa}] [run {string map $map aaa}] [dict size $map] [run {string map $map aaa}]
} {XY XY 2 XY}
test string-10.20.1.$noComp {string map, dictionaries don't alter map ordering} {
    set map {a X b Y a Z}
    list [run {string map [dict create a X b Y a Z] aaa}] [run {string map $map aaa}] [dict size $map] [run {string map $map aaa}]
} {ZZZ XXX 2 XXX}
test string-10.21.$noComp {string map, ABR checks} {
    run {string map {longstring foob} long}
} long
test string-10.22.$noComp {string map, ABR checks} {
    run {string map {long foob} long}
} foob
test string-10.23.$noComp {string map, ABR checks} {
    run {string map {lon foob} long}
} foobg
test string-10.24.$noComp {string map, ABR checks} {
    run {string map {lon foob} longlo}
} foobglo
test string-10.25.$noComp {string map, ABR checks} {
    run {string map {lon foob} longlon}
} foobgfoob
test string-10.26.$noComp {string map, ABR checks} {
    run {string map {longstring foob longstring bar} long}
} long
test string-10.27.$noComp {string map, ABR checks} {
    run {string map {long foob longstring bar} long}
} foob
test string-10.28.$noComp {string map, ABR checks} {
    run {string map {lon foob longstring bar} long}
} foobg
test string-10.29.$noComp {string map, ABR checks} {
    run {string map {lon foob longstring bar} longlo}
} foobglo
test string-10.30.$noComp {string map, ABR checks} {
    run {string map {lon foob longstring bar} longlon}
} foobgfoob
test string-10.31.$noComp {string map, nasty sharing crash from [Bug 1018562]} {
    set a {a b}
    run {string map $a $a}
} {b b}

test string-11.1.$noComp {string match, not enough args} {
    list [catch {run {string match a}} msg] $msg
} {1 {wrong # args: should be "string match ?-nocase? pattern string"}}
test string-11.2.$noComp {string match, too many args} {
    list [catch {run {string match a b c d}} msg] $msg
} {1 {wrong # args: should be "string match ?-nocase? pattern string"}}
test string-11.3.$noComp {string match} {
    run {string match abc abc}
} 1
test string-11.4.$noComp {string match} {
    run {string mat abc abd}
} 0
test string-11.5.$noComp {string match} {
    run {string match ab*c abc}
} 1
test string-11.6.$noComp {string match} {
    run {string match ab**c abc}
} 1
test string-11.7.$noComp {string match} {
    run {string match ab* abcdef}
} 1
test string-11.8.$noComp {string match} {
    run {string match *c abc}
} 1
test string-11.9.$noComp {string match} {
    run {string match *3*6*9 0123456789}
} 1
test string-11.9.1.$noComp {string match} {
    run {string match *3*6*89 0123456789}
} 1
test string-11.9.2.$noComp {string match} {
    run {string match *3*456*89 0123456789}
} 1
test string-11.9.3.$noComp {string match} {
    run {string match *3*6* 0123456789}
} 1
test string-11.9.4.$noComp {string match} {
    run {string match *3*56* 0123456789}
} 1
test string-11.9.5.$noComp {string match} {
    run {string match *3*456*** 0123456789}
} 1
test string-11.9.6.$noComp {string match} {
    run {string match **3*456** 0123456789}
} 1
test string-11.9.7.$noComp {string match} {
    run {string match *3***456* 0123456789}
} 1
test string-11.9.8.$noComp {string match} {
    run {string match *3***\[456]* 0123456789}
} 1
test string-11.9.9.$noComp {string match} {
    run {string match *3***\[4-6]* 0123456789}
} 1
test string-11.9.10.$noComp {string match} {
    run {string match *3***\[4-6] 0123456789}
} 0
test string-11.9.11.$noComp {string match} {
    run {string match *3***\[4-6] 0123456}
} 1
test string-11.10.$noComp {string match} {
    run {string match *3*6*9 01234567890}
} 0
test string-11.10.1.$noComp {string match} {
    run {string match *3*6*89 01234567890}
} 0
test string-11.10.2.$noComp {string match} {
    run {string match *3*456*89 01234567890}
} 0
test string-11.10.3.$noComp {string match} {
    run {string match **3*456*89 01234567890}
} 0
test string-11.10.4.$noComp {string match} {
    run {string match *3*456***89 01234567890}
} 0
test string-11.11.$noComp {string match} {
    run {string match a?c abc}
} 1
test string-11.12.$noComp {string match} {
    run {string match a??c abc}
} 0
test string-11.13.$noComp {string match} {
    run {string match ?1??4???8? 0123456789}
} 1
test string-11.14.$noComp {string match} {
    run {string match {[abc]bc} abc}
} 1
test string-11.15.$noComp {string match} {
    run {string match {a[abc]c} abc}
} 1
test string-11.16.$noComp {string match} {
    run {string match {a[xyz]c} abc}
} 0
test string-11.17.$noComp {string match} {
    run {string match {12[2-7]45} 12345}
} 1
test string-11.18.$noComp {string match} {
    run {string match {12[ab2-4cd]45} 12345}
} 1
test string-11.19.$noComp {string match} {
    run {string match {12[ab2-4cd]45} 12b45}
} 1
test string-11.20.$noComp {string match} {
    run {string match {12[ab2-4cd]45} 12d45}
} 1
test string-11.21.$noComp {string match} {
    run {string match {12[ab2-4cd]45} 12145}
} 0
test string-11.22.$noComp {string match} {
    run {string match {12[ab2-4cd]45} 12545}
} 0
test string-11.23.$noComp {string match} {
    run {string match {a\*b} a*b}
} 1
test string-11.24.$noComp {string match} {
    run {string match {a\*b} ab}
} 0
test string-11.25.$noComp {string match} {
    run {string match {a\*\?\[\]\\\x} "a*?\[\]\\x"}
} 1
test string-11.26.$noComp {string match} {
    run {string match ** ""}
} 1
test string-11.27.$noComp {string match} {
    run {string match *. ""}
} 0
test string-11.28.$noComp {string match} {
    run {string match "" ""}
} 1
test string-11.29.$noComp {string match} {
    run {string match \[a a}
} 1
test string-11.30.$noComp {string match, bad args} {
    list [catch {run {string match - b c}} msg] $msg
} {1 {bad option "-": must be -nocase}}
test string-11.31.$noComp {string match case} {
    run {string match a A}
} 0
test string-11.32.$noComp {string match nocase} {
    run {string match -n a A}
} 1
test string-11.33.$noComp {string match nocase} {
    run {string match -nocase aÜ Aü}
} 1
test string-11.34.$noComp {string match nocase} {
    run {string match -nocase a*f ABCDEf}
} 1
test string-11.35.$noComp {string match case, false hope} {
    # This is true because '_' lies between the A-Z and a-z ranges
    run {string match {[A-z]} _}
} 1
test string-11.36.$noComp {string match nocase range} {
    # This is false because although '_' lies between the A-Z and a-z ranges,
    # we lower case the end points before checking the ranges.
    run {string match -nocase {[A-z]} _}
} 0
test string-11.37.$noComp {string match nocase} {
    run {string match -nocase {[A-fh-Z]} g}
} 0
test string-11.38.$noComp {string match case, reverse range} {
    run {string match {[A-fh-Z]} g}
} 1
test string-11.39.$noComp {string match, *\ case} {
    run {string match {*\abc} abc}
} 1
test string-11.39.1.$noComp {string match, *\ case} {
    run {string match {*ab\c} abc}
} 1
test string-11.39.2.$noComp {string match, *\ case} {
    run {string match {*ab\*} ab*}
} 1
test string-11.39.3.$noComp {string match, *\ case} {
    run {string match {*ab\*} abc}
} 0
test string-11.39.4.$noComp {string match, *\ case} {
    run {string match {*ab\\*} {ab\c}}
} 1
test string-11.39.5.$noComp {string match, *\ case} {
    run {string match {*ab\\*} {ab\*}}
} 1
test string-11.40.$noComp {string match, *special case} {
    run {string match {*[ab]} abc}
} 0
test string-11.41.$noComp {string match, *special case} {
    run {string match {*[ab]*} abc}
} 1
test string-11.42.$noComp {string match, *special case} {
    run {string match "*\\" "\\"}
} 0
test string-11.43.$noComp {string match, *special case} {
    run {string match "*\\\\" "\\"}
} 1
test string-11.44.$noComp {string match, *special case} {
    run {string match "*???" "12345"}
} 1
test string-11.45.$noComp {string match, *special case} {
    run {string match "*???" "12"}
} 0
test string-11.46.$noComp {string match, *special case} {
    run {string match "*\\*" "abc*"}
} 1
test string-11.47.$noComp {string match, *special case} {
    run {string match "*\\*" "*"}
} 1
test string-11.48.$noComp {string match, *special case} {
    run {string match "*\\*" "*abc"}
} 0
test string-11.49.$noComp {string match, *special case} {
    run {string match "?\\*" "a*"}
} 1
test string-11.50.$noComp {string match, *special case} {
    run {string match "\\" "\\"}
} 0
test string-11.51.$noComp {string match; *, -nocase and UTF-8} {
    run {string match -nocase [binary format I 717316707] \
	    [binary format I 2028036707]}
} 1
test string-11.52.$noComp {string match, null char in string} {
    set out ""
    set ptn "*abc*"
    foreach elem [list "\x00@abc" "@abc" "\x00@abc\x00" "blahabcblah"] {
	lappend out [run {string match $ptn $elem}]
    }
    set out
} {1 1 1 1}
test string-11.53.$noComp {string match, null char in pattern} {
    set out ""
    foreach {ptn elem} [list \
	    "*\x00abc\x00"  "\x00abc\x00" \
	    "*\x00abc\x00"  "\x00abc\x00ef" \
	    "*\x00abc\x00*" "\x00abc\x00ef" \
	    "*\x00abc\x00"  "@\x00abc\x00ef" \
	    "*\x00abc\x00*"  "@\x00abc\x00ef" \
	    ] {
	lappend out [run {string match $ptn $elem}]
    }
    set out
} {1 0 1 0 1}
test string-11.54.$noComp {string match, failure} {
    set longString ""
    for {set i 0} {$i < 10} {incr i} {
	append longString "abcdefghijklmnopqrstuvwxy\x00z01234567890123"
    }
    run {string first $longString 123}
    list [run {string match *cba* $longString}] \
	    [run {string match *a*l*\x00* $longString}] \
	    [run {string match *a*l*\x00*123 $longString}] \
	    [run {string match *a*l*\x00*123* $longString}] \
	    [run {string match *a*l*\x00*cba* $longString}] \
	    [run {string match *===* $longString}]
} {0 1 1 1 0 0}
test string-11.55.$noComp {string match, invalid binary optimization} {
    [format string] match \u0141 [binary format c 65]
} 0

test stringComp-12.1.0.$noComp {Bug 3588366: end-offsets before start} {
    apply {s {
	string range $s 0 end-5
    }} 12345
} {}
test string-12.1.$noComp {string range} {
    list [catch {run {string range}} msg] $msg
} {1 {wrong # args: should be "string range string first last"}}
test string-12.2.$noComp {string range} {
    list [catch {run {string range a 1}} msg] $msg
} {1 {wrong # args: should be "string range string first last"}}
test string-12.3.$noComp {string range} {
    list [catch {run {string range a 1 2 3}} msg] $msg
} {1 {wrong # args: should be "string range string first last"}}
test string-12.4.$noComp {string range} {
    run {string range abcdefghijklmnop 2 14}
} {cdefghijklmno}
test string-12.5.$noComp {string range, last > length} {
    run {string range abcdefghijklmnop 7 1000}
} {hijklmnop}
test string-12.6.$noComp {string range} {
    run {string range abcdefghijklmnop 10 end}
} {klmnop}
test string-12.7.$noComp {string range, last < first} {
    run {string range abcdefghijklmnop 10 9}
} {}
test string-12.8.$noComp {string range, first < 0} {
    run {string range abcdefghijklmnop -3 2}
} {abc}
test string-12.9.$noComp {string range} {
    run {string range abcdefghijklmnop -3 -2}
} {}
test string-12.10.$noComp {string range} {
    run {string range abcdefghijklmnop 1000 1010}
} {}
test string-12.11.$noComp {string range} {
    run {string range abcdefghijklmnop -100 end}
} {abcdefghijklmnop}
test string-12.12.$noComp {string range} {
    list [catch {run {string range abc abc 1}} msg] $msg
} {1 {bad index "abc": must be integer?[+-]integer? or end?[+-]integer?}}
test string-12.13.$noComp {string range} {
    list [catch {run {string range abc 1 eof}} msg] $msg
} {1 {bad index "eof": must be integer?[+-]integer? or end?[+-]integer?}}
test string-12.14.$noComp {string range} {
    run {string range abcdefghijklmnop end-1 end}
} {op}
test string-12.15.$noComp {string range} {
    run {string range abcdefghijklmnop end 1000}
} {p}
test string-12.16.$noComp {string range} {
    run {string range abcdefghijklmnop end end-1}
} {}
test string-12.17.$noComp {string range, unicode} {
    run {string range ab牦cdefghijklmnop 5 5}
} e
test string-12.18.$noComp {string range, unicode} {
    run {string range ab牦cdefghijklmnop 2 3}
} 牦c
test string-12.19.$noComp {string range, bytearray object} {
    set b [binary format I* {0x50515253 0x52}]
    set r1 [run {string range $b 1 end-1}]
    set r2 [run {string range $b 1 6}]
    run {string equal $r1 $r2}
} 1
test string-12.20.$noComp {string range, out of bounds indices} {
    run {string range \xFF 0 1}
} \xFF
# Bug 1410553
test string-12.21.$noComp {string range, regenerates correct reps, bug 1410553} {
    set bytes "\x00 \x03 \x41"
    set rxBuffer {}
    foreach ch $bytes {
	append rxBuffer $ch
	if {$ch eq "\x03"} {
	    run {string length $rxBuffer}
	}
    }
    set rxCRC [run {string range $rxBuffer end-1 end}]
    binary scan [join $bytes {}] "H*" input_hex
    binary scan $rxBuffer "H*" rxBuffer_hex
    binary scan $rxCRC "H*" rxCRC_hex
    list $input_hex $rxBuffer_hex $rxCRC_hex
} {000341 000341 0341}
test string-12.22.$noComp {string range, shimmering binary/index} {
    set s 0000000001
    binary scan $s a* x
    run {string range $s $s end}
} 000000001
test string-12.23.$noComp {string range, surrogates, bug [11ae2be95dac9417]} {
    run {list [string range a\U100000b 1 1] [string range a\U100000b 2 2] [string range a\U100000b 3 3]}
} [list \U100000 b {}]
test string-12.24.$noComp {bignum index arithmetic} -setup {
    proc demo {i j} {string range fubar $i $j}
} -cleanup {
    rename demo {}
} -body {
    demo 2 0+0x10000000000000000
} -result bar
test string-12.25.$noComp {bignum index arithmetic} -setup {
    proc demo {i j} {string range fubar $i $j}
} -cleanup {
    rename demo {}
} -body {
    demo 0x10000000000000000-0xffffffffffffffff 3
} -result uba

test string-13.1.$noComp {string repeat} {
    list [catch {run {string repeat}} msg] $msg
} {1 {wrong # args: should be "string repeat string count"}}
test string-13.2.$noComp {string repeat} {
    list [catch {run {string repeat abc 10 oops}} msg] $msg
} {1 {wrong # args: should be "string repeat string count"}}
test string-13.3.$noComp {string repeat} {
    run {string repeat {} 100}
} {}
test string-13.4.$noComp {string repeat} {
    run {string repeat { } 5}
} {     }
test string-13.5.$noComp {string repeat} {
    run {string repeat abc 3}
} {abcabcabc}
test string-13.6.$noComp {string repeat} {
    run {string repeat abc -1}
} {}
test string-13.7.$noComp {string repeat} {
    list [catch {run {string repeat abc end}} msg] $msg
} {1 {expected integer but got "end"}}
test string-13.8.$noComp {string repeat} {
    run {string repeat {} -1000}
} {}
test string-13.9.$noComp {string repeat} {
    run {string repeat {} 0}
} {}
test string-13.10.$noComp {string repeat} {
    run {string repeat def 0}
} {}
test string-13.11.$noComp {string repeat} {
    run {string repeat def 1}
} def
test string-13.12.$noComp {string repeat} {
    run {string repeat ab牦cd 3}
} ab牦cdab牦cdab牦cd
test string-13.13.$noComp {string repeat} {
    run {string repeat \x00 3}
} \x00\x00\x00
test string-13.14.$noComp {string repeat} {
    # The string range will ensure us that string repeat gets a unicode string
    run {string repeat [run {string range ab牦cd 2 3}] 3}
} 牦c牦c牦c

test string-14.1.$noComp {string replace} {
    list [catch {run {string replace}} msg] $msg
} {1 {wrong # args: should be "string replace string first last ?string?"}}
test string-14.2.$noComp {string replace} {
    list [catch {run {string replace a 1}} msg] $msg
} {1 {wrong # args: should be "string replace string first last ?string?"}}
test string-14.3.$noComp {string replace} {
    list [catch {run {string replace a 1 2 3 4}} msg] $msg
} {1 {wrong # args: should be "string replace string first last ?string?"}}
test string-14.4.$noComp {string replace} {
} {}
test string-14.5.$noComp {string replace} {
    run {string replace abcdefghijklmnop 2 14}
} {abp}
test string-14.6.$noComp {string replace} -body {
    run {string replace abcdefghijklmnop 7 1000}
} -result abcdefg
test string-14.7.$noComp {string replace} {
    run {string replace abcdefghijklmnop 10 end}
} abcdefghij
test string-14.8.$noComp {string replace} {
    run {string replace abcdefghijklmnop 10 9}
} abcdefghijklmnop
test string-14.9.$noComp {string replace} {
    run {string replace abcdefghijklmnop -3 2}
} defghijklmnop
test string-14.10.$noComp {string replace} {
    run {string replace abcdefghijklmnop -3 -2}
} abcdefghijklmnop
test string-14.11.$noComp {string replace} -body {
    run {string replace abcdefghijklmnop 1000 1010}
} -result abcdefghijklmnop
test string-14.12.$noComp {string replace} {
    run {string replace abcdefghijklmnop -100 end}
} {}
test string-14.13.$noComp {string replace} {
    list [catch {run {string replace abc abc 1}} msg] $msg
} {1 {bad index "abc": must be integer?[+-]integer? or end?[+-]integer?}}
test string-14.14.$noComp {string replace} {
    list [catch {run {string replace abc 1 eof}} msg] $msg
} {1 {bad index "eof": must be integer?[+-]integer? or end?[+-]integer?}}
test string-14.15.$noComp {string replace} {
    run {string replace abcdefghijklmnop end-10 end-2 NEW}
} {abcdeNEWop}
test string-14.16.$noComp {string replace} {
    run {string replace abcdefghijklmnop 0 end foo}
} {foo}
test string-14.17.$noComp {string replace} {
    run {string replace abcdefghijklmnop end end-1}
} {abcdefghijklmnop}
test string-14.18.$noComp {string replace} {
    run {string replace abcdefghijklmnop 10 9 XXX}
} {abcdefghijklmnop}
test string-14.19.$noComp {string replace} {
    run {string replace {} -1 0 A}
} A
test string-14.20.$noComp {string replace} {
    run {string replace [makeByteArray abcdefghijklmnop] end-10 end-2\
	    [makeByteArray NEW]}
} {abcdeNEWop}
test string-14.21.$noComp {string replace (surrogates)} {
    run {string replace \uD83D? 1 end \uDE02}
} \uD83D\uDE02
test string-14.22.$noComp {string replace (surrogates)} {
    run {string replace ?\uDE02 0 end-1 \uD83D}
} \uD83D\uDE02
test string-14.23.$noComp {string replace \xC0 \x80} testbytestring {
    run {string length [string replace [testbytestring \xC0]? 1 end [testbytestring \x80]]}
} 2
test string-14.24.$noComp {string replace \xC0 \x80} testbytestring {
    run {string length [string replace ?[testbytestring \x80] 0 end-1 [testbytestring \xC0]]}
} 2


test stringComp-14.21.$noComp {Bug 82e7f67325} {
    apply {x {
	set a [join $x {}]
	lappend b [string length [string replace ___! 0 2 $a]]
	lappend b [string length [string replace ___! 0 2 $a[unset a]]]
    }} {a b}
} {3 3}
test stringComp-14.22.$noComp {Bug 82e7f67325} memory {
    # As in stringComp-14.1, but make sure we don't retain too many refs
    leaktest {
	apply {x {
	    set a [join $x {}]
	    lappend b [string length [string replace ___! 0 2 $a]]
	    lappend b [string length [string replace ___! 0 2 $a[unset a]]]
	}} {a b}
    }
} {0}
test stringComp-14.23.$noComp {Bug 0dca3bfa8f} {
    apply {arg {
	set argCopy $arg
	set arg [string replace $arg 1 2 aa]
	# Crashes in comparison before fix
	expr {$arg ne $argCopy}
    }} abcde
} 1
test stringComp-14.24.$noComp {Bug 1af8de570511} {
    apply {{x y} {
	# Generate an unshared string value
	set val ""
	for { set i 0 } { $i < $x } { incr i } {
	    set val [format "0%s" $val]
	}
	string replace $val[unset val] 1 1 $y
    }} 4 x
} 0x00
test stringComp-14.25.$noComp {repeated unicode} {
    string length [string replace [string repeat a\xFE 2] 3 end {}]
} 3
test stringComp-14.26.$noComp {expression indices} {
    run {string replace abcd 0x10000000000000000-0xffffffffffffffff 2 e}
} aed

test string-15.1.$noComp {string tolower not enough args} {
    list [catch {run {string tolower}} msg] $msg
} {1 {wrong # args: should be "string tolower string ?first? ?last?"}}
test string-15.2.$noComp {string tolower bad args} {
    list [catch {run {string tolower a b}} msg] $msg
} {1 {bad index "b": must be integer?[+-]integer? or end?[+-]integer?}}
test string-15.3.$noComp {string tolower too many args} {
    list [catch {run {string tolower ABC 1 end oops}} msg] $msg
} {1 {wrong # args: should be "string tolower string ?first? ?last?"}}
test string-15.4.$noComp {string tolower} {
    run {string tolower ABCDeF}
} {abcdef}
test string-15.5.$noComp {string tolower} {
    run {string tolower "ABC  XyZ"}
} {abc  xyz}
test string-15.6.$noComp {string tolower} {
    run {string tolower {123#$&*()}}
} {123#$&*()}
test string-15.7.$noComp {string tolower} {
    run {string tolower ABC 1}
} AbC
test string-15.8.$noComp {string tolower} {
    run {string tolower ABC 1 end}
} Abc
test string-15.9.$noComp {string tolower} {
    run {string tolower ABC 0 end-1}
} abC
test string-15.10.$noComp {string tolower, unicode} {
     run {string tolower ABCabc\xC7\xE7}
} "abcabc\xE7\xE7"
test string-15.11.$noComp {string tolower, compiled} {
    lindex [run {string tolower [list A B [list C]]}] 1
} b

test string-16.1.$noComp {string toupper} {
    list [catch {run {string toupper}} msg] $msg
} {1 {wrong # args: should be "string toupper string ?first? ?last?"}}
test string-16.2.$noComp {string toupper} {
    list [catch {run {string toupper a b}} msg] $msg
} {1 {bad index "b": must be integer?[+-]integer? or end?[+-]integer?}}
test string-16.3.$noComp {string toupper} {
    list [catch {run {string toupper a 1 end oops}} msg] $msg
} {1 {wrong # args: should be "string toupper string ?first? ?last?"}}
test string-16.4.$noComp {string toupper} {
    run {string toupper abCDEf}
} {ABCDEF}
test string-16.5.$noComp {string toupper} {
    run {string toupper "abc xYz"}
} {ABC XYZ}
test string-16.6.$noComp {string toupper} {
    run {string toupper {123#$&*()}}
} {123#$&*()}
test string-16.7.$noComp {string toupper} {
    run {string toupper abc 1}
} aBc
test string-16.8.$noComp {string toupper} {
    run {string toupper abc 1 end}
} aBC
test string-16.9.$noComp {string toupper} {
    run {string toupper abc 0 end-1}
} ABc
test string-16.10.$noComp {string toupper, unicode} {
    run {string toupper ABCabc\xC7\xE7}
} "ABCABC\xC7\xC7"
test string-16.11.$noComp {string toupper, compiled} {
    lindex [run {string toupper [list a b [list c]]}] 1
} B

test string-17.1.$noComp {string totitle} {
    list [catch {run {string totitle}} msg] $msg
} {1 {wrong # args: should be "string totitle string ?first? ?last?"}}
test string-17.2.$noComp {string totitle} {
    list [catch {run {string totitle a b}} msg] $msg
} {1 {bad index "b": must be integer?[+-]integer? or end?[+-]integer?}}
test string-17.3.$noComp {string totitle} {
    run {string totitle abCDEf}
} {Abcdef}
test string-17.4.$noComp {string totitle} {
    run {string totitle "abc xYz"}
} {Abc xyz}
test string-17.5.$noComp {string totitle} {
    run {string totitle {123#$&*()}}
} {123#$&*()}
test string-17.6.$noComp {string totitle, unicode} {
    run {string totitle ABCabc\xC7\xE7}
} "Abcabc\xE7\xE7"
test string-17.7.$noComp {string totitle, unicode} {
    run {string totitle \u01F3BCabc\xC7\xE7}
} "\u01F2bcabc\xE7\xE7"
test string-17.8.$noComp {string totitle, compiled} {
    lindex [run {string totitle [list aa bb [list cc]]}] 0
} Aa
test string-17.9.$noComp {string totitle, surrogates, bug [11ae2be95dac9417]} {
    run {list [string totitle a\U118c0c 1 1] [string totitle a\U118c0c 2 2] \
	[string totitle a\U118c0c 3 3]}
} [list a\U118a0c a\U118c0C a\U118c0c]

test string-18.1.$noComp {string trim} {
    list [catch {run {string trim}} msg] $msg
} {1 {wrong # args: should be "string trim string ?chars?"}}
test string-18.2.$noComp {string trim} {
    list [catch {run {string trim a b c}} msg] $msg
} {1 {wrong # args: should be "string trim string ?chars?"}}
test string-18.3.$noComp {string trim} {
    run {string trim "    XYZ      "}
} {XYZ}
test string-18.4.$noComp {string trim} {
    run {string trim "\t\nXYZ\t\n\r\n"}
} {XYZ}
test string-18.5.$noComp {string trim} {
    run {string trim "  A XYZ A    "}
} {A XYZ A}
test string-18.6.$noComp {string trim} {
    run {string trim "XXYYZZABC XXYYZZ" ZYX}
} {ABC }
test string-18.7.$noComp {string trim} {
    run {string trim "    \t\r      "}
} {}
test string-18.8.$noComp {string trim} {
    run {string trim {abcdefg} {}}
} {abcdefg}
test string-18.9.$noComp {string trim} {
    run {string trim {}}
} {}
test string-18.10.$noComp {string trim} {
    run {string trim ABC DEF}
} {ABC}
test string-18.11.$noComp {string trim, unicode} {
    run {string trim "\xE7\xE8 AB\xE7C \xE8\xE7" \xE7\xE8}
} " AB\xE7C "
test string-18.12.$noComp {string trim, unicode default} {
    run {string trim \uFEFF\x00\x85\xA0\u1680\u180EABC\u1361\u2000\u2001\u2002\u2003\u2004\u2005\u2006\u2007\u2008\u2009\u200A\u200B\u2028\u2029\u202F\u205F\u3000}
} ABC\u1361

test string-19.1.$noComp {string trimleft} {
    list [catch {run {string trimleft}} msg] $msg
} {1 {wrong # args: should be "string trimleft string ?chars?"}}
test string-19.2.$noComp {string trimleft} {
    run {string trimleft "    XYZ      "}
} {XYZ      }
test string-19.3.$noComp {string trimleft, unicode default} {
    run {string trimleft \uFEFF\x85\xA0\x00\u1680\u180E\u2000\u2001\u2002\u2003\u2004\u2005\u2006\u2007\u2008\u2009\u200A\u200B\u2028\u2029\u202F\u205F\u3000\u1361ABC}
} \u1361ABC

test string-20.1.$noComp {string trimright errors} {
    list [catch {run {string trimright}} msg] $msg
} {1 {wrong # args: should be "string trimright string ?chars?"}}
test string-20.2.$noComp {string trimright errors} -body {
    list [catch {run {string trimg a}} msg] $msg
} -result {1 {unknown or ambiguous subcommand "trimg": must be cat, compare, equal, first, index, insert, is, last, length, map, match, range, repeat, replace, reverse, tolower, totitle, toupper, trim, trimleft, trimright, wordend, or wordstart}}
test string-20.3.$noComp {string trimright} {
    run {string trimright "    XYZ      "}
} {    XYZ}
test string-20.4.$noComp {string trimright} {
    run {string trimright "   "}
} {}
test string-20.5.$noComp {string trimright} {
    run {string trimright ""}
} {}
test string-20.6.$noComp {string trimright, unicode default} {
    run {string trimright ABC\u1361\x85\x00\xA0\u1680\u180E\u2000\u2001\u2002\u2003\u2004\u2005\u2006\u2007\u2008\u2009\u200A\u200B\u2028\u2029\u202F\u205F\u3000}
} ABC\u1361
test string-20.7.$noComp {string trim on not valid utf-8 sequence (consider NTS as continuation char), bug [c61818e4c9]} testbytestring {
    set result {}
    set a [testbytestring \xC0\x80\xA0]
    set b foo$a
    set m [list \x00 U \xA0 V [testbytestring \xA0] W]
    lappend result [string map $m $b]
    lappend result [string map $m [run {string trimright $b x}]]
    lappend result [string map $m [run {string trimright $b \x00}]]
    lappend result [string map $m [run {string trimleft $b fox}]]
    lappend result [string map $m [run {string trimleft $b fo\x00}]]
    lappend result [string map $m [run {string trim $b fox}]]
    lappend result [string map $m [run {string trim $b fo\x00}]]
} [list {*}[lrepeat 3 fooUV] {*}[lrepeat 2 UV V]]
test string-20.8.$noComp {[c61818e4c9] [string trimright] fails when UtfPrev is ok} testbytestring {
    set result {}
    set a [testbytestring \xE8\xA0]
    set b foo$a
    set m [list \xE8 U \xA0 V [testbytestring \xE8] W [testbytestring \xA0] X]]
    lappend result [string map $m $b]
    lappend result [string map $m [run {string trimright $b x}]]
    lappend result [string map $m [run {string trimright $b \xE8}]]
    lappend result [string map $m [run {string trimright $b [testbytestring \xE8]}]]
    lappend result [string map $m [run {string trimright $b \xA0}]]
    lappend result [string map $m [run {string trimright $b [testbytestring \xA0]}]]
    lappend result [string map $m [run {string trimright $b \xE8\xA0}]]
    lappend result [string map $m [run {string trimright $b [testbytestring \xE8\xA0]}]]
    lappend result [string map $m [run {string trimright $b \x00}]]
} [list {*}[lrepeat 4 fooUV] {*}[lrepeat 2 fooU] {*}[lrepeat 2 foo] fooUV]

test string-21.1.$noComp {string wordend} -body {
    list [catch {run {string wordend a}} msg] $msg
} -result {1 {wrong # args: should be "string wordend string index"}}
test string-21.2.$noComp {string wordend} -body {
    list [catch {run {string wordend a b c}} msg] $msg
} -result {1 {wrong # args: should be "string wordend string index"}}
test string-21.3.$noComp {string wordend} -body {
    list [catch {run {string wordend a gorp}} msg] $msg
} -result {1 {bad index "gorp": must be integer?[+-]integer? or end?[+-]integer?}}
test string-21.4.$noComp {string wordend} -body {
    run {string wordend abc. -1}
} -result 3
test string-21.5.$noComp {string wordend} -body {
    run {string wordend abc. 100}
} -result 4
test string-21.6.$noComp {string wordend} -body {
    run {string wordend "word_one two three" 2}
} -result 8
test string-21.7.$noComp {string wordend} -body {
    run {string wordend "one .&# three" 5}
} -result 6
test string-21.8.$noComp {string wordend} -body {
    run {string worde "x.y" 0}
} -result 1
test string-21.9.$noComp {string wordend} -body {
    run {string worde "x.y" end-1}
} -result 2
test string-21.10.$noComp {string wordend, unicode} -body {
    run {string wordend "xyz\xC7de fg" 0}
} -result 6
test string-21.11.$noComp {string wordend, unicode} -body {
    run {string wordend "xyz\uC700de fg" 0}
} -result 6
test string-21.12.$noComp {string wordend, unicode} -body {
    run {string wordend "xyz\u203Fde fg" 0}
} -result 6
test string-21.13.$noComp {string wordend, unicode} -body {
    run {string wordend "xyz\u2045de fg" 0}
} -result 3
test string-21.14.$noComp {string wordend, unicode} -body {
    run {string wordend "\uC700\uC700 abc" 8}
} -result 6
test string-21.15.$noComp {string wordend, unicode} -body {
    run {string wordend "\U1D7CA\U1D7CA abc" 0}
} -result 2
test string-21.16.$noComp {string wordend, unicode} -body {
    run {string wordend "\U1D7CA\U1D7CA abc" 10}
} -result 6
test string-21.17.$noComp {string trim, unicode} {
    run {string trim "\uD83D\uDE02Hello world!\uD83D\uDE02" \uD83D\uDE02}
} "Hello world!"
test string-21.18.$noComp {string trimleft, unicode} {
    run {string trimleft "\uD83D\uDE02Hello world!\uD83D\uDE02" \uD83D\uDE02}
} "Hello world!\uD83D\uDE02"
test string-21.19.$noComp {string trimright, unicode} {
    run {string trimright "\uD83D\uDE02Hello world!\uD83D\uDE02" \uD83D\uDE02}
} "\uD83D\uDE02Hello world!"
test string-21.20.$noComp {string trim, unicode} {
    run {string trim "\uF602Hello world!\uF602" \uD83D\uDE02}
} "\uF602Hello world!\uF602"
test string-21.21.$noComp {string trimleft, unicode} {
    run {string trimleft "\uF602Hello world!\uF602" \uD83D\uDE02}
} "\uF602Hello world!\uF602"
test string-21.22.$noComp {string trimright, unicode} {
    run {string trimright "\uF602Hello world!\uF602" \uD83D\uDE02}
} "\uF602Hello world!\uF602"
test string-21.23.$noComp {string trim, unicode} {
    run {string trim "\uD83D\uDE02Hello world!\uD83D\uDE02" \uD93D}
} "\uD83D\uDE02Hello world!\uD83D\uDE02"
test string-21.24.$noComp {string trimleft, unicode} {
    run {string trimleft "\uD83D\uDE02Hello world!\uD83D\uDE02" \uD93D\uDE02}
} "\uD83D\uDE02Hello world!\uD83D\uDE02"
test string-21.25.$noComp {string trimright, unicode} {
    run {string trimright "\uD83D\uDE02Hello world!\uD83D\uDE02" \uD93D}
} "\uD83D\uDE02Hello world!\uD83D\uDE02"

test string-22.1.$noComp {string wordstart} -body {
    list [catch {run {string word a}} msg] $msg
} -result {1 {unknown or ambiguous subcommand "word": must be cat, compare, equal, first, index, insert, is, last, length, map, match, range, repeat, replace, reverse, tolower, totitle, toupper, trim, trimleft, trimright, wordend, or wordstart}}
test string-22.2.$noComp {string wordstart} -body {
    list [catch {run {string wordstart a}} msg] $msg
} -result {1 {wrong # args: should be "string wordstart string index"}}
test string-22.3.$noComp {string wordstart} -body {
    list [catch {run {string wordstart a b c}} msg] $msg
} -result {1 {wrong # args: should be "string wordstart string index"}}
test string-22.4.$noComp {string wordstart} -body {
    list [catch {run {string wordstart a gorp}} msg] $msg
} -result {1 {bad index "gorp": must be integer?[+-]integer? or end?[+-]integer?}}
test string-22.5.$noComp {string wordstart} -body {
    run {string wordstart "one two three_words" 400}
} -result 8
test string-22.6.$noComp {string wordstart} -body {
    run {string wordstart "one two three_words" 2}
} -result 0
test string-22.7.$noComp {string wordstart} -body {
    run {string wordstart "one two three_words" -2}
} -result 0
test string-22.8.$noComp {string wordstart} -body {
    run {string wordstart "one .*&^ three" 6}
} -result 6
test string-22.9.$noComp {string wordstart} -body {
    run {string wordstart "one two three" 4}
} -result 4
test string-22.10.$noComp {string wordstart} -body {
    run {string wordstart "one two three" end-5}
} -result 7
test string-22.11.$noComp {string wordstart, unicode} -body {
    run {string wordstart "one tw\xC7o three" 7}
} -result 4
test string-22.12.$noComp {string wordstart, unicode} -body {
    run {string wordstart "ab\uC700\uC700 cdef ghi" 12}
} -result 10
test string-22.13.$noComp {string wordstart, unicode} -body {
    run {string wordstart "\uC700\uC700 abc" 8}
} -result 3
test string-22.14.$noComp {string wordstart, invalid UTF-8} -constraints testbytestring -body {
    # See Bug c61818e4c9
    set demo [testbytestring "abc def\xE0\xA9ghi"]
    run {string index $demo [string wordstart $demo 10]}
} -result g
test string-22.15.$noComp {string wordstart, unicode} -body {
    run {string wordstart "\U1D7CA\U1D7CA abc" 0}
} -result 0
test string-22.16.$noComp {string wordstart, unicode} -body {
    run {string wordstart "\U1D7CA\U1D7CA abc" 10}
} -result 3

test string-23.0.$noComp {string is boolean, Bug 1187123} testindexobj {
    set x 5
    catch {testindexobj $x foo bar soom}
    run {string is boolean $x}
} 0
test string-23.1.$noComp {string is command with empty string} {
    set s ""
    list \
<<<<<<< HEAD
	[run {string is alnum $s}] \
	[run {string is alpha $s}] \
	[run {string is ascii $s}] \
	[run {string is control $s}] \
	[run {string is boolean $s}] \
	[run {string is digit $s}] \
	[run {string is double $s}] \
	[run {string is false $s}] \
	[run {string is graph $s}] \
	[run {string is integer $s}] \
	[run {string is lower $s}] \
	[run {string is print $s}] \
	[run {string is punct $s}] \
	[run {string is space $s}] \
	[run {string is true $s}] \
	[run {string is upper $s}] \
	[run {string is wordchar $s}] \
	[run {string is xdigit $s}] \
=======
        [run {string is alnum $s}] \
        [run {string is alpha $s}] \
        [run {string is ascii $s}] \
        [run {string is control $s}] \
        [run {string is boolean $s}] \
        [run {string is digit $s}] \
        [run {string is double $s}] \
        [run {string is false $s}] \
        [run {string is graph $s}] \
        [run {string is index $s}] \
        [run {string is integer $s}] \
        [run {string is lower $s}] \
        [run {string is print $s}] \
        [run {string is punct $s}] \
        [run {string is space $s}] \
        [run {string is true $s}] \
        [run {string is upper $s}] \
        [run {string is wordchar $s}] \
        [run {string is xdigit $s}] \
>>>>>>> 4c1337af

} {1 1 1 1 1 1 1 1 1 1 1 1 1 1 1 1 1 1 1}
test string-23.2.$noComp {string is command with empty string} {
    set s ""
    list \
	[run {string is alnum -strict $s}] \
	[run {string is alpha -strict $s}] \
	[run {string is ascii -strict $s}] \
	[run {string is control -strict $s}] \
	[run {string is boolean -strict $s}] \
	[run {string is digit -strict $s}] \
	[run {string is double -strict $s}] \
	[run {string is false -strict $s}] \
	[run {string is graph -strict $s}] \
	[run {string is integer -strict $s}] \
	[run {string is lower -strict $s}] \
	[run {string is print -strict $s}] \
	[run {string is punct -strict $s}] \
	[run {string is space -strict $s}] \
	[run {string is true -strict $s}] \
	[run {string is upper -strict $s}] \
	[run {string is wordchar -strict $s}] \
	[run {string is xdigit -strict $s}] \

} {0 0 0 0 0 0 0 0 0 0 0 0 0 0 0 0 0 0}

test string-24.1.$noComp {string reverse command} -body {
    run {string reverse}
} -returnCodes error -result "wrong # args: should be \"string reverse string\""
test string-24.2.$noComp {string reverse command} -body {
    run {string reverse a b}
} -returnCodes error -result "wrong # args: should be \"string reverse string\""
test string-24.3.$noComp {string reverse command - shared string} {
    set x abcde
    run {string reverse $x}
} edcba
test string-24.4.$noComp {string reverse command - unshared string} {
    set x abc
    set y de
    run {string reverse $x$y}
} edcba
test string-24.5.$noComp {string reverse command - shared unicode string} {
    set x abcde\uD0AD
    run {string reverse $x}
} \uD0ADedcba
test string-24.6.$noComp {string reverse command - unshared string} {
    set x abc
    set y de\uD0AD
    run {string reverse $x$y}
} \uD0ADedcba
test string-24.7.$noComp {string reverse command - simple case} {
    run {string reverse a}
} a
test string-24.8.$noComp {string reverse command - simple case} {
    run {string reverse \uD0AD}
} \uD0AD
test string-24.9.$noComp {string reverse command - simple case} {
    run {string reverse {}}
} {}
test string-24.10.$noComp {string reverse command - corner case} {
    set x \uBEEF\uD0AD
    run {string reverse $x}
} \uD0AD\uBEEF
test string-24.11.$noComp {string reverse command - corner case} {
    set x \uBEEF
    set y \uD0AD
    run {string reverse $x$y}
} \uD0AD\uBEEF
test string-24.12.$noComp {string reverse command - corner case} {
    set x \uBEEF
    set y \uD0AD
    run {string is ascii [run {string reverse $x$y}]}
} 0
test string-24.13.$noComp {string reverse command - pure Unicode string} {
    run {string reverse [run {string range \uBEEF\uD0AD\uBEEF\uD0AD\uBEEF\uD0AD 1 5}]}
} \uD0AD\uBEEF\uD0AD\uBEEF\uD0AD
test string-24.14.$noComp {string reverse command - pure bytearray} {
    binary scan [run {string reverse [binary format H* 010203]}] H* x
    set x
} 030201
test string-24.15.$noComp {string reverse command - pure bytearray} {
    binary scan [run {tcl::string::reverse [binary format H* 010203]}] H* x
    set x
} 030201
test string-24.16.$noComp {string reverse command - surrogates} {
    run {string reverse \u0444bulb\uD83D\uDE02}
} \uDE02\uD83Dblub\u0444
test string-24.17.$noComp {string reverse command - surrogates} {
    run {string reverse \uD83D\uDE02hello\uD83D\uDE02}
} \uDE02\uD83Dolleh\uDE02\uD83D
test string-24.18.$noComp {string reverse command - surrogates} {
    set s \u0444bulb\uD83D\uDE02
    # shim shimmery ...
    string index $s 0
    run {string reverse $s}
} \uDE02\uD83Dblub\u0444
test string-24.19.$noComp {string reverse command - surrogates} {
    set s \uD83D\uDE02hello\uD83D\uDE02
    # shim shimmery ...
    string index $s 0
    run {string reverse $s}
} \uDE02\uD83Dolleh\uDE02\uD83D

test string-25.1.$noComp {string is list} {
    run {string is list {a b c}}
} 1
test string-25.2.$noComp {string is list} {
    run {string is list "a \{b c"}
} 0
test string-25.3.$noComp {string is list} {
    run {string is list {a {b c}d e}}
} 0
test string-25.4.$noComp {string is list} {
    run {string is list {}}
} 1
test string-25.5.$noComp {string is list} {
    run {string is list -strict {a b c}}
} 1
test string-25.6.$noComp {string is list} {
    run {string is list -strict "a \{b c"}
} 0
test string-25.7.$noComp {string is list} {
    run {string is list -strict {a {b c}d e}}
} 0
test string-25.8.$noComp {string is list} {
    run {string is list -strict {}}
} 1
test string-25.9.$noComp {string is list} {
    set x {}
    list [run {string is list -failindex x {a b c}}] $x
} {1 {}}
test string-25.10.$noComp {string is list} {
    set x {}
    list [run {string is list -failindex x "a \{b c"}] $x
} {0 2}
test string-25.11.$noComp {string is list} {
    set x {}
    list [run {string is list -failindex x {a b {b c}d e}}] $x
} {0 4}
test string-25.12.$noComp {string is list} {
    set x {}
    list [run {string is list -failindex x {}}] $x
} {1 {}}
test string-25.13.$noComp {string is list} {
    set x {}
    list [run {string is list -failindex x {  {b c}d e}}] $x
} {0 2}
test string-25.14.$noComp {string is list} {
    set x {}
    list [run {string is list -failindex x "\uABCD {b c}d e"}] $x
} {0 2}

test string-26.1.$noComp {tcl::prefix, not enough args} -body {
    tcl::prefix match a
} -returnCodes 1 -result {wrong # args: should be "tcl::prefix match ?options? table string"}
test string-26.2.$noComp {tcl::prefix, bad args} -body {
    tcl::prefix match a b c
} -returnCodes 1 -result {bad option "a": must be -error, -exact, or -message}
test string-26.2.1.$noComp {tcl::prefix, empty table} -body {
    tcl::prefix match {} foo
} -returnCodes 1 -result {bad option "foo": no valid options}
test string-26.3.$noComp {tcl::prefix, bad args} -body {
    tcl::prefix match -error "{}x" -exact str1 str2
} -returnCodes 1 -result {list element in braces followed by "x" instead of space}
test string-26.3.1.$noComp {tcl::prefix, bad args} -body {
    tcl::prefix match -error "x" -exact str1 str2
} -returnCodes 1 -result {error options must have an even number of elements}
test string-26.3.2.$noComp {tcl::prefix, bad args} -body {
    tcl::prefix match -error str1 str2
} -returnCodes 1 -result {missing value for -error}
test string-26.4.$noComp {tcl::prefix, bad args} -body {
    tcl::prefix match -message str1 str2
} -returnCodes 1 -result {missing value for -message}
test string-26.5.$noComp {tcl::prefix} {
    tcl::prefix match {apa bepa cepa depa} cepa
} cepa
test string-26.6.$noComp {tcl::prefix} {
    tcl::prefix match {apa bepa cepa depa} be
} bepa
test string-26.7.$noComp {tcl::prefix} -body {
    tcl::prefix match -exact {apa bepa cepa depa} be
} -returnCodes 1 -result {bad option "be": must be apa, bepa, cepa, or depa}
test string-26.8.$noComp {tcl::prefix} -body {
    tcl::prefix match -message wombat {apa bepa bear depa} be
} -returnCodes 1 -result {ambiguous wombat "be": must be apa, bepa, bear, or depa}
test string-26.9.$noComp {tcl::prefix} -body {
    tcl::prefix match -error {} {apa bepa bear depa} be
} -returnCodes 0 -result {}
test string-26.10.$noComp {tcl::prefix} -body {
    tcl::prefix match -error {-level 1} {apa bepa bear depa} be
} -returnCodes 2 -result {ambiguous option "be": must be apa, bepa, bear, or depa}
test string-26.10.1.$noComp {tcl::prefix} -setup {
    proc _testprefix {args} {
	array set opts {-a x -b y -c y}
	foreach {opt val} $args {
	    set opt [tcl::prefix match -error {-level 1} {-a -b -c} $opt]
	    set opts($opt) $val
	}
	array get opts
    }
} -body {
    set a [catch {_testprefix -x u} result options]
    dict get $options -errorinfo
} -cleanup {
    rename _testprefix {}
} -result {bad option "-x": must be -a, -b, or -c
    while executing
"_testprefix -x u"}

# Helper for memory stress tests
# Repeat each body in a local space checking that memory does not increase
proc MemStress {args} {
    set res {}
    foreach body $args {
	set end 0
	for {set i 0} {$i < 5} {incr i} {
	    proc MemStress_Body {} $body
	    uplevel 1 MemStress_Body
	    rename MemStress_Body {}
	    set tmp $end
	    set end [lindex [lindex [split [memory info] "\n"] 3] 3]
	}
	lappend res [expr {$end - $tmp}]
    }
    return $res
}

test string-26.11.$noComp {tcl::prefix: testing for leaks} -body {
    # This test is made to stress object reference management
    MemStress {
	set table {hejj miff gurk}
	set item [lindex $table 1]
	# If not careful, this can cause a circular reference
	# that will cause a leak.
	tcl::prefix match $table $item
    } {
	# A similar case with nested lists
	set table2 {hejj {miff maff} gurk}
	set item [lindex [lindex $table2 1] 0]
	tcl::prefix match $table2 $item
    } {
	# A similar case with dict
	set table3 {hejj {miff maff} gurk2}
	set item [lindex [dict keys [lindex $table3 1]] 0]
	tcl::prefix match $table3 $item
    }
} -constraints memory -result {0 0 0}

test string-26.12.$noComp {tcl::prefix: testing for leaks} -body {
    # This is a memory leak test in a form that might actually happen
    # in real code.  The shared literal "miff" causes a connection
    # between the item and the table.
    MemStress {
	proc stress1 {item} {
	    set table [list hejj miff gurk]
	    tcl::prefix match $table $item
	}
	proc stress2 {} {
	    stress1 miff
	}
	stress2
	rename stress1 {}
	rename stress2 {}
    }
} -constraints memory -result 0

test string-26.13.$noComp {tcl::prefix: testing for leaks} -body {
    # This test is made to stress object reference management
    MemStress {
	set table [list hejj miff]
	set item $table
	set error $table
	# Use the same objects in all places
	catch {
	    tcl::prefix match -error $error $table $item
	}
    }
} -constraints memory -result {0}

test string-27.1.$noComp {tcl::prefix all, not enough args} -body {
    tcl::prefix all a
} -returnCodes 1 -result {wrong # args: should be "tcl::prefix all table string"}
test string-27.2.$noComp {tcl::prefix all, bad args} -body {
    tcl::prefix all a b c
} -returnCodes 1 -result {wrong # args: should be "tcl::prefix all table string"}
test string-27.3.$noComp {tcl::prefix all, bad args} -body {
    tcl::prefix all "{}x" str2
} -returnCodes 1 -result {list element in braces followed by "x" instead of space}
test string-27.4.$noComp {tcl::prefix all} {
    tcl::prefix all {apa bepa cepa depa} c
} cepa
test string-27.5.$noComp {tcl::prefix all} {
    tcl::prefix all {apa bepa cepa depa} cepa
} cepa
test string-27.6.$noComp {tcl::prefix all} {
    tcl::prefix all {apa bepa cepa depa} cepax
} {}
test string-27.7.$noComp {tcl::prefix all} {
    tcl::prefix all {apa aska appa} a
} {apa aska appa}
test string-27.8.$noComp {tcl::prefix all} {
    tcl::prefix all {apa aska appa} ap
} {apa appa}
test string-27.9.$noComp {tcl::prefix all} {
    tcl::prefix all {apa aska appa} p
} {}
test string-27.10.$noComp {tcl::prefix all} {
    tcl::prefix all {apa aska appa} {}
} {apa aska appa}

test string-28.1.$noComp {tcl::prefix longest, not enough args} -body {
    tcl::prefix longest a
} -returnCodes 1 -result {wrong # args: should be "tcl::prefix longest table string"}
test string-28.2.$noComp {tcl::prefix longest, bad args} -body {
    tcl::prefix longest a b c
} -returnCodes 1 -result {wrong # args: should be "tcl::prefix longest table string"}
test string-28.3.$noComp {tcl::prefix longest, bad args} -body {
    tcl::prefix longest "{}x" str2
} -returnCodes 1 -result {list element in braces followed by "x" instead of space}
test string-28.4.$noComp {tcl::prefix longest} {
    tcl::prefix longest {apa bepa cepa depa} c
} cepa
test string-28.5.$noComp {tcl::prefix longest} {
    tcl::prefix longest {apa bepa cepa depa} cepa
} cepa
test string-28.6.$noComp {tcl::prefix longest} {
    tcl::prefix longest {apa bepa cepa depa} cepax
} {}
test string-28.7.$noComp {tcl::prefix longest} {
    tcl::prefix longest {apa aska appa} a
} a
test string-28.8.$noComp {tcl::prefix longest} {
    tcl::prefix longest {apa aska appa} ap
} ap
test string-28.9.$noComp {tcl::prefix longest} {
    tcl::prefix longest {apa bska appa} a
} ap
test string-28.10.$noComp {tcl::prefix longest} {
    tcl::prefix longest {apa bska appa} {}
} {}
test string-28.11.$noComp {tcl::prefix longest} {
    tcl::prefix longest {{} bska appa} {}
} {}
test string-28.12.$noComp {tcl::prefix longest} {
    tcl::prefix longest {apa {} appa} {}
} {}
test string-28.13.$noComp {tcl::prefix longest} {
    # Test utf-8 handling
    tcl::prefix longest {ax\x90 bep ax\x91} a
} ax

test string-29.1.$noComp {string cat, no arg} {
    run {string cat}
} ""
test string-29.2.$noComp {string cat, single arg} {
    set x FOO
    run {string compare $x [run {string cat $x}]}
} 0
test string-29.3.$noComp {string cat, two args} {
    set x FOO
    run {string compare $x$x [run {string cat $x $x}]}
} 0
test string-29.4.$noComp {string cat, many args} {
    set x FOO
    set n 260
    set xx [run {string repeat $x $n}]
    set vv [run {string repeat {$x} $n}]
    set vvs [run {string repeat {$x } $n}]
    set r1 [run {string compare $xx [subst $vv]}]
    set r2 [run {string compare $xx [eval "run {string cat $vvs}"]}]
    list $r1 $r2
} {0 0}
if {$noComp} {
test string-29.5.$noComp {string cat, efficiency} -body {
    tcl::unsupported::representation [run {string cat [list x] [list]}]
} -match glob -result {*no string representation}
test string-29.6.$noComp {string cat, efficiency} -body {
    tcl::unsupported::representation [run {string cat [list] [list x]}]
} -match glob -result {*no string representation}
test string-29.7.$noComp {string cat, efficiency} -body {
    tcl::unsupported::representation [run {string cat [list x] [list] [list]}]
} -match glob -result {*no string representation}
test string-29.8.$noComp {string cat, efficiency} -body {
    tcl::unsupported::representation [run {string cat [list] [list x] [list]}]
} -match glob -result {*no string representation}
test string-29.9.$noComp {string cat, efficiency} -body {
    tcl::unsupported::representation [run {string cat [list] [list] [list x]}]
} -match glob -result {*no string representation}
test string-29.10.$noComp {string cat, efficiency} -body {
    tcl::unsupported::representation [run {string cat [list x] [list x]}]
} -match glob -result {*, string representation "xx"}
test string-29.11.$noComp {string cat, efficiency} -body {
    tcl::unsupported::representation \
	[run {string cat [list x] [encoding convertto utf-8 {}]}]
} -match glob -result {*no string representation}
test string-29.12.$noComp {string cat, efficiency} -body {
    tcl::unsupported::representation \
	[run {string cat [encoding convertto utf-8 {}] [list x]}]
} -match glob -result {*, no string representation}
test string-29.13.$noComp {string cat, efficiency} -body {
    tcl::unsupported::representation [run {string cat \
	[encoding convertto utf-8 {}] [encoding convertto utf-8 {}] [list x]}]
} -match glob -result {*, no string representation}
test string-29.14.$noComp {string cat, efficiency} -setup {
    set e [encoding convertto utf-8 {}]
} -cleanup {
    unset e
} -body {
    tcl::unsupported::representation [run {string cat $e $e [list x]}]
} -match glob -result {*no string representation}
test string-29.15.$noComp {string cat, efficiency} -setup {
    set e [encoding convertto utf-8 {}]
    set f [encoding convertto utf-8 {}]
} -cleanup {
    unset e f
} -body {
    tcl::unsupported::representation [run {string cat $e $f $e $f [list x]}]
} -match glob -result {*no string representation}
}

test string-30.1.1.$noComp {[Bug ba921a8d98]: string cat} {
    run {string cat [set data [binary format a* hello]] [encoding convertto $data] [unset data]}
} hellohello
test string-30.1.2.$noComp {[Bug ba921a8d98]: inplace cat by subst (compiled to "strcat" instruction)} {
    run {set x "[set data [binary format a* hello]][encoding convertto $data][unset data]"}
} hellohello

# Note: string-31.* tests use [tcl::string::insert] rather than [string insert]
# to dodge ticket [3397978fff] which would cause all arguments to be shared,
# thereby preventing the optimizations from being tested.
test string-31.1.$noComp {string insert, start of string} {
    run {tcl::string::insert 0123 0 _}
} _0123
test string-31.2.$noComp {string insert, middle of string} {
    run {tcl::string::insert 0123 2 _}
} 01_23
test string-31.3.$noComp {string insert, end of string} {
    run {tcl::string::insert 0123 4 _}
} 0123_
test string-31.4.$noComp {string insert, start of string, end-relative} {
    run {tcl::string::insert 0123 end-4 _}
} _0123
test string-31.5.$noComp {string insert, middle of string, end-relative} {
    run {tcl::string::insert 0123 end-2 _}
} 01_23
test string-31.6.$noComp {string insert, end of string, end-relative} {
    run {tcl::string::insert 0123 end _}
} 0123_
test string-31.7.$noComp {string insert, empty target string} {
    run {tcl::string::insert {} 0 _}
} _
test string-31.8.$noComp {string insert, empty insert string} {
    run {tcl::string::insert 0123 0 {}}
} 0123
test string-31.9.$noComp {string insert, empty strings} {
    run {tcl::string::insert {} 0 {}}
} {}
test string-31.10.$noComp {string insert, negative index} {
    run {tcl::string::insert 0123 -1 _}
} _0123
test string-31.11.$noComp {string insert, index beyond end} {
    run {tcl::string::insert 0123 5 _}
} 0123_
test string-31.12.$noComp {string insert, start of string, pure byte array} {
    run {tcl::string::insert [makeByteArray 0123] 0 [makeByteArray _]}
} _0123
test string-31.13.$noComp {string insert, middle of string, pure byte array} {
    run {tcl::string::insert [makeByteArray 0123] 2 [makeByteArray _]}
} 01_23
test string-31.14.$noComp {string insert, end of string, pure byte array} {
    run {tcl::string::insert [makeByteArray 0123] 4 [makeByteArray _]}
} 0123_
test string-31.15.$noComp {string insert, pure byte array, neither shared} {
    run {tcl::string::insert [makeByteArray 0123] 2 [makeByteArray _]}
} 01_23
test string-31.16.$noComp {string insert, pure byte array, first shared} {
    run {tcl::string::insert [makeShared [makeByteArray 0123]] 2\
	    [makeByteArray _]}
} 01_23
test string-31.17.$noComp {string insert, pure byte array, second shared} {
    run {tcl::string::insert [makeByteArray 0123] 2\
	    [makeShared [makeByteArray _]]}
} 01_23
test string-31.18.$noComp {string insert, pure byte array, both shared} {
    run {tcl::string::insert [makeShared [makeByteArray 0123]] 2\
	    [makeShared [makeByteArray _]]}
} 01_23
test string-31.19.$noComp {string insert, start of string, pure Unicode} {
    run {tcl::string::insert [makeUnicode 0123] 0 [makeUnicode _]}
} _0123
test string-31.20.$noComp {string insert, middle of string, pure Unicode} {
    run {tcl::string::insert [makeUnicode 0123] 2 [makeUnicode _]}
} 01_23
test string-31.21.$noComp {string insert, end of string, pure Unicode} {
    run {tcl::string::insert [makeUnicode 0123] 4 [makeUnicode _]}
} 0123_
test string-31.22.$noComp {string insert, str start, pure Uni, first shared} {
    run {tcl::string::insert [makeShared [makeUnicode 0123]] 0 [makeUnicode _]}
} _0123
test string-31.23.$noComp {string insert, string mid, pure Uni, 2nd shared} {
    run {tcl::string::insert [makeUnicode 0123] 2 [makeShared [makeUnicode _]]}
} 01_23
test string-31.24.$noComp {string insert, string end, pure Uni, both shared} {
    run {tcl::string::insert [makeShared [makeUnicode 0123]] 4\
	    [makeShared [makeUnicode _]]}
} 0123_
test string-31.25.$noComp {string insert, neither byte array nor Unicode} {
    run {tcl::string::insert [makeList a b c] 1 zzzzzz}
} {azzzzzz b c}
test string-31.26.$noComp {[11229bad5f] string insert, compiler} -setup {
    set i 2
} -body {
    run {tcl::string::insert abcd $i xyz}
} -cleanup {
    unset i
} -result abxyzcd

test string-32.1.$noComp {string is dict} {
    string is dict {a b c d}
} 1
test string-32.1a.$noComp {string is dict} {
    string is dict {a b c}
} 0
test string-32.2.$noComp {string is dict} {
    string is dict "a \{b c"
} 0
test string-32.3.$noComp {string is dict} {
    string is dict {a {b c}d e}
} 0
test string-32.4.$noComp {string is dict} {
    string is dict {}
} 1
test string-32.5.$noComp {string is dict} {
    string is dict -strict {a b c d}
} 1
test string-32.5a.$noComp {string is dict} {
    string is dict -strict {a b c}
} 0
test string-32.6.$noComp {string is dict} {
    string is dict -strict "a \{b c"
} 0
test string-32.7.$noComp {string is dict} {
    string is dict -strict {a {b c}d e}
} 0
test string-32.8.$noComp {string is dict} {
    string is dict -strict {}
} 1
test string-32.9.$noComp {string is dict} {
    set x {}
    list [string is dict -failindex x {a b c d}] $x
} {1 {}}
test string-32.9a.$noComp {string is dict} {
    set x {}
    list [string is dict -failindex x {a b c}] $x
} {0 -1}
test string-32.10.$noComp {string is dict} {
    set x {}
    list [string is dict -failindex x "a \{b c d"] $x
} {0 2}
test string-32.10a.$noComp {string is dict} {
    set x {}
    list [string is dict -failindex x "a \{b c"] $x
} {0 2}
test string-32.11.$noComp {string is dict} {
    set x {}
    list [string is dict -failindex x {a b {b c}d e}] $x
} {0 4}
test string-32.12.$noComp {string is dict} {
    set x {}
    list [string is dict -failindex x {}] $x
} {1 {}}
test string-32.13.$noComp {string is dict} {
    set x {}
    list [string is dict -failindex x {  {b c}d e}] $x
} {0 2}
test string-32.14.$noComp {string is dict} {
    set x {}
    list [string is dict -failindex x "\uABCD {b c}d e"] $x
} {0 2}
test string-32.15.$noComp {string is dict, valid dict} {
    string is dict {a b c d e f}
} 1
test string-32.16.$noComp {string is dict, invalid dict} {
    string is dict a
} 0
test string-32.17.$noComp {string is dict, valid dict packed in invalid dict} {
    string is dict {{a b c d e f g h}}
} 0

};				# foreach noComp {0 1}

# cleanup
rename MemStress {}
rename makeByteArray {}
rename makeUnicode {}
rename makeList {}
rename makeShared {}
catch {rename foo {}}
::tcltest::cleanupTests
return

# Local Variables:
# mode: tcl
# End:<|MERGE_RESOLUTION|>--- conflicted
+++ resolved
@@ -595,17 +595,10 @@
 } {1 {wrong # args: should be "string is class ?-strict? ?-failindex var? str"}}
 test string-6.5.$noComp {string is, class check} {
     list [catch {run {string is bogus str}} msg] $msg
-<<<<<<< HEAD
-} {1 {bad class "bogus": must be alnum, alpha, ascii, control, boolean, dict, digit, double, entier, false, graph, integer, list, lower, print, punct, space, true, upper, wideinteger, wordchar, or xdigit}}
+} {1 {bad class "bogus": must be alnum, alpha, ascii, control, boolean, dict, digit, double, entier, false, graph, index, integer, list, lower, print, punct, space, true, upper, wideinteger, wordchar, or xdigit}}
 test string-6.6.$noComp {string is, ambiguous class} {
     list [catch {run {string is al str}} msg] $msg
-} {1 {ambiguous class "al": must be alnum, alpha, ascii, control, boolean, dict, digit, double, entier, false, graph, integer, list, lower, print, punct, space, true, upper, wideinteger, wordchar, or xdigit}}
-=======
-} {1 {bad class "bogus": must be alnum, alpha, ascii, control, boolean, dict, digit, double, entier, false, graph, index, integer, list, lower, print, punct, space, true, upper, unicode, wideinteger, wordchar, or xdigit}}
-test string-6.6.$noComp {string is, ambiguous class} {
-    list [catch {run {string is al str}} msg] $msg
-} {1 {ambiguous class "al": must be alnum, alpha, ascii, control, boolean, dict, digit, double, entier, false, graph, index, integer, list, lower, print, punct, space, true, upper, unicode, wideinteger, wordchar, or xdigit}}
->>>>>>> 4c1337af
+} {1 {ambiguous class "al": must be alnum, alpha, ascii, control, boolean, dict, digit, double, entier, false, graph, index, integer, list, lower, print, punct, space, true, upper, wideinteger, wordchar, or xdigit}}
 test string-6.7.$noComp {string is alpha, all ok} {
     run {string is alpha -strict -failindex var abc}
 } 1
@@ -2067,7 +2060,6 @@
 test string-23.1.$noComp {string is command with empty string} {
     set s ""
     list \
-<<<<<<< HEAD
 	[run {string is alnum $s}] \
 	[run {string is alpha $s}] \
 	[run {string is ascii $s}] \
@@ -2077,6 +2069,7 @@
 	[run {string is double $s}] \
 	[run {string is false $s}] \
 	[run {string is graph $s}] \
+	[run {string is index $s}] \
 	[run {string is integer $s}] \
 	[run {string is lower $s}] \
 	[run {string is print $s}] \
@@ -2086,27 +2079,6 @@
 	[run {string is upper $s}] \
 	[run {string is wordchar $s}] \
 	[run {string is xdigit $s}] \
-=======
-        [run {string is alnum $s}] \
-        [run {string is alpha $s}] \
-        [run {string is ascii $s}] \
-        [run {string is control $s}] \
-        [run {string is boolean $s}] \
-        [run {string is digit $s}] \
-        [run {string is double $s}] \
-        [run {string is false $s}] \
-        [run {string is graph $s}] \
-        [run {string is index $s}] \
-        [run {string is integer $s}] \
-        [run {string is lower $s}] \
-        [run {string is print $s}] \
-        [run {string is punct $s}] \
-        [run {string is space $s}] \
-        [run {string is true $s}] \
-        [run {string is upper $s}] \
-        [run {string is wordchar $s}] \
-        [run {string is xdigit $s}] \
->>>>>>> 4c1337af
 
 } {1 1 1 1 1 1 1 1 1 1 1 1 1 1 1 1 1 1 1}
 test string-23.2.$noComp {string is command with empty string} {
