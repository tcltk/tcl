--- conflicted
+++ resolved
@@ -1,13 +1,3 @@
-<<<<<<< HEAD
-# -*- coding: utf-8 -*-
-=======
-# Commands covered:  string
-#
-# This file contains a collection of tests for one or more of the Tcl
-# built-in commands.  Sourcing this file into Tcl runs the tests and
-# generates output for errors.  No output means no errors were found.
-#
->>>>>>> a518558c
 # Copyright © 1991-1993 The Regents of the University of California.
 # Copyright © 1994 Sun Microsystems, Inc.
 # Copyright © 1998-1999 Scriptics Corporation.
