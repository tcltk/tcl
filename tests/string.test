# Commands covered:  string
#
# This file contains a collection of tests for one or more of the Tcl
# built-in commands.  Sourcing this file into Tcl runs the tests and
# generates output for errors.  No output means no errors were found.
#
# Copyright (c) 1991-1993 The Regents of the University of California.
# Copyright (c) 1994 Sun Microsystems, Inc.
# Copyright (c) 1998-1999 by Scriptics Corporation.
# Copyright (c) 2001 by Kevin B. Kenny.  All rights reserved.
#
# See the file "license.terms" for information on usage and redistribution
# of this file, and for a DISCLAIMER OF ALL WARRANTIES.

if {[lsearch [namespace children] ::tcltest] == -1} {
    package require tcltest
    namespace import -force ::tcltest::*
}

::tcltest::loadTestedCommands
catch [list package require -exact Tcltest [info patchlevel]]

# Helper commands to test various optimizations, code paths, and special cases.
proc makeByteArray {s} {binary format a* $s}
proc makeUnicode {s} {lindex [regexp -inline .* $s] 0}
proc makeList {args} {return $args}
proc makeShared {s} {uplevel 1 [list lappend copy $s]; return $s}

# Some tests require the testobj command

testConstraint testobj [expr {[info commands testobj] ne {}}]
testConstraint testindexobj [expr {[info commands testindexobj] ne {}}]
testConstraint testevalex [expr {[info commands testevalex] ne {}}]
<<<<<<< HEAD
testConstraint tip389 [expr {[string length \U010000] == 2}]
testConstraint nodep [info exists tcl_precision]
testConstraint deprecated [expr {![info exists tcl_precision]}]
=======
testConstraint utf16 [expr {[string length \U010000] == 2}]
testConstraint testbytestring   [llength [info commands testbytestring]]
>>>>>>> 9dcc72e4

# Used for constraining memory leak tests
testConstraint memory [llength [info commands memory]]
if {[testConstraint memory]} {
    proc getbytes {} {
        set lines [split [memory info] \n]
        return [lindex $lines 3 3]
    }
    proc leaktest {script {iterations 3}} {
        set end [getbytes]
        for {set i 0} {$i < $iterations} {incr i} {
            uplevel 1 $script
            set tmp $end
            set end [getbytes]
        }
        return [expr {$end - $tmp}]
    }
}

proc representationpoke s {
    set r [::tcl::unsupported::representation $s]
    list [lindex $r 3] [string match {*, string representation "*"} $r]
}

foreach noComp {0 1} {

if {$noComp} {
    if {[info commands testevalex] eq {}} {
	test string-0.1.$noComp "show testevalex availability" {testevalex} {list} {}
	continue
    }
    interp alias {} run {} testevalex
    set constraints testevalex
} else {
    interp alias {} run {} try
    set constraints {}
}


test string-1.1.$noComp {error conditions} {
    list [catch {run {string gorp a b}} msg] $msg
} {1 {unknown or ambiguous subcommand "gorp": must be bytelength, cat, compare, equal, first, index, insert, is, last, length, map, match, range, repeat, replace, reverse, tolower, totitle, toupper, trim, trimleft, trimright, wordend, or wordstart}}
test string-1.2.$noComp {error conditions} {
    list [catch {run {string}} msg] $msg
} {1 {wrong # args: should be "string subcommand ?arg ...?"}}
test stringComp-1.3.$noComp {error condition - undefined method during compile} {
    # We don't want this to complain about 'never' because it may never
    # be called, or string may get redefined.  This must compile OK.
    proc foo {str i} {
        if {"yes" == "no"} { string never called but complains here }
        string index $str $i
    }
    foo abc 0
} a

test string-2.1.$noComp {string compare, too few args} {
    list [catch {run {string compare a}} msg] $msg
} {1 {wrong # args: should be "string compare ?-nocase? ?-length int? string1 string2"}}
test string-2.2.$noComp {string compare, bad args} {
    list [catch {run {string compare a b c}} msg] $msg
} {1 {bad option "a": must be -nocase or -length}}
test string-2.3.$noComp {string compare, bad args} {
    list [catch {run {string compare -length -nocase str1 str2}} msg] $msg
} {1 {expected integer but got "-nocase"}}
test string-2.4.$noComp {string compare, too many args} {
    list [catch {run {string compare -length 10 -nocase str1 str2 str3}} msg] $msg
} {1 {wrong # args: should be "string compare ?-nocase? ?-length int? string1 string2"}}
test string-2.5.$noComp {string compare with length unspecified} {
    list [catch {run {string compare -length 10 10}} msg] $msg
} {1 {wrong # args: should be "string compare ?-nocase? ?-length int? string1 string2"}}
test string-2.6.$noComp {string compare} {
    run {string compare abcde abdef}
} -1
test string-2.7.$noComp {string compare, shortest method name} {
    run {string co abcde ABCDE}
} 1
test string-2.8.$noComp {string compare} {
    run {string compare abcde abcde}
} 0
test string-2.9.$noComp {string compare with length} {
    run {string compare -length 2 abcde abxyz}
} 0
test string-2.10.$noComp {string compare with special index} {
    list [catch {run {string compare -length end-3 abcde abxyz}} msg] $msg
} {1 {expected integer but got "end-3"}}
test string-2.11.$noComp {string compare, unicode} {
    run {string compare ab\u7266 ab\u7267}
} -1
test string-2.11.1.$noComp {string compare, unicode} {
    run {string compare \334 \xDC}
} 0
test string-2.11.2.$noComp {string compare, unicode} {
    run {string compare \334 \xFC}
} -1
test string-2.11.3.$noComp {string compare, unicode} {
    run {string compare \334\334\334\374\374 \334\334\334\334\334}
} 1
test string-2.12.$noComp {string compare, high bit} {
    # This test will fail if the underlying comparaison
    # is using signed chars instead of unsigned chars.
    # (like SunOS's default memcmp thus the compat/memcmp.c)
    run {string compare "\x80" "@"}
    # Nb this tests works also in utf8 space because \x80 is
    # translated into a 2 or more bytelength but whose first byte has
    # the high bit set.
} 1
test string-2.13.$noComp {string compare -nocase} {
    run {string compare -nocase abcde abdef}
} -1
test string-2.13.1.$noComp {string compare -nocase} {
    run {string compare -nocase abcde Abdef}
} -1
test string-2.14.$noComp {string compare -nocase} {
    run {string compare -nocase abcde ABCDE}
} 0
test string-2.15.$noComp {string compare -nocase} {
    run {string compare -nocase abcde abcde}
} 0
test string-2.15.1.$noComp {string compare -nocase} {
    run {string compare -nocase \334 \xDC}
} 0
test string-2.15.2.$noComp {string compare -nocase} {
    run {string compare -nocase \334\334\334\374\xFC \334\334\334\334\334}
} 0
test string-2.16.$noComp {string compare -nocase with length} {
    run {string compare -length 2 -nocase abcde Abxyz}
} 0
test string-2.17.$noComp {string compare -nocase with length} {
    run {string compare -nocase -length 3 abcde Abxyz}
} -1
test string-2.18.$noComp {string compare -nocase with length <= 0} {
    run {string compare -nocase -length -1 abcde AbCdEf}
} -1
test string-2.19.$noComp {string compare -nocase with excessive length} {
    run {string compare -nocase -length 50 AbCdEf abcde}
} 1
test string-2.20.$noComp {string compare -len unicode} {
    # These are strings that are 6 BYTELENGTH long, but the length
    # shouldn't make a different because there are actually 3 CHARS long
    run {string compare -len 5 \334\334\334 \334\334\374}
} -1
test string-2.21.$noComp {string compare -nocase with special index} {
    list [catch {run {string compare -nocase -length end-3 Abcde abxyz}} msg] $msg
} {1 {expected integer but got "end-3"}}
test string-2.22.$noComp {string compare, null strings} {
    run {string compare "" ""}
} 0
test string-2.23.$noComp {string compare, null strings} {
    run {string compare "" foo}
} -1
test string-2.24.$noComp {string compare, null strings} {
    run {string compare foo ""}
} 1
test string-2.25.$noComp {string compare -nocase, null strings} {
    run {string compare -nocase "" ""}
} 0
test string-2.26.$noComp {string compare -nocase, null strings} {
    run {string compare -nocase "" foo}
} -1
test string-2.27.$noComp {string compare -nocase, null strings} {
    run {string compare -nocase foo ""}
} 1
test string-2.28.$noComp {string compare with length, unequal strings} {
    run {string compare -length 2 abc abde}
} 0
test string-2.29.$noComp {string compare with length, unequal strings} {
    run {string compare -length 2 ab abde}
} 0
test string-2.30.$noComp {string compare with NUL character vs. other ASCII} {
    # Be careful here, since UTF-8 rep comparison with memcmp() of
    # these puts chars in the wrong order
    run {string compare \x00 \x01}
} -1
test string-2.31.$noComp {string compare, high bit} {
    run {string compare "a\x80" "a@"}
} 1
test string-2.32.$noComp {string compare, high bit} {
    run {string compare "a\x00" "a\x01"}
} -1
test string-2.33.$noComp {string compare, high bit} {
    run {string compare "\x00\x00" "\x00\x01"}
} -1
test string-2.34.$noComp {string compare, binary equal} {
    run {string compare [binary format a100 0] [binary format a100 0]}
} 0
test string-2.35.$noComp {string compare, binary neq} {
    run {string compare [binary format a100a 0 1] [binary format a100a 0 0]}
} 1
test string-2.36.$noComp {string compare, binary neq unequal length} {
    run {string compare [binary format a20a 0 1] [binary format a100a 0 0]}
} 1

# only need a few tests on equal, since it uses the same code as
# string compare, but just modifies the return output
test string-3.1.$noComp {string equal} {
    run {string equal abcde abdef}
} 0
test string-3.2.$noComp {string equal} {
    run {string e abcde ABCDE}
} 0
test string-3.3.$noComp {string equal} {
    run {string equal abcde abcde}
} 1
test string-3.4.$noComp {string equal -nocase} {
    run {string equal -nocase \334\334\334\334\374\374\374\374 \334\334\334\334\334\334\334\334}
} 1
test string-3.5.$noComp {string equal -nocase} {
    run {string equal -nocase abcde abdef}
} 0
test string-3.6.$noComp {string equal -nocase} {
    run {string eq -nocase abcde ABCDE}
} 1
test string-3.7.$noComp {string equal -nocase} {
    run {string equal -nocase abcde abcde}
} 1
test string-3.8.$noComp {string equal with length, unequal strings} {
    run {string equal -length 2 abc abde}
} 1
test string-3.9.$noComp {string equal, too few args} {
    list [catch {run {string equal a}} msg] $msg
} {1 {wrong # args: should be "string equal ?-nocase? ?-length int? string1 string2"}}
test string-3.10.$noComp {string equal, bad args} {
    list [catch {run {string equal a b c}} msg] $msg
} {1 {bad option "a": must be -nocase or -length}}
test string-3.11.$noComp {string equal, bad args} {
    list [catch {run {string equal -length -nocase str1 str2}} msg] $msg
} {1 {expected integer but got "-nocase"}}
test string-3.12.$noComp {string equal, too many args} {
    list [catch {run {string equal -length 10 -nocase str1 str2 str3}} msg] $msg
} {1 {wrong # args: should be "string equal ?-nocase? ?-length int? string1 string2"}}
test string-3.13.$noComp {string equal with length unspecified} {
    list [catch {run {string equal -length 10 10}} msg] $msg
} {1 {wrong # args: should be "string equal ?-nocase? ?-length int? string1 string2"}}
test string-3.14.$noComp {string equal with length} {
    run {string equal -length 2 abcde abxyz}
} 1
test string-3.15.$noComp {string equal with special index} {
    list [catch {run {string equal -length end-3 abcde abxyz}} msg] $msg
} {1 {expected integer but got "end-3"}}

test string-3.16.$noComp {string equal, unicode} {
    run {string equal ab\u7266 ab\u7267}
} 0
test string-3.17.$noComp {string equal, unicode} {
    run {string equal \334 \xDC}
} 1
test string-3.18.$noComp {string equal, unicode} {
    run {string equal \334 \xFC}
} 0
test string-3.19.$noComp {string equal, unicode} {
    run {string equal \334\334\334\374\374 \334\334\334\334\334}
} 0
test string-3.20.$noComp {string equal, high bit} {
    # This test will fail if the underlying comparaison
    # is using signed chars instead of unsigned chars.
    # (like SunOS's default memcmp thus the compat/memcmp.c)
    run {string equal "\x80" "@"}
    # Nb this tests works also in utf8 space because \x80 is
    # translated into a 2 or more bytelength but whose first byte has
    # the high bit set.
} 0
test string-3.21.$noComp {string equal -nocase} {
    run {string equal -nocase abcde Abdef}
} 0
test string-3.22.$noComp {string equal, -nocase unicode} {
    run {string equal -nocase \334 \xDC}
} 1
test string-3.23.$noComp {string equal, -nocase unicode} {
    run {string equal -nocase \334\334\334\374\xFC \334\334\334\334\334}
} 1
test string-3.24.$noComp {string equal -nocase with length} {
    run {string equal -length 2 -nocase abcde Abxyz}
} 1
test string-3.25.$noComp {string equal -nocase with length} {
    run {string equal -nocase -length 3 abcde Abxyz}
} 0
test string-3.26.$noComp {string equal -nocase with length <= 0} {
    run {string equal -nocase -length -1 abcde AbCdEf}
} 0
test string-3.27.$noComp {string equal -nocase with excessive length} {
    run {string equal -nocase -length 50 AbCdEf abcde}
} 0
test string-3.28.$noComp {string equal -len unicode} {
    # These are strings that are 6 BYTELENGTH long, but the length
    # shouldn't make a different because there are actually 3 CHARS long
    run {string equal -len 5 \334\334\334 \334\334\374}
} 0
test string-3.29.$noComp {string equal -nocase with special index} {
    list [catch {run {string equal -nocase -length end-3 Abcde abxyz}} msg] $msg
} {1 {expected integer but got "end-3"}}
test string-3.30.$noComp {string equal, null strings} {
    run {string equal "" ""}
} 1
test string-3.31.$noComp {string equal, null strings} {
    run {string equal "" foo}
} 0
test string-3.32.$noComp {string equal, null strings} {
    run {string equal foo ""}
} 0
test string-3.33.$noComp {string equal -nocase, null strings} {
    run {string equal -nocase "" ""}
} 1
test string-3.34.$noComp {string equal -nocase, null strings} {
    run {string equal -nocase "" foo}
} 0
test string-3.35.$noComp {string equal -nocase, null strings} {
    run {string equal -nocase foo ""}
} 0
test string-3.36.$noComp {string equal with NUL character vs. other ASCII} {
    # Be careful here, since UTF-8 rep comparison with memcmp() of
    # these puts chars in the wrong order
    run {string equal \x00 \x01}
} 0
test string-3.37.$noComp {string equal, high bit} {
    run {string equal "a\x80" "a@"}
} 0
test string-3.38.$noComp {string equal, high bit} {
    run {string equal "a\x00" "a\x01"}
} 0
test string-3.39.$noComp {string equal, high bit} {
    run {string equal "a\x00\x00" "a\x00\x01"}
} 0
test string-3.40.$noComp {string equal, binary equal} {
    run {string equal [binary format a100 0] [binary format a100 0]}
} 1
test string-3.41.$noComp {string equal, binary neq} {
    run {string equal [binary format a100a 0 1] [binary format a100a 0 0]}
} 0
test string-3.42.$noComp {string equal, binary neq inequal length} {
    run {string equal [binary format a20a 0 1] [binary format a100a 0 0]}
} 0


test string-4.1.$noComp {string first, too few args} {
    list [catch {run {string first a}} msg] $msg
} {1 {wrong # args: should be "string first needleString haystackString ?startIndex?"}}
test string-4.2.$noComp {string first, bad args} {
    list [catch {run {string first a b c}} msg] $msg
} {1 {bad index "c": must be integer?[+-]integer?, end?[+-]integer? or none}}
test string-4.3.$noComp {string first, too many args} {
    list [catch {run {string first a b 5 d}} msg] $msg
} {1 {wrong # args: should be "string first needleString haystackString ?startIndex?"}}
test string-4.4.$noComp {string first} {
    run {string first bq abcdefgbcefgbqrs}
} 12
test string-4.5.$noComp {string first} {
    run {string fir bcd abcdefgbcefgbqrs}
} 1
test string-4.6.$noComp {string first} {
    run {string f b abcdefgbcefgbqrs}
} 1
test string-4.7.$noComp {string first} {
    run {string first xxx x123xx345xxx789xxx012}
} 9
test string-4.8.$noComp {string first} {
    run {string first "" x123xx345xxx789xxx012}
} -1
test string-4.9.$noComp {string first, unicode} {
    run {string first x abc\u7266x}
} 4
test string-4.10.$noComp {string first, unicode} {
    run {string first \u7266 abc\u7266x}
} 3
test string-4.11.$noComp {string first, start index} {
    run {string first \u7266 abc\u7266x 3}
} 3
test string-4.12.$noComp {string first, start index} -body {
    run {string first \u7266 abc\u7266x 4}
} -result -1
test string-4.13.$noComp {string first, start index} -body {
    run {string first \u7266 abc\u7266x end-2}
} -result 3
test string-4.14.$noComp {string first, negative start index} -body {
    run {string first b abc none}
} -result 1
test string-4.15.$noComp {string first, ability to two-byte encoded utf-8 chars} -body {
    # Test for a bug in Tcl 8.3 where test for all-single-byte-encoded
    # strings was incorrect, leading to an index returned by [string first]
    # which pointed past the end of the string.
    set uchar \u057E    ;# character with two-byte encoding in utf-8
    run {string first % %#$uchar$uchar#$uchar$uchar#% 3}
} -result 8
test string-4.16.$noComp {string first, normal string vs pure unicode string} -body {
    set s hello
    regexp ll $s m
    # Representation checks are canaries
    run {list [representationpoke $s] [representationpoke $m] \
	[string first $m $s]}
} -result {{string 1} {string 0} 2}
test string-4.17.$noComp {string first, corner case} -body {
    run {string first a aaa 4294967295}
} -result {-1}
test string-4.18.$noComp {string first, corner case} -body {
    run {string first a aaa none}
} -result {0}
test string-4.19.$noComp {string first, corner case} -body {
    run {string first a aaa end-5}
} -result {0}
test string-4.20.$noComp {string last, corner case} -body {
    run {string last a aaa 4294967295}
} -result {2}
test string-4.21.$noComp {string last, corner case} -body {
    run {string last a aaa none}
} -result {-1}
test string-4.22.$noComp {string last, corner case} {
    run {string last a aaa end-5}
} {-1}

test string-5.1.$noComp {string index} {
    list [catch {run {string index}} msg] $msg
} {1 {wrong # args: should be "string index string charIndex"}}
test string-5.2.$noComp {string index} {
    list [catch {run {string index a b c}} msg] $msg
} {1 {wrong # args: should be "string index string charIndex"}}
test string-5.3.$noComp {string index} {
    run {string index abcde 0}
} a
test string-5.4.$noComp {string index} {
    run {string ind abcde 4}
} e
test string-5.5.$noComp {string index} {
    run {string index abcde 5}
} {}
test string-5.6.$noComp {string index} {
    list [catch {run {string index abcde none}} msg] $msg
} {0 {}}
test string-5.7.$noComp {string index} {
    list [catch {run {string index a xyz}} msg] $msg
} {1 {bad index "xyz": must be integer?[+-]integer?, end?[+-]integer? or none}}
test string-5.8.$noComp {string index} {
    run {string index abc end}
} c
test string-5.9.$noComp {string index} {
    run {string index abc end-1}
} b
test string-5.10.$noComp {string index, unicode} {
    run {string index abc\u7266d 4}
} d
test string-5.11.$noComp {string index, unicode} {
    run {string index abc\u7266d 3}
} \u7266
test string-5.12.$noComp {string index, unicode over char length, under byte length} -body {
    run {string index \334\374\334\374 6}
} -result {}
test string-5.13.$noComp {string index, bytearray object} {
    run {string index [binary format a5 fuz] 0}
} f
test string-5.14.$noComp {string index, bytearray object} {
    run {string index [binary format I* {0x50515253 0x52}] 3}
} S
test string-5.15.$noComp {string index, bytearray object} {
    set b [binary format I* {0x50515253 0x52}]
    set i1 [run {string index $b end-6}]
    set i2 [run {string index $b 1}]
    run {string compare $i1 $i2}
} 0
test string-5.16.$noComp {string index, bytearray object with string obj shimmering} {
    set str "0123456789\x00 abcdedfghi"
    binary scan $str H* dump
    run {string compare [run {string index $str 10}] \x00}
} 0
test string-5.17.$noComp {string index, bad integer} -body {
    list [catch {run {string index "abc" 0o8}} msg] $msg
} -match glob -result {1 {*invalid octal number*}}
test string-5.18.$noComp {string index, bad integer} -body {
    list [catch {run {string index "abc" end-0o0289}} msg] $msg
} -match glob -result {1 {*invalid octal number*}}
test string-5.19.$noComp {string index, bytearray object out of bounds} {
    run {string index [binary format I* {0x50515253 0x52}] none}
} {}
test string-5.20.$noComp {string index, bytearray object out of bounds} -body {
    run {string index [binary format I* {0x50515253 0x52}] 20}
} -result {}
test string-5.21.$noComp {string index, surrogates, bug [11ae2be95dac9417]} -constraints utf16 -body {
    run {list [string index a\U100000b 1] [string index a\U100000b 2] [string index a\U100000b 3]}
} -result [list \U100000 {} b]


proc largest_int {} {
    # This will give us what the largest valid int on this machine is,
    # so we can test for overflow properly below on >32 bit systems
    set int 1
    set exp 7; # assume we get at least 8 bits
    while {wide($int) > 0} { set int [expr {wide(1) << [incr exp]}] }
    return [expr {$int-1}]
}

test string-6.1.$noComp {string is, too few args} {
    list [catch {run {string is}} msg] $msg
} {1 {wrong # args: should be "string is class ?-strict? ?-failindex var? str"}}
test string-6.2.$noComp {string is, too few args} {
    list [catch {run {string is alpha}} msg] $msg
} {1 {wrong # args: should be "string is class ?-strict? ?-failindex var? str"}}
test string-6.3.$noComp {string is, bad args} {
    list [catch {run {string is alpha -failin str}} msg] $msg
} {1 {wrong # args: should be "string is alpha ?-strict? ?-failindex var? str"}}
test string-6.4.$noComp {string is, too many args} {
    list [catch {run {string is alpha -failin var -strict str more}} msg] $msg
} {1 {wrong # args: should be "string is class ?-strict? ?-failindex var? str"}}
test string-6.5.$noComp {string is, class check} {
    list [catch {run {string is bogus str}} msg] $msg
} {1 {bad class "bogus": must be alnum, alpha, ascii, control, boolean, dict, digit, double, entier, false, graph, index, integer, list, lower, none, print, punct, space, true, upper, wideinteger, wordchar, or xdigit}}
test string-6.6.$noComp {string is, ambiguous class} {
    list [catch {run {string is al str}} msg] $msg
} {1 {ambiguous class "al": must be alnum, alpha, ascii, control, boolean, dict, digit, double, entier, false, graph, index, integer, list, lower, none, print, punct, space, true, upper, wideinteger, wordchar, or xdigit}}
test string-6.7.$noComp {string is alpha, all ok} {
    run {string is alpha -strict -failindex var abc}
} 1
test string-6.8.$noComp {string is, error in var} {
    list [run {string is alpha -failindex var abc5def}] $var
} {0 3}
test string-6.9.$noComp {string is, var shouldn't get set} {
    catch {unset var}
    list [catch {run {string is alpha -failindex var abc; set var}} msg] $msg
} {1 {can't read "var": no such variable}}
test string-6.10.$noComp {string is, ok on empty} {
    run {string is alpha {}}
} 1
test string-6.11.$noComp {string is, -strict check against empty} {
    run {string is alpha -strict {}}
} 0
test string-6.12.$noComp {string is alnum, true} {
    run {string is alnum abc123}
} 1
test string-6.13.$noComp {string is alnum, false} {
    list [run {string is alnum -failindex var abc1.23}] $var
} {0 4}
test string-6.14.$noComp {string is alnum, unicode} "run {string is alnum abc\xFC}" 1
test string-6.15.$noComp {string is alpha, true} {
    run {string is alpha abc}
} 1
test string-6.16.$noComp {string is alpha, false} {
    list [run {string is alpha -fail var a1bcde}] $var
} {0 1}
test string-6.17.$noComp {string is alpha, unicode} {
    run {string is alpha abc\374}
} 1
test string-6.18.$noComp {string is ascii, true} {
    run {string is ascii abc\x7Fend\x00}
} 1
test string-6.19.$noComp {string is ascii, false} {
    list [run {string is ascii -fail var abc\x00def\x80more}] $var
} {0 7}
test string-6.20.$noComp {string is boolean, true} {
    run {string is boolean true}
} 1
test string-6.21.$noComp {string is boolean, true} {
    run {string is boolean f}
} 1
test string-6.22.$noComp {string is boolean, true based on type} {
    run {string is bool [run {string compare a a}]}
} 1
test string-6.23.$noComp {string is boolean, false} {
    list [run {string is bool -fail var yada}] $var
} {0 0}
test string-6.24.$noComp {string is digit, true} {
    run {string is digit 0123456789}
} 1
test string-6.25.$noComp {string is digit, false} {
    list [run {string is digit -fail var 0123\xDC567}] $var
} {0 4}
test string-6.26.$noComp {string is digit, false} {
    list [run {string is digit -fail var +123567}] $var
} {0 0}
test string-6.27.$noComp {string is double, true} {
    run {string is double 1}
} 1
test string-6.28.$noComp {string is double, true} {
    run {string is double [expr double(1)]}
} 1
test string-6.29.$noComp {string is double, true} {
    run {string is double 1.0}
} 1
test string-6.30.$noComp {string is double, true} {
    run {string is double [run {string compare a a}]}
} 1
test string-6.31.$noComp {string is double, true} {
    run {string is double "   +1.0e-1  "}
} 1
test string-6.32.$noComp {string is double, true} {
    run {string is double "\n1.0\v"}
} 1
test string-6.33.$noComp {string is double, false} {
    list [run {string is double -fail var 1abc}] $var
} {0 1}
test string-6.34.$noComp {string is double, false} {
    list [run {string is double -fail var abc}] $var
} {0 0}
test string-6.35.$noComp {string is double, false} {
    list [run {string is double -fail var "   1.0e4e4  "}] $var
} {0 8}
test string-6.36.$noComp {string is double, false} {
    list [run {string is double -fail var "\n"}] $var
} {0 0}
test string-6.37.$noComp {string is double, false on int overflow} -setup {
    set var priorValue
} -body {
    # Make it the largest int recognizable, with one more digit for overflow
    # Since bignums arrived in Tcl 8.5, the sense of this test changed.
    # Now integer values that exceed native limits become bignums, and
    # bignums can convert to doubles without error.
    list [run {string is double -fail var [largest_int]0}] $var
} -result {1 priorValue}
# string-6.38 removed, underflow on input is no longer an error.
test string-6.39.$noComp {string is double, false} {
    # This test is non-portable because IRIX thinks
    # that .e1 is a valid double - this is really a bug
    # on IRIX as .e1 should NOT be a valid double
    #
    # Portable now. Tcl 8.5 does its own double parsing.

    list [run {string is double -fail var .e1}] $var
} {0 0}
test string-6.40.$noComp {string is false, true} {
    run {string is false false}
} 1
test string-6.41.$noComp {string is false, true} {
    run {string is false FaLsE}
} 1
test string-6.42.$noComp {string is false, true} {
    run {string is false N}
} 1
test string-6.43.$noComp {string is false, true} {
    run {string is false 0}
} 1
test string-6.44.$noComp {string is false, true} {
    run {string is false off}
} 1
test string-6.45.$noComp {string is false, false} {
    list [run {string is false -fail var abc}] $var
} {0 0}
test string-6.46.$noComp {string is false, false} {
    catch {unset var}
    list [run {string is false -fail var Y}] $var
} {0 0}
test string-6.47.$noComp {string is false, false} {
    catch {unset var}
    list [run {string is false -fail var offensive}] $var
} {0 0}
test string-6.48.$noComp {string is integer, true} {
    run {string is integer +1234567890}
} 1
test string-6.49.$noComp {string is integer, true on type} {
    run {string is integer [expr int(50.0)]}
} 1
test string-6.50.$noComp {string is integer, true} {
    run {string is integer [list -10]}
} 1
test string-6.51.$noComp {string is integer, true as hex} {
    run {string is integer 0xabcdef}
} 1
test string-6.52.$noComp {string is integer, true as octal} {
    run {string is integer 012345}
} 1
test string-6.53.$noComp {string is integer, true with whitespace} {
    run {string is integer "  \n1234\v"}
} 1
test string-6.54.$noComp {string is integer, false} {
    list [run {string is integer -fail var 123abc}] $var
} {0 3}
test string-6.55.$noComp {string is integer, no overflow possible} {
    run {string is integer +[largest_int]0}
} 1
test string-6.56.$noComp {string is integer, false} {
    list [run {string is integer -fail var [expr double(1)]}] $var
} {0 1}
test string-6.57.$noComp {string is integer, false} {
    list [run {string is integer -fail var "    "}] $var
} {0 0}
test string-6.58.$noComp {string is integer, false on bad octal} {
    list [run {string is integer -fail var 0o36963}] $var
} {0 4}
test string-6.58.1.$noComp {string is integer, false on bad octal} {
    list [run {string is integer -fail var 0o36963}] $var
} {0 4}
test string-6.59.$noComp {string is integer, false on bad hex} {
    list [run {string is integer -fail var 0X345XYZ}] $var
} {0 5}
test string-6.60.$noComp {string is lower, true} {
    run {string is lower abc}
} 1
test string-6.61.$noComp {string is lower, unicode true} {
    run {string is lower abc\xFCue}
} 1
test string-6.62.$noComp {string is lower, false} {
    list [run {string is lower -fail var aBc}] $var
} {0 1}
test string-6.63.$noComp {string is lower, false} {
    list [run {string is lower -fail var abc1}] $var
} {0 3}
test string-6.64.$noComp {string is lower, unicode false} {
    list [run {string is lower -fail var ab\xDCUE}] $var
} {0 2}
test string-6.65.$noComp {string is space, true} {
    run {string is space " \t\n\v\f"}
} 1
test string-6.66.$noComp {string is space, false} {
    list [run {string is space -fail var " \t\n\v1\f"}] $var
} {0 4}
test string-6.67.$noComp {string is true, true} {
    run {string is true true}
} 1
test string-6.68.$noComp {string is true, true} {
    run {string is true TrU}
} 1
test string-6.69.$noComp {string is true, true} {
    run {string is true ye}
} 1
test string-6.70.$noComp {string is true, true} {
    run {string is true 1}
} 1
test string-6.71.$noComp {string is true, true} {
    run {string is true on}
} 1
test string-6.72.$noComp {string is true, false} {
    list [run {string is true -fail var onto}] $var
} {0 0}
test string-6.73.$noComp {string is true, false} {
    catch {unset var}
    list [run {string is true -fail var 25}] $var
} {0 0}
test string-6.74.$noComp {string is true, false} {
    catch {unset var}
    list [run {string is true -fail var no}] $var
} {0 0}
test string-6.75.$noComp {string is upper, true} {
    run {string is upper ABC}
} 1
test string-6.76.$noComp {string is upper, unicode true} {
    run {string is upper ABC\xDCUE}
} 1
test string-6.77.$noComp {string is upper, false} {
    list [run {string is upper -fail var AbC}] $var
} {0 1}
test string-6.78.$noComp {string is upper, false} {
    list [run {string is upper -fail var AB2C}] $var
} {0 2}
test string-6.79.$noComp {string is upper, unicode false} {
    list [run {string is upper -fail var ABC\xFCue}] $var
} {0 3}
test string-6.80.$noComp {string is wordchar, true} {
    run {string is wordchar abc_123}
} 1
test string-6.81.$noComp {string is wordchar, unicode true} {
    run {string is wordchar abc\xFCab\xDCAB\u5001}
} 1
test string-6.82.$noComp {string is wordchar, false} {
    list [run {string is wordchar -fail var abcd.ef}] $var
} {0 4}
test string-6.83.$noComp {string is wordchar, unicode false} {
    list [run {string is wordchar -fail var abc\x80def}] $var
} {0 3}
test string-6.84.$noComp {string is control} {
    ## Control chars are in the ranges
    ## 00..1F && 7F..9F
    list [run {string is control -fail var \x00\x01\x10\x1F\x7F\x80\x9F\x60}] $var
} {0 7}
test string-6.85.$noComp {string is control} {
    run {string is control \u0100}
} 0
test string-6.86.$noComp {string is graph} {
    ## graph is any print char, except space
    list [run {string is gra -fail var "0123abc!@#\$\u0100\UE0100\UE01EF "}] $var
} {0 14}
test string-6.87.$noComp {string is print} {
    ## basically any printable char
    list [run {string is print -fail var "0123abc!@#\$\u0100 \UE0100\UE01EF\x10"}] $var
} {0 15}
test string-6.88.$noComp {string is punct} {
    ## any graph char that isn't alnum
    list [run {string is punct -fail var "_!@#\xBEq0"}] $var
} {0 4}
test string-6.89.$noComp {string is xdigit} {
    list [run {string is xdigit -fail var 0123456789\x61bcdefABCDEFg}] $var
} {0 22}

test string-6.90.$noComp {string is integer, bad integers} {
    # SF bug #634856
    set result ""
    set numbers [list 1 +1 ++1 +-1 -+1 -1 --1 "- +1"]
    foreach num $numbers {
	lappend result [run {string is int -strict $num}]
    }
    return $result
} {1 1 0 0 0 1 0 0}
test string-6.91.$noComp {string is double, bad doubles} {
    set result ""
    set numbers [list 1.0 +1.0 ++1.0 +-1.0 -+1.0 -1.0 --1.0 "- +1.0"]
    foreach num $numbers {
	lappend result [run {string is double -strict $num}]
    }
    return $result
} {1 1 0 0 0 1 0 0}
test string-6.92.$noComp {string is integer, no 64-bit overflow} {
    # Bug 718878
    set x 0x10000000000000000
    run {string is integer $x}
} 1
test string-6.93.$noComp {string is integer, no 64-bit overflow} {
    # Bug 718878
    set x 0x10000000000000000
    append x ""
    run {string is integer $x}
} 1
test string-6.94.$noComp {string is integer, no 64-bit overflow} {
    # Bug 718878
    set x 0x10000000000000000
    run {string is integer [expr {$x}]}
} 1
test string-6.95.$noComp {string is wideinteger, true} {
    run {string is wideinteger +1234567890}
} 1
test string-6.96.$noComp {string is wideinteger, true on type} {
    run {string is wideinteger [expr wide(50.0)]}
} 1
test string-6.97.$noComp {string is wideinteger, true} {
    run {string is wideinteger [list -10]}
} 1
test string-6.98.$noComp {string is wideinteger, true as hex} {
    run {string is wideinteger 0xabcdef}
} 1
test string-6.99.$noComp {string is wideinteger, true as octal} {
    run {string is wideinteger 0123456}
} 1
test string-6.100.$noComp {string is wideinteger, true with whitespace} {
    run {string is wideinteger "  \n1234\v"}
} 1
test string-6.101.$noComp {string is wideinteger, false} {
    list [run {string is wideinteger -fail var 123abc}] $var
} {0 3}
test string-6.102.$noComp {string is wideinteger, false on overflow} {
    list [run {string is wideinteger -fail var +[largest_int]0}] $var
} {0 -1}
test string-6.103.$noComp {string is wideinteger, false} {
    list [run {string is wideinteger -fail var [expr double(1)]}] $var
} {0 1}
test string-6.104.$noComp {string is wideinteger, false} {
    list [run {string is wideinteger -fail var "    "}] $var
} {0 0}
test string-6.105.$noComp {string is wideinteger, false on bad octal} {
    list [run {string is wideinteger -fail var 0o36963}] $var
} {0 4}
test string-6.105.1.$noComp {string is wideinteger, false on bad octal} {
    list [run {string is wideinteger -fail var 0o36963}] $var
} {0 4}
test string-6.106.$noComp {string is wideinteger, false on bad hex} {
    list [run {string is wideinteger -fail var 0X345XYZ}] $var
} {0 5}
test string-6.107.$noComp {string is integer, bad integers} {
    # SF bug #634856
    set result ""
    set numbers [list 1 +1 ++1 +-1 -+1 -1 --1 "- +1"]
    foreach num $numbers {
	lappend result [run {string is wideinteger -strict $num}]
    }
    return $result
} {1 1 0 0 0 1 0 0}
test string-6.108.$noComp {string is double, Bug 1382287} {
    set x 2turtledoves
    run {string is double $x}
    run {string is double $x}
} 0
test string-6.109.$noComp {string is double, Bug 1360532} {
    run {string is double 1\xA0}
} 0
test string-6.110.$noComp {string is entier, true} {
    run {string is entier +1234567890}
} 1
test string-6.111.$noComp {string is entier, true on type} {
    run {string is entier [expr wide(50.0)]}
} 1
test string-6.112.$noComp {string is entier, true} {
    run {string is entier [list -10]}
} 1
test string-6.113.$noComp {string is entier, true as hex} {
    run {string is entier 0xabcdef}
} 1
test string-6.114.$noComp {string is entier, true as octal} {
    run {string is entier 0123456}
} 1
test string-6.115.$noComp {string is entier, true with whitespace} {
    run {string is entier "  \n1234\v"}
} 1
test string-6.116.$noComp {string is entier, false} {
    list [run {string is entier -fail var 123abc}] $var
} {0 3}
test string-6.117.$noComp {string is entier, false} {
    list [run {string is entier -fail var 123123123123123123123123123123123123123123123123123123123123123123123123123123123123abc}] $var
} {0 84}
test string-6.118.$noComp {string is entier, false} {
    list [run {string is entier -fail var [expr double(1)]}] $var
} {0 1}
test string-6.119.$noComp {string is entier, false} {
    list [run {string is entier -fail var "    "}] $var
} {0 0}
test string-6.120.$noComp {string is entier, false on bad octal} {
    list [run {string is entier -fail var 0o36963}] $var
} {0 4}
test string-6.121.1.$noComp {string is entier, false on bad octal} {
    list [run {string is entier -fail var 0o36963}] $var
} {0 4}
test string-6.122.$noComp {string is entier, false on bad hex} {
    list [run {string is entier -fail var 0X345XYZ}] $var
} {0 5}
test string-6.123.$noComp {string is entier, bad integers} {
    # SF bug #634856
    set result ""
    set numbers [list 1 +1 ++1 +-1 -+1 -1 --1 "- +1"]
    foreach num $numbers {
	lappend result [run {string is entier -strict $num}]
    }
    return $result
} {1 1 0 0 0 1 0 0}
test string-6.124.$noComp {string is entier, true} {
    run {string is entier +1234567890123456789012345678901234567890}
} 1
test string-6.125.$noComp {string is entier, true} {
    run {string is entier [list -10000000000000000000000000000000000000000000000000000000000000000000000000000000000000]}
} 1
test string-6.126.$noComp {string is entier, true as hex} {
    run {string is entier 0xabcdefabcdefabcdefabcdefabcdefabcdefabcdefabcdefabcdefabcdefabcdefabcdefabcdefabcdef}
} 1
test string-6.127.$noComp {string is entier, true as octal} {
    run {string is entier 0123456112341234561234565623456123456123456123456123456123456123456123456123456123456}
} 1
test string-6.128.$noComp {string is entier, true with whitespace} {
    run {string is entier "  \n12340000000000000000000000000000000000000000000000000000000000000000000000000000000000000\v"}
} 1
test string-6.129.$noComp {string is entier, false on bad octal} {
    list [run {string is entier -fail var 0o1234561123412345612345656234561234561234561234561234561234561234561234561234561234536963}] $var
} {0 87}
test string-6.130.1.$noComp {string is entier, false on bad octal} {
    list [run {string is entier -fail var 0o1234561123412345612345656234561234561234561234561234561234561234561234561234561234536963}] $var
} {0 87}
test string-6.131.$noComp {string is entier, false on bad hex} {
    list [run {string is entier -fail var 0X12345611234123456123456562345612345612345612345612345612345612345612345612345612345345XYZ}] $var
} {0 88}
test string-6.132.$noComp {string is index, true} {
    run {string is index +1234567890}
} 1
test string-6.133.$noComp {string is index, true} {
    run {string is index 1}
} 1
test string-6.134.$noComp {string is index, true} {
    run {string is index 0}
} 1
test string-6.135.$noComp {string is index, true} {
    run {string is index -1}
} 1
test string-6.136.$noComp {string is index, false} {
    run {string is index -2}
} 0
test string-6.137.$noComp {string is index, false} {
    run {string is index end+2}
} 0
test string-6.138.$noComp {string is index, true} {
    run {string is index end+1}
} 1
test string-6.139.$noComp {string is index, true} {
    run {string is index end-9999999}
} 1
test string-6.140.$noComp {string is index, true} {
    run {string is index none}
} 1
test string-6.141.$noComp {string is none, false} {
    run {string is none +1234567890}
} 0
test string-6.142.$noComp {string is none, false} {
    run {string is none 1}
} 0
test string-6.143.$noComp {string is none, false} {
    run {string is none 0}
} 0
test string-6.144.$noComp {string is none, true} -constraints nodep -body {
    run {string is none 1-2}
} -result 1
test string-6.145.$noComp {string is none, true} {
    run {string is none -1}
} 1
test string-6.146.$noComp {string is none, false} {
    run {string is none -2}
} 0
test string-6.147.$noComp {string is none, false} {
    run {string is none end+2}
} 0
test string-6.148.$noComp {string is none, false} {
    run {string is none end+1}
} 0
test string-6.149.$noComp {string is none, true} {
    run {string is none none}
} 1


catch {rename largest_int {}}

test string-7.1.$noComp {string last, too few args} {
    list [catch {run {string last a}} msg] $msg
} {1 {wrong # args: should be "string last needleString haystackString ?lastIndex?"}}
test string-7.2.$noComp {string last, bad args} {
    list [catch {run {string last a b c}} msg] $msg
} {1 {bad index "c": must be integer?[+-]integer?, end?[+-]integer? or none}}
test string-7.3.$noComp {string last, too many args} {
    list [catch {run {string last a b c d}} msg] $msg
} {1 {wrong # args: should be "string last needleString haystackString ?lastIndex?"}}
test string-7.4.$noComp {string last} {
    run {string la xxx xxxx123xx345x678}
} 1
test string-7.5.$noComp {string last} {
    run {string last xx xxxx123xx345x678}
} 7
test string-7.6.$noComp {string last} {
    run {string las x xxxx123xx345x678}
} 12
test string-7.7.$noComp {string last, unicode} {
    run {string las x xxxx12\u7266xx345x678}
} 12
test string-7.8.$noComp {string last, unicode} {
    run {string las \u7266 xxxx12\u7266xx345x678}
} 6
test string-7.9.$noComp {string last, stop index} {
    run {string las \u7266 xxxx12\u7266xx345x678}
} 6
test string-7.10.$noComp {string last, unicode} {
    run {string las \u7266 xxxx12\u7266xx345x678}
} 6
test string-7.11.$noComp {string last, start index} {
    run {string last \u7266 abc\u7266x 3}
} 3
test string-7.12.$noComp {string last, start index} {
    run {string last \u7266 abc\u7266x 2}
} -1
test string-7.13.$noComp {string last, start index} {
    ## Constrain to last 'a' should work
    run {string last ba badbad end-1}
} 3
test string-7.14.$noComp {string last, start index} {
    ## Constrain to last 'b' should skip last 'ba'
    run {string last ba badbad end-2}
} 0
test string-7.15.$noComp {string last, start index} {
    run {string last \334a \334ad\334ad 0}
} -1
test string-7.16.$noComp {string last, start index} {
    run {string last \334a \334ad\334ad end-1}
} 3

test string-8.1.$noComp {string bytelength} {
    list [catch {run {string bytelength}} msg] $msg
} {1 {wrong # args: should be "string bytelength string"}}
test string-8.2.$noComp {string bytelength} {
    list [catch {run {string bytelength a b}} msg] $msg
} {1 {wrong # args: should be "string bytelength string"}}
test string-8.3.$noComp {string bytelength} {
    run {string bytelength "\xC7"}
} 2
test string-8.4.$noComp {string bytelength} {
    run {string b ""}
} 0

test string-9.1.$noComp {string length} {
    list [catch {run {string length}} msg] $msg
} {1 {wrong # args: should be "string length string"}}
test string-9.2.$noComp {string length} {
    list [catch {run {string length a b}} msg] $msg
} {1 {wrong # args: should be "string length string"}}
test string-9.3.$noComp {string length} {
    run {string length "a little string"}
} 15
test string-9.4.$noComp {string length} {
    run {string le ""}
} 0
test string-9.5.$noComp {string length, unicode} {
    run {string le "abcd\u7266"}
} 5
test string-9.6.$noComp {string length, bytearray object} {
    run {string length [binary format a5 foo]}
} 5
test string-9.7.$noComp {string length, bytearray object} {
    run {string length [binary format I* {0x50515253 0x52}]}
} 8

test string-10.1.$noComp {string map, too few args} {
    list [catch {run {string map}} msg] $msg
} {1 {wrong # args: should be "string map ?-nocase? charMap string"}}
test string-10.2.$noComp {string map, bad args} {
    list [catch {run {string map {a b} abba oops}} msg] $msg
} {1 {bad option "a b": must be -nocase}}
test string-10.3.$noComp {string map, too many args} {
    list [catch {run {string map -nocase {a b} str1 str2}} msg] $msg
} {1 {wrong # args: should be "string map ?-nocase? charMap string"}}
test string-10.4.$noComp {string map} {
    run {string map {a b} abba}
} {bbbb}
test string-10.5.$noComp {string map} {
    run {string map {a b} a}
} {b}
test string-10.6.$noComp {string map -nocase} {
    run {string map -nocase {a b} Abba}
} {bbbb}
test string-10.7.$noComp {string map} {
    run {string map {abc 321 ab * a A} aabcabaababcab}
} {A321*A*321*}
test string-10.8.$noComp {string map -nocase} {
    run {string map -nocase {aBc 321 Ab * a A} aabcabaababcab}
} {A321*A*321*}
test string-10.9.$noComp {string map -nocase} {
    run {string map -no {abc 321 Ab * a A} aAbCaBaAbAbcAb}
} {A321*A*321*}
test string-10.10.$noComp {string map} {
    list [catch {run {string map {a b c} abba}} msg] $msg
} {1 {char map list unbalanced}}
test string-10.11.$noComp {string map, nulls} {
    run {string map {\x00 NULL blah \x00nix} {qwerty}}
} {qwerty}
test string-10.12.$noComp {string map, unicode} {
    run {string map [list \374 ue UE \334] "a\374ueUE\000EU"}
} aueue\334\0EU
test string-10.13.$noComp {string map, -nocase unicode} {
    run {string map -nocase [list \374 ue UE \334] "a\374ueUE\000EU"}
} aue\334\334\0EU
test string-10.14.$noComp {string map, -nocase null arguments} {
    run {string map -nocase {{} abc} foo}
} foo
test string-10.15.$noComp {string map, one pair case} {
    run {string map -nocase {abc 32} aAbCaBaAbAbcAb}
} {a32aBaAb32Ab}
test string-10.16.$noComp {string map, one pair case} {
    run {string map -nocase {ab 4321} aAbCaBaAbAbcAb}
} {a4321C4321a43214321c4321}
test string-10.17.$noComp {string map, one pair case} {
    run {string map {Ab 4321} aAbCaBaAbAbcAb}
} {a4321CaBa43214321c4321}
test string-10.18.$noComp {string map, empty argument} {
    run {string map -nocase {{} abc} foo}
} foo
test string-10.19.$noComp {string map, empty arguments} {
    run {string map -nocase {{} abc f bar {} def} foo}
} baroo
test string-10.20.$noComp {string map, dictionaries don't alter map ordering} {
    set map {aa X a Y}
    list [run {string map [dict create aa X a Y] aaa}] [run {string map $map aaa}] [dict size $map] [run {string map $map aaa}]
} {XY XY 2 XY}
test string-10.20.1.$noComp {string map, dictionaries don't alter map ordering} {
    set map {a X b Y a Z}
    list [run {string map [dict create a X b Y a Z] aaa}] [run {string map $map aaa}] [dict size $map] [run {string map $map aaa}]
} {ZZZ XXX 2 XXX}
test string-10.21.$noComp {string map, ABR checks} {
    run {string map {longstring foob} long}
} long
test string-10.22.$noComp {string map, ABR checks} {
    run {string map {long foob} long}
} foob
test string-10.23.$noComp {string map, ABR checks} {
    run {string map {lon foob} long}
} foobg
test string-10.24.$noComp {string map, ABR checks} {
    run {string map {lon foob} longlo}
} foobglo
test string-10.25.$noComp {string map, ABR checks} {
    run {string map {lon foob} longlon}
} foobgfoob
test string-10.26.$noComp {string map, ABR checks} {
    run {string map {longstring foob longstring bar} long}
} long
test string-10.27.$noComp {string map, ABR checks} {
    run {string map {long foob longstring bar} long}
} foob
test string-10.28.$noComp {string map, ABR checks} {
    run {string map {lon foob longstring bar} long}
} foobg
test string-10.29.$noComp {string map, ABR checks} {
    run {string map {lon foob longstring bar} longlo}
} foobglo
test string-10.30.$noComp {string map, ABR checks} {
    run {string map {lon foob longstring bar} longlon}
} foobgfoob
test string-10.31.$noComp {string map, nasty sharing crash from [Bug 1018562]} {
    set a {a b}
    run {string map $a $a}
} {b b}

test string-11.1.$noComp {string match, too few args} {
    list [catch {run {string match a}} msg] $msg
} {1 {wrong # args: should be "string match ?-nocase? pattern string"}}
test string-11.2.$noComp {string match, too many args} {
    list [catch {run {string match a b c d}} msg] $msg
} {1 {wrong # args: should be "string match ?-nocase? pattern string"}}
test string-11.3.$noComp {string match} {
    run {string match abc abc}
} 1
test string-11.4.$noComp {string match} {
    run {string mat abc abd}
} 0
test string-11.5.$noComp {string match} {
    run {string match ab*c abc}
} 1
test string-11.6.$noComp {string match} {
    run {string match ab**c abc}
} 1
test string-11.7.$noComp {string match} {
    run {string match ab* abcdef}
} 1
test string-11.8.$noComp {string match} {
    run {string match *c abc}
} 1
test string-11.9.$noComp {string match} {
    run {string match *3*6*9 0123456789}
} 1
test string-11.9.1.$noComp {string match} {
    run {string match *3*6*89 0123456789}
} 1
test string-11.9.2.$noComp {string match} {
    run {string match *3*456*89 0123456789}
} 1
test string-11.9.3.$noComp {string match} {
    run {string match *3*6* 0123456789}
} 1
test string-11.9.4.$noComp {string match} {
    run {string match *3*56* 0123456789}
} 1
test string-11.9.5.$noComp {string match} {
    run {string match *3*456*** 0123456789}
} 1
test string-11.9.6.$noComp {string match} {
    run {string match **3*456** 0123456789}
} 1
test string-11.9.7.$noComp {string match} {
    run {string match *3***456* 0123456789}
} 1
test string-11.9.8.$noComp {string match} {
    run {string match *3***\[456]* 0123456789}
} 1
test string-11.9.9.$noComp {string match} {
    run {string match *3***\[4-6]* 0123456789}
} 1
test string-11.9.10.$noComp {string match} {
    run {string match *3***\[4-6] 0123456789}
} 0
test string-11.9.11.$noComp {string match} {
    run {string match *3***\[4-6] 0123456}
} 1
test string-11.10.$noComp {string match} {
    run {string match *3*6*9 01234567890}
} 0
test string-11.10.1.$noComp {string match} {
    run {string match *3*6*89 01234567890}
} 0
test string-11.10.2.$noComp {string match} {
    run {string match *3*456*89 01234567890}
} 0
test string-11.10.3.$noComp {string match} {
    run {string match **3*456*89 01234567890}
} 0
test string-11.10.4.$noComp {string match} {
    run {string match *3*456***89 01234567890}
} 0
test string-11.11.$noComp {string match} {
    run {string match a?c abc}
} 1
test string-11.12.$noComp {string match} {
    run {string match a??c abc}
} 0
test string-11.13.$noComp {string match} {
    run {string match ?1??4???8? 0123456789}
} 1
test string-11.14.$noComp {string match} {
    run {string match {[abc]bc} abc}
} 1
test string-11.15.$noComp {string match} {
    run {string match {a[abc]c} abc}
} 1
test string-11.16.$noComp {string match} {
    run {string match {a[xyz]c} abc}
} 0
test string-11.17.$noComp {string match} {
    run {string match {12[2-7]45} 12345}
} 1
test string-11.18.$noComp {string match} {
    run {string match {12[ab2-4cd]45} 12345}
} 1
test string-11.19.$noComp {string match} {
    run {string match {12[ab2-4cd]45} 12b45}
} 1
test string-11.20.$noComp {string match} {
    run {string match {12[ab2-4cd]45} 12d45}
} 1
test string-11.21.$noComp {string match} {
    run {string match {12[ab2-4cd]45} 12145}
} 0
test string-11.22.$noComp {string match} {
    run {string match {12[ab2-4cd]45} 12545}
} 0
test string-11.23.$noComp {string match} {
    run {string match {a\*b} a*b}
} 1
test string-11.24.$noComp {string match} {
    run {string match {a\*b} ab}
} 0
test string-11.25.$noComp {string match} {
    run {string match {a\*\?\[\]\\\x} "a*?\[\]\\x"}
} 1
test string-11.26.$noComp {string match} {
    run {string match ** ""}
} 1
test string-11.27.$noComp {string match} {
    run {string match *. ""}
} 0
test string-11.28.$noComp {string match} {
    run {string match "" ""}
} 1
test string-11.29.$noComp {string match} {
    run {string match \[a a}
} 1
test string-11.30.$noComp {string match, bad args} {
    list [catch {run {string match - b c}} msg] $msg
} {1 {bad option "-": must be -nocase}}
test string-11.31.$noComp {string match case} {
    run {string match a A}
} 0
test string-11.32.$noComp {string match nocase} {
    run {string match -n a A}
} 1
test string-11.33.$noComp {string match nocase} {
    run {string match -nocase a\334 A\374}
} 1
test string-11.34.$noComp {string match nocase} {
    run {string match -nocase a*f ABCDEf}
} 1
test string-11.35.$noComp {string match case, false hope} {
    # This is true because '_' lies between the A-Z and a-z ranges
    run {string match {[A-z]} _}
} 1
test string-11.36.$noComp {string match nocase range} {
    # This is false because although '_' lies between the A-Z and a-z ranges,
    # we lower case the end points before checking the ranges.
    run {string match -nocase {[A-z]} _}
} 0
test string-11.37.$noComp {string match nocase} {
    run {string match -nocase {[A-fh-Z]} g}
} 0
test string-11.38.$noComp {string match case, reverse range} {
    run {string match {[A-fh-Z]} g}
} 1
test string-11.39.$noComp {string match, *\ case} {
    run {string match {*\abc} abc}
} 1
test string-11.39.1.$noComp {string match, *\ case} {
    run {string match {*ab\c} abc}
} 1
test string-11.39.2.$noComp {string match, *\ case} {
    run {string match {*ab\*} ab*}
} 1
test string-11.39.3.$noComp {string match, *\ case} {
    run {string match {*ab\*} abc}
} 0
test string-11.39.4.$noComp {string match, *\ case} {
    run {string match {*ab\\*} {ab\c}}
} 1
test string-11.39.5.$noComp {string match, *\ case} {
    run {string match {*ab\\*} {ab\*}}
} 1
test string-11.40.$noComp {string match, *special case} {
    run {string match {*[ab]} abc}
} 0
test string-11.41.$noComp {string match, *special case} {
    run {string match {*[ab]*} abc}
} 1
test string-11.42.$noComp {string match, *special case} {
    run {string match "*\\" "\\"}
} 0
test string-11.43.$noComp {string match, *special case} {
    run {string match "*\\\\" "\\"}
} 1
test string-11.44.$noComp {string match, *special case} {
    run {string match "*???" "12345"}
} 1
test string-11.45.$noComp {string match, *special case} {
    run {string match "*???" "12"}
} 0
test string-11.46.$noComp {string match, *special case} {
    run {string match "*\\*" "abc*"}
} 1
test string-11.47.$noComp {string match, *special case} {
    run {string match "*\\*" "*"}
} 1
test string-11.48.$noComp {string match, *special case} {
    run {string match "*\\*" "*abc"}
} 0
test string-11.49.$noComp {string match, *special case} {
    run {string match "?\\*" "a*"}
} 1
test string-11.50.$noComp {string match, *special case} {
    run {string match "\\" "\\"}
} 0
test string-11.51.$noComp {string match; *, -nocase and UTF-8} {
    run {string match -nocase [binary format I 717316707] \
	    [binary format I 2028036707]}
} 1
test string-11.52.$noComp {string match, null char in string} {
    set out ""
    set ptn "*abc*"
    foreach elem [list "\x00@abc" "@abc" "\x00@abc\x00" "blahabcblah"] {
	lappend out [run {string match $ptn $elem}]
    }
    set out
} {1 1 1 1}
test string-11.53.$noComp {string match, null char in pattern} {
    set out ""
    foreach {ptn elem} [list \
	    "*\x00abc\x00"  "\x00abc\x00" \
	    "*\x00abc\x00"  "\x00abc\x00ef" \
	    "*\x00abc\x00*" "\x00abc\x00ef" \
	    "*\x00abc\x00"  "@\x00abc\x00ef" \
	    "*\x00abc\x00*"  "@\x00abc\x00ef" \
	    ] {
	lappend out [run {string match $ptn $elem}]
    }
    set out
} {1 0 1 0 1}
test string-11.54.$noComp {string match, failure} {
    set longString ""
    for {set i 0} {$i < 10} {incr i} {
	append longString "abcdefghijklmnopqrstuvwxy\x00z01234567890123"
    }
    run {string first $longString 123}
    list [run {string match *cba* $longString}] \
	    [run {string match *a*l*\x00* $longString}] \
	    [run {string match *a*l*\x00*123 $longString}] \
	    [run {string match *a*l*\x00*123* $longString}] \
	    [run {string match *a*l*\x00*cba* $longString}] \
	    [run {string match *===* $longString}]
} {0 1 1 1 0 0}
test string-11.55.$noComp {string match, invalid binary optimization} {
    [format string] match \u0141 [binary format c 65]
} 0

test stringComp-12.1.0.$noComp {Bug 3588366: end-offsets before start} {
    apply {s {
        string range $s 0 end-5
    }} 12345
} {}
test string-12.1.$noComp {string range} {
    list [catch {run {string range}} msg] $msg
} {1 {wrong # args: should be "string range string first last"}}
test string-12.2.$noComp {string range} {
    list [catch {run {string range a 1}} msg] $msg
} {1 {wrong # args: should be "string range string first last"}}
test string-12.3.$noComp {string range} {
    list [catch {run {string range a 1 2 3}} msg] $msg
} {1 {wrong # args: should be "string range string first last"}}
test string-12.4.$noComp {string range} {
    run {string range abcdefghijklmnop 2 14}
} {cdefghijklmno}
test string-12.5.$noComp {string range, last > length} {
    run {string range abcdefghijklmnop 7 1000}
} {hijklmnop}
test string-12.6.$noComp {string range} {
    run {string range abcdefghijklmnop 10 end}
} {klmnop}
test string-12.7.$noComp {string range, last < first} {
    run {string range abcdefghijklmnop 10 9}
} {}
test string-12.8.$noComp {string range, first < 0} {
    run {string range abcdefghijklmnop none 2}
} {abc}
test string-12.9.$noComp {string range} {
    run {string range abcdefghijklmnop none none}
} {}
test string-12.10.$noComp {string range} {
    run {string range abcdefghijklmnop 1000 1010}
} {}
test string-12.11.$noComp {string range} {
    run {string range abcdefghijklmnop none end}
} {abcdefghijklmnop}
test string-12.12.$noComp {string range} {
    list [catch {run {string range abc abc 1}} msg] $msg
} {1 {bad index "abc": must be integer?[+-]integer?, end?[+-]integer? or none}}
test string-12.13.$noComp {string range} {
    list [catch {run {string range abc 1 eof}} msg] $msg
} {1 {bad index "eof": must be integer?[+-]integer?, end?[+-]integer? or none}}
test string-12.14.$noComp {string range} {
    run {string range abcdefghijklmnop end-1 end}
} {op}
test string-12.15.$noComp {string range} {
    run {string range abcdefghijklmnop end 1000}
} {p}
test string-12.16.$noComp {string range} {
    run {string range abcdefghijklmnop end end-1}
} {}
test string-12.17.$noComp {string range, unicode} {
    run {string range ab\u7266cdefghijklmnop 5 5}
} e
test string-12.18.$noComp {string range, unicode} {
    run {string range ab\u7266cdefghijklmnop 2 3}
} \u7266c
test string-12.19.$noComp {string range, bytearray object} {
    set b [binary format I* {0x50515253 0x52}]
    set r1 [run {string range $b 1 end-1}]
    set r2 [run {string range $b 1 6}]
    run {string equal $r1 $r2}
} 1
test string-12.20.$noComp {string range, out of bounds indices} {
    run {string range \xFF 0 1}
} \xFF
# Bug 1410553
test string-12.21.$noComp {string range, regenerates correct reps, bug 1410553} {
    set bytes "\x00 \x03 \x41"
    set rxBuffer {}
    foreach ch $bytes {
	append rxBuffer $ch
	if {$ch eq "\x03"} {
	    run {string length $rxBuffer}
	}
    }
    set rxCRC [run {string range $rxBuffer end-1 end}]
    binary scan [join $bytes {}] "H*" input_hex
    binary scan $rxBuffer "H*" rxBuffer_hex
    binary scan $rxCRC "H*" rxCRC_hex
    list $input_hex $rxBuffer_hex $rxCRC_hex
} {000341 000341 0341}
test string-12.22.$noComp {string range, shimmering binary/index} {
    set s 0000000001
    binary scan $s a* x
    run {string range $s $s end}
} 000000001
test string-12.23.$noComp {string range, surrogates, bug [11ae2be95dac9417]} utf16 {
    run {list [string range a\U100000b 1 1] [string range a\U100000b 2 2] [string range a\U100000b 3 3]}
} [list \U100000 {} b]

test string-13.1.$noComp {string repeat} {
    list [catch {run {string repeat}} msg] $msg
} {1 {wrong # args: should be "string repeat string count"}}
test string-13.2.$noComp {string repeat} {
    list [catch {run {string repeat abc 10 oops}} msg] $msg
} {1 {wrong # args: should be "string repeat string count"}}
test string-13.3.$noComp {string repeat} {
    run {string repeat {} 100}
} {}
test string-13.4.$noComp {string repeat} {
    run {string repeat { } 5}
} {     }
test string-13.5.$noComp {string repeat} {
    run {string repeat abc 3}
} {abcabcabc}
test string-13.6.$noComp {string repeat} {
    run {string repeat abc -1}
} {}
test string-13.7.$noComp {string repeat} {
    list [catch {run {string repeat abc end}} msg] $msg
} {1 {expected integer but got "end"}}
test string-13.8.$noComp {string repeat} {
    run {string repeat {} -1000}
} {}
test string-13.9.$noComp {string repeat} {
    run {string repeat {} 0}
} {}
test string-13.10.$noComp {string repeat} {
    run {string repeat def 0}
} {}
test string-13.11.$noComp {string repeat} {
    run {string repeat def 1}
} def
test string-13.12.$noComp {string repeat} {
    run {string repeat ab\u7266cd 3}
} ab\u7266cdab\u7266cdab\u7266cd
test string-13.13.$noComp {string repeat} {
    run {string repeat \x00 3}
} \x00\x00\x00
test string-13.14.$noComp {string repeat} {
    # The string range will ensure us that string repeat gets a unicode string
    run {string repeat [run {string range ab\u7266cd 2 3}] 3}
} \u7266c\u7266c\u7266c

test string-14.1.$noComp {string replace} {
    list [catch {run {string replace}} msg] $msg
} {1 {wrong # args: should be "string replace string first last ?string?"}}
test string-14.2.$noComp {string replace} {
    list [catch {run {string replace a 1}} msg] $msg
} {1 {wrong # args: should be "string replace string first last ?string?"}}
test string-14.3.$noComp {string replace} {
    list [catch {run {string replace a 1 2 3 4}} msg] $msg
} {1 {wrong # args: should be "string replace string first last ?string?"}}
test string-14.4.$noComp {string replace} {
} {}
test string-14.5.$noComp {string replace} {
    run {string replace abcdefghijklmnop 2 14}
} {abp}
test string-14.6.$noComp {string replace} -body {
    run {string replace abcdefghijklmnop 7 1000}
} -result {abcdefg}
test string-14.7.$noComp {string replace} {
    run {string replace abcdefghijklmnop 10 end}
} {abcdefghij}
test string-14.8.$noComp {string replace} {
    run {string replace abcdefghijklmnop 10 9}
} {abcdefghijklmnop}
test string-14.9.$noComp {string replace} {
    run {string replace abcdefghijklmnop none 2}
} {defghijklmnop}
test string-14.10.$noComp {string replace} {
    run {string replace abcdefghijklmnop none none}
} {abcdefghijklmnop}
test string-14.11.$noComp {string replace} -body {
    run {string replace abcdefghijklmnop 1000 1010}
} -result {abcdefghijklmnop}
test string-14.12.$noComp {string replace} {
    run {string replace abcdefghijklmnop none end}
} {}
test string-14.13.$noComp {string replace} {
    list [catch {run {string replace abc abc 1}} msg] $msg
} {1 {bad index "abc": must be integer?[+-]integer?, end?[+-]integer? or none}}
test string-14.14.$noComp {string replace} {
    list [catch {run {string replace abc 1 eof}} msg] $msg
} {1 {bad index "eof": must be integer?[+-]integer?, end?[+-]integer? or none}}
test string-14.15.$noComp {string replace} {
    run {string replace abcdefghijklmnop end-10 end-2 NEW}
} {abcdeNEWop}
test string-14.16.$noComp {string replace} {
    run {string replace abcdefghijklmnop 0 end foo}
} {foo}
test string-14.17.$noComp {string replace} {
    run {string replace abcdefghijklmnop end end-1}
} {abcdefghijklmnop}
test string-14.18.$noComp {string replace} {
    run {string replace abcdefghijklmnop 10 9 XXX}
} {abcdefghijklmnop}
test string-14.19.$noComp {string replace} {
    run {string replace {} none 0 A}
} A
test string-14.20.$noComp {string replace} {
    run {string replace [makeByteArray abcdefghijklmnop] end-10 end-2\
	    [makeByteArray NEW]}
} {abcdeNEWop}


test stringComp-14.21.$noComp {Bug 82e7f67325} {
    apply {x {
        set a [join $x {}]
        lappend b [string length [string replace ___! 0 2 $a]]
        lappend b [string length [string replace ___! 0 2 $a[unset a]]]
    }} {a b}
} {3 3}
test stringComp-14.22.$noComp {Bug 82e7f67325} memory {
    # As in stringComp-14.1, but make sure we don't retain too many refs
    leaktest {
        apply {x {
            set a [join $x {}]
            lappend b [string length [string replace ___! 0 2 $a]]
            lappend b [string length [string replace ___! 0 2 $a[unset a]]]
        }} {a b}
    }
} {0}
test stringComp-14.23.$noComp {Bug 0dca3bfa8f} {
    apply {arg {
        set argCopy $arg
        set arg [string replace $arg 1 2 aa]
        # Crashes in comparison before fix
        expr {$arg ne $argCopy}
    }} abcde
} 1
test stringComp-14.24.$noComp {Bug 1af8de570511} {
    apply {{x y} {
        # Generate an unshared string value
        set val ""
        for { set i 0 } { $i < $x } { incr i } {
            set val [format "0%s" $val]
        }
        string replace $val[unset val] 1 1 $y
    }} 4 x
} 0x00
test stringComp-14.25.$noComp {} {
    string length [string replace [string repeat a\xFE 2] 3 end {}]
} 3

test string-15.1.$noComp {string tolower too few args} {
    list [catch {run {string tolower}} msg] $msg
} {1 {wrong # args: should be "string tolower string ?first? ?last?"}}
test string-15.2.$noComp {string tolower bad args} {
    list [catch {run {string tolower a b}} msg] $msg
} {1 {bad index "b": must be integer?[+-]integer?, end?[+-]integer? or none}}
test string-15.3.$noComp {string tolower too many args} {
    list [catch {run {string tolower ABC 1 end oops}} msg] $msg
} {1 {wrong # args: should be "string tolower string ?first? ?last?"}}
test string-15.4.$noComp {string tolower} {
    run {string tolower ABCDeF}
} {abcdef}
test string-15.5.$noComp {string tolower} {
    run {string tolower "ABC  XyZ"}
} {abc  xyz}
test string-15.6.$noComp {string tolower} {
    run {string tolower {123#$&*()}}
} {123#$&*()}
test string-15.7.$noComp {string tolower} {
    run {string tolower ABC 1}
} AbC
test string-15.8.$noComp {string tolower} {
    run {string tolower ABC 1 end}
} Abc
test string-15.9.$noComp {string tolower} {
    run {string tolower ABC 0 end-1}
} abC
test string-15.10.$noComp {string tolower, unicode} {
     run {string tolower ABCabc\xC7\xE7}
} "abcabc\xE7\xE7"
test string-15.11.$noComp {string tolower, compiled} {
    lindex [run {string tolower [list A B [list C]]}] 1
} b

test string-16.1.$noComp {string toupper} {
    list [catch {run {string toupper}} msg] $msg
} {1 {wrong # args: should be "string toupper string ?first? ?last?"}}
test string-16.2.$noComp {string toupper} {
    list [catch {run {string toupper a b}} msg] $msg
} {1 {bad index "b": must be integer?[+-]integer?, end?[+-]integer? or none}}
test string-16.3.$noComp {string toupper} {
    list [catch {run {string toupper a 1 end oops}} msg] $msg
} {1 {wrong # args: should be "string toupper string ?first? ?last?"}}
test string-16.4.$noComp {string toupper} {
    run {string toupper abCDEf}
} {ABCDEF}
test string-16.5.$noComp {string toupper} {
    run {string toupper "abc xYz"}
} {ABC XYZ}
test string-16.6.$noComp {string toupper} {
    run {string toupper {123#$&*()}}
} {123#$&*()}
test string-16.7.$noComp {string toupper} {
    run {string toupper abc 1}
} aBc
test string-16.8.$noComp {string toupper} {
    run {string toupper abc 1 end}
} aBC
test string-16.9.$noComp {string toupper} {
    run {string toupper abc 0 end-1}
} ABc
test string-16.10.$noComp {string toupper, unicode} {
    run {string toupper ABCabc\xC7\xE7}
} "ABCABC\xC7\xC7"
test string-16.11.$noComp {string toupper, compiled} {
    lindex [run {string toupper [list a b [list c]]}] 1
} B

test string-17.1.$noComp {string totitle} {
    list [catch {run {string totitle}} msg] $msg
} {1 {wrong # args: should be "string totitle string ?first? ?last?"}}
test string-17.2.$noComp {string totitle} {
    list [catch {run {string totitle a b}} msg] $msg
} {1 {bad index "b": must be integer?[+-]integer?, end?[+-]integer? or none}}
test string-17.3.$noComp {string totitle} {
    run {string totitle abCDEf}
} {Abcdef}
test string-17.4.$noComp {string totitle} {
    run {string totitle "abc xYz"}
} {Abc xyz}
test string-17.5.$noComp {string totitle} {
    run {string totitle {123#$&*()}}
} {123#$&*()}
test string-17.6.$noComp {string totitle, unicode} {
    run {string totitle ABCabc\xC7\xE7}
} "Abcabc\xE7\xE7"
test string-17.7.$noComp {string totitle, unicode} {
    run {string totitle \u01F3BCabc\xC7\xE7}
} "\u01F2bcabc\xE7\xE7"
test string-17.8.$noComp {string totitle, compiled} {
    lindex [run {string totitle [list aa bb [list cc]]}] 0
} Aa
test string-17.9.$noComp {string totitle, surrogates, bug [11ae2be95dac9417]} utf16 {
    run {list [string totitle a\U118c0c 1 1] [string totitle a\U118c0c 2 2] \
	[string totitle a\U118c0c 3 3]}
} [list a\U118a0c a\U118c0C a\U118c0C]

test string-18.1.$noComp {string trim} {
    list [catch {run {string trim}} msg] $msg
} {1 {wrong # args: should be "string trim string ?chars?"}}
test string-18.2.$noComp {string trim} {
    list [catch {run {string trim a b c}} msg] $msg
} {1 {wrong # args: should be "string trim string ?chars?"}}
test string-18.3.$noComp {string trim} {
    run {string trim "    XYZ      "}
} {XYZ}
test string-18.4.$noComp {string trim} {
    run {string trim "\t\nXYZ\t\n\r\n"}
} {XYZ}
test string-18.5.$noComp {string trim} {
    run {string trim "  A XYZ A    "}
} {A XYZ A}
test string-18.6.$noComp {string trim} {
    run {string trim "XXYYZZABC XXYYZZ" ZYX}
} {ABC }
test string-18.7.$noComp {string trim} {
    run {string trim "    \t\r      "}
} {}
test string-18.8.$noComp {string trim} {
    run {string trim {abcdefg} {}}
} {abcdefg}
test string-18.9.$noComp {string trim} {
    run {string trim {}}
} {}
test string-18.10.$noComp {string trim} {
    run {string trim ABC DEF}
} {ABC}
test string-18.11.$noComp {string trim, unicode} {
    run {string trim "\xE7\xE8 AB\xE7C \xE8\xE7" \xE7\xE8}
} " AB\xE7C "
test string-18.12.$noComp {string trim, unicode default} {
    run {string trim \uFEFF\x00\x85\xA0\u1680\u180EABC\u1361\u2000\u2001\u2002\u2003\u2004\u2005\u2006\u2007\u2008\u2009\u200A\u200B\u2028\u2029\u202F\u205F\u3000}
} ABC\u1361

test string-19.1.$noComp {string trimleft} {
    list [catch {run {string trimleft}} msg] $msg
} {1 {wrong # args: should be "string trimleft string ?chars?"}}
test string-19.2.$noComp {string trimleft} {
    run {string trimleft "    XYZ      "}
} {XYZ      }
test string-19.3.$noComp {string trimleft, unicode default} {
    run {string trimleft \uFEFF\x85\xA0\x00\u1680\u180E\u2000\u2001\u2002\u2003\u2004\u2005\u2006\u2007\u2008\u2009\u200A\u200B\u2028\u2029\u202F\u205F\u3000\u1361ABC}
} \u1361ABC

test string-20.1.$noComp {string trimright errors} {
    list [catch {run {string trimright}} msg] $msg
} {1 {wrong # args: should be "string trimright string ?chars?"}}
test string-20.2.$noComp {string trimright errors} {
    list [catch {run {string trimg a}} msg] $msg
} {1 {unknown or ambiguous subcommand "trimg": must be bytelength, cat, compare, equal, first, index, insert, is, last, length, map, match, range, repeat, replace, reverse, tolower, totitle, toupper, trim, trimleft, trimright, wordend, or wordstart}}
test string-20.3.$noComp {string trimright} {
    run {string trimright "    XYZ      "}
} {    XYZ}
test string-20.4.$noComp {string trimright} {
    run {string trimright "   "}
} {}
test string-20.5.$noComp {string trimright} {
    run {string trimright ""}
} {}
test string-20.6.$noComp {string trimright, unicode default} {
    run {string trimright ABC\u1361\x85\x00\xA0\u1680\u180E\u2000\u2001\u2002\u2003\u2004\u2005\u2006\u2007\u2008\u2009\u200A\u200B\u2028\u2029\u202F\u205F\u3000}
} ABC\u1361
test string-20.7.$noComp {string trim on not valid utf-8 sequence (consider NTS as continuation char), bug [c61818e4c9]} {testbytestring} {
    set result {}
    set a [testbytestring \xC0\x80\xA0]
    set b foo$a
    set m [list \x00 U \xA0 V [testbytestring \xA0] W]
    lappend result [string map $m $b]
    lappend result [string map $m [run {string trimright $b x}]]
    lappend result [string map $m [run {string trimright $b \x00}]]
    lappend result [string map $m [run {string trimleft $b fox}]]
    lappend result [string map $m [run {string trimleft $b fo\x00}]]
    lappend result [string map $m [run {string trim $b fox}]]
    lappend result [string map $m [run {string trim $b fo\x00}]]
} [list {*}[lrepeat 3 fooUV] {*}[lrepeat 2 UV V]]
test string-20.8.$noComp {[c61818e4c9] [string trimright] fails when UtfPrev is ok} {testbytestring} {
    set result {}
    set a [testbytestring \xE8\xA0]
    set b foo$a
    set m [list \xE8 U \xA0 V [testbytestring \xE8] W [testbytestring \xA0] X]]
    lappend result [string map $m $b]
    lappend result [string map $m [run {string trimright $b x}]]
    lappend result [string map $m [run {string trimright $b \xE8}]]
    lappend result [string map $m [run {string trimright $b [testbytestring \xE8]}]]
    lappend result [string map $m [run {string trimright $b \xA0}]]
    lappend result [string map $m [run {string trimright $b [testbytestring \xA0]}]]
    lappend result [string map $m [run {string trimright $b \xE8\xA0}]]
    lappend result [string map $m [run {string trimright $b [testbytestring \xE8\xA0]}]]
    lappend result [string map $m [run {string trimright $b \u0000}]]
} [list {*}[lrepeat 4 fooUV] {*}[lrepeat 2 fooU] {*}[lrepeat 2 foo] fooUV]

test string-21.1.$noComp {string wordend} -body {
    list [catch {run {string wordend a}} msg] $msg
} -result {1 {wrong # args: should be "string wordend string index"}}
test string-21.2.$noComp {string wordend} -body {
    list [catch {run {string wordend a b c}} msg] $msg
} -result {1 {wrong # args: should be "string wordend string index"}}
test string-21.3.$noComp {string wordend} -body {
    list [catch {run {string wordend a gorp}} msg] $msg
} -result {1 {bad index "gorp": must be integer?[+-]integer?, end?[+-]integer? or none}}
test string-21.4.$noComp {string wordend} -body {
    run {string wordend abc. none}
} -result 3
test string-21.5.$noComp {string wordend} -body {
    run {string wordend abc. 100}
} -result 4
test string-21.6.$noComp {string wordend} -body {
    run {string wordend "word_one two three" 2}
} -result 8
test string-21.7.$noComp {string wordend} -body {
    run {string wordend "one .&# three" 5}
} -result 6
test string-21.8.$noComp {string wordend} -body {
    run {string worde "x.y" 0}
} -result 1
test string-21.9.$noComp {string wordend} -body {
    run {string worde "x.y" end-1}
} -result 2
test string-21.10.$noComp {string wordend, unicode} -body {
    run {string wordend "xyz\xC7de fg" 0}
} -result 6
test string-21.11.$noComp {string wordend, unicode} -body {
    run {string wordend "xyz\uC700de fg" 0}
} -result 6
test string-21.12.$noComp {string wordend, unicode} -body {
    run {string wordend "xyz\u203Fde fg" 0}
} -result 6
test string-21.13.$noComp {string wordend, unicode} -body {
    run {string wordend "xyz\u2045de fg" 0}
} -result 3
test string-21.14.$noComp {string wordend, unicode} -body {
    run {string wordend "\uC700\uC700 abc" 8}
} -result 6
test string-21.15.$noComp {string wordend, unicode} -body {
    run {string wordend "\U1D7CA\U1D7CA abc" 0}
} -result 2
test string-21.16.$noComp {string wordend, unicode} -constraints utf16 -body {
    run {string wordend "\U1D7CA\U1D7CA abc" 10}
} -result 8

test string-22.1.$noComp {string wordstart} -body {
    list [catch {run {string word a}} msg] $msg
} -result {1 {unknown or ambiguous subcommand "word": must be bytelength, cat, compare, equal, first, index, insert, is, last, length, map, match, range, repeat, replace, reverse, tolower, totitle, toupper, trim, trimleft, trimright, wordend, or wordstart}}
test string-22.2.$noComp {string wordstart} -body {
    list [catch {run {string wordstart a}} msg] $msg
} -result {1 {wrong # args: should be "string wordstart string index"}}
test string-22.3.$noComp {string wordstart} -body {
    list [catch {run {string wordstart a b c}} msg] $msg
} -result {1 {wrong # args: should be "string wordstart string index"}}
test string-22.4.$noComp {string wordstart} -body {
    list [catch {run {string wordstart a gorp}} msg] $msg
} -result {1 {bad index "gorp": must be integer?[+-]integer?, end?[+-]integer? or none}}
test string-22.5.$noComp {string wordstart} -body {
    run {string wordstart "one two three_words" 400}
} -result 8
test string-22.6.$noComp {string wordstart} -body {
    run {string wordstart "one two three_words" 2}
} -result 0
test string-22.7.$noComp {string wordstart} -body {
    run {string wordstart "one two three_words" none}
} -result 0
test string-22.8.$noComp {string wordstart} -body {
    run {string wordstart "one .*&^ three" 6}
} -result 6
test string-22.9.$noComp {string wordstart} -body {
    run {string wordstart "one two three" 4}
} -result 4
test string-22.10.$noComp {string wordstart} -body {
    run {string wordstart "one two three" end-5}
} -result 7
test string-22.11.$noComp {string wordstart, unicode} -body {
    run {string wordstart "one tw\xC7o three" 7}
} -result 4
test string-22.12.$noComp {string wordstart, unicode} -body {
    run {string wordstart "ab\uC700\uC700 cdef ghi" 12}
} -result 10
test string-22.13.$noComp {string wordstart, unicode} -body {
    run {string wordstart "\uC700\uC700 abc" 8}
} -result 3
test string-22.14.$noComp {string wordstart, invalid UTF-8} -constraints testbytestring -body {
    # See Bug c61818e4c9
    set demo [testbytestring "abc def\xE0\xA9ghi"]
    run {string index $demo [string wordstart $demo 10]}
} -result g
test string-22.15.$noComp {string wordstart, unicode} -body {
    run {string wordstart "\U1D7CA\U1D7CA abc" 0}
} -result 0
test string-22.16.$noComp {string wordstart, unicode} -constraints utf16 -body {
    run {string wordstart "\U1D7CA\U1D7CA abc" 10}
} -result 5

test string-23.0.$noComp {string is boolean, Bug 1187123} testindexobj {
    set x 5
    catch {testindexobj $x foo bar soom}
    run {string is boolean $x}
} 0
test string-23.1.$noComp {string is command with empty string} {
    set s ""
    list \
        [run {string is alnum $s}] \
        [run {string is alpha $s}] \
        [run {string is ascii $s}] \
        [run {string is control $s}] \
        [run {string is boolean $s}] \
        [run {string is digit $s}] \
        [run {string is double $s}] \
        [run {string is false $s}] \
        [run {string is graph $s}] \
        [run {string is integer $s}] \
        [run {string is lower $s}] \
        [run {string is print $s}] \
        [run {string is punct $s}] \
        [run {string is space $s}] \
        [run {string is true $s}] \
        [run {string is upper $s}] \
        [run {string is wordchar $s}] \
        [run {string is xdigit $s}] \

} {1 1 1 1 1 1 1 1 1 1 1 1 1 1 1 1 1 1}
test string-23.2.$noComp {string is command with empty string} {
    set s ""
    list \
        [run {string is alnum -strict $s}] \
        [run {string is alpha -strict $s}] \
        [run {string is ascii -strict $s}] \
        [run {string is control -strict $s}] \
        [run {string is boolean -strict $s}] \
        [run {string is digit -strict $s}] \
        [run {string is double -strict $s}] \
        [run {string is false -strict $s}] \
        [run {string is graph -strict $s}] \
        [run {string is integer -strict $s}] \
        [run {string is lower -strict $s}] \
        [run {string is print -strict $s}] \
        [run {string is punct -strict $s}] \
        [run {string is space -strict $s}] \
        [run {string is true -strict $s}] \
        [run {string is upper -strict $s}] \
        [run {string is wordchar -strict $s}] \
        [run {string is xdigit -strict $s}] \

} {0 0 0 0 0 0 0 0 0 0 0 0 0 0 0 0 0 0}

test string-24.1.$noComp {string reverse command} -body {
    run {string reverse}
} -returnCodes error -result "wrong # args: should be \"string reverse string\""
test string-24.2.$noComp {string reverse command} -body {
    run {string reverse a b}
} -returnCodes error -result "wrong # args: should be \"string reverse string\""
test string-24.3.$noComp {string reverse command - shared string} {
    set x abcde
    run {string reverse $x}
} edcba
test string-24.4.$noComp {string reverse command - unshared string} {
    set x abc
    set y de
    run {string reverse $x$y}
} edcba
test string-24.5.$noComp {string reverse command - shared unicode string} {
    set x abcde\uD0AD
    run {string reverse $x}
} \uD0ADedcba
test string-24.6.$noComp {string reverse command - unshared string} {
    set x abc
    set y de\uD0AD
    run {string reverse $x$y}
} \uD0ADedcba
test string-24.7.$noComp {string reverse command - simple case} {
    run {string reverse a}
} a
test string-24.8.$noComp {string reverse command - simple case} {
    run {string reverse \uD0AD}
} \uD0AD
test string-24.9.$noComp {string reverse command - simple case} {
    run {string reverse {}}
} {}
test string-24.10.$noComp {string reverse command - corner case} {
    set x \uBEEF\uD0AD
    run {string reverse $x}
} \uD0AD\uBEEF
test string-24.11.$noComp {string reverse command - corner case} {
    set x \uBEEF
    set y \uD0AD
    run {string reverse $x$y}
} \uD0AD\uBEEF
test string-24.12.$noComp {string reverse command - corner case} {
    set x \uBEEF
    set y \uD0AD
    run {string is ascii [run {string reverse $x$y}]}
} 0
test string-24.13.$noComp {string reverse command - pure Unicode string} {
    run {string reverse [run {string range \uBEEF\uD0AD\uBEEF\uD0AD\uBEEF\uD0AD 1 5}]}
} \uD0AD\uBEEF\uD0AD\uBEEF\uD0AD
test string-24.14.$noComp {string reverse command - pure bytearray} {
    binary scan [run {string reverse [binary format H* 010203]}] H* x
    set x
} 030201
test string-24.15.$noComp {string reverse command - pure bytearray} {
    binary scan [run {tcl::string::reverse [binary format H* 010203]}] H* x
    set x
} 030201

test string-25.1.$noComp {string is list} {
    run {string is list {a b c}}
} 1
test string-25.2.$noComp {string is list} {
    run {string is list "a \{b c"}
} 0
test string-25.3.$noComp {string is list} {
    run {string is list {a {b c}d e}}
} 0
test string-25.4.$noComp {string is list} {
    run {string is list {}}
} 1
test string-25.5.$noComp {string is list} {
    run {string is list -strict {a b c}}
} 1
test string-25.6.$noComp {string is list} {
    run {string is list -strict "a \{b c"}
} 0
test string-25.7.$noComp {string is list} {
    run {string is list -strict {a {b c}d e}}
} 0
test string-25.8.$noComp {string is list} {
    run {string is list -strict {}}
} 1
test string-25.9.$noComp {string is list} {
    set x {}
    list [run {string is list -failindex x {a b c}}] $x
} {1 {}}
test string-25.10.$noComp {string is list} {
    set x {}
    list [run {string is list -failindex x "a \{b c"}] $x
} {0 2}
test string-25.11.$noComp {string is list} {
    set x {}
    list [run {string is list -failindex x {a b {b c}d e}}] $x
} {0 4}
test string-25.12.$noComp {string is list} {
    set x {}
    list [run {string is list -failindex x {}}] $x
} {1 {}}
test string-25.13.$noComp {string is list} {
    set x {}
    list [run {string is list -failindex x {  {b c}d e}}] $x
} {0 2}
test string-25.14.$noComp {string is list} {
    set x {}
    list [run {string is list -failindex x "\uABCD {b c}d e"}] $x
} {0 2}

test string-26.1.$noComp {tcl::prefix, too few args} -body {
    tcl::prefix match a
} -returnCodes 1 -result {wrong # args: should be "tcl::prefix match ?options? table string"}
test string-26.2.$noComp {tcl::prefix, bad args} -body {
    tcl::prefix match a b c
} -returnCodes 1 -result {bad option "a": must be -error, -exact, or -message}
test string-26.2.1.$noComp {tcl::prefix, empty table} -body {
    tcl::prefix match {} foo
} -returnCodes 1 -result {bad option "foo": no valid options}
test string-26.3.$noComp {tcl::prefix, bad args} -body {
    tcl::prefix match -error "{}x" -exact str1 str2
} -returnCodes 1 -result {list element in braces followed by "x" instead of space}
test string-26.3.1.$noComp {tcl::prefix, bad args} -body {
    tcl::prefix match -error "x" -exact str1 str2
} -returnCodes 1 -result {error options must have an even number of elements}
test string-26.3.2.$noComp {tcl::prefix, bad args} -body {
    tcl::prefix match -error str1 str2
} -returnCodes 1 -result {missing value for -error}
test string-26.4.$noComp {tcl::prefix, bad args} -body {
    tcl::prefix match -message str1 str2
} -returnCodes 1 -result {missing value for -message}
test string-26.5.$noComp {tcl::prefix} {
    tcl::prefix match {apa bepa cepa depa} cepa
} cepa
test string-26.6.$noComp {tcl::prefix} {
    tcl::prefix match {apa bepa cepa depa} be
} bepa
test string-26.7.$noComp {tcl::prefix} -body {
    tcl::prefix match -exact {apa bepa cepa depa} be
} -returnCodes 1 -result {bad option "be": must be apa, bepa, cepa, or depa}
test string-26.8.$noComp {tcl::prefix} -body {
    tcl::prefix match -message wombat {apa bepa bear depa} be
} -returnCodes 1 -result {ambiguous wombat "be": must be apa, bepa, bear, or depa}
test string-26.9.$noComp {tcl::prefix} -body {
    tcl::prefix match -error {} {apa bepa bear depa} be
} -returnCodes 0 -result {}
test string-26.10.$noComp {tcl::prefix} -body {
    tcl::prefix match -error {-level 1} {apa bepa bear depa} be
} -returnCodes 2 -result {ambiguous option "be": must be apa, bepa, bear, or depa}
test string-26.10.1.$noComp {tcl::prefix} -setup {
    proc _testprefix {args} {
        array set opts {-a x -b y -c y}
        foreach {opt val} $args {
            set opt [tcl::prefix match -error {-level 1} {-a -b -c} $opt]
            set opts($opt) $val
        }
        array get opts
    }
} -body {
    set a [catch {_testprefix -x u} result options]
    dict get $options -errorinfo
} -cleanup {
    rename _testprefix {}
} -result {bad option "-x": must be -a, -b, or -c
    while executing
"_testprefix -x u"}

# Helper for memory stress tests
# Repeat each body in a local space checking that memory does not increase
proc MemStress {args} {
    set res {}
    foreach body $args {
        set end 0
        for {set i 0} {$i < 5} {incr i} {
            proc MemStress_Body {} $body
            uplevel 1 MemStress_Body
            rename MemStress_Body {}
            set tmp $end
            set end [lindex [lindex [split [memory info] "\n"] 3] 3]
        }
        lappend res [expr {$end - $tmp}]
    }
    return $res
}

test string-26.11.$noComp {tcl::prefix: testing for leaks} -body {
    # This test is made to stress object reference management
    MemStress {
        set table {hejj miff gurk}
        set item [lindex $table 1]
        # If not careful, this can cause a circular reference
        # that will cause a leak.
        tcl::prefix match $table $item
    } {
        # A similar case with nested lists
        set table2 {hejj {miff maff} gurk}
        set item [lindex [lindex $table2 1] 0]
        tcl::prefix match $table2 $item
    } {
        # A similar case with dict
        set table3 {hejj {miff maff} gurk2}
        set item [lindex [dict keys [lindex $table3 1]] 0]
        tcl::prefix match $table3 $item
    }
} -constraints memory -result {0 0 0}

test string-26.12.$noComp {tcl::prefix: testing for leaks} -body {
    # This is a memory leak test in a form that might actually happen
    # in real code.  The shared literal "miff" causes a connection
    # between the item and the table.
    MemStress {
        proc stress1 {item} {
            set table [list hejj miff gurk]
            tcl::prefix match $table $item
        }
        proc stress2 {} {
            stress1 miff
        }
        stress2
        rename stress1 {}
        rename stress2 {}
    }
} -constraints memory -result 0

test string-26.13.$noComp {tcl::prefix: testing for leaks} -body {
    # This test is made to stress object reference management
    MemStress {
        set table [list hejj miff]
        set item $table
        set error $table
        # Use the same objects in all places
        catch {
            tcl::prefix match -error $error $table $item
        }
    }
} -constraints memory -result {0}

test string-27.1.$noComp {tcl::prefix all, too few args} -body {
    tcl::prefix all a
} -returnCodes 1 -result {wrong # args: should be "tcl::prefix all table string"}
test string-27.2.$noComp {tcl::prefix all, bad args} -body {
    tcl::prefix all a b c
} -returnCodes 1 -result {wrong # args: should be "tcl::prefix all table string"}
test string-27.3.$noComp {tcl::prefix all, bad args} -body {
    tcl::prefix all "{}x" str2
} -returnCodes 1 -result {list element in braces followed by "x" instead of space}
test string-27.4.$noComp {tcl::prefix all} {
    tcl::prefix all {apa bepa cepa depa} c
} cepa
test string-27.5.$noComp {tcl::prefix all} {
    tcl::prefix all {apa bepa cepa depa} cepa
} cepa
test string-27.6.$noComp {tcl::prefix all} {
    tcl::prefix all {apa bepa cepa depa} cepax
} {}
test string-27.7.$noComp {tcl::prefix all} {
    tcl::prefix all {apa aska appa} a
} {apa aska appa}
test string-27.8.$noComp {tcl::prefix all} {
    tcl::prefix all {apa aska appa} ap
} {apa appa}
test string-27.9.$noComp {tcl::prefix all} {
    tcl::prefix all {apa aska appa} p
} {}
test string-27.10.$noComp {tcl::prefix all} {
    tcl::prefix all {apa aska appa} {}
} {apa aska appa}

test string-28.1.$noComp {tcl::prefix longest, too few args} -body {
    tcl::prefix longest a
} -returnCodes 1 -result {wrong # args: should be "tcl::prefix longest table string"}
test string-28.2.$noComp {tcl::prefix longest, bad args} -body {
    tcl::prefix longest a b c
} -returnCodes 1 -result {wrong # args: should be "tcl::prefix longest table string"}
test string-28.3.$noComp {tcl::prefix longest, bad args} -body {
    tcl::prefix longest "{}x" str2
} -returnCodes 1 -result {list element in braces followed by "x" instead of space}
test string-28.4.$noComp {tcl::prefix longest} {
    tcl::prefix longest {apa bepa cepa depa} c
} cepa
test string-28.5.$noComp {tcl::prefix longest} {
    tcl::prefix longest {apa bepa cepa depa} cepa
} cepa
test string-28.6.$noComp {tcl::prefix longest} {
    tcl::prefix longest {apa bepa cepa depa} cepax
} {}
test string-28.7.$noComp {tcl::prefix longest} {
    tcl::prefix longest {apa aska appa} a
} a
test string-28.8.$noComp {tcl::prefix longest} {
    tcl::prefix longest {apa aska appa} ap
} ap
test string-28.9.$noComp {tcl::prefix longest} {
    tcl::prefix longest {apa bska appa} a
} ap
test string-28.10.$noComp {tcl::prefix longest} {
    tcl::prefix longest {apa bska appa} {}
} {}
test string-28.11.$noComp {tcl::prefix longest} {
    tcl::prefix longest {{} bska appa} {}
} {}
test string-28.12.$noComp {tcl::prefix longest} {
    tcl::prefix longest {apa {} appa} {}
} {}
test string-28.13.$noComp {tcl::prefix longest} {
    # Test UTF8 handling
    tcl::prefix longest {ax\x90 bep ax\x91} a
} ax

test string-29.1.$noComp {string cat, no arg} {
    run {string cat}
} ""
test string-29.2.$noComp {string cat, single arg} {
    set x FOO
    run {string compare $x [run {string cat $x}]}
} 0
test string-29.3.$noComp {string cat, two args} {
    set x FOO
    run {string compare $x$x [run {string cat $x $x}]}
} 0
test string-29.4.$noComp {string cat, many args} {
    set x FOO
    set n 260
    set xx [run {string repeat $x $n}]
    set vv [run {string repeat {$x} $n}]
    set vvs [run {string repeat {$x } $n}]
    set r1 [run {string compare $xx [subst $vv]}]
    set r2 [run {string compare $xx [eval "run {string cat $vvs}"]}]
    list $r1 $r2
} {0 0}
if {$noComp} {
test string-29.5.$noComp {string cat, efficiency} -body {
    tcl::unsupported::representation [run {string cat [list x] [list]}]
} -match glob -result {*no string representation}
test string-29.6.$noComp {string cat, efficiency} -body {
    tcl::unsupported::representation [run {string cat [list] [list x]}]
} -match glob -result {*no string representation}
test string-29.7.$noComp {string cat, efficiency} -body {
    tcl::unsupported::representation [run {string cat [list x] [list] [list]}]
} -match glob -result {*no string representation}
test string-29.8.$noComp {string cat, efficiency} -body {
    tcl::unsupported::representation [run {string cat [list] [list x] [list]}]
} -match glob -result {*no string representation}
test string-29.9.$noComp {string cat, efficiency} -body {
    tcl::unsupported::representation [run {string cat [list] [list] [list x]}]
} -match glob -result {*no string representation}
test string-29.10.$noComp {string cat, efficiency} -body {
    tcl::unsupported::representation [run {string cat [list x] [list x]}]
} -match glob -result {*, string representation "xx"}
test string-29.11.$noComp {string cat, efficiency} -body {
    tcl::unsupported::representation \
	[run {string cat [list x] [encoding convertto utf-8 {}]}]
} -match glob -result {*no string representation}
test string-29.12.$noComp {string cat, efficiency} -body {
    tcl::unsupported::representation \
	[run {string cat [encoding convertto utf-8 {}] [list x]}]
} -match glob -result {*, string representation "x"}
test string-29.13.$noComp {string cat, efficiency} -body {
    tcl::unsupported::representation [run {string cat \
	[encoding convertto utf-8 {}] [encoding convertto utf-8 {}] [list x]}]
} -match glob -result {*, string representation "x"}
test string-29.14.$noComp {string cat, efficiency} -setup {
    set e [encoding convertto utf-8 {}]
} -cleanup {
    unset e
} -body {
    tcl::unsupported::representation [run {string cat $e $e [list x]}]
} -match glob -result {*no string representation}
test string-29.15.$noComp {string cat, efficiency} -setup {
    set e [encoding convertto utf-8 {}]
    set f [encoding convertto utf-8 {}]
} -cleanup {
    unset e f
} -body {
    tcl::unsupported::representation [run {string cat $e $f $e $f [list x]}]
} -match glob -result {*no string representation}
}

test string-30.1.1.$noComp {[Bug ba921a8d98]: string cat} {
    run {string cat [set data [binary format a* hello]] [encoding convertto $data] [unset data]}
} hellohello
test string-30.1.2.$noComp {[Bug ba921a8d98]: inplace cat by subst (compiled to "strcat" instruction)} {
    run {set x "[set data [binary format a* hello]][encoding convertto $data][unset data]"}
} hellohello

# Note: string-31.* tests use [tcl::string::insert] rather than [string insert]
# to dodge ticket [3397978fff] which would cause all arguments to be shared,
# thereby preventing the optimizations from being tested.
test string-31.1.$noComp {string insert, start of string} {
    run {tcl::string::insert 0123 0 _}
} _0123
test string-31.2.$noComp {string insert, middle of string} {
    run {tcl::string::insert 0123 2 _}
} 01_23
test string-31.3.$noComp {string insert, end of string} {
    run {tcl::string::insert 0123 4 _}
} 0123_
test string-31.4.$noComp {string insert, start of string, end-relative} {
    run {tcl::string::insert 0123 end-4 _}
} _0123
test string-31.5.$noComp {string insert, middle of string, end-relative} {
    run {tcl::string::insert 0123 end-2 _}
} 01_23
test string-31.6.$noComp {string insert, end of string, end-relative} {
    run {tcl::string::insert 0123 end _}
} 0123_
test string-31.7.$noComp {string insert, empty target string} {
    run {tcl::string::insert {} 0 _}
} _
test string-31.8.$noComp {string insert, empty insert string} {
    run {tcl::string::insert 0123 0 {}}
} 0123
test string-31.9.$noComp {string insert, empty strings} {
    run {tcl::string::insert {} 0 {}}
} {}
test string-31.10.$noComp {string insert, negative index} {
    run {tcl::string::insert 0123 none _}
} _0123
test string-31.11.$noComp {string insert, index beyond end} {
    run {tcl::string::insert 0123 5 _}
} 0123_
test string-31.12.$noComp {string insert, start of string, pure byte array} {
    run {tcl::string::insert [makeByteArray 0123] 0 [makeByteArray _]}
} _0123
test string-31.13.$noComp {string insert, middle of string, pure byte array} {
    run {tcl::string::insert [makeByteArray 0123] 2 [makeByteArray _]}
} 01_23
test string-31.14.$noComp {string insert, end of string, pure byte array} {
    run {tcl::string::insert [makeByteArray 0123] 4 [makeByteArray _]}
} 0123_
test string-31.15.$noComp {string insert, pure byte array, neither shared} {
    run {tcl::string::insert [makeByteArray 0123] 2 [makeByteArray _]}
} 01_23
test string-31.16.$noComp {string insert, pure byte array, first shared} {
    run {tcl::string::insert [makeShared [makeByteArray 0123]] 2\
            [makeByteArray _]}
} 01_23
test string-31.17.$noComp {string insert, pure byte array, second shared} {
    run {tcl::string::insert [makeByteArray 0123] 2\
            [makeShared [makeByteArray _]]}
} 01_23
test string-31.18.$noComp {string insert, pure byte array, both shared} {
    run {tcl::string::insert [makeShared [makeByteArray 0123]] 2\
            [makeShared [makeByteArray _]]}
} 01_23
test string-31.19.$noComp {string insert, start of string, pure Unicode} {
    run {tcl::string::insert [makeUnicode 0123] 0 [makeUnicode _]}
} _0123
test string-31.20.$noComp {string insert, middle of string, pure Unicode} {
    run {tcl::string::insert [makeUnicode 0123] 2 [makeUnicode _]}
} 01_23
test string-31.21.$noComp {string insert, end of string, pure Unicode} {
    run {tcl::string::insert [makeUnicode 0123] 4 [makeUnicode _]}
} 0123_
test string-31.22.$noComp {string insert, str start, pure Uni, first shared} {
    run {tcl::string::insert [makeShared [makeUnicode 0123]] 0 [makeUnicode _]}
} _0123
test string-31.23.$noComp {string insert, string mid, pure Uni, 2nd shared} {
    run {tcl::string::insert [makeUnicode 0123] 2 [makeShared [makeUnicode _]]}
} 01_23
test string-31.24.$noComp {string insert, string end, pure Uni, both shared} {
    run {tcl::string::insert [makeShared [makeUnicode 0123]] 4\
            [makeShared [makeUnicode _]]}
} 0123_
test string-31.25.$noComp {string insert, neither byte array nor Unicode} {
    run {tcl::string::insert [makeList a b c] 1 zzzzzz}
} {azzzzzz b c}

test string-32.1.$noComp {string is dict} {
    string is dict {a b c d}
} 1
test string-32.1a.$noComp {string is dict} {
    string is dict {a b c}
} 0
test string-32.2.$noComp {string is dict} {
    string is dict "a \{b c"
} 0
test string-32.3.$noComp {string is dict} {
    string is dict {a {b c}d e}
} 0
test string-32.4.$noComp {string is dict} {
    string is dict {}
} 1
test string-32.5.$noComp {string is dict} {
    string is dict -strict {a b c d}
} 1
test string-32.5a.$noComp {string is dict} {
    string is dict -strict {a b c}
} 0
test string-32.6.$noComp {string is dict} {
    string is dict -strict "a \{b c"
} 0
test string-32.7.$noComp {string is dict} {
    string is dict -strict {a {b c}d e}
} 0
test string-32.8.$noComp {string is dict} {
    string is dict -strict {}
} 1
test string-32.9.$noComp {string is dict} {
    set x {}
    list [string is dict -failindex x {a b c d}] $x
} {1 {}}
test string-32.9a.$noComp {string is dict} {
    set x {}
    list [string is dict -failindex x {a b c}] $x
} {0 -1}
test string-32.10.$noComp {string is dict} {
    set x {}
    list [string is dict -failindex x "a \{b c d"] $x
} {0 2}
test string-32.10a.$noComp {string is dict} {
    set x {}
    list [string is dict -failindex x "a \{b c"] $x
} {0 2}
test string-32.11.$noComp {string is dict} {
    set x {}
    list [string is dict -failindex x {a b {b c}d e}] $x
} {0 4}
test string-32.12.$noComp {string is dict} {
    set x {}
    list [string is dict -failindex x {}] $x
} {1 {}}
test string-32.13.$noComp {string is dict} {
    set x {}
    list [string is dict -failindex x {  {b c}d e}] $x
} {0 2}
test string-32.14.$noComp {string is dict} {
    set x {}
    list [string is dict -failindex x "\uABCD {b c}d e"] $x
} {0 2}
test string-32.15.$noComp {string is dict, valid dict} {
    string is dict {a b c d e f}
} 1
test string-32.16.$noComp {string is dict, invalid dict} {
    string is dict a
} 0
test string-32.17.$noComp {string is dict, valid dict packed in invalid dict} {
    string is dict {{a b c d e f g h}}
} 0

};				# foreach noComp {0 1}

# cleanup
rename MemStress {}
rename makeByteArray {}
rename makeUnicode {}
rename makeList {}
rename makeShared {}
catch {rename foo {}}
::tcltest::cleanupTests
return

# Local Variables:
# mode: tcl
# End:<|MERGE_RESOLUTION|>--- conflicted
+++ resolved
@@ -31,14 +31,10 @@
 testConstraint testobj [expr {[info commands testobj] ne {}}]
 testConstraint testindexobj [expr {[info commands testindexobj] ne {}}]
 testConstraint testevalex [expr {[info commands testevalex] ne {}}]
-<<<<<<< HEAD
-testConstraint tip389 [expr {[string length \U010000] == 2}]
+testConstraint utf16 [expr {[string length \U010000] == 2}]
+testConstraint testbytestring   [llength [info commands testbytestring]]
 testConstraint nodep [info exists tcl_precision]
 testConstraint deprecated [expr {![info exists tcl_precision]}]
-=======
-testConstraint utf16 [expr {[string length \U010000] == 2}]
-testConstraint testbytestring   [llength [info commands testbytestring]]
->>>>>>> 9dcc72e4
 
 # Used for constraining memory leak tests
 testConstraint memory [llength [info commands memory]]
