# Commands covered:  string
#
# This file contains a collection of tests for one or more of the Tcl
# built-in commands.  Sourcing this file into Tcl runs the tests and
# generates output for errors.  No output means no errors were found.
#
# Copyright (c) 1991-1993 The Regents of the University of California.
# Copyright (c) 1994 Sun Microsystems, Inc.
# Copyright (c) 1998-1999 by Scriptics Corporation.
# Copyright (c) 2001 by Kevin B. Kenny.  All rights reserved.
#
# See the file "license.terms" for information on usage and redistribution
# of this file, and for a DISCLAIMER OF ALL WARRANTIES.

if {"::tcltest" ni [namespace children]} {
    package require tcltest 2.5
    namespace import -force ::tcltest::*
}

::tcltest::loadTestedCommands
catch [list package require -exact Tcltest [info patchlevel]]

# Helper commands to test various optimizations, code paths, and special cases.
proc makeByteArray {s} {binary format a* $s}
proc makeUnicode {s} {lindex [regexp -inline .* $s] 0}
proc makeList {args} {return $args}
proc makeShared {s} {uplevel 1 [list lappend copy $s]; return $s}

# Some tests require the testobj command

testConstraint testobj [expr {[info commands testobj] ne {}}]
testConstraint testindexobj [expr {[info commands testindexobj] ne {}}]
testConstraint testevalex [expr {[info commands testevalex] ne {}}]
testConstraint fullutf [expr {[string length \U010000] == 1}]
testConstraint testbytestring   [llength [info commands testbytestring]]

# Used for constraining memory leak tests
testConstraint memory [llength [info commands memory]]
if {[testConstraint memory]} {
    proc getbytes {} {
        set lines [split [memory info] \n]
        return [lindex $lines 3 3]
    }
    proc leaktest {script {iterations 3}} {
        set end [getbytes]
        for {set i 0} {$i < $iterations} {incr i} {
            uplevel 1 $script
            set tmp $end
            set end [getbytes]
        }
        return [expr {$end - $tmp}]
    }
}

proc representationpoke s {
    set r [::tcl::unsupported::representation $s]
    list [lindex $r 3] [string match {*, string representation "*"} $r]
}

foreach noComp {0 1} {

if {$noComp} {
    if {[info commands testevalex] eq {}} {
	test string-0.1.$noComp "show testevalex availability" {testevalex} {list} {}
	continue
    }
    interp alias {} run {} testevalex
    set constraints testevalex
} else {
    interp alias {} run {} try
    set constraints {}
}


test string-1.1.$noComp {error conditions} {
    list [catch {run {string gorp a b}} msg] $msg
} {1 {unknown or ambiguous subcommand "gorp": must be bytelength, cat, compare, equal, first, index, insert, is, last, length, map, match, range, repeat, replace, reverse, tolower, totitle, toupper, trim, trimleft, trimright, wordend, or wordstart}}
test string-1.2.$noComp {error conditions} {
    list [catch {run {string}} msg] $msg
} {1 {wrong # args: should be "string subcommand ?arg ...?"}}
test stringComp-1.3.$noComp {error condition - undefined method during compile} {
    # We don't want this to complain about 'never' because it may never
    # be called, or string may get redefined.  This must compile OK.
    proc foo {str i} {
        if {"yes" == "no"} { string never called but complains here }
        string index $str $i
    }
    foo abc 0
} a

test string-2.1.$noComp {string compare, too few args} {
    list [catch {run {string compare a}} msg] $msg
} {1 {wrong # args: should be "string compare ?-nocase? ?-length int? string1 string2"}}
test string-2.2.$noComp {string compare, bad args} {
    list [catch {run {string compare a b c}} msg] $msg
} {1 {bad option "a": must be -nocase or -length}}
test string-2.3.$noComp {string compare, bad args} {
    list [catch {run {string compare -length -nocase str1 str2}} msg] $msg
} {1 {expected integer but got "-nocase"}}
test string-2.4.$noComp {string compare, too many args} {
    list [catch {run {string compare -length 10 -nocase str1 str2 str3}} msg] $msg
} {1 {wrong # args: should be "string compare ?-nocase? ?-length int? string1 string2"}}
test string-2.5.$noComp {string compare with length unspecified} {
    list [catch {run {string compare -length 10 10}} msg] $msg
} {1 {wrong # args: should be "string compare ?-nocase? ?-length int? string1 string2"}}
test string-2.6.$noComp {string compare} {
    run {string compare abcde abdef}
} -1
test string-2.7.$noComp {string compare, shortest method name} {
    run {string co abcde ABCDE}
} 1
test string-2.8.$noComp {string compare} {
    run {string compare abcde abcde}
} 0
test string-2.9.$noComp {string compare with length} {
    run {string compare -length 2 abcde abxyz}
} 0
test string-2.10.$noComp {string compare with special index} {
    list [catch {run {string compare -length end-3 abcde abxyz}} msg] $msg
} {1 {expected integer but got "end-3"}}
test string-2.11.$noComp {string compare, unicode} {
    run {string compare ab\u7266 ab\u7267}
} -1
test string-2.11.1.$noComp {string compare, unicode} {
    run {string compare \334 \xDC}
} 0
test string-2.11.2.$noComp {string compare, unicode} {
    run {string compare \334 \xFC}
} -1
test string-2.11.3.$noComp {string compare, unicode} {
    run {string compare \334\334\334\374\374 \334\334\334\334\334}
} 1
test string-2.12.$noComp {string compare, high bit} {
    # This test will fail if the underlying comparaison
    # is using signed chars instead of unsigned chars.
    # (like SunOS's default memcmp thus the compat/memcmp.c)
    run {string compare "\x80" "@"}
    # Nb this tests works also in utf8 space because \x80 is
    # translated into a 2 or more bytelength but whose first byte has
    # the high bit set.
} 1
test string-2.13.$noComp {string compare -nocase} {
    run {string compare -nocase abcde abdef}
} -1
test string-2.13.1.$noComp {string compare -nocase} {
    run {string compare -nocase abcde Abdef}
} -1
test string-2.14.$noComp {string compare -nocase} {
    run {string compare -nocase abcde ABCDE}
} 0
test string-2.15.$noComp {string compare -nocase} {
    run {string compare -nocase abcde abcde}
} 0
test string-2.15.1.$noComp {string compare -nocase} {
    run {string compare -nocase \334 \xDC}
} 0
test string-2.15.2.$noComp {string compare -nocase} {
    run {string compare -nocase \334\334\334\374\xFC \334\334\334\334\334}
} 0
test string-2.16.$noComp {string compare -nocase with length} {
    run {string compare -length 2 -nocase abcde Abxyz}
} 0
test string-2.17.$noComp {string compare -nocase with length} {
    run {string compare -nocase -length 3 abcde Abxyz}
} -1
test string-2.18.$noComp {string compare -nocase with length <= 0} {
    run {string compare -nocase -length -1 abcde AbCdEf}
} -1
test string-2.19.$noComp {string compare -nocase with excessive length} {
    run {string compare -nocase -length 50 AbCdEf abcde}
} 1
test string-2.20.$noComp {string compare -len unicode} {
    # These are strings that are 6 BYTELENGTH long, but the length
    # shouldn't make a different because there are actually 3 CHARS long
    run {string compare -len 5 \334\334\334 \334\334\374}
} -1
test string-2.21.$noComp {string compare -nocase with special index} {
    list [catch {run {string compare -nocase -length end-3 Abcde abxyz}} msg] $msg
} {1 {expected integer but got "end-3"}}
test string-2.22.$noComp {string compare, null strings} {
    run {string compare "" ""}
} 0
test string-2.23.$noComp {string compare, null strings} {
    run {string compare "" foo}
} -1
test string-2.24.$noComp {string compare, null strings} {
    run {string compare foo ""}
} 1
test string-2.25.$noComp {string compare -nocase, null strings} {
    run {string compare -nocase "" ""}
} 0
test string-2.26.$noComp {string compare -nocase, null strings} {
    run {string compare -nocase "" foo}
} -1
test string-2.27.$noComp {string compare -nocase, null strings} {
    run {string compare -nocase foo ""}
} 1
test string-2.28.$noComp {string compare with length, unequal strings} {
    run {string compare -length 2 abc abde}
} 0
test string-2.29.$noComp {string compare with length, unequal strings} {
    run {string compare -length 2 ab abde}
} 0
test string-2.30.$noComp {string compare with NUL character vs. other ASCII} {
    # Be careful here, since UTF-8 rep comparison with memcmp() of
    # these puts chars in the wrong order
    run {string compare \x00 \x01}
} -1
test string-2.31.$noComp {string compare, high bit} {
    run {string compare "a\x80" "a@"}
} 1
test string-2.32.$noComp {string compare, high bit} {
    run {string compare "a\x00" "a\x01"}
} -1
test string-2.33.$noComp {string compare, high bit} {
    run {string compare "\x00\x00" "\x00\x01"}
} -1
test string-2.34.$noComp {string compare, binary equal} {
    run {string compare [binary format a100 0] [binary format a100 0]}
} 0
test string-2.35.$noComp {string compare, binary neq} {
    run {string compare [binary format a100a 0 1] [binary format a100a 0 0]}
} 1
test string-2.36.$noComp {string compare, binary neq unequal length} {
    run {string compare [binary format a20a 0 1] [binary format a100a 0 0]}
} 1

# only need a few tests on equal, since it uses the same code as
# string compare, but just modifies the return output
test string-3.1.$noComp {string equal} {
    run {string equal abcde abdef}
} 0
test string-3.2.$noComp {string equal} {
    run {string e abcde ABCDE}
} 0
test string-3.3.$noComp {string equal} {
    run {string equal abcde abcde}
} 1
test string-3.4.$noComp {string equal -nocase} {
    run {string equal -nocase \334\334\334\334\374\374\374\374 \334\334\334\334\334\334\334\334}
} 1
test string-3.5.$noComp {string equal -nocase} {
    run {string equal -nocase abcde abdef}
} 0
test string-3.6.$noComp {string equal -nocase} {
    run {string eq -nocase abcde ABCDE}
} 1
test string-3.7.$noComp {string equal -nocase} {
    run {string equal -nocase abcde abcde}
} 1
test string-3.8.$noComp {string equal with length, unequal strings} {
    run {string equal -length 2 abc abde}
} 1
test string-3.9.$noComp {string equal, too few args} {
    list [catch {run {string equal a}} msg] $msg
} {1 {wrong # args: should be "string equal ?-nocase? ?-length int? string1 string2"}}
test string-3.10.$noComp {string equal, bad args} {
    list [catch {run {string equal a b c}} msg] $msg
} {1 {bad option "a": must be -nocase or -length}}
test string-3.11.$noComp {string equal, bad args} {
    list [catch {run {string equal -length -nocase str1 str2}} msg] $msg
} {1 {expected integer but got "-nocase"}}
test string-3.12.$noComp {string equal, too many args} {
    list [catch {run {string equal -length 10 -nocase str1 str2 str3}} msg] $msg
} {1 {wrong # args: should be "string equal ?-nocase? ?-length int? string1 string2"}}
test string-3.13.$noComp {string equal with length unspecified} {
    list [catch {run {string equal -length 10 10}} msg] $msg
} {1 {wrong # args: should be "string equal ?-nocase? ?-length int? string1 string2"}}
test string-3.14.$noComp {string equal with length} {
    run {string equal -length 2 abcde abxyz}
} 1
test string-3.15.$noComp {string equal with special index} {
    list [catch {run {string equal -length end-3 abcde abxyz}} msg] $msg
} {1 {expected integer but got "end-3"}}

test string-3.16.$noComp {string equal, unicode} {
    run {string equal ab\u7266 ab\u7267}
} 0
test string-3.17.$noComp {string equal, unicode} {
    run {string equal \334 \xDC}
} 1
test string-3.18.$noComp {string equal, unicode} {
    run {string equal \334 \xFC}
} 0
test string-3.19.$noComp {string equal, unicode} {
    run {string equal \334\334\334\374\374 \334\334\334\334\334}
} 0
test string-3.20.$noComp {string equal, high bit} {
    # This test will fail if the underlying comparaison
    # is using signed chars instead of unsigned chars.
    # (like SunOS's default memcmp thus the compat/memcmp.c)
    run {string equal "\x80" "@"}
    # Nb this tests works also in utf8 space because \x80 is
    # translated into a 2 or more bytelength but whose first byte has
    # the high bit set.
} 0
test string-3.21.$noComp {string equal -nocase} {
    run {string equal -nocase abcde Abdef}
} 0
test string-3.22.$noComp {string equal, -nocase unicode} {
    run {string equal -nocase \334 \xDC}
} 1
test string-3.23.$noComp {string equal, -nocase unicode} {
    run {string equal -nocase \334\334\334\374\xFC \334\334\334\334\334}
} 1
test string-3.24.$noComp {string equal -nocase with length} {
    run {string equal -length 2 -nocase abcde Abxyz}
} 1
test string-3.25.$noComp {string equal -nocase with length} {
    run {string equal -nocase -length 3 abcde Abxyz}
} 0
test string-3.26.$noComp {string equal -nocase with length <= 0} {
    run {string equal -nocase -length -1 abcde AbCdEf}
} 0
test string-3.27.$noComp {string equal -nocase with excessive length} {
    run {string equal -nocase -length 50 AbCdEf abcde}
} 0
test string-3.28.$noComp {string equal -len unicode} {
    # These are strings that are 6 BYTELENGTH long, but the length
    # shouldn't make a different because there are actually 3 CHARS long
    run {string equal -len 5 \334\334\334 \334\334\374}
} 0
test string-3.29.$noComp {string equal -nocase with special index} {
    list [catch {run {string equal -nocase -length end-3 Abcde abxyz}} msg] $msg
} {1 {expected integer but got "end-3"}}
test string-3.30.$noComp {string equal, null strings} {
    run {string equal "" ""}
} 1
test string-3.31.$noComp {string equal, null strings} {
    run {string equal "" foo}
} 0
test string-3.32.$noComp {string equal, null strings} {
    run {string equal foo ""}
} 0
test string-3.33.$noComp {string equal -nocase, null strings} {
    run {string equal -nocase "" ""}
} 1
test string-3.34.$noComp {string equal -nocase, null strings} {
    run {string equal -nocase "" foo}
} 0
test string-3.35.$noComp {string equal -nocase, null strings} {
    run {string equal -nocase foo ""}
} 0
test string-3.36.$noComp {string equal with NUL character vs. other ASCII} {
    # Be careful here, since UTF-8 rep comparison with memcmp() of
    # these puts chars in the wrong order
    run {string equal \x00 \x01}
} 0
test string-3.37.$noComp {string equal, high bit} {
    run {string equal "a\x80" "a@"}
} 0
test string-3.38.$noComp {string equal, high bit} {
    run {string equal "a\x00" "a\x01"}
} 0
test string-3.39.$noComp {string equal, high bit} {
    run {string equal "a\x00\x00" "a\x00\x01"}
} 0
test string-3.40.$noComp {string equal, binary equal} {
    run {string equal [binary format a100 0] [binary format a100 0]}
} 1
test string-3.41.$noComp {string equal, binary neq} {
    run {string equal [binary format a100a 0 1] [binary format a100a 0 0]}
} 0
test string-3.42.$noComp {string equal, binary neq inequal length} {
    run {string equal [binary format a20a 0 1] [binary format a100a 0 0]}
} 0


test string-4.1.$noComp {string first, too few args} {
    list [catch {run {string first a}} msg] $msg
} {1 {wrong # args: should be "string first needleString haystackString ?startIndex?"}}
test string-4.2.$noComp {string first, bad args} {
    list [catch {run {string first a b c}} msg] $msg
} {1 {bad index "c": must be integer?[+-]integer? or end?[+-]integer?}}
test string-4.3.$noComp {string first, too many args} {
    list [catch {run {string first a b 5 d}} msg] $msg
} {1 {wrong # args: should be "string first needleString haystackString ?startIndex?"}}
test string-4.4.$noComp {string first} {
    run {string first bq abcdefgbcefgbqrs}
} 12
test string-4.5.$noComp {string first} {
    run {string fir bcd abcdefgbcefgbqrs}
} 1
test string-4.6.$noComp {string first} {
    run {string f b abcdefgbcefgbqrs}
} 1
test string-4.7.$noComp {string first} {
    run {string first xxx x123xx345xxx789xxx012}
} 9
test string-4.8.$noComp {string first} {
    run {string first "" x123xx345xxx789xxx012}
} -1
test string-4.9.$noComp {string first, unicode} {
    run {string first x abc\u7266x}
} 4
test string-4.10.$noComp {string first, unicode} {
    run {string first \u7266 abc\u7266x}
} 3
test string-4.11.$noComp {string first, start index} {
    run {string first \u7266 abc\u7266x 3}
} 3
test string-4.12.$noComp {string first, start index} -body {
    run {string first \u7266 abc\u7266x 4}
} -result -1
test string-4.13.$noComp {string first, start index} -body {
    run {string first \u7266 abc\u7266x end-2}
} -result 3
test string-4.14.$noComp {string first, negative start index} -body {
    run {string first b abc -1}
} -result 1
test string-4.15.$noComp {string first, ability to two-byte encoded utf-8 chars} -body {
    # Test for a bug in Tcl 8.3 where test for all-single-byte-encoded
    # strings was incorrect, leading to an index returned by [string first]
    # which pointed past the end of the string.
    set uchar \u057E    ;# character with two-byte encoding in utf-8
    run {string first % %#$uchar$uchar#$uchar$uchar#% 3}
} -result 8
test string-4.16.$noComp {string first, normal string vs pure unicode string} -body {
    set s hello
    regexp ll $s m
    # Representation checks are canaries
    run {list [representationpoke $s] [representationpoke $m] \
	[string first $m $s]}
} -result {{string 1} {string 0} 2}
test string-4.17.$noComp {string first, corner case} -body {
    run {string first a aaa 4294967295}
} -result {-1}
test string-4.18.$noComp {string first, corner case} -body {
    run {string first a aaa -1}
} -result {0}
test string-4.19.$noComp {string first, corner case} -body {
    run {string first a aaa end-5}
} -result {0}
test string-4.20.$noComp {string last, corner case} -body {
    run {string last a aaa 4294967295}
} -result {2}
test string-4.21.$noComp {string last, corner case} -body {
    run {string last a aaa -1}
} -result {-1}
test string-4.22.$noComp {string last, corner case} {
    run {string last a aaa end-5}
} {-1}

test string-5.1.$noComp {string index} {
    list [catch {run {string index}} msg] $msg
} {1 {wrong # args: should be "string index string charIndex"}}
test string-5.2.$noComp {string index} {
    list [catch {run {string index a b c}} msg] $msg
} {1 {wrong # args: should be "string index string charIndex"}}
test string-5.3.$noComp {string index} {
    run {string index abcde 0}
} a
test string-5.4.$noComp {string index} {
    run {string ind abcde 4}
} e
test string-5.5.$noComp {string index} {
    run {string index abcde 5}
} {}
test string-5.6.$noComp {string index} {
    list [catch {run {string index abcde -10}} msg] $msg
} {0 {}}
test string-5.7.$noComp {string index} {
    list [catch {run {string index a xyz}} msg] $msg
} {1 {bad index "xyz": must be integer?[+-]integer? or end?[+-]integer?}}
test string-5.8.$noComp {string index} {
    run {string index abc end}
} c
test string-5.9.$noComp {string index} {
    run {string index abc end-1}
} b
test string-5.10.$noComp {string index, unicode} {
    run {string index abc\u7266d 4}
} d
test string-5.11.$noComp {string index, unicode} {
    run {string index abc\u7266d 3}
} \u7266
test string-5.12.$noComp {string index, unicode over char length, under byte length} -body {
    run {string index \334\374\334\374 6}
} -result {}
test string-5.13.$noComp {string index, bytearray object} {
    run {string index [binary format a5 fuz] 0}
} f
test string-5.14.$noComp {string index, bytearray object} {
    run {string index [binary format I* {0x50515253 0x52}] 3}
} S
test string-5.15.$noComp {string index, bytearray object} {
    set b [binary format I* {0x50515253 0x52}]
    set i1 [run {string index $b end-6}]
    set i2 [run {string index $b 1}]
    run {string compare $i1 $i2}
} 0
test string-5.16.$noComp {string index, bytearray object with string obj shimmering} {
    set str "0123456789\x00 abcdedfghi"
    binary scan $str H* dump
    run {string compare [run {string index $str 10}] \x00}
} 0
test string-5.17.$noComp {string index, bad integer} -body {
    list [catch {run {string index "abc" 0o8}} msg] $msg
} -match glob -result {1 {*}}
test string-5.18.$noComp {string index, bad integer} -body {
    list [catch {run {string index "abc" end-0o0289}} msg] $msg
} -match glob -result {1 {*}}
test string-5.19.$noComp {string index, bytearray object out of bounds} -body {
    run {string index [binary format I* {0x50515253 0x52}] -1}
} -result {}
test string-5.20.$noComp {string index, bytearray object out of bounds} -body {
    run {string index [binary format I* {0x50515253 0x52}] 20}
} -result {}
test string-5.21.$noComp {string index, surrogates, bug [11ae2be95dac9417]} -constraints fullutf -body {
    run {list [string index a\U100000b 1] [string index a\U100000b 2] [string index a\U100000b 3]}
} -result [list \U100000 b {}]


proc largest_int {} {
    # This will give us what the largest valid int on this machine is,
    # so we can test for overflow properly below on >32 bit systems
    set int 1
    set exp 7; # assume we get at least 8 bits
    while {wide($int) > 0} { set int [expr {wide(1) << [incr exp]}] }
    return [expr {$int-1}]
}

test string-6.1.$noComp {string is, too few args} {
    list [catch {run {string is}} msg] $msg
} {1 {wrong # args: should be "string is class ?-strict? ?-failindex var? str"}}
test string-6.2.$noComp {string is, too few args} {
    list [catch {run {string is alpha}} msg] $msg
} {1 {wrong # args: should be "string is class ?-strict? ?-failindex var? str"}}
test string-6.3.$noComp {string is, bad args} {
    list [catch {run {string is alpha -failin str}} msg] $msg
} {1 {wrong # args: should be "string is alpha ?-strict? ?-failindex var? str"}}
test string-6.4.$noComp {string is, too many args} {
    list [catch {run {string is alpha -failin var -strict str more}} msg] $msg
} {1 {wrong # args: should be "string is class ?-strict? ?-failindex var? str"}}
test string-6.5.$noComp {string is, class check} {
    list [catch {run {string is bogus str}} msg] $msg
} {1 {bad class "bogus": must be alnum, alpha, ascii, control, boolean, dict, digit, double, entier, false, graph, integer, list, lower, print, punct, space, true, upper, wideinteger, wordchar, or xdigit}}
test string-6.6.$noComp {string is, ambiguous class} {
    list [catch {run {string is al str}} msg] $msg
} {1 {ambiguous class "al": must be alnum, alpha, ascii, control, boolean, dict, digit, double, entier, false, graph, integer, list, lower, print, punct, space, true, upper, wideinteger, wordchar, or xdigit}}
test string-6.7.$noComp {string is alpha, all ok} {
    run {string is alpha -strict -failindex var abc}
} 1
test string-6.8.$noComp {string is, error in var} {
    list [run {string is alpha -failindex var abc5def}] $var
} {0 3}
test string-6.9.$noComp {string is, var shouldn't get set} {
    catch {unset var}
    list [catch {run {string is alpha -failindex var abc; set var}} msg] $msg
} {1 {can't read "var": no such variable}}
test string-6.10.$noComp {string is, ok on empty} {
    run {string is alpha {}}
} 1
test string-6.11.$noComp {string is, -strict check against empty} {
    run {string is alpha -strict {}}
} 0
test string-6.12.$noComp {string is alnum, true} {
    run {string is alnum abc123}
} 1
test string-6.13.$noComp {string is alnum, false} {
    list [run {string is alnum -failindex var abc1.23}] $var
} {0 4}
test string-6.14.$noComp {string is alnum, unicode} "run {string is alnum abc\xFC}" 1
test string-6.15.$noComp {string is alpha, true} {
    run {string is alpha abc}
} 1
test string-6.16.$noComp {string is alpha, false} {
    list [run {string is alpha -fail var a1bcde}] $var
} {0 1}
test string-6.17.$noComp {string is alpha, unicode} {
    run {string is alpha abc\374}
} 1
test string-6.18.$noComp {string is ascii, true} {
    run {string is ascii abc\x7Fend\x00}
} 1
test string-6.19.$noComp {string is ascii, false} {
    list [run {string is ascii -fail var abc\x00def\x80more}] $var
} {0 7}
test string-6.20.$noComp {string is boolean, true} {
    run {string is boolean true}
} 1
test string-6.21.$noComp {string is boolean, true} {
    run {string is boolean f}
} 1
test string-6.22.$noComp {string is boolean, true based on type} {
    run {string is bool [run {string compare a a}]}
} 1
test string-6.23.$noComp {string is boolean, false} {
    list [run {string is bool -fail var yada}] $var
} {0 0}
test string-6.24.$noComp {string is digit, true} {
    run {string is digit 0123456789}
} 1
test string-6.25.$noComp {string is digit, false} {
    list [run {string is digit -fail var 0123\xDC567}] $var
} {0 4}
test string-6.26.$noComp {string is digit, false} {
    list [run {string is digit -fail var +123567}] $var
} {0 0}
test string-6.27.$noComp {string is double, true} {
    run {string is double 1}
} 1
test string-6.28.$noComp {string is double, true} {
    run {string is double [expr double(1)]}
} 1
test string-6.29.$noComp {string is double, true} {
    run {string is double 1.0}
} 1
test string-6.30.$noComp {string is double, true} {
    run {string is double [run {string compare a a}]}
} 1
test string-6.31.$noComp {string is double, true} {
    run {string is double "   +1.0e-1  "}
} 1
test string-6.32.$noComp {string is double, true} {
    run {string is double "\n1.0\v"}
} 1
test string-6.33.$noComp {string is double, false} {
    list [run {string is double -fail var 1abc}] $var
} {0 1}
test string-6.34.$noComp {string is double, false} {
    list [run {string is double -fail var abc}] $var
} {0 0}
test string-6.35.$noComp {string is double, false} {
    list [run {string is double -fail var "   1.0e4e4  "}] $var
} {0 8}
test string-6.36.$noComp {string is double, false} {
    list [run {string is double -fail var "\n"}] $var
} {0 0}
test string-6.37.$noComp {string is double, false on int overflow} -setup {
    set var priorValue
} -body {
    # Make it the largest int recognizable, with one more digit for overflow
    # Since bignums arrived in Tcl 8.5, the sense of this test changed.
    # Now integer values that exceed native limits become bignums, and
    # bignums can convert to doubles without error.
    list [run {string is double -fail var [largest_int]0}] $var
} -result {1 priorValue}
# string-6.38 removed, underflow on input is no longer an error.
test string-6.39.$noComp {string is double, false} {
    # This test is non-portable because IRIX thinks
    # that .e1 is a valid double - this is really a bug
    # on IRIX as .e1 should NOT be a valid double
    #
    # Portable now. Tcl 8.5 does its own double parsing.

    list [run {string is double -fail var .e1}] $var
} {0 0}
test string-6.40.$noComp {string is false, true} {
    run {string is false false}
} 1
test string-6.41.$noComp {string is false, true} {
    run {string is false FaLsE}
} 1
test string-6.42.$noComp {string is false, true} {
    run {string is false N}
} 1
test string-6.43.$noComp {string is false, true} {
    run {string is false 0}
} 1
test string-6.44.$noComp {string is false, true} {
    run {string is false off}
} 1
test string-6.45.$noComp {string is false, false} {
    list [run {string is false -fail var abc}] $var
} {0 0}
test string-6.46.$noComp {string is false, false} {
    catch {unset var}
    list [run {string is false -fail var Y}] $var
} {0 0}
test string-6.47.$noComp {string is false, false} {
    catch {unset var}
    list [run {string is false -fail var offensive}] $var
} {0 0}
test string-6.48.$noComp {string is integer, true} {
    run {string is integer +1234567890}
} 1
test string-6.49.$noComp {string is integer, true on type} {
    run {string is integer [expr int(50.0)]}
} 1
test string-6.50.$noComp {string is integer, true} {
    run {string is integer [list -10]}
} 1
test string-6.51.$noComp {string is integer, true as hex} {
    run {string is integer 0xabcdef}
} 1
test string-6.52.$noComp {string is integer, true as octal} {
    run {string is integer 012345}
} 1
test string-6.53.$noComp {string is integer, true with whitespace} {
    run {string is integer "  \n1234\v"}
} 1
test string-6.54.$noComp {string is integer, false} {
    list [run {string is integer -fail var 123abc}] $var
} {0 3}
test string-6.55.$noComp {string is integer, no overflow possible} {
    run {string is integer +[largest_int]0}
} 1
test string-6.56.$noComp {string is integer, false} {
    list [run {string is integer -fail var [expr double(1)]}] $var
} {0 1}
test string-6.57.$noComp {string is integer, false} {
    list [run {string is integer -fail var "    "}] $var
} {0 0}
test string-6.58.$noComp {string is integer, false on bad octal} {
    list [run {string is integer -fail var 0o36963}] $var
} {0 4}
test string-6.58.1.$noComp {string is integer, false on bad octal} {
    list [run {string is integer -fail var 0o36963}] $var
} {0 4}
test string-6.59.$noComp {string is integer, false on bad hex} {
    list [run {string is integer -fail var 0X345XYZ}] $var
} {0 5}
test string-6.60.$noComp {string is lower, true} {
    run {string is lower abc}
} 1
test string-6.61.$noComp {string is lower, unicode true} {
    run {string is lower abc\xFCue}
} 1
test string-6.62.$noComp {string is lower, false} {
    list [run {string is lower -fail var aBc}] $var
} {0 1}
test string-6.63.$noComp {string is lower, false} {
    list [run {string is lower -fail var abc1}] $var
} {0 3}
test string-6.64.$noComp {string is lower, unicode false} {
    list [run {string is lower -fail var ab\xDCUE}] $var
} {0 2}
test string-6.65.$noComp {string is space, true} {
    run {string is space " \t\n\v\f"}
} 1
test string-6.66.$noComp {string is space, false} {
    list [run {string is space -fail var " \t\n\v1\f"}] $var
} {0 4}
test string-6.67.$noComp {string is true, true} {
    run {string is true true}
} 1
test string-6.68.$noComp {string is true, true} {
    run {string is true TrU}
} 1
test string-6.69.$noComp {string is true, true} {
    run {string is true ye}
} 1
test string-6.70.$noComp {string is true, true} {
    run {string is true 1}
} 1
test string-6.71.$noComp {string is true, true} {
    run {string is true on}
} 1
test string-6.72.$noComp {string is true, false} {
    list [run {string is true -fail var onto}] $var
} {0 0}
test string-6.73.$noComp {string is true, false} {
    catch {unset var}
    list [run {string is true -fail var 25}] $var
} {0 0}
test string-6.74.$noComp {string is true, false} {
    catch {unset var}
    list [run {string is true -fail var no}] $var
} {0 0}
test string-6.75.$noComp {string is upper, true} {
    run {string is upper ABC}
} 1
test string-6.76.$noComp {string is upper, unicode true} {
    run {string is upper ABC\xDCUE}
} 1
test string-6.77.$noComp {string is upper, false} {
    list [run {string is upper -fail var AbC}] $var
} {0 1}
test string-6.78.$noComp {string is upper, false} {
    list [run {string is upper -fail var AB2C}] $var
} {0 2}
test string-6.79.$noComp {string is upper, unicode false} {
    list [run {string is upper -fail var ABC\xFCue}] $var
} {0 3}
test string-6.80.$noComp {string is wordchar, true} {
    run {string is wordchar abc_123}
} 1
test string-6.81.$noComp {string is wordchar, unicode true} {
    run {string is wordchar abc\xFCab\xDCAB\u5001\U1D7CA}
} 1
test string-6.82.$noComp {string is wordchar, false} {
    list [run {string is wordchar -fail var abcd.ef}] $var
} {0 4}
test string-6.83.$noComp {string is wordchar, unicode false} {
    list [run {string is wordchar -fail var abc\x80def}] $var
} {0 3}
test string-6.84.$noComp {string is control} {
    ## Control chars are in the ranges
    ## 00..1F && 7F..9F
    list [run {string is control -fail var \x00\x01\x10\x1F\x7F\x80\x9F\x60}] $var
} {0 7}
test string-6.85.$noComp {string is control} {
    run {string is control \u0100}
} 0
test string-6.86.$noComp {string is graph} {
    ## graph is any print char, except space
    list [run {string is gra -fail var "0123abc!@#\$\u0100\UE0100\UE01EF "}] $var
} {0 14}
test string-6.87.$noComp {string is print} {
    ## basically any printable char
    list [run {string is print -fail var "0123abc!@#\$\u0100 \UE0100\UE01EF\x10"}] $var
} {0 15}
test string-6.88.$noComp {string is punct} {
    ## any graph char that isn't alnum
    list [run {string is punct -fail var "_!@#\xBEq0"}] $var
} {0 4}
test string-6.89.$noComp {string is xdigit} {
    list [run {string is xdigit -fail var 0123456789\x61bcdefABCDEFg}] $var
} {0 22}

test string-6.90.$noComp {string is integer, bad integers} {
    # SF bug #634856
    set result ""
    set numbers [list 1 +1 ++1 +-1 -+1 -1 --1 "- +1"]
    foreach num $numbers {
	lappend result [run {string is int -strict $num}]
    }
    return $result
} {1 1 0 0 0 1 0 0}
test string-6.91.$noComp {string is double, bad doubles} {
    set result ""
    set numbers [list 1.0 +1.0 ++1.0 +-1.0 -+1.0 -1.0 --1.0 "- +1.0"]
    foreach num $numbers {
	lappend result [run {string is double -strict $num}]
    }
    return $result
} {1 1 0 0 0 1 0 0}
test string-6.92.$noComp {string is integer, no 64-bit overflow} {
    # Bug 718878
    set x 0x10000000000000000
    run {string is integer $x}
} 1
test string-6.93.$noComp {string is integer, no 64-bit overflow} {
    # Bug 718878
    set x 0x10000000000000000
    append x ""
    run {string is integer $x}
} 1
test string-6.94.$noComp {string is integer, no 64-bit overflow} {
    # Bug 718878
    set x 0x10000000000000000
    run {string is integer [expr {$x}]}
} 1
test string-6.95.$noComp {string is wideinteger, true} {
    run {string is wideinteger +1234567890}
} 1
test string-6.96.$noComp {string is wideinteger, true on type} {
    run {string is wideinteger [expr wide(50.0)]}
} 1
test string-6.97.$noComp {string is wideinteger, true} {
    run {string is wideinteger [list -10]}
} 1
test string-6.98.$noComp {string is wideinteger, true as hex} {
    run {string is wideinteger 0xabcdef}
} 1
test string-6.99.$noComp {string is wideinteger, true as octal} {
    run {string is wideinteger 0123456}
} 1
test string-6.100.$noComp {string is wideinteger, true with whitespace} {
    run {string is wideinteger "  \n1234\v"}
} 1
test string-6.101.$noComp {string is wideinteger, false} {
    list [run {string is wideinteger -fail var 123abc}] $var
} {0 3}
test string-6.102.$noComp {string is wideinteger, false on overflow} {
    list [run {string is wideinteger -fail var +[largest_int]0}] $var
} {0 -1}
test string-6.103.$noComp {string is wideinteger, false} {
    list [run {string is wideinteger -fail var [expr double(1)]}] $var
} {0 1}
test string-6.104.$noComp {string is wideinteger, false} {
    list [run {string is wideinteger -fail var "    "}] $var
} {0 0}
test string-6.105.$noComp {string is wideinteger, false on bad octal} {
    list [run {string is wideinteger -fail var 0o36963}] $var
} {0 4}
test string-6.105.1.$noComp {string is wideinteger, false on bad octal} {
    list [run {string is wideinteger -fail var 0o36963}] $var
} {0 4}
test string-6.106.$noComp {string is wideinteger, false on bad hex} {
    list [run {string is wideinteger -fail var 0X345XYZ}] $var
} {0 5}
test string-6.107.$noComp {string is integer, bad integers} {
    # SF bug #634856
    set result ""
    set numbers [list 1 +1 ++1 +-1 -+1 -1 --1 "- +1"]
    foreach num $numbers {
	lappend result [run {string is wideinteger -strict $num}]
    }
    return $result
} {1 1 0 0 0 1 0 0}
test string-6.108.$noComp {string is double, Bug 1382287} {
    set x 2turtledoves
    run {string is double $x}
    run {string is double $x}
} 0
test string-6.109.$noComp {string is double, Bug 1360532} {
    run {string is double 1\xA0}
} 0
test string-6.110.$noComp {string is entier, true} {
    run {string is entier +1234567890}
} 1
test string-6.111.$noComp {string is entier, true on type} {
    run {string is entier [expr wide(50.0)]}
} 1
test string-6.112.$noComp {string is entier, true} {
    run {string is entier [list -10]}
} 1
test string-6.113.$noComp {string is entier, true as hex} {
    run {string is entier 0xabcdef}
} 1
test string-6.114.$noComp {string is entier, true as octal} {
    run {string is entier 0123456}
} 1
test string-6.115.$noComp {string is entier, true with whitespace} {
    run {string is entier "  \n1234\v"}
} 1
test string-6.116.$noComp {string is entier, false} {
    list [run {string is entier -fail var 123abc}] $var
} {0 3}
test string-6.117.$noComp {string is entier, false} {
    list [run {string is entier -fail var 123123123123123123123123123123123123123123123123123123123123123123123123123123123123abc}] $var
} {0 84}
test string-6.118.$noComp {string is entier, false} {
    list [run {string is entier -fail var [expr double(1)]}] $var
} {0 1}
test string-6.119.$noComp {string is entier, false} {
    list [run {string is entier -fail var "    "}] $var
} {0 0}
test string-6.120.$noComp {string is entier, false on bad octal} {
    list [run {string is entier -fail var 0o36963}] $var
} {0 4}
test string-6.121.1.$noComp {string is entier, false on bad octal} {
    list [run {string is entier -fail var 0o36963}] $var
} {0 4}
test string-6.122.$noComp {string is entier, false on bad hex} {
    list [run {string is entier -fail var 0X345XYZ}] $var
} {0 5}
test string-6.123.$noComp {string is entier, bad integers} {
    # SF bug #634856
    set result ""
    set numbers [list 1 +1 ++1 +-1 -+1 -1 --1 "- +1"]
    foreach num $numbers {
	lappend result [run {string is entier -strict $num}]
    }
    return $result
} {1 1 0 0 0 1 0 0}
test string-6.124.$noComp {string is entier, true} {
    run {string is entier +1234567890123456789012345678901234567890}
} 1
test string-6.125.$noComp {string is entier, true} {
    run {string is entier [list -10000000000000000000000000000000000000000000000000000000000000000000000000000000000000]}
} 1
test string-6.126.$noComp {string is entier, true as hex} {
    run {string is entier 0xabcdefabcdefabcdefabcdefabcdefabcdefabcdefabcdefabcdefabcdefabcdefabcdefabcdefabcdef}
} 1
test string-6.127.$noComp {string is entier, true as octal} {
    run {string is entier 0123456112341234561234565623456123456123456123456123456123456123456123456123456123456}
} 1
test string-6.128.$noComp {string is entier, true with whitespace} {
    run {string is entier "  \n12340000000000000000000000000000000000000000000000000000000000000000000000000000000000000\v"}
} 1
test string-6.129.$noComp {string is entier, false on bad octal} {
    list [run {string is entier -fail var 0o1234561123412345612345656234561234561234561234561234561234561234561234561234561234536963}] $var
} {0 87}
test string-6.130.1.$noComp {string is entier, false on bad octal} {
    list [run {string is entier -fail var 0o1234561123412345612345656234561234561234561234561234561234561234561234561234561234536963}] $var
} {0 87}
test string-6.131.$noComp {string is entier, false on bad hex} {
    list [run {string is entier -fail var 0X12345611234123456123456562345612345612345612345612345612345612345612345612345612345345XYZ}] $var
} {0 88}

catch {rename largest_int {}}

test string-7.1.$noComp {string last, too few args} {
    list [catch {run {string last a}} msg] $msg
} {1 {wrong # args: should be "string last needleString haystackString ?lastIndex?"}}
test string-7.2.$noComp {string last, bad args} {
    list [catch {run {string last a b c}} msg] $msg
} {1 {bad index "c": must be integer?[+-]integer? or end?[+-]integer?}}
test string-7.3.$noComp {string last, too many args} {
    list [catch {run {string last a b c d}} msg] $msg
} {1 {wrong # args: should be "string last needleString haystackString ?lastIndex?"}}
test string-7.4.$noComp {string last} {
    run {string la xxx xxxx123xx345x678}
} 1
test string-7.5.$noComp {string last} {
    run {string last xx xxxx123xx345x678}
} 7
test string-7.6.$noComp {string last} {
    run {string las x xxxx123xx345x678}
} 12
test string-7.7.$noComp {string last, unicode} {
    run {string las x xxxx12\u7266xx345x678}
} 12
test string-7.8.$noComp {string last, unicode} {
    run {string las \u7266 xxxx12\u7266xx345x678}
} 6
test string-7.9.$noComp {string last, stop index} {
    run {string las \u7266 xxxx12\u7266xx345x678}
} 6
test string-7.10.$noComp {string last, unicode} {
    run {string las \u7266 xxxx12\u7266xx345x678}
} 6
test string-7.11.$noComp {string last, start index} {
    run {string last \u7266 abc\u7266x 3}
} 3
test string-7.12.$noComp {string last, start index} {
    run {string last \u7266 abc\u7266x 2}
} -1
test string-7.13.$noComp {string last, start index} {
    ## Constrain to last 'a' should work
    run {string last ba badbad end-1}
} 3
test string-7.14.$noComp {string last, start index} {
    ## Constrain to last 'b' should skip last 'ba'
    run {string last ba badbad end-2}
} 0
test string-7.15.$noComp {string last, start index} {
    run {string last \334a \334ad\334ad 0}
} -1
test string-7.16.$noComp {string last, start index} {
    run {string last \334a \334ad\334ad end-1}
} 3

test string-8.1.$noComp {string bytelength} {
    list [catch {run {string bytelength}} msg] $msg
} {1 {wrong # args: should be "string bytelength string"}}
test string-8.2.$noComp {string bytelength} {
    list [catch {run {string bytelength a b}} msg] $msg
} {1 {wrong # args: should be "string bytelength string"}}
test string-8.3.$noComp {string bytelength} {
    run {string bytelength "\xC7"}
} 2
test string-8.4.$noComp {string bytelength} {
    run {string b ""}
} 0

test string-9.1.$noComp {string length} {
    list [catch {run {string length}} msg] $msg
} {1 {wrong # args: should be "string length string"}}
test string-9.2.$noComp {string length} {
    list [catch {run {string length a b}} msg] $msg
} {1 {wrong # args: should be "string length string"}}
test string-9.3.$noComp {string length} {
    run {string length "a little string"}
} 15
test string-9.4.$noComp {string length} {
    run {string le ""}
} 0
test string-9.5.$noComp {string length, unicode} {
    run {string le "abcd\u7266"}
} 5
test string-9.6.$noComp {string length, bytearray object} {
    run {string length [binary format a5 foo]}
} 5
test string-9.7.$noComp {string length, bytearray object} {
    run {string length [binary format I* {0x50515253 0x52}]}
} 8

test string-10.1.$noComp {string map, too few args} {
    list [catch {run {string map}} msg] $msg
} {1 {wrong # args: should be "string map ?-nocase? charMap string"}}
test string-10.2.$noComp {string map, bad args} {
    list [catch {run {string map {a b} abba oops}} msg] $msg
} {1 {bad option "a b": must be -nocase}}
test string-10.3.$noComp {string map, too many args} {
    list [catch {run {string map -nocase {a b} str1 str2}} msg] $msg
} {1 {wrong # args: should be "string map ?-nocase? charMap string"}}
test string-10.4.$noComp {string map} {
    run {string map {a b} abba}
} {bbbb}
test string-10.5.$noComp {string map} {
    run {string map {a b} a}
} {b}
test string-10.6.$noComp {string map -nocase} {
    run {string map -nocase {a b} Abba}
} {bbbb}
test string-10.7.$noComp {string map} {
    run {string map {abc 321 ab * a A} aabcabaababcab}
} {A321*A*321*}
test string-10.8.$noComp {string map -nocase} {
    run {string map -nocase {aBc 321 Ab * a A} aabcabaababcab}
} {A321*A*321*}
test string-10.9.$noComp {string map -nocase} {
    run {string map -no {abc 321 Ab * a A} aAbCaBaAbAbcAb}
} {A321*A*321*}
test string-10.10.$noComp {string map} {
    list [catch {run {string map {a b c} abba}} msg] $msg
} {1 {char map list unbalanced}}
test string-10.11.$noComp {string map, nulls} {
    run {string map {\x00 NULL blah \x00nix} {qwerty}}
} {qwerty}
test string-10.12.$noComp {string map, unicode} {
    run {string map [list \374 ue UE \334] "a\374ueUE\000EU"}
} aueue\334\0EU
test string-10.13.$noComp {string map, -nocase unicode} {
    run {string map -nocase [list \374 ue UE \334] "a\374ueUE\000EU"}
} aue\334\334\0EU
test string-10.14.$noComp {string map, -nocase null arguments} {
    run {string map -nocase {{} abc} foo}
} foo
test string-10.15.$noComp {string map, one pair case} {
    run {string map -nocase {abc 32} aAbCaBaAbAbcAb}
} {a32aBaAb32Ab}
test string-10.16.$noComp {string map, one pair case} {
    run {string map -nocase {ab 4321} aAbCaBaAbAbcAb}
} {a4321C4321a43214321c4321}
test string-10.17.$noComp {string map, one pair case} {
    run {string map {Ab 4321} aAbCaBaAbAbcAb}
} {a4321CaBa43214321c4321}
test string-10.18.$noComp {string map, empty argument} {
    run {string map -nocase {{} abc} foo}
} foo
test string-10.19.$noComp {string map, empty arguments} {
    run {string map -nocase {{} abc f bar {} def} foo}
} baroo
test string-10.20.$noComp {string map, dictionaries don't alter map ordering} {
    set map {aa X a Y}
    list [run {string map [dict create aa X a Y] aaa}] [run {string map $map aaa}] [dict size $map] [run {string map $map aaa}]
} {XY XY 2 XY}
test string-10.20.1.$noComp {string map, dictionaries don't alter map ordering} {
    set map {a X b Y a Z}
    list [run {string map [dict create a X b Y a Z] aaa}] [run {string map $map aaa}] [dict size $map] [run {string map $map aaa}]
} {ZZZ XXX 2 XXX}
test string-10.21.$noComp {string map, ABR checks} {
    run {string map {longstring foob} long}
} long
test string-10.22.$noComp {string map, ABR checks} {
    run {string map {long foob} long}
} foob
test string-10.23.$noComp {string map, ABR checks} {
    run {string map {lon foob} long}
} foobg
test string-10.24.$noComp {string map, ABR checks} {
    run {string map {lon foob} longlo}
} foobglo
test string-10.25.$noComp {string map, ABR checks} {
    run {string map {lon foob} longlon}
} foobgfoob
test string-10.26.$noComp {string map, ABR checks} {
    run {string map {longstring foob longstring bar} long}
} long
test string-10.27.$noComp {string map, ABR checks} {
    run {string map {long foob longstring bar} long}
} foob
test string-10.28.$noComp {string map, ABR checks} {
    run {string map {lon foob longstring bar} long}
} foobg
test string-10.29.$noComp {string map, ABR checks} {
    run {string map {lon foob longstring bar} longlo}
} foobglo
test string-10.30.$noComp {string map, ABR checks} {
    run {string map {lon foob longstring bar} longlon}
} foobgfoob
test string-10.31.$noComp {string map, nasty sharing crash from [Bug 1018562]} {
    set a {a b}
    run {string map $a $a}
} {b b}

test string-11.1.$noComp {string match, too few args} {
    list [catch {run {string match a}} msg] $msg
} {1 {wrong # args: should be "string match ?-nocase? pattern string"}}
test string-11.2.$noComp {string match, too many args} {
    list [catch {run {string match a b c d}} msg] $msg
} {1 {wrong # args: should be "string match ?-nocase? pattern string"}}
test string-11.3.$noComp {string match} {
    run {string match abc abc}
} 1
test string-11.4.$noComp {string match} {
    run {string mat abc abd}
} 0
test string-11.5.$noComp {string match} {
    run {string match ab*c abc}
} 1
test string-11.6.$noComp {string match} {
    run {string match ab**c abc}
} 1
test string-11.7.$noComp {string match} {
    run {string match ab* abcdef}
} 1
test string-11.8.$noComp {string match} {
    run {string match *c abc}
} 1
test string-11.9.$noComp {string match} {
    run {string match *3*6*9 0123456789}
} 1
test string-11.9.1.$noComp {string match} {
    run {string match *3*6*89 0123456789}
} 1
test string-11.9.2.$noComp {string match} {
    run {string match *3*456*89 0123456789}
} 1
test string-11.9.3.$noComp {string match} {
    run {string match *3*6* 0123456789}
} 1
test string-11.9.4.$noComp {string match} {
    run {string match *3*56* 0123456789}
} 1
test string-11.9.5.$noComp {string match} {
    run {string match *3*456*** 0123456789}
} 1
test string-11.9.6.$noComp {string match} {
    run {string match **3*456** 0123456789}
} 1
test string-11.9.7.$noComp {string match} {
    run {string match *3***456* 0123456789}
} 1
test string-11.9.8.$noComp {string match} {
    run {string match *3***\[456]* 0123456789}
} 1
test string-11.9.9.$noComp {string match} {
    run {string match *3***\[4-6]* 0123456789}
} 1
test string-11.9.10.$noComp {string match} {
    run {string match *3***\[4-6] 0123456789}
} 0
test string-11.9.11.$noComp {string match} {
    run {string match *3***\[4-6] 0123456}
} 1
test string-11.10.$noComp {string match} {
    run {string match *3*6*9 01234567890}
} 0
test string-11.10.1.$noComp {string match} {
    run {string match *3*6*89 01234567890}
} 0
test string-11.10.2.$noComp {string match} {
    run {string match *3*456*89 01234567890}
} 0
test string-11.10.3.$noComp {string match} {
    run {string match **3*456*89 01234567890}
} 0
test string-11.10.4.$noComp {string match} {
    run {string match *3*456***89 01234567890}
} 0
test string-11.11.$noComp {string match} {
    run {string match a?c abc}
} 1
test string-11.12.$noComp {string match} {
    run {string match a??c abc}
} 0
test string-11.13.$noComp {string match} {
    run {string match ?1??4???8? 0123456789}
} 1
test string-11.14.$noComp {string match} {
    run {string match {[abc]bc} abc}
} 1
test string-11.15.$noComp {string match} {
    run {string match {a[abc]c} abc}
} 1
test string-11.16.$noComp {string match} {
    run {string match {a[xyz]c} abc}
} 0
test string-11.17.$noComp {string match} {
    run {string match {12[2-7]45} 12345}
} 1
test string-11.18.$noComp {string match} {
    run {string match {12[ab2-4cd]45} 12345}
} 1
test string-11.19.$noComp {string match} {
    run {string match {12[ab2-4cd]45} 12b45}
} 1
test string-11.20.$noComp {string match} {
    run {string match {12[ab2-4cd]45} 12d45}
} 1
test string-11.21.$noComp {string match} {
    run {string match {12[ab2-4cd]45} 12145}
} 0
test string-11.22.$noComp {string match} {
    run {string match {12[ab2-4cd]45} 12545}
} 0
test string-11.23.$noComp {string match} {
    run {string match {a\*b} a*b}
} 1
test string-11.24.$noComp {string match} {
    run {string match {a\*b} ab}
} 0
test string-11.25.$noComp {string match} {
    run {string match {a\*\?\[\]\\\x} "a*?\[\]\\x"}
} 1
test string-11.26.$noComp {string match} {
    run {string match ** ""}
} 1
test string-11.27.$noComp {string match} {
    run {string match *. ""}
} 0
test string-11.28.$noComp {string match} {
    run {string match "" ""}
} 1
test string-11.29.$noComp {string match} {
    run {string match \[a a}
} 1
test string-11.30.$noComp {string match, bad args} {
    list [catch {run {string match - b c}} msg] $msg
} {1 {bad option "-": must be -nocase}}
test string-11.31.$noComp {string match case} {
    run {string match a A}
} 0
test string-11.32.$noComp {string match nocase} {
    run {string match -n a A}
} 1
test string-11.33.$noComp {string match nocase} {
    run {string match -nocase a\334 A\374}
} 1
test string-11.34.$noComp {string match nocase} {
    run {string match -nocase a*f ABCDEf}
} 1
test string-11.35.$noComp {string match case, false hope} {
    # This is true because '_' lies between the A-Z and a-z ranges
    run {string match {[A-z]} _}
} 1
test string-11.36.$noComp {string match nocase range} {
    # This is false because although '_' lies between the A-Z and a-z ranges,
    # we lower case the end points before checking the ranges.
    run {string match -nocase {[A-z]} _}
} 0
test string-11.37.$noComp {string match nocase} {
    run {string match -nocase {[A-fh-Z]} g}
} 0
test string-11.38.$noComp {string match case, reverse range} {
    run {string match {[A-fh-Z]} g}
} 1
test string-11.39.$noComp {string match, *\ case} {
    run {string match {*\abc} abc}
} 1
test string-11.39.1.$noComp {string match, *\ case} {
    run {string match {*ab\c} abc}
} 1
test string-11.39.2.$noComp {string match, *\ case} {
    run {string match {*ab\*} ab*}
} 1
test string-11.39.3.$noComp {string match, *\ case} {
    run {string match {*ab\*} abc}
} 0
test string-11.39.4.$noComp {string match, *\ case} {
    run {string match {*ab\\*} {ab\c}}
} 1
test string-11.39.5.$noComp {string match, *\ case} {
    run {string match {*ab\\*} {ab\*}}
} 1
test string-11.40.$noComp {string match, *special case} {
    run {string match {*[ab]} abc}
} 0
test string-11.41.$noComp {string match, *special case} {
    run {string match {*[ab]*} abc}
} 1
test string-11.42.$noComp {string match, *special case} {
    run {string match "*\\" "\\"}
} 0
test string-11.43.$noComp {string match, *special case} {
    run {string match "*\\\\" "\\"}
} 1
test string-11.44.$noComp {string match, *special case} {
    run {string match "*???" "12345"}
} 1
test string-11.45.$noComp {string match, *special case} {
    run {string match "*???" "12"}
} 0
test string-11.46.$noComp {string match, *special case} {
    run {string match "*\\*" "abc*"}
} 1
test string-11.47.$noComp {string match, *special case} {
    run {string match "*\\*" "*"}
} 1
test string-11.48.$noComp {string match, *special case} {
    run {string match "*\\*" "*abc"}
} 0
test string-11.49.$noComp {string match, *special case} {
    run {string match "?\\*" "a*"}
} 1
test string-11.50.$noComp {string match, *special case} {
    run {string match "\\" "\\"}
} 0
test string-11.51.$noComp {string match; *, -nocase and UTF-8} {
    run {string match -nocase [binary format I 717316707] \
	    [binary format I 2028036707]}
} 1
test string-11.52.$noComp {string match, null char in string} {
    set out ""
    set ptn "*abc*"
    foreach elem [list "\x00@abc" "@abc" "\x00@abc\x00" "blahabcblah"] {
	lappend out [run {string match $ptn $elem}]
    }
    set out
} {1 1 1 1}
test string-11.53.$noComp {string match, null char in pattern} {
    set out ""
    foreach {ptn elem} [list \
	    "*\x00abc\x00"  "\x00abc\x00" \
	    "*\x00abc\x00"  "\x00abc\x00ef" \
	    "*\x00abc\x00*" "\x00abc\x00ef" \
	    "*\x00abc\x00"  "@\x00abc\x00ef" \
	    "*\x00abc\x00*"  "@\x00abc\x00ef" \
	    ] {
	lappend out [run {string match $ptn $elem}]
    }
    set out
} {1 0 1 0 1}
test string-11.54.$noComp {string match, failure} {
    set longString ""
    for {set i 0} {$i < 10} {incr i} {
	append longString "abcdefghijklmnopqrstuvwxy\x00z01234567890123"
    }
    run {string first $longString 123}
    list [run {string match *cba* $longString}] \
	    [run {string match *a*l*\x00* $longString}] \
	    [run {string match *a*l*\x00*123 $longString}] \
	    [run {string match *a*l*\x00*123* $longString}] \
	    [run {string match *a*l*\x00*cba* $longString}] \
	    [run {string match *===* $longString}]
} {0 1 1 1 0 0}
test string-11.55.$noComp {string match, invalid binary optimization} {
    [format string] match \u0141 [binary format c 65]
} 0

test stringComp-12.1.0.$noComp {Bug 3588366: end-offsets before start} {
    apply {s {
        string range $s 0 end-5
    }} 12345
} {}
test string-12.1.$noComp {string range} {
    list [catch {run {string range}} msg] $msg
} {1 {wrong # args: should be "string range string first last"}}
test string-12.2.$noComp {string range} {
    list [catch {run {string range a 1}} msg] $msg
} {1 {wrong # args: should be "string range string first last"}}
test string-12.3.$noComp {string range} {
    list [catch {run {string range a 1 2 3}} msg] $msg
} {1 {wrong # args: should be "string range string first last"}}
test string-12.4.$noComp {string range} {
    run {string range abcdefghijklmnop 2 14}
} {cdefghijklmno}
test string-12.5.$noComp {string range, last > length} {
    run {string range abcdefghijklmnop 7 1000}
} {hijklmnop}
test string-12.6.$noComp {string range} {
    run {string range abcdefghijklmnop 10 end}
} {klmnop}
test string-12.7.$noComp {string range, last < first} {
    run {string range abcdefghijklmnop 10 9}
} {}
test string-12.8.$noComp {string range, first < 0} {
    run {string range abcdefghijklmnop -3 2}
} {abc}
test string-12.9.$noComp {string range} {
    run {string range abcdefghijklmnop -3 -2}
} {}
test string-12.10.$noComp {string range} {
    run {string range abcdefghijklmnop 1000 1010}
} {}
test string-12.11.$noComp {string range} {
    run {string range abcdefghijklmnop -100 end}
} {abcdefghijklmnop}
test string-12.12.$noComp {string range} {
    list [catch {run {string range abc abc 1}} msg] $msg
} {1 {bad index "abc": must be integer?[+-]integer? or end?[+-]integer?}}
test string-12.13.$noComp {string range} {
    list [catch {run {string range abc 1 eof}} msg] $msg
} {1 {bad index "eof": must be integer?[+-]integer? or end?[+-]integer?}}
test string-12.14.$noComp {string range} {
    run {string range abcdefghijklmnop end-1 end}
} {op}
test string-12.15.$noComp {string range} {
    run {string range abcdefghijklmnop end 1000}
} {p}
test string-12.16.$noComp {string range} {
    run {string range abcdefghijklmnop end end-1}
} {}
test string-12.17.$noComp {string range, unicode} {
    run {string range ab\u7266cdefghijklmnop 5 5}
} e
test string-12.18.$noComp {string range, unicode} {
    run {string range ab\u7266cdefghijklmnop 2 3}
} \u7266c
test string-12.19.$noComp {string range, bytearray object} {
    set b [binary format I* {0x50515253 0x52}]
    set r1 [run {string range $b 1 end-1}]
    set r2 [run {string range $b 1 6}]
    run {string equal $r1 $r2}
} 1
test string-12.20.$noComp {string range, out of bounds indices} {
    run {string range \xFF 0 1}
} \xFF
# Bug 1410553
test string-12.21.$noComp {string range, regenerates correct reps, bug 1410553} {
    set bytes "\x00 \x03 \x41"
    set rxBuffer {}
    foreach ch $bytes {
	append rxBuffer $ch
	if {$ch eq "\x03"} {
	    run {string length $rxBuffer}
	}
    }
    set rxCRC [run {string range $rxBuffer end-1 end}]
    binary scan [join $bytes {}] "H*" input_hex
    binary scan $rxBuffer "H*" rxBuffer_hex
    binary scan $rxCRC "H*" rxCRC_hex
    list $input_hex $rxBuffer_hex $rxCRC_hex
} {000341 000341 0341}
test string-12.22.$noComp {string range, shimmering binary/index} {
    set s 0000000001
    binary scan $s a* x
    run {string range $s $s end}
} 000000001
test string-12.23.$noComp {string range, surrogates, bug [11ae2be95dac9417]} fullutf {
    run {list [string range a\U100000b 1 1] [string range a\U100000b 2 2] [string range a\U100000b 3 3]}
<<<<<<< HEAD
} [list \U100000 b {}]
=======
} [list \U100000 {} b]
test string-12.24.$noComp {bignum index arithmetic} -setup {
    proc demo {i j} {string range fubar $i $j}
} -cleanup {
    rename demo {}
} -body {
    demo 2 0+0x10000000000000000
} -result bar
test string-12.25.$noComp {bignum index arithmetic} -setup {
    proc demo {i j} {string range fubar $i $j}
} -cleanup {
    rename demo {}
} -body {
    demo 0x10000000000000000-0xffffffffffffffff 3
} -result uba
>>>>>>> 0747e921

test string-13.1.$noComp {string repeat} {
    list [catch {run {string repeat}} msg] $msg
} {1 {wrong # args: should be "string repeat string count"}}
test string-13.2.$noComp {string repeat} {
    list [catch {run {string repeat abc 10 oops}} msg] $msg
} {1 {wrong # args: should be "string repeat string count"}}
test string-13.3.$noComp {string repeat} {
    run {string repeat {} 100}
} {}
test string-13.4.$noComp {string repeat} {
    run {string repeat { } 5}
} {     }
test string-13.5.$noComp {string repeat} {
    run {string repeat abc 3}
} {abcabcabc}
test string-13.6.$noComp {string repeat} {
    run {string repeat abc -1}
} {}
test string-13.7.$noComp {string repeat} {
    list [catch {run {string repeat abc end}} msg] $msg
} {1 {expected integer but got "end"}}
test string-13.8.$noComp {string repeat} {
    run {string repeat {} -1000}
} {}
test string-13.9.$noComp {string repeat} {
    run {string repeat {} 0}
} {}
test string-13.10.$noComp {string repeat} {
    run {string repeat def 0}
} {}
test string-13.11.$noComp {string repeat} {
    run {string repeat def 1}
} def
test string-13.12.$noComp {string repeat} {
    run {string repeat ab\u7266cd 3}
} ab\u7266cdab\u7266cdab\u7266cd
test string-13.13.$noComp {string repeat} {
    run {string repeat \x00 3}
} \x00\x00\x00
test string-13.14.$noComp {string repeat} {
    # The string range will ensure us that string repeat gets a unicode string
    run {string repeat [run {string range ab\u7266cd 2 3}] 3}
} \u7266c\u7266c\u7266c

test string-14.1.$noComp {string replace} {
    list [catch {run {string replace}} msg] $msg
} {1 {wrong # args: should be "string replace string first last ?string?"}}
test string-14.2.$noComp {string replace} {
    list [catch {run {string replace a 1}} msg] $msg
} {1 {wrong # args: should be "string replace string first last ?string?"}}
test string-14.3.$noComp {string replace} {
    list [catch {run {string replace a 1 2 3 4}} msg] $msg
} {1 {wrong # args: should be "string replace string first last ?string?"}}
test string-14.4.$noComp {string replace} {
} {}
test string-14.5.$noComp {string replace} {
    run {string replace abcdefghijklmnop 2 14}
} {abp}
test string-14.6.$noComp {string replace} -body {
    run {string replace abcdefghijklmnop 7 1000}
} -result {abcdefg}
test string-14.7.$noComp {string replace} {
    run {string replace abcdefghijklmnop 10 end}
} {abcdefghij}
test string-14.8.$noComp {string replace} {
    run {string replace abcdefghijklmnop 10 9}
} {abcdefghijklmnop}
test string-14.9.$noComp {string replace} {
    run {string replace abcdefghijklmnop -3 2}
} {defghijklmnop}
test string-14.10.$noComp {string replace} {
    run {string replace abcdefghijklmnop -3 -2}
} {abcdefghijklmnop}
test string-14.11.$noComp {string replace} -body {
    run {string replace abcdefghijklmnop 1000 1010}
} -result {abcdefghijklmnop}
test string-14.12.$noComp {string replace} {
    run {string replace abcdefghijklmnop -100 end}
} {}
test string-14.13.$noComp {string replace} {
    list [catch {run {string replace abc abc 1}} msg] $msg
} {1 {bad index "abc": must be integer?[+-]integer? or end?[+-]integer?}}
test string-14.14.$noComp {string replace} {
    list [catch {run {string replace abc 1 eof}} msg] $msg
} {1 {bad index "eof": must be integer?[+-]integer? or end?[+-]integer?}}
test string-14.15.$noComp {string replace} {
    run {string replace abcdefghijklmnop end-10 end-2 NEW}
} {abcdeNEWop}
test string-14.16.$noComp {string replace} {
    run {string replace abcdefghijklmnop 0 end foo}
} {foo}
test string-14.17.$noComp {string replace} {
    run {string replace abcdefghijklmnop end end-1}
} {abcdefghijklmnop}
test string-14.18.$noComp {string replace} {
    run {string replace abcdefghijklmnop 10 9 XXX}
} {abcdefghijklmnop}
test string-14.19.$noComp {string replace} {
    run {string replace {} -1 0 A}
} A
test string-14.20.$noComp {string replace} {
    run {string replace [makeByteArray abcdefghijklmnop] end-10 end-2\
	    [makeByteArray NEW]}
} {abcdeNEWop}


test stringComp-14.21.$noComp {Bug 82e7f67325} {
    apply {x {
        set a [join $x {}]
        lappend b [string length [string replace ___! 0 2 $a]]
        lappend b [string length [string replace ___! 0 2 $a[unset a]]]
    }} {a b}
} {3 3}
test stringComp-14.22.$noComp {Bug 82e7f67325} memory {
    # As in stringComp-14.1, but make sure we don't retain too many refs
    leaktest {
        apply {x {
            set a [join $x {}]
            lappend b [string length [string replace ___! 0 2 $a]]
            lappend b [string length [string replace ___! 0 2 $a[unset a]]]
        }} {a b}
    }
} {0}
test stringComp-14.23.$noComp {Bug 0dca3bfa8f} {
    apply {arg {
        set argCopy $arg
        set arg [string replace $arg 1 2 aa]
        # Crashes in comparison before fix
        expr {$arg ne $argCopy}
    }} abcde
} 1
test stringComp-14.24.$noComp {Bug 1af8de570511} {
    apply {{x y} {
        # Generate an unshared string value
        set val ""
        for { set i 0 } { $i < $x } { incr i } {
            set val [format "0%s" $val]
        }
        string replace $val[unset val] 1 1 $y
    }} 4 x
} 0x00
test stringComp-14.25.$noComp {} {
    string length [string replace [string repeat a\xFE 2] 3 end {}]
} 3

test string-15.1.$noComp {string tolower too few args} {
    list [catch {run {string tolower}} msg] $msg
} {1 {wrong # args: should be "string tolower string ?first? ?last?"}}
test string-15.2.$noComp {string tolower bad args} {
    list [catch {run {string tolower a b}} msg] $msg
} {1 {bad index "b": must be integer?[+-]integer? or end?[+-]integer?}}
test string-15.3.$noComp {string tolower too many args} {
    list [catch {run {string tolower ABC 1 end oops}} msg] $msg
} {1 {wrong # args: should be "string tolower string ?first? ?last?"}}
test string-15.4.$noComp {string tolower} {
    run {string tolower ABCDeF}
} {abcdef}
test string-15.5.$noComp {string tolower} {
    run {string tolower "ABC  XyZ"}
} {abc  xyz}
test string-15.6.$noComp {string tolower} {
    run {string tolower {123#$&*()}}
} {123#$&*()}
test string-15.7.$noComp {string tolower} {
    run {string tolower ABC 1}
} AbC
test string-15.8.$noComp {string tolower} {
    run {string tolower ABC 1 end}
} Abc
test string-15.9.$noComp {string tolower} {
    run {string tolower ABC 0 end-1}
} abC
test string-15.10.$noComp {string tolower, unicode} {
     run {string tolower ABCabc\xC7\xE7}
} "abcabc\xE7\xE7"
test string-15.11.$noComp {string tolower, compiled} {
    lindex [run {string tolower [list A B [list C]]}] 1
} b

test string-16.1.$noComp {string toupper} {
    list [catch {run {string toupper}} msg] $msg
} {1 {wrong # args: should be "string toupper string ?first? ?last?"}}
test string-16.2.$noComp {string toupper} {
    list [catch {run {string toupper a b}} msg] $msg
} {1 {bad index "b": must be integer?[+-]integer? or end?[+-]integer?}}
test string-16.3.$noComp {string toupper} {
    list [catch {run {string toupper a 1 end oops}} msg] $msg
} {1 {wrong # args: should be "string toupper string ?first? ?last?"}}
test string-16.4.$noComp {string toupper} {
    run {string toupper abCDEf}
} {ABCDEF}
test string-16.5.$noComp {string toupper} {
    run {string toupper "abc xYz"}
} {ABC XYZ}
test string-16.6.$noComp {string toupper} {
    run {string toupper {123#$&*()}}
} {123#$&*()}
test string-16.7.$noComp {string toupper} {
    run {string toupper abc 1}
} aBc
test string-16.8.$noComp {string toupper} {
    run {string toupper abc 1 end}
} aBC
test string-16.9.$noComp {string toupper} {
    run {string toupper abc 0 end-1}
} ABc
test string-16.10.$noComp {string toupper, unicode} {
    run {string toupper ABCabc\xC7\xE7}
} "ABCABC\xC7\xC7"
test string-16.11.$noComp {string toupper, compiled} {
    lindex [run {string toupper [list a b [list c]]}] 1
} B

test string-17.1.$noComp {string totitle} {
    list [catch {run {string totitle}} msg] $msg
} {1 {wrong # args: should be "string totitle string ?first? ?last?"}}
test string-17.2.$noComp {string totitle} {
    list [catch {run {string totitle a b}} msg] $msg
} {1 {bad index "b": must be integer?[+-]integer? or end?[+-]integer?}}
test string-17.3.$noComp {string totitle} {
    run {string totitle abCDEf}
} {Abcdef}
test string-17.4.$noComp {string totitle} {
    run {string totitle "abc xYz"}
} {Abc xyz}
test string-17.5.$noComp {string totitle} {
    run {string totitle {123#$&*()}}
} {123#$&*()}
test string-17.6.$noComp {string totitle, unicode} {
    run {string totitle ABCabc\xC7\xE7}
} "Abcabc\xE7\xE7"
test string-17.7.$noComp {string totitle, unicode} {
    run {string totitle \u01F3BCabc\xC7\xE7}
} "\u01F2bcabc\xE7\xE7"
test string-17.8.$noComp {string totitle, compiled} {
    lindex [run {string totitle [list aa bb [list cc]]}] 0
} Aa
test string-17.9.$noComp {string totitle, surrogates, bug [11ae2be95dac9417]} fullutf {
    run {list [string totitle a\U118c0c 1 1] [string totitle a\U118c0c 2 2] \
	[string totitle a\U118c0c 3 3]}
} [list a\U118a0c a\U118c0C a\U118c0c]

test string-18.1.$noComp {string trim} {
    list [catch {run {string trim}} msg] $msg
} {1 {wrong # args: should be "string trim string ?chars?"}}
test string-18.2.$noComp {string trim} {
    list [catch {run {string trim a b c}} msg] $msg
} {1 {wrong # args: should be "string trim string ?chars?"}}
test string-18.3.$noComp {string trim} {
    run {string trim "    XYZ      "}
} {XYZ}
test string-18.4.$noComp {string trim} {
    run {string trim "\t\nXYZ\t\n\r\n"}
} {XYZ}
test string-18.5.$noComp {string trim} {
    run {string trim "  A XYZ A    "}
} {A XYZ A}
test string-18.6.$noComp {string trim} {
    run {string trim "XXYYZZABC XXYYZZ" ZYX}
} {ABC }
test string-18.7.$noComp {string trim} {
    run {string trim "    \t\r      "}
} {}
test string-18.8.$noComp {string trim} {
    run {string trim {abcdefg} {}}
} {abcdefg}
test string-18.9.$noComp {string trim} {
    run {string trim {}}
} {}
test string-18.10.$noComp {string trim} {
    run {string trim ABC DEF}
} {ABC}
test string-18.11.$noComp {string trim, unicode} {
    run {string trim "\xE7\xE8 AB\xE7C \xE8\xE7" \xE7\xE8}
} " AB\xE7C "
test string-18.12.$noComp {string trim, unicode default} {
    run {string trim \uFEFF\x00\x85\xA0\u1680\u180EABC\u1361\u2000\u2001\u2002\u2003\u2004\u2005\u2006\u2007\u2008\u2009\u200A\u200B\u2028\u2029\u202F\u205F\u3000}
} ABC\u1361

test string-19.1.$noComp {string trimleft} {
    list [catch {run {string trimleft}} msg] $msg
} {1 {wrong # args: should be "string trimleft string ?chars?"}}
test string-19.2.$noComp {string trimleft} {
    run {string trimleft "    XYZ      "}
} {XYZ      }
test string-19.3.$noComp {string trimleft, unicode default} {
    run {string trimleft \uFEFF\x85\xA0\x00\u1680\u180E\u2000\u2001\u2002\u2003\u2004\u2005\u2006\u2007\u2008\u2009\u200A\u200B\u2028\u2029\u202F\u205F\u3000\u1361ABC}
} \u1361ABC

test string-20.1.$noComp {string trimright errors} {
    list [catch {run {string trimright}} msg] $msg
} {1 {wrong # args: should be "string trimright string ?chars?"}}
test string-20.2.$noComp {string trimright errors} {
    list [catch {run {string trimg a}} msg] $msg
} {1 {unknown or ambiguous subcommand "trimg": must be bytelength, cat, compare, equal, first, index, insert, is, last, length, map, match, range, repeat, replace, reverse, tolower, totitle, toupper, trim, trimleft, trimright, wordend, or wordstart}}
test string-20.3.$noComp {string trimright} {
    run {string trimright "    XYZ      "}
} {    XYZ}
test string-20.4.$noComp {string trimright} {
    run {string trimright "   "}
} {}
test string-20.5.$noComp {string trimright} {
    run {string trimright ""}
} {}
test string-20.6.$noComp {string trimright, unicode default} {
    run {string trimright ABC\u1361\x85\x00\xA0\u1680\u180E\u2000\u2001\u2002\u2003\u2004\u2005\u2006\u2007\u2008\u2009\u200A\u200B\u2028\u2029\u202F\u205F\u3000}
} ABC\u1361
test string-20.7.$noComp {string trim on not valid utf-8 sequence (consider NTS as continuation char), bug [c61818e4c9]} {testbytestring} {
    set result {}
    set a [testbytestring \xC0\x80\xA0]
    set b foo$a
    set m [list \x00 U \xA0 V [testbytestring \xA0] W]
    lappend result [string map $m $b]
    lappend result [string map $m [run {string trimright $b x}]]
    lappend result [string map $m [run {string trimright $b \x00}]]
    lappend result [string map $m [run {string trimleft $b fox}]]
    lappend result [string map $m [run {string trimleft $b fo\x00}]]
    lappend result [string map $m [run {string trim $b fox}]]
    lappend result [string map $m [run {string trim $b fo\x00}]]
} [list {*}[lrepeat 3 fooUV] {*}[lrepeat 2 UV V]]
test string-20.8.$noComp {[c61818e4c9] [string trimright] fails when UtfPrev is ok} {testbytestring} {
    set result {}
    set a [testbytestring \xE8\xA0]
    set b foo$a
    set m [list \xE8 U \xA0 V [testbytestring \xE8] W [testbytestring \xA0] X]]
    lappend result [string map $m $b]
    lappend result [string map $m [run {string trimright $b x}]]
    lappend result [string map $m [run {string trimright $b \xE8}]]
    lappend result [string map $m [run {string trimright $b [testbytestring \xE8]}]]
    lappend result [string map $m [run {string trimright $b \xA0}]]
    lappend result [string map $m [run {string trimright $b [testbytestring \xA0]}]]
    lappend result [string map $m [run {string trimright $b \xE8\xA0}]]
    lappend result [string map $m [run {string trimright $b [testbytestring \xE8\xA0]}]]
    lappend result [string map $m [run {string trimright $b \u0000}]]
} [list {*}[lrepeat 4 fooUV] {*}[lrepeat 2 fooU] {*}[lrepeat 2 foo] fooUV]

test string-21.1.$noComp {string wordend} -body {
    list [catch {run {string wordend a}} msg] $msg
} -result {1 {wrong # args: should be "string wordend string index"}}
test string-21.2.$noComp {string wordend} -body {
    list [catch {run {string wordend a b c}} msg] $msg
} -result {1 {wrong # args: should be "string wordend string index"}}
test string-21.3.$noComp {string wordend} -body {
    list [catch {run {string wordend a gorp}} msg] $msg
} -result {1 {bad index "gorp": must be integer?[+-]integer? or end?[+-]integer?}}
test string-21.4.$noComp {string wordend} -body {
    run {string wordend abc. -1}
} -result 3
test string-21.5.$noComp {string wordend} -body {
    run {string wordend abc. 100}
} -result 4
test string-21.6.$noComp {string wordend} -body {
    run {string wordend "word_one two three" 2}
} -result 8
test string-21.7.$noComp {string wordend} -body {
    run {string wordend "one .&# three" 5}
} -result 6
test string-21.8.$noComp {string wordend} -body {
    run {string worde "x.y" 0}
} -result 1
test string-21.9.$noComp {string wordend} -body {
    run {string worde "x.y" end-1}
} -result 2
test string-21.10.$noComp {string wordend, unicode} -body {
    run {string wordend "xyz\xC7de fg" 0}
} -result 6
test string-21.11.$noComp {string wordend, unicode} -body {
    run {string wordend "xyz\uC700de fg" 0}
} -result 6
test string-21.12.$noComp {string wordend, unicode} -body {
    run {string wordend "xyz\u203Fde fg" 0}
} -result 6
test string-21.13.$noComp {string wordend, unicode} -body {
    run {string wordend "xyz\u2045de fg" 0}
} -result 3
test string-21.14.$noComp {string wordend, unicode} -body {
    run {string wordend "\uC700\uC700 abc" 8}
} -result 6
test string-21.15.$noComp {string wordend, unicode} -body {
    run {string wordend "\U1D7CA\U1D7CA abc" 0}
} -result 2
test string-21.16.$noComp {string wordend, unicode} -constraints fullutf -body {
    run {string wordend "\U1D7CA\U1D7CA abc" 10}
} -result 6

test string-22.1.$noComp {string wordstart} -body {
    list [catch {run {string word a}} msg] $msg
} -result {1 {unknown or ambiguous subcommand "word": must be bytelength, cat, compare, equal, first, index, insert, is, last, length, map, match, range, repeat, replace, reverse, tolower, totitle, toupper, trim, trimleft, trimright, wordend, or wordstart}}
test string-22.2.$noComp {string wordstart} -body {
    list [catch {run {string wordstart a}} msg] $msg
} -result {1 {wrong # args: should be "string wordstart string index"}}
test string-22.3.$noComp {string wordstart} -body {
    list [catch {run {string wordstart a b c}} msg] $msg
} -result {1 {wrong # args: should be "string wordstart string index"}}
test string-22.4.$noComp {string wordstart} -body {
    list [catch {run {string wordstart a gorp}} msg] $msg
} -result {1 {bad index "gorp": must be integer?[+-]integer? or end?[+-]integer?}}
test string-22.5.$noComp {string wordstart} -body {
    run {string wordstart "one two three_words" 400}
} -result 8
test string-22.6.$noComp {string wordstart} -body {
    run {string wordstart "one two three_words" 2}
} -result 0
test string-22.7.$noComp {string wordstart} -body {
    run {string wordstart "one two three_words" -2}
} -result 0
test string-22.8.$noComp {string wordstart} -body {
    run {string wordstart "one .*&^ three" 6}
} -result 6
test string-22.9.$noComp {string wordstart} -body {
    run {string wordstart "one two three" 4}
} -result 4
test string-22.10.$noComp {string wordstart} -body {
    run {string wordstart "one two three" end-5}
} -result 7
test string-22.11.$noComp {string wordstart, unicode} -body {
    run {string wordstart "one tw\xC7o three" 7}
} -result 4
test string-22.12.$noComp {string wordstart, unicode} -body {
    run {string wordstart "ab\uC700\uC700 cdef ghi" 12}
} -result 10
test string-22.13.$noComp {string wordstart, unicode} -body {
    run {string wordstart "\uC700\uC700 abc" 8}
} -result 3
test string-22.14.$noComp {string wordstart, invalid UTF-8} -constraints testbytestring -body {
    # See Bug c61818e4c9
    set demo [testbytestring "abc def\xE0\xA9ghi"]
    run {string index $demo [string wordstart $demo 10]}
} -result g
test string-22.15.$noComp {string wordstart, unicode} -body {
    run {string wordstart "\U1D7CA\U1D7CA abc" 0}
} -result 0
test string-22.16.$noComp {string wordstart, unicode} -constraints fullutf -body {
    run {string wordstart "\U1D7CA\U1D7CA abc" 10}
} -result 3

test string-23.0.$noComp {string is boolean, Bug 1187123} testindexobj {
    set x 5
    catch {testindexobj $x foo bar soom}
    run {string is boolean $x}
} 0
test string-23.1.$noComp {string is command with empty string} {
    set s ""
    list \
        [run {string is alnum $s}] \
        [run {string is alpha $s}] \
        [run {string is ascii $s}] \
        [run {string is control $s}] \
        [run {string is boolean $s}] \
        [run {string is digit $s}] \
        [run {string is double $s}] \
        [run {string is false $s}] \
        [run {string is graph $s}] \
        [run {string is integer $s}] \
        [run {string is lower $s}] \
        [run {string is print $s}] \
        [run {string is punct $s}] \
        [run {string is space $s}] \
        [run {string is true $s}] \
        [run {string is upper $s}] \
        [run {string is wordchar $s}] \
        [run {string is xdigit $s}] \

} {1 1 1 1 1 1 1 1 1 1 1 1 1 1 1 1 1 1}
test string-23.2.$noComp {string is command with empty string} {
    set s ""
    list \
        [run {string is alnum -strict $s}] \
        [run {string is alpha -strict $s}] \
        [run {string is ascii -strict $s}] \
        [run {string is control -strict $s}] \
        [run {string is boolean -strict $s}] \
        [run {string is digit -strict $s}] \
        [run {string is double -strict $s}] \
        [run {string is false -strict $s}] \
        [run {string is graph -strict $s}] \
        [run {string is integer -strict $s}] \
        [run {string is lower -strict $s}] \
        [run {string is print -strict $s}] \
        [run {string is punct -strict $s}] \
        [run {string is space -strict $s}] \
        [run {string is true -strict $s}] \
        [run {string is upper -strict $s}] \
        [run {string is wordchar -strict $s}] \
        [run {string is xdigit -strict $s}] \

} {0 0 0 0 0 0 0 0 0 0 0 0 0 0 0 0 0 0}

test string-24.1.$noComp {string reverse command} -body {
    run {string reverse}
} -returnCodes error -result "wrong # args: should be \"string reverse string\""
test string-24.2.$noComp {string reverse command} -body {
    run {string reverse a b}
} -returnCodes error -result "wrong # args: should be \"string reverse string\""
test string-24.3.$noComp {string reverse command - shared string} {
    set x abcde
    run {string reverse $x}
} edcba
test string-24.4.$noComp {string reverse command - unshared string} {
    set x abc
    set y de
    run {string reverse $x$y}
} edcba
test string-24.5.$noComp {string reverse command - shared unicode string} {
    set x abcde\uD0AD
    run {string reverse $x}
} \uD0ADedcba
test string-24.6.$noComp {string reverse command - unshared string} {
    set x abc
    set y de\uD0AD
    run {string reverse $x$y}
} \uD0ADedcba
test string-24.7.$noComp {string reverse command - simple case} {
    run {string reverse a}
} a
test string-24.8.$noComp {string reverse command - simple case} {
    run {string reverse \uD0AD}
} \uD0AD
test string-24.9.$noComp {string reverse command - simple case} {
    run {string reverse {}}
} {}
test string-24.10.$noComp {string reverse command - corner case} {
    set x \uBEEF\uD0AD
    run {string reverse $x}
} \uD0AD\uBEEF
test string-24.11.$noComp {string reverse command - corner case} {
    set x \uBEEF
    set y \uD0AD
    run {string reverse $x$y}
} \uD0AD\uBEEF
test string-24.12.$noComp {string reverse command - corner case} {
    set x \uBEEF
    set y \uD0AD
    run {string is ascii [run {string reverse $x$y}]}
} 0
test string-24.13.$noComp {string reverse command - pure Unicode string} {
    run {string reverse [run {string range \uBEEF\uD0AD\uBEEF\uD0AD\uBEEF\uD0AD 1 5}]}
} \uD0AD\uBEEF\uD0AD\uBEEF\uD0AD
test string-24.14.$noComp {string reverse command - pure bytearray} {
    binary scan [run {string reverse [binary format H* 010203]}] H* x
    set x
} 030201
test string-24.15.$noComp {string reverse command - pure bytearray} {
    binary scan [run {tcl::string::reverse [binary format H* 010203]}] H* x
    set x
} 030201

test string-25.1.$noComp {string is list} {
    run {string is list {a b c}}
} 1
test string-25.2.$noComp {string is list} {
    run {string is list "a \{b c"}
} 0
test string-25.3.$noComp {string is list} {
    run {string is list {a {b c}d e}}
} 0
test string-25.4.$noComp {string is list} {
    run {string is list {}}
} 1
test string-25.5.$noComp {string is list} {
    run {string is list -strict {a b c}}
} 1
test string-25.6.$noComp {string is list} {
    run {string is list -strict "a \{b c"}
} 0
test string-25.7.$noComp {string is list} {
    run {string is list -strict {a {b c}d e}}
} 0
test string-25.8.$noComp {string is list} {
    run {string is list -strict {}}
} 1
test string-25.9.$noComp {string is list} {
    set x {}
    list [run {string is list -failindex x {a b c}}] $x
} {1 {}}
test string-25.10.$noComp {string is list} {
    set x {}
    list [run {string is list -failindex x "a \{b c"}] $x
} {0 2}
test string-25.11.$noComp {string is list} {
    set x {}
    list [run {string is list -failindex x {a b {b c}d e}}] $x
} {0 4}
test string-25.12.$noComp {string is list} {
    set x {}
    list [run {string is list -failindex x {}}] $x
} {1 {}}
test string-25.13.$noComp {string is list} {
    set x {}
    list [run {string is list -failindex x {  {b c}d e}}] $x
} {0 2}
test string-25.14.$noComp {string is list} {
    set x {}
    list [run {string is list -failindex x "\uABCD {b c}d e"}] $x
} {0 2}

test string-26.1.$noComp {tcl::prefix, too few args} -body {
    tcl::prefix match a
} -returnCodes 1 -result {wrong # args: should be "tcl::prefix match ?options? table string"}
test string-26.2.$noComp {tcl::prefix, bad args} -body {
    tcl::prefix match a b c
} -returnCodes 1 -result {bad option "a": must be -error, -exact, or -message}
test string-26.2.1.$noComp {tcl::prefix, empty table} -body {
    tcl::prefix match {} foo
} -returnCodes 1 -result {bad option "foo": no valid options}
test string-26.3.$noComp {tcl::prefix, bad args} -body {
    tcl::prefix match -error "{}x" -exact str1 str2
} -returnCodes 1 -result {list element in braces followed by "x" instead of space}
test string-26.3.1.$noComp {tcl::prefix, bad args} -body {
    tcl::prefix match -error "x" -exact str1 str2
} -returnCodes 1 -result {error options must have an even number of elements}
test string-26.3.2.$noComp {tcl::prefix, bad args} -body {
    tcl::prefix match -error str1 str2
} -returnCodes 1 -result {missing value for -error}
test string-26.4.$noComp {tcl::prefix, bad args} -body {
    tcl::prefix match -message str1 str2
} -returnCodes 1 -result {missing value for -message}
test string-26.5.$noComp {tcl::prefix} {
    tcl::prefix match {apa bepa cepa depa} cepa
} cepa
test string-26.6.$noComp {tcl::prefix} {
    tcl::prefix match {apa bepa cepa depa} be
} bepa
test string-26.7.$noComp {tcl::prefix} -body {
    tcl::prefix match -exact {apa bepa cepa depa} be
} -returnCodes 1 -result {bad option "be": must be apa, bepa, cepa, or depa}
test string-26.8.$noComp {tcl::prefix} -body {
    tcl::prefix match -message wombat {apa bepa bear depa} be
} -returnCodes 1 -result {ambiguous wombat "be": must be apa, bepa, bear, or depa}
test string-26.9.$noComp {tcl::prefix} -body {
    tcl::prefix match -error {} {apa bepa bear depa} be
} -returnCodes 0 -result {}
test string-26.10.$noComp {tcl::prefix} -body {
    tcl::prefix match -error {-level 1} {apa bepa bear depa} be
} -returnCodes 2 -result {ambiguous option "be": must be apa, bepa, bear, or depa}
test string-26.10.1.$noComp {tcl::prefix} -setup {
    proc _testprefix {args} {
        array set opts {-a x -b y -c y}
        foreach {opt val} $args {
            set opt [tcl::prefix match -error {-level 1} {-a -b -c} $opt]
            set opts($opt) $val
        }
        array get opts
    }
} -body {
    set a [catch {_testprefix -x u} result options]
    dict get $options -errorinfo
} -cleanup {
    rename _testprefix {}
} -result {bad option "-x": must be -a, -b, or -c
    while executing
"_testprefix -x u"}

# Helper for memory stress tests
# Repeat each body in a local space checking that memory does not increase
proc MemStress {args} {
    set res {}
    foreach body $args {
        set end 0
        for {set i 0} {$i < 5} {incr i} {
            proc MemStress_Body {} $body
            uplevel 1 MemStress_Body
            rename MemStress_Body {}
            set tmp $end
            set end [lindex [lindex [split [memory info] "\n"] 3] 3]
        }
        lappend res [expr {$end - $tmp}]
    }
    return $res
}

test string-26.11.$noComp {tcl::prefix: testing for leaks} -body {
    # This test is made to stress object reference management
    MemStress {
        set table {hejj miff gurk}
        set item [lindex $table 1]
        # If not careful, this can cause a circular reference
        # that will cause a leak.
        tcl::prefix match $table $item
    } {
        # A similar case with nested lists
        set table2 {hejj {miff maff} gurk}
        set item [lindex [lindex $table2 1] 0]
        tcl::prefix match $table2 $item
    } {
        # A similar case with dict
        set table3 {hejj {miff maff} gurk2}
        set item [lindex [dict keys [lindex $table3 1]] 0]
        tcl::prefix match $table3 $item
    }
} -constraints memory -result {0 0 0}

test string-26.12.$noComp {tcl::prefix: testing for leaks} -body {
    # This is a memory leak test in a form that might actually happen
    # in real code.  The shared literal "miff" causes a connection
    # between the item and the table.
    MemStress {
        proc stress1 {item} {
            set table [list hejj miff gurk]
            tcl::prefix match $table $item
        }
        proc stress2 {} {
            stress1 miff
        }
        stress2
        rename stress1 {}
        rename stress2 {}
    }
} -constraints memory -result 0

test string-26.13.$noComp {tcl::prefix: testing for leaks} -body {
    # This test is made to stress object reference management
    MemStress {
        set table [list hejj miff]
        set item $table
        set error $table
        # Use the same objects in all places
        catch {
            tcl::prefix match -error $error $table $item
        }
    }
} -constraints memory -result {0}

test string-27.1.$noComp {tcl::prefix all, too few args} -body {
    tcl::prefix all a
} -returnCodes 1 -result {wrong # args: should be "tcl::prefix all table string"}
test string-27.2.$noComp {tcl::prefix all, bad args} -body {
    tcl::prefix all a b c
} -returnCodes 1 -result {wrong # args: should be "tcl::prefix all table string"}
test string-27.3.$noComp {tcl::prefix all, bad args} -body {
    tcl::prefix all "{}x" str2
} -returnCodes 1 -result {list element in braces followed by "x" instead of space}
test string-27.4.$noComp {tcl::prefix all} {
    tcl::prefix all {apa bepa cepa depa} c
} cepa
test string-27.5.$noComp {tcl::prefix all} {
    tcl::prefix all {apa bepa cepa depa} cepa
} cepa
test string-27.6.$noComp {tcl::prefix all} {
    tcl::prefix all {apa bepa cepa depa} cepax
} {}
test string-27.7.$noComp {tcl::prefix all} {
    tcl::prefix all {apa aska appa} a
} {apa aska appa}
test string-27.8.$noComp {tcl::prefix all} {
    tcl::prefix all {apa aska appa} ap
} {apa appa}
test string-27.9.$noComp {tcl::prefix all} {
    tcl::prefix all {apa aska appa} p
} {}
test string-27.10.$noComp {tcl::prefix all} {
    tcl::prefix all {apa aska appa} {}
} {apa aska appa}

test string-28.1.$noComp {tcl::prefix longest, too few args} -body {
    tcl::prefix longest a
} -returnCodes 1 -result {wrong # args: should be "tcl::prefix longest table string"}
test string-28.2.$noComp {tcl::prefix longest, bad args} -body {
    tcl::prefix longest a b c
} -returnCodes 1 -result {wrong # args: should be "tcl::prefix longest table string"}
test string-28.3.$noComp {tcl::prefix longest, bad args} -body {
    tcl::prefix longest "{}x" str2
} -returnCodes 1 -result {list element in braces followed by "x" instead of space}
test string-28.4.$noComp {tcl::prefix longest} {
    tcl::prefix longest {apa bepa cepa depa} c
} cepa
test string-28.5.$noComp {tcl::prefix longest} {
    tcl::prefix longest {apa bepa cepa depa} cepa
} cepa
test string-28.6.$noComp {tcl::prefix longest} {
    tcl::prefix longest {apa bepa cepa depa} cepax
} {}
test string-28.7.$noComp {tcl::prefix longest} {
    tcl::prefix longest {apa aska appa} a
} a
test string-28.8.$noComp {tcl::prefix longest} {
    tcl::prefix longest {apa aska appa} ap
} ap
test string-28.9.$noComp {tcl::prefix longest} {
    tcl::prefix longest {apa bska appa} a
} ap
test string-28.10.$noComp {tcl::prefix longest} {
    tcl::prefix longest {apa bska appa} {}
} {}
test string-28.11.$noComp {tcl::prefix longest} {
    tcl::prefix longest {{} bska appa} {}
} {}
test string-28.12.$noComp {tcl::prefix longest} {
    tcl::prefix longest {apa {} appa} {}
} {}
test string-28.13.$noComp {tcl::prefix longest} {
    # Test UTF8 handling
    tcl::prefix longest {ax\x90 bep ax\x91} a
} ax

test string-29.1.$noComp {string cat, no arg} {
    run {string cat}
} ""
test string-29.2.$noComp {string cat, single arg} {
    set x FOO
    run {string compare $x [run {string cat $x}]}
} 0
test string-29.3.$noComp {string cat, two args} {
    set x FOO
    run {string compare $x$x [run {string cat $x $x}]}
} 0
test string-29.4.$noComp {string cat, many args} {
    set x FOO
    set n 260
    set xx [run {string repeat $x $n}]
    set vv [run {string repeat {$x} $n}]
    set vvs [run {string repeat {$x } $n}]
    set r1 [run {string compare $xx [subst $vv]}]
    set r2 [run {string compare $xx [eval "run {string cat $vvs}"]}]
    list $r1 $r2
} {0 0}
if {$noComp} {
test string-29.5.$noComp {string cat, efficiency} -body {
    tcl::unsupported::representation [run {string cat [list x] [list]}]
} -match glob -result {*no string representation}
test string-29.6.$noComp {string cat, efficiency} -body {
    tcl::unsupported::representation [run {string cat [list] [list x]}]
} -match glob -result {*no string representation}
test string-29.7.$noComp {string cat, efficiency} -body {
    tcl::unsupported::representation [run {string cat [list x] [list] [list]}]
} -match glob -result {*no string representation}
test string-29.8.$noComp {string cat, efficiency} -body {
    tcl::unsupported::representation [run {string cat [list] [list x] [list]}]
} -match glob -result {*no string representation}
test string-29.9.$noComp {string cat, efficiency} -body {
    tcl::unsupported::representation [run {string cat [list] [list] [list x]}]
} -match glob -result {*no string representation}
test string-29.10.$noComp {string cat, efficiency} -body {
    tcl::unsupported::representation [run {string cat [list x] [list x]}]
} -match glob -result {*, string representation "xx"}
test string-29.11.$noComp {string cat, efficiency} -body {
    tcl::unsupported::representation \
	[run {string cat [list x] [encoding convertto utf-8 {}]}]
} -match glob -result {*no string representation}
test string-29.12.$noComp {string cat, efficiency} -body {
    tcl::unsupported::representation \
	[run {string cat [encoding convertto utf-8 {}] [list x]}]
} -match glob -result {*, string representation "x"}
test string-29.13.$noComp {string cat, efficiency} -body {
    tcl::unsupported::representation [run {string cat \
	[encoding convertto utf-8 {}] [encoding convertto utf-8 {}] [list x]}]
} -match glob -result {*, string representation "x"}
test string-29.14.$noComp {string cat, efficiency} -setup {
    set e [encoding convertto utf-8 {}]
} -cleanup {
    unset e
} -body {
    tcl::unsupported::representation [run {string cat $e $e [list x]}]
} -match glob -result {*no string representation}
test string-29.15.$noComp {string cat, efficiency} -setup {
    set e [encoding convertto utf-8 {}]
    set f [encoding convertto utf-8 {}]
} -cleanup {
    unset e f
} -body {
    tcl::unsupported::representation [run {string cat $e $f $e $f [list x]}]
} -match glob -result {*no string representation}
}

test string-30.1.1.$noComp {[Bug ba921a8d98]: string cat} {
    run {string cat [set data [binary format a* hello]] [encoding convertto $data] [unset data]}
} hellohello
test string-30.1.2.$noComp {[Bug ba921a8d98]: inplace cat by subst (compiled to "strcat" instruction)} {
    run {set x "[set data [binary format a* hello]][encoding convertto $data][unset data]"}
} hellohello

# Note: string-31.* tests use [tcl::string::insert] rather than [string insert]
# to dodge ticket [3397978fff] which would cause all arguments to be shared,
# thereby preventing the optimizations from being tested.
test string-31.1.$noComp {string insert, start of string} {
    run {tcl::string::insert 0123 0 _}
} _0123
test string-31.2.$noComp {string insert, middle of string} {
    run {tcl::string::insert 0123 2 _}
} 01_23
test string-31.3.$noComp {string insert, end of string} {
    run {tcl::string::insert 0123 4 _}
} 0123_
test string-31.4.$noComp {string insert, start of string, end-relative} {
    run {tcl::string::insert 0123 end-4 _}
} _0123
test string-31.5.$noComp {string insert, middle of string, end-relative} {
    run {tcl::string::insert 0123 end-2 _}
} 01_23
test string-31.6.$noComp {string insert, end of string, end-relative} {
    run {tcl::string::insert 0123 end _}
} 0123_
test string-31.7.$noComp {string insert, empty target string} {
    run {tcl::string::insert {} 0 _}
} _
test string-31.8.$noComp {string insert, empty insert string} {
    run {tcl::string::insert 0123 0 {}}
} 0123
test string-31.9.$noComp {string insert, empty strings} {
    run {tcl::string::insert {} 0 {}}
} {}
test string-31.10.$noComp {string insert, negative index} {
    run {tcl::string::insert 0123 -1 _}
} _0123
test string-31.11.$noComp {string insert, index beyond end} {
    run {tcl::string::insert 0123 5 _}
} 0123_
test string-31.12.$noComp {string insert, start of string, pure byte array} {
    run {tcl::string::insert [makeByteArray 0123] 0 [makeByteArray _]}
} _0123
test string-31.13.$noComp {string insert, middle of string, pure byte array} {
    run {tcl::string::insert [makeByteArray 0123] 2 [makeByteArray _]}
} 01_23
test string-31.14.$noComp {string insert, end of string, pure byte array} {
    run {tcl::string::insert [makeByteArray 0123] 4 [makeByteArray _]}
} 0123_
test string-31.15.$noComp {string insert, pure byte array, neither shared} {
    run {tcl::string::insert [makeByteArray 0123] 2 [makeByteArray _]}
} 01_23
test string-31.16.$noComp {string insert, pure byte array, first shared} {
    run {tcl::string::insert [makeShared [makeByteArray 0123]] 2\
            [makeByteArray _]}
} 01_23
test string-31.17.$noComp {string insert, pure byte array, second shared} {
    run {tcl::string::insert [makeByteArray 0123] 2\
            [makeShared [makeByteArray _]]}
} 01_23
test string-31.18.$noComp {string insert, pure byte array, both shared} {
    run {tcl::string::insert [makeShared [makeByteArray 0123]] 2\
            [makeShared [makeByteArray _]]}
} 01_23
test string-31.19.$noComp {string insert, start of string, pure Unicode} {
    run {tcl::string::insert [makeUnicode 0123] 0 [makeUnicode _]}
} _0123
test string-31.20.$noComp {string insert, middle of string, pure Unicode} {
    run {tcl::string::insert [makeUnicode 0123] 2 [makeUnicode _]}
} 01_23
test string-31.21.$noComp {string insert, end of string, pure Unicode} {
    run {tcl::string::insert [makeUnicode 0123] 4 [makeUnicode _]}
} 0123_
test string-31.22.$noComp {string insert, str start, pure Uni, first shared} {
    run {tcl::string::insert [makeShared [makeUnicode 0123]] 0 [makeUnicode _]}
} _0123
test string-31.23.$noComp {string insert, string mid, pure Uni, 2nd shared} {
    run {tcl::string::insert [makeUnicode 0123] 2 [makeShared [makeUnicode _]]}
} 01_23
test string-31.24.$noComp {string insert, string end, pure Uni, both shared} {
    run {tcl::string::insert [makeShared [makeUnicode 0123]] 4\
            [makeShared [makeUnicode _]]}
} 0123_
test string-31.25.$noComp {string insert, neither byte array nor Unicode} {
    run {tcl::string::insert [makeList a b c] 1 zzzzzz}
} {azzzzzz b c}

test string-32.1.$noComp {string is dict} {
    string is dict {a b c d}
} 1
test string-32.1a.$noComp {string is dict} {
    string is dict {a b c}
} 0
test string-32.2.$noComp {string is dict} {
    string is dict "a \{b c"
} 0
test string-32.3.$noComp {string is dict} {
    string is dict {a {b c}d e}
} 0
test string-32.4.$noComp {string is dict} {
    string is dict {}
} 1
test string-32.5.$noComp {string is dict} {
    string is dict -strict {a b c d}
} 1
test string-32.5a.$noComp {string is dict} {
    string is dict -strict {a b c}
} 0
test string-32.6.$noComp {string is dict} {
    string is dict -strict "a \{b c"
} 0
test string-32.7.$noComp {string is dict} {
    string is dict -strict {a {b c}d e}
} 0
test string-32.8.$noComp {string is dict} {
    string is dict -strict {}
} 1
test string-32.9.$noComp {string is dict} {
    set x {}
    list [string is dict -failindex x {a b c d}] $x
} {1 {}}
test string-32.9a.$noComp {string is dict} {
    set x {}
    list [string is dict -failindex x {a b c}] $x
} {0 -1}
test string-32.10.$noComp {string is dict} {
    set x {}
    list [string is dict -failindex x "a \{b c d"] $x
} {0 2}
test string-32.10a.$noComp {string is dict} {
    set x {}
    list [string is dict -failindex x "a \{b c"] $x
} {0 2}
test string-32.11.$noComp {string is dict} {
    set x {}
    list [string is dict -failindex x {a b {b c}d e}] $x
} {0 4}
test string-32.12.$noComp {string is dict} {
    set x {}
    list [string is dict -failindex x {}] $x
} {1 {}}
test string-32.13.$noComp {string is dict} {
    set x {}
    list [string is dict -failindex x {  {b c}d e}] $x
} {0 2}
test string-32.14.$noComp {string is dict} {
    set x {}
    list [string is dict -failindex x "\uABCD {b c}d e"] $x
} {0 2}
test string-32.15.$noComp {string is dict, valid dict} {
    string is dict {a b c d e f}
} 1
test string-32.16.$noComp {string is dict, invalid dict} {
    string is dict a
} 0
test string-32.17.$noComp {string is dict, valid dict packed in invalid dict} {
    string is dict {{a b c d e f g h}}
} 0

};				# foreach noComp {0 1}

# cleanup
rename MemStress {}
rename makeByteArray {}
rename makeUnicode {}
rename makeList {}
rename makeShared {}
catch {rename foo {}}
::tcltest::cleanupTests
return

# Local Variables:
# mode: tcl
# End:<|MERGE_RESOLUTION|>--- conflicted
+++ resolved
@@ -1506,10 +1506,7 @@
 } 000000001
 test string-12.23.$noComp {string range, surrogates, bug [11ae2be95dac9417]} fullutf {
     run {list [string range a\U100000b 1 1] [string range a\U100000b 2 2] [string range a\U100000b 3 3]}
-<<<<<<< HEAD
 } [list \U100000 b {}]
-=======
-} [list \U100000 {} b]
 test string-12.24.$noComp {bignum index arithmetic} -setup {
     proc demo {i j} {string range fubar $i $j}
 } -cleanup {
@@ -1524,7 +1521,6 @@
 } -body {
     demo 0x10000000000000000-0xffffffffffffffff 3
 } -result uba
->>>>>>> 0747e921
 
 test string-13.1.$noComp {string repeat} {
     list [catch {run {string repeat}} msg] $msg
