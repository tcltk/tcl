# Commands covered:  string
#
# This file contains a collection of tests for one or more of the Tcl
# built-in commands.  Sourcing this file into Tcl runs the tests and
# generates output for errors.  No output means no errors were found.
#
# Copyright (c) 1991-1993 The Regents of the University of California.
# Copyright (c) 1994 Sun Microsystems, Inc.
# Copyright (c) 1998-1999 by Scriptics Corporation.
# Copyright (c) 2001 by Kevin B. Kenny.  All rights reserved.
#
# See the file "license.terms" for information on usage and redistribution
# of this file, and for a DISCLAIMER OF ALL WARRANTIES.

if {[lsearch [namespace children] ::tcltest] == -1} {
    package require tcltest
    namespace import -force ::tcltest::*
}

# Some tests require the testobj command

testConstraint testobj [expr {[info commands testobj] != {}}]
testConstraint testindexobj [expr {[info commands testindexobj] != {}}]

# Used for constraining memory leak tests
testConstraint memory [llength [info commands memory]]

test string-1.1 {error conditions} {
    list [catch {string gorp a b} msg] $msg
} {1 {unknown or ambiguous subcommand "gorp": must be bytelength, compare, equal, first, index, is, last, length, map, match, range, repeat, replace, reverse, tolower, totitle, toupper, trim, trimleft, trimright, wordend, or wordstart}}
test string-1.2 {error conditions} {
    list [catch {string} msg] $msg
} {1 {wrong # args: should be "string subcommand ?arg ...?"}}

test string-2.1 {string compare, too few args} {
    list [catch {string compare a} msg] $msg
} {1 {wrong # args: should be "string compare ?-nocase? ?-length int? string1 string2"}}
test string-2.2 {string compare, bad args} {
    list [catch {string compare a b c} msg] $msg
} {1 {bad option "a": must be -nocase or -length}}
test string-2.3 {string compare, bad args} {
    list [catch {string compare -length -nocase str1 str2} msg] $msg
} {1 {expected integer but got "-nocase"}}
test string-2.4 {string compare, too many args} {
    list [catch {string compare -length 10 -nocase str1 str2 str3} msg] $msg
} {1 {wrong # args: should be "string compare ?-nocase? ?-length int? string1 string2"}}
test string-2.5 {string compare with length unspecified} {
    list [catch {string compare -length 10 10} msg] $msg
} {1 {wrong # args: should be "string compare ?-nocase? ?-length int? string1 string2"}}
test string-2.6 {string compare} {
    string compare abcde abdef
} -1
test string-2.7 {string compare, shortest method name} {
    string c abcde ABCDE
} 1
test string-2.8 {string compare} {
    string compare abcde abcde
} 0
test string-2.9 {string compare with length} {
    string compare -length 2 abcde abxyz
} 0
test string-2.10 {string compare with special index} {
    list [catch {string compare -length end-3 abcde abxyz} msg] $msg
} {1 {expected integer but got "end-3"}}
test string-2.11 {string compare, unicode} {
    string compare ab\u7266 ab\u7267
} -1
test string-2.12 {string compare, high bit} {
    # This test will fail if the underlying comparaison
    # is using signed chars instead of unsigned chars.
    # (like SunOS's default memcmp thus the compat/memcmp.c)
    string compare "\x80" "@"
    # Nb this tests works also in utf8 space because \x80 is
    # translated into a 2 or more bytelength but whose first byte has
    # the high bit set.
} 1
test string-2.13 {string compare -nocase} {
    string compare -nocase abcde abdef
} -1
test string-2.14 {string compare -nocase} {
    string c -nocase abcde ABCDE
} 0
test string-2.15 {string compare -nocase} {
    string compare -nocase abcde abcde
} 0
test string-2.16 {string compare -nocase with length} {
    string compare -length 2 -nocase abcde Abxyz
} 0
test string-2.17 {string compare -nocase with length} {
    string compare -nocase -length 3 abcde Abxyz
} -1
test string-2.18 {string compare -nocase with length <= 0} {
    string compare -nocase -length -1 abcde AbCdEf
} -1
test string-2.19 {string compare -nocase with excessive length} {
    string compare -nocase -length 50 AbCdEf abcde
} 1
test string-2.20 {string compare -len unicode} {
    # These are strings that are 6 BYTELENGTH long, but the length
    # shouldn't make a different because there are actually 3 CHARS long
    string compare -len 5 \334\334\334 \334\334\374
} -1
test string-2.21 {string compare -nocase with special index} {
    list [catch {string compare -nocase -length end-3 Abcde abxyz} msg] $msg
} {1 {expected integer but got "end-3"}}
test string-2.22 {string compare, null strings} {
    string compare "" ""
} 0
test string-2.23 {string compare, null strings} {
    string compare "" foo
} -1
test string-2.24 {string compare, null strings} {
    string compare foo ""
} 1
test string-2.25 {string compare -nocase, null strings} {
    string compare -nocase "" ""
} 0
test string-2.26 {string compare -nocase, null strings} {
    string compare -nocase "" foo
} -1
test string-2.27 {string compare -nocase, null strings} {
    string compare -nocase foo ""
} 1
test string-2.28 {string compare with length, unequal strings} {
    string compare -length 2 abc abde
} 0
test string-2.29 {string compare with length, unequal strings} {
    string compare -length 2 ab abde
} 0
test string-2.30 {string compare with NUL character vs. other ASCII} {
    # Be careful here, since UTF-8 rep comparison with memcmp() of
    # these puts chars in the wrong order
    string compare \x00 \x01
} -1
test string-2.31 {string compare, high bit} {
    proc foo {} {string compare "a\x80" "a@"}
    foo
} 1
test string-2.32 {string compare, high bit} {
    proc foo {} {string compare "a\x00" "a\x01"}
    foo
} -1
test string-2.33 {string compare, high bit} {
    proc foo {} {string compare "\x00\x00" "\x00\x01"}
    foo
} -1

# only need a few tests on equal, since it uses the same code as
# string compare, but just modifies the return output
test string-3.1 {string equal} {
    string equal abcde abdef
} 0
test string-3.2 {string equal} {
    string eq abcde ABCDE
} 0
test string-3.3 {string equal} {
    string equal abcde abcde
} 1
test string-3.4 {string equal -nocase} {
    string equal -nocase \334\334\334\334\374\374\374\374 \334\334\334\334\334\334\334\334
} 1
test string-3.5 {string equal -nocase} {
    string equal -nocase abcde abdef
} 0
test string-3.6 {string equal -nocase} {
    string eq -nocase abcde ABCDE
} 1
test string-3.7 {string equal -nocase} {
    string equal -nocase abcde abcde
} 1
test string-3.8 {string equal with length, unequal strings} {
    string equal -length 2 abc abde
} 1

test string-4.1 {string first, too few args} {
    list [catch {string first a} msg] $msg
} {1 {wrong # args: should be "string first needleString haystackString ?startIndex?"}}
test string-4.2 {string first, bad args} {
    list [catch {string first a b c} msg] $msg
} {1 {bad index "c": must be integer?[+-]integer? or end?[+-]integer?}}
test string-4.3 {string first, too many args} {
    list [catch {string first a b 5 d} msg] $msg
} {1 {wrong # args: should be "string first needleString haystackString ?startIndex?"}}
test string-4.4 {string first} {
    string first bq abcdefgbcefgbqrs
} 12
test string-4.5 {string first} {
    string fir bcd abcdefgbcefgbqrs
} 1
test string-4.6 {string first} {
    string f b abcdefgbcefgbqrs
} 1
test string-4.7 {string first} {
    string first xxx x123xx345xxx789xxx012
} 9
test string-4.8 {string first} {
    string first "" x123xx345xxx789xxx012
} -1
test string-4.9 {string first, unicode} {
    string first x abc\u7266x
} 4
test string-4.10 {string first, unicode} {
    string first \u7266 abc\u7266x
} 3
test string-4.11 {string first, start index} {
    string first \u7266 abc\u7266x 3
} 3
test string-4.12 {string first, start index} {
    string first \u7266 abc\u7266x 4
} -1
test string-4.13 {string first, start index} {
    string first \u7266 abc\u7266x end-2
} 3
test string-4.14 {string first, negative start index} {
    string first b abc -1
} 1
test string-4.15 {string first, ability to two-byte encoded utf-8 chars} {
    # Test for a bug in Tcl 8.3 where test for all-single-byte-encoded
    # strings was incorrect, leading to an index returned by [string first] 
    # which pointed past the end of the string.
    set uchar \u057e    ;# character with two-byte encoding in utf-8
    string first % %#$uchar$uchar#$uchar$uchar#% 3
} 8

test string-5.1 {string index} {
    list [catch {string index} msg] $msg
} {1 {wrong # args: should be "string index string charIndex"}}
test string-5.2 {string index} {
    list [catch {string index a b c} msg] $msg
} {1 {wrong # args: should be "string index string charIndex"}}
test string-5.3 {string index} {
    string index abcde 0
} a
test string-5.4 {string index} {
    string in abcde 4
} e
test string-5.5 {string index} {
    string index abcde 5
} {}
test string-5.6 {string index} {
    list [catch {string index abcde -10} msg] $msg
} {0 {}}
test string-5.7 {string index} {
    list [catch {string index a xyz} msg] $msg
} {1 {bad index "xyz": must be integer?[+-]integer? or end?[+-]integer?}}
test string-5.8 {string index} {
    string index abc end
} c
test string-5.9 {string index} {
    string index abc end-1
} b
test string-5.10 {string index, unicode} {
    string index abc\u7266d 4
} d
test string-5.11 {string index, unicode} {
    string index abc\u7266d 3
} \u7266
test string-5.12 {string index, unicode over char length, under byte length} {
    string index \334\374\334\374 6
} {}
test string-5.13 {string index, bytearray object} {
    string index [binary format a5 fuz] 0
} f
test string-5.14 {string index, bytearray object} {
    string index [binary format I* {0x50515253 0x52}] 3
} S
test string-5.15 {string index, bytearray object} {
    set b [binary format I* {0x50515253 0x52}]
    set i1 [string index $b end-6]
    set i2 [string index $b 1]
    string compare $i1 $i2
} 0
test string-5.16 {string index, bytearray object with string obj shimmering} {
    set str "0123456789\x00 abcdedfghi"
    binary scan $str H* dump
    string compare [string index $str 10] \x00
} 0
test string-5.17 {string index, bad integer} -body {
    list [catch {string index "abc" 0o8} msg] $msg
} -match glob -result {1 {*invalid octal number*}}
test string-5.18 {string index, bad integer} -body {
    list [catch {string index "abc" end-0o0289} msg] $msg
} -match glob -result {1 {*invalid octal number*}}
test string-5.19 {string index, bytearray object out of bounds} {
    string index [binary format I* {0x50515253 0x52}] -1
} {}
test string-5.20 {string index, bytearray object out of bounds} {
    string index [binary format I* {0x50515253 0x52}] 20
} {}


proc largest_int {} {
    # This will give us what the largest valid int on this machine is,
    # so we can test for overflow properly below on >32 bit systems
    set int 1
    set exp 7; # assume we get at least 8 bits
    while {wide($int) > 0} { set int [expr {wide(1) << [incr exp]}] }
    return [expr {$int-1}]
}

test string-6.1 {string is, too few args} {
    list [catch {string is} msg] $msg
} {1 {wrong # args: should be "string is class ?-strict? ?-failindex var? str"}}
test string-6.2 {string is, too few args} {
    list [catch {string is alpha} msg] $msg
} {1 {wrong # args: should be "string is class ?-strict? ?-failindex var? str"}}
test string-6.3 {string is, bad args} {
    list [catch {string is alpha -failin str} msg] $msg
} {1 {wrong # args: should be "string is alpha ?-strict? ?-failindex var? str"}}
test string-6.4 {string is, too many args} {
    list [catch {string is alpha -failin var -strict str more} msg] $msg
} {1 {wrong # args: should be "string is class ?-strict? ?-failindex var? str"}}
test string-6.5 {string is, class check} {
    list [catch {string is bogus str} msg] $msg
} {1 {bad class "bogus": must be alnum, alpha, ascii, control, boolean, digit, double, false, graph, integer, list, lower, print, punct, space, true, upper, wideinteger, wordchar, or xdigit}}
test string-6.6 {string is, ambiguous class} {
    list [catch {string is al str} msg] $msg
} {1 {ambiguous class "al": must be alnum, alpha, ascii, control, boolean, digit, double, false, graph, integer, list, lower, print, punct, space, true, upper, wideinteger, wordchar, or xdigit}}
test string-6.7 {string is alpha, all ok} {
    string is alpha -strict -failindex var abc
} 1
test string-6.8 {string is, error in var} {
    list [string is alpha -failindex var abc5def] $var
} {0 3}
test string-6.9 {string is, var shouldn't get set} {
    catch {unset var}
    list [catch {string is alpha -failindex var abc; set var} msg] $msg
} {1 {can't read "var": no such variable}}
test string-6.10 {string is, ok on empty} {
    string is alpha {}
} 1
test string-6.11 {string is, -strict check against empty} {
    string is alpha -strict {}
} 0
test string-6.12 {string is alnum, true} {
    string is alnum abc123
} 1
test string-6.13 {string is alnum, false} {
    list [string is alnum -failindex var abc1.23] $var
} {0 4}
test string-6.14 {string is alnum, unicode} "string is alnum abc\xfc" 1
test string-6.15 {string is alpha, true} {
    string is alpha abc
} 1
test string-6.16 {string is alpha, false} {
    list [string is alpha -fail var a1bcde] $var
} {0 1}
test string-6.17 {string is alpha, unicode} {
    string is alpha abc\374
} 1
test string-6.18 {string is ascii, true} {
    string is ascii abc\u007Fend\u0000
} 1
test string-6.19 {string is ascii, false} {
    list [string is ascii -fail var abc\u0000def\u0080more] $var
} {0 7}
test string-6.20 {string is boolean, true} {
    string is boolean true
} 1
test string-6.21 {string is boolean, true} {
    string is boolean f
} 1
test string-6.22 {string is boolean, true based on type} {
    string is bool [string compare a a]
} 1
test string-6.23 {string is boolean, false} {
    list [string is bool -fail var yada] $var
} {0 0}
test string-6.24 {string is digit, true} {
    string is digit 0123456789
} 1
test string-6.25 {string is digit, false} {
    list [string is digit -fail var 0123\u00dc567] $var
} {0 4}
test string-6.26 {string is digit, false} {
    list [string is digit -fail var +123567] $var
} {0 0}
test string-6.27 {string is double, true} {
    string is double 1
} 1
test string-6.28 {string is double, true} {
    string is double [expr double(1)]
} 1
test string-6.29 {string is double, true} {
    string is double 1.0
} 1
test string-6.30 {string is double, true} {
    string is double [string compare a a]
} 1
test string-6.31 {string is double, true} {
    string is double "   +1.0e-1  "
} 1
test string-6.32 {string is double, true} {
    string is double "\n1.0\v"
} 1
test string-6.33 {string is double, false} {
    list [string is double -fail var 1abc] $var
} {0 1}
test string-6.34 {string is double, false} {
    list [string is double -fail var abc] $var
} {0 0}
test string-6.35 {string is double, false} {
    list [string is double -fail var "   1.0e4e4  "] $var
} {0 8}
test string-6.36 {string is double, false} {
    list [string is double -fail var "\n"] $var
} {0 0}
test string-6.37 {string is double, false on int overflow} {
    # Make it the largest int recognizable, with one more digit for overflow
    # Since bignums arrived in Tcl 8.5, the sense of this test changed.
    # Now integer values that exceed native limits become bignums, and
    # bignums can convert to doubles without error.
    list [string is double -fail var [largest_int]0] $var
} {1 0}
# string-6.38 removed, underflow on input is no longer an error.
test string-6.39 {string is double, false} {
    # This test is non-portable because IRIX thinks 
    # that .e1 is a valid double - this is really a bug
    # on IRIX as .e1 should NOT be a valid double
    #
    # Portable now. Tcl 8.5 does its own double parsing.

    list [string is double -fail var .e1] $var
} {0 0}
test string-6.40 {string is false, true} {
    string is false false
} 1
test string-6.41 {string is false, true} {
    string is false FaLsE
} 1
test string-6.42 {string is false, true} {
    string is false N
} 1
test string-6.43 {string is false, true} {
    string is false 0
} 1
test string-6.44 {string is false, true} {
    string is false off
} 1
test string-6.45 {string is false, false} {
    list [string is false -fail var abc] $var
} {0 0}
test string-6.46 {string is false, false} {
    catch {unset var}
    list [string is false -fail var Y] $var
} {0 0}
test string-6.47 {string is false, false} {
    catch {unset var}
    list [string is false -fail var offensive] $var
} {0 0}
test string-6.48 {string is integer, true} {
    string is integer +1234567890
} 1
test string-6.49 {string is integer, true on type} {
    string is integer [expr int(50.0)]
} 1
test string-6.50 {string is integer, true} {
    string is integer [list -10]
} 1
test string-6.51 {string is integer, true as hex} {
    string is integer 0xabcdef
} 1
test string-6.52 {string is integer, true as octal} {
    string is integer 012345
} 1
test string-6.53 {string is integer, true with whitespace} {
    string is integer "  \n1234\v"
} 1
test string-6.54 {string is integer, false} {
    list [string is integer -fail var 123abc] $var
} {0 3}
test string-6.55 {string is integer, false on overflow} {
    list [string is integer -fail var +[largest_int]0] $var
} {0 -1}
test string-6.56 {string is integer, false} {
    list [string is integer -fail var [expr double(1)]] $var
} {0 1}
test string-6.57 {string is integer, false} {
    list [string is integer -fail var "    "] $var
} {0 0}
test string-6.58 {string is integer, false on bad octal} {
    list [string is integer -fail var 0o36963] $var
} {0 4}
test string-6.58.1 {string is integer, false on bad octal} {
    list [string is integer -fail var 0o36963] $var
} {0 4}
test string-6.59 {string is integer, false on bad hex} {
    list [string is integer -fail var 0X345XYZ] $var
} {0 5}
test string-6.60 {string is lower, true} {
    string is lower abc
} 1
test string-6.61 {string is lower, unicode true} {
    string is lower abc\u00fcue
} 1
test string-6.62 {string is lower, false} {
    list [string is lower -fail var aBc] $var
} {0 1}
test string-6.63 {string is lower, false} {
    list [string is lower -fail var abc1] $var
} {0 3}
test string-6.64 {string is lower, unicode false} {
    list [string is lower -fail var ab\u00dcUE] $var
} {0 2}
test string-6.65 {string is space, true} {
    string is space " \t\n\v\f"
} 1
test string-6.66 {string is space, false} {
    list [string is space -fail var " \t\n\v1\f"] $var
} {0 4}
test string-6.67 {string is true, true} {
    string is true true
} 1
test string-6.68 {string is true, true} {
    string is true TrU
} 1
test string-6.69 {string is true, true} {
    string is true ye
} 1
test string-6.70 {string is true, true} {
    string is true 1
} 1
test string-6.71 {string is true, true} {
    string is true on
} 1
test string-6.72 {string is true, false} {
    list [string is true -fail var onto] $var
} {0 0}
test string-6.73 {string is true, false} {
    catch {unset var}
    list [string is true -fail var 25] $var
} {0 0}
test string-6.74 {string is true, false} {
    catch {unset var}
    list [string is true -fail var no] $var
} {0 0}
test string-6.75 {string is upper, true} {
    string is upper ABC
} 1
test string-6.76 {string is upper, unicode true} {
    string is upper ABC\u00dcUE
} 1
test string-6.77 {string is upper, false} {
    list [string is upper -fail var AbC] $var
} {0 1}
test string-6.78 {string is upper, false} {
    list [string is upper -fail var AB2C] $var
} {0 2}
test string-6.79 {string is upper, unicode false} {
    list [string is upper -fail var ABC\u00fcue] $var
} {0 3}
test string-6.80 {string is wordchar, true} {
    string is wordchar abc_123
} 1
test string-6.81 {string is wordchar, unicode true} {
    string is wordchar abc\u00fcab\u00dcAB\u5001
} 1
test string-6.82 {string is wordchar, false} {
    list [string is wordchar -fail var abcd.ef] $var
} {0 4}
test string-6.83 {string is wordchar, unicode false} {
    list [string is wordchar -fail var abc\u0080def] $var
} {0 3}
test string-6.84 {string is control} {
    ## Control chars are in the ranges
    ## 00..1F && 7F..9F
    list [string is control -fail var \x00\x01\x10\x1F\x7F\x80\x9F\x60] $var
} {0 7}
test string-6.85 {string is control} {
    string is control \u0100
} 0
test string-6.86 {string is graph} {
    ## graph is any print char, except space
    list [string is gra -fail var "0123abc!@#\$\u0100 "] $var
} {0 12}
test string-6.87 {string is print} {
    ## basically any printable char
    list [string is print -fail var "0123abc!@#\$\u0100 \u0010"] $var
} {0 13}
test string-6.88 {string is punct} {
    ## any graph char that isn't alnum
    list [string is punct -fail var "_!@#\u00beq0"] $var
} {0 4}
test string-6.89 {string is xdigit} {
    list [string is xdigit -fail var 0123456789\u0061bcdefABCDEFg] $var
} {0 22}

test string-6.90 {string is integer, bad integers} {
    # SF bug #634856
    set result ""
    set numbers [list 1 +1 ++1 +-1 -+1 -1 --1 "- +1"]
    foreach num $numbers {
	lappend result [string is int -strict $num]
    }
    set result
} {1 1 0 0 0 1 0 0}
test string-6.91 {string is double, bad doubles} {
    set result ""
    set numbers [list 1.0 +1.0 ++1.0 +-1.0 -+1.0 -1.0 --1.0 "- +1.0"]
    foreach num $numbers {
	lappend result [string is double -strict $num]
    }
    set result
} {1 1 0 0 0 1 0 0}
test string-6.92 {string is integer, 32-bit overflow} {
    # Bug 718878
    set x 0x100000000
    list [string is integer -failindex var $x] $var
} {0 -1}
test string-6.93 {string is integer, 32-bit overflow} {
    # Bug 718878
    set x 0x100000000
    append x ""
    list [string is integer -failindex var $x] $var
} {0 -1}
test string-6.94 {string is integer, 32-bit overflow} {
    # Bug 718878
    set x 0x100000000
    list [string is integer -failindex var [expr {$x}]] $var
} {0 -1}
test string-6.95 {string is wideinteger, true} {
    string is wideinteger +1234567890
} 1
test string-6.96 {string is wideinteger, true on type} {
    string is wideinteger [expr wide(50.0)]
} 1
test string-6.97 {string is wideinteger, true} {
    string is wideinteger [list -10]
} 1
test string-6.98 {string is wideinteger, true as hex} {
    string is wideinteger 0xabcdef
} 1
test string-6.99 {string is wideinteger, true as octal} {
    string is wideinteger 0123456
} 1
test string-6.100 {string is wideinteger, true with whitespace} {
    string is wideinteger "  \n1234\v"
} 1
test string-6.101 {string is wideinteger, false} {
    list [string is wideinteger -fail var 123abc] $var
} {0 3}
test string-6.102 {string is wideinteger, false on overflow} {
    list [string is wideinteger -fail var +[largest_int]0] $var
} {0 -1}
test string-6.103 {string is wideinteger, false} {
    list [string is wideinteger -fail var [expr double(1)]] $var
} {0 1}
test string-6.104 {string is wideinteger, false} {
    list [string is wideinteger -fail var "    "] $var
} {0 0}
test string-6.105 {string is wideinteger, false on bad octal} {
    list [string is wideinteger -fail var 0o36963] $var
} {0 4}
test string-6.105.1 {string is wideinteger, false on bad octal} {
    list [string is wideinteger -fail var 0o36963] $var
} {0 4}
test string-6.106 {string is wideinteger, false on bad hex} {
    list [string is wideinteger -fail var 0X345XYZ] $var
} {0 5}
test string-6.107 {string is integer, bad integers} {
    # SF bug #634856
    set result ""
    set numbers [list 1 +1 ++1 +-1 -+1 -1 --1 "- +1"]
    foreach num $numbers {
	lappend result [string is wideinteger -strict $num]
    }
    set result
} {1 1 0 0 0 1 0 0}
test string-6.108 {string is double, Bug 1382287} {
    set x 2turtledoves
    string is double $x
    string is double $x
} 0
test string-6.109 {string is double, Bug 1360532} {
    string is double 1\u00a0
} 0

catch {rename largest_int {}}

test string-7.1 {string last, too few args} {
    list [catch {string last a} msg] $msg
} {1 {wrong # args: should be "string last needleString haystackString ?startIndex?"}}
test string-7.2 {string last, bad args} {
    list [catch {string last a b c} msg] $msg
} {1 {bad index "c": must be integer?[+-]integer? or end?[+-]integer?}}
test string-7.3 {string last, too many args} {
    list [catch {string last a b c d} msg] $msg
} {1 {wrong # args: should be "string last needleString haystackString ?startIndex?"}}
test string-7.4 {string last} {
    string la xxx xxxx123xx345x678
} 1
test string-7.5 {string last} {
    string last xx xxxx123xx345x678
} 7
test string-7.6 {string last} {
    string las x xxxx123xx345x678
} 12
test string-7.7 {string last, unicode} {
    string las x xxxx12\u7266xx345x678
} 12
test string-7.8 {string last, unicode} {
    string las \u7266 xxxx12\u7266xx345x678
} 6
test string-7.9 {string last, stop index} {
    string las \u7266 xxxx12\u7266xx345x678
} 6
test string-7.10 {string last, unicode} {
    string las \u7266 xxxx12\u7266xx345x678
} 6
test string-7.11 {string last, start index} {
    string last \u7266 abc\u7266x 3
} 3
test string-7.12 {string last, start index} {
    string last \u7266 abc\u7266x 2
} -1
test string-7.13 {string last, start index} {
    ## Constrain to last 'a' should work
    string last ba badbad end-1
} 3
test string-7.14 {string last, start index} {
    ## Constrain to last 'b' should skip last 'ba'
    string last ba badbad end-2
} 0
test string-7.15 {string last, start index} {
    string last \334a \334ad\334ad 0
} -1
test string-7.16 {string last, start index} {
    string last \334a \334ad\334ad end-1
} 3

test string-8.1 {string bytelength} {
    list [catch {string bytelength} msg] $msg
} {1 {wrong # args: should be "string bytelength string"}}
test string-8.2 {string bytelength} {
    list [catch {string bytelength a b} msg] $msg
} {1 {wrong # args: should be "string bytelength string"}}
test string-8.3 {string bytelength} {
    string bytelength "\u00c7"
} 2
test string-8.4 {string bytelength} {
    string b ""
} 0

test string-9.1 {string length} {
    list [catch {string length} msg] $msg
} {1 {wrong # args: should be "string length string"}}
test string-9.2 {string length} {
    list [catch {string length a b} msg] $msg
} {1 {wrong # args: should be "string length string"}}
test string-9.3 {string length} {
    string length "a little string"
} 15
test string-9.4 {string length} {
    string le ""
} 0
test string-9.5 {string length, unicode} {
    string le "abcd\u7266"
} 5
test string-9.6 {string length, bytearray object} {
    string length [binary format a5 foo]
} 5
test string-9.7 {string length, bytearray object} {
    string length [binary format I* {0x50515253 0x52}]
} 8

test string-10.1 {string map, too few args} {
    list [catch {string map} msg] $msg
} {1 {wrong # args: should be "string map ?-nocase? charMap string"}}
test string-10.2 {string map, bad args} {
    list [catch {string map {a b} abba oops} msg] $msg
} {1 {bad option "a b": must be -nocase}}
test string-10.3 {string map, too many args} {
    list [catch {string map -nocase {a b} str1 str2} msg] $msg
} {1 {wrong # args: should be "string map ?-nocase? charMap string"}}
test string-10.4 {string map} {
    string map {a b} abba
} {bbbb}
test string-10.5 {string map} {
    string map {a b} a
} {b}
test string-10.6 {string map -nocase} {
    string map -nocase {a b} Abba
} {bbbb}
test string-10.7 {string map} {
    string map {abc 321 ab * a A} aabcabaababcab
} {A321*A*321*}
test string-10.8 {string map -nocase} {
    string map -nocase {aBc 321 Ab * a A} aabcabaababcab
} {A321*A*321*}
test string-10.9 {string map -nocase} {
    string map -no {abc 321 Ab * a A} aAbCaBaAbAbcAb
} {A321*A*321*}
test string-10.10 {string map} {
    list [catch {string map {a b c} abba} msg] $msg
} {1 {char map list unbalanced}}
test string-10.11 {string map, nulls} {
    string map {\x00 NULL blah \x00nix} {qwerty}
} {qwerty}
test string-10.12 {string map, unicode} {
    string map [list \374 ue UE \334] "a\374ueUE\000EU"
} aueue\334\0EU
test string-10.13 {string map, -nocase unicode} {
    string map -nocase [list \374 ue UE \334] "a\374ueUE\000EU"
} aue\334\334\0EU
test string-10.14 {string map, -nocase null arguments} {
    string map -nocase {{} abc} foo
} foo
test string-10.15 {string map, one pair case} {
    string map -nocase {abc 32} aAbCaBaAbAbcAb
} {a32aBaAb32Ab}
test string-10.16 {string map, one pair case} {
    string map -nocase {ab 4321} aAbCaBaAbAbcAb
} {a4321C4321a43214321c4321}
test string-10.17 {string map, one pair case} {
    string map {Ab 4321} aAbCaBaAbAbcAb
} {a4321CaBa43214321c4321}
test string-10.18 {string map, empty argument} {
    string map -nocase {{} abc} foo
} foo
test string-10.19 {string map, empty arguments} {
    string map -nocase {{} abc f bar {} def} foo
} baroo
test string-10.20 {string map, dictionaries don't alter map ordering} {
    set map {aa X a Y}
    list [string map [dict create aa X a Y] aaa] [string map $map aaa] [dict size $map] [string map $map aaa]
} {XY XY 2 XY}
test string-10.21 {string map, ABR checks} {
    string map {longstring foob} long
} long
test string-10.22 {string map, ABR checks} {
    string map {long foob} long
} foob
test string-10.23 {string map, ABR checks} {
    string map {lon foob} long
} foobg
test string-10.24 {string map, ABR checks} {
    string map {lon foob} longlo
} foobglo
test string-10.25 {string map, ABR checks} {
    string map {lon foob} longlon
} foobgfoob
test string-10.26 {string map, ABR checks} {
    string map {longstring foob longstring bar} long
} long
test string-10.27 {string map, ABR checks} {
    string map {long foob longstring bar} long
} foob
test string-10.28 {string map, ABR checks} {
    string map {lon foob longstring bar} long
} foobg
test string-10.29 {string map, ABR checks} {
    string map {lon foob longstring bar} longlo
} foobglo
test string-10.30 {string map, ABR checks} {
    string map {lon foob longstring bar} longlon
} foobgfoob
test string-10.31 {string map, nasty sharing crash from [Bug 1018562]} {
    set a {a b}
    string map $a $a
} {b b}

test string-11.1 {string match, too few args} {
    list [catch {string match a} msg] $msg
} {1 {wrong # args: should be "string match ?-nocase? pattern string"}}
test string-11.2 {string match, too many args} {
    list [catch {string match a b c d} msg] $msg
} {1 {wrong # args: should be "string match ?-nocase? pattern string"}}
test string-11.3 {string match} {
    string match abc abc
} 1
test string-11.4 {string match} {
    string mat abc abd
} 0
test string-11.5 {string match} {
    string match ab*c abc
} 1
test string-11.6 {string match} {
    string match ab**c abc
} 1
test string-11.7 {string match} {
    string match ab* abcdef
} 1
test string-11.8 {string match} {
    string match *c abc
} 1
test string-11.9 {string match} {
    string match *3*6*9 0123456789
} 1
test string-11.9.1 {string match} {
    string match *3*6*89 0123456789
} 1
test string-11.9.2 {string match} {
    string match *3*456*89 0123456789
} 1
test string-11.9.3 {string match} {
    string match *3*6* 0123456789
} 1
test string-11.9.4 {string match} {
    string match *3*56* 0123456789
} 1
test string-11.9.5 {string match} {
    string match *3*456*** 0123456789
} 1
test string-11.9.6 {string match} {
    string match **3*456** 0123456789
} 1
test string-11.9.7 {string match} {
    string match *3***456* 0123456789
} 1
test string-11.9.8 {string match} {
    string match *3***\[456]* 0123456789
} 1
test string-11.9.9 {string match} {
    string match *3***\[4-6]* 0123456789
} 1
test string-11.9.10 {string match} {
    string match *3***\[4-6] 0123456789
} 0
test string-11.9.11 {string match} {
    string match *3***\[4-6] 0123456
} 1
test string-11.10 {string match} {
    string match *3*6*9 01234567890
} 0
test string-11.10.1 {string match} {
    string match *3*6*89 01234567890
} 0
test string-11.10.2 {string match} {
    string match *3*456*89 01234567890
} 0
test string-11.10.3 {string match} {
    string match **3*456*89 01234567890
} 0
test string-11.10.4 {string match} {
    string match *3*456***89 01234567890
} 0
test string-11.11 {string match} {
    string match a?c abc
} 1
test string-11.12 {string match} {
    string match a??c abc
} 0
test string-11.13 {string match} {
    string match ?1??4???8? 0123456789
} 1
test string-11.14 {string match} {
    string match {[abc]bc} abc
} 1
test string-11.15 {string match} {
    string match {a[abc]c} abc
} 1
test string-11.16 {string match} {
    string match {a[xyz]c} abc
} 0
test string-11.17 {string match} {
    string match {12[2-7]45} 12345
} 1
test string-11.18 {string match} {
    string match {12[ab2-4cd]45} 12345
} 1
test string-11.19 {string match} {
    string match {12[ab2-4cd]45} 12b45
} 1
test string-11.20 {string match} {
    string match {12[ab2-4cd]45} 12d45
} 1
test string-11.21 {string match} {
    string match {12[ab2-4cd]45} 12145
} 0
test string-11.22 {string match} {
    string match {12[ab2-4cd]45} 12545
} 0
test string-11.23 {string match} {
    string match {a\*b} a*b
} 1
test string-11.24 {string match} {
    string match {a\*b} ab
} 0
test string-11.25 {string match} {
    string match {a\*\?\[\]\\\x} "a*?\[\]\\x"
} 1
test string-11.26 {string match} {
    string match ** ""
} 1
test string-11.27 {string match} {
    string match *. ""
} 0
test string-11.28 {string match} {
    string match "" ""
} 1
test string-11.29 {string match} {
    string match \[a a
} 1
test string-11.30 {string match, bad args} {
    list [catch {string match - b c} msg] $msg
} {1 {bad option "-": must be -nocase}}
test string-11.31 {string match case} {
    string match a A
} 0
test string-11.32 {string match nocase} {
    string match -n a A
} 1
test string-11.33 {string match nocase} {
    string match -nocase a\334 A\374
} 1
test string-11.34 {string match nocase} {
    string match -nocase a*f ABCDEf
} 1
test string-11.35 {string match case, false hope} {
    # This is true because '_' lies between the A-Z and a-z ranges
    string match {[A-z]} _
} 1
test string-11.36 {string match nocase range} {
    # This is false because although '_' lies between the A-Z and a-z ranges,
    # we lower case the end points before checking the ranges.
    string match -nocase {[A-z]} _
} 0
test string-11.37 {string match nocase} {
    string match -nocase {[A-fh-Z]} g
} 0
test string-11.38 {string match case, reverse range} {
    string match {[A-fh-Z]} g
} 1
test string-11.39 {string match, *\ case} {
    string match {*\abc} abc
} 1
test string-11.39.1 {string match, *\ case} {
    string match {*ab\c} abc
} 1
test string-11.39.2 {string match, *\ case} {
    string match {*ab\*} ab*
} 1
test string-11.39.3 {string match, *\ case} {
    string match {*ab\*} abc
} 0
test string-11.39.4 {string match, *\ case} {
    string match {*ab\\*} {ab\c}
} 1
test string-11.39.5 {string match, *\ case} {
    string match {*ab\\*} {ab\*}
} 1
test string-11.40 {string match, *special case} {
    string match {*[ab]} abc
} 0
test string-11.41 {string match, *special case} {
    string match {*[ab]*} abc
} 1
test string-11.42 {string match, *special case} {
    string match "*\\" "\\"
} 0
test string-11.43 {string match, *special case} {
    string match "*\\\\" "\\"
} 1
test string-11.44 {string match, *special case} {
    string match "*???" "12345"
} 1
test string-11.45 {string match, *special case} {
    string match "*???" "12"
} 0
test string-11.46 {string match, *special case} {
    string match "*\\*" "abc*"
} 1
test string-11.47 {string match, *special case} {
    string match "*\\*" "*"
} 1
test string-11.48 {string match, *special case} {
    string match "*\\*" "*abc"
} 0
test string-11.49 {string match, *special case} {
    string match "?\\*" "a*"
} 1
test string-11.50 {string match, *special case} {
    string match "\\" "\\"
} 0
test string-11.51 {string match; *, -nocase and UTF-8} {
    string match -nocase [binary format I 717316707] \
	    [binary format I 2028036707]
} 1
test string-11.52 {string match, null char in string} {
    set out ""
    set ptn "*abc*"
    foreach elem [list "\u0000@abc" "@abc" "\u0000@abc\u0000" "blahabcblah"] {
	lappend out [string match $ptn $elem]
    }
    set out
} {1 1 1 1}
test string-11.53 {string match, null char in pattern} {
    set out ""
    foreach {ptn elem} [list \
	    "*\u0000abc\u0000"  "\u0000abc\u0000" \
	    "*\u0000abc\u0000"  "\u0000abc\u0000ef" \
	    "*\u0000abc\u0000*" "\u0000abc\u0000ef" \
	    "*\u0000abc\u0000"  "@\u0000abc\u0000ef" \
	    "*\u0000abc\u0000*"  "@\u0000abc\u0000ef" \
	    ] {
	lappend out [string match $ptn $elem]
    }
    set out
} {1 0 1 0 1}
test string-11.54 {string match, failure} {
    set longString ""
    for {set i 0} {$i < 10} {incr i} {
	append longString "abcdefghijklmnopqrstuvwxy\u0000z01234567890123"
    }
    string first $longString 123
    list [string match *cba* $longString] \
	    [string match *a*l*\u0000* $longString] \
	    [string match *a*l*\u0000*123 $longString] \
	    [string match *a*l*\u0000*123* $longString] \
	    [string match *a*l*\u0000*cba* $longString] \
	    [string match *===* $longString]
} {0 1 1 1 0 0}

test string-12.1 {string range} {
    list [catch {string range} msg] $msg
} {1 {wrong # args: should be "string range string first last"}}
test string-12.2 {string range} {
    list [catch {string range a 1} msg] $msg
} {1 {wrong # args: should be "string range string first last"}}
test string-12.3 {string range} {
    list [catch {string range a 1 2 3} msg] $msg
} {1 {wrong # args: should be "string range string first last"}}
test string-12.4 {string range} {
    string range abcdefghijklmnop 2 14
} {cdefghijklmno}
test string-12.5 {string range, last > length} {
    string range abcdefghijklmnop 7 1000
} {hijklmnop}
test string-12.6 {string range} {
    string range abcdefghijklmnop 10 end
} {klmnop}
test string-12.7 {string range, last < first} {
    string range abcdefghijklmnop 10 9
} {}
test string-12.8 {string range, first < 0} {
    string range abcdefghijklmnop -3 2
} {abc}
test string-12.9 {string range} {
    string range abcdefghijklmnop -3 -2
} {}
test string-12.10 {string range} {
    string range abcdefghijklmnop 1000 1010
} {}
test string-12.11 {string range} {
    string range abcdefghijklmnop -100 end
} {abcdefghijklmnop}
test string-12.12 {string range} {
    list [catch {string range abc abc 1} msg] $msg
} {1 {bad index "abc": must be integer?[+-]integer? or end?[+-]integer?}}
test string-12.13 {string range} {
    list [catch {string range abc 1 eof} msg] $msg
} {1 {bad index "eof": must be integer?[+-]integer? or end?[+-]integer?}}
test string-12.14 {string range} {
    string range abcdefghijklmnop end-1 end
} {op}
test string-12.15 {string range} {
    string range abcdefghijklmnop end 1000
} {p}
test string-12.16 {string range} {
    string range abcdefghijklmnop end end-1
} {}
test string-12.17 {string range, unicode} {
    string range ab\u7266cdefghijklmnop 5 5
} e
test string-12.18 {string range, unicode} {
    string range ab\u7266cdefghijklmnop 2 3
} \u7266c
test string-12.19 {string range, bytearray object} {
    set b [binary format I* {0x50515253 0x52}]
    set r1 [string range $b 1 end-1]
    set r2 [string range $b 1 6]
    string equal $r1 $r2
} 1
test string-12.20 {string range, out of bounds indices} {
    string range \u00ff 0 1
} \u00ff
# Bug 1410553
test string-12.21 {string range, regenerates correct reps, bug 1410553} {
    set bytes "\x00 \x03 \x41"
    set rxBuffer {}
    foreach ch $bytes {
	append rxBuffer $ch
	if {$ch eq "\x03"} {
	    string length $rxBuffer
	}
    }
    set rxCRC [string range $rxBuffer end-1 end]
    binary scan [join $bytes {}] "H*" input_hex
    binary scan $rxBuffer "H*" rxBuffer_hex
    binary scan $rxCRC "H*" rxCRC_hex
    list $input_hex $rxBuffer_hex $rxCRC_hex
} {000341 000341 0341}
test string-12.22 {string range, shimmering binary/index} {
    set s 0000000001
    binary scan $s a* x
    string range $s $s end
} 000000001

test string-13.1 {string repeat} {
    list [catch {string repeat} msg] $msg
} {1 {wrong # args: should be "string repeat string count"}}
test string-13.2 {string repeat} {
    list [catch {string repeat abc 10 oops} msg] $msg
} {1 {wrong # args: should be "string repeat string count"}}
test string-13.3 {string repeat} {
    string repeat {} 100
} {}
test string-13.4 {string repeat} {
    string repeat { } 5
} {     }
test string-13.5 {string repeat} {
    string repeat abc 3
} {abcabcabc}
test string-13.6 {string repeat} {
    string repeat abc -1
} {}
test string-13.7 {string repeat} {
    list [catch {string repeat abc end} msg] $msg
} {1 {expected integer but got "end"}}
test string-13.8 {string repeat} {
    string repeat {} -1000
} {}
test string-13.9 {string repeat} {
    string repeat {} 0
} {}
test string-13.10 {string repeat} {
    string repeat def 0
} {}
test string-13.11 {string repeat} {
    string repeat def 1
} def
test string-13.12 {string repeat} {
    string repeat ab\u7266cd 3
} ab\u7266cdab\u7266cdab\u7266cd
test string-13.13 {string repeat} {
    string repeat \x00 3
} \x00\x00\x00
test string-13.14 {string repeat} {
    # The string range will ensure us that string repeat gets a unicode string
    string repeat [string range ab\u7266cd 2 3] 3
} \u7266c\u7266c\u7266c

test string-14.1 {string replace} {
    list [catch {string replace} msg] $msg
} {1 {wrong # args: should be "string replace string first last ?string?"}}
test string-14.2 {string replace} {
    list [catch {string replace a 1} msg] $msg
} {1 {wrong # args: should be "string replace string first last ?string?"}}
test string-14.3 {string replace} {
    list [catch {string replace a 1 2 3 4} msg] $msg
} {1 {wrong # args: should be "string replace string first last ?string?"}}
test string-14.4 {string replace} {
} {}
test string-14.5 {string replace} {
    string replace abcdefghijklmnop 2 14
} {abp}
test string-14.6 {string replace} {
    string replace abcdefghijklmnop 7 1000
} {abcdefg}
test string-14.7 {string replace} {
    string replace abcdefghijklmnop 10 end
} {abcdefghij}
test string-14.8 {string replace} {
    string replace abcdefghijklmnop 10 9
} {abcdefghijklmnop}
test string-14.9 {string replace} {
    string replace abcdefghijklmnop -3 2
} {defghijklmnop}
test string-14.10 {string replace} {
    string replace abcdefghijklmnop -3 -2
} {abcdefghijklmnop}
test string-14.11 {string replace} {
    string replace abcdefghijklmnop 1000 1010
} {abcdefghijklmnop}
test string-14.12 {string replace} {
    string replace abcdefghijklmnop -100 end
} {}
test string-14.13 {string replace} {
    list [catch {string replace abc abc 1} msg] $msg
} {1 {bad index "abc": must be integer?[+-]integer? or end?[+-]integer?}}
test string-14.14 {string replace} {
    list [catch {string replace abc 1 eof} msg] $msg
} {1 {bad index "eof": must be integer?[+-]integer? or end?[+-]integer?}}
test string-14.15 {string replace} {
    string replace abcdefghijklmnop end-10 end-2 NEW
} {abcdeNEWop}
test string-14.16 {string replace} {
    string replace abcdefghijklmnop 0 end foo
} {foo}
test string-14.17 {string replace} {
    string replace abcdefghijklmnop end end-1
} {abcdefghijklmnop}

test string-15.1 {string tolower too few args} {
    list [catch {string tolower} msg] $msg
} {1 {wrong # args: should be "string tolower string ?first? ?last?"}}
test string-15.2 {string tolower bad args} {
    list [catch {string tolower a b} msg] $msg
} {1 {bad index "b": must be integer?[+-]integer? or end?[+-]integer?}}
test string-15.3 {string tolower too many args} {
    list [catch {string tolower ABC 1 end oops} msg] $msg
} {1 {wrong # args: should be "string tolower string ?first? ?last?"}}
test string-15.4 {string tolower} {
    string tolower ABCDeF
} {abcdef}
test string-15.5 {string tolower} {
    string tolower "ABC  XyZ"
} {abc  xyz}
test string-15.6 {string tolower} {
    string tolower {123#$&*()}
} {123#$&*()}
test string-15.7 {string tolower} {
    string tolower ABC 1
} AbC
test string-15.8 {string tolower} {
    string tolower ABC 1 end
} Abc
test string-15.9 {string tolower} {
    string tolower ABC 0 end-1
} abC
test string-15.10 {string tolower, unicode} {
     string tolower ABCabc\xc7\xe7
} "abcabc\xe7\xe7"

test string-16.1 {string toupper} {
    list [catch {string toupper} msg] $msg
} {1 {wrong # args: should be "string toupper string ?first? ?last?"}}
test string-16.2 {string toupper} {
    list [catch {string toupper a b} msg] $msg
} {1 {bad index "b": must be integer?[+-]integer? or end?[+-]integer?}}
test string-16.3 {string toupper} {
    list [catch {string toupper a 1 end oops} msg] $msg
} {1 {wrong # args: should be "string toupper string ?first? ?last?"}}
test string-16.4 {string toupper} {
    string toupper abCDEf
} {ABCDEF}
test string-16.5 {string toupper} {
    string toupper "abc xYz"
} {ABC XYZ}
test string-16.6 {string toupper} {
    string toupper {123#$&*()}
} {123#$&*()}
test string-16.7 {string toupper} {
    string toupper abc 1
} aBc
test string-16.8 {string toupper} {
    string toupper abc 1 end
} aBC
test string-16.9 {string toupper} {
    string toupper abc 0 end-1
} ABc
test string-16.10 {string toupper, unicode} {
    string toupper ABCabc\xc7\xe7
} "ABCABC\xc7\xc7"

test string-17.1 {string totitle} {
    list [catch {string totitle} msg] $msg
} {1 {wrong # args: should be "string totitle string ?first? ?last?"}}
test string-17.2 {string totitle} {
    list [catch {string totitle a b} msg] $msg
} {1 {bad index "b": must be integer?[+-]integer? or end?[+-]integer?}}
test string-17.3 {string totitle} {
    string totitle abCDEf
} {Abcdef}
test string-17.4 {string totitle} {
    string totitle "abc xYz"
} {Abc xyz}
test string-17.5 {string totitle} {
    string totitle {123#$&*()}
} {123#$&*()}
test string-17.6 {string totitle, unicode} {
    string totitle ABCabc\xc7\xe7
} "Abcabc\xe7\xe7"
test string-17.7 {string totitle, unicode} {
    string totitle \u01f3BCabc\xc7\xe7
} "\u01f2bcabc\xe7\xe7"

test string-18.1 {string trim} {
    list [catch {string trim} msg] $msg
} {1 {wrong # args: should be "string trim string ?chars?"}}
test string-18.2 {string trim} {
    list [catch {string trim a b c} msg] $msg
} {1 {wrong # args: should be "string trim string ?chars?"}}
test string-18.3 {string trim} {
    string trim "    XYZ      "
} {XYZ}
test string-18.4 {string trim} {
    string trim "\t\nXYZ\t\n\r\n"
} {XYZ}
test string-18.5 {string trim} {
    string trim "  A XYZ A    "
} {A XYZ A}
test string-18.6 {string trim} {
    string trim "XXYYZZABC XXYYZZ" ZYX
} {ABC }
test string-18.7 {string trim} {
    string trim "    \t\r      "
} {}
test string-18.8 {string trim} {
    string trim {abcdefg} {}
} {abcdefg}
test string-18.9 {string trim} {
    string trim {}
} {}
test string-18.10 {string trim} {
    string trim ABC DEF
} {ABC}
test string-18.11 {string trim, unicode} {
    string trim "\xe7\xe8 AB\xe7C \xe8\xe7" \xe7\xe8
} " AB\xe7C "
test string-18.12 {string trim, unicode default} {
    string trim ABC\u1361\u1680\u3000
} ABC

test string-19.1 {string trimleft} {
    list [catch {string trimleft} msg] $msg
} {1 {wrong # args: should be "string trimleft string ?chars?"}}
test string-19.2 {string trimleft} {
    string trimleft "    XYZ      "
} {XYZ      }
test string-19.3 {string trimleft, unicode default} {
    string trimleft \u1361\u1680\u3000ABC
} ABC

test string-20.1 {string trimright errors} {
    list [catch {string trimright} msg] $msg
} {1 {wrong # args: should be "string trimright string ?chars?"}}
test string-20.2 {string trimright errors} {
    list [catch {string trimg a} msg] $msg
} {1 {unknown or ambiguous subcommand "trimg": must be bytelength, compare, equal, first, index, is, last, length, map, match, range, repeat, replace, reverse, tolower, totitle, toupper, trim, trimleft, trimright, wordend, or wordstart}}
test string-20.3 {string trimright} {
    string trimright "    XYZ      "
} {    XYZ}
test string-20.4 {string trimright} {
    string trimright "   "
} {}
test string-20.5 {string trimright} {
    string trimright ""
} {}
test string-20.6 {string trimright, unicode default} {
    string trimright ABC\u1361\u1680\u3000
} ABC

test string-21.1 {string wordend} {
    list [catch {string wordend a} msg] $msg
} {1 {wrong # args: should be "string wordend string index"}}
test string-21.2 {string wordend} {
    list [catch {string wordend a b c} msg] $msg
} {1 {wrong # args: should be "string wordend string index"}}
test string-21.3 {string wordend} {
    list [catch {string wordend a gorp} msg] $msg
} {1 {bad index "gorp": must be integer?[+-]integer? or end?[+-]integer?}}
test string-21.4 {string wordend} {
    string wordend abc. -1
} 3
test string-21.5 {string wordend} {
    string wordend abc. 100
} 4
test string-21.6 {string wordend} {
    string wordend "word_one two three" 2
} 8
test string-21.7 {string wordend} {
    string wordend "one .&# three" 5
} 6
test string-21.8 {string wordend} {
    string worde "x.y" 0
} 1
test string-21.9 {string wordend} {
    string worde "x.y" end-1
} 2
test string-21.10 {string wordend, unicode} {
    string wordend "xyz\u00c7de fg" 0
} 6
test string-21.11 {string wordend, unicode} {
    string wordend "xyz\uc700de fg" 0
} 6
test string-21.12 {string wordend, unicode} {
    string wordend "xyz\u203fde fg" 0
} 6
test string-21.13 {string wordend, unicode} {
    string wordend "xyz\u2045de fg" 0
} 3
test string-21.14 {string wordend, unicode} {
    string wordend "\uc700\uc700 abc" 8
} 6

test string-22.1 {string wordstart} {
    list [catch {string word a} msg] $msg
} {1 {unknown or ambiguous subcommand "word": must be bytelength, compare, equal, first, index, is, last, length, map, match, range, repeat, replace, reverse, tolower, totitle, toupper, trim, trimleft, trimright, wordend, or wordstart}}
test string-22.2 {string wordstart} {
    list [catch {string wordstart a} msg] $msg
} {1 {wrong # args: should be "string wordstart string index"}}
test string-22.3 {string wordstart} {
    list [catch {string wordstart a b c} msg] $msg
} {1 {wrong # args: should be "string wordstart string index"}}
test string-22.4 {string wordstart} {
    list [catch {string wordstart a gorp} msg] $msg
} {1 {bad index "gorp": must be integer?[+-]integer? or end?[+-]integer?}}
test string-22.5 {string wordstart} {
    string wordstart "one two three_words" 400
} 8
test string-22.6 {string wordstart} {
    string wordstart "one two three_words" 2
} 0
test string-22.7 {string wordstart} {
    string wordstart "one two three_words" -2
} 0
test string-22.8 {string wordstart} {
    string wordstart "one .*&^ three" 6
} 6
test string-22.9 {string wordstart} {
    string wordstart "one two three" 4
} 4
test string-22.10 {string wordstart} {
    string wordstart "one two three" end-5
} 7
test string-22.11 {string wordstart, unicode} {
    string wordstart "one tw\u00c7o three" 7
} 4
test string-22.12 {string wordstart, unicode} {
    string wordstart "ab\uc700\uc700 cdef ghi" 12
} 10
test string-22.13 {string wordstart, unicode} {
    string wordstart "\uc700\uc700 abc" 8
} 3

test string-23.0 {string is boolean, Bug 1187123} testindexobj {
    set x 5
    catch {testindexobj $x foo bar soom}
    string is boolean $x
} 0
test string-23.1 {string is command with empty string} {
    set s ""
    list \
        [string is alnum $s] \
        [string is alpha $s] \
        [string is ascii $s] \
        [string is control $s] \
        [string is boolean $s] \
        [string is digit $s] \
        [string is double $s] \
        [string is false $s] \
        [string is graph $s] \
        [string is integer $s] \
        [string is lower $s] \
        [string is print $s] \
        [string is punct $s] \
        [string is space $s] \
        [string is true $s] \
        [string is upper $s] \
        [string is wordchar $s] \
        [string is xdigit $s] \

} {1 1 1 1 1 1 1 1 1 1 1 1 1 1 1 1 1 1}
test string-23.2 {string is command with empty string} {
    set s ""
    list \
        [string is alnum -strict $s] \
        [string is alpha -strict $s] \
        [string is ascii -strict $s] \
        [string is control -strict $s] \
        [string is boolean -strict $s] \
        [string is digit -strict $s] \
        [string is double -strict $s] \
        [string is false -strict $s] \
        [string is graph -strict $s] \
        [string is integer -strict $s] \
        [string is lower -strict $s] \
        [string is print -strict $s] \
        [string is punct -strict $s] \
        [string is space -strict $s] \
        [string is true -strict $s] \
        [string is upper -strict $s] \
        [string is wordchar -strict $s] \
        [string is xdigit -strict $s] \

} {0 0 0 0 0 0 0 0 0 0 0 0 0 0 0 0 0 0}

test string-24.1 {string reverse command} -body {
    string reverse
} -returnCodes error -result "wrong # args: should be \"string reverse string\""
test string-24.2 {string reverse command} -body {
    string reverse a b
} -returnCodes error -result "wrong # args: should be \"string reverse string\""
test string-24.3 {string reverse command - shared string} {
    set x abcde
    string reverse $x
} edcba
test string-24.4 {string reverse command - unshared string} {
    set x abc
    set y de
    string reverse $x$y
} edcba
test string-24.5 {string reverse command - shared unicode string} {
    set x abcde\udead
    string reverse $x
} \udeadedcba
test string-24.6 {string reverse command - unshared string} {
    set x abc
    set y de\udead
    string reverse $x$y
} \udeadedcba
test string-24.7 {string reverse command - simple case} {
    string reverse a
} a
test string-24.8 {string reverse command - simple case} {
    string reverse \udead
} \udead
test string-24.9 {string reverse command - simple case} {
    string reverse {}
} {}
test string-24.10 {string reverse command - corner case} {
    set x \ubeef\udead
    string reverse $x
} \udead\ubeef
test string-24.11 {string reverse command - corner case} {
    set x \ubeef
    set y \udead
    string reverse $x$y
} \udead\ubeef
test string-24.12 {string reverse command - corner case} {
    set x \ubeef
    set y \udead
    string is ascii [string reverse $x$y]
} 0
<<<<<<< HEAD
test string-24.13 {string reverse command - pure Unicode string} {
    string reverse [string range \ubeef\udead\ubeef\udead\ubeef\udead 1 5]
} \udead\ubeef\udead\ubeef\udead
=======
test string-24.13 {string reverse command - pure bytearray} {
    binary scan [string reverse [binary format H* 010203]] H* x
    set x
} 030201
test string-24.14 {string reverse command - pure bytearray} {
    binary scan [tcl::string::reverse [binary format H* 010203]] H* x
    set x
} 030201
>>>>>>> 41e45d9a

test string-25.1 {string is list} {
    string is list {a b c}
} 1
test string-25.2 {string is list} {
    string is list "a \{b c"
} 0
test string-25.3 {string is list} {
    string is list {a {b c}d e}
} 0
test string-25.4 {string is list} {
    string is list {}
} 1
test string-25.5 {string is list} {
    string is list -strict {a b c}
} 1
test string-25.6 {string is list} {
    string is list -strict "a \{b c"
} 0
test string-25.7 {string is list} {
    string is list -strict {a {b c}d e}
} 0
test string-25.8 {string is list} {
    string is list -strict {}
} 1
test string-25.9 {string is list} {
    set x {}
    list [string is list -failindex x {a b c}] $x
} {1 {}}
test string-25.10 {string is list} {
    set x {}
    list [string is list -failindex x "a \{b c"] $x
} {0 2}
test string-25.11 {string is list} {
    set x {}
    list [string is list -failindex x {a b {b c}d e}] $x
} {0 4}
test string-25.12 {string is list} {
    set x {}
    list [string is list -failindex x {}] $x
} {1 {}}
test string-25.13 {string is list} {
    set x {}
    list [string is list -failindex x {  {b c}d e}] $x
} {0 2}
test string-25.14 {string is list} {
    set x {}
    list [string is list -failindex x "\uabcd {b c}d e"] $x
} {0 2}

test string-26.1 {tcl::prefix, too few args} -body {
    tcl::prefix match a
} -returnCodes 1 -result {wrong # args: should be "tcl::prefix match ?options? table string"}
test string-26.2 {tcl::prefix, bad args} -body {
    tcl::prefix match a b c
} -returnCodes 1 -result {bad option "a": must be -error, -exact, or -message}
test string-26.2.1 {tcl::prefix, empty table} -body {
    tcl::prefix match {} foo
} -returnCodes 1 -result {bad option "foo": no valid options}
test string-26.3 {tcl::prefix, bad args} -body {
    tcl::prefix match -error "{}x" -exact str1 str2
} -returnCodes 1 -result {list element in braces followed by "x" instead of space}
test string-26.3.1 {tcl::prefix, bad args} -body {
    tcl::prefix match -error "x" -exact str1 str2
} -returnCodes 1 -result {error options must have an even number of elements}
test string-26.3.2 {tcl::prefix, bad args} -body {
    tcl::prefix match -error str1 str2
} -returnCodes 1 -result {missing error options}
test string-26.4 {tcl::prefix, bad args} -body {
    tcl::prefix match -message str1 str2
} -returnCodes 1 -result {missing message}
test string-26.5 {tcl::prefix} {
    tcl::prefix match {apa bepa cepa depa} cepa
} cepa
test string-26.6 {tcl::prefix} {
    tcl::prefix match {apa bepa cepa depa} be
} bepa
test string-26.7 {tcl::prefix} -body {
    tcl::prefix match -exact {apa bepa cepa depa} be
} -returnCodes 1 -result {bad option "be": must be apa, bepa, cepa, or depa}
test string-26.8 {tcl::prefix} -body {
    tcl::prefix match -message switch {apa bepa bear depa} be
} -returnCodes 1 -result {ambiguous switch "be": must be apa, bepa, bear, or depa}
test string-26.9 {tcl::prefix} -body {
    tcl::prefix match -error {} {apa bepa bear depa} be
} -returnCodes 0 -result {}
test string-26.10 {tcl::prefix} -body {
    tcl::prefix match -error {-level 1} {apa bepa bear depa} be
} -returnCodes 2 -result {ambiguous option "be": must be apa, bepa, bear, or depa}
test string-26.10.1 {tcl::prefix} -setup {
    proc _testprefix {args} {
        array set opts {-a x -b y -c y}
        foreach {opt val} $args {
            set opt [tcl::prefix match -error {-level 1} {-a -b -c} $opt]
            set opts($opt) $val
        }
        array get opts
    }
} -body {
    set a [catch {_testprefix -x u} result options]
    dict get $options -errorinfo
} -cleanup {
    rename _testprefix {}
} -result {bad option "-x": must be -a, -b, or -c
    while executing
"_testprefix -x u"}

# Helper for memory stress tests
# Repeat each body in a local space checking that memory does not increase
proc MemStress {args} {
    set res {}
    foreach body $args {
        set end 0
        for {set i 0} {$i < 5} {incr i} { 
            proc MemStress_Body {} $body
            uplevel 1 MemStress_Body
            rename MemStress_Body {}
            set tmp $end
            set end [lindex [lindex [split [memory info] "\n"] 3] 3]
        }
        lappend res [expr {$end - $tmp}]
    }
    return $res
}

test string-26.11 {tcl::prefix: testing for leaks} -body {
    # This test is made to stress object reference management
    MemStress {
        set table {hejj miff gurk}
        set item [lindex $table 1]
        # If not careful, this can cause a circular reference
        # that will cause a leak.
        tcl::prefix match $table $item
    } {
        # A similar case with nested lists
        set table2 {hejj {miff maff} gurk}
        set item [lindex [lindex $table2 1] 0]
        tcl::prefix match $table2 $item
    } {
        # A similar case with dict
        set table3 {hejj {miff maff} gurk2}
        set item [lindex [dict keys [lindex $table3 1]] 0]
        tcl::prefix match $table3 $item
    }
} -constraints memory -result {0 0 0}

test string-26.12 {tcl::prefix: testing for leaks} -body {
    # This is a memory leak test in a form that might actually happen
    # in real code.  The shared literal "miff" causes a connection
    # between the item and the table.
    MemStress {
        proc stress1 {item} {
            set table [list hejj miff gurk]
            tcl::prefix match $table $item
        }
        proc stress2 {} {
            stress1 miff
        }
        stress2
        rename stress1 {}
        rename stress2 {}
    }
} -constraints memory -result 0

test string-26.13 {tcl::prefix: testing for leaks} -body {
    # This test is made to stress object reference management
    MemStress {
        set table [list hejj miff]
        set item $table
        set error $table
        # Use the same objects in all places
        catch {
            tcl::prefix match -error $error $table $item
        }
    }
} -constraints memory -result {0}

test string-27.1 {tcl::prefix all, too few args} -body {
    tcl::prefix all a
} -returnCodes 1 -result {wrong # args: should be "tcl::prefix all table string"}
test string-27.2 {tcl::prefix all, bad args} -body {
    tcl::prefix all a b c
} -returnCodes 1 -result {wrong # args: should be "tcl::prefix all table string"}
test string-27.3 {tcl::prefix all, bad args} -body {
    tcl::prefix all "{}x" str2
} -returnCodes 1 -result {list element in braces followed by "x" instead of space}
test string-27.4 {tcl::prefix all} {
    tcl::prefix all {apa bepa cepa depa} c
} cepa
test string-27.5 {tcl::prefix all} {
    tcl::prefix all {apa bepa cepa depa} cepa
} cepa
test string-27.6 {tcl::prefix all} {
    tcl::prefix all {apa bepa cepa depa} cepax
} {}
test string-27.7 {tcl::prefix all} {
    tcl::prefix all {apa aska appa} a
} {apa aska appa}
test string-27.8 {tcl::prefix all} {
    tcl::prefix all {apa aska appa} ap
} {apa appa}
test string-27.9 {tcl::prefix all} {
    tcl::prefix all {apa aska appa} p
} {}
test string-27.10 {tcl::prefix all} {
    tcl::prefix all {apa aska appa} {}
} {apa aska appa}

test string-28.1 {tcl::prefix longest, too few args} -body {
    tcl::prefix longest a
} -returnCodes 1 -result {wrong # args: should be "tcl::prefix longest table string"}
test string-28.2 {tcl::prefix longest, bad args} -body {
    tcl::prefix longest a b c
} -returnCodes 1 -result {wrong # args: should be "tcl::prefix longest table string"}
test string-28.3 {tcl::prefix longest, bad args} -body {
    tcl::prefix longest "{}x" str2
} -returnCodes 1 -result {list element in braces followed by "x" instead of space}
test string-28.4 {tcl::prefix longest} {
    tcl::prefix longest {apa bepa cepa depa} c
} cepa
test string-28.5 {tcl::prefix longest} {
    tcl::prefix longest {apa bepa cepa depa} cepa
} cepa
test string-28.6 {tcl::prefix longest} {
    tcl::prefix longest {apa bepa cepa depa} cepax
} {}
test string-28.7 {tcl::prefix longest} {
    tcl::prefix longest {apa aska appa} a
} a
test string-28.8 {tcl::prefix longest} {
    tcl::prefix longest {apa aska appa} ap
} ap
test string-28.9 {tcl::prefix longest} {
    tcl::prefix longest {apa bska appa} a
} ap
test string-28.10 {tcl::prefix longest} {
    tcl::prefix longest {apa bska appa} {}
} {}
test string-28.11 {tcl::prefix longest} {
    tcl::prefix longest {{} bska appa} {}
} {}
test string-28.12 {tcl::prefix longest} {
    tcl::prefix longest {apa {} appa} {}
} {}
test string-28.13 {tcl::prefix longest} {
    # Test UTF8 handling
    tcl::prefix longest {ax\x90 bep ax\x91} a
} ax

# cleanup
rename MemStress {}
catch {rename foo {}}
::tcltest::cleanupTests
return

# Local Variables:
# mode: tcl
# End:<|MERGE_RESOLUTION|>--- conflicted
+++ resolved
@@ -1623,20 +1623,17 @@
     set y \udead
     string is ascii [string reverse $x$y]
 } 0
-<<<<<<< HEAD
 test string-24.13 {string reverse command - pure Unicode string} {
     string reverse [string range \ubeef\udead\ubeef\udead\ubeef\udead 1 5]
 } \udead\ubeef\udead\ubeef\udead
-=======
-test string-24.13 {string reverse command - pure bytearray} {
+test string-24.14 {string reverse command - pure bytearray} {
     binary scan [string reverse [binary format H* 010203]] H* x
     set x
 } 030201
-test string-24.14 {string reverse command - pure bytearray} {
+test string-24.15 {string reverse command - pure bytearray} {
     binary scan [tcl::string::reverse [binary format H* 010203]] H* x
     set x
 } 030201
->>>>>>> 41e45d9a
 
 test string-25.1 {string is list} {
     string is list {a b c}
