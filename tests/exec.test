--- conflicted
+++ resolved
@@ -721,40 +721,10 @@
     viewFile $log
 } -result "\"Testing exec-20.1\""
 
-<<<<<<< HEAD
 # TIP 424 Syntax
 test exec-20.1 {New exec syntax with sublists} {exec} {
     exec | {echo >}
 } >
-=======
-# Test with encoding mismatches (Bug 0f1ddc0df7fb7)
-test exec-21.1 {exec encoding mismatch on stdout} -setup {
-    set path(script) [makeFile {
-	fconfigure stdout -translation binary
-	puts a\xe9b
-    } script]
-    set enc [encoding system]
-    encoding system utf-8
-} -cleanup {
-    removeFile $path(script)
-    encoding system $enc
-} -body {
-    exec [info nameofexecutable] $path(script)
-} -result a\uFFFDb
-test exec-21.2 {exec encoding mismatch on stderr} -setup {
-    set path(script) [makeFile {
-	fconfigure stderr -translation binary
-	puts stderr a\xe9b
-    } script]
-    set enc [encoding system]
-    encoding system utf-8
-} -cleanup {
-    removeFile $path(script)
-    encoding system $enc
-} -body {
-    list [catch {exec [info nameofexecutable] $path(script)} r] $r
-} -result [list 1 a\uFFFDb]
->>>>>>> 2ba12cd8
 
  
