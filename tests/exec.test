--- conflicted
+++ resolved
@@ -699,7 +699,6 @@
     file size $tmpfile
 } -cleanup {
     removeFile $tmpfile
-<<<<<<< HEAD
 } -result 26
 
 # Tests to ensure batch files and .CMD (Bug 9ece99d58b)
@@ -742,14 +741,12 @@
 } -body {
     list [catch {exec [info nameofexecutable] $path(script)} r] $r
 } -result [list 1 a\uFFFDb]
-=======
-} -result 14
+
 
 # New Syntax
 test exec-20.1 {New exec syntax with sublists} {exec} {
     exec | {echo >}
 } >
->>>>>>> 8490f269
 
  
