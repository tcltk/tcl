# Commands covered:  foreach, continue, break
#
# This file contains a collection of tests for one or more of the Tcl
# built-in commands.  Sourcing this file into Tcl runs the tests and
# generates output for errors.  No output means no errors were found.
#
# Copyright © 1991-1993 The Regents of the University of California.
# Copyright © 1994-1997 Sun Microsystems, Inc.
#
# See the file "license.terms" for information on usage and redistribution
# of this file, and for a DISCLAIMER OF ALL WARRANTIES.

if {"::tcltest" ni [namespace children]} {
    package require tcltest 2.5
    namespace import -force ::tcltest::*
}

catch {unset a}
catch {unset x}

# Basic "foreach" operation.

test foreach-1.1 {basic foreach tests} {
    set a {}
    foreach i {a b c d} {
	set a [concat $a $i]
    }
    set a
} {a b c d}
test foreach-1.2 {basic foreach tests} {
    set a {}
    foreach i {a b {{c d} e} {123 {{x}}}} {
	set a [concat $a $i]
    }
    set a
} {a b {c d} e 123 {{x}}}
test foreach-1.3 {basic foreach tests} {catch {foreach} msg} 1
test foreach-1.4 {basic foreach tests} {
    catch {foreach} msg
    set msg
} {wrong # args: should be "foreach varList list ?varList list ...? command"}
test foreach-1.5 {basic foreach tests} {catch {foreach i} msg} 1
test foreach-1.6 {basic foreach tests} {
    catch {foreach i} msg
    set msg
} {wrong # args: should be "foreach varList list ?varList list ...? command"}
test foreach-1.7 {basic foreach tests} {catch {foreach i j} msg} 1
test foreach-1.8 {basic foreach tests} {
    catch {foreach i j} msg
    set msg
} {wrong # args: should be "foreach varList list ?varList list ...? command"}
test foreach-1.9 {basic foreach tests} {catch {foreach i j k l} msg} 1
test foreach-1.10 {basic foreach tests} {
    catch {foreach i j k l} msg
    set msg
} {wrong # args: should be "foreach varList list ?varList list ...? command"}
test foreach-1.11 {basic foreach tests} {
    set a {}
    foreach i {} {
	set a [concat $a $i]
    }
    set a
} {}
test foreach-1.12 {foreach errors} {
    list [catch {foreach {{a}{b}} {1 2 3} {}} msg] $msg
} {1 {list element in braces followed by "{b}" instead of space}}
test foreach-1.13 {foreach errors} {
    list [catch {foreach a {{1 2}3} {}} msg] $msg
} {1 {list element in braces followed by "3" instead of space}}
catch {unset a}
test foreach-1.14 {foreach errors} {
    catch {unset a}
    set a(0) 44
    list [catch {foreach a {1 2 3} {}} msg o] $msg $::errorInfo
} {1 {can't set "a": variable is array} {can't set "a": variable is array
    (setting foreach loop variable "a")
    invoked from within
"foreach a {1 2 3} {}"}}
test foreach-1.15 {foreach errors} {
    list [catch {foreach {} {} {}} msg] $msg
} {1 {foreach varlist is empty}}
catch {unset a}

test foreach-2.1 {parallel foreach tests} {
    set x {}
    foreach {a b} {1 2 3 4} {
	append x $b $a
    }
    set x
} {2143}
test foreach-2.2 {parallel foreach tests} {
    set x {}
    foreach {a b} {1 2 3 4 5} {
	append x $b $a
    }
    set x
} {21435}
test foreach-2.3 {parallel foreach tests} {
    set x {}
    foreach a {1 2 3} b {4 5 6} {
	append x $b $a
    }
    set x
} {415263}
test foreach-2.4 {parallel foreach tests} {
    set x {}
    foreach a {1 2 3} b {4 5 6 7 8} {
	append x $b $a
    }
    set x
} {41526378}
test foreach-2.5 {parallel foreach tests} {
    set x {}
    foreach {a b} {a b A B aa bb} c {c C cc CC} {
	append x $a $b $c
    }
    set x
} {abcABCaabbccCC}
test foreach-2.6 {parallel foreach tests} {
    set x {}
    foreach a {1 2 3} b {1 2 3} c {1 2 3} d {1 2 3} e {1 2 3} {
	append x $a $b $c $d $e
    }
    set x
} {111112222233333}
test foreach-2.7 {parallel foreach tests} {
    set x {}
    foreach a {} b {1 2 3} c {1 2} d {1 2 3 4} e {{1 2}} {
	append x $a $b $c $d $e
    }
    set x
} {1111 2222334}
test foreach-2.8 {foreach only sets vars if repeating loop} {
    proc foo {} {
        set rgb {65535 0 0}
        foreach {r g b} [set rgb] {}
        return "r=$r, g=$g, b=$b"
    }
    foo
} {r=65535, g=0, b=0}
test foreach-2.9 {foreach only supports local scalar variables} {
    proc foo {} {
        set x {}
        foreach {a(3)} {1 2 3 4} {lappend x [set {a(3)}]}
        set x
    }
    foo
} {1 2 3 4}

test foreach-3.1 {compiled foreach backward jump works correctly} {
    catch {unset x}
    proc foo {arrayName} {
        upvar 1 $arrayName a
        set l {}
        foreach member [array names a] {
            lappend l [list $member [set a($member)]]
        }
        return $l
    }
    array set x {0 zero 1 one 2 two 3 three}
    lsort [foo x]
} [lsort {{0 zero} {1 one} {2 two} {3 three}}]

test foreach-4.1 {noncompiled foreach and shared variable or value list objects that are converted to another type} {
    catch {unset x}
    foreach {12.0} {a b c} {
        set x 12.0
<<<<<<< HEAD
        set x [expr [concat $x + 1]]
=======
        set x [expr {$x + 1}]
>>>>>>> 800a6d49
    }
    set x
} 13.0

# Check "continue".

test foreach-5.1 {continue tests} {catch continue} 4
test foreach-5.2 {continue tests} {
    set a {}
    foreach i {a b c d} {
	if {[string compare $i "b"] == 0} continue
	set a [concat $a $i]
    }
    set a
} {a c d}
test foreach-5.3 {continue tests} {
    set a {}
    foreach i {a b c d} {
	if {[string compare $i "b"] != 0} continue
	set a [concat $a $i]
    }
    set a
} {b}
test foreach-5.4 {continue tests} {catch {continue foo} msg} 1
test foreach-5.5 {continue tests} {
    catch {continue foo} msg
    set msg
} {wrong # args: should be "continue"}

# Check "break".

test foreach-6.1 {break tests} {catch break} 3
test foreach-6.2 {break tests} {
    set a {}
    foreach i {a b c d} {
	if {[string compare $i "c"] == 0} break
	set a [concat $a $i]
    }
    set a
} {a b}
test foreach-6.3 {break tests} {catch {break foo} msg} 1
test foreach-6.4 {break tests} {
    catch {break foo} msg
    set msg
} {wrong # args: should be "break"}
# Check for bug #406709
test foreach-6.5 {break tests} -body {
    proc a {} {
	set a 1
	foreach b b {list [concat a; break]; incr a}
	incr a
    }
    a
} -cleanup {
    rename a {}
} -result {2}

# Test for incorrect "double evaluation" semantics
test foreach-7.1 {delayed substitution of body} {
    proc foo {} {
       set a 0
       foreach a [list 1 2 3] "
           set x $a
       "
       set x
    }
    foo
} {0}

# Test for [Bug 1189274]; crash on failure
test foreach-8.1 {empty list handling} {
    proc crash {} {
	rename crash {}
	set a "x y z"
	set b ""
	foreach aa $a bb $b { set x "aa = $aa bb = $bb" }
    }
    crash
} {}

# [Bug 1671138]; infinite loop with empty var list in bytecompiled version
test foreach-9.1 {compiled empty var list} {
    proc foo {} {
	foreach {} x {
	    error "reached body"
	}
    }
    list [catch { foo } msg] $msg
} {1 {foreach varlist is empty}}

test foreach-9.2 {line numbers} -setup {
    proc linenumber {} {dict get [info frame -1] line}
} -body {
    apply {n {
        foreach x y {*}{
        } {return [incr n -[linenumber]]}
    }} [linenumber]
} -cleanup {
    rename linenumber {}
} -result 1

test foreach-10.1 {foreach: [Bug 1671087]} -setup {
    proc demo {} {
	set vals {1 2 3 4}
	trace add variable x write {string length $vals ;# }
	foreach {x y} $vals {format $y}
    }
} -body {
    demo
} -cleanup {
    rename demo {}
} -result {}

test foreach-11.1 {error then dereference loop var (dev bug)} {
  catch { foreach a 0 b {1 2 3} { error x } }
  set a
} 0
test foreach-11.2 {error then dereference loop var (dev bug)} {
  catch { foreach a 0 b {1 2 3} { incr a $b; error x } }
  set a
} 1

# cleanup
catch {unset a}
catch {unset x}
catch {rename foo {}}
::tcltest::cleanupTests
return<|MERGE_RESOLUTION|>--- conflicted
+++ resolved
@@ -1,300 +1,731 @@
-# Commands covered:  foreach, continue, break
+# Commands covered:  exec
 #
-# This file contains a collection of tests for one or more of the Tcl
-# built-in commands.  Sourcing this file into Tcl runs the tests and
-# generates output for errors.  No output means no errors were found.
+# This file contains a collection of tests for one or more of the Tcl built-in
+# commands. Sourcing this file into Tcl runs the tests and generates output
+# for errors. No output means no errors were found.
 #
-# Copyright © 1991-1993 The Regents of the University of California.
+# Copyright © 1991-1994 The Regents of the University of California.
 # Copyright © 1994-1997 Sun Microsystems, Inc.
+# Copyright © 1998-1999 Scriptics Corporation.
 #
-# See the file "license.terms" for information on usage and redistribution
-# of this file, and for a DISCLAIMER OF ALL WARRANTIES.
+# See the file "license.terms" for information on usage and redistribution of
+# this file, and for a DISCLAIMER OF ALL WARRANTIES.
+
+# There is no point in running Valgrind on cases where [exec] forks but then
+# fails and the child process doesn't go through full cleanup.
 
 if {"::tcltest" ni [namespace children]} {
     package require tcltest 2.5
     namespace import -force ::tcltest::*
 }
 
-catch {unset a}
-catch {unset x}
-
-# Basic "foreach" operation.
-
-test foreach-1.1 {basic foreach tests} {
-    set a {}
-    foreach i {a b c d} {
-	set a [concat $a $i]
-    }
-    set a
-} {a b c d}
-test foreach-1.2 {basic foreach tests} {
-    set a {}
-    foreach i {a b {{c d} e} {123 {{x}}}} {
-	set a [concat $a $i]
-    }
-    set a
-} {a b {c d} e 123 {{x}}}
-test foreach-1.3 {basic foreach tests} {catch {foreach} msg} 1
-test foreach-1.4 {basic foreach tests} {
-    catch {foreach} msg
-    set msg
-} {wrong # args: should be "foreach varList list ?varList list ...? command"}
-test foreach-1.5 {basic foreach tests} {catch {foreach i} msg} 1
-test foreach-1.6 {basic foreach tests} {
-    catch {foreach i} msg
-    set msg
-} {wrong # args: should be "foreach varList list ?varList list ...? command"}
-test foreach-1.7 {basic foreach tests} {catch {foreach i j} msg} 1
-test foreach-1.8 {basic foreach tests} {
-    catch {foreach i j} msg
-    set msg
-} {wrong # args: should be "foreach varList list ?varList list ...? command"}
-test foreach-1.9 {basic foreach tests} {catch {foreach i j k l} msg} 1
-test foreach-1.10 {basic foreach tests} {
-    catch {foreach i j k l} msg
-    set msg
-} {wrong # args: should be "foreach varList list ?varList list ...? command"}
-test foreach-1.11 {basic foreach tests} {
-    set a {}
-    foreach i {} {
-	set a [concat $a $i]
-    }
-    set a
-} {}
-test foreach-1.12 {foreach errors} {
-    list [catch {foreach {{a}{b}} {1 2 3} {}} msg] $msg
-} {1 {list element in braces followed by "{b}" instead of space}}
-test foreach-1.13 {foreach errors} {
-    list [catch {foreach a {{1 2}3} {}} msg] $msg
-} {1 {list element in braces followed by "3" instead of space}}
-catch {unset a}
-test foreach-1.14 {foreach errors} {
-    catch {unset a}
-    set a(0) 44
-    list [catch {foreach a {1 2 3} {}} msg o] $msg $::errorInfo
-} {1 {can't set "a": variable is array} {can't set "a": variable is array
-    (setting foreach loop variable "a")
-    invoked from within
-"foreach a {1 2 3} {}"}}
-test foreach-1.15 {foreach errors} {
-    list [catch {foreach {} {} {}} msg] $msg
-} {1 {foreach varlist is empty}}
-catch {unset a}
-
-test foreach-2.1 {parallel foreach tests} {
-    set x {}
-    foreach {a b} {1 2 3 4} {
-	append x $b $a
-    }
-    set x
-} {2143}
-test foreach-2.2 {parallel foreach tests} {
-    set x {}
-    foreach {a b} {1 2 3 4 5} {
-	append x $b $a
-    }
-    set x
-} {21435}
-test foreach-2.3 {parallel foreach tests} {
-    set x {}
-    foreach a {1 2 3} b {4 5 6} {
-	append x $b $a
-    }
-    set x
-} {415263}
-test foreach-2.4 {parallel foreach tests} {
-    set x {}
-    foreach a {1 2 3} b {4 5 6 7 8} {
-	append x $b $a
-    }
-    set x
-} {41526378}
-test foreach-2.5 {parallel foreach tests} {
-    set x {}
-    foreach {a b} {a b A B aa bb} c {c C cc CC} {
-	append x $a $b $c
-    }
-    set x
-} {abcABCaabbccCC}
-test foreach-2.6 {parallel foreach tests} {
-    set x {}
-    foreach a {1 2 3} b {1 2 3} c {1 2 3} d {1 2 3} e {1 2 3} {
-	append x $a $b $c $d $e
-    }
-    set x
-} {111112222233333}
-test foreach-2.7 {parallel foreach tests} {
-    set x {}
-    foreach a {} b {1 2 3} c {1 2} d {1 2 3 4} e {{1 2}} {
-	append x $a $b $c $d $e
-    }
-    set x
-} {1111 2222334}
-test foreach-2.8 {foreach only sets vars if repeating loop} {
-    proc foo {} {
-        set rgb {65535 0 0}
-        foreach {r g b} [set rgb] {}
-        return "r=$r, g=$g, b=$b"
-    }
-    foo
-} {r=65535, g=0, b=0}
-test foreach-2.9 {foreach only supports local scalar variables} {
-    proc foo {} {
-        set x {}
-        foreach {a(3)} {1 2 3 4} {lappend x [set {a(3)}]}
-        set x
-    }
-    foo
-} {1 2 3 4}
-
-test foreach-3.1 {compiled foreach backward jump works correctly} {
-    catch {unset x}
-    proc foo {arrayName} {
-        upvar 1 $arrayName a
-        set l {}
-        foreach member [array names a] {
-            lappend l [list $member [set a($member)]]
-        }
-        return $l
-    }
-    array set x {0 zero 1 one 2 two 3 three}
-    lsort [foo x]
-} [lsort {{0 zero} {1 one} {2 two} {3 three}}]
-
-test foreach-4.1 {noncompiled foreach and shared variable or value list objects that are converted to another type} {
-    catch {unset x}
-    foreach {12.0} {a b c} {
-        set x 12.0
-<<<<<<< HEAD
-        set x [expr [concat $x + 1]]
-=======
-        set x [expr {$x + 1}]
->>>>>>> 800a6d49
-    }
-    set x
-} 13.0
-
-# Check "continue".
-
-test foreach-5.1 {continue tests} {catch continue} 4
-test foreach-5.2 {continue tests} {
-    set a {}
-    foreach i {a b c d} {
-	if {[string compare $i "b"] == 0} continue
-	set a [concat $a $i]
-    }
-    set a
-} {a c d}
-test foreach-5.3 {continue tests} {
-    set a {}
-    foreach i {a b c d} {
-	if {[string compare $i "b"] != 0} continue
-	set a [concat $a $i]
-    }
-    set a
-} {b}
-test foreach-5.4 {continue tests} {catch {continue foo} msg} 1
-test foreach-5.5 {continue tests} {
-    catch {continue foo} msg
-    set msg
-} {wrong # args: should be "continue"}
-
-# Check "break".
-
-test foreach-6.1 {break tests} {catch break} 3
-test foreach-6.2 {break tests} {
-    set a {}
-    foreach i {a b c d} {
-	if {[string compare $i "c"] == 0} break
-	set a [concat $a $i]
-    }
-    set a
-} {a b}
-test foreach-6.3 {break tests} {catch {break foo} msg} 1
-test foreach-6.4 {break tests} {
-    catch {break foo} msg
-    set msg
-} {wrong # args: should be "break"}
-# Check for bug #406709
-test foreach-6.5 {break tests} -body {
-    proc a {} {
-	set a 1
-	foreach b b {list [concat a; break]; incr a}
-	incr a
-    }
-    a
+loadTestedCommands
+catch [list package require -exact tcl::test [info patchlevel]]
+package require tcltests
+
+# All tests require the "exec" command.
+# Skip them if exec is not defined.
+testConstraint exec [llength [info commands exec]]
+# Some skips when running in a macOS CI environment
+testConstraint noosxCI [expr {![info exists ::env(MAC_CI)]}]
+
+unset -nocomplain path
+
+# Utilities that are like bourne shell stalwarts, but cross-platform.
+set path(echo) [makeFile {
+    puts -nonewline [lindex $argv 0]
+    foreach str [lrange $argv 1 end] {
+	puts -nonewline " $str"
+    }
+    puts {}
+    exit
+} echo]
+set path(echo2) [makeFile {
+    puts stdout [join $argv]
+    puts stderr [lindex $argv 1]
+    exit
+} echo2]
+set path(cat) [makeFile {
+    if {$argv eq ""} {
+	set argv -
+    }
+    fconfigure stdout -translation binary
+    foreach name $argv {
+	if {$name eq "-"} {
+	    set f stdin
+	} elseif {[catch {open $name r} f] != 0} {
+	    puts stderr $f
+	    continue
+	}
+	fconfigure $f -translation binary
+	while {[eof $f] == 0} {
+	    puts -nonewline [read $f]
+	}
+	if {$f ne "stdin"} {
+	    close $f
+	}
+    }
+    exit
+} cat]
+set path(wc) [makeFile {
+    set data [read stdin]
+    set lines [regsub -all "\n" $data {} dummy]
+    set words [regsub -all "\[^ \t\n]+" $data {} dummy]
+    set chars [string length $data]
+    puts [format "%8.d%8.d%8.d" $lines $words $chars]
+    exit
+} wc]
+set path(sh) [makeFile {
+    if {[lindex $argv 0] ne "-c"} {
+	error "sh: unexpected arguments $argv"
+    }
+    set cmd [lindex $argv 1]
+    lappend cmd ";"
+    set newcmd {}
+    foreach arg $cmd {
+	if {$arg eq ";"} {
+	    exec >@stdout 2>@stderr [info nameofexecutable] {*}$newcmd
+	    set newcmd {}
+	    continue
+	}
+	if {$arg eq "1>&2"} {
+	    set arg >@stderr
+	}
+	lappend newcmd $arg
+    }
+    exit
+} sh]
+set path(sh2) [makeFile {
+    if {[lindex $argv 0] ne "-c"} {
+	error "sh: unexpected arguments $argv"
+    }
+    set cmd [lindex $argv 1]
+    lappend cmd ";"
+    set newcmd {}
+    foreach arg $cmd {
+	if {$arg eq ";"} {
+	    exec -ignorestderr >@stdout [info nameofexecutable] {*}$newcmd
+	    set newcmd {}
+	    continue
+	}
+	lappend newcmd $arg
+    }
+    exit
+} sh2]
+set path(sleep) [makeFile {
+    after [expr {$argv*1000}]
+    exit
+} sleep]
+set path(exit) [makeFile {
+    exit $argv
+} exit]
+
+proc readfile filename {
+    set f [open $filename]
+    set d [read $f]
+    close $f
+    return [string trimright $d \n]
+}
++
+# ----------------------------------------------------------------------
+# Basic operations.
+
+test exec-1.1 {basic exec operation} {exec} {
+    exec [interpreter] $path(echo) a b c
+} "a b c"
+test exec-1.2 {pipelining} {exec stdio} {
+    exec [interpreter] $path(echo) a b c d | [interpreter] $path(cat) | [interpreter] $path(cat)
+} "a b c d"
+test exec-1.3 {pipelining} {exec stdio} {
+    set a [exec [interpreter] $path(echo) a b c d | [interpreter] $path(cat) | [interpreter] $path(wc)]
+    list [scan $a "%d %d %d" b c d] $b $c
+} {3 1 4}
+set arg {12345678901234567890123456789012345678901234567890}
+set arg "$arg$arg$arg$arg$arg$arg"
+test exec-1.4 {long command lines} {exec} {
+    exec [interpreter] $path(echo) $arg
+} $arg
+set arg {}
+
+# I/O redirection: input from Tcl command.
+
+test exec-2.1 {redirecting input from immediate source} {exec stdio} {
+    exec [interpreter] $path(cat) << "Sample text"
+} {Sample text}
+test exec-2.2 {redirecting input from immediate source} {exec stdio} {
+    exec << "Sample text" [interpreter] $path(cat) | [interpreter] $path(cat)
+} {Sample text}
+test exec-2.3 {redirecting input from immediate source} {exec stdio} {
+    exec [interpreter] $path(cat) << "Sample text" | [interpreter] $path(cat)
+} {Sample text}
+test exec-2.4 {redirecting input from immediate source} {exec stdio} {
+    exec [interpreter] $path(cat) | [interpreter] $path(cat) << "Sample text"
+} {Sample text}
+test exec-2.5 {redirecting input from immediate source} {exec} {
+    exec [interpreter] $path(cat) "<<Joined to arrows"
+} {Joined to arrows}
+test exec-2.6 {redirecting input from immediate source, with UTF} -setup {
+    set sysenc [encoding system]
+    encoding system iso8859-1
+    proc quotenonascii s {
+	regsub -all {\[|\\|\]} $s {\\&} s
+	regsub -all "\[\u007f-\uffff\]" $s \
+	    {[apply {c {format {\u%04x} [scan $c %c]}} &]} s
+	return [subst -novariables $s]
+    }
+} -constraints {exec} -body {
+    # If this fails, it may give back: "\uC3\uA9\uC3\uA0\uC3\uBC\uC3\uB1"
+    # If it does, this means that the UTF -> external conversion did not occur
+    # before writing out the temp file.
+    quotenonascii [exec [interpreter] $path(cat) << "\uE9\uE0\uFC\uF1"]
 } -cleanup {
-    rename a {}
-} -result {2}
-
-# Test for incorrect "double evaluation" semantics
-test foreach-7.1 {delayed substitution of body} {
-    proc foo {} {
-       set a 0
-       foreach a [list 1 2 3] "
-           set x $a
-       "
-       set x
-    }
-    foo
-} {0}
-
-# Test for [Bug 1189274]; crash on failure
-test foreach-8.1 {empty list handling} {
-    proc crash {} {
-	rename crash {}
-	set a "x y z"
-	set b ""
-	foreach aa $a bb $b { set x "aa = $aa bb = $bb" }
-    }
-    crash
-} {}
-
-# [Bug 1671138]; infinite loop with empty var list in bytecompiled version
-test foreach-9.1 {compiled empty var list} {
-    proc foo {} {
-	foreach {} x {
-	    error "reached body"
-	}
-    }
-    list [catch { foo } msg] $msg
-} {1 {foreach varlist is empty}}
-
-test foreach-9.2 {line numbers} -setup {
-    proc linenumber {} {dict get [info frame -1] line}
+    encoding system $sysenc
+    rename quotenonascii {}
+} -result {\u00e9\u00e0\u00fc\u00f1}
+
+# I/O redirection: output to file.
+
+set path(gorp.file) [makeFile {} gorp.file]
+file delete $path(gorp.file)
+
+test exec-3.1 {redirecting output to file} {exec} {
+    exec [interpreter] $path(echo) "Some simple words" > $path(gorp.file)
+    exec [interpreter] $path(cat) $path(gorp.file)
+} "Some simple words"
+test exec-3.2 {redirecting output to file} {exec stdio} {
+    exec [interpreter] $path(echo) "More simple words" | >$path(gorp.file) [interpreter] $path(cat) | [interpreter] $path(cat)
+    exec [interpreter] $path(cat) $path(gorp.file)
+} "More simple words"
+test exec-3.3 {redirecting output to file} {exec stdio} {
+    exec > $path(gorp.file) [interpreter] $path(echo) "Different simple words" | [interpreter] $path(cat) | [interpreter] $path(cat)
+    exec [interpreter] $path(cat) $path(gorp.file)
+} "Different simple words"
+test exec-3.4 {redirecting output to file} {exec} {
+    exec [interpreter] $path(echo) "Some simple words" >$path(gorp.file)
+    exec [interpreter] $path(cat) $path(gorp.file)
+} "Some simple words"
+test exec-3.5 {redirecting output to file} {exec} {
+    exec [interpreter] $path(echo) "First line" >$path(gorp.file)
+    exec [interpreter] $path(echo) "Second line" >> $path(gorp.file)
+    exec [interpreter] $path(cat) $path(gorp.file)
+} "First line\nSecond line"
+test exec-3.6 {redirecting output to file} {exec} {
+    exec [interpreter] $path(echo) "First line" >$path(gorp.file)
+    exec [interpreter] $path(echo) "Second line" >>$path(gorp.file)
+    exec [interpreter] $path(cat) $path(gorp.file)
+} "First line\nSecond line"
+test exec-3.7 {redirecting output to file} {exec} {
+    set f [open $path(gorp.file) w]
+    puts $f "Line 1"
+    flush $f
+    exec [interpreter] $path(echo) "More text" >@ $f
+    exec [interpreter] $path(echo) >@$f "Even more"
+    puts $f "Line 3"
+    close $f
+    exec [interpreter] $path(cat) $path(gorp.file)
+} "Line 1\nMore text\nEven more\nLine 3"
+
+# I/O redirection: output and stderr to file.
+
+file delete $path(gorp.file)
+
+test exec-4.1 {redirecting output and stderr to file} {exec} {
+    exec [interpreter] $path(echo) "test output" >& $path(gorp.file)
+    exec [interpreter] $path(cat) $path(gorp.file)
+} "test output"
+test exec-4.2 {redirecting output and stderr to file} {exec} {
+    list [exec [interpreter] $path(sh) -c "\"$path(echo)\" foo bar 1>&2" >&$path(gorp.file)] \
+	    [exec [interpreter] $path(cat) $path(gorp.file)]
+} {{} {foo bar}}
+test exec-4.3 {redirecting output and stderr to file} {exec} {
+    exec [interpreter] $path(echo) "first line" > $path(gorp.file)
+    list [exec [interpreter] $path(sh) -c "\"$path(echo)\" foo bar 1>&2" >>&$path(gorp.file)] \
+	    [exec [interpreter] $path(cat) $path(gorp.file)]
+} "{} {first line\nfoo bar}"
+test exec-4.4 {redirecting output and stderr to file} {exec} {
+    set f [open $path(gorp.file) w]
+    puts $f "Line 1"
+    flush $f
+    exec [interpreter] $path(echo) "More text" >&@ $f
+    exec [interpreter] $path(echo) >&@$f "Even more"
+    puts $f "Line 3"
+    close $f
+    exec [interpreter] $path(cat) $path(gorp.file)
+} "Line 1\nMore text\nEven more\nLine 3"
+test exec-4.5 {redirecting output and stderr to file} {exec} {
+    set f [open $path(gorp.file) w]
+    puts $f "Line 1"
+    flush $f
+    exec >&@ $f [interpreter] $path(sh) -c "\"$path(echo)\" foo bar 1>&2"
+    exec >&@$f [interpreter] $path(sh) -c "\"$path(echo)\" xyzzy 1>&2"
+    puts $f "Line 3"
+    close $f
+    exec [interpreter] $path(cat) $path(gorp.file)
+} "Line 1\nfoo bar\nxyzzy\nLine 3"
+
+# I/O redirection: input from file.
+
+if {[testConstraint exec]} {
+    exec [interpreter] $path(echo) "Just a few thoughts" > $path(gorp.file)
+}
+test exec-5.1 {redirecting input from file} {exec} {
+    exec [interpreter] $path(cat) < $path(gorp.file)
+} {Just a few thoughts}
+test exec-5.2 {redirecting input from file} {exec stdio} {
+    exec [interpreter] $path(cat) | [interpreter] $path(cat) < $path(gorp.file)
+} {Just a few thoughts}
+test exec-5.3 {redirecting input from file} {exec stdio} {
+    exec [interpreter] $path(cat) < $path(gorp.file) | [interpreter] $path(cat)
+} {Just a few thoughts}
+test exec-5.4 {redirecting input from file} {exec stdio} {
+    exec < $path(gorp.file) [interpreter] $path(cat) | [interpreter] $path(cat)
+} {Just a few thoughts}
+test exec-5.5 {redirecting input from file} {exec} {
+    exec [interpreter] $path(cat) <$path(gorp.file)
+} {Just a few thoughts}
+test exec-5.6 {redirecting input from file} -constraints {exec} -body {
+    set f [open $path(gorp.file) r]
+    exec [interpreter] $path(cat) <@ $f
+} -cleanup {
+    close $f
+} -result {Just a few thoughts}
+test exec-5.7 {redirecting input from file} -constraints {exec} -body {
+    set f [open $path(gorp.file) r]
+    exec <@$f [interpreter] $path(cat)
+} -cleanup {
+    close $f
+} -result {Just a few thoughts}
+
+# I/O redirection: standard error through a pipeline.
+
+test exec-6.1 {redirecting stderr through a pipeline} {exec stdio} {
+    exec [interpreter] $path(sh) -c "\"$path(echo)\" foo bar" |& [interpreter] $path(cat)
+} "foo bar"
+test exec-6.2 {redirecting stderr through a pipeline} {exec stdio} {
+    exec [interpreter] $path(sh) -c "\"$path(echo)\" foo bar 1>&2" |& [interpreter] $path(cat)
+} "foo bar"
+test exec-6.3 {redirecting stderr through a pipeline} {exec stdio} {
+    exec [interpreter] $path(sh) -c "\"$path(echo)\" foo bar 1>&2" \
+	|& [interpreter] $path(sh) -c "\"$path(echo)\" second msg 1>&2 ; \"$path(cat)\"" |& [interpreter] $path(cat)
+} "second msg\nfoo bar"
+
+# I/O redirection: combinations.
+
+set path(gorp.file2) [makeFile {} gorp.file2]
+
+test exec-7.1 {multiple I/O redirections} {exec} {
+    exec << "command input" > $path(gorp.file2) [interpreter] $path(cat) < $path(gorp.file)
+    exec [interpreter] $path(cat) $path(gorp.file2)
+} {Just a few thoughts}
+test exec-7.2 {multiple I/O redirections} {exec} {
+    exec < $path(gorp.file) << "command input" [interpreter] $path(cat)
+} {command input}
+
+# Long input to command and output from command.
+set a "0123456789 xxxxxxxxx abcdefghi ABCDEFGHIJK\n"
+set a [concat $a $a $a $a]
+set a [concat $a $a $a $a]
+set a [concat $a $a $a $a]
+set a [concat $a $a $a $a]
+test exec-8.1 {long input and output} {exec} {
+    exec [interpreter] $path(cat) << $a
+} $a
+# More than 20 arguments to exec.
+test exec-8.2 {long input and output} {exec} {
+    exec [interpreter] $path(echo) 1 2 3 4 5 6 7 8 9 10 11 12 13 14 15 16 17 18 19 20 21 22 23
+} {1 2 3 4 5 6 7 8 9 10 11 12 13 14 15 16 17 18 19 20 21 22 23}
+
+# Commands that return errors.
+
+test exec-9.1 {commands returning errors} {exec notValgrind} {
+    set x [catch {exec gorp456} msg]
+    list $x [string tolower $msg] [string tolower $errorCode]
+} {1 {couldn't execute "gorp456": no such file or directory} {posix enoent {no such file or directory}}}
+test exec-9.2 {commands returning errors} {exec notValgrind} {
+    string tolower [list [catch {exec [interpreter] echo foo | foo123} msg] $msg $errorCode]
+} {1 {couldn't execute "foo123": no such file or directory} {posix enoent {no such file or directory}}}
+test exec-9.3 {commands returning errors} -constraints {exec stdio} -body {
+    exec [interpreter] $path(sleep) 1 | [interpreter] $path(exit) 43 | [interpreter] $path(sleep) 1
+} -returnCodes error -result {child process exited abnormally}
+test exec-9.4 {commands returning errors} -constraints {exec stdio} -body {
+    exec [interpreter] $path(exit) 43 | [interpreter] $path(echo) "foo bar"
+} -returnCodes error -result {foo bar
+child process exited abnormally}
+test exec-9.5 {commands returning errors} -constraints {exec stdio notValgrind} -body {
+    exec gorp456 | [interpreter] echo a b c
+} -returnCodes error -result {couldn't execute "gorp456": no such file or directory}
+test exec-9.6 {commands returning errors} -constraints {exec} -body {
+    exec [interpreter] $path(sh) -c "\"$path(echo)\" error msg 1>&2"
+} -returnCodes error -result {error msg}
+test exec-9.7 {commands returning errors} -constraints {exec stdio nonPortable} -body {
+    # This test can fail easily on multiprocessor machines
+    exec [interpreter] $path(sh) -c "\"$path(echo)\" error msg 1>&2 ; \"$path(sleep)\" 1" \
+	| [interpreter] $path(sh) -c "\"$path(echo)\" error msg 1>&2 ; \"$path(sleep)\" 1"
+} -returnCodes error -result {error msg
+error msg}
+set path(err) [makeFile {} err]
+test exec-9.8 {commands returning errors} -constraints {exec} -setup {
+    set f [open $path(err) w]
+    puts $f {
+	puts stdout out
+	puts stderr err
+    }
+    close $f
 } -body {
-    apply {n {
-        foreach x y {*}{
-        } {return [incr n -[linenumber]]}
-    }} [linenumber]
+    exec [interpreter] $path(err)
+} -returnCodes error -result {out
+err}
+
+# Errors in executing the Tcl command, as opposed to errors in the processes
+# that are invoked.
+
+test exec-10.1 {errors in exec invocation} -constraints {exec} -body {
+    exec
+} -returnCodes error -result {wrong # args: should be "exec ?-option ...? arg ?arg ...?"}
+test exec-10.2 {errors in exec invocation} -constraints {exec} -body {
+    exec | cat
+} -returnCodes error -result {illegal use of | or |& in command}
+test exec-10.3 {errors in exec invocation} -constraints {exec} -body {
+    exec cat |
+} -returnCodes error -result {illegal use of | or |& in command}
+test exec-10.4 {errors in exec invocation} -constraints {exec} -body {
+    exec cat | | cat
+} -returnCodes error -result {illegal use of | or |& in command}
+test exec-10.5 {errors in exec invocation} -constraints {exec} -body {
+    exec cat | |& cat
+} -returnCodes error -result {illegal use of | or |& in command}
+test exec-10.6 {errors in exec invocation} -constraints {exec} -body {
+    exec cat |&
+} -returnCodes error -result {illegal use of | or |& in command}
+test exec-10.7 {errors in exec invocation} -constraints {exec} -body {
+    exec cat <
+} -returnCodes error -result {can't specify "<" as last word in command}
+test exec-10.8 {errors in exec invocation} -constraints {exec} -body {
+    exec cat >
+} -returnCodes error -result {can't specify ">" as last word in command}
+test exec-10.9 {errors in exec invocation} -constraints {exec} -body {
+    exec cat <<
+} -returnCodes error -result {can't specify "<<" as last word in command}
+test exec-10.10 {errors in exec invocation} -constraints {exec} -body {
+    exec cat >>
+} -returnCodes error -result {can't specify ">>" as last word in command}
+test exec-10.11 {errors in exec invocation} -constraints {exec} -body {
+    exec cat >&
+} -returnCodes error -result {can't specify ">&" as last word in command}
+test exec-10.12 {errors in exec invocation} -constraints {exec} -body {
+    exec cat >>&
+} -returnCodes error -result {can't specify ">>&" as last word in command}
+test exec-10.13 {errors in exec invocation} -constraints {exec} -body {
+    exec cat >@
+} -returnCodes error -result {can't specify ">@" as last word in command}
+test exec-10.14 {errors in exec invocation} -constraints {exec} -body {
+    exec cat <@
+} -returnCodes error -result {can't specify "<@" as last word in command}
+test exec-10.15 {errors in exec invocation} -constraints {exec} -body {
+    exec cat < a/b/c
+} -returnCodes error -result {couldn't read file "a/b/c": no such file or directory}
+test exec-10.16 {errors in exec invocation} -constraints {exec} -body {
+    exec cat << foo > a/b/c
+} -returnCodes error -result {couldn't write file "a/b/c": no such file or directory}
+test exec-10.17 {errors in exec invocation} -constraints {exec} -body {
+    exec cat << foo > a/b/c
+} -returnCodes error -result {couldn't write file "a/b/c": no such file or directory}
+set f [open $path(gorp.file) w]
+test exec-10.18 {errors in exec invocation} -constraints {exec} -body {
+    exec cat <@ $f
+} -returnCodes error -result "channel \"$f\" wasn't opened for reading"
+close $f
+set f [open $path(gorp.file) r]
+test exec-10.19 {errors in exec invocation} -constraints {exec} -body {
+    exec cat >@ $f
+} -returnCodes error -result "channel \"$f\" wasn't opened for writing"
+close $f
+test exec-10.20 {errors in exec invocation} -constraints {exec notValgrind} -body {
+    exec ~non_existent_user/foo/bar
+} -returnCodes error -result {user "non_existent_user" doesn't exist}
+test exec-10.21 {errors in exec invocation} -constraints {exec notValgrind} -body {
+    exec [interpreter] true | ~xyzzy_bad_user/x | false
+} -returnCodes error -result {user "xyzzy_bad_user" doesn't exist}
+test exec-10.22 {errors in exec invocation} -constraints {exec notValgrind} -body {
+    exec echo test > ~non_existent_user/foo/bar
+} -returnCodes error -result {user "non_existent_user" doesn't exist}
+# Commands in background.
+
+test exec-11.1 {commands in background} {exec} {
+    set time [time {exec [interpreter] $path(sleep) 2 &}]
+    expr {[lindex $time 0] < 1000000}
+} 1
+test exec-11.2 {commands in background} -constraints {exec} -body {
+    exec [interpreter] $path(echo) a &b
+} -result {a &b}
+test exec-11.3 {commands in background} {exec} {
+    llength [exec [interpreter] $path(sleep) 1 &]
+} 1
+test exec-11.4 {commands in background} {exec stdio} {
+    llength [exec [interpreter] $path(sleep) 1 | [interpreter] $path(sleep) 1 | [interpreter] $path(sleep) 1 &]
+} 3
+test exec-11.5 {commands in background} {exec} {
+    set f [open $path(gorp.file) w]
+    puts $f [list catch [list exec [info nameofexecutable] $path(echo) foo &]]
+    close $f
+    exec [interpreter] $path(gorp.file)
+} foo
+
+# Make sure that background commands are properly reaped when they
+# eventually die.
+
+if {[testConstraint exec] && [testConstraint nonPortable]} {
+    after 1300
+    exec [interpreter] $path(sleep) 1
+}
+test exec-12.1 {reaping background processes} {exec unix nonPortable} {
+    for {set i 0} {$i < 20} {incr i} {
+	exec echo foo > /dev/null &
+    }
+    after 1000
+    catch {exec ps | fgrep "echo foo" | fgrep -v fgrep | wc} msg
+    lindex $msg 0
+} 0
+test exec-12.2 {reaping background processes} {exec unix nonPortable} {
+    exec sleep 2 | sleep 2 | sleep 2 &
+    catch {exec ps | fgrep -i "sleep" | fgrep -i -v fgrep | wc} msg
+    set x [lindex $msg 0]
+    after 3000
+    catch {exec ps | fgrep -i "sleep" | fgrep -i -v fgrep | wc} msg
+    list $x [lindex $msg 0]
+} {3 0}
+test exec-12.3 {reaping background processes} {exec unix nonPortable} {
+    exec sleep 1000 &
+    exec sleep 1000 &
+    set x [exec ps | fgrep "sleep" | fgrep -v fgrep]
+    set pids {}
+    foreach i [split $x \n] {
+	lappend pids [lindex $i 0]
+    }
+    foreach i $pids {
+	catch {exec kill -STOP $i}
+    }
+    catch {exec ps | fgrep "sleep" | fgrep -v fgrep | wc} msg
+    set x [lindex $msg 0]
+    foreach i $pids {
+	catch {exec kill -KILL $i}
+    }
+    catch {exec ps | fgrep "sleep" | fgrep -v fgrep | wc} msg
+    list $x [lindex $msg 0]
+} {2 0}
+
+# Make sure "errorCode" is set correctly.
+
+test exec-13.1 {setting errorCode variable} {exec} {
+    list [catch {exec [interpreter] $path(cat) < a/b/c} msg] [string tolower $errorCode]
+} {1 {posix enoent {no such file or directory}}}
+test exec-13.2 {setting errorCode variable} {exec} {
+    list [catch {exec [interpreter] $path(cat) > a/b/c} msg] [string tolower $errorCode]
+} {1 {posix enoent {no such file or directory}}}
+test exec-13.3 {setting errorCode variable} {exec notValgrind} {
+    set x [catch {exec _weird_cmd_} msg]
+    list $x [string tolower $msg] [lindex $errorCode 0] \
+	    [string tolower [lrange $errorCode 2 end]]
+} {1 {couldn't execute "_weird_cmd_": no such file or directory} POSIX {{no such file or directory}}}
+test exec-13.4 {extended exit result codes} -setup {
+    set tmp [makeFile {exit 0x00000101} tmpfile.exec-13.4]
+} -constraints {win} -body {
+    list [catch {exec [interpreter] $tmp} err] [lreplace $::errorCode 1 1 {}]
 } -cleanup {
-    rename linenumber {}
-} -result 1
-
-test foreach-10.1 {foreach: [Bug 1671087]} -setup {
-    proc demo {} {
-	set vals {1 2 3 4}
-	trace add variable x write {string length $vals ;# }
-	foreach {x y} $vals {format $y}
-    }
+    removeFile $tmp
+} -result {1 {CHILDSTATUS {} 257}}
+test exec-13.5 {extended exit result codes: max value} -setup {
+    set tmp [makeFile {exit 0x3fffffff} tmpfile.exec-13.5]
+} -constraints {win} -body {
+    list [catch {exec [interpreter] $tmp} err] [lreplace $::errorCode 1 1 {}]
+} -cleanup {
+    removeFile $tmp
+} -result {1 {CHILDSTATUS {} 1073741823}}
+test exec-13.6 {extended exit result codes: signalled} -setup {
+    set tmp [makeFile {exit 0xC0000016} tmpfile.exec-13.6]
+} -constraints {win} -body {
+    list [catch {exec [interpreter] $tmp} err] [lreplace $::errorCode 1 1 {}]
+} -cleanup {
+    removeFile $tmp
+} -result {1 {CHILDKILLED {} SIGABRT SIGABRT}}
+
+# Switches before the first argument
+
+test exec-14.1 {-keepnewline switch} {exec} {
+    exec -keepnewline [interpreter] $path(echo) foo
+} "foo\n"
+test exec-14.2 {-keepnewline switch} -constraints {exec} -body {
+    exec -keepnewline
+} -returnCodes error -result {wrong # args: should be "exec ?-option ...? arg ?arg ...?"}
+test exec-14.3 {unknown switch} -constraints {exec} -body {
+    exec -gorp
+} -returnCodes error -result {bad option "-gorp": must be -ignorestderr, -keepnewline, or --}
+test exec-14.4 {-- switch} -constraints {exec notValgrind} -body {
+    exec -- -gorp
+} -returnCodes error -result {couldn't execute "-gorp": no such file or directory}
+test exec-14.5 {-ignorestderr switch} {exec} {
+    # Alas, the use of -ignorestderr is buried here :-(
+    exec [interpreter] $path(sh2) -c [list $path(echo2) foo bar] 2>@1
+} "foo bar\nbar"
+
+# Redirecting standard error separately from standard output
+
+test exec-15.1 {standard error redirection} {exec} {
+    exec [interpreter] $path(echo) "First line" > $path(gorp.file)
+    list [exec [interpreter] $path(sh) -c "\"$path(echo)\" foo bar 1>&2" 2> $path(gorp.file)] \
+	    [exec [interpreter] $path(cat) $path(gorp.file)]
+} {{} {foo bar}}
+test exec-15.2 {standard error redirection} {exec stdio} {
+    list [exec [interpreter] $path(sh) -c "\"$path(echo)\" foo bar 1>&2" \
+	      | [interpreter] $path(echo) biz baz >$path(gorp.file) 2> $path(gorp.file2)] \
+	[exec [interpreter] $path(cat) $path(gorp.file)] \
+	[exec [interpreter] $path(cat) $path(gorp.file2)]
+} {{} {biz baz} {foo bar}}
+test exec-15.3 {standard error redirection} {exec stdio} {
+    list [exec [interpreter] $path(sh) -c "\"$path(echo)\" foo bar 1>&2" \
+	      | [interpreter] $path(echo) biz baz 2>$path(gorp.file) > $path(gorp.file2)] \
+	[exec [interpreter] $path(cat) $path(gorp.file)] \
+	[exec [interpreter] $path(cat) $path(gorp.file2)]
+} {{} {foo bar} {biz baz}}
+test exec-15.4 {standard error redirection} {exec} {
+    set f [open $path(gorp.file) w]
+    puts $f "Line 1"
+    flush $f
+    exec [interpreter] $path(sh) -c "\"$path(echo)\" foo bar 1>&2" 2>@ $f
+    puts $f "Line 3"
+    close $f
+    readfile $path(gorp.file)
+} {Line 1
+foo bar
+Line 3}
+test exec-15.5 {standard error redirection} {exec} {
+    exec [interpreter] $path(echo) "First line" > "$path(gorp.file)"
+    exec [interpreter] "$path(sh)" -c "\"$path(echo)\" foo bar 1>&2" 2>> "$path(gorp.file)"
+    readfile $path(gorp.file)
+} {First line
+foo bar}
+test exec-15.6 {standard error redirection} {exec stdio} {
+    exec [interpreter] "$path(sh)" -c "\"$path(echo)\" foo bar 1>&2" > "$path(gorp.file2)" 2> "$path(gorp.file)" \
+	    >& "$path(gorp.file)" 2> "$path(gorp.file2)" | [interpreter] $path(echo) biz baz
+    list [readfile $path(gorp.file)] [readfile $path(gorp.file2)]
+} {{biz baz} {foo bar}}
+test exec-15.7 {standard error redirection 2>@1} {exec stdio} {
+    # This redirects stderr output into normal result output from exec
+    exec [interpreter] "$path(sh)" -c "\"$path(echo)\" foo bar 1>&2" 2>@1
+} {foo bar}
+
+test exec-16.1 {flush output before exec} {exec} {
+    set f [open $path(gorp.file) w]
+    puts $f "First line"
+    exec [interpreter] $path(echo) "Second line" >@ $f
+    puts $f "Third line"
+    close $f
+    readfile $path(gorp.file)
+} {First line
+Second line
+Third line}
+test exec-16.2 {flush output before exec} {exec} {
+    set f [open $path(gorp.file) w]
+    puts $f "First line"
+    exec [interpreter] << {puts stderr {Second line}} >&@ $f > $path(gorp.file2)
+    puts $f "Third line"
+    close $f
+    readfile $path(gorp.file)
+} {First line
+Second line
+Third line}
+
+test exec-17.1 {inheriting standard I/O} -constraints {exec} -setup {
+    set path(script) [makeFile {} script]
+    set f [open $path(script) w]
+    puts $f [list lassign [list \
+	    [info nameofexecutable] $path(gorp.file) $path(echo) $path(sleep) \
+        ] exe file echo sleep]
+    puts $f {
+	close stdout
+	set f [open $file w]
+	catch {exec $exe $echo foobar &}
+	exec $exe $sleep 2
+	close $f
+    }
+    close $f
 } -body {
-    demo
+    catch {exec [interpreter] $path(script)} result
+    list $result [readfile $path(gorp.file)]
 } -cleanup {
-    rename demo {}
-} -result {}
-
-test foreach-11.1 {error then dereference loop var (dev bug)} {
-  catch { foreach a 0 b {1 2 3} { error x } }
-  set a
-} 0
-test foreach-11.2 {error then dereference loop var (dev bug)} {
-  catch { foreach a 0 b {1 2 3} { incr a $b; error x } }
-  set a
-} 1
-
+    removeFile $path(script)
+} -result {{} foobar}
+
+test exec-18.1 {exec deals with weird file names} -body {
+    set path(fooblah) [makeFile {contents} "foo\[\{blah"]
+    exec [interpreter] $path(cat) $path(fooblah)
+} -constraints {exec} -cleanup {
+    removeFile $path(fooblah)
+} -result contents
+test exec-18.2 {exec cat deals with weird file names} -body {
+    # This is cross-platform, but the cat isn't predictably correct on
+    # Windows.
+    set path(fooblah) [makeFile {contents} "foo\[\{blah"]
+    exec cat $path(fooblah)
+} -constraints {exec tempNotWin} -cleanup {
+    removeFile $path(fooblah)
+} -result contents
+
+# Note that this test cannot be adapted to work on Windows; that platform has
+# no kernel support for an analog of O_APPEND. OTOH, that means we can assume
+# that there is a POSIX shell...
+#
+# This test also fails in some cases when building with macOS
+test exec-19.1 {exec >> uses O_APPEND} -constraints {exec unix notValgrind noosxCI} -setup {
+    set tmpfile [makeFile {0} tmpfile.exec-19.1]
+} -body {
+    # Note that we have to allow for the current contents of the temporary
+    # file, which is why the result is 14 and not 12
+    exec /bin/sh -c \
+	    {for a in 1 2 3; do sleep 1; echo $a; done} >>$tmpfile &
+    exec /bin/sh -c \
+	    {for a in 4 5 6; do sleep 1; echo $a >&2; done} 2>>$tmpfile &
+    exec /bin/sh -c \
+	    {for a in a b c; do sleep 1; echo $a; done} >>$tmpfile &
+    exec /bin/sh -c \
+	    {for a in d e f; do sleep 1; echo $a >&2; done} 2>>$tmpfile &
+    # The above four shell invocations take about 3 seconds to finish, so allow
+    # 5s (in case the machine is busy)
+    after 5000
+    # Check that no bytes have got lost through mixups with overlapping
+    # appends, which is only guaranteed to work when we set O_APPEND on the
+    # file descriptor in the [exec >>...]
+    file size $tmpfile
+} -cleanup {
+    removeFile $tmpfile
+} -result 26
+
+# Tests to ensure batch files and .CMD (Bug 9ece99d58b)
+# can be executed on Windows
+test exec-20.0 {exec .bat file} -constraints {win} -body {
+    set log [makeFile {} exec20.log]
+    exec [makeFile "echo %1> $log" exec20.bat] "Testing exec-20.0"
+    viewFile $log
+} -result "\"Testing exec-20.0\""
+test exec-20.1 {exec .CMD file} -constraints {win} -body {
+    set log [makeFile {} exec201.log]
+    exec [makeFile "echo %1> $log" exec201.CMD] "Testing exec-20.1"
+    viewFile $log
+} -result "\"Testing exec-20.1\""
++
+# ----------------------------------------------------------------------
 # cleanup
-catch {unset a}
-catch {unset x}
-catch {rename foo {}}
+
+foreach file {gorp.file gorp.file2 echo echo2 cat wc sh sh2 sleep exit err} {
+    removeFile $file
+}
+unset -nocomplain path
+
 ::tcltest::cleanupTests
-return+return
+
+# Local Variables:
+# mode: tcl
+# End: