# Commands covered:  lseq
#
# This file contains a collection of tests for one or more of the Tcl
# built-in commands.  Sourcing this file into Tcl runs the tests and
# generates output for errors.  No output means no errors were found.
#
# Copyright © 2003 Simon Geard.
#
# See the file "license.terms" for information on usage and redistribution
# of this file, and for a DISCLAIMER OF ALL WARRANTIES.

if {"::tcltest" ni [namespace children]} {
    package require tcltest 2.5
    namespace import -force ::tcltest::*
}

testConstraint arithSeriesDouble 1
testConstraint arithSeriesShimmer 1
testConstraint arithSeriesShimmerOk 0

## Arg errors
test lseq-1.1 {error cases} -body {
    lseq
} \
    -returnCodes 1 \
    -result {wrong # args: should be "lseq n ??op? n ??by? n??"}


test lseq-1.2 {step magnitude} {
    lseq 10 .. 1 by -2 ;# or this could be an error - or not
} {10 8 6 4 2}

test lseq-1.3 {synergy between int and double} {
    set rl [lseq 25. to 5. by -5]
    set il [lseq 25  to 5  by -5]
    lmap r $rl i $il { if {$r ne "" && $i ne ""} {expr {int($r) == $i}} else {list $r $i} }
} {1 1 1 1 1}

test lseq-1.4 {integer decreasing} {
    lseq 10 .. 1
} {10 9 8 7 6 5 4 3 2 1}

test lseq-1.5 {integer increasing} {
    lseq 1 .. 10
} {1 2 3 4 5 6 7 8 9 10}

test lseq-1.6 {integer decreasing with step} {
    lseq 10 .. 1 by -2
} {10 8 6 4 2}

test lseq-1.7 {real increasing lseq} arithSeriesDouble {
    lseq 5.0 to 15.
} {5.0 6.0 7.0 8.0 9.0 10.0 11.0 12.0 13.0 14.0 15.0}

test lseq-1.8 {real increasing lseq with step} arithSeriesDouble {
    lseq 5.0 to 25. by 5
} {5.0 10.0 15.0 20.0 25.0}

test lseq-1.9 {real decreasing with step} arithSeriesDouble {
    lseq 25. to 5. by -5
} {25.0 20.0 15.0 10.0 5.0}

# note, 10 cannot be in such a list, but allowed
test lseq-1.10 {integer lseq with step} {
    lseq 1 to 10 by 2
} {1 3 5 7 9}

test lseq-1.11 {error case: increasing wrong step direction} {
    lseq 1 to 10 by -2
} {}

test lseq-1.12 {decreasing lseq with step} arithSeriesDouble {
    lseq 25. to -25. by -5
} {25.0 20.0 15.0 10.0 5.0 0.0 -5.0 -10.0 -15.0 -20.0 -25.0}

test lseq-1.13 {count operation} {
    -body {
	lseq 5 count 5
    }
    -result {5 6 7 8 9}
}

test lseq-1.14 {count with step} {
    -body {
	lseq 5 count 5 by 2
    }
    -result {5 7 9 11 13}
}

test lseq-1.15 {count with decreasing step} {
    -body {
	lseq 5 count 5 by -2
    }
    -result {5 3 1 -1 -3}
}

test lseq-1.16 {large numbers} {
    -body {
	lseq [expr {int(1e6)}] [expr {int(2e6)}] [expr {int(1e5)}]
    }
    -result {1000000 1100000 1200000 1300000 1400000 1500000 1600000 1700000 1800000 1900000 2000000}
}

test lseq-1.17 {too many arguments} -body {
    lseq 12 to 24 by 2 with feeling
} -returnCodes 1 -result {wrong # args: should be "lseq n ??op? n ??by? n??"}

test lseq-1.18 {too many arguments extra valid keyword} -body {
    lseq 12 to 24 by 2 count
} -returnCodes 1 -result {wrong # args: should be "lseq n ??op? n ??by? n??"}

test lseq-1.19 {too many arguments extra numeric value} -body {
    lseq 12 to 24 by 2 7
} -returnCodes 1 -result {wrong # args: should be "lseq n ??op? n ??by? n??"}

test lseq-1.20 {bug: wrong length computed} {
    lseq 1 to 10 -1
} {}

test lseq-1.21 {n n by n} {
    lseq 66 84 by 3
} {66 69 72 75 78 81 84}

test lseq-1.22 {n n by -n} {
    lseq 84 66 by -3
} {84 81 78 75 72 69 66}

#
# Short-hand use cases
#
test lseq-2.2 {step magnitude} {
    lseq 10 1 2 ;# this is an empty case since step has wrong sign
} {}

test lseq-2.3 {step wrong sign} arithSeriesDouble {
    lseq 25. 5. 5 ;# ditto - empty list
} {}

test lseq-2.4 {integer decreasing} {
    lseq 10 1
} {10 9 8 7 6 5 4 3 2 1}

test lseq-2.5 {integer increasing} {
    lseq 1 10
} {1 2 3 4 5 6 7 8 9 10}

test lseq-2.6 {integer decreasing with step} {
    lseq 10 1 by -2
} {10 8 6 4 2}

test lseq-2.7 {real increasing lseq} arithSeriesDouble {
    lseq 5.0 15.
} {5.0 6.0 7.0 8.0 9.0 10.0 11.0 12.0 13.0 14.0 15.0}


test lseq-2.8 {real increasing lseq with step} arithSeriesDouble {
    lseq 5.0 25. 5
} {5.0 10.0 15.0 20.0 25.0}


test lseq-2.9 {real decreasing with step} arithSeriesDouble {
    lseq 25. 5. -5
} {25.0 20.0 15.0 10.0 5.0}

test lseq-2.10 {integer lseq with step} {
    lseq 1 10 2
} {1 3 5 7 9}

test lseq-2.11 {error case: increasing wrong step direction} {
    lseq 1 10 -2
} {}

test lseq-2.12 {decreasing lseq with step} arithSeriesDouble {
    lseq 25. -25. -5
} {25.0 20.0 15.0 10.0 5.0 0.0 -5.0 -10.0 -15.0 -20.0 -25.0}

test lseq-2.13 {count only operation} {
    lseq 5
} {0 1 2 3 4}

test lseq-2.14 {count with step} {
    lseq 5 count 5 2
} {5 7 9 11 13}

test lseq-2.15 {count with decreasing step} {
    lseq 5 count 5 -2
} {5 3 1 -1 -3}

test lseq-2.16 {large numbers} {
    lseq 1e6 2e6 1e5
} {1000000.0 1100000.0 1200000.0 1300000.0 1400000.0 1500000.0 1600000.0 1700000.0 1800000.0 1900000.0 2000000.0}

test lseq-2.17 {large numbers} arithSeriesDouble {
    lseq 1e6 2e6 1e5
} {1000000.0 1100000.0 1200000.0 1300000.0 1400000.0 1500000.0 1600000.0 1700000.0 1800000.0 1900000.0 2000000.0}

# Covered: {10 1 2 } {1 10 2} {1 10 -2} {1 1 1} {1 1 1} {-5 17 3}
# Missing: {- - +} {- - -} {- + -} {+ - -} {- - +} {+ + -}
test lseq-2.18 {signs} {
    list [lseq -10 -1 2] \
	[lseq -10 -1 -1] \
	[lseq -10 1 -3] \
	[lseq 10 -1 -4] \
	[lseq -10 -1 3] \
	[lseq 10 1 -5]

} {{-10 -8 -6 -4 -2} {} {} {10 6 2} {-10 -7 -4 -1} {10 5}}

test lseq-3.1 {experiement} {
    set ans {}
    foreach factor [lseq 2.0 10.0] {
	set start 1
	set end 10
	for {set step 1} {$step < 1e8} {} {
	    set l [lseq $start to $end by $step]
	    if {[llength $l] != 10} {
		lappend ans $factor $step [llength $l] $l
	    }
	    set step [expr {$step * $factor}]
	    set end [expr {$end * $factor}]
	}
    }
    if {$ans eq {}} {
	set ans OK
    }
    set ans
} {OK}

test lseq-3.2 {error case} -body {
    lseq foo
} -returnCodes 1 -result {bad operation "foo": must be .., to, count, or by}

test lseq-3.3 {error case} -body {
    lseq 10 foo
} -returnCodes 1 -result {bad operation "foo": must be .., to, count, or by}

test lseq-3.4 {error case} -body {
    lseq 25 or 6
} -returnCodes 1 -result {bad operation "or": must be .., to, count, or by}

test lseq-3.5 {simple count and step arguments} {
    set s [lseq 25 by 6]
    list $s length=[llength $s]
} {{0 6 12 18 24 30 36 42 48 54 60 66 72 78 84 90 96 102 108 114 120 126 132 138 144} length=25}

test lseq-3.6 {error case} -body {
    lseq 1 7 or 3
} -returnCodes 1  -result {bad operation "or": must be .., to, count, or by}

test lseq-3.7 {lmap lseq} {
    lmap x [lseq 5] { expr {$x * $x} }
} {0 1 4 9 16}

test lseq-3.8 {lrange lseq} {
    set r [lrange [lseq 1 100] 10 20]
    lindex [tcl::unsupported::representation $r] 3
} {arithseries}

test lseq-3.9 {lassign lseq} arithSeriesShimmer {
    set r [lseq 15]
    set r2 [lassign $r a b]
    list [lindex [tcl::unsupported::representation $r] 3] $a $b \
	[lindex [tcl::unsupported::representation $r2] 3]
} {arithseries 0 1 arithseries}

test lseq-3.10 {lsearch lseq must shimmer?} arithSeriesShimmer {
    set r [lseq 15 0]
    set a [lsearch $r 9]
    list [lindex [tcl::unsupported::representation $r] 3] $a
} {arithseries 6}

test lseq-3.11 {lreverse lseq} {
    set r [lseq 15 0]
    set a [lreverse $r]
    join [list \
	      [lindex [tcl::unsupported::representation $r] 3] \
	      $r \
	      [lindex [tcl::unsupported::representation $a] 3] \
	      $a] \n
} {arithseries
15 14 13 12 11 10 9 8 7 6 5 4 3 2 1 0
arithseries
0 1 2 3 4 5 6 7 8 9 10 11 12 13 14 15}

test lseq-3.12 {in operator} {
    set r [lseq 9]
    set i [expr {7 in $r}]
    set j [expr {10 ni $r}]
    set k [expr {-1 in $r}]
    set l [expr {4 ni $r}]
    list $i $j $k $l [lindex [tcl::unsupported::representation $r] 3]
} {1 1 0 0 arithseries}

test lseq-3.13 {lmap lseq shimmer} arithSeriesShimmer {
    set r [lseq 15]
    set rep-before [lindex [tcl::unsupported::representation $r] 3]
    set m [lmap i $r { expr {$i * 7} }]
    set rep-after [lindex [tcl::unsupported::representation $r] 3]
    set rep-m [lindex [tcl::unsupported::representation $m] 3]
    list $r ${rep-before} ${rep-after} ${rep-m} $m
} {{0 1 2 3 4 5 6 7 8 9 10 11 12 13 14} arithseries arithseries list {0 7 14 21 28 35 42 49 56 63 70 77 84 91 98}}

test lseq-3.14 {array for shimmer} arithSeriesShimmerOk {
    array set testarray {a Test for This great Function}
    set vars [lseq 2]
    set vars-rep [lindex [tcl::unsupported::representation $vars] 3]
    array for $vars testarray {
	lappend keys $0
	lappend vals $1
    }
    # Since hash order is not guaranteed, have to validate content ignoring order
    set valk [lmap k $keys {expr {$k in {a for great}}}]
    set valv [lmap v $vals {expr {$v in {Test This Function}}}]
    set vars-after [lindex [tcl::unsupported::representation $vars] 3]
    list ${vars-rep} $valk $valv ${vars-after}
} {arithseries {1 1 1} {1 1 1} arithseries}

test lseq-3.15 {join for shimmer} arithSeriesShimmer {
    set r [lseq 3]
    set rep-before [lindex [tcl::unsupported::representation $r] 3]
    set str [join $r :]
    set rep-after [lindex [tcl::unsupported::representation $r] 3]
    list ${rep-before} $str ${rep-after}
} {arithseries 0:1:2 arithseries}

test lseq-3.16 {error case} -body {
    lseq 16 to
} -returnCodes 1 -result {missing "to" value.}

test lseq-3.17 {error case} -body {
    lseq 17 to 13 by
} -returnCodes 1 -result {missing "by" value.}

test lseq-3.18 {error case} -body {
    lseq 18 count
} -returnCodes 1 -result {missing "count" value.}

test lseq-3.19 {edge case} -body {
    lseq 1 count 5 by 0
} -result {}
# 1 1 1 1 1

# My thought is that this is likely a user error, since they can always use lrepeat for this.

test lseq-3.20 {edge case} -body {
    lseq 1 to 1 by 0
} -result {}

# hmmm, I guess this is right, in a way, so...

test lseq-3.21 {edge case} {
    lseq 1 to 1 by 1
} {1}

test lseq-3.22 {edge case} {
    lseq 1 1 1
} {1}

test lseq-3.23 {edge case} {
    llength [lseq 1 1 1]
} {1}

test lseq-3.24 {edge case} {
    llength [lseq 1 to 1 1]
} {1}

test lseq-3.25 {edge case} {
    llength [lseq 1 to 1 by 1]
} {1}

test lseq-3.26 {lsort shimmer} arithSeriesShimmer {
    set r [lseq 15 0]
    set rep-before [lindex [tcl::unsupported::representation $r] 3]
    set lexical_sort [lsort $r]
    set rep-after [lindex [tcl::unsupported::representation $r] 3]
    list ${rep-before} $lexical_sort ${rep-after}
} {arithseries {0 1 10 11 12 13 14 15 2 3 4 5 6 7 8 9} arithseries}

test lseq-3.27 {lreplace shimmer} arithSeriesShimmer {
    set r [lseq 15 0]
    set rep-before [lindex [tcl::unsupported::representation $r] 3]
    set lexical_sort [lreplace $r 3 5 A B C]
    set rep-after [lindex [tcl::unsupported::representation $r] 3]
    list ${rep-before} $lexical_sort ${rep-after}
} {arithseries {15 14 13 A B C 9 8 7 6 5 4 3 2 1 0} arithseries}

test lseq-3.28 {lreverse bug in ArithSeries} {} {
    set r [lseq -5 17 3]
    set rr [lreverse $r]
    list $r $rr [string equal $r [lreverse $rr]]
} {{-5 -2 1 4 7 10 13 16} {16 13 10 7 4 1 -2 -5} 1}

test lseq-3.29 {edge case: negative count} {
    lseq -15
} {}

test lseq-3.30 {lreverse with double values} arithSeriesDouble {
    set r [lseq 3.5 18.5 1.5]
    set a [lreverse $r]
    join [list \
	      [lindex [tcl::unsupported::representation $r] 3] \
	      $r \
	      [lindex [tcl::unsupported::representation $a] 3] \
	      $a] \n
} {arithseries
3.5 5.0 6.5 8.0 9.5 11.0 12.5 14.0 15.5 17.0 18.5
arithseries
18.5 17.0 15.5 14.0 12.5 11.0 9.5 8.0 6.5 5.0 3.5}

test lseq-3.31 {lreverse inplace with doubles} arithSeriesDouble {
    lreverse [lseq 1.1 29.9 0.3]
} {29.9 29.599999999999998 29.299999999999997 29.0 28.7 28.4 28.099999999999998 27.799999999999997 27.5 27.2 26.9 26.599999999999998 26.299999999999997 26.0 25.7 25.4 25.099999999999998 24.799999999999997 24.5 24.2 23.9 23.599999999999998 23.299999999999997 23.0 22.7 22.4 22.099999999999998 21.799999999999997 21.5 21.2 20.9 20.6 20.299999999999997 20.0 19.7 19.4 19.1 18.799999999999997 18.5 18.2 17.9 17.6 17.299999999999997 17.0 16.7 16.4 16.1 15.799999999999999 15.5 15.2 14.899999999999999 14.6 14.299999999999999 14.0 13.7 13.399999999999999 13.099999999999998 12.8 12.5 12.2 11.899999999999999 11.599999999999998 11.3 11.0 10.7 10.399999999999999 10.099999999999998 9.8 9.5 9.2 8.899999999999999 8.599999999999998 8.3 8.0 7.699999999999999 7.399999999999999 7.099999999999998 6.800000000000001 6.5 6.199999999999999 5.899999999999999 5.599999999999998 5.300000000000001 5.0 4.699999999999999 4.399999999999999 4.099999999999998 3.8000000000000007 3.5 3.1999999999999993 2.8999999999999986 2.599999999999998 2.3000000000000007 2.0 1.6999999999999993 1.3999999999999986 1.1000000000000014}

test lseq-4.1 {end expressions} {
    set start 7
    lseq $start $start+11
} {7 8 9 10 11 12 13 14 15 16 17 18}

test lseq-4.2 {start expressions} {
    set base [clock seconds]
    set tl [lseq $base-60 $base 10]
    lmap t $tl {expr {$t - $base + 60}}
} {0 10 20 30 40 50 60}

##	lseq 1 to 10 by -2
##	# -> lseq: invalid step = -2 with a = 1 and b = 10

test lseq-4.3 {TIP examples} {
    set examples {# Examples from TIP-629
	# --- Begin ---
	lseq 10 .. 1
	# -> 10 9 8 7 6 5 4 3 2 1
	lseq 1 .. 10
	# -> 1 2 3 4 5 6 7 8 9 10
	lseq 10 .. 1 by 2
	# ->
	lseq 10 .. 1 by -2
	# -> 10 8 6 4 2
	lseq 5.0 to 15.
	# -> 5.0 6.0 7.0 8.0 9.0 10.0 11.0 12.0 13.0 14.0 15.0
	lseq 5.0 to 25. by 5
	# -> 5.0 10.0 15.0 20.0 25.0
	lseq 25. to 5. by 5
	# ->
	lseq 25. to 5. by -5
	# -> 25.0 20.0 15.0 10.0 5.0
	lseq 1 to 10 by 2
	# -> 1 3 5 7 9
	lseq 25. to -25. by -5
	# -> 25.0 20.0 15.0 10.0 5.0 0.0 -5.0 -10.0 -15.0 -20.0 -25.0
	lseq 5 5
	# -> 5
	lseq 5 5 2
	# -> 5
	lseq 5 5 -2
	# -> 5
    }

    foreach {cmd expect} [split $examples \n] {
	if {[string trim $cmd] ne ""} {
	    set cmd [string trimleft $cmd]
	    if {[string match {\#*} $cmd]} continue
	    set status [catch $cmd ans]
	    lappend res $ans
	    if {[regexp {\# -> (.*)$} $expect -> expected]} {
		if {$expected ne $ans} {
		    lappend res [list Mismatch: $cmd -> $ans ne $expected]
		}
	    }
	}
    }
    set res
} {{10 9 8 7 6 5 4 3 2 1} {1 2 3 4 5 6 7 8 9 10} {} {10 8 6 4 2} {5.0 6.0 7.0 8.0 9.0 10.0 11.0 12.0 13.0 14.0 15.0} {5.0 10.0 15.0 20.0 25.0} {} {25.0 20.0 15.0 10.0 5.0} {1 3 5 7 9} {25.0 20.0 15.0 10.0 5.0 0.0 -5.0 -10.0 -15.0 -20.0 -25.0} 5 5 5}

#
# Ticket 9933cc4d88697f05976accebd31c1e3ba6efe9c6 - lseq corner case
test lseq-4.4 {lseq corner case} -body {
    set tcmd {
	set res {}
	set s [catch {lindex [lseq 10 100] 0} e]
	lappend res $s $e
	set s [catch {lindex [lseq 10 9223372036854775000] 0} e]
	lappend res $s $e
	set s [catch {llength [lseq 10 9223372036854775000]} e]
	lappend res $s $e
	set s [catch {lindex [lseq 10 2147483647] 0} e]
	lappend res $s $e
	set s [catch {llength [lseq 10 2147483647]} e]
	lappend res $s $e
    }
    eval $tcmd
<<<<<<< HEAD
} -result {0 10 0 10 0 9223372036854774991 0 10 0 2147483638}
# {0 10 1 {max length of a Tcl list exceeded} 1 {max length of a Tcl list exceeded} 0 10 0 2147483638}
=======
} -cleanup {
    unset res
} -result {0 10 1 {max length of a Tcl list exceeded} 1 {max length of a Tcl list exceeded} 0 10 0 2147483638}
>>>>>>> bec96305


# Ticket 99e834bf33 - lseq, lindex end off by one

test lseq-4.5 {lindex off by one} -body {
    lappend res [eval {lindex [lseq 1 4] end}]
    lappend res [eval {lindex [lseq 1 4] end-1}]
} -result {4 3}


# cleanup
::tcltest::cleanupTests
return

# Local Variables:
# mode: tcl
# End:<|MERGE_RESOLUTION|>--- conflicted
+++ resolved
@@ -489,21 +489,17 @@
 	lappend res $s $e
     }
     eval $tcmd
-<<<<<<< HEAD
-} -result {0 10 0 10 0 9223372036854774991 0 10 0 2147483638}
-# {0 10 1 {max length of a Tcl list exceeded} 1 {max length of a Tcl list exceeded} 0 10 0 2147483638}
-=======
 } -cleanup {
     unset res
-} -result {0 10 1 {max length of a Tcl list exceeded} 1 {max length of a Tcl list exceeded} 0 10 0 2147483638}
->>>>>>> bec96305
-
+} -result {0 10 0 10 0 9223372036854774991 0 10 0 2147483638}
 
 # Ticket 99e834bf33 - lseq, lindex end off by one
 
 test lseq-4.5 {lindex off by one} -body {
     lappend res [eval {lindex [lseq 1 4] end}]
     lappend res [eval {lindex [lseq 1 4] end-1}]
+} -cleanup {
+    unset res
 } -result {4 3}
 
 
