--- conflicted
+++ resolved
@@ -7,16 +7,10 @@
 #
 # Copyright (c) 1995-1996 Sun Microsystems, Inc.
 # Copyright (c) 1998-1999 by Scriptics Corporation.
-<<<<<<< HEAD
 # Copyright (c) 2011 Donal K. Fellows
 #
 # See the file "license.terms" for information on usage and redistribution of
 # this file, and for a DISCLAIMER OF ALL WARRANTIES.
-#
-# RCS: @(#) $Id: package.test,v 1.4 2011/01/06 10:20:39 dkf Exp $
-=======
-# All rights reserved.
->>>>>>> 488806d8
 
 if {"::tcltest" ni [namespace children]} {
     package require tcltest 2
