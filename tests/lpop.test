# Commands covered:  lpop
#
# This file contains a collection of tests for one or more of the Tcl
# built-in commands.  Sourcing this file into Tcl runs the tests and
# generates output for errors.  No output means no errors were found.
#
# Copyright © 1991-1993 The Regents of the University of California.
# Copyright © 1994 Sun Microsystems, Inc.
# Copyright © 1998-1999 Scriptics Corporation.
#
# See the file "license.terms" for information on usage and redistribution
# of this file, and for a DISCLAIMER OF ALL WARRANTIES.

if {"::tcltest" ni [namespace children]} {
    package require tcltest 2.5
    namespace import -force ::tcltest::*
}

unset -nocomplain no; # following tests expecting var "no" does not exists
test lpop-1.1 {interpreted: error conditions} -returnCodes error -body {
    lpop no
} -result {can't read "no": no such variable}
test lpop-1.2 {interpreted: error conditions} -returnCodes error -body {
    lpop no 0
} -result {can't read "no": no such variable}
test lpop-1.3 {interpreted: error conditions} -returnCodes error -body {
    set l "x {}x"
    lpop l
} -result {list element in braces followed by "x" instead of space}
test lpop-1.4 {interpreted: error conditions} -returnCodes error -body {
    set l "x y"
    lpop l -1
} -result {index "-1" out of range}
test lpop-1.4b {interpreted: error conditions (also check SF on empty list variable, bug [234d6c811d])} -body {
    set l "x y"
    list [lpop l] [lpop l] [catch {lpop l} v] $v [catch {lpop l 0} v] $v $l
} -result {y x 1 {index "end" out of range} 1 {index "0" out of range} {}}
test lpop-1.5 {interpreted: error conditions} -returnCodes error -body {
    set l "x y z"
    lpop l 3
} -result {index "3" out of range} ;#-errorCode {TCL OPERATION LPOP BADINDEX}
test lpop-1.6 {interpreted: error conditions} -returnCodes error -body {
    set l "x y"
    lpop l end+1
} -result {index "end+1" out of range}
test lpop-1.7 {interpreted: error conditions} -returnCodes error -body {
    set l "x y"
    lpop l {}
<<<<<<< HEAD
} -match glob -result {bad index *}
test lpop-1.8 {interpreted: error conditions} -returnCodes error -body {
=======
} -result {index "" out of range}
test lpop-1.8 {error conditions} -returnCodes error -body {
>>>>>>> 4c1337af
    set l "x y"
    lpop l 0 0 0 0 1
} -result {index "1" out of range}
test lpop-1.9 {interpreted: error conditions} -returnCodes error -body {
    set l "x y"
    lpop l {1 0}
} -match glob -result {bad index *}

test lpop-2.1 {interpreted: basic functionality} -body {
    set l "x y z"
    list [lpop l 0] $l
} -result {x {y z}}
test lpop-2.2 {interpreted: basic functionality} -body {
    set l "x y z"
    list [lpop l 1] $l
} -result {y {x z}}
test lpop-2.3 {interpreted: basic functionality} -body {
    set l "x y z"
    list [lpop l] $l
} -result {z {x y}}
test lpop-2.4 {interpreted: basic functionality} -body {
    set l "x y z"
    set l2 $l
    list [lpop l] $l $l2
} -result {z {x y} {x y z}}

test lpop-3.1 {interpreted: nested} -body {
    set l "x y"
    set l2 $l
    list [lpop l 0 0 0 0] $l $l2
} -result {x {{{{}}} y} {x y}}
test lpop-3.2 {interpreted: nested} -body {
    set l "{x y} {a b}"
    list [lpop l 0 1] $l
} -result {y {x {a b}}}
test lpop-3.3 {interpreted: nested} -body {
    set l "{x y} {a b}"
    list [lpop l 1 0] $l
} -result {a {{x y} b}}

test lpop-4.1 {compiled: error conditions} -returnCodes error -body {
    apply {"" {
	lpop no
    }}
} -result {can't read "no": no such variable}
test lpop-4.2 {compiled: error conditions} -returnCodes error -body {
    apply {"" {
	lpop no 0
    }}
} -result {can't read "no": no such variable}
test lpop-4.3 {compiled: error conditions} -returnCodes error -body {
    apply {l {
	lpop l
    }} "x {}x"
} -result {list element in braces followed by "x" instead of space}
test lpop-4.4 {compiled: error conditions} -returnCodes error -body {
    apply {l {
	lpop l -1
    }} "x y"
} -result {index "-1" out of range}
test lpop-4.4b {compiled: error conditions (also check SF on empty list variable, bug [234d6c811d])} -body {
    apply {l {
	list [lpop l] [lpop l] [catch {lpop l} v] $v [catch {lpop l 0} v] $v $l
    }} "x y"
} -result {y x 1 {index "end" out of range} 1 {index "0" out of range} {}}
test lpop-4.5 {compiled: error conditions} -returnCodes error -body {
    apply {l {
	lpop l 3
    }} "x y z"
} -result {index "3" out of range} ;#-errorCode {TCL OPERATION LPOP BADINDEX}
test lpop-4.6 {compiled: error conditions} -returnCodes error -body {
    apply {l {
	lpop l end+1
    }} "x y"
} -result {index "end+1" out of range}
test lpop-4.7 {compiled: error conditions} -returnCodes error -body {
    apply {l {
	lpop l {}
    }} "x y"
} -match glob -result {bad index *}
test lpop-4.8 {compiled: error conditions} -returnCodes error -body {
    apply {l {
	lpop l 0 0 0 0 1
    }} "x y"
} -result {index "1" out of range}
test lpop-4.9 {compiled: error conditions} -returnCodes error -body {
    apply {l {
	lpop l {1 0}
    }} "x y"
} -match glob -result {bad index *}

test lpop-5.1 {compiled: basic functionality} -body {
    apply {l {
	list [lpop l 0] $l
    }} "x y z"
} -result {x {y z}}
test lpop-5.2 {compiled: basic functionality} -body {
    apply {l {
	list [lpop l 1] $l
    }} "x y z"
} -result {y {x z}}
test lpop-5.3 {compiled: basic functionality} -body {
    apply {l {
	list [lpop l] $l
    }} "x y z"
} -result {z {x y}}
test lpop-5.4 {compiled: basic functionality} -body {
    apply {l {
	set l2 $l
	list [lpop l] $l $l2
    }} "x y z"
} -result {z {x y} {x y z}}

test lpop-6.1 {compiled: nested} -body {
    apply {l {
	set l2 $l
	list [lpop l 0 0 0 0] $l $l2
    }} "x y"
} -result {x {{{{}}} y} {x y}}
test lpop-6.2 {compiled: nested} -body {
    apply {l {
	list [lpop l 0 1] $l
    }} "{x y} {a b}"
} -result {y {x {a b}}}
test lpop-6.3 {compiled: nested} -body {
    apply {l {
	list [lpop l 1 0] $l
    }} "{x y} {a b}"
} -result {a {{x y} b}}

test lpop-99.1 {performance} -constraints perf -body {
    set l [lrepeat 10000 x]
    set l2 $l
    set t1 [time {
	while {[llength $l] >= 2} {
	    lpop l end
	}
    }]
    set l [lrepeat 30000 x]
    set l2 $l
    set t2 [time {
	while {[llength $l] >= 2} {
	    lpop l end
	}
    }]
    regexp {\d+} $t1 ms1
    regexp {\d+} $t2 ms2
    set ratio [expr {double($ms2)/$ms1}]
    # Deleting from end should have linear performance
    expr {$ratio > 4 ? $ratio : 4}
} -result {4}

test lpop-99.2 {performance} -constraints perf -body {
    set l [lrepeat 10000 x]
    set l2 $l
    set t1 [time {
	while {[llength $l] >= 2} {
	    lpop l 1
	}
    }]
    set l [lrepeat 30000 x]
    set l2 $l
    set t2 [time {
	while {[llength $l] >= 2} {
	    lpop l 1
	}
    }]
    regexp {\d+} $t1 ms1
    regexp {\d+} $t2 ms2
    set ratio [expr {double($ms2)/$ms1}]
    expr {$ratio > 10 ? $ratio : 10}
} -result {10}

test lpop-99.3 {compiled: performance} -constraints perf -body {
    set ratio [apply {"" {
	set l [lrepeat 10000 x]
	set l2 $l
	set t1 [time {
	    while {[llength $l] >= 2} {
		lpop l end
	    }
	}]
	set l [lrepeat 30000 x]
	set l2 $l
	set t2 [time {
	    while {[llength $l] >= 2} {
		lpop l end
	    }
	}]
	regexp {\d+} $t1 ms1
	regexp {\d+} $t2 ms2
	expr {double($ms2)/$ms1}
    }}]
    # Deleting from end should have linear performance
    expr {$ratio > 4 ? $ratio : 4}
} -result {4}

test lpop-99.4 {compiled: performance} -constraints perf -body {
    set ratio [apply {"" {
	set l [lrepeat 10000 x]
	set l2 $l
	set t1 [time {
	    while {[llength $l] >= 2} {
		lpop l 1
	    }
	}]
	set l [lrepeat 30000 x]
	set l2 $l
	set t2 [time {
	    while {[llength $l] >= 2} {
		lpop l 1
	    }
	}]
	regexp {\d+} $t1 ms1
	regexp {\d+} $t2 ms2
	expr {double($ms2)/$ms1}
    }}]
    expr {$ratio > 10 ? $ratio : 10}
} -result {10}


# cleanup
::tcltest::cleanupTests
return

# Local Variables:
# mode: tcl
# End:<|MERGE_RESOLUTION|>--- conflicted
+++ resolved
@@ -47,13 +47,8 @@
 test lpop-1.7 {interpreted: error conditions} -returnCodes error -body {
     set l "x y"
     lpop l {}
-<<<<<<< HEAD
-} -match glob -result {bad index *}
+} -result {index "" out of range}
 test lpop-1.8 {interpreted: error conditions} -returnCodes error -body {
-=======
-} -result {index "" out of range}
-test lpop-1.8 {error conditions} -returnCodes error -body {
->>>>>>> 4c1337af
     set l "x y"
     lpop l 0 0 0 0 1
 } -result {index "1" out of range}
@@ -133,7 +128,7 @@
     apply {l {
 	lpop l {}
     }} "x y"
-} -match glob -result {bad index *}
+} -result {index "" out of range}
 test lpop-4.8 {compiled: error conditions} -returnCodes error -body {
     apply {l {
 	lpop l 0 0 0 0 1
