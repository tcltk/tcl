#
# winPipe.test --
#
# This file contains a collection of tests for tclWinPipe.c
#
# Sourcing this file into Tcl runs the tests and generates output for errors.
# No output (except for one message) means no errors were found.
#
# Copyright (c) 1996 Sun Microsystems, Inc.
# Copyright (c) 1998-1999 by Scriptics Corporation.
#
# See the file "license.terms" for information on usage and redistribution
# of this file, and for a DISCLAIMER OF ALL WARRANTIES.

package require tcltest
namespace import -force ::tcltest::*
unset -nocomplain path


set org_pwd [pwd]
set bindir [file join $org_pwd [file dirname [info nameofexecutable]]]
set cat32 [file join $bindir cat32.exe]

# several test-cases here expect current directory == [temporaryDirectory]:
cd [temporaryDirectory]

testConstraint exec         [llength [info commands exec]]
testConstraint testexcept   [llength [info commands testexcept]]
testConstraint cat32        [file exists $cat32]
testConstraint AllocConsole [catch {puts console1 ""}]
testConstraint RealConsole  [expr {![testConstraint AllocConsole]}]

set big bbbbbbbbbbbbbbbbbbbbbbbbbbbbbbbbbbbbbbbbbbbbbbbbbbbbbbbbbbbbbbbb\n
append big $big
append big $big	
append big $big
append big $big
append big $big
append big $big

set path(little) [makeFile {} little]
set f [open $path(little) w] 
puts -nonewline $f "little"
close $f

set path(big) [makeFile {} big]
set f [open $path(big) w]
puts -nonewline $f $big
close $f

proc contents {file} {
    set f [open $file r]
    set r [read $f]
    close $f
    set r
}

set path(more) [makeFile {
    while {[eof stdin] == 0} {
	puts -nonewline [read stdin]
    }
} more]

set path(stdout) [makeFile {} stdout]
set path(stderr) [makeFile {} stderr]

test winpipe-1.1 {32 bit comprehensive tests: from little file} {win exec cat32} {
    exec $cat32 < $path(little) > $path(stdout) 2> $path(stderr)
    list [contents $path(stdout)] [contents $path(stderr)]
} {little stderr32}
test winpipe-1.2 {32 bit comprehensive tests: from big file} {win exec cat32} {
    exec $cat32 < $path(big) > $path(stdout) 2> $path(stderr)
    list [contents $path(stdout)] [contents $path(stderr)]
} "{$big} stderr32"
test winpipe-1.3 {32 bit comprehensive tests: a little from pipe} {win nt exec cat32} {
    exec [interpreter] more < little | $cat32 > $path(stdout) 2> $path(stderr)
    list [contents $path(stdout)] [contents $path(stderr)]
} {little stderr32}
test winpipe-1.4 {32 bit comprehensive tests: a lot from pipe} {win nt exec cat32} {
    exec [interpreter] more < big | $cat32 > $path(stdout) 2> $path(stderr)
    list [contents $path(stdout)] [contents $path(stderr)]
} "{$big} stderr32"
test winpipe-1.5 {32 bit comprehensive tests: a lot from pipe} {win 95 exec cat32} {
    exec command /c type big |& $cat32 > $path(stdout) 2> $path(stderr)
    list [contents $path(stdout)] [contents $path(stderr)]
} "{$big} stderr32"
test winpipe-1.6 {32 bit comprehensive tests: from console} \
	{win cat32 AllocConsole} {
    # would block waiting for human input
} {}
test winpipe-1.7 {32 bit comprehensive tests: from NUL} {win exec cat32} {
    exec $cat32 < nul > $path(stdout) 2> $path(stderr)
    list [contents $path(stdout)] [contents $path(stderr)]
} {{} stderr32}
test winpipe-1.8 {32 bit comprehensive tests: from socket} {win cat32} {
    # doesn't work
} {}
test winpipe-1.9 {32 bit comprehensive tests: from nowhere} \
	{win exec cat32 RealConsole} {
    exec $cat32 > $path(stdout) 2> $path(stderr)
    list [contents $path(stdout)] [contents $path(stderr)]
} {{} stderr32}
test winpipe-1.10 {32 bit comprehensive tests: from file handle} \
	{win exec cat32} {
    set f [open $path(little) r]
    exec $cat32 <@$f > $path(stdout) 2> $path(stderr)
    close $f
    list [contents $path(stdout)] [contents $path(stderr)]
} {little stderr32}
test winpipe-1.11 {32 bit comprehensive tests: read from application} \
	{win exec cat32} {
    set f [open "|[list $cat32] < [list $path(little)]" r]
    gets $f line
    catch {close $f} msg
    list $line $msg
} {little stderr32}
test winpipe-1.12 {32 bit comprehensive tests: a little to file} \
	{win exec cat32} {
    exec $cat32 < $path(little) > $path(stdout) 2> $path(stderr)
    list [contents $path(stdout)] [contents $path(stderr)]
} {little stderr32}
test winpipe-1.13 {32 bit comprehensive tests: a lot to file} \
	{win exec cat32} {
    exec $cat32 < $path(big) > $path(stdout) 2> $path(stderr)
    list [contents $path(stdout)] [contents $path(stderr)]
} "{$big} stderr32"
test winpipe-1.14 {32 bit comprehensive tests: a little to pipe} \
	{win exec stdio cat32} {
    exec $cat32 < $path(little) | [interpreter] $path(more) > $path(stdout) 2> $path(stderr)
    list [contents $path(stdout)] [contents $path(stderr)]
} {little stderr32}
test winpipe-1.15 {32 bit comprehensive tests: a lot to pipe} \
	{win exec stdio cat32} {
    exec $cat32 < $path(big) | [interpreter] $path(more) > $path(stdout) 2> $path(stderr)
    list [contents $path(stdout)] [contents $path(stderr)]
} "{$big} stderr32"
test winpipe-1.16 {32 bit comprehensive tests: to console} {win exec cat32} {
    catch {exec $cat32 << "You should see this\n" >@stdout} msg
    set msg
} stderr32
test winpipe-1.17 {32 bit comprehensive tests: to NUL} {win exec cat32} {
    # some apps hang when sending a large amount to NUL.  $cat32 isn't one.
    catch {exec $cat32 < $path(big) > nul} msg
    set msg
} stderr32
test winpipe-1.18 {32 bit comprehensive tests: to nowhere} \
	{win exec cat32 RealConsole} {
    exec $cat32 < $path(big) >&@stdout
} {}
test winpipe-1.19 {32 bit comprehensive tests: to file handle} {win exec cat32} {
    set f1 [open $path(stdout) w]
    set f2 [open $path(stderr) w]
    exec $cat32 < $path(little) >@$f1 2>@$f2
    close $f1
    close $f2
    list [contents $path(stdout)] [contents $path(stderr)]
} {little stderr32}
test winpipe-1.20 {32 bit comprehensive tests: write to application} \
	{win exec cat32} {
    set f [open |[list $cat32 >$path(stdout)] w]
    puts -nonewline $f "foo"
    catch {close $f} msg
    list [contents $path(stdout)] $msg
} {foo stderr32}
test winpipe-1.21 {32 bit comprehensive tests: read/write application} \
	{win exec cat32} {
    set f [open "|[list $cat32]" r+]
    puts $f $big
    puts $f \032
    flush $f
    set r [read $f 64]
    catch {close $f}
    set r
} "bbbbbbbbbbbbbbbbbbbbbbbbbbbbbbbbbbbbbbbbbbbbbbbbbbbbbbbbbbbbbbbb"
test winpipe-1.22 {Checking command.com for Win95/98 hanging} {win 95 exec} {
    exec command.com /c dir /b
    set result 1
} 1
file delete more

test winpipe-4.1 {Tcl_WaitPid} {win nt exec cat32} {
    proc readResults {f} {
	global x result
	if { [eof $f] } {
	    close $f
	    set x 1
	} else {
	    set line [read $f ]
	    set result "$result$line"
	}
    }

    set f [open "|[list $cat32] < big 2> $path(stderr)" r]
    fconfigure $f  -buffering none -blocking 0
    fileevent $f readable "readResults $f"
    set x 0
    set result ""
    vwait x
    list $result $x [contents $path(stderr)]
} "{$big} 1 stderr32"
test winpipe-4.2 {Tcl_WaitPid: return of exception codes, SIGFPE} {win exec} {
    set f [open "|[list [interpreter]]" w+]
    set pid [pid $f]
    puts $f "testexcept float_underflow"
    set status [catch {close $f}]
    list $status [expr {$pid == [lindex $::errorCode 1]}] [lindex $::errorCode 2]
} {1 1 SIGFPE}
test winpipe-4.3 {Tcl_WaitPid: return of exception codes, SIGSEGV} {win exec} {
    set f [open "|[list [interpreter]]" w+]
    set pid [pid $f]
    puts $f "testexcept access_violation"
    set status [catch {close $f}]
    list $status [expr {$pid == [lindex $::errorCode 1]}] [lindex $::errorCode 2]
} {1 1 SIGSEGV}
test winpipe-4.4 {Tcl_WaitPid: return of exception codes, SIGILL} {win exec} {
    set f [open "|[list [interpreter]]" w+]
    set pid [pid $f]
    puts $f "testexcept illegal_instruction"
    set status [catch {close $f}]
    list $status [expr {$pid == [lindex $::errorCode 1]}] [lindex $::errorCode 2]
} {1 1 SIGILL}
test winpipe-4.5 {Tcl_WaitPid: return of exception codes, SIGINT} {win exec} {
    set f [open "|[list [interpreter]]" w+]
    set pid [pid $f]
    puts $f "testexcept ctrl+c"
    set status [catch {close $f}]
    list $status [expr {$pid == [lindex $::errorCode 1]}] [lindex $::errorCode 2]
} {1 1 SIGINT}

set path(nothing) [makeFile {} nothing]
close [open $path(nothing) w]

catch {set env_tmp $env(TMP)}
catch {set env_temp $env(TEMP)}

set env(TMP) c:/
set env(TEMP) c:/

test winpipe-5.1 {TclpCreateTempFile: cleanup temp files} {win exec} {
    set x {}
    set existing [glob -nocomplain c:/tcl*.tmp]
    exec [interpreter] < nothing 
    foreach p [glob -nocomplain c:/tcl*.tmp] {
	if {[lsearch $existing $p] == -1} {
	    lappend x $p
	}
    }
    set x
} {}
test winpipe-5.2 {TclpCreateTempFile: TMP and TEMP not defined} {win exec} {
    set tmp $env(TMP)
    set temp $env(TEMP)
    unset env(TMP)
    unset env(TEMP)
    exec [interpreter] < nothing
    set env(TMP) $tmp
    set env(TEMP) $temp
    set x {}
} {}
test winpipe-5.3 {TclpCreateTempFile: TMP specifies non-existent directory} \
	{win exec } {
    set tmp $env(TMP)
    set env(TMP) snarky
    exec [interpreter] < nothing
    set env(TMP) $tmp
    set x {}
} {}
test winpipe-5.4 {TclpCreateTempFile: TEMP specifies non-existent directory} \
	{win exec} {
    set tmp $env(TMP)
    set temp $env(TEMP)
    unset env(TMP)
    set env(TEMP) snarky
    exec [interpreter] < nothing
    set env(TMP) $tmp
    set env(TEMP) $temp
    set x {}
} {}

test winpipe-6.1 {PipeSetupProc & PipeCheckProc: read threads} \
	{win exec cat32} {
    set f [open "|[list $cat32]" r+]
    fconfigure $f -blocking 0
    fileevent $f writable { set x writable }
    set x {}
    vwait x
    fileevent $f writable {}
    fileevent $f readable { lappend x readable }
    after 100 { lappend x timeout }
    vwait x
    puts $f foobar
    flush $f
    vwait x
    lappend x [read $f]
    after 100 { lappend x timeout }
    vwait x
    fconfigure $f -blocking 1
    lappend x [catch {close $f} msg] $msg
} {writable timeout readable {foobar
} timeout 1 stderr32}
test winpipe-6.2 {PipeSetupProc & PipeCheckProc: write threads} \
	{win exec cat32} {
    set f [open "|[list $cat32]" r+]
    fconfigure $f -blocking 0
    fileevent $f writable { set x writable }
    set x {}
    vwait x
    puts -nonewline $f $big$big$big$big
    flush $f
    after 100 { lappend x timeout }
    vwait x
    lappend x [catch {close $f} msg] $msg
} {writable timeout 0 {}}

proc _testExecArgs {single args} {
    variable path
    if {![info exists path(echoArgs.tcl)] || ![file exists $path(echoArgs.tcl)]} {
	set path(echoArgs.tcl) [makeFile {
	    puts "[list [file tail $argv0] {*}$argv]"
	} echoArgs.tcl]
    }
    if {![info exists path(echoArgs.bat)] || ![file exists $path(echoArgs.bat)]} {
	set path(echoArgs.bat) [makeFile "@[file native [interpreter]] $path(echoArgs.tcl) %*" "echoArgs.bat"]
    }
    set cmds [list [list [interpreter] $path(echoArgs.tcl)]]
    if {!($single & 2)} {
	lappend cmds [list $path(echoArgs.bat)]
    } else {
	if {![info exists path(echoArgs2.bat)] || ![file exists $path(echoArgs2.bat)]} {
	    file mkdir [file join [temporaryDirectory] test(Dir)Check]
	    set path(echoArgs2.bat) [makeFile "@[file native [interpreter]] $path(echoArgs.tcl) %*" \
		"test(Dir)Check/echo(Cmd)Test Args & Batch.bat"]
	}
	lappend cmds [list $path(echoArgs2.bat)]
    }
    set broken {}
    foreach args $args {
	if {$single & 1} {
	    # enclose single test-arg between 1st/3rd to be sure nothing is truncated 
	    # (e. g. to cover unexpected trim by nts-zero case, and args don't recombined):
	    set args [list "1st" $args "3rd"]
	}
	set args [list {*}$args]; # normalized canonical list
	foreach cmd $cmds {
	    set e [linsert $args 0 [file tail $path(echoArgs.tcl)]]
	    tcltest::DebugPuts 4 "  ## test exec [file extension [lindex $cmd 0]] ($cmd) for\n  ##   $args"
	    if {[catch {
		exec {*}$cmd {*}$args
	    } r]} {
		set r "ERROR: $r"
	    }
	    if {$r ne $e} {
		append broken "\[ERROR\]: exec [file extension [lindex $cmd 0]] on $args\n  -- result:\n$r\n  -- expected:\n$e\n"
	    }
	    if {$single & 8} {
		# if test exe only:
		break
	    }
	}
    }
    return $broken
}


### validate the raw output of BuildCommandLine().
###
test winpipe-7.1 {BuildCommandLine: null arguments} {win exec} {
    exec $env(COMSPEC) /c echo foo "" bar
} {foo "" bar}
test winpipe-7.2 {BuildCommandLine: null arguments} {win exec} {
    exec $env(COMSPEC) /c echo foo {} bar
} {foo "" bar}
test winpipe-7.3 {BuildCommandLine: dbl quote quoting #1} {win exec} {
    exec $env(COMSPEC) /c echo foo "\"" bar
} {foo \" bar}
test winpipe-7.4 {BuildCommandLine: dbl quote quoting #2} {win exec} {
    exec $env(COMSPEC) /c echo foo {""} bar
} {foo \"\" bar}
test winpipe-7.5 {BuildCommandLine: dbl quote quoting #3} {win exec} {
    exec $env(COMSPEC) /c echo foo "\" " bar
} {foo "\" " bar}
test winpipe-7.6 {BuildCommandLine: dbl quote quoting #4} {win exec} {
    exec $env(COMSPEC) /c echo foo {a="b"} bar
} {foo a=\"b\" bar}
test winpipe-7.7 {BuildCommandLine: dbl quote quoting #5} {win exec} {
    exec $env(COMSPEC) /c echo foo {a = "b"} bar
} {foo "a = \"b\"" bar}
test winpipe-7.8 {BuildCommandLine: dbl quote quoting #6} {win exec} {
    exec $env(COMSPEC) /c echo {"hello"} {""hello""} {"""hello"""} {"\"hello\""} {he llo} "he \" llo"
} {\"hello\" \"\"hello\"\" \"\"\"hello\"\"\" \"\\\"hello\\\"\" "he llo" "he \" llo"}
test winpipe-7.9 {BuildCommandLine: N backslashes followed a quote rule #1} {win exec} {
    exec $env(COMSPEC) /c echo foo \\ bar
} {foo \ bar}
test winpipe-7.10 {BuildCommandLine: N backslashes followed a quote rule #2} {win exec} {
    exec $env(COMSPEC) /c echo foo \\\\ bar
} {foo \\ bar}
test winpipe-7.11 {BuildCommandLine: N backslashes followed a quote rule #3} {win exec} {
    exec $env(COMSPEC) /c echo foo \\\ \\ bar
} {foo "\ \\" bar}
test winpipe-7.12 {BuildCommandLine: N backslashes followed a quote rule #4} {win exec} {
    exec $env(COMSPEC) /c echo foo \\\ \\\\ bar
} {foo "\ \\\\" bar}
test winpipe-7.13 {BuildCommandLine: N backslashes followed a quote rule #5} {win exec} {
    exec $env(COMSPEC) /c echo foo \\\ \\\\\\ bar
} {foo "\ \\\\\\" bar}
test winpipe-7.14 {BuildCommandLine: N backslashes followed a quote rule #6} {win exec} {
    exec $env(COMSPEC) /c echo foo \\\ \\\" bar
} {foo "\ \\\"" bar}
test winpipe-7.15 {BuildCommandLine: N backslashes followed a quote rule #7} {win exec} {
    exec $env(COMSPEC) /c echo foo \\\ \\\\\" bar
} {foo "\ \\\\\"" bar}
test winpipe-7.16 {BuildCommandLine: N backslashes followed a quote rule #8} {win exec} {
    exec $env(COMSPEC) /c echo foo \\\ \\\\\\\" bar
} {foo "\ \\\\\\\"" bar}
test winpipe-7.17 {BuildCommandLine: special chars #4} {win exec} {
    exec $env(COMSPEC) /c echo foo \{ bar
} "foo \{ bar"
test winpipe-7.18 {BuildCommandLine: special chars #5} {win exec} {
    exec $env(COMSPEC) /c echo foo \} bar
} "foo \} bar"

set injectList {
    {test"whoami}     {test""whoami}
    {test"""whoami}   {test""""whoami}

    "test\"whoami\\"     "test\"\"whoami\\"
    "test\"\"\"whoami\\" "test\"\"\"\"whoami\\"

    {test\\&\\test}    {test"\\&\\test}
    {"test\\&\\test}   {"test"\\&\\"test"}
    {test\\"&"\\test}  {test"\\"&"\\test}
    {"test\\"&"\\test} {"test"\\"&"\\"test"}

    {test\"&whoami}    {test"\"&whoami}
    {test""\"&whoami}  {test"""\"&whoami}
    {test\"\&whoami}   {test"\"\&whoami}
    {test""\"\&whoami} {test"""\"\&whoami}

    {test&whoami}    {test|whoami}
    {"test&whoami}   {"test|whoami}
    {test"&whoami}   {test"|whoami}
    {"test"&whoami}  {"test"|whoami}
    {""test"&whoami} {""test"|whoami}

    {test&echo "}    {test|echo "}
    {"test&echo "}   {"test|echo "}
    {test"&echo "}   {test"|echo "}
    {"test"&echo "}  {"test"|echo "}
    {""test"&echo "} {""test"|echo "}

    {test&echo ""}    {test|echo ""}
    {"test&echo ""}   {"test|echo ""}
    {test"&echo ""}   {test"|echo ""}
    {"test"&echo ""}  {"test"|echo ""}
    {""test"&echo ""} {""test"|echo ""}

    {test>whoami}    {test<whoami}
    {"test>whoami}   {"test<whoami}
    {test">whoami}   {test"<whoami}
    {"test">whoami}  {"test"<whoami}
    {""test">whoami} {""test"<whoami}
    {test(whoami)}   {test(whoami)}
    {test"(whoami)}  {test"(whoami)}
    {test^whoami}    {test^^echo ^^^}
    {test"^whoami}   {test"^^echo ^^^}
    {test"^echo ^^^"} {test""^echo" ^^^"}

    {test%USERDOMAIN%\%USERNAME%}
    {test" %USERDOMAIN%\%USERNAME%}
    {test%USERDOMAIN%\\%USERNAME%}
    {test" %USERDOMAIN%\\%USERNAME%}
    {test%USERDOMAIN%&%USERNAME%}
    {test" %USERDOMAIN%&%USERNAME%}
    {test%USERDOMAIN%\&\%USERNAME%}
    {test" %USERDOMAIN%\&\%USERNAME%}

    {test%USERDOMAIN%\&\test}
    {test" %USERDOMAIN%\&\test}
    {test%USERDOMAIN%\\&\\test}
    {test" %USERDOMAIN%\\&\\test}

    {test%USERDOMAIN%\&\"test}
    {test" %USERDOMAIN%\&\"test}
    {test%USERDOMAIN%\\&\\"test}
    {test" %USERDOMAIN%\\&\\"test}
}

### validate the pass-thru from BuildCommandLine() to the crt's parse_cmdline().
###
<<<<<<< HEAD
test winpipe-8.1 {BuildCommandLine/parse_cmdline pass-thru: null arguments} {win exec} {
    exec [interpreter] $path(echoArgs.tcl) foo "" bar
} [list $path(echoArgs.tcl) [list foo {} bar]]
test winpipe-8.2 {BuildCommandLine/parse_cmdline pass-thru: null arguments} {win exec} {
    exec [interpreter] $path(echoArgs.tcl) foo {} bar
} [list $path(echoArgs.tcl) [list foo {} bar]]
test winpipe-8.3 {BuildCommandLine/parse_cmdline pass-thru: dbl quote quoting #1} {win exec} {
    exec [interpreter] $path(echoArgs.tcl) foo "\"" bar
} [list $path(echoArgs.tcl) [list foo "\"" bar]]
test winpipe-8.4 {BuildCommandLine/parse_cmdline pass-thru: dbl quote quoting #2} {win exec} {
    exec [interpreter] $path(echoArgs.tcl) foo {""} bar
} [list $path(echoArgs.tcl) [list foo {""} bar]]
test winpipe-8.5 {BuildCommandLine/parse_cmdline pass-thru: dbl quote quoting #3} {win exec} {
    exec [interpreter] $path(echoArgs.tcl) foo "\" " bar
} [list $path(echoArgs.tcl) [list foo "\" " bar]]
test winpipe-8.6 {BuildCommandLine/parse_cmdline pass-thru: dbl quote quoting #4} {win exec} {
    exec [interpreter] $path(echoArgs.tcl) foo {a="b"} bar
} [list $path(echoArgs.tcl) [list foo {a="b"} bar]]
test winpipe-8.7 {BuildCommandLine/parse_cmdline pass-thru: dbl quote quoting #5} {win exec} {
    exec [interpreter] $path(echoArgs.tcl) foo {a = "b"} bar
} [list $path(echoArgs.tcl) [list foo {a = "b"} bar]]
test winpipe-8.8 {BuildCommandLine/parse_cmdline pass-thru: dbl quote quoting #6} {win exec} {
    exec [interpreter] $path(echoArgs.tcl) {"hello"} {""hello""} {"""hello"""} {"\"hello\""} {he llo} {he " llo}
} [list $path(echoArgs.tcl) [list {"hello"} {""hello""} {"""hello"""} {"\"hello\""} {he llo} {he " llo}]]
test winpipe-8.9 {BuildCommandLine/parse_cmdline pass-thru: N backslashes followed a quote rule #1} {win exec} {
    exec [interpreter] $path(echoArgs.tcl) foo \\ bar
} [list $path(echoArgs.tcl) [list foo \\ bar]]
test winpipe-8.10 {BuildCommandLine/parse_cmdline pass-thru: N backslashes followed a quote rule #2} {win exec} {
    exec [interpreter] $path(echoArgs.tcl) foo \\\\ bar
} [list $path(echoArgs.tcl) [list foo \\\\ bar]]
test winpipe-8.11 {BuildCommandLine/parse_cmdline pass-thru: N backslashes followed a quote rule #3} {win exec} {
    exec [interpreter] $path(echoArgs.tcl) foo \\\ \\ bar
} [list $path(echoArgs.tcl) [list foo \\\ \\ bar]]
test winpipe-8.12 {BuildCommandLine/parse_cmdline pass-thru: N backslashes followed a quote rule #4} {win exec} {
    exec [interpreter] $path(echoArgs.tcl) foo \\\ \\\\ bar
} [list $path(echoArgs.tcl) [list foo \\\ \\\\ bar]]
test winpipe-8.13 {BuildCommandLine/parse_cmdline pass-thru: N backslashes followed a quote rule #5} {win exec} {
    exec [interpreter] $path(echoArgs.tcl) foo \\\ \\\\\\ bar
} [list $path(echoArgs.tcl) [list foo \\\ \\\\\\ bar]]
test winpipe-8.14 {BuildCommandLine/parse_cmdline pass-thru: N backslashes followed a quote rule #6} {win exec} {
    exec [interpreter] $path(echoArgs.tcl) foo \\\ \\\" bar
} [list $path(echoArgs.tcl) [list foo \\\ \\\" bar]]
test winpipe-8.15 {BuildCommandLine/parse_cmdline pass-thru: N backslashes followed a quote rule #7} {win exec} {
    exec [interpreter] $path(echoArgs.tcl) foo \\\ \\\\\" bar
} [list $path(echoArgs.tcl) [list foo \\\ \\\\\" bar]]
test winpipe-8.16 {BuildCommandLine/parse_cmdline pass-thru: N backslashes followed a quote rule #8} {win exec} {
    exec [interpreter] $path(echoArgs.tcl) foo \\\ \\\\\\\" bar
} [list $path(echoArgs.tcl) [list foo \\\ \\\\\\\" bar]]
test winpipe-8.17 {BuildCommandLine/parse_cmdline pass-thru: special chars #1} {win exec} {
    exec [interpreter] $path(echoArgs.tcl) foo \{ bar
} [list $path(echoArgs.tcl) [list foo \{ bar]]
test winpipe-8.18 {BuildCommandLine/parse_cmdline pass-thru: special chars #2} {win exec} {
    exec [interpreter] $path(echoArgs.tcl) foo \} bar
} [list $path(echoArgs.tcl) [list foo \} bar]]
test winpipe-8.19 {ensure parse_cmdline isn't doing wildcard replacement} {win exec} {
    exec [interpreter] $path(echoArgs.tcl) foo * makefile.?c bar
} [list $path(echoArgs.tcl) [list foo * makefile.?c bar]]
=======
test winpipe-8.1 {BuildCommandLine/parse_cmdline pass-thru: dumped arguments are equal original} \
-constraints {win exec} -body {
    _testExecArgs 0 \
	[list foo "" bar] \
	[list foo {} bar] \
	[list foo "\"" bar] \
	[list foo {""} bar] \
	[list foo "\" " bar] \
	[list foo {a="b"} bar] \
	[list foo {a = "b"} bar] \
	[list {"hello"} {""hello""} {"""hello"""} {"\"hello\""} {he llo} {he " llo}] \
	[list foo \\ bar] \
	[list foo \\\\ bar] \
	[list foo \\\ \\ bar] \
	[list foo \\\ \\\\ bar] \
	[list foo \\\ \\\\\\ bar] \
	[list foo \\\ \\\" bar] \
	[list foo \\\ \\\\\" bar] \
	[list foo \\\ \\\\\\\" bar] \
	[list foo \{ bar] \
	[list foo \} bar] \
	[list foo * makefile.?c bar]
} -result {}

test winpipe-8.2 {BuildCommandLine/parse_cmdline pass-thru: check injection on special meta-chars (particular)} \
-constraints {win exec slowTest} -body {
    _testExecArgs 1 {*}$injectList
} -result {}

test winpipe-8.3 {BuildCommandLine/parse_cmdline pass-thru: check injection on special meta-chars (jointly)} \
-constraints {win exec} -body {
    _testExecArgs 0 \
	[list START     {*}$injectList END] \
	[list "START\"" {*}$injectList END] \
	[list START     {*}$injectList "\"END"] \
	[list "START\"" {*}$injectList "\"END"]
} -result {}

test winpipe-8.4 {BuildCommandLine/parse_cmdline pass-thru: check injection on special meta-chars (command/jointly args)} \
-constraints {win exec} -body {
    _testExecArgs 2 \
	[list START     {*}$injectList END] \
	[list "START\"" {*}$injectList END] \
	[list START     {*}$injectList "\"END"] \
	[list "START\"" {*}$injectList "\"END"]
} -result {}

test winpipe-8.5 {BuildCommandLine/parse_cmdline pass-thru: check injection on special meta-chars (random mix)} \
-constraints {win exec} -body {
    set lst {}
    set maps {
	{\&|^<>!()%}
	{\&|^<>!()% }
	{"\&|^<>!()%}
	{"\&|^<>!()% }
	{"""""\\\\\&|^<>!()%}
	{"""""\\\\\&|^<>!()% }
    }
    set i 0
    time {
	set args {[incr i].}
	time {
	    set map [lindex $maps [expr {int(rand()*[llength $maps])}]]
	    # be sure arg has some prefix (avoid special handling, like |& etc)
	    set a {x}
	    while {[string length $a] < 50} {
		append a [string index $map [expr {int(rand()*[string length $map])}]]
	    }
	    lappend args $a
	} 20
	lappend lst $args
    } 10
    _testExecArgs 0 {*}$lst
} -result {} -cleanup {
    unset -nocomplain lst args a map maps
}

set injectList {
    "test\"\nwhoami"     "test\"\"\nwhoami"
    "test\"\"\"\nwhoami" "test\"\"\"\"\nwhoami"
    "test;\n&echo \""    "\"test;\n&echo \""
    "test\";\n&echo \""  "\"test\";\n&echo \""
    "\"\"test\";\n&echo \""
}

test winpipe-8.6 {BuildCommandLine/parse_cmdline pass-thru: check new-line quoted in args} \
-constraints {win exec} -body {
    # test exe only, because currently there is no proper way to escape a new-line char resp. 
    # to supply a new-line to the batch-files within arguments (command line is truncated).
    _testExecArgs 8 \
	[list START     {*}$injectList END] \
	[list "START\"" {*}$injectList END] \
	[list START     {*}$injectList "\"END"] \
	[list "START\"" {*}$injectList "\"END"]
} -result {}

test winpipe-8.7 {BuildCommandLine/parse_cmdline pass-thru: check new-line quoted in args (batch)} \
-constraints {win exec knownBug} -body {
    # this will fail if executed batch-file, because currently there is no proper way to escape a new-line char.
    _testExecArgs 0 $injectList
} -result {}


rename _testExecArgs {}
>>>>>>> 1dec12d6

# restore old values for env(TMP) and env(TEMP)

if {[catch {set env(TMP) $env_tmp}]} {
    unset env(TMP)
}
if {[catch {set env(TEMP) $env_temp}]} {
    unset env(TEMP)
}

# cleanup
<<<<<<< HEAD
file delete big little stdout stderr nothing echoArgs.tcl
::tcltest::cleanupTests
=======
file delete big little stdout stderr nothing echoArgs.tcl echoArgs.bat 
file delete -force [file join [temporaryDirectory] test(Dir)Check]
::tcltest::cleanupTests
# back to original directory:
cd $org_pwd; unset org_pwd
>>>>>>> 1dec12d6
return<|MERGE_RESOLUTION|>--- conflicted
+++ resolved
@@ -198,28 +198,28 @@
     vwait x
     list $result $x [contents $path(stderr)]
 } "{$big} 1 stderr32"
-test winpipe-4.2 {Tcl_WaitPid: return of exception codes, SIGFPE} {win exec} {
+test winpipe-4.2 {Tcl_WaitPid: return of exception codes, SIGFPE} {win exec testexcept} {
     set f [open "|[list [interpreter]]" w+]
     set pid [pid $f]
     puts $f "testexcept float_underflow"
     set status [catch {close $f}]
     list $status [expr {$pid == [lindex $::errorCode 1]}] [lindex $::errorCode 2]
 } {1 1 SIGFPE}
-test winpipe-4.3 {Tcl_WaitPid: return of exception codes, SIGSEGV} {win exec} {
+test winpipe-4.3 {Tcl_WaitPid: return of exception codes, SIGSEGV} {win exec testexcept} {
     set f [open "|[list [interpreter]]" w+]
     set pid [pid $f]
     puts $f "testexcept access_violation"
     set status [catch {close $f}]
     list $status [expr {$pid == [lindex $::errorCode 1]}] [lindex $::errorCode 2]
 } {1 1 SIGSEGV}
-test winpipe-4.4 {Tcl_WaitPid: return of exception codes, SIGILL} {win exec} {
+test winpipe-4.4 {Tcl_WaitPid: return of exception codes, SIGILL} {win exec testexcept} {
     set f [open "|[list [interpreter]]" w+]
     set pid [pid $f]
     puts $f "testexcept illegal_instruction"
     set status [catch {close $f}]
     list $status [expr {$pid == [lindex $::errorCode 1]}] [lindex $::errorCode 2]
 } {1 1 SIGILL}
-test winpipe-4.5 {Tcl_WaitPid: return of exception codes, SIGINT} {win exec} {
+test winpipe-4.5 {Tcl_WaitPid: return of exception codes, SIGINT} {win exec testexcept} {
     set f [open "|[list [interpreter]]" w+]
     set pid [pid $f]
     puts $f "testexcept ctrl+c"
@@ -360,7 +360,6 @@
     }
     return $broken
 }
-
 
 ### validate the raw output of BuildCommandLine().
 ###
@@ -487,65 +486,6 @@
 
 ### validate the pass-thru from BuildCommandLine() to the crt's parse_cmdline().
 ###
-<<<<<<< HEAD
-test winpipe-8.1 {BuildCommandLine/parse_cmdline pass-thru: null arguments} {win exec} {
-    exec [interpreter] $path(echoArgs.tcl) foo "" bar
-} [list $path(echoArgs.tcl) [list foo {} bar]]
-test winpipe-8.2 {BuildCommandLine/parse_cmdline pass-thru: null arguments} {win exec} {
-    exec [interpreter] $path(echoArgs.tcl) foo {} bar
-} [list $path(echoArgs.tcl) [list foo {} bar]]
-test winpipe-8.3 {BuildCommandLine/parse_cmdline pass-thru: dbl quote quoting #1} {win exec} {
-    exec [interpreter] $path(echoArgs.tcl) foo "\"" bar
-} [list $path(echoArgs.tcl) [list foo "\"" bar]]
-test winpipe-8.4 {BuildCommandLine/parse_cmdline pass-thru: dbl quote quoting #2} {win exec} {
-    exec [interpreter] $path(echoArgs.tcl) foo {""} bar
-} [list $path(echoArgs.tcl) [list foo {""} bar]]
-test winpipe-8.5 {BuildCommandLine/parse_cmdline pass-thru: dbl quote quoting #3} {win exec} {
-    exec [interpreter] $path(echoArgs.tcl) foo "\" " bar
-} [list $path(echoArgs.tcl) [list foo "\" " bar]]
-test winpipe-8.6 {BuildCommandLine/parse_cmdline pass-thru: dbl quote quoting #4} {win exec} {
-    exec [interpreter] $path(echoArgs.tcl) foo {a="b"} bar
-} [list $path(echoArgs.tcl) [list foo {a="b"} bar]]
-test winpipe-8.7 {BuildCommandLine/parse_cmdline pass-thru: dbl quote quoting #5} {win exec} {
-    exec [interpreter] $path(echoArgs.tcl) foo {a = "b"} bar
-} [list $path(echoArgs.tcl) [list foo {a = "b"} bar]]
-test winpipe-8.8 {BuildCommandLine/parse_cmdline pass-thru: dbl quote quoting #6} {win exec} {
-    exec [interpreter] $path(echoArgs.tcl) {"hello"} {""hello""} {"""hello"""} {"\"hello\""} {he llo} {he " llo}
-} [list $path(echoArgs.tcl) [list {"hello"} {""hello""} {"""hello"""} {"\"hello\""} {he llo} {he " llo}]]
-test winpipe-8.9 {BuildCommandLine/parse_cmdline pass-thru: N backslashes followed a quote rule #1} {win exec} {
-    exec [interpreter] $path(echoArgs.tcl) foo \\ bar
-} [list $path(echoArgs.tcl) [list foo \\ bar]]
-test winpipe-8.10 {BuildCommandLine/parse_cmdline pass-thru: N backslashes followed a quote rule #2} {win exec} {
-    exec [interpreter] $path(echoArgs.tcl) foo \\\\ bar
-} [list $path(echoArgs.tcl) [list foo \\\\ bar]]
-test winpipe-8.11 {BuildCommandLine/parse_cmdline pass-thru: N backslashes followed a quote rule #3} {win exec} {
-    exec [interpreter] $path(echoArgs.tcl) foo \\\ \\ bar
-} [list $path(echoArgs.tcl) [list foo \\\ \\ bar]]
-test winpipe-8.12 {BuildCommandLine/parse_cmdline pass-thru: N backslashes followed a quote rule #4} {win exec} {
-    exec [interpreter] $path(echoArgs.tcl) foo \\\ \\\\ bar
-} [list $path(echoArgs.tcl) [list foo \\\ \\\\ bar]]
-test winpipe-8.13 {BuildCommandLine/parse_cmdline pass-thru: N backslashes followed a quote rule #5} {win exec} {
-    exec [interpreter] $path(echoArgs.tcl) foo \\\ \\\\\\ bar
-} [list $path(echoArgs.tcl) [list foo \\\ \\\\\\ bar]]
-test winpipe-8.14 {BuildCommandLine/parse_cmdline pass-thru: N backslashes followed a quote rule #6} {win exec} {
-    exec [interpreter] $path(echoArgs.tcl) foo \\\ \\\" bar
-} [list $path(echoArgs.tcl) [list foo \\\ \\\" bar]]
-test winpipe-8.15 {BuildCommandLine/parse_cmdline pass-thru: N backslashes followed a quote rule #7} {win exec} {
-    exec [interpreter] $path(echoArgs.tcl) foo \\\ \\\\\" bar
-} [list $path(echoArgs.tcl) [list foo \\\ \\\\\" bar]]
-test winpipe-8.16 {BuildCommandLine/parse_cmdline pass-thru: N backslashes followed a quote rule #8} {win exec} {
-    exec [interpreter] $path(echoArgs.tcl) foo \\\ \\\\\\\" bar
-} [list $path(echoArgs.tcl) [list foo \\\ \\\\\\\" bar]]
-test winpipe-8.17 {BuildCommandLine/parse_cmdline pass-thru: special chars #1} {win exec} {
-    exec [interpreter] $path(echoArgs.tcl) foo \{ bar
-} [list $path(echoArgs.tcl) [list foo \{ bar]]
-test winpipe-8.18 {BuildCommandLine/parse_cmdline pass-thru: special chars #2} {win exec} {
-    exec [interpreter] $path(echoArgs.tcl) foo \} bar
-} [list $path(echoArgs.tcl) [list foo \} bar]]
-test winpipe-8.19 {ensure parse_cmdline isn't doing wildcard replacement} {win exec} {
-    exec [interpreter] $path(echoArgs.tcl) foo * makefile.?c bar
-} [list $path(echoArgs.tcl) [list foo * makefile.?c bar]]
-=======
 test winpipe-8.1 {BuildCommandLine/parse_cmdline pass-thru: dumped arguments are equal original} \
 -constraints {win exec} -body {
     _testExecArgs 0 \
@@ -650,7 +590,6 @@
 
 
 rename _testExecArgs {}
->>>>>>> 1dec12d6
 
 # restore old values for env(TMP) and env(TEMP)
 
@@ -662,14 +601,9 @@
 }
 
 # cleanup
-<<<<<<< HEAD
-file delete big little stdout stderr nothing echoArgs.tcl
-::tcltest::cleanupTests
-=======
 file delete big little stdout stderr nothing echoArgs.tcl echoArgs.bat 
 file delete -force [file join [temporaryDirectory] test(Dir)Check]
 ::tcltest::cleanupTests
 # back to original directory:
 cd $org_pwd; unset org_pwd
->>>>>>> 1dec12d6
 return