--- conflicted
+++ resolved
@@ -109,17 +109,13 @@
 	catch {testdoubleobj set 1 $x} x
 	set x
     }
-<<<<<<< HEAD
 } {0.0 0.0 0.0 0.0 0.0 9.0 {expected floating-point number but got "- 0"} 0.0 10.0 2.0}
-=======
-} {0.0 0.0 0.0 0.0 0.0 7.0 {expected floating-point number but got "- 0"} 0.0 10.0 2.0}
 test get-3.5 {tcl_GetInt with numeric whitespace (i.e. '_')} testgetint {
     lmap x {0_0 " 1_0" "0_2 " " 3_3 " 14__23__32___4 " 0x_a " " 0_07 " " 0o_1_0 " " 0_b1_0 " _33 42_ 0_x15 0_o17 0_d19 } {
 	catch {testgetint $x} x
 	set x
     }
 } {0 10 2 33 1423324 10 7 8 {expected integer but got " 0_b1_0 "} {expected integer but got "_33"} {expected integer but got "42_"} {expected integer but got "0_x15"} {expected integer but got "0_o17"} {expected integer but got "0_d19"}}
->>>>>>> 1f44b823
  
 # cleanup
