# registry.test --
#
# This file contains a collection of tests for the registry command.
# Sourcing this file into Tcl runs the tests and generates output for
# errors.  No output means no errors were found.
#
# In order for these tests to run, the registry package must be on the
# auto_path or the registry package must have been loaded already.
#
# Copyright (c) 1997 by Sun Microsystems, Inc.  All rights reserved.
# Copyright (c) 1998-1999 by Scriptics Corporation.
<<<<<<< HEAD
#
# RCS: @(#) $Id: registry.test,v 1.26 2010/04/02 19:27:44 kennykb Exp $
=======
>>>>>>> 09374559

if {[lsearch [namespace children] ::tcltest] == -1} {
    package require tcltest 2
    namespace import -force ::tcltest::*
}

testConstraint reg 0
if {[testConstraint win]} {
    catch {
	# Is the registry extension already static to this shell?
	if [catch {load {} Registry; set ::reglib {}}] {
	    # try the location given to use on the commandline to tcltest
	    ::tcltest::loadTestedCommands
	    load $::reglib Registry
	}
	testConstraint reg 1
    }
}

# determine the current locale
testConstraint english [expr {
    [llength [info commands testlocale]]
    && [string match "English*" [testlocale all ""]]
}]

test registry-1.1 {argument parsing for registry command} {win reg} {
    list [catch {registry} msg] $msg
} {1 {wrong # args: should be "registry ?-32bit|-64bit? option ?arg ...?"}}
test registry-1.1a {argument parsing for registry command} {win reg} {
    list [catch {registry -32bit} msg] $msg
} {1 {wrong # args: should be "registry ?-32bit|-64bit? option ?arg ...?"}}
test registry-1.1b {argument parsing for registry command} {win reg} {
    list [catch {registry -64bit} msg] $msg
} {1 {wrong # args: should be "registry ?-32bit|-64bit? option ?arg ...?"}}
test registry-1.2 {argument parsing for registry command} {win reg} {
    list [catch {registry foo} msg] $msg
} {1 {bad option "foo": must be broadcast, delete, get, keys, set, type, or values}}
test registry-1.2a {argument parsing for registry command} {win reg} {
    list [catch {registry -33bit foo} msg] $msg
} {1 {bad mode "-33bit": must be -32bit or -64bit}}

test registry-1.3 {argument parsing for registry command} {win reg} {
    list [catch {registry d} msg] $msg
} {1 {wrong # args: should be "registry delete keyName ?valueName?"}}
test registry-1.3a {argument parsing for registry command} {win reg} {
    list [catch {registry -32bit d} msg] $msg
} {1 {wrong # args: should be "registry -32bit delete keyName ?valueName?"}}
test registry-1.3b {argument parsing for registry command} {win reg} {
    list [catch {registry -64bit d} msg] $msg
} {1 {wrong # args: should be "registry -64bit delete keyName ?valueName?"}}
test registry-1.4 {argument parsing for registry command} {win reg} {
    list [catch {registry delete} msg] $msg
} {1 {wrong # args: should be "registry delete keyName ?valueName?"}}
test registry-1.5 {argument parsing for registry command} {win reg} {
    list [catch {registry delete foo bar baz} msg] $msg
} {1 {wrong # args: should be "registry delete keyName ?valueName?"}}

test registry-1.6 {argument parsing for registry command} {win reg} {
    list [catch {registry g} msg] $msg
} {1 {wrong # args: should be "registry get keyName valueName"}}
test registry-1.6a {argument parsing for registry command} {win reg} {
    list [catch {registry -32bit g} msg] $msg
} {1 {wrong # args: should be "registry -32bit get keyName valueName"}}
test registry-1.6b {argument parsing for registry command} {win reg} {
    list [catch {registry -64bit g} msg] $msg
} {1 {wrong # args: should be "registry -64bit get keyName valueName"}}
test registry-1.7 {argument parsing for registry command} {win reg} {
    list [catch {registry get} msg] $msg
} {1 {wrong # args: should be "registry get keyName valueName"}}
test registry-1.8 {argument parsing for registry command} {win reg} {
    list [catch {registry get foo} msg] $msg
} {1 {wrong # args: should be "registry get keyName valueName"}}
test registry-1.9 {argument parsing for registry command} {win reg} {
    list [catch {registry get foo bar baz} msg] $msg
} {1 {wrong # args: should be "registry get keyName valueName"}}

test registry-1.10 {argument parsing for registry command} {win reg} {
    list [catch {registry k} msg] $msg
} {1 {wrong # args: should be "registry keys keyName ?pattern?"}}
test registry-1.10a {argument parsing for registry command} {win reg} {
    list [catch {registry -32bit k} msg] $msg
} {1 {wrong # args: should be "registry -32bit keys keyName ?pattern?"}}
test registry-1.10b {argument parsing for registry command} {win reg} {
    list [catch {registry -64bit k} msg] $msg
} {1 {wrong # args: should be "registry -64bit keys keyName ?pattern?"}}
test registry-1.11 {argument parsing for registry command} {win reg} {
    list [catch {registry keys} msg] $msg
} {1 {wrong # args: should be "registry keys keyName ?pattern?"}}
test registry-1.12 {argument parsing for registry command} {win reg} {
    list [catch {registry keys foo bar baz} msg] $msg
} {1 {wrong # args: should be "registry keys keyName ?pattern?"}}

test registry-1.13 {argument parsing for registry command} {win reg} {
    list [catch {registry s} msg] $msg
} {1 {wrong # args: should be "registry set keyName ?valueName data ?type??"}}
test registry-1.13a {argument parsing for registry command} {win reg} {
    list [catch {registry -32bit s} msg] $msg
} {1 {wrong # args: should be "registry -32bit set keyName ?valueName data ?type??"}}
test registry-1.13b {argument parsing for registry command} {win reg} {
    list [catch {registry -64bit s} msg] $msg
} {1 {wrong # args: should be "registry -64bit set keyName ?valueName data ?type??"}}
test registry-1.14 {argument parsing for registry command} {win reg} {
    list [catch {registry set} msg] $msg
} {1 {wrong # args: should be "registry set keyName ?valueName data ?type??"}}
test registry-1.15 {argument parsing for registry command} {win reg} {
    list [catch {registry set foo bar} msg] $msg
} {1 {wrong # args: should be "registry set keyName ?valueName data ?type??"}}
test registry-1.16 {argument parsing for registry command} {win reg} {
    list [catch {registry set foo bar baz blat gorp} msg] $msg
} {1 {wrong # args: should be "registry set keyName ?valueName data ?type??"}}

test registry-1.17 {argument parsing for registry command} {win reg} {
    list [catch {registry t} msg] $msg
} {1 {wrong # args: should be "registry type keyName valueName"}}
test registry-1.17a {argument parsing for registry command} {win reg} {
    list [catch {registry -32bit t} msg] $msg
} {1 {wrong # args: should be "registry -32bit type keyName valueName"}}
test registry-1.17b {argument parsing for registry command} {win reg} {
    list [catch {registry -64bit t} msg] $msg
} {1 {wrong # args: should be "registry -64bit type keyName valueName"}}
test registry-1.18 {argument parsing for registry command} {win reg} {
    list [catch {registry type} msg] $msg
} {1 {wrong # args: should be "registry type keyName valueName"}}
test registry-1.19 {argument parsing for registry command} {win reg} {
    list [catch {registry type foo} msg] $msg
} {1 {wrong # args: should be "registry type keyName valueName"}}
test registry-1.20 {argument parsing for registry command} {win reg} {
    list [catch {registry type foo bar baz} msg] $msg
} {1 {wrong # args: should be "registry type keyName valueName"}}

test registry-1.21 {argument parsing for registry command} {win reg} {
    list [catch {registry v} msg] $msg
} {1 {wrong # args: should be "registry values keyName ?pattern?"}}
test registry-1.21a {argument parsing for registry command} {win reg} {
    list [catch {registry -32bit v} msg] $msg
} {1 {wrong # args: should be "registry -32bit values keyName ?pattern?"}}
test registry-1.21b {argument parsing for registry command} {win reg} {
    list [catch {registry -64bit v} msg] $msg
} {1 {wrong # args: should be "registry -64bit values keyName ?pattern?"}}
test registry-1.22 {argument parsing for registry command} {win reg} {
    list [catch {registry values} msg] $msg
} {1 {wrong # args: should be "registry values keyName ?pattern?"}}
test registry-1.23 {argument parsing for registry command} {win reg} {
    list [catch {registry values foo bar baz} msg] $msg
} {1 {wrong # args: should be "registry values keyName ?pattern?"}}

test registry-2.1 {DeleteKey: bad key} {win reg} {
    list [catch {registry delete foo} msg] $msg
} {1 {bad root name "foo": must be HKEY_LOCAL_MACHINE, HKEY_USERS, HKEY_CLASSES_ROOT, HKEY_CURRENT_USER, HKEY_CURRENT_CONFIG, HKEY_PERFORMANCE_DATA, or HKEY_DYN_DATA}}
test registry-2.2 {DeleteKey: bad key} {win reg} {
    list [catch {registry delete HKEY_CLASSES_ROOT} msg] $msg
} {1 {bad key: cannot delete root keys}}
test registry-2.3 {DeleteKey: bad key} {win reg} {
    list [catch {registry delete HKEY_CLASSES_ROOT\\} msg] $msg
} {1 {bad key: cannot delete root keys}}
test registry-2.4 {DeleteKey: subkey at root level} {win reg} {
    registry set HKEY_CURRENT_USER\\TclFoobar
    registry delete HKEY_CURRENT_USER\\TclFoobar
    registry keys HKEY_CURRENT_USER TclFoobar
} {}
test registry-2.5 {DeleteKey: subkey below root level} {win reg} {
    registry set HKEY_CURRENT_USER\\TclFoobar\\test
    registry delete HKEY_CURRENT_USER\\TclFoobar\\test
    set result [registry keys HKEY_CURRENT_USER TclFoobar\\test]
    registry delete HKEY_CURRENT_USER\\TclFoobar
    set result
} {}
test registry-2.6 {DeleteKey: recursive delete} {win reg} {
    registry set HKEY_CURRENT_USER\\TclFoobar\\test1
    registry set HKEY_CURRENT_USER\\TclFoobar\\test2\\test3
    registry delete HKEY_CURRENT_USER\\TclFoobar
    set result [registry keys HKEY_CURRENT_USER TclFoobar]
    set result
} {}
test registry-2.7 {DeleteKey: trailing backslashes} {win reg english} {
    registry set HKEY_CURRENT_USER\\TclFoobar\\baz
    list [catch {registry delete HKEY_CURRENT_USER\\TclFoobar\\} msg] $msg
} {1 {unable to delete key: The configuration registry key is invalid.}}
test registry-2.8 {DeleteKey: failure} {win reg} {
    registry delete HKEY_CURRENT_USER\\TclFoobar
    registry delete HKEY_CURRENT_USER\\TclFoobar
} {}
test registry-2.9 {DeleteKey: unicode} {win reg} {
    registry delete HKEY_CURRENT_USER\\TclFoobar
    registry set HKEY_CURRENT_USER\\TclFoobar\\test\u00c7bar\\a
    registry set HKEY_CURRENT_USER\\TclFoobar\\test\u00c7bar\\b
    registry delete HKEY_CURRENT_USER\\TclFoobar\\test\u00c7bar
    set result [registry keys HKEY_CURRENT_USER\\TclFoobar]
    registry delete HKEY_CURRENT_USER\\TclFoobar
    set result
} {}

test registry-3.1 {DeleteValue} {win reg} {
    registry delete HKEY_CURRENT_USER\\TclFoobar
    registry set HKEY_CURRENT_USER\\TclFoobar\\baz test1 blort
    registry set HKEY_CURRENT_USER\\TclFoobar\\baz test2 blat
    registry delete HKEY_CURRENT_USER\\TclFoobar\\baz test1
    set result [registry values HKEY_CURRENT_USER\\TclFoobar\\baz]
    registry delete HKEY_CURRENT_USER\\TclFoobar
    set result
} test2
test registry-3.2 {DeleteValue: bad key} {win reg english} {
    registry delete HKEY_CURRENT_USER\\TclFoobar
    list [catch {registry delete HKEY_CURRENT_USER\\TclFoobar test} msg] $msg
} {1 {unable to open key: The system cannot find the file specified.}}
test registry-3.3 {DeleteValue: bad value} {win reg english} {
    registry delete HKEY_CURRENT_USER\\TclFoobar
    registry set HKEY_CURRENT_USER\\TclFoobar\\baz test2 blort
    set result [list [catch {registry delete HKEY_CURRENT_USER\\TclFoobar test1} msg] $msg]
    registry delete HKEY_CURRENT_USER\\TclFoobar
    set result
} {1 {unable to delete value "test1" from key "HKEY_CURRENT_USER\TclFoobar": The system cannot find the file specified.}}
test registry-3.4 {DeleteValue: Unicode} {win reg} {
    registry delete HKEY_CURRENT_USER\\TclFoobar
    registry set HKEY_CURRENT_USER\\TclFoobar\\\u00c7baz \u00c7test1 blort
    registry set HKEY_CURRENT_USER\\TclFoobar\\\u00c7baz test2 blat
    registry delete HKEY_CURRENT_USER\\TclFoobar\\\u00c7baz \u00c7test1
    set result [registry values HKEY_CURRENT_USER\\TclFoobar\\\u00c7baz]
    registry delete HKEY_CURRENT_USER\\TclFoobar
    set result
} test2

test registry-4.1 {GetKeyNames: bad key} {win reg english} {
    registry delete HKEY_CURRENT_USER\\TclFoobar
    list [catch {registry keys HKEY_CURRENT_USER\\TclFoobar} msg] $msg
} {1 {unable to open key: The system cannot find the file specified.}}
test registry-4.2 {GetKeyNames} {win reg} {
    registry delete HKEY_CURRENT_USER\\TclFoobar
    registry set HKEY_CURRENT_USER\\TclFoobar\\baz
    set result [registry keys HKEY_CURRENT_USER\\TclFoobar]
    registry delete HKEY_CURRENT_USER\\TclFoobar
    set result
} {baz}
test registry-4.3 {GetKeyNames: remote key} {win reg nonPortable english} {
    set hostname [info hostname]
    registry set \\\\$hostname\\HKEY_CURRENT_USER\\TclFoobar\\baz
    set result [registry keys \\\\gaspode\\HKEY_CURRENT_USER\\TclFoobar]
    registry delete \\\\$hostname\\HKEY_CURRENT_USER\\TclFoobar
    set result
} {baz}
test registry-4.4 {GetKeyNames: empty key} {win reg} {
    registry delete HKEY_CURRENT_USER\\TclFoobar
    registry set HKEY_CURRENT_USER\\TclFoobar
    set result [registry keys HKEY_CURRENT_USER\\TclFoobar]
    registry delete HKEY_CURRENT_USER\\TclFoobar
    set result
} {}
test registry-4.5 {GetKeyNames: patterns} {win reg} {
    registry delete HKEY_CURRENT_USER\\TclFoobar
    registry set HKEY_CURRENT_USER\\TclFoobar\\baz
    registry set HKEY_CURRENT_USER\\TclFoobar\\blat
    registry set HKEY_CURRENT_USER\\TclFoobar\\foo
    set result [lsort [registry keys HKEY_CURRENT_USER\\TclFoobar b*]]
    registry delete HKEY_CURRENT_USER\\TclFoobar
    set result
} {baz blat}
test registry-4.6 {GetKeyNames: names with spaces} {win reg} {
    registry delete HKEY_CURRENT_USER\\TclFoobar
    registry set HKEY_CURRENT_USER\\TclFoobar\\baz\ bar
    registry set HKEY_CURRENT_USER\\TclFoobar\\blat
    registry set HKEY_CURRENT_USER\\TclFoobar\\foo
    set result [lsort [registry keys HKEY_CURRENT_USER\\TclFoobar b*]]
    registry delete HKEY_CURRENT_USER\\TclFoobar
    set result
} {{baz bar} blat}
test registry-4.7 {GetKeyNames: Unicode} {win reg english} {
    registry delete HKEY_CURRENT_USER\\TclFoobar
    registry set HKEY_CURRENT_USER\\TclFoobar\\baz\u00c7bar
    registry set HKEY_CURRENT_USER\\TclFoobar\\blat
    registry set HKEY_CURRENT_USER\\TclFoobar\\foo
    set result [lsort [registry keys HKEY_CURRENT_USER\\TclFoobar b*]]
    registry delete HKEY_CURRENT_USER\\TclFoobar
    set result
} "baz\u00c7bar blat"
test registry-4.8 {GetKeyNames: Unicode} {win reg nt} {
    registry delete HKEY_CURRENT_USER\\TclFoobar
    registry set HKEY_CURRENT_USER\\TclFoobar\\baz\u30b7bar
    registry set HKEY_CURRENT_USER\\TclFoobar\\blat
    registry set HKEY_CURRENT_USER\\TclFoobar\\foo
    set result [lsort [registry keys HKEY_CURRENT_USER\\TclFoobar b*]]
    registry delete HKEY_CURRENT_USER\\TclFoobar
    set result
} "baz\u30b7bar blat"
test registry-4.9 {GetKeyNames: very long key [Bug 1682211]} {*}{
    -constraints {win reg}
    -setup {
	registry set HKEY_CURRENT_USER\\TclFoobar\\a
	registry set HKEY_CURRENT_USER\\TclFoobar\\b[string repeat x 254]
	registry set HKEY_CURRENT_USER\\TclFoobar\\c
    }
    -body {
	lsort [registry keys HKEY_CURRENT_USER\\TclFoobar]
    }
    -cleanup {
	registry delete HKEY_CURRENT_USER\\TclFoobar
    }} \
    -result [list a b[string repeat x 254] c]

test registry-5.1 {GetType} {win reg english} {
    registry delete HKEY_CURRENT_USER\\TclFoobar
    list [catch {registry type HKEY_CURRENT_USER\\TclFoobar val1} msg] $msg
} {1 {unable to open key: The system cannot find the file specified.}}
test registry-5.2 {GetType} {win reg english} {
    registry set HKEY_CURRENT_USER\\TclFoobar
    list [catch {registry type HKEY_CURRENT_USER\\TclFoobar val1} msg] $msg
} {1 {unable to get type of value "val1" from key "HKEY_CURRENT_USER\TclFoobar": The system cannot find the file specified.}}
test registry-5.3 {GetType} {win reg} {
    registry set HKEY_CURRENT_USER\\TclFoobar val1 foobar none
    set result [registry type HKEY_CURRENT_USER\\TclFoobar val1]
    registry delete HKEY_CURRENT_USER\\TclFoobar
    set result
} none
test registry-5.4 {GetType} {win reg} {
    registry set HKEY_CURRENT_USER\\TclFoobar val1 foobar
    set result [registry type HKEY_CURRENT_USER\\TclFoobar val1]
    registry delete HKEY_CURRENT_USER\\TclFoobar
    set result
} sz
test registry-5.5 {GetType} {win reg} {
    registry set HKEY_CURRENT_USER\\TclFoobar val1 foobar sz
    set result [registry type HKEY_CURRENT_USER\\TclFoobar val1]
    registry delete HKEY_CURRENT_USER\\TclFoobar
    set result
} sz
test registry-5.6 {GetType} {win reg} {
    registry set HKEY_CURRENT_USER\\TclFoobar val1 foobar expand_sz
    set result [registry type HKEY_CURRENT_USER\\TclFoobar val1]
    registry delete HKEY_CURRENT_USER\\TclFoobar
    set result
} expand_sz
test registry-5.7 {GetType} {win reg} {
    registry set HKEY_CURRENT_USER\\TclFoobar val1 1 binary
    set result [registry type HKEY_CURRENT_USER\\TclFoobar val1]
    registry delete HKEY_CURRENT_USER\\TclFoobar
    set result
} binary
test registry-5.8 {GetType} {win reg} {
    registry set HKEY_CURRENT_USER\\TclFoobar val1 1 dword
    set result [registry type HKEY_CURRENT_USER\\TclFoobar val1]
    registry delete HKEY_CURRENT_USER\\TclFoobar
    set result
} dword
test registry-5.9 {GetType} {win reg} {
    registry set HKEY_CURRENT_USER\\TclFoobar val1 1 dword_big_endian
    set result [registry type HKEY_CURRENT_USER\\TclFoobar val1]
    registry delete HKEY_CURRENT_USER\\TclFoobar
    set result
} dword_big_endian
test registry-5.10 {GetType} {win reg} {
    registry set HKEY_CURRENT_USER\\TclFoobar val1 1 link
    set result [registry type HKEY_CURRENT_USER\\TclFoobar val1]
    registry delete HKEY_CURRENT_USER\\TclFoobar
    set result
} link
test registry-5.11 {GetType} {win reg} {
    registry set HKEY_CURRENT_USER\\TclFoobar val1 foobar multi_sz
    set result [registry type HKEY_CURRENT_USER\\TclFoobar val1]
    registry delete HKEY_CURRENT_USER\\TclFoobar
    set result
} multi_sz
test registry-5.12 {GetType} {win reg} {
    registry set HKEY_CURRENT_USER\\TclFoobar val1 1 resource_list
    set result [registry type HKEY_CURRENT_USER\\TclFoobar val1]
    registry delete HKEY_CURRENT_USER\\TclFoobar
    set result
} resource_list
test registry-5.13 {GetType: unknown types} {win reg} {
    registry set HKEY_CURRENT_USER\\TclFoobar val1 1 24
    set result [registry type HKEY_CURRENT_USER\\TclFoobar val1]
    registry delete HKEY_CURRENT_USER\\TclFoobar
    set result
} 24
test registry-5.14 {GetType: Unicode} {win reg} {
    registry set HKEY_CURRENT_USER\\TclFoobar va\u00c7l1 1 24
    set result [registry type HKEY_CURRENT_USER\\TclFoobar va\u00c7l1]
    registry delete HKEY_CURRENT_USER\\TclFoobar
    set result
} 24

test registry-6.1 {GetValue} {win reg english} {
    registry delete HKEY_CURRENT_USER\\TclFoobar
    list [catch {registry get HKEY_CURRENT_USER\\TclFoobar val1} msg] $msg
} {1 {unable to open key: The system cannot find the file specified.}}
test registry-6.2 {GetValue} {win reg english} {
    registry set HKEY_CURRENT_USER\\TclFoobar
    list [catch {registry get HKEY_CURRENT_USER\\TclFoobar val1} msg] $msg
} {1 {unable to get value "val1" from key "HKEY_CURRENT_USER\TclFoobar": The system cannot find the file specified.}}
test registry-6.3 {GetValue} {win reg} {
    registry set HKEY_CURRENT_USER\\TclFoobar val1 foobar none
    set result [registry get HKEY_CURRENT_USER\\TclFoobar val1]
    registry delete HKEY_CURRENT_USER\\TclFoobar
    set result
} foobar
test registry-6.4 {GetValue} {win reg} {
    registry set HKEY_CURRENT_USER\\TclFoobar val1 foobar
    set result [registry get HKEY_CURRENT_USER\\TclFoobar val1]
    registry delete HKEY_CURRENT_USER\\TclFoobar
    set result
} foobar
test registry-6.5 {GetValue} {win reg} {
    registry set HKEY_CURRENT_USER\\TclFoobar val1 foobar sz
    set result [registry get HKEY_CURRENT_USER\\TclFoobar val1]
    registry delete HKEY_CURRENT_USER\\TclFoobar
    set result
} foobar
test registry-6.6 {GetValue} {win reg} {
    registry set HKEY_CURRENT_USER\\TclFoobar val1 foobar expand_sz
    set result [registry get HKEY_CURRENT_USER\\TclFoobar val1]
    registry delete HKEY_CURRENT_USER\\TclFoobar
    set result
} foobar
test registry-6.7 {GetValue} {win reg} {
    registry set HKEY_CURRENT_USER\\TclFoobar val1 1 binary
    set result [registry get HKEY_CURRENT_USER\\TclFoobar val1]
    registry delete HKEY_CURRENT_USER\\TclFoobar
    set result
} 1
test registry-6.8 {GetValue} {win reg} {
    registry set HKEY_CURRENT_USER\\TclFoobar val1 0x20 dword
    set result [registry get HKEY_CURRENT_USER\\TclFoobar val1]
    registry delete HKEY_CURRENT_USER\\TclFoobar
    set result
} 32
test registry-6.9 {GetValue} {win reg} {
    registry set HKEY_CURRENT_USER\\TclFoobar val1 0x20 dword_big_endian
    set result [registry get HKEY_CURRENT_USER\\TclFoobar val1]
    registry delete HKEY_CURRENT_USER\\TclFoobar
    set result
} 32
test registry-6.10 {GetValue} {win reg} {
    registry set HKEY_CURRENT_USER\\TclFoobar val1 1 link
    set result [registry get HKEY_CURRENT_USER\\TclFoobar val1]
    registry delete HKEY_CURRENT_USER\\TclFoobar
    set result
} 1
test registry-6.11 {GetValue} {win reg} {
    registry set HKEY_CURRENT_USER\\TclFoobar val1 foobar multi_sz
    set result [registry get HKEY_CURRENT_USER\\TclFoobar val1]
    registry delete HKEY_CURRENT_USER\\TclFoobar
    set result
} foobar
test registry-6.12 {GetValue} {win reg} {
    registry set HKEY_CURRENT_USER\\TclFoobar val1 {foo\ bar baz} multi_sz
    set result [registry get HKEY_CURRENT_USER\\TclFoobar val1]
    registry delete HKEY_CURRENT_USER\\TclFoobar
    set result
} {{foo bar} baz}
test registry-6.13 {GetValue} {win reg} {
    registry set HKEY_CURRENT_USER\\TclFoobar val1 {} multi_sz
    set result [registry get HKEY_CURRENT_USER\\TclFoobar val1]
    registry delete HKEY_CURRENT_USER\\TclFoobar
    set result
} {}
test registry-6.14 {GetValue: truncation of multivalues with null elements} \
	{win reg} {
    registry set HKEY_CURRENT_USER\\TclFoobar val1 {a {} b} multi_sz
    set result [registry get HKEY_CURRENT_USER\\TclFoobar val1]
    registry delete HKEY_CURRENT_USER\\TclFoobar
    set result
} a
test registry-6.15 {GetValue} {win reg} {
    registry set HKEY_CURRENT_USER\\TclFoobar val1 1 resource_list
    set result [registry get HKEY_CURRENT_USER\\TclFoobar val1]
    registry delete HKEY_CURRENT_USER\\TclFoobar
    set result
} 1
test registry-6.16 {GetValue: unknown types} {win reg} {
    registry set HKEY_CURRENT_USER\\TclFoobar val1 1 24
    set result [registry get HKEY_CURRENT_USER\\TclFoobar val1]
    registry delete HKEY_CURRENT_USER\\TclFoobar
    set result
} 1
test registry-6.17 {GetValue: Unicode value names} {win reg} {
    registry set HKEY_CURRENT_USER\\TclFoobar val\u00c71 foobar multi_sz
    set result [registry get HKEY_CURRENT_USER\\TclFoobar val\u00c71]
    registry delete HKEY_CURRENT_USER\\TclFoobar
    set result
} foobar
test registry-6.18 {GetValue: values with Unicode strings} {win reg nt} {
    registry set HKEY_CURRENT_USER\\TclFoobar val1 {foo ba\u30b7r baz} multi_sz
    set result [registry get HKEY_CURRENT_USER\\TclFoobar val1]
    registry delete HKEY_CURRENT_USER\\TclFoobar
    set result
} "foo ba\u30b7r baz"
test registry-6.19 {GetValue: values with Unicode strings} {win reg english} {
    registry set HKEY_CURRENT_USER\\TclFoobar val1 {foo ba\u00c7r baz} multi_sz
    set result [registry get HKEY_CURRENT_USER\\TclFoobar val1]
    registry delete HKEY_CURRENT_USER\\TclFoobar
    set result
} "foo ba\u00c7r baz"
test registry-6.20 {GetValue: values with Unicode strings with embedded nulls} {win reg} {
    registry set HKEY_CURRENT_USER\\TclFoobar val1 {foo ba\u0000r baz} multi_sz
    set result [registry get HKEY_CURRENT_USER\\TclFoobar val1]
    registry delete HKEY_CURRENT_USER\\TclFoobar
    set result
} "foo ba r baz"

test registry-7.1 {GetValueNames: bad key} -constraints {win reg english} -setup {
    registry delete HKEY_CURRENT_USER\\TclFoobar
} -body {
    registry values HKEY_CURRENT_USER\\TclFoobar
} -returnCodes error -result {unable to open key: The system cannot find the file specified.}
test registry-7.2 {GetValueNames} -constraints {win reg} -setup {
    registry delete HKEY_CURRENT_USER\\TclFoobar
    registry set HKEY_CURRENT_USER\\TclFoobar baz foobar
} -body {
    registry values HKEY_CURRENT_USER\\TclFoobar
} -cleanup {
    registry delete HKEY_CURRENT_USER\\TclFoobar
} -result baz
test registry-7.3 {GetValueNames} -constraints {win reg} -setup {
    registry delete HKEY_CURRENT_USER\\TclFoobar
    registry set HKEY_CURRENT_USER\\TclFoobar baz foobar1
    registry set HKEY_CURRENT_USER\\TclFoobar blat foobar2
    registry set HKEY_CURRENT_USER\\TclFoobar {} foobar3
} -body {
    lsort [registry values HKEY_CURRENT_USER\\TclFoobar]
} -cleanup {
    registry delete HKEY_CURRENT_USER\\TclFoobar
} -result {{} baz blat}
test registry-7.4 {GetValueNames: remote key} -constraints {win reg nonPortable english} -body {
    set hostname [info hostname]
    registry set \\\\$hostname\\HKEY_CURRENT_USER\\TclFoobar baz blat
    set result [registry values \\\\$hostname\\HKEY_CURRENT_USER\\TclFoobar]
    registry delete \\\\$hostname\\HKEY_CURRENT_USER\\TclFoobar
    set result
} -result baz
test registry-7.5 {GetValueNames: empty key} -constraints {win reg} -setup {
    registry delete HKEY_CURRENT_USER\\TclFoobar
    registry set HKEY_CURRENT_USER\\TclFoobar
} -body {
    registry values HKEY_CURRENT_USER\\TclFoobar
} -cleanup {
    registry delete HKEY_CURRENT_USER\\TclFoobar
} -result {}
test registry-7.6 {GetValueNames: patterns} -constraints {win reg} -setup {
    registry delete HKEY_CURRENT_USER\\TclFoobar
    registry set HKEY_CURRENT_USER\\TclFoobar baz foobar1
    registry set HKEY_CURRENT_USER\\TclFoobar blat foobar2
    registry set HKEY_CURRENT_USER\\TclFoobar foo foobar3
} -body {
    lsort [registry values HKEY_CURRENT_USER\\TclFoobar b*]
} -cleanup {
    registry delete HKEY_CURRENT_USER\\TclFoobar
} -result {baz blat}
test registry-7.7 {GetValueNames: names with spaces} -constraints {win reg} -setup {
    registry delete HKEY_CURRENT_USER\\TclFoobar
    registry set HKEY_CURRENT_USER\\TclFoobar baz\ bar foobar1
    registry set HKEY_CURRENT_USER\\TclFoobar blat foobar2
    registry set HKEY_CURRENT_USER\\TclFoobar foo foobar3
} -body {
    lsort [registry values HKEY_CURRENT_USER\\TclFoobar b*]
} -cleanup {
    registry delete HKEY_CURRENT_USER\\TclFoobar
} -result {{baz bar} blat}

test registry-8.1 {OpenSubKey} -constraints {win reg nonPortable english} \
    -body {
        # This test will only succeed if the current user does not have
        # registry access on the specified machine.
        registry keys {\\mom\HKEY_LOCAL_MACHINE}
    } -returnCodes error -result "unable to open key: Access is denied."
test registry-8.2 {OpenSubKey} -constraints {win reg} -setup {
    registry delete HKEY_CURRENT_USER\\TclFoobar
    registry set HKEY_CURRENT_USER\\TclFoobar
} -body {
    registry keys HKEY_CURRENT_USER TclFoobar
} -cleanup {
    registry delete HKEY_CURRENT_USER\\TclFoobar
} -result {TclFoobar}
test registry-8.3 {OpenSubKey} -constraints {win reg english} -setup {
    registry delete HKEY_CURRENT_USER\\TclFoobar
} -body {
    registry keys HKEY_CURRENT_USER\\TclFoobar
} -returnCodes error \
    -result "unable to open key: The system cannot find the file specified."

test registry-9.1 {ParseKeyName: bad keys} -constraints {win reg} -body {
    registry values \\
} -returnCodes error -result "bad key \"\\\": must start with a valid root"
test registry-9.2 {ParseKeyName: bad keys} -constraints {win reg} -body {
    registry values \\foobar
} -returnCodes error -result {bad key "\foobar": must start with a valid root}
test registry-9.3 {ParseKeyName: bad keys} -constraints {win reg} -body {
    registry values \\\\
} -returnCodes error -result {bad root name "": must be HKEY_LOCAL_MACHINE, HKEY_USERS, HKEY_CLASSES_ROOT, HKEY_CURRENT_USER, HKEY_CURRENT_CONFIG, HKEY_PERFORMANCE_DATA, or HKEY_DYN_DATA}
test registry-9.4 {ParseKeyName: bad keys} -constraints {win reg} -body {
    registry values \\\\\\
} -returnCodes error -result {bad root name "": must be HKEY_LOCAL_MACHINE, HKEY_USERS, HKEY_CLASSES_ROOT, HKEY_CURRENT_USER, HKEY_CURRENT_CONFIG, HKEY_PERFORMANCE_DATA, or HKEY_DYN_DATA}
test registry-9.5 {ParseKeyName: bad keys} -constraints {win reg english nt} -body {
    registry values \\\\\\HKEY_CLASSES_ROOT
} -returnCodes error -result {unable to open key: The network address is invalid.}
test registry-9.6 {ParseKeyName: bad keys} -constraints {win reg} -body {
    registry values \\\\gaspode
} -returnCodes error -result {bad root name "": must be HKEY_LOCAL_MACHINE, HKEY_USERS, HKEY_CLASSES_ROOT, HKEY_CURRENT_USER, HKEY_CURRENT_CONFIG, HKEY_PERFORMANCE_DATA, or HKEY_DYN_DATA}
test registry-9.7 {ParseKeyName: bad keys} -constraints {win reg} -body {
    registry values foobar
} -returnCodes error -result {bad root name "foobar": must be HKEY_LOCAL_MACHINE, HKEY_USERS, HKEY_CLASSES_ROOT, HKEY_CURRENT_USER, HKEY_CURRENT_CONFIG, HKEY_PERFORMANCE_DATA, or HKEY_DYN_DATA}
test registry-9.8 {ParseKeyName: null keys} -constraints {win reg} -body {
    registry delete HKEY_CLASSES_ROOT\\
} -returnCodes error -result {bad key: cannot delete root keys}
test registry-9.9 {ParseKeyName: null keys} \
    -constraints {win reg english} \
    -body {registry keys HKEY_CLASSES_ROOT\\TclFoobar\\baz} \
    -returnCodes error \
    -result {unable to open key: The system cannot find the file specified.}

test registry-10.1 {RecursiveDeleteKey} -constraints {win reg} -setup {
    registry delete HKEY_CURRENT_USER\\TclFoobar
} -body {
    registry set HKEY_CURRENT_USER\\TclFoobar\\test1
    registry set HKEY_CURRENT_USER\\TclFoobar\\test2\\test3
    registry delete HKEY_CURRENT_USER\\TclFoobar
    set result [registry keys HKEY_CURRENT_USER TclFoobar]
    set result
} -result {}
test registry-10.2 {RecursiveDeleteKey} -constraints {win reg} -setup {
    registry delete HKEY_CURRENT_USER\\TclFoobar
    registry set HKEY_CURRENT_USER\\TclFoobar\\test1
    registry set HKEY_CURRENT_USER\\TclFoobar\\test2\\test3
} -body {
    registry delete HKEY_CURRENT_USER\\TclFoobar\\test2\\test4
} -cleanup {
    registry delete HKEY_CURRENT_USER\\TclFoobar
} -result {}

test registry-11.1 {SetValue: recursive creation} \
    -constraints {win reg} -setup {
        registry delete HKEY_CURRENT_USER\\TclFoobar
    } -body {
        registry set HKEY_CURRENT_USER\\TclFoobar\\baz blat foobar
        set result [registry get HKEY_CURRENT_USER\\TclFoobar\\baz blat]
    } -result {foobar}
test registry-11.2 {SetValue: modification} -constraints {win reg} \
    -setup {
        registry delete HKEY_CURRENT_USER\\TclFoobar
    } -body {
        registry set HKEY_CURRENT_USER\\TclFoobar\\baz blat foobar
        registry set HKEY_CURRENT_USER\\TclFoobar\\baz blat frob
        set result [registry get HKEY_CURRENT_USER\\TclFoobar\\baz blat]
    } -result {frob}
test registry-11.3 {SetValue: failure} \
    -constraints {win reg nonPortable english} \
    -body {
        # This test will only succeed if the current user does not have
        # registry access on the specified machine.
        registry set {\\mom\HKEY_CURRENT_USER\TclFoobar} bar foobar
    } -returnCodes error -result {unable to open key: Access is denied.}

test registry-12.1 {BroadcastValue} -constraints {win reg} -body {
    registry broadcast
} -returnCodes error -result "wrong # args: should be \"registry broadcast keyName ?-timeout milliseconds?\""
test registry-12.2 {BroadcastValue} -constraints {win reg} -body {
    registry broadcast "" -time
} -returnCodes error -result "wrong # args: should be \"registry broadcast keyName ?-timeout milliseconds?\""
test registry-12.3 {BroadcastValue} -constraints {win reg} -body {
    registry broadcast "" - 500
} -returnCodes error -result "wrong # args: should be \"registry broadcast keyName ?-timeout milliseconds?\""
test registry-12.4 {BroadcastValue} -constraints {win reg} -body {
    registry broadcast {Environment}
} -result {1 0}
test registry-12.5 {BroadcastValue} -constraints {win reg} -body {
    registry b {}
} -result {1 0}

# cleanup
::tcltest::cleanupTests
return

# Local Variables:
# mode: tcl
# tcl-indent-level: 4
# fill-column: 78
# End:<|MERGE_RESOLUTION|>--- conflicted
+++ resolved
@@ -9,11 +9,6 @@
 #
 # Copyright (c) 1997 by Sun Microsystems, Inc.  All rights reserved.
 # Copyright (c) 1998-1999 by Scriptics Corporation.
-<<<<<<< HEAD
-#
-# RCS: @(#) $Id: registry.test,v 1.26 2010/04/02 19:27:44 kennykb Exp $
-=======
->>>>>>> 09374559
 
 if {[lsearch [namespace children] ::tcltest] == -1} {
     package require tcltest 2
