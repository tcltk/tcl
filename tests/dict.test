--- conflicted
+++ resolved
@@ -5,17 +5,9 @@
 # commands. Sourcing this file into Tcl runs the tests and generates output
 # for errors.  No output means no errors were found.
 #
-<<<<<<< HEAD
 # Copyright (c) 2003-2009 Donal K. Fellows
 # See the file "license.terms" for information on usage and redistribution of
 # this file, and for a DISCLAIMER OF ALL WARRANTIES.
-#
-# RCS: @(#) $Id: dict.test,v 1.38 2010/10/02 12:38:30 dkf Exp $
-=======
-# Copyright (c) 2003 Donal K. Fellows
-# See the file "license.terms" for information on usage and redistribution
-# of this file, and for a DISCLAIMER OF ALL WARRANTIES.
->>>>>>> 488806d8
 
 if {[lsearch [namespace children] ::tcltest] == -1} {
     package require tcltest 2
