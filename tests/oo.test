# This file contains a collection of tests for Tcl's built-in object system.
# Sourcing this file into Tcl runs the tests and generates output for errors.
# No output means no errors were found.
#
# Copyright (c) 2006-2008 Donal K. Fellows
#
# See the file "license.terms" for information on usage and redistribution of
# this file, and for a DISCLAIMER OF ALL WARRANTIES.
<<<<<<< HEAD
#
# RCS: @(#) $Id: oo.test,v 1.4.2.35 2011/01/18 16:34:02 dgp Exp $
=======
>>>>>>> 64eb210f

package require -exact TclOO 0.6.2 ;# Must match value in generic/tclOO.h
package require tcltest 2
if {"::tcltest" in [namespace children]} {
    namespace import -force ::tcltest::*
}

testConstraint memory [llength [info commands memory]]
if {[testConstraint memory]} {
    proc getbytes {} {
	set lines [split [memory info] \n]
	return [lindex $lines 3 3]
    }
    proc leaktest {script {iterations 3}} {
	set end [getbytes]
	for {set i 0} {$i < $iterations} {incr i} {
	    uplevel 1 $script
	    set tmp $end
	    set end [getbytes]
	}
	return [expr {$end - $tmp}]
    }
}

proc initInterpreter name {
    $name eval [list package ifneeded TclOO [package provide TclOO] \
		    [package ifneeded TclOO [package provide TclOO]]]
}

test oo-0.1 {basic test of OO's ability to clean up its initial state} {
    interp create t
    initInterpreter t
    t eval {
	package require TclOO
    }
    interp delete t
} {}
test oo-0.2 {basic test of OO's ability to clean up its initial state} {
    set i [interp create]
    initInterpreter $i
    interp eval $i {
	package require TclOO
	namespace delete ::
    }
} {}
test oo-0.3 {basic test of OO's ability to clean up its initial state} -body {
    leaktest {
	[oo::object new] destroy
    }
} -constraints memory -result 0
test oo-0.4 {basic test of OO's ability to clean up its initial state} -body {
    leaktest {
	oo::class create foo
	foo new
	foo destroy
    }
} -constraints memory -result 0
test oo-0.5 {testing literal leak on interp delete} memory {
    leaktest {
	interp create foo
	foo eval {oo::object new}
	interp delete foo
    }
} 0
test oo-0.6 {cleaning the core class pair; way #1} -setup {
    interp create t
    initInterpreter t
} -body {
    t eval {
	package require TclOO
	namespace path oo
	list [catch {class destroy} m] $m [catch {object destroy} m] $m
    }
} -cleanup {
    interp delete t
} -result {0 {} 1 {invalid command name "object"}}
test oo-0.7 {cleaning the core class pair; way #2} -setup {
    interp create t
    initInterpreter t
} -body {
    t eval {
	package require TclOO
	namespace path oo
	list [catch {object destroy} m] $m [catch {class destroy} m] $m
    }
} -cleanup {
    interp delete t
} -result {0 {} 1 {invalid command name "class"}}
test oo-0.8 {leak in variable management} -setup {
    oo::class create foo
} -constraints memory -body {
    oo::define foo {
	constructor {} {
	    variable v 0
	}
    }
    leaktest {[foo new] destroy}
} -cleanup {
    foo destroy
} -result 0

test oo-1.1 {basic test of OO functionality: no classes} {
    set result {}
    lappend result [oo::object create foo]
    lappend result [oo::objdefine foo {
	method bar args {
	    global result
	    lappend result {*}$args
	    return [llength $args]
	}
    }]
    lappend result [foo bar a b c]
    lappend result [foo destroy] [info commands foo]
} {::foo {} a b c 3 {} {}}
test oo-1.2 {basic test of OO functionality: no classes} -body {
    oo::define oo::object method missingArgs
} -returnCodes 1 -result "wrong # args: should be \"oo::define oo::object method name args body\""
test oo-1.3 {basic test of OO functionality: no classes} {
    catch {oo::define oo::object method missingArgs}
    set errorInfo
} "wrong # args: should be \"oo::define oo::object method name args body\"
    while executing
\"oo::define oo::object method missingArgs\""
test oo-1.4 {basic test of OO functionality} -body {
    oo::object create {}
} -returnCodes 1 -result {object name must not be empty}
test oo-1.5 {basic test of OO functionality} -body {
    oo::object doesnotexist
} -returnCodes 1 -result {unknown method "doesnotexist": must be create, destroy or new}
test oo-1.6 {basic test of OO functionality} -setup {
    oo::object create aninstance
} -body {
    oo::objdefine aninstance unexport destroy
    aninstance doesnotexist
} -cleanup {
    rename aninstance {}
} -returnCodes 1 -result {object "::aninstance" has no visible methods}
test oo-1.7 {basic test of OO functionality} -setup {
    oo::object create aninstance
} -body {
    oo::objdefine aninstance {
	# Do not do this in real code! Ever! This is *not* supported!
	::oo::define::method ha ha ha
    }
} -returnCodes error -cleanup {
    aninstance destroy
} -result {attempt to misuse API}
test oo-1.8 {basic test of OO functionality} -setup {
    oo::object create obj
    set result {}
} -cleanup {
    obj destroy
} -body {
    oo::objdefine obj method foo {} {return bar}
    lappend result [obj foo]
    oo::objdefine obj method foo {} {}
    lappend result [obj foo]
} -result {bar {}}
test oo-1.9 {basic test of OO functionality} -setup {
    oo::object create a
    oo::object create b
} -cleanup {
    catch {a destroy}
    b destroy
} -body {
    oo::objdefine a method foo {} { return A }
    oo::objdefine b method foo {} { return B }
    apply {{} {
	set m foo
	return [a $m],[a destroy],[b $m]
    }}
} -result A,,B
test oo-1.10 {basic test of OO functionality} -body {
    namespace eval foo {
	namespace eval bar {
	    oo::object create o
	    namespace export o
	}
	namespace import bar::o
    }
    list [info object isa object foo::bar::o] [info object isa object foo::o]
} -cleanup {
    namespace delete foo
} -result {1 1}
test oo-1.11 {basic test of OO functionality: abbreviating} -setup {
    oo::class create c
} -cleanup {
    c destroy
} -body {
    oo::define c super oo::class
    info class super c
} -result ::oo::class
test oo-1.12 {basic test of OO functionality: abbreviating} -setup {
    oo::class create c
} -cleanup {
    c destroy
} -body {
    oo::define c {super oo::class}
    info class super c
} -result ::oo::class
test oo-1.13 {basic test of OO functionality: abbreviating} -setup {
    oo::class create c
} -cleanup {
    c destroy
} -body {
    oo::define c self {forw a b}
    info object forw c a
} -result b
test oo-1.14 {basic test of OO functionality: abbreviating} -setup {
    oo::class create c
} -cleanup {
    c destroy
} -body {
    oo::define c self forw a b
    info object forw c a
} -result b
test oo-1.15 {basic test of OO functionality: abbreviating} -setup {
    oo::object create o
} -cleanup {
    o destroy
} -body {
    oo::objdefine o {forw a b}
    info object forw o a
} -result b
test oo-1.16 {basic test of OO functionality: abbreviating} -setup {
    oo::object create o
} -cleanup {
    o destroy
} -body {
    oo::objdefine o forw a b
    info object forw o a
} -result b
test oo-1.17 {basic test of OO functionality: Bug 2481109} -body {
    namespace eval ::foo {oo::object create lreplace}
} -cleanup {
    namespace delete ::foo
} -result ::foo::lreplace
# Check for Bug 2519474; problem in tclNamesp.c, but tested here...
test oo-1.18 {OO: create object in NS with same name as global cmd} -setup {
    proc test-oo-1.18 {} return
    oo::class create A
    oo::class create B {superclass A}
} -body {
    oo::define B constructor {} {A create test-oo-1.18}
    B create C
} -cleanup {
    rename test-oo-1.18 {}
    A destroy
} -result ::C
test oo-1.19 {basic test of OO functionality: teardown order} -body {
    oo::object create o
    namespace delete [info object namespace o]
    o destroy
    # Crashes on error
} -returnCodes error -result {invalid command name "o"}
test oo-1.20 {basic test of OO functionality: my teardown post rename} -body {
    oo::object create obj
    rename [info object namespace obj]::my ::AGlobalName
    obj destroy
    info commands ::AGlobalName
} -result {}

test oo-2.1 {basic test of OO functionality: constructor} -setup {
    # This is a bit complex because it needs to run in a sub-interp as
    # we're modifying the root object class's constructor
    interp create subinterp
    initInterpreter subinterp
    subinterp eval {
	package require TclOO
    }
} -body {
    subinterp eval {
	oo::define oo::object constructor {} {
	    lappend ::result [info level 0]
	}
	lappend result 1
	lappend result 2 [oo::object create foo]
    }
} -cleanup {
    interp delete subinterp
} -result {1 {oo::object create foo} 2 ::foo}
test oo-2.2 {basic test of OO functionality: constructor} {
    oo::class create testClass {
	constructor {} {
	    global result
	    lappend result "[self]->construct"
	}
	method bar {} {
	    global result
	    lappend result "[self]->bar"
	}
    }
    set result {}
    [testClass create foo] bar
    testClass destroy
    return $result
} {::foo->construct ::foo->bar}
test oo-2.4 {OO constructor - Bug 2531577} -setup {
    oo::class create foo
} -body {
    oo::define foo constructor {} return
    [foo new] destroy
    oo::define foo constructor {} {}
    llength [info command [foo new]]
} -cleanup {
    foo destroy
} -result 1
test oo-2.5 {OO constructor - Bug 2531577} -setup {
    oo::class create foo
    set result {}
} -body {
    oo::define foo constructor {} {error x}
    lappend result [catch {foo new}]
    oo::define foo constructor {} {}
    lappend result [llength [info command [foo new]]]
} -cleanup {
    foo destroy
} -result {1 1}
test oo-2.6 {OO constructor and tailcall - Bug 2414858} -setup {
    oo::class create foo
} -body {
    oo::define foo {
	constructor {} { tailcall my bar }
	method bar {}  { return bad }
    }
    namespace tail [foo create good]
} -cleanup {
    foo destroy
} -result good

test oo-3.1 {basic test of OO functionality: destructor} -setup {
    # This is a bit complex because it needs to run in a sub-interp as we're
    # modifying the root object class's constructor
    interp create subinterp
    initInterpreter subinterp
    subinterp eval {
	package require TclOO
    }
} -body {
    subinterp eval {
	oo::define oo::object destructor {
	    lappend ::result died
	}
	lappend result 1 [oo::object create foo]
	lappend result 2 [rename foo {}]
	oo::define oo::object destructor {}
	return $result
    }
} -cleanup {
    interp delete subinterp
} -result {1 ::foo died 2 {}}
test oo-3.2 {basic test of OO functionality: destructor} -setup {
    # This is a bit complex because it needs to run in a sub-interp as
    # we're modifying the root object class's constructor
    interp create subinterp
    initInterpreter subinterp
    subinterp eval {
	package require TclOO
    }
} -body {
    subinterp eval {
	oo::define oo::object destructor {
	    lappend ::result died
	}
	lappend result 1 [oo::object create foo]
	lappend result 2 [rename foo {}]
    }
} -cleanup {
    interp delete subinterp
} -result {1 ::foo died 2 {}}
test oo-3.3 {basic test of OO functionality: destructor} -setup {
    oo::class create foo
    set result {}
} -cleanup {
    foo destroy
} -body {
    oo::define foo {
	constructor {} {lappend ::result made}
	destructor {lappend ::result died}
    }
    namespace delete [info object namespace [foo new]]
    return $result
} -result {made died}
test oo-3.4 {basic test of OO functionality: my exists in destructor} -setup {
    oo::class create cls
    set result {}
} -cleanup {
    cls destroy
} -body {
    oo::define cls {
	variable state
	constructor {} {
	    proc localcmdexists {} {}
	    set state ok
	}
	forward Report lappend ::result
	destructor {
	    objmy Report [catch {set state} msg] $msg
	    objmy Report [namespace which -var state]
	    objmy Report [info commands localcmdexists]
	}
    }
    cls create obj
    rename [info object namespace obj]::my ::objmy
    obj destroy
    lappend result [info commands ::objmy]
} -match glob -result {0 ok *::state localcmdexists {}}
test oo-3.4a {basic test of OO functionality: my exists in destructor} -setup {
    oo::class create cls
    set result {}
} -cleanup {
    cls destroy
} -body {
    oo::define cls {
	variable state
	constructor {} {
	    proc localcmdexists {} {}
	    set state ok
	}
	forward Report lappend ::result
	destructor {
	    objmy Report [catch {set state} msg] $msg
	    objmy Report [namespace which -var state]
	    objmy Report [info commands localcmdexists]
	}
    }
    cls create obj
    rename [info object namespace obj]::my ::objmy
    rename obj {}
    lappend result [info commands ::objmy]
} -match glob -result {0 ok *::state localcmdexists {}}
test oo-3.5 {basic test of OO functionality: destructor: evil case for Itcl} -setup {
    oo::class create cls
    set result {}
} -cleanup {
    cls destroy
} -body {
    oo::define cls {
	variable state
	constructor {} {
	    proc localcmdexists {} {}
	    set state ok
	}
	forward Report lappend ::result
	destructor {
	    objmy Report [catch {set state} msg] $msg
	    objmy Report [namespace which -var state]
	    objmy Report [info commands localcmdexists]
	}
    }
    cls create obj
    rename [info object namespace obj]::my ::objmy
    namespace delete [info object namespace obj]
    lappend result [info commands ::objmy]
} -match glob -result {0 ok *::state localcmdexists {}}
test oo-3.5a {basic test of OO functionality: destructor: evil case for Itcl} -setup {
    oo::class create cls
    set result {}
} -cleanup {
    cls destroy
} -body {
    oo::define cls {
	variable state result
	constructor {} {
	    proc localcmdexists {} {}
	    set state ok
	    my eval {upvar 0 ::result result}
	}
	method nuke {} {
	    namespace delete [namespace current]
	    return $result
	}
	destructor {
	    lappend result [self] $state [info commands localcmdexists]
	}
    }
    cls create obj
    namespace delete [info object namespace obj]
    [cls create obj2] nuke
} -match glob -result {::obj ok localcmdexists ::obj2 ok localcmdexists}
test oo-3.6 {basic test of OO functionality: errors in destructor} -setup {
    oo::class create cls
} -cleanup {
    cls destroy
} -body {
    oo::define cls destructor {error foo}
    list [catch {[cls create obj] destroy} msg] $msg [info commands obj]
} -result {1 foo {}}
test oo-3.7 {basic test of OO functionality: errors in destructor} -setup {
    oo::class create cls
    set result {}
    proc bgerror msg {lappend ::result $msg}
} -cleanup {
    cls destroy
    rename bgerror {}
} -body {
    oo::define cls destructor {error foo}
    list [rename [cls create obj] {}] \
	[update idletasks] $result [info commands obj]
} -result {{} {} foo {}}
test oo-3.8 {basic test of OO functionality: errors in destructor} -setup {
    oo::class create cls
    set result {}
    proc bgerror msg {lappend ::result $msg}
} -cleanup {
    cls destroy
    rename bgerror {}
} -body {
    oo::define cls destructor {error foo}
    list [namespace delete [info object namespace [cls create obj]]] \
	[update idletasks] $result [info commands obj]
} -result {{} {} foo {}}
test oo-3.9 {Bug 2944404: deleting the object in the destructor} -setup {
    oo::class create cls
    set result {}
} -body {
    oo::define cls {
	destructor {
	    lappend ::result in destructor
	    [self] destroy
	}
    }
    # This used to crash
    [cls new] destroy
    return $result
} -cleanup {
    cls destroy
} -result {in destructor}

test oo-4.1 {basic test of OO functionality: export} {
    set o [oo::object new]
    set result {}
    oo::objdefine $o method Foo {} {lappend ::result Foo; return}
    lappend result [catch {$o Foo} msg] $msg
    oo::objdefine $o export Foo
    lappend result [$o Foo] [$o destroy]
} {1 {unknown method "Foo": must be destroy} Foo {} {}}
test oo-4.2 {basic test of OO functionality: unexport} {
    set o [oo::object new]
    set result {}
    oo::objdefine $o method foo {} {lappend ::result foo; return}
    lappend result [$o foo]
    oo::objdefine $o unexport foo
    lappend result [catch {$o foo} msg] $msg [$o destroy]
} {foo {} 1 {unknown method "foo": must be destroy} {}}
test oo-4.3 {exporting and error messages, Bug 1824958} -setup {
    oo::class create testClass
} -cleanup {
    testClass destroy
} -body {
    oo::define testClass self export Bad
    testClass Bad
} -returnCodes 1 -result {unknown method "Bad": must be create, destroy or new}
test oo-4.4 {exporting a class method from an object} -setup {
    oo::class create testClass
    testClass create testObject
} -cleanup {
    testClass destroy
} -body {
    oo::define testClass method Good {} { return ok }
    oo::objdefine testObject export Good
    testObject Good
} -result ok
test oo-4.5 {export creates proper method entries} -setup {
    oo::class create testClass
} -body {
    oo::define testClass {
	export foo
	method foo {} {return ok}
    }
    [testClass new] foo
} -cleanup {
    testClass destroy
} -result ok
test oo-4.6 {export creates proper method entries} -setup {
    oo::class create testClass
} -body {
    oo::define testClass {
	unexport foo
	method foo {} {return ok}
    }
    [testClass new] foo
} -cleanup {
    testClass destroy
} -result ok

test oo-5.1 {OO: manipulation of classes as objects} -setup {
    set obj [oo::object new]
} -body {
    oo::objdefine oo::object method foo {} { return "in object" }
    catch {$obj foo} result
    list [catch {$obj foo} result] $result [oo::object foo]
} -cleanup {
    oo::objdefine oo::object deletemethod foo
    $obj destroy
} -result {1 {unknown method "foo": must be destroy} {in object}}
test oo-5.2 {OO: manipulation of classes as objects} -setup {
    set obj [oo::object new]
} -body {
    oo::define oo::object self method foo {} { return "in object" }
    catch {$obj foo} result
    list [catch {$obj foo} result] $result [oo::object foo]
} -cleanup {
    oo::objdefine oo::object deletemethod foo
    $obj destroy
} -result {1 {unknown method "foo": must be destroy} {in object}}
test oo-5.3 {OO: manipulation of classes as objects} -setup {
    set obj [oo::object new]
} -body {
    oo::objdefine oo::object {
	method foo {} { return "in object" }
    }
    catch {$obj foo} result
    list [catch {$obj foo} result] $result [oo::object foo]
} -cleanup {
    oo::objdefine oo::object deletemethod foo
    $obj destroy
} -result {1 {unknown method "foo": must be destroy} {in object}}
test oo-5.4 {OO: manipulation of classes as objects} -setup {
    set obj [oo::object new]
} -body {
    oo::define oo::object {
	self method foo {} { return "in object" }
    }
    catch {$obj foo} result
    list [catch {$obj foo} result] $result [oo::object foo]
} -cleanup {
    oo::objdefine oo::object deletemethod foo
    $obj destroy
} -result {1 {unknown method "foo": must be destroy} {in object}}
test oo-5.5 {OO: manipulation of classes as objects} -setup {
    set obj [oo::object new]
} -body {
    oo::define oo::object {
	self {
	    method foo {} { return "in object" }
	}
    }
    catch {$obj foo} result
    list [catch {$obj foo} result] $result [oo::object foo]
} -cleanup {
    oo::objdefine oo::object deletemethod foo
    $obj destroy
} -result {1 {unknown method "foo": must be destroy} {in object}}

test oo-6.1 {OO: forward} {
    oo::object create foo
    oo::objdefine foo {
	forward a lappend
	forward b lappend result
    }
    set result {}
    foo a result 1
    foo b 2
    foo destroy
    return $result
} {1 2}
test oo-6.2 {OO: forward resolution scope} -setup {
    oo::class create fooClass
} -body {
    proc foo {} {return bad}
    oo::define fooClass {
	constructor {} {
	    proc foo {} {return good}
	}
	forward bar foo
    }
    [fooClass new] bar
} -cleanup {
    fooClass destroy
    rename foo {}
} -result good
test oo-6.3 {OO: forward resolution scope} -setup {
    oo::class create fooClass
} -body {
    proc foo {} {return bad}
    oo::define fooClass {
	constructor {} {
	    proc foo {} {return good}
	}
    }
    oo::define fooClass forward bar foo
    [fooClass new] bar
} -cleanup {
    fooClass destroy
    rename foo {}
} -result good
test oo-6.4 {OO: forward resolution scope} -setup {
    oo::class create fooClass
} -body {
    proc foo {} {return good}
    oo::define fooClass {
	constructor {} {
	    proc foo {} {return bad}
	}
	forward bar ::foo
    }
    [fooClass new] bar
} -cleanup {
    fooClass destroy
    rename foo {}
} -result good
test oo-6.5 {OO: forward resolution scope} -setup {
    oo::class create fooClass
    namespace eval foo {}
} -body {
    proc foo::foo {} {return good}
    oo::define fooClass {
	constructor {} {
	    proc foo {} {return bad}
	}
	forward bar foo::foo
    }
    [fooClass new] bar
} -cleanup {
    fooClass destroy
    namespace delete foo
} -result good
test oo-6.6 {OO: forward resolution scope} -setup {
    oo::class create fooClass
    namespace eval foo {}
} -body {
    proc foo::foo {} {return bad}
    oo::define fooClass {
	constructor {} {
	    namespace eval foo {
		proc foo {} {return good}
	    }
	}
	forward bar foo::foo
    }
    [fooClass new] bar
} -cleanup {
    fooClass destroy
    namespace delete foo
} -result good
test oo-6.7 {OO: forward resolution scope is per-object} -setup {
    oo::class create fooClass
} -body {
    oo::define fooClass {
	constructor {} {
	    proc curns {} {namespace current}
	}
	forward ns curns
    }
    expr {[[fooClass new] ns] ne [[fooClass new] ns]}
} -cleanup {
    fooClass destroy
} -result 1

test oo-7.1 {OO: inheritance 101} -setup {
    oo::class create superClass
    oo::class create subClass
    subClass create instance
} -body {
    oo::define superClass method doit x {lappend ::result $x}
    oo::define subClass superclass superClass
    set result [list [catch {subClass doit bad} msg] $msg]
    instance doit ok
    return $result
} -cleanup {
    subClass destroy
    superClass destroy
} -result {1 {unknown method "doit": must be create, destroy or new} ok}
test oo-7.2 {OO: inheritance 101} -setup {
    oo::class create superClass
    oo::class create subClass
    subClass create instance
} -body {
    oo::define superClass method doit x {
	lappend ::result |$x|
    }
    oo::define subClass superclass superClass
    oo::objdefine instance method doit x {
	lappend ::result =$x=
	next [incr x]
    }
    set result {}
    instance doit 1
    return $result
} -cleanup {
    subClass destroy
    superClass destroy
} -result {=1= |2|}
test oo-7.3 {OO: inheritance 101} -setup {
    oo::class create superClass
    oo::class create subClass
    subClass create instance
} -body {
    oo::define superClass method doit x {
	lappend ::result |$x|
    }
    oo::define subClass {
	superclass superClass
	method doit x {lappend ::result -$x-; next [incr x]}
    }
    oo::objdefine instance method doit x {
	lappend ::result =$x=;
	next [incr x]
    }
    set result {}
    instance doit 1
    return $result
} -cleanup {
    subClass destroy
    superClass destroy
} -result {=1= -2- |3|}
test oo-7.4 {OO: inheritance from oo::class} -body {
    oo::class create meta {
	superclass oo::class
	self {
	    unexport create new
	    method make {x {definitions {}}} {
		if {![string match ::* $x]} {
		    set ns [uplevel 1 {::namespace current}]
		    set x ${ns}::$x
		}
		set o [my create $x]
		lappend ::result "made $o"
		oo::define $o $definitions
		return $o
	    }
	}
    }
    set result [list [catch {meta create foo} msg] $msg]
    lappend result [meta make classinstance {
	lappend ::result "in definition script in [namespace current]"
    }]
    lappend result [classinstance create instance]
} -cleanup {
    catch {classinstance destroy}
    catch {meta destroy}
} -result {1 {unknown method "create": must be destroy or make} {made ::classinstance} {in definition script in ::oo::define} ::classinstance ::instance}
test oo-7.5 {OO: inheritance from oo::class in the secondary chain} -body {
    oo::class create other
    oo::class create meta {
	superclass other oo::class
	self {
	    unexport create new
	    method make {x {definitions {}}} {
		if {![string match ::* $x]} {
		    set ns [uplevel 1 {::namespace current}]
		    set x ${ns}::$x
		}
		set o [my create $x]
		lappend ::result "made $o"
		oo::define $o $definitions
		return $o
	    }
	}
    }
    set result [list [catch {meta create foo} msg] $msg]
    lappend result [meta make classinstance {
	lappend ::result "in definition script in [namespace current]"
    }]
    lappend result [classinstance create instance]
} -cleanup {
    catch {classinstance destroy}
    catch {meta destroy}
    catch {other destroy}
} -result {1 {unknown method "create": must be destroy or make} {made ::classinstance} {in definition script in ::oo::define} ::classinstance ::instance}
test oo-7.6 {OO: inheritance 101 - overridden methods should be oblivious} -setup {
    oo::class create Aclass
    oo::class create Bclass
    Bclass create Binstance
} -body {
    oo::define Aclass {
	method incr {var step} {
	    upvar 1 $var v
	    ::incr v $step
	}
    }
    oo::define Bclass {
	superclass Aclass
	method incr {var {step 1}} {
	    global result
	    lappend result $var $step
	    set r [next $var $step]
	    lappend result returning:$r
	    return $r
	}
    }
    set result {}
    set x 10
    lappend result x=$x
    lappend result [Binstance incr x]
    lappend result x=$x
} -result {x=10 x 1 returning:11 11 x=11} -cleanup {
    unset -nocomplain x
    Aclass destroy
}
test oo-7.7 {OO: inheritance and errorInfo} -setup {
    oo::class create A
    oo::class create B
    B create c
} -body {
    oo::define A method foo {} {error foo!}
    oo::define B {
	superclass A
	method foo {} { next }
    }
    oo::objdefine c method foo {} { next }
    catch {c ?} msg
    set result [list $msg]
    catch {c foo} msg
    lappend result $msg $errorInfo
} -cleanup {
    A destroy
} -result {{unknown method "?": must be destroy or foo} foo! {foo!
    while executing
"error foo!"
    (class "::A" method "foo" line 1)
    invoked from within
"next "
    (class "::B" method "foo" line 1)
    invoked from within
"next "
    (object "::c" method "foo" line 1)
    invoked from within
"c foo"}}
test oo-7.8 {OO: next at the end of the method chain} -setup {
    set ::result ""
} -cleanup {
    foo destroy
} -body {
    oo::class create foo {
	method bar {} {lappend ::result foo; lappend ::result [next] foo}
    }
    oo::class create foo2 {
	superclass foo
	method bar {} {lappend ::result foo2; lappend ::result [next] foo2}
    }
    lappend result [catch {[foo2 new] bar} msg] $msg
} -result {foo2 foo 1 {no next method implementation}}
test oo-7.9 {OO: defining inheritance in namespaces} -setup {
    set ::result {}
    oo::class create ::master
    namespace eval ::foo {
	oo::class create mixin {superclass ::master}
    }
} -cleanup {
    ::master destroy
    namespace delete ::foo
} -body {
    namespace eval ::foo {
	oo::class create bar {superclass master}
	oo::class create boo
	oo::define boo {superclass bar}
	oo::define boo {mixin mixin}
	oo::class create spong {superclass boo}
	return
    }
} -result {}

test oo-8.1 {OO: global must work in methods} {
    oo::object create foo
    oo::objdefine foo method bar x {global result; lappend result $x}
    set result {}
    foo bar this
    foo bar is
    lappend result a
    foo bar test
    foo destroy
    return $result
} {this is a test}

test oo-9.1 {OO: multiple inheritance} -setup {
    oo::class create A
    oo::class create B
    oo::class create C
    oo::class create D
    D create foo
} -body {
    oo::define A method test {} {lappend ::result A; return ok}
    oo::define B {
	superclass A
	method test {} {lappend ::result B; next}
    }
    oo::define C {
	superclass A
	method test {} {lappend ::result C; next}
    }
    oo::define D {
	superclass B C
	method test {} {lappend ::result D; next}
    }
    set result {}
    lappend result [foo test]
} -cleanup {
    D destroy
    C destroy
    B destroy
    A destroy
} -result {D B C A ok}
test oo-9.2 {OO: multiple inheritance} -setup {
    oo::class create A
    oo::class create B
    oo::class create C
    oo::class create D
    D create foo
} -body {
    oo::define A method test {} {lappend ::result A; return ok}
    oo::define B {
	superclass A
	method test {} {lappend ::result B; next}
    }
    oo::define C {
	superclass A
	method test {} {lappend ::result C; next}
    }
    oo::define D {
	superclass B C
	method test {} {lappend ::result D; next}
    }
    set result {}
    lappend result [foo test]
} -cleanup {
    A destroy
} -result {D B C A ok}

test oo-10.1 {OO: recursive invoke and modify} -setup {
    [oo::class create C] create O
} -cleanup {
    C destroy
} -body {
    oo::define C method foo x {
	lappend ::result $x
	if {$x} {
	    [self object] foo [incr x -1]
	}
    }
    oo::objdefine O method foo x {
	lappend ::result -$x-
	if {$x == 1} {
	    oo::objdefine O deletemethod foo
	}
	next $x
    }
    set result {}
    O foo 2
    return $result
} -result {-2- 2 -1- 1 0}
test oo-10.2 {OO: recursive invoke and modify} -setup {
    oo::object create O
} -cleanup {
    O destroy
} -body {
    oo::objdefine O method foo {} {
	oo::objdefine [self] method foo {} {
	    error "not called"
	}
	return [format %s%s call ed]
    }
    O foo
} -result called
test oo-10.3 {OO: invoke and modify} -setup {
    oo::class create A {
	method a {} {return A.a}
	method b {} {return A.b}
	method c {} {return A.c}
    }
    oo::class create B {
	superclass A
	method a {} {return [next],B.a}
	method b {} {return [next],B.b}
	method c {} {return [next],B.c}
    }
    B create C
    set result {}
} -cleanup {
    A destroy
} -body {
    lappend result [C a] [C b] [C c] -
    oo::define B deletemethod b
    lappend result [C a] [C b] [C c] -
    oo::define B renamemethod a b
    lappend result [C a] [C b] [C c] -
    oo::define B deletemethod b c
    lappend result [C a] [C b] [C c]
} -result {A.a,B.a A.b,B.b A.c,B.c - A.a,B.a A.b A.c,B.c - A.a A.b,B.a A.c,B.c - A.a A.b A.c}

test oo-11.1 {OO: cleanup} {
    oo::object create foo
    set result [list [catch {oo::object create foo} msg] $msg]
    lappend result [foo destroy] [oo::object create foo] [foo destroy]
} {1 {can't create object "foo": command already exists with that name} {} ::foo {}}
test oo-11.2 {OO: cleanup} {
    oo::class create bar
    bar create foo
    set result [list [catch {bar create foo} msg] $msg]
    lappend result [bar destroy] [oo::object create foo] [foo destroy]
} {1 {can't create object "foo": command already exists with that name} {} ::foo {}}
test oo-11.3 {OO: cleanup} {
    oo::class create bar0
    oo::class create bar
    oo::define bar superclass bar0
    bar create foo
    set result [list [catch {bar create foo} msg] $msg]
    lappend result [bar0 destroy] [oo::object create foo] [foo destroy]
} {1 {can't create object "foo": command already exists with that name} {} ::foo {}}
test oo-11.4 {OO: cleanup} {
    oo::class create bar0
    oo::class create bar1
    oo::define bar1 superclass bar0
    oo::class create bar2
    oo::define bar2 {
	superclass bar0
	destructor {lappend ::result destroyed}
    }
    oo::class create bar
    oo::define bar superclass bar1 bar2
    bar create foo
    set result [list [catch {bar create foo} msg] $msg]
    lappend result [bar0 destroy] [oo::object create foo] [foo destroy] \
	[oo::object create bar2] [bar2 destroy]
} {1 {can't create object "foo": command already exists with that name} destroyed {} ::foo {} ::bar2 {}}

test oo-12.1 {OO: filters} {
    oo::class create Aclass
    Aclass create Aobject
    oo::define Aclass {
	method concatenate args {
	    global result
	    lappend result {*}$args
	    join $args {}
	}
	method logFilter args {
	    global result
	    lappend result "calling [self object]->[self method] $args"
	    set r [next {*}$args]
	    lappend result "result=$r"
	    return $r
	}
    }
    oo::objdefine Aobject filter logFilter
    set result {}
    lappend result [Aobject concatenate 1 2 3 4 5]
    Aclass destroy
    return $result
} {{calling ::Aobject->logFilter 1 2 3 4 5} 1 2 3 4 5 result=12345 12345}
test oo-12.2 {OO: filters} -setup {
    oo::class create Aclass
    Aclass create Aobject
} -body {
    oo::define Aclass {
	method concatenate args {
	    global result
	    lappend result {*}$args
	    join $args {}
	}
	method logFilter args {
	    global result
	    lappend result "calling [self object]->[self method] $args"
	    set r [next {*}$args]
	    lappend result "result=$r"
	    return $r
	}
    }
    oo::objdefine Aobject filter logFilter
    set result {}
    lappend result [Aobject concatenate 1 2 3 4 5] [Aobject destroy]
} -cleanup {
    Aclass destroy
} -result {{calling ::Aobject->logFilter 1 2 3 4 5} 1 2 3 4 5 result=12345 {calling ::Aobject->logFilter } result= 12345 {}}
test oo-12.3 {OO: filters} -setup {
    oo::class create Aclass
    Aclass create Aobject
} -body {
    oo::define Aclass {
	method concatenate args {
	    global result
	    lappend result {*}$args
	    join $args {}
	}
	method logFilter args {
	    global result
	    lappend result "calling [self object]->[self method] $args"
	    set r [next {*}$args]
	    lappend result "result=$r"
	    return $r
	}
	filter logFilter
    }
    set result {}
    lappend result [Aobject concatenate 1 2 3 4 5] [Aobject destroy]
} -cleanup {
    Aclass destroy
} -result {{calling ::Aobject->logFilter 1 2 3 4 5} 1 2 3 4 5 result=12345 {calling ::Aobject->logFilter } result= 12345 {}}
test oo-12.4 {OO: filters} -setup {
    oo::class create Aclass
    Aclass create Aobject
} -body {
    oo::define Aclass {
	method foo {} { return foo }
	method Bar {} { return 1 }
	method boo {} { if {[my Bar]} { next } { error forbidden } }
	filter boo
    }
    Aobject foo
} -cleanup {
    Aclass destroy
} -result foo
test oo-12.5 {OO: filters} -setup {
    oo::class create Aclass
    Aclass create Aobject
} -body {
    oo::define Aclass {
	method foo {} { return foo }
	method Bar {} { return [my Bar2] }
	method Bar2 {} { return 1 }
	method boo {} { if {[my Bar]} { next } { error forbidden } }
	filter boo
    }
    Aobject foo
} -cleanup {
    Aclass destroy
} -result foo
test oo-12.6 {OO: filters} -setup {
    oo::class create Aclass
    Aclass create Aobject
} -body {
    oo::define Aclass {
	method foo {} { return foo }
	method Bar {} { return [my Bar2] }
	method Bar2 {} { return [my Bar3] }
	method Bar3 {} { return 1 }
	method boo {} { if {[my Bar]} { next } { error forbidden } }
	filter boo
    }
    Aobject foo
} -cleanup {
    Aclass destroy
} -result foo
test oo-12.7 {OO: filters} -setup {
    oo::class create Aclass
    Aclass create Aobject
} -body {
    oo::define Aclass {
	method outerfoo {} { return [my InnerFoo] }
	method InnerFoo {} { return foo }
	method Bar {} { return [my Bar2] }
	method Bar2 {} { return [my Bar3] }
	method Bar3 {} { return 1 }
	method boo {} {
	    lappend ::log [self target]
	    if {[my Bar]} { next } else { error forbidden }
	}
	filter boo
    }
    set log {}
    list [Aobject outerfoo] $log
} -cleanup {
    Aclass destroy
} -result {foo {{::Aclass outerfoo} {::Aclass InnerFoo}}}

test oo-13.1 {OO: changing an object's class} {
    oo::class create Aclass
    oo::define Aclass {method bar {} {lappend ::result "in A [self object]"}}
    oo::class create Bclass
    oo::define Bclass {method bar {} {lappend ::result "in B [self object]"}}
    set result [Aclass create foo]
    foo bar
    oo::objdefine foo class Bclass
    foo bar
    Aclass destroy
    lappend result [info command foo]
    Bclass destroy
    return $result
} {::foo {in A ::foo} {in B ::foo} foo}
test oo-13.2 {OO: changing an object's class} -body {
    oo::object create foo
    oo::objdefine foo class oo::class
} -cleanup {
    foo destroy
} -returnCodes 1 -result {may not change a non-class object into a class object}
test oo-13.3 {OO: changing an object's class} -body {
    oo::class create foo
    oo::objdefine foo class oo::object
} -cleanup {
    foo destroy
} -returnCodes 1 -result {may not change a class object into a non-class object}
test oo-13.4 {OO: changing an object's class} -body {
    oo::class create foo {
	method m {} {
	    set result [list [self class] [info object class [self]]]
	    oo::objdefine [self] class ::bar
	    lappend result [self class] [info object class [self]]
	}
    }
    oo::class create bar
    [foo new] m
} -cleanup {
    foo destroy
    bar destroy
} -result {::foo ::foo ::foo ::bar}
# todo: changing a class subtype (metaclass) to another class subtype

test oo-14.1 {OO: mixins} {
    oo::class create Aclass
    oo::define Aclass method bar {} {lappend ::result "[self object] in bar"}
    oo::class create Bclass
    oo::define Bclass method boo {} {lappend ::result "[self object] in boo"}
    oo::objdefine [Aclass create fooTest] mixin Bclass
    oo::objdefine [Aclass create fooTest2] mixin Bclass
    set result [list [catch {fooTest ?} msg] $msg]
    fooTest bar
    fooTest boo
    fooTest2 bar
    fooTest2 boo
    oo::objdefine fooTest2 mixin
    lappend result [Bclass destroy] [info command fooTest*] [Aclass destroy]
} {1 {unknown method "?": must be bar, boo or destroy} {::fooTest in bar} {::fooTest in boo} {::fooTest2 in bar} {::fooTest2 in boo} {} fooTest2 {}}
test oo-14.2 {OO: mixins} {
    oo::class create Aclass {
	method bar {} {return "[self object] in bar"}
    }
    oo::class create Bclass {
	method boo {} {return "[self object] in boo"}
    }
    oo::define Aclass mixin Bclass
    Aclass create fooTest
    set result [list [catch {fooTest ?} msg] $msg]
    lappend result [catch {fooTest bar} msg] $msg
    lappend result [catch {fooTest boo} msg] $msg
    lappend result [Bclass destroy] [info commands Aclass]
} {1 {unknown method "?": must be bar, boo or destroy} 0 {::fooTest in bar} 0 {::fooTest in boo} {} {}}
test oo-14.3 {OO and mixins and filters - advanced case} -setup {
    oo::class create mix
    oo::class create c {
	mixin mix
    }
    c create i
} -body {
    oo::define mix {
	method foo {} {return >>[next]<<}
	filter foo
    }
    oo::objdefine i method bar {} {return foobar}
    i bar
} -cleanup {
    mix destroy
    if {[info object isa object i]} {
	error "mixin deletion failed to destroy dependent instance"
    }
} -result >>foobar<<
test oo-14.4 {OO: mixin error case} -setup {
    oo::class create c
} -body {
    oo::define c mixin c
} -returnCodes error -cleanup {
    c destroy
} -result {may not mix a class into itself}
test oo-14.5 {OO and mixins and filters - advanced case} -setup {
    oo::class create mix
    oo::class create c {
	mixin mix
    }
    c create i
} -body {
    oo::define mix {
	method foo {} {return >>[next]<<}
	filter foo
    }
    oo::objdefine i method bar {} {return foobar}
    i bar
} -cleanup {
    c destroy
    mix destroy
} -result >>foobar<<
test oo-14.6 {OO and mixins of mixins - Bug 1960703} -setup {
    oo::class create master
} -cleanup {
    master destroy
} -body {
    oo::class create A {
	superclass master
	method egg {} {
	    return chicken
	}
    }
    oo::class create B {
	superclass master
	mixin A
	method bar {} {
	    # mixin from A
	    my egg
	}
    }
    oo::class create C {
	superclass master
	mixin B
	method foo {} {
	    # mixin from B
	    my bar
	}
    }
    [C new] foo
} -result chicken
test oo-14.7 {OO and filters from mixins of mixins} -setup {
    oo::class create master
} -cleanup {
    master destroy
} -body {
    oo::class create A {
	superclass master
	method egg {} {
	    return chicken
	}
	filter f
	method f args {
	    set m [lindex [self target] 1]
	    return "($m) [next {*}$args] ($m)"
	}
    }
    oo::class create B {
	superclass master
	mixin A
	filter f
	method bar {} {
	    # mixin from A
	    my egg
	}
    }
    oo::class create C {
	superclass master
	mixin B
	filter f
	method foo {} {
	    # mixin from B
	    my bar
	}
    }
    [C new] foo
} -result {(foo) (bar) (egg) chicken (egg) (bar) (foo)}
test oo-14.8 {OO: class mixin order - Bug 1998221} -setup {
    set ::result {}
    oo::class create master {
	method test {} {}
    }
} -cleanup {
    master destroy
} -body {
    oo::class create mix {
	superclass master
	method test {} {lappend ::result mix; next; return $::result}
    }
    oo::class create cls {
	superclass master
	mixin mix
	method test {} {lappend ::result cls; next; return $::result}
    }
    [cls new] test
} -result {mix cls}

test oo-15.1 {OO: object cloning} {
    oo::class create Aclass
    oo::define Aclass method test {} {lappend ::result [self object]->test}
    Aclass create Ainstance
    set result {}
    Ainstance test
    oo::copy Ainstance Binstance
    Binstance test
    Ainstance test
    Ainstance destroy
    namespace eval foo {
	oo::copy Binstance Cinstance
	Cinstance test
    }
    Aclass destroy
    namespace delete foo
    lappend result [info commands Binstance]
} {::Ainstance->test ::Binstance->test ::Ainstance->test ::foo::Cinstance->test {}}
test oo-15.2 {OO: object cloning} {
    oo::object create foo
    oo::objdefine foo {
	method m x {lappend ::result [self object] >$x<}
	forward f ::lappend ::result fwd
    }
    set result {}
    foo m 1
    foo f 2
    lappend result [oo::copy foo bar]
    foo m 3
    foo f 4
    bar m 5
    bar f 6
    lappend result [foo destroy]
    bar m 7
    bar f 8
    lappend result [bar destroy]
} {::foo >1< fwd 2 ::bar ::foo >3< fwd 4 ::bar >5< fwd 6 {} ::bar >7< fwd 8 {}}
catch {foo destroy}
catch {bar destroy}
test oo-15.3 {OO: class cloning} {
    oo::class create foo {
	method testme {} {lappend ::result [self class]->[self object]}
    }
    set result {}
    foo create baseline
    baseline testme
    oo::copy foo bar
    baseline testme
    bar create tester
    tester testme
    foo destroy
    tester testme
    bar destroy
    return $result
} {::foo->::baseline ::foo->::baseline ::bar->::tester ::bar->::tester}

test oo-16.1 {OO: object introspection} -body {
    info object
} -returnCodes 1 -result "wrong \# args: should be \"info object subcommand ?arg ...?\""
test oo-16.2 {OO: object introspection} -body {
    info object class NOTANOBJECT
} -returnCodes 1 -result {NOTANOBJECT does not refer to an object}
test oo-16.3 {OO: object introspection} -body {
    info object gorp oo::object
} -returnCodes 1 -result {unknown or ambiguous subcommand "gorp": must be class, definition, filters, forward, isa, methods, methodtype, mixins, namespace, variables, or vars}
test oo-16.4 {OO: object introspection} -setup {
    oo::class create meta { superclass oo::class }
    [meta create instance1] create instance2
} -body {
    list [list [info object class oo::object] \
	      [info object class oo::class] \
	      [info object class meta] \
	      [info object class instance1] \
	      [info object class instance2]] \
	[list [info object isa class oo::object] \
	     [info object isa class meta] \
	     [info object isa class instance1] \
	     [info object isa class instance2]] \
	[list [info object isa metaclass oo::object] \
	     [info object isa metaclass oo::class] \
	     [info object isa metaclass meta] \
	     [info object isa metaclass instance1] \
	     [info object isa metaclass instance2]] \
	[list [info object isa object oo::object] \
	     [info object isa object oo::class] \
	     [info object isa object meta] \
	     [info object isa object instance1] \
	     [info object isa object instance2] \
	     [info object isa object oo::define] \
	     [info object isa object NOTANOBJECT]]
} -cleanup {
    meta destroy
} -result {{::oo::class ::oo::class ::oo::class ::meta ::instance1} {1 1 1 0} {0 1 1 0 0} {1 1 1 1 1 0 0}}
test oo-16.5 {OO: object introspection} {info object methods oo::object} {}
test oo-16.6 {OO: object introspection} {
    oo::object create foo
    set result [list [info object methods foo]]
    oo::objdefine foo method bar {} {...}
    lappend result [info object methods foo] [foo destroy]
} {{} bar {}}
test oo-16.7 {OO: object introspection} -setup {
    oo::object create foo
} -body {
    oo::objdefine foo method bar {a {b c} args} {the body}
    set result [info object methods foo]
    lappend result [info object methodtype foo bar] \
	[info object definition foo bar]
} -cleanup {
    foo destroy
} -result {bar method {{a {b c} args} {the body}}}
test oo-16.8 {OO: object introspection} {
    oo::object create foo
    oo::class create bar
    oo::objdefine foo mixin bar
    set result [list [info object mixins foo] \
		    [info object isa mixin foo bar] \
		    [info object isa mixin foo oo::class]]
    foo destroy
    bar destroy
    return $result
} {::bar 1 0}
test oo-16.9 {OO: object introspection} -body {
    oo::class create Ac
    oo::class create Bc; oo::define Bc superclass Ac
    oo::class create Cc; oo::define Cc superclass Bc
    oo::class create Dc; oo::define Dc mixin Cc
    Cc create E
    Dc create F
    list [info object isa    typeof E oo::class] \
	    [info object isa typeof E Ac] \
	    [info object isa typeof F Bc] \
	    [info object isa typeof F Cc]
} -cleanup {
    catch {Ac destroy}
} -result {0 1 1 1}
test oo-16.10 {OO: object introspection} -setup {
    oo::object create foo
} -body {
    oo::objdefine foo export eval
    foo eval {variable c 3 a 1 b 2 ddd 4 e}
    lsort [info object vars foo ?]
} -cleanup {
    foo destroy
} -result {a b c}
test oo-16.11 {OO: object introspection} -setup {
    oo::class create foo
    foo create bar
} -body {
    oo::define foo method spong {} {...}
    oo::objdefine bar method boo {a {b c} args} {the body}
    list [info object methods bar -all] [info object methods bar -all -private]
} -cleanup {
    foo destroy
} -result {{boo destroy spong} {boo destroy eval spong unknown variable varname}}
test oo-16.12 {OO: object introspection} -setup {
    oo::object create foo
} -cleanup {
    rename foo {}
} -body {
    oo::objdefine foo unexport {*}[info object methods foo -all]
    info object methods foo -all
} -result {}
test oo-16.13 {OO: object introspection} -setup {
    oo::object create foo
} -cleanup {
    rename foo {}
} -body {
    oo::objdefine foo method Bar {} {return "ok in foo"}
    [info object namespace foo]::my Bar
} -result "ok in foo"

test oo-17.1 {OO: class introspection} -body {
    info class
} -returnCodes 1 -result "wrong \# args: should be \"info class subcommand ?arg ...?\""
test oo-17.2 {OO: class introspection} -body {
    info class superclass NOTANOBJECT
} -returnCodes 1 -result {NOTANOBJECT does not refer to an object}
test oo-17.3 {OO: class introspection} -setup {
    oo::object create foo
} -body {
    info class superclass foo
} -returnCodes 1 -cleanup {
    foo destroy
} -result {"foo" is not a class}
test oo-17.4 {OO: class introspection} -body {
    info class gorp oo::object
} -returnCodes 1 -result {unknown or ambiguous subcommand "gorp": must be constructor, definition, destructor, filters, forward, instances, methods, methodtype, mixins, subclasses, superclasses, or variables}
test oo-17.5 {OO: class introspection} -setup {
    oo::class create testClass
} -body {
    testClass create foo
    testClass create bar
    testClass create spong
    lsort [info class instances testClass]
} -cleanup {
    testClass destroy
} -result {::bar ::foo ::spong}
test oo-17.6 {OO: class introspection} -setup {
    oo::class create foo
} -body {
    oo::define foo method bar {a {b c} args} {the body}
    set result [info class methods foo]
    lappend result [info class methodtype foo bar] \
	[info class definition foo bar]
} -cleanup {
    foo destroy
} -result {bar method {{a {b c} args} {the body}}}
test oo-17.7 {OO: class introspection} {
    info class superclasses oo::class
} ::oo::object
test oo-17.8 {OO: class introspection} -setup {
    oo::class create testClass
    oo::class create superClass1
    oo::class create superClass2
} -body {
    oo::define testClass superclass superClass1 superClass2
    list [info class superclasses testClass] \
	[lsort [info class subclass oo::object ::superClass?]]
} -cleanup {
    testClass destroy
    superClass1 destroy
    superClass2 destroy
} -result {{::superClass1 ::superClass2} {::superClass1 ::superClass2}}
test oo-17.9 {OO: class introspection} -setup {
    oo::class create foo
    oo::class create subfoo {superclass foo}
} -body {
    oo::define foo {
	method bar {a {b c} args} {the body}
	self {
	    method bad {} {...}
	}
    }
    oo::define subfoo method boo {a {b c} args} {the body}
    list [info class methods subfoo -all] \
	[info class methods subfoo -all -private]
} -cleanup {
    foo destroy
} -result {{bar boo destroy} {bar boo destroy eval unknown variable varname}}
test oo-17.10 {OO: class introspection} -setup {
    oo::class create foo
} -cleanup {
    rename foo {}
} -body {
    oo::define foo unexport {*}[info class methods foo -all]
    info class methods foo -all
} -result {}

test oo-18.1 {OO: define command support} {
    list [catch {oo::define oo::object {error foo}} msg] $msg $errorInfo
} {1 foo {foo
    while executing
"error foo"
    (in definition script for object "oo::object" line 1)
    invoked from within
"oo::define oo::object {error foo}"}}
test oo-18.2 {OO: define command support} {
    list [catch {oo::define oo::object error foo} msg] $msg $errorInfo
} {1 foo {foo
    while executing
"oo::define oo::object error foo"}}
test oo-18.3 {OO: define command support} {
    list [catch {oo::class create foo {error bar}} msg] $msg $errorInfo
} {1 bar {bar
    while executing
"error bar"
    (in definition script for object "::foo" line 1)
    invoked from within
"oo::class create foo {error bar}"}}
test oo-18.3a {OO: define command support} {
    list [catch {oo::class create foo {
    error bar
}} msg] $msg $errorInfo
} {1 bar {bar
    while executing
"error bar"
    (in definition script for object "::foo" line 2)
    invoked from within
"oo::class create foo {
    error bar
}"}}
test oo-18.3b {OO: define command support} {
    list [catch {oo::class create foo {
    eval eval error bar
}} msg] $msg $errorInfo
} {1 bar {bar
    while executing
"error bar"
    ("eval" body line 1)
    invoked from within
"eval error bar"
    ("eval" body line 1)
    invoked from within
"eval eval error bar"
    (in definition script for object "::foo" line 2)
    invoked from within
"oo::class create foo {
    eval eval error bar
}"}}
test oo-18.4 {OO: more error traces from the guts} -setup {
    oo::object create obj
} -body {
    oo::objdefine obj method bar {} {my eval {error foo}}
    list [catch {obj bar} msg] $msg $errorInfo
} -cleanup {
    obj destroy
} -result {1 foo {foo
    while executing
"error foo"
    (in "my eval" script line 1)
    invoked from within
"my eval {error foo}"
    (object "::obj" method "bar" line 1)
    invoked from within
"obj bar"}}
test oo-18.5 {OO: more error traces from the guts} -setup {
    [oo::class create cls] create obj
    set errorInfo {}
} -body {
    oo::define cls {
	method eval script {next $script}
	export eval
    }
    oo::objdefine obj method bar {} {my eval {error foo}}
    set result {}
    lappend result [catch {obj bar} msg] $msg $errorInfo
    lappend result [catch {obj eval {error bar}} msg] $msg $errorInfo
} -cleanup {
    cls destroy
} -result {1 foo {foo
    while executing
"error foo"
    (in "my eval" script line 1)
    invoked from within
"next $script"
    (class "::cls" method "eval" line 1)
    invoked from within
"my eval {error foo}"
    (object "::obj" method "bar" line 1)
    invoked from within
"obj bar"} 1 bar {bar
    while executing
"error bar"
    (in "::obj eval" script line 1)
    invoked from within
"next $script"
    (class "::cls" method "eval" line 1)
    invoked from within
"obj eval {error bar}"}}

test oo-19.1 {OO: varname method} -setup {
    oo::object create inst
    oo::objdefine inst export eval
    set result {}
    inst eval { variable x }
} -body {
    inst eval {trace add variable x write foo}
    set ns [inst eval namespace current]
    proc foo args {
	global ns result
	set context [uplevel 1 namespace current]
	lappend result $args [expr {
	    $ns eq $context ? "ok" : [list $ns ne $context]
	}] [expr {
	    "${ns}::x" eq [uplevel 1 my varname x] ? "ok" : [list ${ns}::x ne [uplevel 1 my varname x]]
	}]
    }
    lappend result [inst eval set x 0]
} -cleanup {
    inst destroy
    rename foo {}
} -result {{x {} write} ok ok 0}
test oo-19.2 {OO: varname method: Bug 2883857} -setup {
    oo::class create SpecialClass
    oo::objdefine SpecialClass export createWithNamespace
    SpecialClass createWithNamespace inst ::oo_test
    oo::objdefine inst export varname eval
} -body {
    inst eval { variable x; array set x {y z} }
    inst varname x(y)
} -cleanup {
    SpecialClass destroy
} -result ::oo_test::x(y)

test oo-20.1 {OO: variable method} -body {
    oo::class create testClass {
	constructor {} {
	    my variable ok
	    set ok {}
	}
    }
    lsort [info object vars [testClass new]]
} -cleanup {
    catch {testClass destroy}
} -result ok
test oo-20.2 {OO: variable method} -body {
    oo::class create testClass {
	constructor {} {
	    my variable a b c
	    set a [set b [set c {}]]
	}
    }
    lsort [info object vars [testClass new]]
} -cleanup {
    catch {testClass destroy}
} -result {a b c}
test oo-20.3 {OO: variable method} -body {
    oo::class create testClass {
	export varname
	method bar {} {
	    my variable a(b)
	}
    }
    testClass create foo
    array set [foo varname a] {b c}
    foo bar
} -returnCodes 1 -cleanup {
    catch {testClass destroy}
} -result {can't define "a(b)": name refers to an element in an array}
test oo-20.4 {OO: variable method} -body {
    oo::class create testClass {
	export varname
	method bar {} {
	    my variable a(b)
	}
    }
    testClass create foo
    set [foo varname a] b
    foo bar
} -returnCodes 1 -cleanup {
    catch {testClass destroy}
} -result {can't define "a(b)": name refers to an element in an array}
test oo-20.5 {OO: variable method} -body {
    oo::class create testClass {
	method bar {} {
	    my variable a::b
	}
    }
    testClass create foo
    foo bar
} -returnCodes 1 -cleanup {
    catch {testClass destroy}
} -result {variable name "a::b" illegal: must not contain namespace separator}
test oo-20.6 {OO: variable method} -setup {
    oo::class create testClass {
	export varname
	self export eval
    }
} -body {
    testClass eval variable a 0
    oo::objdefine [testClass create foo] method bar {other} {
	$other variable a
	set a 3
    }
    oo::objdefine [testClass create boo] export variable
    set [foo varname a] 1
    set [boo varname a] 2
    foo bar boo
    list [testClass eval set a] [set [foo varname a]] [set [boo varname a]]
} -cleanup {
    testClass destroy
} -result {0 1 3}
test oo-20.7 {OO: variable method} -setup {
    oo::class create cls
} -body {
    oo::define cls {
	method a {} {
	    my variable d b
	    lappend b $d
	}
	method e {} {
	    my variable b d
	    return [list $b $d]
	}
	method f {x y} {
	    my variable b d
	    set b $x
	    set d $y
	}
    }
    cls create obj
    obj f p q
    obj a
    obj a
    obj e
} -cleanup {
    cls destroy
} -result {{p q q} q}
# oo-20.8 tested explicitly for functionality removed due to [Bug 1959457]
test oo-20.9 {OO: variable method} -setup {
    oo::object create obj
} -body {
    oo::objdefine obj {
	method a {} {
	    my variable ::b
	}
    }
    obj a
} -returnCodes 1 -cleanup {
    obj destroy
} -result {variable name "::b" illegal: must not contain namespace separator}
test oo-20.10 {OO: variable and varname methods refer to same things} -setup {
    oo::object create obj
} -body {
    oo::objdefine obj {
	method a {} {
	    my variable b
	    set b [self]
	    return [my varname b]
	}
    }
    list [set [obj a]] [namespace tail [obj a]]
} -cleanup {
    obj destroy
} -result {::obj b}
test oo-20.11 {OO: variable mustn't crash when recursing} -body {
    oo::class create A {
	constructor {name} {
	    my variable np_name 
	    set np_name $name
	}
	method copy {nm} {
	    set cpy [[info object class [self]] new $nm]
	    foreach var [info object vars [self]] {
		my variable $var
		set val [set $var]
		if {[string match o_* $var]} {
		    set objs {}
		    foreach ref $val {
			# call to "copy" crashes
			lappend objs [$ref copy {}]
		    }
		    $cpy prop $var $objs
		} else { 
		    $cpy prop $var $val
		}
	    }
	    return $cpy
	}
	method prop {name val} {
	    my variable $name
	    set $name $val
	}
    }
    set o1 [A new {}]
    set o2 [A new {}]
    $o1 prop o_object $o2
    $o1 copy aa
} -cleanup {
    catch {A destroy}
} -match glob -result *
test oo-20.12 {OO: variable method accept zero args (TIP 323)} -setup {
    oo::object create foo
} -cleanup {
    foo destroy
} -body {
    oo::objdefine foo method demo {} {
	my variable
    }
    foo demo
} -result {}
test oo-20.13 {OO: variable method use in non-methods [Bug 2903811]} -setup {
    oo::object create fooObj
    oo::objdefine fooObj export variable
} -cleanup {
    fooObj destroy
} -body {
    apply {{} {fooObj variable x; set x ok; return}}
    apply {{} {fooObj variable x; return $x}}
} -result ok
test oo-20.14 {OO: variable method use in non-methods [Bug 2903811]} -setup {
    oo::object create fooObj
    oo::objdefine fooObj export variable
    namespace eval ns1 {}
    namespace eval ns2 {}
    set x bad
} -cleanup {
    fooObj destroy
    namespace delete ns1 ns2
    unset x
} -body {
    namespace eval ns1 {fooObj variable x; set x ok; subst ""}
    set x bad
    namespace eval ns2 {fooObj variable x; return $x}
} -result ok
test oo-20.15 {OO: variable method use in non-methods [Bug 2903811]} -setup {
    oo::object create fooObj
    oo::objdefine fooObj export variable varname
} -cleanup {
    fooObj destroy
} -body {
    apply {{} {fooObj variable x; set x ok; return}}
    return [set [fooObj varname x]]
} -result ok
test oo-20.16 {variable method: leak per instance} -setup {
    oo::class create foo
} -constraints memory -body {
    oo::define foo {
	constructor {} {
	    set [my variable v] 0
	}
    }
    leaktest {[foo new] destroy}
} -cleanup {
    foo destroy
} -result 0

test oo-21.1 {OO: inheritance ordering} -setup {
    oo::class create A
} -body {
    oo::define A method m {} {lappend ::result A}
    oo::class create B {
	superclass A
	method m {} {lappend ::result B;next}
    }
    oo::class create C {
	superclass A
	method m {} {lappend ::result C;next}
    }
    oo::class create D {
	superclass B C
	method m {} {lappend ::result D;next}
    }
    D create o
    oo::objdefine o method m {} {lappend ::result o;next}
    set result {}
    o m
    return $result
} -cleanup {
    A destroy
} -result {o D B C A}
test oo-21.2 {OO: inheritance ordering} -setup {
    oo::class create A
} -body {
    oo::define A method m {} {lappend ::result A}
    oo::class create B {
	superclass A
	method m {} {lappend ::result B;next}
    }
    oo::class create C {
	superclass A
	method m {} {lappend ::result C;next}
    }
    oo::class create D {
	superclass B C
	method m {} {lappend ::result D;next}
    }
    oo::class create Emix {
	superclass C
	method m {} {lappend ::result Emix;next}
    }
    oo::class create Fmix {
	superclass Emix
	method m {} {lappend ::result Fmix;next}
    }
    D create o
    oo::objdefine o {
	method m {} {lappend ::result o;next}
	mixin Fmix
    }
    set result {}
    o m
    return $result
} -cleanup {
    A destroy
} -result {Fmix Emix o D B C A}
test oo-21.3 {OO: inheritance ordering} -setup {
    oo::class create A
} -body {
    oo::define A method m {} {lappend ::result A}
    oo::class create B {
	superclass A
	method m {} {lappend ::result B;next}
	method f {} {lappend ::result B-filt;next}
    }
    oo::class create C {
	superclass A
	method m {} {lappend ::result C;next}
    }
    oo::class create D {
	superclass B C
	method m {} {lappend ::result D;next}
    }
    oo::class create Emix {
	superclass C
	method m {} {lappend ::result Emix;next}
	method f {} {lappend ::result Emix-filt;next}
    }
    oo::class create Fmix {
	superclass Emix
	method m {} {lappend ::result Fmix;next}
    }
    D create o
    oo::objdefine o {
	method m {} {lappend ::result o;next}
	mixin Fmix
	filter f
    }
    set result {}
    o m
    return $result
} -cleanup {
    A destroy
} -result {Emix-filt B-filt Fmix Emix o D B C A}
test oo-21.4 {OO: inheritance ordering} -setup {
    oo::class create A
} -body {
    oo::define A method m {} {lappend ::result A}
    oo::class create B {
	superclass A
	method m {} {lappend ::result B;next}
	method f {} {lappend ::result B-filt;next}
	method g {} {lappend ::result B-cfilt;next}
    }
    oo::class create C {
	superclass A
	method m {} {lappend ::result C;next}
    }
    oo::class create D {
	superclass B C
	method m {} {lappend ::result D;next}
	method g {} {lappend ::result D-cfilt;next}
	filter g
    }
    oo::class create Emix {
	superclass C
	method m {} {lappend ::result Emix;next}
	method f {} {lappend ::result Emix-filt;next}
    }
    oo::class create Fmix {
	superclass Emix
	method m {} {lappend ::result Fmix;next}
    }
    D create o
    oo::objdefine o {
	method m {} {lappend ::result o;next}
	mixin Fmix
	filter f
    }
    set result {}
    o m
    return $result
} -cleanup {
    A destroy
} -result {Emix-filt B-filt D-cfilt B-cfilt Fmix Emix o D B C A}

test oo-22.1 {OO and info frame} -setup {
    oo::class create c
    c create i
} -match glob -body {
    oo::define c self method frame {} {
	info frame 0
    }
    oo::define c {
	method frames {} {
	    info frame 0
	}
	method level {} {
	    info frame
	}
    }
    oo::objdefine i {
	method frames {} {
	    list [next] [info frame 0]
	}
	method level {} {
	    expr {[next] - [info frame]}
	}
    }
    list [i level] [i frames] [dict get [c frame] object]
} -cleanup {
    c destroy
} -result {1 {{type source line * file * cmd {info frame 0} method frames class ::c level 0} {type source line * file * cmd {info frame 0} method frames object ::i level 0}} ::c}
test oo-22.2 {OO and info frame: Bug 3001438} -setup {
    oo::class create c
} -body {
    oo::define c method test {{x 1}} {
	if {$x} {my test 0}
	lsort {q w e r t y u i o p}; # Overwrite the Tcl stack
	info frame 0
    }
    [c new] test
} -match glob -cleanup {
    c destroy
} -result {* cmd {info frame 0} method test class ::c level 0}

# Prove that the issue in [Bug 1865054] isn't an issue any more
test oo-23.1 {Self-like derivation; complex case!} -setup {
    oo::class create SELF {
	superclass oo::class
	unexport create new
	# Next is just a convenience
	method method args {oo::define [self] method {*}$args}
	method derive {name} {
	    set o [my new [list superclass [self]]]
	    oo::objdefine $o mixin $o
	    uplevel 1 [list rename $o $name]\;[list namespace which $name]
	}
	self mixin SELF
    }
    set result {}
} -body {
    [SELF derive foo1] method bar1 {} {return 1}
    lappend result [foo1 bar1]
    [foo1 derive foo2] method bar2 {} {return [my bar1],2}
    lappend result [foo2 bar2]
    [foo2 derive foo3] method bar3 {} {return [my bar2],3}
    lappend result [foo3 bar3]
    [foo3 derive foo4] method bar4 {} {return [my bar3],4}
    lappend result [foo4 bar4]
    foo2 method bar2 {} {return [my bar1],x}
    lappend result [foo4 bar4]
} -cleanup {
    SELF destroy
} -result {1 1,2 1,2,3 1,2,3,4 1,x,3,4}

test oo-24.1 {unknown method method - Bug 1965063} -setup {
    oo::class create cls
} -cleanup {
    cls destroy
} -returnCodes error -body {
    oo::define cls {
	method dummy {} {}
	method unknown args {next {*}$args}
    }
    [cls new] foo bar
} -result {unknown method "foo": must be destroy, dummy or unknown}
test oo-24.2 {unknown method method - Bug 1965063} -setup {
    oo::class create cls
} -cleanup {
    cls destroy
} -returnCodes error -body {
    oo::define cls {
	method dummy {} {}
	method unknown args {next {*}$args}
    }
    cls create obj
    oo::objdefine obj {
	method dummy2 {} {}
	method unknown args {next {*}$args}
    }
    obj foo bar
} -result {unknown method "foo": must be destroy, dummy, dummy2 or unknown}

# Probably need a better set of tests, but this is quite difficult to devise
test oo-25.1 {call chain caching} -setup {
    oo::class create cls {
	method ab {} {return ok}
    }
    set result {}
} -cleanup {
    cls destroy
} -body {
    cls create foo
    cls create bar
    set m1 ab
    set m2 a; append m2 b ;# different object!
    lappend result [foo $m1] [foo $m1] [bar $m1] [foo $m1]
    lappend result [foo $m2] [bar $m2]
    oo::objdefine foo method ab {} {return good}
    lappend result [foo $m1] [bar $m2]
} -result {ok ok ok ok ok ok good ok}
test oo-25.2 {call chain caching - Bug #2120903} -setup {
    set c [oo::class create MyClass]
    set o [$c new]
} -body {
    oo::define MyClass {
	method name {} {return ok}
	method isa o {MyClass name $o}
	self method name o {$o name}
    }
    list [$o name] [$c name $o] [$o isa $o]
} -cleanup {
    $c destroy
} -result {ok ok ok}

test oo-26.1 {Bug 2037727} -setup {
    proc succeed args {}
    oo::object create example
} -body {
    oo::objdefine example method foo {} {succeed}
    example foo
    proc succeed {} {return succeed}
    example foo
} -cleanup {
    example destroy
    rename succeed {}
} -result succeed
test oo-26.2 {Bug 2037727} -setup {
    oo::class create example {
	method localProc {args body} {proc called $args $body}
	method run {} { called }
    }
    example create i1
    example create i2
} -body {
    i1 localProc args {}
    i2 localProc args {return nonempty}
    list [i1 run] [i2 run]
} -cleanup {
    example destroy
} -result {{} nonempty}
test oo-26.3 {Bug 2037727} -setup {
    oo::class create example {
	method subProc {args body} {
	    namespace eval subns [list proc called $args $body]
	}
	method run {} { subns::called }
    }
    example create i1
    example create i2
} -body {
    i1 subProc args {}
    i2 subProc args {return nonempty}
    list [i1 run] [i2 run]
} -cleanup {
    example destroy
} -result {{} nonempty}

test oo-27.1 {variables declaration - class introspection} -setup {
    oo::class create foo
} -cleanup {
    foo destroy
} -body {
    oo::define foo variable a b c
    info class variables foo
} -result {a b c}
test oo-27.2 {variables declaration - object introspection} -setup {
    oo::object create foo
} -cleanup {
    foo destroy
} -body {
    oo::objdefine foo variable a b c
    info object variables foo
} -result {a b c}
test oo-27.3 {variables declaration - basic behaviour} -setup {
    oo::class create master
} -cleanup {
    master destroy
} -body {
    oo::class create foo {
	superclass master
	variable x!
	constructor {} {set x! 1}
	method y {} {incr x!}
    }
    foo create bar
    bar y
    bar y
} -result 3
test oo-27.4 {variables declaration - destructors too} -setup {
    oo::class create master
    set result bad!
} -cleanup {
    master destroy
} -body {
    oo::class create foo {
	superclass master
	variable x!
	constructor {} {set x! 1}
	method y {} {incr x!}
	destructor {set ::result ${x!}}
    }
    foo create bar
    bar y
    bar y
    bar destroy
    return $result
} -result 3
test oo-27.5 {variables declaration - object-bound variables} -setup {
    oo::object create foo
} -cleanup {
    foo destroy
} -body {
    oo::objdefine foo {
	variable x!
	method y {} {incr x!}
    }
    foo y
    foo y
} -result 2
test oo-27.6 {variables declaration - non-interference of levels} -setup {
    oo::class create master
} -cleanup {
    master destroy
} -body {
    oo::class create foo {
	superclass master
	variable x!
	constructor {} {set x! 1}
	method y {} {incr x!}
    }
    foo create bar
    oo::objdefine bar {
	variable y!
	method y {} {list [next] [incr y!] [info var] [info local]}
	export eval
    }
    bar y
    list [bar y] [lsort [info object vars bar]] [bar eval {info vars *!}]
} -result {{3 2 y! {}} {x! y!} {x! y!}}
test oo-27.7 {variables declaration - one underlying variable space} -setup {
    oo::class create master
} -cleanup {
    master destroy
} -body {
    oo::class create foo {
	superclass master
	variable x!
	constructor {} {set x! 1}
	method y {} {incr x!}
    }
    oo::class create foo2 {
	superclass foo
	variable y!
	constructor {} {set y! 42; next}
	method x {} {incr y! -1}
    }
    foo2 create bar
    oo::objdefine bar {
	variable x! y!
	method z {} {list ${x!} ${y!}}
    }
    bar y
    bar x
    list [bar y] [bar x] [bar z]
} -result {3 40 {3 40}}
test oo-27.8 {variables declaration - error cases - ns separators} -body {
    oo::define oo::object variable bad::var
} -returnCodes error -result {invalid declared variable name "bad::var": must not contain namespace separators}
test oo-27.9 {variables declaration - error cases - arrays} -body {
    oo::define oo::object variable bad(var)
} -returnCodes error -result {invalid declared variable name "bad(var)": must not refer to an array element}
test oo-27.10 {variables declaration - no instance var leaks with class resolvers} -setup {
    oo::class create master
} -cleanup {
    master destroy
} -body {
    oo::class create foo {
	superclass master
	variable clsvar
	constructor {} {
	    set clsvar 0
	}
	method step {} {
	    incr clsvar
	    return
	}
	method value {} {
	    return $clsvar
	}
    }
    foo create inst1
    inst1 step
    foo create inst2
    inst2 step
    inst1 step
    inst2 step
    inst1 step
    list [inst1 value] [inst2 value]
} -result {3 2}
test oo-27.11 {variables declaration - no instance var leaks with class resolvers} -setup {
    oo::class create master
} -cleanup {
    master destroy
} -body {
    oo::class create foo {
	superclass master
	variable clsvar
	constructor {} {
	    set clsvar 0
	}
	method step {} {
	    incr clsvar
	    return
	}
	method value {} {
	    return $clsvar
	}
    }
    foo create inst1
    oo::objdefine inst1 {
	variable clsvar
	method reinit {} {
	    set clsvar 0
	}
    }
    foo create inst2
    oo::objdefine inst2 {
	variable clsvar
	method reinit {} {
	    set clsvar 0
	}
    }
    inst1 step
    inst2 step
    inst1 reinit
    inst2 reinit
    inst1 step
    inst2 step
    inst1 step
    inst2 step
    inst1 step
    list [inst1 value] [inst2 value]
} -result {3 2}
test oo-27.12 {variables declaration: leak per instance} -setup {
    oo::class create foo
} -constraints memory -body {
    oo::define foo {
	variable v
	constructor {} {
	    set v 0
	}
    }
    leaktest {[foo new] destroy}
} -cleanup {
    foo destroy
} -result 0

# A feature that's not supported because the mechanism may change without
# warning, but is supposed to work...
test oo-28.1 {scripted extensions to oo::define} -setup {
    interp create foo
    foo eval {oo::class create cls {export eval}}
} -cleanup {
    interp delete foo
} -body {
    foo eval {
	proc oo::define::privateMethod {name arguments body} {
	    uplevel 1 [list method $name $arguments $body]
	    uplevel 1 [list unexport $name]
	}
	oo::define cls privateMethod m {x y} {return $x,$y}
	cls create obj
	list [catch {obj m 1 2}] [obj eval my m 3 4]
    }
} -result {1 3,4}

test oo-29.1 {self class with object-defined methods} -setup {
    oo::object create obj
} -body {
    oo::objdefine obj method demo {} {
	self class
    }
    obj demo
} -returnCodes error -cleanup {
    obj destroy
} -result {method not defined by a class}

test oo-30.1 {Bug 2903011: deleting an object in a constructor} -setup {
    oo::class create cls
} -body {
    oo::define cls {constructor {} {[self] destroy}}
    cls new
} -returnCodes error -cleanup {
    cls destroy
} -result {object deleted in constructor}
test oo-30.2 {Bug 2903011: deleting an object in a constructor} -setup {
    oo::class create cls
} -body {
    oo::define cls {constructor {} {my destroy}}
    cls new
} -returnCodes error -cleanup {
    cls destroy
} -result {object deleted in constructor}

test oo-31.1 {Bug 3111059: when objects and coroutines entangle} -setup {
    oo::class create cls
} -constraints memory -body {
    oo::define cls {
	method justyield {} {
	    yield
	}
	constructor {} {
	    coroutine coro my justyield
	}
    }
    list [leaktest {[cls new] destroy}] [info class instances cls]
} -cleanup {
    cls destroy
} -result {0 {}}
test oo-31.2 {Bug 3111059: when objects and coroutines entangle} -setup {
    oo::class create cls
} -constraints memory -body {
    oo::define cls {
	method justyield {} {
	    yield
	}
	constructor {} {
	    coroutine coro my justyield
	}
	destructor {
	    rename coro {}
	}
    }
    list [leaktest {[cls new] destroy}] [info class instances cls]
} -cleanup {
    cls destroy
} -result {0 {}}

cleanupTests
return

# Local Variables:
# mode: tcl
# End:<|MERGE_RESOLUTION|>--- conflicted
+++ resolved
@@ -6,11 +6,6 @@
 #
 # See the file "license.terms" for information on usage and redistribution of
 # this file, and for a DISCLAIMER OF ALL WARRANTIES.
-<<<<<<< HEAD
-#
-# RCS: @(#) $Id: oo.test,v 1.4.2.35 2011/01/18 16:34:02 dgp Exp $
-=======
->>>>>>> 64eb210f
 
 package require -exact TclOO 0.6.2 ;# Must match value in generic/tclOO.h
 package require tcltest 2
