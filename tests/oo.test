# This file contains a collection of tests for Tcl's built-in object system.
# Sourcing this file into Tcl runs the tests and generates output for errors.
# No output means no errors were found.
#
# Copyright (c) 2006-2013 Donal K. Fellows
#
# See the file "license.terms" for information on usage and redistribution of
# this file, and for a DISCLAIMER OF ALL WARRANTIES.

package require TclOO 1.0.3
package require tcltest 2
if {"::tcltest" in [namespace children]} {
    namespace import -force ::tcltest::*
}

testConstraint memory [llength [info commands memory]]
if {[testConstraint memory]} {
    proc getbytes {} {
	set lines [split [memory info] \n]
	return [lindex $lines 3 3]
    }
    proc leaktest {script {iterations 3}} {
	set end [getbytes]
	for {set i 0} {$i < $iterations} {incr i} {
	    uplevel 1 $script
	    set tmp $end
	    set end [getbytes]
	}
	return [expr {$end - $tmp}]
    }
}

test oo-0.1 {basic test of OO's ability to clean up its initial state} {
    interp create t
    t eval {
	package require TclOO
    }
    interp delete t
} {}
test oo-0.2 {basic test of OO's ability to clean up its initial state} {
    set i [interp create]
    interp eval $i {
	package require TclOO
	namespace delete ::
    }
    interp delete $i
} {}
test oo-0.3 {basic test of OO's ability to clean up its initial state} -body {
    leaktest {
	[oo::object new] destroy
    }
} -constraints memory -result 0
test oo-0.4 {basic test of OO's ability to clean up its initial state} -body {
    leaktest {
	oo::class create foo
	foo new
	foo destroy
    }
} -constraints memory -result 0
test oo-0.5 {testing literal leak on interp delete} memory {
    leaktest {
	interp create foo
	foo eval {oo::object new}
	interp delete foo
    }
} 0
test oo-0.6 {cleaning the core class pair; way #1} -setup {
    interp create t
} -body {
    t eval {
	package require TclOO
	namespace path oo
	list [catch {class destroy} m] $m [catch {object destroy} m] $m
    }
} -cleanup {
    interp delete t
} -result {0 {} 1 {invalid command name "object"}}
test oo-0.7 {cleaning the core class pair; way #2} -setup {
    interp create t
} -body {
    t eval {
	package require TclOO
	namespace path oo
	list [catch {object destroy} m] $m [catch {class destroy} m] $m
    }
} -cleanup {
    interp delete t
} -result {0 {} 1 {invalid command name "class"}}
test oo-0.8 {leak in variable management} -setup {
    oo::class create foo
} -constraints memory -body {
    oo::define foo {
	constructor {} {
	    variable v 0
	}
    }
    leaktest {[foo new] destroy}
} -cleanup {
    foo destroy
} -result 0
test oo-0.9 {various types of presence of the TclOO package} {
    list [lsearch -nocase -all -inline [package names] tcloo] \
	[package present TclOO] [package versions TclOO]
} [list TclOO $::oo::patchlevel $::oo::patchlevel]

test oo-1.1 {basic test of OO functionality: no classes} {
    set result {}
    lappend result [oo::object create foo]
    lappend result [oo::objdefine foo {
	method bar args {
	    global result
	    lappend result {*}$args
	    return [llength $args]
	}
    }]
    lappend result [foo bar a b c]
    lappend result [foo destroy] [info commands foo]
} {::foo {} a b c 3 {} {}}
test oo-1.2 {basic test of OO functionality: no classes} -body {
    oo::define oo::object method missingArgs
} -returnCodes 1 -result "wrong # args: should be \"oo::define oo::object method name args body\""
test oo-1.3 {basic test of OO functionality: no classes} {
    catch {oo::define oo::object method missingArgs}
    set errorInfo
} "wrong # args: should be \"oo::define oo::object method name args body\"
    while executing
\"oo::define oo::object method missingArgs\""
test oo-1.4 {basic test of OO functionality} -body {
    oo::object create {}
} -returnCodes 1 -result {object name must not be empty}
test oo-1.5 {basic test of OO functionality} -body {
    oo::object doesnotexist
} -returnCodes 1 -result {unknown method "doesnotexist": must be create, destroy or new}
test oo-1.5.1 {basic test of OO functionality} -setup {
    oo::object create aninstance
} -returnCodes error -body {
    aninstance
} -cleanup {
    rename aninstance {}
} -result {wrong # args: should be "aninstance method ?arg ...?"}
test oo-1.6 {basic test of OO functionality} -setup {
    oo::object create aninstance
} -body {
    oo::objdefine aninstance unexport destroy
    aninstance doesnotexist
} -cleanup {
    rename aninstance {}
} -returnCodes 1 -result {object "::aninstance" has no visible methods}
test oo-1.7 {basic test of OO functionality} -setup {
    oo::object create aninstance
} -body {
    oo::objdefine aninstance {
	# Do not do this in real code! Ever! This is *not* supported!
	::oo::define::method ha ha ha
    }
} -returnCodes error -cleanup {
    aninstance destroy
} -result {attempt to misuse API}
test oo-1.8 {basic test of OO functionality} -setup {
    oo::object create obj
    set result {}
} -cleanup {
    obj destroy
} -body {
    oo::objdefine obj method foo {} {return bar}
    lappend result [obj foo]
    oo::objdefine obj method foo {} {}
    lappend result [obj foo]
} -result {bar {}}
test oo-1.9 {basic test of OO functionality} -setup {
    oo::object create a
    oo::object create b
} -cleanup {
    catch {a destroy}
    b destroy
} -body {
    oo::objdefine a method foo {} { return A }
    oo::objdefine b method foo {} { return B }
    apply {{} {
	set m foo
	return [a $m],[a destroy],[b $m]
    }}
} -result A,,B
test oo-1.10 {basic test of OO functionality} -body {
    namespace eval foo {
	namespace eval bar {
	    oo::object create o
	    namespace export o
	}
	namespace import bar::o
    }
    list [info object isa object foo::bar::o] [info object isa object foo::o]
} -cleanup {
    namespace delete foo
} -result {1 1}
test oo-1.11 {basic test of OO functionality: abbreviating} -setup {
    oo::class create c
} -cleanup {
    c destroy
} -body {
    oo::define c super oo::class
    info class super c
} -result ::oo::class
test oo-1.12 {basic test of OO functionality: abbreviating} -setup {
    oo::class create c
} -cleanup {
    c destroy
} -body {
    oo::define c {super oo::class}
    info class super c
} -result ::oo::class
test oo-1.13 {basic test of OO functionality: abbreviating} -setup {
    oo::class create c
} -cleanup {
    c destroy
} -body {
    oo::define c self {forw a b}
    info object forw c a
} -result b
test oo-1.14 {basic test of OO functionality: abbreviating} -setup {
    oo::class create c
} -cleanup {
    c destroy
} -body {
    oo::define c self forw a b
    info object forw c a
} -result b
test oo-1.15 {basic test of OO functionality: abbreviating} -setup {
    oo::object create o
} -cleanup {
    o destroy
} -body {
    oo::objdefine o {forw a b}
    info object forw o a
} -result b
test oo-1.16 {basic test of OO functionality: abbreviating} -setup {
    oo::object create o
} -cleanup {
    o destroy
} -body {
    oo::objdefine o forw a b
    info object forw o a
} -result b
test oo-1.17 {basic test of OO functionality: Bug 2481109} -body {
    namespace eval ::foo {oo::object create lreplace}
} -cleanup {
    namespace delete ::foo
} -result ::foo::lreplace
# Check for Bug 2519474; problem in tclNamesp.c, but tested here...
test oo-1.18 {OO: create object in NS with same name as global cmd} -setup {
    proc test-oo-1.18 {} return
    oo::class create A
    oo::class create B {superclass A}
} -body {
    oo::define B constructor {} {A create test-oo-1.18}
    B create C
} -cleanup {
    rename test-oo-1.18 {}
    A destroy
} -result ::C
test oo-1.18.1 {Bug 75b8433707: memory leak in oo-1.18} -setup {
    proc test-oo-1.18 {} return
} -constraints memory -body {
    leaktest {
	oo::class create A
	oo::class create B {superclass A}
	oo::define B constructor {} {A create test-oo-1.18}
	B create C
	A destroy
    }
} -cleanup {
    rename test-oo-1.18 {}
} -result 0
test oo-1.18.2 {Bug 21c144f0f5} -setup {
    interp create slave
} -body {
    slave eval {
	oo::define [oo::class create foo] superclass oo::class
	oo::class destroy
    }
} -cleanup {
    interp delete slave
}
test oo-1.19 {basic test of OO functionality: teardown order} -body {
    oo::object create o
    namespace delete [info object namespace o]
    o destroy
    # Crashes on error
} -returnCodes error -result {invalid command name "o"}
test oo-1.20 {basic test of OO functionality: my teardown post rename} -body {
    oo::object create obj
    rename [info object namespace obj]::my ::AGlobalName
    obj destroy
    info commands ::AGlobalName
} -result {}
test oo-1.21 {basic test of OO functionality: default relations} -setup {
    set fresh [interp create]
} -body {
    lmap x [$fresh eval {
	foreach cmd {instances subclasses mixins superclass} {
	    foreach initial {object class Slot} {
		lappend x [info class $cmd ::oo::$initial]
	    }
	}
	foreach initial {object class Slot} {
	    lappend x [info object class ::oo::$initial]
	}
	return $x
    }] {lsort $x}
} -cleanup {
    interp delete $fresh
} -result {{} {::oo::Slot ::oo::class ::oo::object} {::oo::define::filter ::oo::define::mixin ::oo::define::superclass ::oo::define::variable ::oo::objdefine::filter ::oo::objdefine::mixin ::oo::objdefine::variable} {::oo::Slot ::oo::class} {} {} {} {} {} {} ::oo::object ::oo::object ::oo::class ::oo::class ::oo::class}

test oo-2.1 {basic test of OO functionality: constructor} -setup {
    # This is a bit complex because it needs to run in a sub-interp as
    # we're modifying the root object class's constructor
    interp create subinterp
    subinterp eval {
	package require TclOO
    }
} -body {
    subinterp eval {
	oo::define oo::object constructor {} {
	    lappend ::result [info level 0]
	}
	lappend result 1
	lappend result 2 [oo::object create foo]
    }
} -cleanup {
    interp delete subinterp
} -result {1 {oo::object create foo} 2 ::foo}
test oo-2.2 {basic test of OO functionality: constructor} {
    oo::class create testClass {
	constructor {} {
	    global result
	    lappend result "[self]->construct"
	}
	method bar {} {
	    global result
	    lappend result "[self]->bar"
	}
    }
    set result {}
    [testClass create foo] bar
    testClass destroy
    return $result
} {::foo->construct ::foo->bar}
test oo-2.4 {OO constructor - Bug 2531577} -setup {
    oo::class create foo
} -body {
    oo::define foo constructor {} return
    [foo new] destroy
    oo::define foo constructor {} {}
    llength [info command [foo new]]
} -cleanup {
    foo destroy
} -result 1
test oo-2.5 {OO constructor - Bug 2531577} -setup {
    oo::class create foo
    set result {}
} -body {
    oo::define foo constructor {} {error x}
    lappend result [catch {foo new}]
    oo::define foo constructor {} {}
    lappend result [llength [info command [foo new]]]
} -cleanup {
    foo destroy
} -result {1 1}
test oo-2.6 {OO constructor and tailcall - Bug 2414858} -setup {
    oo::class create foo
} -body {
    oo::define foo {
	constructor {} { tailcall my bar }
	method bar {}  { return bad }
    }
    namespace tail [foo create good]
} -cleanup {
    foo destroy
} -result good
test oo-2.7 {construction, method calls and ensembles - Bug 3514761} -setup {
    namespace eval k {}
} -body {
    namespace eval k {
	oo::class create s {
	    constructor {j} {
		# nothing
	    }
	}
	namespace export s
	namespace ensemble create
    }
    k s create X
} -returnCodes error -cleanup {
    namespace delete k
} -result {wrong # args: should be "k s create X j"}
test oo-2.8 {construction, method calls and ensembles - Bug 3514761} -setup {
    namespace eval k {}
} -body {
    namespace eval k {
	oo::class create s {
	    constructor {j} {
		# nothing
	    }
	}
	oo::class create t {
	    superclass s
	    constructor args {
		k next {*}$args
	    }
	}
	interp alias {} ::k::next {} ::oo::Helpers::next
	namespace export t next
	namespace ensemble create
    }
    k t create X
} -returnCodes error -cleanup {
    namespace delete k
} -result {wrong # args: should be "k next j"}
test oo-2.9 {construction failures and self creation} -setup {
    set ::result {}
    oo::class create Root
} -body {
    oo::class create A {
	superclass Root
	constructor {} {
	    lappend ::result "in A"
	    error "failure in A"
	}
	destructor {lappend ::result [self]}
    }
    oo::class create B {
	superclass Root
	constructor {} {
	    lappend ::result "in B [self]"
	    error "failure in B"
	}
	destructor {lappend ::result [self]}
    }
    lappend ::result [catch {A create a} msg] $msg
    lappend ::result [catch {B create b} msg] $msg
} -cleanup {
    Root destroy
} -result {{in A} ::a 1 {failure in A} {in B ::b} ::b 1 {failure in B}}

test oo-3.1 {basic test of OO functionality: destructor} -setup {
    # This is a bit complex because it needs to run in a sub-interp as we're
    # modifying the root object class's constructor
    interp create subinterp
    subinterp eval {
	package require TclOO
    }
} -body {
    subinterp eval {
	oo::define oo::object destructor {
	    lappend ::result died
	}
	lappend result 1 [oo::object create foo]
	lappend result 2 [rename foo {}]
	oo::define oo::object destructor {}
	return $result
    }
} -cleanup {
    interp delete subinterp
} -result {1 ::foo died 2 {}}
test oo-3.2 {basic test of OO functionality: destructor} -setup {
    # This is a bit complex because it needs to run in a sub-interp as
    # we're modifying the root object class's constructor
    interp create subinterp
    subinterp eval {
	package require TclOO
    }
} -body {
    subinterp eval {
	oo::define oo::object destructor {
	    lappend ::result died
	}
	lappend result 1 [oo::object create foo]
	lappend result 2 [rename foo {}]
    }
} -cleanup {
    interp delete subinterp
} -result {1 ::foo died 2 {}}
test oo-3.3 {basic test of OO functionality: destructor} -setup {
    oo::class create foo
    set result {}
} -cleanup {
    foo destroy
} -body {
    oo::define foo {
	constructor {} {lappend ::result made}
	destructor {lappend ::result died}
    }
    namespace delete [info object namespace [foo new]]
    return $result
} -result {made died}
test oo-3.4 {basic test of OO functionality: my exists in destructor} -setup {
    oo::class create cls
    set result {}
} -cleanup {
    cls destroy
} -body {
    oo::define cls {
	variable state
	constructor {} {
	    proc localcmdexists {} {}
	    set state ok
	}
	forward Report lappend ::result
	destructor {
	    objmy Report [catch {set state} msg] $msg
	    objmy Report [namespace which -var state]
	    objmy Report [info commands localcmdexists]
	}
    }
    cls create obj
    rename [info object namespace obj]::my ::objmy
    obj destroy
    lappend result [info commands ::objmy]
} -match glob -result {0 ok *::state localcmdexists {}}
test oo-3.4a {basic test of OO functionality: my exists in destructor} -setup {
    oo::class create cls
    set result {}
} -cleanup {
    cls destroy
} -body {
    oo::define cls {
	variable state
	constructor {} {
	    proc localcmdexists {} {}
	    set state ok
	}
	forward Report lappend ::result
	destructor {
	    objmy Report [catch {set state} msg] $msg
	    objmy Report [namespace which -var state]
	    objmy Report [info commands localcmdexists]
	}
    }
    cls create obj
    rename [info object namespace obj]::my ::objmy
    rename obj {}
    lappend result [info commands ::objmy]
} -match glob -result {0 ok *::state localcmdexists {}}
test oo-3.5 {basic test of OO functionality: destructor: evil case for Itcl} -setup {
    oo::class create cls
    set result {}
} -cleanup {
    cls destroy
} -body {
    oo::define cls {
	variable state
	constructor {} {
	    proc localcmdexists {} {}
	    set state ok
	}
	forward Report lappend ::result
	destructor {
	    objmy Report [catch {set state} msg] $msg
	    objmy Report [namespace which -var state]
	    objmy Report [info commands localcmdexists]
	}
    }
    cls create obj
    rename [info object namespace obj]::my ::objmy
    namespace delete [info object namespace obj]
    lappend result [info commands ::objmy]
} -match glob -result {0 ok *::state localcmdexists {}}
test oo-3.5a {basic test of OO functionality: destructor: evil case for Itcl} -setup {
    oo::class create cls
    set result {}
} -cleanup {
    cls destroy
} -body {
    oo::define cls {
	variable state result
	constructor {} {
	    proc localcmdexists {} {}
	    set state ok
	    my eval {upvar 0 ::result result}
	}
	method nuke {} {
	    namespace delete [namespace current]
	    return $result
	}
	destructor {
	    lappend result [self] $state [info commands localcmdexists]
	}
    }
    cls create obj
    namespace delete [info object namespace obj]
    [cls create obj2] nuke
} -match glob -result {::obj ok localcmdexists ::obj2 ok localcmdexists}
test oo-3.6 {basic test of OO functionality: errors in destructor} -setup {
    oo::class create cls
} -cleanup {
    cls destroy
} -body {
    oo::define cls destructor {error foo}
    list [catch {[cls create obj] destroy} msg] $msg [info commands obj]
} -result {1 foo {}}
test oo-3.7 {basic test of OO functionality: errors in destructor} -setup {
    oo::class create cls
    set result {}
    proc bgerror msg {lappend ::result $msg}
} -cleanup {
    cls destroy
    rename bgerror {}
} -body {
    oo::define cls destructor {error foo}
    list [rename [cls create obj] {}] \
	[update idletasks] $result [info commands obj]
} -result {{} {} foo {}}
test oo-3.8 {basic test of OO functionality: errors in destructor} -setup {
    oo::class create cls
    set result {}
    proc bgerror msg {lappend ::result $msg}
} -cleanup {
    cls destroy
    rename bgerror {}
} -body {
    oo::define cls destructor {error foo}
    list [namespace delete [info object namespace [cls create obj]]] \
	[update idletasks] $result [info commands obj]
} -result {{} {} foo {}}
test oo-3.9 {Bug 2944404: deleting the object in the destructor} -setup {
    oo::class create cls
    set result {}
} -body {
    oo::define cls {
	destructor {
	    lappend ::result in destructor
	    [self] destroy
	}
    }
    # This used to crash
    [cls new] destroy
    return $result
} -cleanup {
    cls destroy
} -result {in destructor}
test oo-3.10 {Bug 3d96b7076e: killing the object's class in a method call} -setup {
    oo::class create Super
} -body {
    # Only reliably failed in a memdebug build
    oo::class create Cls {
	superclass Super
	method mthd {} {
	    [self class] destroy
	    return ok
	}
    }
    [Cls new] mthd
} -cleanup {
    Super destroy
} -result ok
test oo-3.11 {Bug 3d96b7076e: killing the object's class in a method call} -setup {
    oo::class create Super
    oo::class create Sub {
	superclass Super
    }
} -body {
    # Only reliably failed in a memdebug build
    oo::class create Cls {
	superclass Super
	method mthd {} {
	    oo::objdefine [self] class Sub
	    Cls destroy
	    return ok
	}
    }
    [Cls new] mthd
} -cleanup {
    Super destroy
} -result ok
test oo-3.12 {Bug 3d96b7076e: killing the object's class in a method call} -setup {
    oo::class create Super
} -body {
    # Only reliably failed in a memdebug build
    oo::class create Cls {
	superclass Super
	method mthd {} {
	    [self class] destroy
	    return ok
	}
    }
    set o [Super new]
    oo::objdefine $o mixin Cls
    $o mthd
} -cleanup {
    Super destroy
} -result ok

test oo-4.1 {basic test of OO functionality: export} {
    set o [oo::object new]
    set result {}
    oo::objdefine $o method Foo {} {lappend ::result Foo; return}
    lappend result [catch {$o Foo} msg] $msg
    oo::objdefine $o export Foo
    lappend result [$o Foo] [$o destroy]
} {1 {unknown method "Foo": must be destroy} Foo {} {}}
test oo-4.2 {basic test of OO functionality: unexport} {
    set o [oo::object new]
    set result {}
    oo::objdefine $o method foo {} {lappend ::result foo; return}
    lappend result [$o foo]
    oo::objdefine $o unexport foo
    lappend result [catch {$o foo} msg] $msg [$o destroy]
} {foo {} 1 {unknown method "foo": must be destroy} {}}
test oo-4.3 {exporting and error messages, Bug 1824958} -setup {
    oo::class create testClass
} -cleanup {
    testClass destroy
} -body {
    oo::define testClass self export Bad
    testClass Bad
} -returnCodes 1 -result {unknown method "Bad": must be create, destroy or new}
test oo-4.4 {exporting a class method from an object} -setup {
    oo::class create testClass
    testClass create testObject
} -cleanup {
    testClass destroy
} -body {
    oo::define testClass method Good {} { return ok }
    oo::objdefine testObject export Good
    testObject Good
} -result ok
test oo-4.5 {export creates proper method entries} -setup {
    oo::class create testClass
} -body {
    oo::define testClass {
	export foo
	method foo {} {return ok}
    }
    [testClass new] foo
} -cleanup {
    testClass destroy
} -result ok
test oo-4.6 {export creates proper method entries} -setup {
    oo::class create testClass
} -body {
    oo::define testClass {
	unexport foo
	method foo {} {return ok}
    }
    [testClass new] foo
} -cleanup {
    testClass destroy
} -result ok

test oo-5.1 {OO: manipulation of classes as objects} -setup {
    set obj [oo::object new]
} -body {
    oo::objdefine oo::object method foo {} { return "in object" }
    catch {$obj foo} result
    list [catch {$obj foo} result] $result [oo::object foo]
} -cleanup {
    oo::objdefine oo::object deletemethod foo
    $obj destroy
} -result {1 {unknown method "foo": must be destroy} {in object}}
test oo-5.2 {OO: manipulation of classes as objects} -setup {
    set obj [oo::object new]
} -body {
    oo::define oo::object self method foo {} { return "in object" }
    catch {$obj foo} result
    list [catch {$obj foo} result] $result [oo::object foo]
} -cleanup {
    oo::objdefine oo::object deletemethod foo
    $obj destroy
} -result {1 {unknown method "foo": must be destroy} {in object}}
test oo-5.3 {OO: manipulation of classes as objects} -setup {
    set obj [oo::object new]
} -body {
    oo::objdefine oo::object {
	method foo {} { return "in object" }
    }
    catch {$obj foo} result
    list [catch {$obj foo} result] $result [oo::object foo]
} -cleanup {
    oo::objdefine oo::object deletemethod foo
    $obj destroy
} -result {1 {unknown method "foo": must be destroy} {in object}}
test oo-5.4 {OO: manipulation of classes as objects} -setup {
    set obj [oo::object new]
} -body {
    oo::define oo::object {
	self method foo {} { return "in object" }
    }
    catch {$obj foo} result
    list [catch {$obj foo} result] $result [oo::object foo]
} -cleanup {
    oo::objdefine oo::object deletemethod foo
    $obj destroy
} -result {1 {unknown method "foo": must be destroy} {in object}}
test oo-5.5 {OO: manipulation of classes as objects} -setup {
    set obj [oo::object new]
} -body {
    oo::define oo::object {
	self {
	    method foo {} { return "in object" }
	}
    }
    catch {$obj foo} result
    list [catch {$obj foo} result] $result [oo::object foo]
} -cleanup {
    oo::objdefine oo::object deletemethod foo
    $obj destroy
} -result {1 {unknown method "foo": must be destroy} {in object}}

test oo-6.1 {OO: forward} {
    oo::object create foo
    oo::objdefine foo {
	forward a lappend
	forward b lappend result
    }
    set result {}
    foo a result 1
    foo b 2
    foo destroy
    return $result
} {1 2}
test oo-6.2 {OO: forward resolution scope} -setup {
    oo::class create fooClass
} -body {
    proc foo {} {return bad}
    oo::define fooClass {
	constructor {} {
	    proc foo {} {return good}
	}
	forward bar foo
    }
    [fooClass new] bar
} -cleanup {
    fooClass destroy
    rename foo {}
} -result good
test oo-6.3 {OO: forward resolution scope} -setup {
    oo::class create fooClass
} -body {
    proc foo {} {return bad}
    oo::define fooClass {
	constructor {} {
	    proc foo {} {return good}
	}
    }
    oo::define fooClass forward bar foo
    [fooClass new] bar
} -cleanup {
    fooClass destroy
    rename foo {}
} -result good
test oo-6.4 {OO: forward resolution scope} -setup {
    oo::class create fooClass
} -body {
    proc foo {} {return good}
    oo::define fooClass {
	constructor {} {
	    proc foo {} {return bad}
	}
	forward bar ::foo
    }
    [fooClass new] bar
} -cleanup {
    fooClass destroy
    rename foo {}
} -result good
test oo-6.5 {OO: forward resolution scope} -setup {
    oo::class create fooClass
    namespace eval foo {}
} -body {
    proc foo::foo {} {return good}
    oo::define fooClass {
	constructor {} {
	    proc foo {} {return bad}
	}
	forward bar foo::foo
    }
    [fooClass new] bar
} -cleanup {
    fooClass destroy
    namespace delete foo
} -result good
test oo-6.6 {OO: forward resolution scope} -setup {
    oo::class create fooClass
    namespace eval foo {}
} -body {
    proc foo::foo {} {return bad}
    oo::define fooClass {
	constructor {} {
	    namespace eval foo {
		proc foo {} {return good}
	    }
	}
	forward bar foo::foo
    }
    [fooClass new] bar
} -cleanup {
    fooClass destroy
    namespace delete foo
} -result good
test oo-6.7 {OO: forward resolution scope is per-object} -setup {
    oo::class create fooClass
} -body {
    oo::define fooClass {
	constructor {} {
	    proc curns {} {namespace current}
	}
	forward ns curns
    }
    expr {[[fooClass new] ns] ne [[fooClass new] ns]}
} -cleanup {
    fooClass destroy
} -result 1
test oo-6.8 {Bug 3400658: forwarding and wrongargs rewriting} -setup {
    oo::class create fooClass
} -body {
    oo::define fooClass {
	forward test my handler
	method handler {a b c} {}
    }
    fooClass create ::foo
    foo test
} -returnCodes error -cleanup {
    fooClass destroy
} -result {wrong # args: should be "foo test a b c"}
test oo-6.9 {Bug 3400658: forwarding and wrongargs rewriting} -setup {
    oo::class create fooClass
} -body {
    oo::define fooClass {
	forward test my handler
	method handler {a b c} {list $a,$b,$c}
    }
    fooClass create ::foo
    foo test 1 2 3
} -cleanup {
    fooClass destroy
} -result 1,2,3
test oo-6.10 {Bug 3400658: forwarding and wrongargs rewriting} -setup {
    oo::class create fooClass
} -body {
    oo::define fooClass {
	forward test my handler
	method handler {a b c} {list $a,$b,$c}
    }
    fooClass create ::foo
    foo test 1 2
} -returnCodes error -cleanup {
    fooClass destroy
} -result {wrong # args: should be "foo test a b c"}
test oo-6.11 {Bug 3400658: forwarding and wrongargs rewriting} -setup {
    oo::object create foo
} -body {
    oo::objdefine foo {
	forward test my handler
	method handler {a b c} {}
    }
    foo test
} -returnCodes error -cleanup {
    foo destroy
} -result {wrong # args: should be "foo test a b c"}
test oo-6.12 {Bug 3400658: forwarding and wrongargs rewriting} -setup {
    oo::object create foo
} -body {
    oo::objdefine foo {
	forward test my handler
	method handler {a b c} {list $a,$b,$c}
    }
    foo test 1 2 3
} -cleanup {
    foo destroy
} -result 1,2,3
test oo-6.13 {Bug 3400658: forwarding and wrongargs rewriting} -setup {
    oo::object create foo
} -body {
    oo::objdefine foo {
	forward test my handler
	method handler {a b c} {list $a,$b,$c}
    }
    foo test 1 2
} -returnCodes error -cleanup {
    foo destroy
} -result {wrong # args: should be "foo test a b c"}
test oo-6.14 {Bug 3400658: forwarding and wrongargs rewriting - multistep} -setup {
    oo::class create fooClass
} -body {
    oo::define fooClass {
	forward test my handler1 p
	forward handler1 my handler q
	method handler {a b c} {}
    }
    fooClass create ::foo
    foo test
} -returnCodes error -cleanup {
    fooClass destroy
} -result {wrong # args: should be "foo test c"}
test oo-6.15 {Bug 3400658: forwarding and wrongargs rewriting - multistep} -setup {
    oo::class create fooClass
} -body {
    oo::define fooClass {
	forward test my handler1 p
	forward handler1 my handler q
	method handler {a b c} {list $a,$b,$c}
    }
    fooClass create ::foo
    foo test 1
} -cleanup {
    fooClass destroy
} -result q,p,1
test oo-6.16 {Bug 3400658: forwarding and wrongargs rewriting - via alias} -setup {
    oo::class create fooClass
} -body {
    oo::define fooClass {
	forward test handler1 foo bar
	forward handler2 my handler x
	method handler {a b c d} {list $a,$b,$c,$d}
	export eval
    }
    fooClass create ::foo
    foo eval {
	interp alias {} [namespace current]::handler1 \
	    {} [namespace current]::my handler2
    }
    foo test 1 2 3
} -returnCodes error -cleanup {
    fooClass destroy
} -result {wrong # args: should be "foo test d"}
test oo-6.17 {Bug 3400658: forwarding and wrongargs rewriting - via ensemble} -setup {
    oo::class create fooClass
} -body {
    oo::define fooClass {
	forward test handler1 foo bar boo
	forward handler2 my handler
	method handler {a b c d} {list $a,$b,$c,$d}
	export eval
    }
    fooClass create ::foo
    foo eval {
	namespace ensemble create \
	    -command [namespace current]::handler1 -parameters {p q} \
	    -map [list boo [list [namespace current]::my handler2]]
    }
    foo test 1 2 3
} -returnCodes error -cleanup {
    fooClass destroy
} -result {wrong # args: should be "foo test c d"}
test oo-6.18 {Bug 3408830: more forwarding cases} -setup {
    oo::class create fooClass
} -body {
    oo::define fooClass {
	forward len  string length
    }
    [fooClass create foo] len a b
} -returnCodes error -cleanup {
    fooClass destroy
} -result {wrong # args: should be "::foo len string"}
test oo-6.19 {Bug 3610404: forwarding resolution + traces} -setup {
    oo::object create foo
    unset -nocomplain ::result
    set ::result {}
} -body {
    proc ::my {method} {lappend ::result global}
    oo::objdefine foo {
	method target {} {lappend ::result instance}
	forward bar my target
	method bump {} {
	    set ns [info object namespace ::foo]
	    rename ${ns}::my ${ns}::
	    rename ${ns}:: ${ns}::my
	}
    }
    proc harness {} {
	foo target
	foo bar
	foo target
    }
    trace add execution harness enterstep {apply {{cmd args} {foo bump}}}
    foo target
    foo bar
    foo bump
    foo bar
    harness
} -cleanup {
    catch {rename harness {}}
    catch {rename ::my {}}
    foo destroy
} -result {instance instance instance instance instance instance}
test oo-6.20 {Bug 3610404: forwarding resolution + traces} -setup {
    oo::class create fooClass
    fooClass create foo
    unset -nocomplain ::result
    set ::result {}
} -body {
    proc ::my {method} {lappend ::result global}
    oo::define fooClass {
	method target {} {lappend ::result class}
	forward bar my target
	method bump {} {
	    set ns [info object namespace [self]]
	    rename ${ns}::my ${ns}::
	    rename ${ns}:: ${ns}::my
	}
    }
    proc harness {} {
	foo target
	foo bar
	foo target
    }
    trace add execution harness enterstep {apply {{cmd args} {foo bump}}}
    foo target
    foo bar
    foo bump
    foo bar
    harness
} -cleanup {
    catch {rename harness {}}
    catch {rename ::my {}}
    fooClass destroy
} -result {class class class class class class}

test oo-7.1 {OO: inheritance 101} -setup {
    oo::class create superClass
    oo::class create subClass
    subClass create instance
} -body {
    oo::define superClass method doit x {lappend ::result $x}
    oo::define subClass superclass superClass
    set result [list [catch {subClass doit bad} msg] $msg]
    instance doit ok
    return $result
} -cleanup {
    subClass destroy
    superClass destroy
} -result {1 {unknown method "doit": must be create, destroy or new} ok}
test oo-7.2 {OO: inheritance 101} -setup {
    oo::class create superClass
    oo::class create subClass
    subClass create instance
} -body {
    oo::define superClass method doit x {
	lappend ::result |$x|
    }
    oo::define subClass superclass superClass
    oo::objdefine instance method doit x {
	lappend ::result =$x=
	next [incr x]
    }
    set result {}
    instance doit 1
    return $result
} -cleanup {
    subClass destroy
    superClass destroy
} -result {=1= |2|}
test oo-7.3 {OO: inheritance 101} -setup {
    oo::class create superClass
    oo::class create subClass
    subClass create instance
} -body {
    oo::define superClass method doit x {
	lappend ::result |$x|
    }
    oo::define subClass {
	superclass superClass
	method doit x {lappend ::result -$x-; next [incr x]}
    }
    oo::objdefine instance method doit x {
	lappend ::result =$x=;
	next [incr x]
    }
    set result {}
    instance doit 1
    return $result
} -cleanup {
    subClass destroy
    superClass destroy
} -result {=1= -2- |3|}
test oo-7.4 {OO: inheritance from oo::class} -body {
    oo::class create meta {
	superclass oo::class
	self {
	    unexport create new
	    method make {x {definitions {}}} {
		if {![string match ::* $x]} {
		    set ns [uplevel 1 {::namespace current}]
		    set x ${ns}::$x
		}
		set o [my create $x]
		lappend ::result "made $o"
		oo::define $o $definitions
		return $o
	    }
	}
    }
    set result [list [catch {meta create foo} msg] $msg]
    lappend result [meta make classinstance {
	lappend ::result "in definition script in [namespace current]"
    }]
    lappend result [classinstance create instance]
} -cleanup {
    catch {classinstance destroy}
    catch {meta destroy}
} -result {1 {unknown method "create": must be destroy or make} {made ::classinstance} {in definition script in ::oo::define} ::classinstance ::instance}
test oo-7.5 {OO: inheritance from oo::class in the secondary chain} -body {
    oo::class create other
    oo::class create meta {
	superclass other oo::class
	self {
	    unexport create new
	    method make {x {definitions {}}} {
		if {![string match ::* $x]} {
		    set ns [uplevel 1 {::namespace current}]
		    set x ${ns}::$x
		}
		set o [my create $x]
		lappend ::result "made $o"
		oo::define $o $definitions
		return $o
	    }
	}
    }
    set result [list [catch {meta create foo} msg] $msg]
    lappend result [meta make classinstance {
	lappend ::result "in definition script in [namespace current]"
    }]
    lappend result [classinstance create instance]
} -cleanup {
    catch {classinstance destroy}
    catch {meta destroy}
    catch {other destroy}
} -result {1 {unknown method "create": must be destroy or make} {made ::classinstance} {in definition script in ::oo::define} ::classinstance ::instance}
test oo-7.6 {OO: inheritance 101 - overridden methods should be oblivious} -setup {
    oo::class create Aclass
    oo::class create Bclass
    Bclass create Binstance
} -body {
    oo::define Aclass {
	method incr {var step} {
	    upvar 1 $var v
	    ::incr v $step
	}
    }
    oo::define Bclass {
	superclass Aclass
	method incr {var {step 1}} {
	    global result
	    lappend result $var $step
	    set r [next $var $step]
	    lappend result returning:$r
	    return $r
	}
    }
    set result {}
    set x 10
    lappend result x=$x
    lappend result [Binstance incr x]
    lappend result x=$x
} -result {x=10 x 1 returning:11 11 x=11} -cleanup {
    unset -nocomplain x
    Aclass destroy
}
test oo-7.7 {OO: inheritance and errorInfo} -setup {
    oo::class create A
    oo::class create B
    B create c
} -body {
    oo::define A method foo {} {error foo!}
    oo::define B {
	superclass A
	method foo {} { next }
    }
    oo::objdefine c method foo {} { next }
    catch {c ?} msg
    set result [list $msg]
    catch {c foo} msg
    lappend result $msg $errorInfo
} -cleanup {
    A destroy
} -result {{unknown method "?": must be destroy or foo} foo! {foo!
    while executing
"error foo!"
    (class "::A" method "foo" line 1)
    invoked from within
"next "
    (class "::B" method "foo" line 1)
    invoked from within
"next "
    (object "::c" method "foo" line 1)
    invoked from within
"c foo"}}
test oo-7.8 {OO: next at the end of the method chain} -setup {
    set ::result ""
} -cleanup {
    foo destroy
} -body {
    oo::class create foo {
	method bar {} {lappend ::result foo; lappend ::result [next] foo}
    }
    oo::class create foo2 {
	superclass foo
	method bar {} {lappend ::result foo2; lappend ::result [next] foo2}
    }
    lappend result [catch {[foo2 new] bar} msg] $msg
} -result {foo2 foo 1 {no next method implementation}}
test oo-7.9 {OO: defining inheritance in namespaces} -setup {
    set ::result {}
    oo::class create ::master
    namespace eval ::foo {
	oo::class create mixin {superclass ::master}
    }
} -cleanup {
    ::master destroy
    namespace delete ::foo
} -body {
    namespace eval ::foo {
	oo::class create bar {superclass master}
	oo::class create boo
	oo::define boo {superclass bar}
	oo::define boo {mixin mixin}
	oo::class create spong {superclass boo}
	return
    }
} -result {}

test oo-8.1 {OO: global must work in methods} {
    oo::object create foo
    oo::objdefine foo method bar x {global result; lappend result $x}
    set result {}
    foo bar this
    foo bar is
    lappend result a
    foo bar test
    foo destroy
    return $result
} {this is a test}

test oo-9.1 {OO: multiple inheritance} -setup {
    oo::class create A
    oo::class create B
    oo::class create C
    oo::class create D
    D create foo
} -body {
    oo::define A method test {} {lappend ::result A; return ok}
    oo::define B {
	superclass A
	method test {} {lappend ::result B; next}
    }
    oo::define C {
	superclass A
	method test {} {lappend ::result C; next}
    }
    oo::define D {
	superclass B C
	method test {} {lappend ::result D; next}
    }
    set result {}
    lappend result [foo test]
} -cleanup {
    D destroy
    C destroy
    B destroy
    A destroy
} -result {D B C A ok}
test oo-9.2 {OO: multiple inheritance} -setup {
    oo::class create A
    oo::class create B
    oo::class create C
    oo::class create D
    D create foo
} -body {
    oo::define A method test {} {lappend ::result A; return ok}
    oo::define B {
	superclass A
	method test {} {lappend ::result B; next}
    }
    oo::define C {
	superclass A
	method test {} {lappend ::result C; next}
    }
    oo::define D {
	superclass B C
	method test {} {lappend ::result D; next}
    }
    set result {}
    lappend result [foo test]
} -cleanup {
    A destroy
} -result {D B C A ok}

test oo-10.1 {OO: recursive invoke and modify} -setup {
    [oo::class create C] create O
} -cleanup {
    C destroy
} -body {
    oo::define C method foo x {
	lappend ::result $x
	if {$x} {
	    [self object] foo [incr x -1]
	}
    }
    oo::objdefine O method foo x {
	lappend ::result -$x-
	if {$x == 1} {
	    oo::objdefine O deletemethod foo
	}
	next $x
    }
    set result {}
    O foo 2
    return $result
} -result {-2- 2 -1- 1 0}
test oo-10.2 {OO: recursive invoke and modify} -setup {
    oo::object create O
} -cleanup {
    O destroy
} -body {
    oo::objdefine O method foo {} {
	oo::objdefine [self] method foo {} {
	    error "not called"
	}
	return [format %s%s call ed]
    }
    O foo
} -result called
test oo-10.3 {OO: invoke and modify} -setup {
    oo::class create A {
	method a {} {return A.a}
	method b {} {return A.b}
	method c {} {return A.c}
    }
    oo::class create B {
	superclass A
	method a {} {return [next],B.a}
	method b {} {return [next],B.b}
	method c {} {return [next],B.c}
    }
    B create C
    set result {}
} -cleanup {
    A destroy
} -body {
    lappend result [C a] [C b] [C c] -
    oo::define B deletemethod b
    lappend result [C a] [C b] [C c] -
    oo::define B renamemethod a b
    lappend result [C a] [C b] [C c] -
    oo::define B deletemethod b c
    lappend result [C a] [C b] [C c]
} -result {A.a,B.a A.b,B.b A.c,B.c - A.a,B.a A.b A.c,B.c - A.a A.b,B.a A.c,B.c - A.a A.b A.c}

test oo-11.1 {OO: cleanup} {
    oo::object create foo
    set result [list [catch {oo::object create foo} msg] $msg]
    lappend result [foo destroy] [oo::object create foo] [foo destroy]
} {1 {can't create object "foo": command already exists with that name} {} ::foo {}}
test oo-11.2 {OO: cleanup} {
    oo::class create bar
    bar create foo
    set result [list [catch {bar create foo} msg] $msg]
    lappend result [bar destroy] [oo::object create foo] [foo destroy]
} {1 {can't create object "foo": command already exists with that name} {} ::foo {}}
test oo-11.3 {OO: cleanup} {
    oo::class create bar0
    oo::class create bar
    oo::define bar superclass bar0
    bar create foo
    set result [list [catch {bar create foo} msg] $msg]
    lappend result [bar0 destroy] [oo::object create foo] [foo destroy]
} {1 {can't create object "foo": command already exists with that name} {} ::foo {}}
test oo-11.4 {OO: cleanup} {
    oo::class create bar0
    oo::class create bar1
    oo::define bar1 superclass bar0
    oo::class create bar2
    oo::define bar2 {
	superclass bar0
	destructor {lappend ::result destroyed}
    }
    oo::class create bar
    oo::define bar superclass bar1 bar2
    bar create foo
    set result [list [catch {bar create foo} msg] $msg]
    lappend result [bar0 destroy] [oo::object create foo] [foo destroy] \
	[oo::object create bar2] [bar2 destroy]
} {1 {can't create object "foo": command already exists with that name} destroyed {} ::foo {} ::bar2 {}}

test oo-12.1 {OO: filters} {
    oo::class create Aclass
    Aclass create Aobject
    oo::define Aclass {
	method concatenate args {
	    global result
	    lappend result {*}$args
	    join $args {}
	}
	method logFilter args {
	    global result
	    lappend result "calling [self object]->[self method] $args"
	    set r [next {*}$args]
	    lappend result "result=$r"
	    return $r
	}
    }
    oo::objdefine Aobject filter logFilter
    set result {}
    lappend result [Aobject concatenate 1 2 3 4 5]
    Aclass destroy
    return $result
} {{calling ::Aobject->logFilter 1 2 3 4 5} 1 2 3 4 5 result=12345 12345}
test oo-12.2 {OO: filters} -setup {
    oo::class create Aclass
    Aclass create Aobject
} -body {
    oo::define Aclass {
	method concatenate args {
	    global result
	    lappend result {*}$args
	    join $args {}
	}
	method logFilter args {
	    global result
	    lappend result "calling [self object]->[self method] $args"
	    set r [next {*}$args]
	    lappend result "result=$r"
	    return $r
	}
    }
    oo::objdefine Aobject filter logFilter
    set result {}
    lappend result [Aobject concatenate 1 2 3 4 5] [Aobject destroy]
} -cleanup {
    Aclass destroy
} -result {{calling ::Aobject->logFilter 1 2 3 4 5} 1 2 3 4 5 result=12345 {calling ::Aobject->logFilter } result= 12345 {}}
test oo-12.3 {OO: filters} -setup {
    oo::class create Aclass
    Aclass create Aobject
} -body {
    oo::define Aclass {
	method concatenate args {
	    global result
	    lappend result {*}$args
	    join $args {}
	}
	method logFilter args {
	    global result
	    lappend result "calling [self object]->[self method] $args"
	    set r [next {*}$args]
	    lappend result "result=$r"
	    return $r
	}
	filter logFilter
    }
    set result {}
    lappend result [Aobject concatenate 1 2 3 4 5] [Aobject destroy]
} -cleanup {
    Aclass destroy
} -result {{calling ::Aobject->logFilter 1 2 3 4 5} 1 2 3 4 5 result=12345 {calling ::Aobject->logFilter } result= 12345 {}}
test oo-12.4 {OO: filters} -setup {
    oo::class create Aclass
    Aclass create Aobject
} -body {
    oo::define Aclass {
	method foo {} { return foo }
	method Bar {} { return 1 }
	method boo {} { if {[my Bar]} { next } { error forbidden } }
	filter boo
    }
    Aobject foo
} -cleanup {
    Aclass destroy
} -result foo
test oo-12.5 {OO: filters} -setup {
    oo::class create Aclass
    Aclass create Aobject
} -body {
    oo::define Aclass {
	method foo {} { return foo }
	method Bar {} { return [my Bar2] }
	method Bar2 {} { return 1 }
	method boo {} { if {[my Bar]} { next } { error forbidden } }
	filter boo
    }
    Aobject foo
} -cleanup {
    Aclass destroy
} -result foo
test oo-12.6 {OO: filters} -setup {
    oo::class create Aclass
    Aclass create Aobject
} -body {
    oo::define Aclass {
	method foo {} { return foo }
	method Bar {} { return [my Bar2] }
	method Bar2 {} { return [my Bar3] }
	method Bar3 {} { return 1 }
	method boo {} { if {[my Bar]} { next } { error forbidden } }
	filter boo
    }
    Aobject foo
} -cleanup {
    Aclass destroy
} -result foo
test oo-12.7 {OO: filters} -setup {
    oo::class create Aclass
    Aclass create Aobject
} -body {
    oo::define Aclass {
	method outerfoo {} { return [my InnerFoo] }
	method InnerFoo {} { return foo }
	method Bar {} { return [my Bar2] }
	method Bar2 {} { return [my Bar3] }
	method Bar3 {} { return 1 }
	method boo {} {
	    lappend ::log [self target]
	    if {[my Bar]} { next } else { error forbidden }
	}
	filter boo
    }
    set log {}
    list [Aobject outerfoo] $log
} -cleanup {
    Aclass destroy
} -result {foo {{::Aclass outerfoo} {::Aclass InnerFoo}}}
test oo-12.8 {OO: filters and destructors} -setup {
    oo::class create Aclass
    Aclass create Aobject
    set ::log {}
} -body {
    oo::define Aclass {
	constructor {} {
	    lappend ::log "in constructor"
	}
	destructor {
	    lappend ::log "in destructor"
	}
	method bar {} {
	    lappend ::log "in method"
	}
	method Boo args {
	    lappend ::log [self target]
	    next {*}$args
	}
	filter Boo
    }
    set obj [Aclass new]
    $obj bar
    $obj destroy
    return $::log
} -cleanup {
    Aclass destroy
} -result {{in constructor} {::Aclass bar} {in method} {::oo::object destroy} {in destructor}}

test oo-13.1 {OO: changing an object's class} {
    oo::class create Aclass
    oo::define Aclass {method bar {} {lappend ::result "in A [self object]"}}
    oo::class create Bclass
    oo::define Bclass {method bar {} {lappend ::result "in B [self object]"}}
    set result [Aclass create foo]
    foo bar
    oo::objdefine foo class Bclass
    foo bar
    Aclass destroy
    lappend result [info command foo]
    Bclass destroy
    return $result
} {::foo {in A ::foo} {in B ::foo} foo}
test oo-13.2 {OO: changing an object's class} -body {
    oo::object create foo
    oo::objdefine foo class oo::class
} -cleanup {
    foo destroy
} -returnCodes 1 -result {may not change a non-class object into a class object}
test oo-13.3 {OO: changing an object's class} -body {
    oo::class create foo
    oo::objdefine foo class oo::object
} -cleanup {
    foo destroy
} -returnCodes 1 -result {may not change a class object into a non-class object}
test oo-13.4 {OO: changing an object's class} -body {
    oo::class create foo {
	method m {} {
	    set result [list [self class] [info object class [self]]]
	    oo::objdefine [self] class ::bar
	    lappend result [self class] [info object class [self]]
	}
    }
    oo::class create bar
    [foo new] m
} -cleanup {
    foo destroy
    bar destroy
} -result {::foo ::foo ::foo ::bar}
# todo: changing a class subtype (metaclass) to another class subtype

test oo-14.1 {OO: mixins} {
    oo::class create Aclass
    oo::define Aclass method bar {} {lappend ::result "[self object] in bar"}
    oo::class create Bclass
    oo::define Bclass method boo {} {lappend ::result "[self object] in boo"}
    oo::objdefine [Aclass create fooTest] mixin Bclass
    oo::objdefine [Aclass create fooTest2] mixin Bclass
    set result [list [catch {fooTest ?} msg] $msg]
    fooTest bar
    fooTest boo
    fooTest2 bar
    fooTest2 boo
    oo::objdefine fooTest2 mixin
    lappend result [Bclass destroy] [info command fooTest*] [Aclass destroy]
} {1 {unknown method "?": must be bar, boo or destroy} {::fooTest in bar} {::fooTest in boo} {::fooTest2 in bar} {::fooTest2 in boo} {} fooTest2 {}}
test oo-14.2 {OO: mixins} {
    oo::class create Aclass {
	method bar {} {return "[self object] in bar"}
    }
    oo::class create Bclass {
	method boo {} {return "[self object] in boo"}
    }
    oo::define Aclass mixin Bclass
    Aclass create fooTest
    set result [list [catch {fooTest ?} msg] $msg]
    lappend result [catch {fooTest bar} msg] $msg
    lappend result [catch {fooTest boo} msg] $msg
    lappend result [Bclass destroy] [info commands Aclass]
} {1 {unknown method "?": must be bar, boo or destroy} 0 {::fooTest in bar} 0 {::fooTest in boo} {} {}}
test oo-14.3 {OO and mixins and filters - advanced case} -setup {
    oo::class create mix
    oo::class create c {
	mixin mix
    }
    c create i
} -body {
    oo::define mix {
	method foo {} {return >>[next]<<}
	filter foo
    }
    oo::objdefine i method bar {} {return foobar}
    i bar
} -cleanup {
    mix destroy
    if {[info object isa object i]} {
	error "mixin deletion failed to destroy dependent instance"
    }
} -result >>foobar<<
test oo-14.4 {OO: mixin error case} -setup {
    oo::class create c
} -body {
    oo::define c mixin c
} -returnCodes error -cleanup {
    c destroy
} -result {may not mix a class into itself}
test oo-14.5 {OO and mixins and filters - advanced case} -setup {
    oo::class create mix
    oo::class create c {
	mixin mix
    }
    c create i
} -body {
    oo::define mix {
	method foo {} {return >>[next]<<}
	filter foo
    }
    oo::objdefine i method bar {} {return foobar}
    i bar
} -cleanup {
    c destroy
    mix destroy
} -result >>foobar<<
test oo-14.6 {OO and mixins of mixins - Bug 1960703} -setup {
    oo::class create master
} -cleanup {
    master destroy
} -body {
    oo::class create A {
	superclass master
	method egg {} {
	    return chicken
	}
    }
    oo::class create B {
	superclass master
	mixin A
	method bar {} {
	    # mixin from A
	    my egg
	}
    }
    oo::class create C {
	superclass master
	mixin B
	method foo {} {
	    # mixin from B
	    my bar
	}
    }
    [C new] foo
} -result chicken
test oo-14.7 {OO and filters from mixins of mixins} -setup {
    oo::class create master
} -cleanup {
    master destroy
} -body {
    oo::class create A {
	superclass master
	method egg {} {
	    return chicken
	}
	filter f
	method f args {
	    set m [lindex [self target] 1]
	    return "($m) [next {*}$args] ($m)"
	}
    }
    oo::class create B {
	superclass master
	mixin A
	filter f
	method bar {} {
	    # mixin from A
	    my egg
	}
    }
    oo::class create C {
	superclass master
	mixin B
	filter f
	method foo {} {
	    # mixin from B
	    my bar
	}
    }
    [C new] foo
} -result {(foo) (bar) (egg) chicken (egg) (bar) (foo)}
test oo-14.8 {OO: class mixin order - Bug 1998221} -setup {
    set ::result {}
    oo::class create master {
	method test {} {}
    }
} -cleanup {
    master destroy
} -body {
    oo::class create mix {
	superclass master
	method test {} {lappend ::result mix; next; return $::result}
    }
    oo::class create cls {
	superclass master
	mixin mix
	method test {} {lappend ::result cls; next; return $::result}
    }
    [cls new] test
} -result {mix cls}

test oo-15.1 {OO: object cloning} {
    oo::class create Aclass
    oo::define Aclass method test {} {lappend ::result [self object]->test}
    Aclass create Ainstance
    set result {}
    Ainstance test
    oo::copy Ainstance Binstance
    Binstance test
    Ainstance test
    Ainstance destroy
    namespace eval foo {
	oo::copy Binstance Cinstance
	Cinstance test
    }
    Aclass destroy
    namespace delete foo
    lappend result [info commands Binstance]
} {::Ainstance->test ::Binstance->test ::Ainstance->test ::foo::Cinstance->test {}}
test oo-15.2 {OO: object cloning} {
    oo::object create foo
    oo::objdefine foo {
	method m x {lappend ::result [self object] >$x<}
	forward f ::lappend ::result fwd
    }
    set result {}
    foo m 1
    foo f 2
    lappend result [oo::copy foo bar]
    foo m 3
    foo f 4
    bar m 5
    bar f 6
    lappend result [foo destroy]
    bar m 7
    bar f 8
    lappend result [bar destroy]
} {::foo >1< fwd 2 ::bar ::foo >3< fwd 4 ::bar >5< fwd 6 {} ::bar >7< fwd 8 {}}
catch {foo destroy}
catch {bar destroy}
test oo-15.3 {OO: class cloning} {
    oo::class create foo {
	method testme {} {lappend ::result [self class]->[self object]}
    }
    set result {}
    foo create baseline
    baseline testme
    oo::copy foo bar
    baseline testme
    bar create tester
    tester testme
    foo destroy
    tester testme
    bar destroy
    return $result
} {::foo->::baseline ::foo->::baseline ::bar->::tester ::bar->::tester}
test oo-15.4 {OO: object cloning - Bug 3474460} -setup {
    oo::class create ArbitraryClass
} -body {
    ArbitraryClass create foo
    oo::objdefine foo variable a b c
    oo::copy foo bar
    info object variable bar
} -cleanup {
    ArbitraryClass destroy
} -result {a b c}
test oo-15.5 {OO: class cloning - Bug 3474460} -setup {
    oo::class create ArbitraryClass
} -body {
    oo::class create Foo {
	superclass ArbitraryClass
	variable a b c
    }
    oo::copy Foo Bar
    info class variable Bar
} -cleanup {
    ArbitraryClass destroy
} -result {a b c}
test oo-15.6 {OO: object cloning copies namespace contents} -setup {
    oo::class create ArbitraryClass {export eval}
} -body {
    ArbitraryClass create a
    a eval {proc foo x {
	variable y
	return [string repeat $x [incr y]]
    }}
    set result [list [a eval {foo 2}] [a eval {foo 3}]]
    oo::copy a b
    a eval {rename foo bar}
    lappend result [b eval {foo 2}] [b eval {foo 3}] [a eval {bar 4}]
} -cleanup {
    ArbitraryClass destroy
} -result {2 33 222 3333 444}
test oo-15.7 {OO: classes can be cloned anonymously} -setup {
    oo::class create ArbitraryClassA
    oo::class create ArbitraryClassB {superclass ArbitraryClassA}
} -body {
    info object isa class [oo::copy ArbitraryClassB]
} -cleanup {
    ArbitraryClassA destroy
} -result 1
test oo-15.8 {OO: intercept object cloning} -setup {
    oo::class create Foo
    set result {}
} -body {
    oo::define Foo {
	constructor {msg} {
	    variable v $msg
	}
	method <cloned> {from} {
	    next $from
	    lappend ::result cloned $from [self]
	}
	method check {} {
	    variable v
	    lappend ::result check [self] $v
	}
    }
    Foo create foo ok
    oo::copy foo bar
    foo check
    bar check
} -cleanup {
    Foo destroy
} -result {cloned ::foo ::bar check ::foo ok check ::bar ok}
test oo-15.9 {ensemble rewriting must not bleed through oo::copy} -setup {
    oo::class create Foo
} -body {
    oo::define Foo {
	method <cloned> {a b} {}
    }
    interp alias {} Bar {} oo::copy [Foo create foo]
    Bar bar
} -returnCodes error -cleanup {
    Foo destroy
} -result {wrong # args: should be "::bar <cloned> a b"}
test oo-15.10 {variable binding must not bleed through oo::copy} -setup {
    oo::class create FooClass
    set result {}
} -body {
    set obj1 [FooClass new]
    oo::objdefine $obj1 {
	variable var
	method m {} {
	    set var foo
	}
	method get {} {
	    return $var
	}
	export eval
    }

    $obj1 m
    lappend result [$obj1 get]
    set obj2 [oo::copy $obj1]
    $obj2 eval {
	set var bar
    }
    lappend result [$obj2 get]
    $obj1 eval {
	set var grill
    }
    lappend result [$obj1 get] [$obj2 get]
} -cleanup {
    FooClass destroy
} -result {foo bar grill bar}
test oo-15.11 {OO: object cloning} -returnCodes error -body {
    oo::copy
} -result {wrong # args: should be "oo::copy sourceName ?targetName? ?targetNamespace?"}
test oo-15.12 {OO: object cloning with target NS} -setup {
    oo::class create Super
    oo::class create Cls {superclass Super}
} -body {
    namespace eval ::existing {}
    oo::copy Cls {} ::existing
} -returnCodes error -cleanup {
    Super destroy
    catch {namespace delete ::existing}
} -result {::existing refers to an existing namespace}
test oo-15.13 {OO: object cloning with target NS} -setup {
    oo::class create Super
    oo::class create Cls {superclass Super}
} -body {
    list [namespace exist ::dupens] [oo::copy Cls Cls2 ::dupens] [namespace exist ::dupens]
} -cleanup {
    Super destroy
} -result {0 ::Cls2 1}
test oo-15.14 {OO: object cloning with target NS} -setup {
    oo::class create Cls {export eval}
    set result {}
} -body {
    Cls create obj
    obj eval {
	proc test-15.14 {} {}
    }
    lappend result [info commands ::dupens::t*]
    oo::copy obj obj2 ::dupens
    lappend result [info commands ::dupens::t*]
} -cleanup {
    Cls destroy
} -result {{} ::dupens::test-15.14}

test oo-16.1 {OO: object introspection} -body {
    info object
} -returnCodes 1 -result "wrong \# args: should be \"info object subcommand ?arg ...?\""
test oo-16.1.1 {OO: object introspection} -body {
    catch {info object} m o
    dict get $o -errorinfo
} -result "wrong \# args: should be \"info object subcommand ?arg ...?\"
    while executing
\"info object\""
test oo-16.2 {OO: object introspection} -body {
    info object class NOTANOBJECT
} -returnCodes 1 -result {NOTANOBJECT does not refer to an object}
test oo-16.3 {OO: object introspection} -body {
    info object gorp oo::object
} -returnCodes 1 -result {unknown or ambiguous subcommand "gorp": must be call, class, definition, filters, forward, isa, methods, methodtype, mixins, namespace, variables, or vars}
test oo-16.4 {OO: object introspection} -setup {
    oo::class create meta { superclass oo::class }
    [meta create instance1] create instance2
} -body {
    list [list [info object class oo::object] \
	      [info object class oo::class] \
	      [info object class meta] \
	      [info object class instance1] \
	      [info object class instance2]] \
	[list [info object isa class oo::object] \
	     [info object isa class meta] \
	     [info object isa class instance1] \
	     [info object isa class instance2]] \
	[list [info object isa metaclass oo::object] \
	     [info object isa metaclass oo::class] \
	     [info object isa metaclass meta] \
	     [info object isa metaclass instance1] \
	     [info object isa metaclass instance2]] \
	[list [info object isa object oo::object] \
	     [info object isa object oo::class] \
	     [info object isa object meta] \
	     [info object isa object instance1] \
	     [info object isa object instance2] \
	     [info object isa object oo::define] \
	     [info object isa object NOTANOBJECT]]
} -cleanup {
    meta destroy
} -result {{::oo::class ::oo::class ::oo::class ::meta ::instance1} {1 1 1 0} {0 1 1 0 0} {1 1 1 1 1 0 0}}
test oo-16.5 {OO: object introspection} {info object methods oo::object} {}
test oo-16.6 {OO: object introspection} {
    oo::object create foo
    set result [list [info object methods foo]]
    oo::objdefine foo method bar {} {...}
    lappend result [info object methods foo] [foo destroy]
} {{} bar {}}
test oo-16.7 {OO: object introspection} -setup {
    oo::object create foo
} -body {
    oo::objdefine foo method bar {a {b c} args} {the body}
    set result [info object methods foo]
    lappend result [info object methodtype foo bar] \
	[info object definition foo bar]
} -cleanup {
    foo destroy
} -result {bar method {{a {b c} args} {the body}}}
test oo-16.8 {OO: object introspection} {
    oo::object create foo
    oo::class create bar
    oo::objdefine foo mixin bar
    set result [list [info object mixins foo] \
		    [info object isa mixin foo bar] \
		    [info object isa mixin foo oo::class]]
    foo destroy
    bar destroy
    return $result
} {::bar 1 0}
test oo-16.9 {OO: object introspection} -body {
    oo::class create Ac
    oo::class create Bc; oo::define Bc superclass Ac
    oo::class create Cc; oo::define Cc superclass Bc
    oo::class create Dc; oo::define Dc mixin Cc
    Cc create E
    Dc create F
    list [info object isa    typeof E oo::class] \
	    [info object isa typeof E Ac] \
	    [info object isa typeof F Bc] \
	    [info object isa typeof F Cc]
} -cleanup {
    catch {Ac destroy}
} -result {0 1 1 1}
test oo-16.10 {OO: object introspection} -setup {
    oo::object create foo
} -body {
    oo::objdefine foo export eval
    foo eval {variable c 3 a 1 b 2 ddd 4 e}
    lsort [info object vars foo ?]
} -cleanup {
    foo destroy
} -result {a b c}
test oo-16.11 {OO: object introspection} -setup {
    oo::class create foo
    foo create bar
} -body {
    oo::define foo method spong {} {...}
    oo::objdefine bar method boo {a {b c} args} {the body}
    list [lsort [info object methods bar -all]] [lsort [info object methods bar -all -private]]
} -cleanup {
    foo destroy
} -result {{boo destroy spong} {<cloned> boo destroy eval spong unknown variable varname}}
test oo-16.12 {OO: object introspection} -setup {
    oo::object create foo
} -cleanup {
    rename foo {}
} -body {
    oo::objdefine foo unexport {*}[info object methods foo -all]
    info object methods foo -all
} -result {}
test oo-16.13 {OO: object introspection} -setup {
    oo::object create foo
} -cleanup {
    rename foo {}
} -body {
    oo::objdefine foo method Bar {} {return "ok in foo"}
    [info object namespace foo]::my Bar
} -result "ok in foo"
test oo-16.14 {OO: object introspection: TIP #436} -setup {
    oo::class create meta { superclass oo::class }
    [meta create instance1] create instance2
} -body {
    list class [list [info object isa class NOTANOBJECT] \
		    [info object isa class list]] \
	meta [list [info object isa metaclass NOTANOBJECT] \
		  [info object isa metaclass list] \
		  [info object isa metaclass oo::object]] \
	type [list [info object isa typeof oo::object NOTANOBJECT] \
		  [info object isa typeof NOTANOBJECT oo::object] \
		  [info object isa typeof list NOTANOBJECT] \
		  [info object isa typeof NOTANOBJECT list] \
		  [info object isa typeof oo::object list] \
		  [info object isa typeof list oo::object]] \
	mix [list [info object isa mixin oo::object NOTANOBJECT] \
		 [info object isa mixin NOTANOBJECT oo::object] \
		 [info object isa mixin list NOTANOBJECT] \
		 [info object isa mixin NOTANOBJECT list] \
		 [info object isa mixin oo::object list] \
		 [info object isa mixin list oo::object]]
} -cleanup {
    meta destroy
} -result {class {0 0} meta {0 0 0} type {0 0 0 0 0 0} mix {0 0 0 0 0 0}}

test oo-17.1 {OO: class introspection} -body {
    info class
} -returnCodes 1 -result "wrong \# args: should be \"info class subcommand ?arg ...?\""
test oo-17.1.1 {OO: class introspection} -body {
    catch {info class} m o
    dict get $o -errorinfo
} -result "wrong \# args: should be \"info class subcommand ?arg ...?\"
    while executing
\"info class\""
test oo-17.2 {OO: class introspection} -body {
    info class superclass NOTANOBJECT
} -returnCodes 1 -result {NOTANOBJECT does not refer to an object}
test oo-17.3 {OO: class introspection} -setup {
    oo::object create foo
} -body {
    info class superclass foo
} -returnCodes 1 -cleanup {
    foo destroy
} -result {"foo" is not a class}
test oo-17.4 {OO: class introspection} -body {
    info class gorp oo::object
} -returnCodes 1 -result {unknown or ambiguous subcommand "gorp": must be call, constructor, definition, destructor, filters, forward, instances, methods, methodtype, mixins, subclasses, superclasses, or variables}
test oo-17.5 {OO: class introspection} -setup {
    oo::class create testClass
} -body {
    testClass create foo
    testClass create bar
    testClass create spong
    lsort [info class instances testClass]
} -cleanup {
    testClass destroy
} -result {::bar ::foo ::spong}
test oo-17.6 {OO: class introspection} -setup {
    oo::class create foo
} -body {
    oo::define foo method bar {a {b c} args} {the body}
    set result [info class methods foo]
    lappend result [info class methodtype foo bar] \
	[info class definition foo bar]
} -cleanup {
    foo destroy
} -result {bar method {{a {b c} args} {the body}}}
test oo-17.7 {OO: class introspection} {
    info class superclasses oo::class
} ::oo::object
test oo-17.8 {OO: class introspection} -setup {
    oo::class create testClass
    oo::class create superClass1
    oo::class create superClass2
} -body {
    oo::define testClass superclass superClass1 superClass2
    list [info class superclasses testClass] \
	[lsort [info class subclass oo::object ::superClass?]]
} -cleanup {
    testClass destroy
    superClass1 destroy
    superClass2 destroy
} -result {{::superClass1 ::superClass2} {::superClass1 ::superClass2}}
test oo-17.9 {OO: class introspection} -setup {
    oo::class create foo
    oo::class create subfoo {superclass foo}
} -body {
    oo::define foo {
	method bar {a {b c} args} {the body}
	self {
	    method bad {} {...}
	}
    }
    oo::define subfoo method boo {a {b c} args} {the body}
    list [lsort [info class methods subfoo -all]] \
	[lsort [info class methods subfoo -all -private]]
} -cleanup {
    foo destroy
} -result {{bar boo destroy} {<cloned> bar boo destroy eval unknown variable varname}}
test oo-17.10 {OO: class introspection} -setup {
    oo::class create foo
} -cleanup {
    rename foo {}
} -body {
    oo::define foo unexport {*}[info class methods foo -all]
    info class methods foo -all
} -result {}
set stdmethods {<cloned> destroy eval unknown variable varname}
test oo-17.11 {OO: object method unexport (bug 900cb0284bc)} -setup {
    oo::object create o
    oo::objdefine o unexport m
} -body {
    lsort [info object methods o -all -private]
} -cleanup {
    o destroy
} -result $stdmethods
test oo-17.12 {OO: instance method unexport (bug 900cb0284bc)} -setup {
    oo::class create c
    c create o
    oo::objdefine o unexport m
} -body {
    lsort [info object methods o -all -private]
} -cleanup {
    o destroy
    c destroy
} -result $stdmethods
test oo-17.13 {OO: class method unexport (bug 900cb0284bc)} -setup {
    oo::class create c
    oo::define c unexport m
} -body {
    lsort [info class methods c -all -private]
} -cleanup {
    c destroy
} -result $stdmethods
test oo-17.14 {OO: instance method unexport (bug 900cb0284bc)} -setup {
    oo::class create c
    oo::define c unexport m
    c create o
} -body {
    lsort [info object methods o -all -private]
} -cleanup {
    o destroy
    c destroy
} -result $stdmethods


test oo-18.1 {OO: define command support} {
    list [catch {oo::define oo::object {error foo}} msg] $msg $errorInfo
} {1 foo {foo
    while executing
"error foo"
    (in definition script for class "::oo::object" line 1)
    invoked from within
"oo::define oo::object {error foo}"}}
test oo-18.2 {OO: define command support} {
    list [catch {oo::define oo::object error foo} msg] $msg $errorInfo
} {1 foo {foo
    while executing
"oo::define oo::object error foo"}}
test oo-18.3 {OO: define command support} {
    list [catch {oo::class create foo {error bar}} msg] $msg $errorInfo
} {1 bar {bar
    while executing
"error bar"
    (in definition script for class "::foo" line 1)
    invoked from within
"oo::class create foo {error bar}"}}
test oo-18.3a {OO: define command support} {
    list [catch {oo::class create foo {
    error bar
}} msg] $msg $errorInfo
} {1 bar {bar
    while executing
"error bar"
    (in definition script for class "::foo" line 2)
    invoked from within
"oo::class create foo {
    error bar
}"}}
test oo-18.3b {OO: define command support} {
    list [catch {oo::class create foo {
    eval eval error bar
}} msg] $msg $errorInfo
} {1 bar {bar
    while executing
"error bar"
    ("eval" body line 1)
    invoked from within
"eval error bar"
    ("eval" body line 1)
    invoked from within
"eval eval error bar"
    (in definition script for class "::foo" line 2)
    invoked from within
"oo::class create foo {
    eval eval error bar
}"}}
test oo-18.4 {OO: more error traces from the guts} -setup {
    oo::object create obj
} -body {
    oo::objdefine obj method bar {} {my eval {error foo}}
    list [catch {obj bar} msg] $msg $errorInfo
} -cleanup {
    obj destroy
} -result {1 foo {foo
    while executing
"error foo"
    (in "my eval" script line 1)
    invoked from within
"my eval {error foo}"
    (object "::obj" method "bar" line 1)
    invoked from within
"obj bar"}}
test oo-18.5 {OO: more error traces from the guts} -setup {
    [oo::class create cls] create obj
    set errorInfo {}
} -body {
    oo::define cls {
	method eval script {next $script}
	export eval
    }
    oo::objdefine obj method bar {} {my eval {error foo}}
    set result {}
    lappend result [catch {obj bar} msg] $msg $errorInfo
    lappend result [catch {obj eval {error bar}} msg] $msg $errorInfo
} -cleanup {
    cls destroy
} -result {1 foo {foo
    while executing
"error foo"
    (in "my eval" script line 1)
    invoked from within
"next $script"
    (class "::cls" method "eval" line 1)
    invoked from within
"my eval {error foo}"
    (object "::obj" method "bar" line 1)
    invoked from within
"obj bar"} 1 bar {bar
    while executing
"error bar"
    (in "::obj eval" script line 1)
    invoked from within
"next $script"
    (class "::cls" method "eval" line 1)
    invoked from within
"obj eval {error bar}"}}
test oo-18.6 {class construction reference management and errors} -setup {
    oo::class create super_abc
} -body {
    catch {
oo::class create abc {
    superclass super_abc
    ::rename abc ::def
    ::error foo
}
    } msg opt
    dict get $opt -errorinfo
} -cleanup {
    super_abc destroy
} -result {foo
    while executing
"::error foo"
    (in definition script for class "::def" line 4)
    invoked from within
"oo::class create abc {
    superclass super_abc
    ::rename abc ::def
    ::error foo
}"}
test oo-18.7 {OO: objdefine command support} -setup {
    oo::object create ::inst
} -body {
    list [catch {oo::objdefine inst {rename ::inst ::INST;error foo}} msg] $msg $errorInfo
} -cleanup {
    catch {::inst destroy}
    catch {::INST destroy}
} -result {1 foo {foo
    while executing
"error foo"
    (in definition script for object "::INST" line 1)
    invoked from within
"oo::objdefine inst {rename ::inst ::INST;error foo}"}}
test oo-18.8 {OO: define/self command support} -setup {
    oo::class create master
    oo::class create ::foo {superclass master}
} -body {
    catch {oo::define foo {rename ::foo ::bar; self {error foobar}}} msg opt
    dict get $opt -errorinfo
} -cleanup {
    master destroy
} -result {foobar
    while executing
"error foobar"
    (in definition script for class object "::bar" line 1)
    invoked from within
"self {error foobar}"
    (in definition script for class "::bar" line 1)
    invoked from within
"oo::define foo {rename ::foo ::bar; self {error foobar}}"}
test oo-18.9 {OO: define/self command support} -setup {
    oo::class create master
    set c [oo::class create now_this_is_a_very_very_long_class_name_indeed {
        superclass master
    }]
} -body {
    catch {oo::define $c {error err}} msg opt
    dict get $opt -errorinfo
} -cleanup {
    master destroy
} -result {err
    while executing
"error err"
    (in definition script for class "::now_this_is_a_very_very_long..." line 1)
    invoked from within
"oo::define $c {error err}"}
test oo-18.10 {OO: define/self command support} -setup {
    oo::class create master
    oo::class create ::foo {superclass master}
} -body {
    catch {oo::define foo {self {rename ::foo {}; error foobar}}} msg opt
    dict get $opt -errorinfo
} -cleanup {
    master destroy
} -result {foobar
    while executing
"error foobar"
    (in definition script for class object "::foo" line 1)
    invoked from within
"self {rename ::foo {}; error foobar}"
    (in definition script for class "::foo" line 1)
    invoked from within
"oo::define foo {self {rename ::foo {}; error foobar}}"}
test oo-18.11 {OO: define/self command support} -setup {
    oo::class create master
    oo::class create ::foo {superclass master}
} -body {
    catch {oo::define foo {rename ::foo {}; self {error foobar}}} msg opt
    dict get $opt -errorinfo
} -cleanup {
    master destroy
} -result {this command cannot be called when the object has been deleted
    while executing
"self {error foobar}"
    (in definition script for class "::foo" line 1)
    invoked from within
"oo::define foo {rename ::foo {}; self {error foobar}}"}

test oo-19.1 {OO: varname method} -setup {
    oo::object create inst
    oo::objdefine inst export eval
    set result {}
    inst eval { variable x }
} -body {
    inst eval {trace add variable x write foo}
    set ns [inst eval namespace current]
    proc foo args {
	global ns result
	set context [uplevel 1 namespace current]
	lappend result $args [expr {
	    $ns eq $context ? "ok" : [list $ns ne $context]
	}] [expr {
	    "${ns}::x" eq [uplevel 1 my varname x] ? "ok" : [list ${ns}::x ne [uplevel 1 my varname x]]
	}]
    }
    lappend result [inst eval set x 0]
} -cleanup {
    inst destroy
    rename foo {}
} -result {{x {} write} ok ok 0}
test oo-19.2 {OO: varname method: Bug 2883857} -setup {
    oo::class create SpecialClass
    oo::objdefine SpecialClass export createWithNamespace
    SpecialClass createWithNamespace inst ::oo_test
    oo::objdefine inst export varname eval
} -body {
    inst eval { variable x; array set x {y z} }
    inst varname x(y)
} -cleanup {
    SpecialClass destroy
} -result ::oo_test::x(y)
test oo-19.3 {OO: varname method and variable decl: Bug 3603695} -setup {
    oo::class create testClass {
	variable foo
	export varname
	constructor {} {
	    variable foo x
	}
	method bar {obj} {
	    my varname foo
	    $obj varname foo
	}
    }
} -body {
    testClass create A
    testClass create B
    lsearch [list [A varname foo] [B varname foo]] [B bar A]
} -cleanup {
    testClass destroy
} -result 0

test oo-20.1 {OO: variable method} -body {
    oo::class create testClass {
	constructor {} {
	    my variable ok
	    set ok {}
	}
    }
    lsort [info object vars [testClass new]]
} -cleanup {
    catch {testClass destroy}
} -result ok
test oo-20.2 {OO: variable method} -body {
    oo::class create testClass {
	constructor {} {
	    my variable a b c
	    set a [set b [set c {}]]
	}
    }
    lsort [info object vars [testClass new]]
} -cleanup {
    catch {testClass destroy}
} -result {a b c}
test oo-20.3 {OO: variable method} -body {
    oo::class create testClass {
	export varname
	method bar {} {
	    my variable a(b)
	}
    }
    testClass create foo
    array set [foo varname a] {b c}
    foo bar
} -returnCodes 1 -cleanup {
    catch {testClass destroy}
} -result {can't define "a(b)": name refers to an element in an array}
test oo-20.4 {OO: variable method} -body {
    oo::class create testClass {
	export varname
	method bar {} {
	    my variable a(b)
	}
    }
    testClass create foo
    set [foo varname a] b
    foo bar
} -returnCodes 1 -cleanup {
    catch {testClass destroy}
} -result {can't define "a(b)": name refers to an element in an array}
test oo-20.5 {OO: variable method} -body {
    oo::class create testClass {
	method bar {} {
	    my variable a::b
	}
    }
    testClass create foo
    foo bar
} -returnCodes 1 -cleanup {
    catch {testClass destroy}
} -result {variable name "a::b" illegal: must not contain namespace separator}
test oo-20.6 {OO: variable method} -setup {
    oo::class create testClass {
	export varname
	self export eval
    }
} -body {
    testClass eval variable a 0
    oo::objdefine [testClass create foo] method bar {other} {
	$other variable a
	set a 3
    }
    oo::objdefine [testClass create boo] export variable
    set [foo varname a] 1
    set [boo varname a] 2
    foo bar boo
    list [testClass eval set a] [set [foo varname a]] [set [boo varname a]]
} -cleanup {
    testClass destroy
} -result {0 1 3}
test oo-20.7 {OO: variable method} -setup {
    oo::class create cls
} -body {
    oo::define cls {
	method a {} {
	    my variable d b
	    lappend b $d
	}
	method e {} {
	    my variable b d
	    return [list $b $d]
	}
	method f {x y} {
	    my variable b d
	    set b $x
	    set d $y
	}
    }
    cls create obj
    obj f p q
    obj a
    obj a
    obj e
} -cleanup {
    cls destroy
} -result {{p q q} q}
# oo-20.8 tested explicitly for functionality removed due to [Bug 1959457]
test oo-20.9 {OO: variable method} -setup {
    oo::object create obj
} -body {
    oo::objdefine obj {
	method a {} {
	    my variable ::b
	}
    }
    obj a
} -returnCodes 1 -cleanup {
    obj destroy
} -result {variable name "::b" illegal: must not contain namespace separator}
test oo-20.10 {OO: variable and varname methods refer to same things} -setup {
    oo::object create obj
} -body {
    oo::objdefine obj {
	method a {} {
	    my variable b
	    set b [self]
	    return [my varname b]
	}
    }
    list [set [obj a]] [namespace tail [obj a]]
} -cleanup {
    obj destroy
} -result {::obj b}
test oo-20.11 {OO: variable mustn't crash when recursing} -body {
    oo::class create A {
	constructor {name} {
	    my variable np_name
	    set np_name $name
	}
	method copy {nm} {
	    set cpy [[info object class [self]] new $nm]
	    foreach var [info object vars [self]] {
		my variable $var
		set val [set $var]
		if {[string match o_* $var]} {
		    set objs {}
		    foreach ref $val {
			# call to "copy" crashes
			lappend objs [$ref copy {}]
		    }
		    $cpy prop $var $objs
		} else {
		    $cpy prop $var $val
		}
	    }
	    return $cpy
	}
	method prop {name val} {
	    my variable $name
	    set $name $val
	}
    }
    set o1 [A new {}]
    set o2 [A new {}]
    $o1 prop o_object $o2
    $o1 copy aa
} -cleanup {
    catch {A destroy}
} -match glob -result *
test oo-20.12 {OO: variable method accept zero args (TIP 323)} -setup {
    oo::object create foo
} -cleanup {
    foo destroy
} -body {
    oo::objdefine foo method demo {} {
	my variable
    }
    foo demo
} -result {}
test oo-20.13 {OO: variable method use in non-methods [Bug 2903811]} -setup {
    oo::object create fooObj
    oo::objdefine fooObj export variable
} -cleanup {
    fooObj destroy
} -body {
    apply {{} {fooObj variable x; set x ok; return}}
    apply {{} {fooObj variable x; return $x}}
} -result ok
test oo-20.14 {OO: variable method use in non-methods [Bug 2903811]} -setup {
    oo::object create fooObj
    oo::objdefine fooObj export variable
    namespace eval ns1 {}
    namespace eval ns2 {}
    set x bad
} -cleanup {
    fooObj destroy
    namespace delete ns1 ns2
    unset x
} -body {
    namespace eval ns1 {fooObj variable x; set x ok; subst ""}
    set x bad
    namespace eval ns2 {fooObj variable x; return $x}
} -result ok
test oo-20.15 {OO: variable method use in non-methods [Bug 2903811]} -setup {
    oo::object create fooObj
    oo::objdefine fooObj export variable varname
} -cleanup {
    fooObj destroy
} -body {
    apply {{} {fooObj variable x; set x ok; return}}
    return [set [fooObj varname x]]
} -result ok
test oo-20.16 {variable method: leak per instance} -setup {
    oo::class create foo
} -constraints memory -body {
    oo::define foo {
	constructor {} {
	    set [my variable v] 0
	}
    }
    leaktest {[foo new] destroy}
} -cleanup {
    foo destroy
} -result 0

test oo-21.1 {OO: inheritance ordering} -setup {
    oo::class create A
} -body {
    oo::define A method m {} {lappend ::result A}
    oo::class create B {
	superclass A
	method m {} {lappend ::result B;next}
    }
    oo::class create C {
	superclass A
	method m {} {lappend ::result C;next}
    }
    oo::class create D {
	superclass B C
	method m {} {lappend ::result D;next}
    }
    D create o
    oo::objdefine o method m {} {lappend ::result o;next}
    set result {}
    o m
    return $result
} -cleanup {
    A destroy
} -result {o D B C A}
test oo-21.2 {OO: inheritance ordering} -setup {
    oo::class create A
} -body {
    oo::define A method m {} {lappend ::result A}
    oo::class create B {
	superclass A
	method m {} {lappend ::result B;next}
    }
    oo::class create C {
	superclass A
	method m {} {lappend ::result C;next}
    }
    oo::class create D {
	superclass B C
	method m {} {lappend ::result D;next}
    }
    oo::class create Emix {
	superclass C
	method m {} {lappend ::result Emix;next}
    }
    oo::class create Fmix {
	superclass Emix
	method m {} {lappend ::result Fmix;next}
    }
    D create o
    oo::objdefine o {
	method m {} {lappend ::result o;next}
	mixin Fmix
    }
    set result {}
    o m
    return $result
} -cleanup {
    A destroy
} -result {Fmix Emix o D B C A}
test oo-21.3 {OO: inheritance ordering} -setup {
    oo::class create A
} -body {
    oo::define A method m {} {lappend ::result A}
    oo::class create B {
	superclass A
	method m {} {lappend ::result B;next}
	method f {} {lappend ::result B-filt;next}
    }
    oo::class create C {
	superclass A
	method m {} {lappend ::result C;next}
    }
    oo::class create D {
	superclass B C
	method m {} {lappend ::result D;next}
    }
    oo::class create Emix {
	superclass C
	method m {} {lappend ::result Emix;next}
	method f {} {lappend ::result Emix-filt;next}
    }
    oo::class create Fmix {
	superclass Emix
	method m {} {lappend ::result Fmix;next}
    }
    D create o
    oo::objdefine o {
	method m {} {lappend ::result o;next}
	mixin Fmix
	filter f
    }
    set result {}
    o m
    return $result
} -cleanup {
    A destroy
} -result {Emix-filt B-filt Fmix Emix o D B C A}
test oo-21.4 {OO: inheritance ordering} -setup {
    oo::class create A
} -body {
    oo::define A method m {} {lappend ::result A}
    oo::class create B {
	superclass A
	method m {} {lappend ::result B;next}
	method f {} {lappend ::result B-filt;next}
	method g {} {lappend ::result B-cfilt;next}
    }
    oo::class create C {
	superclass A
	method m {} {lappend ::result C;next}
    }
    oo::class create D {
	superclass B C
	method m {} {lappend ::result D;next}
	method g {} {lappend ::result D-cfilt;next}
	filter g
    }
    oo::class create Emix {
	superclass C
	method m {} {lappend ::result Emix;next}
	method f {} {lappend ::result Emix-filt;next}
    }
    oo::class create Fmix {
	superclass Emix
	method m {} {lappend ::result Fmix;next}
    }
    D create o
    oo::objdefine o {
	method m {} {lappend ::result o;next}
	mixin Fmix
	filter f
    }
    set result {}
    o m
    return $result
} -cleanup {
    A destroy
} -result {Emix-filt B-filt D-cfilt B-cfilt Fmix Emix o D B C A}

test oo-22.1 {OO and info frame} -setup {
    oo::class create c
    c create i
} -match glob -body {
    oo::define c self method frame {} {
	info frame 0
    }
    oo::define c {
	method frames {} {
	    info frame 0
	}
	method level {} {
	    info frame
	}
    }
    oo::objdefine i {
	method frames {} {
	    list [next] [info frame 0]
	}
	method level {} {
	    expr {[next] - [info frame]}
	}
    }
    list [i level] [i frames] [dict get [c frame] object]
} -cleanup {
    c destroy
} -result {1 {{* cmd {info frame 0} method frames class ::c level 0} {* cmd {info frame 0} method frames object ::i level 0}} ::c}
test oo-22.2 {OO and info frame: Bug 3001438} -setup {
    oo::class create c
} -body {
    oo::define c method test {{x 1}} {
	if {$x} {my test 0}
	lsort {q w e r t y u i o p}; # Overwrite the Tcl stack
	info frame 0
    }
    [c new] test
} -match glob -cleanup {
    c destroy
} -result {* cmd {info frame 0} method test class ::c level 0}

# Prove that the issue in [Bug 1865054] isn't an issue any more
test oo-23.1 {Self-like derivation; complex case!} -setup {
    oo::class create SELF {
	superclass oo::class
	unexport create new
	# Next is just a convenience
	method method args {oo::define [self] method {*}$args}
	method derive {name} {
	    set o [my new [list superclass [self]]]
	    oo::objdefine $o mixin $o
	    uplevel 1 [list rename $o $name]\;[list namespace which $name]
	}
	self mixin SELF
    }
    set result {}
} -body {
    [SELF derive foo1] method bar1 {} {return 1}
    lappend result [foo1 bar1]
    [foo1 derive foo2] method bar2 {} {return [my bar1],2}
    lappend result [foo2 bar2]
    [foo2 derive foo3] method bar3 {} {return [my bar2],3}
    lappend result [foo3 bar3]
    [foo3 derive foo4] method bar4 {} {return [my bar3],4}
    lappend result [foo4 bar4]
    foo2 method bar2 {} {return [my bar1],x}
    lappend result [foo4 bar4]
} -cleanup {
    SELF destroy
} -result {1 1,2 1,2,3 1,2,3,4 1,x,3,4}

test oo-24.1 {unknown method method - Bug 1965063} -setup {
    oo::class create cls
} -cleanup {
    cls destroy
} -returnCodes error -body {
    oo::define cls {
	method dummy {} {}
	method unknown args {next {*}$args}
    }
    [cls new] foo bar
} -result {unknown method "foo": must be destroy, dummy or unknown}
test oo-24.2 {unknown method method - Bug 1965063} -setup {
    oo::class create cls
} -cleanup {
    cls destroy
} -returnCodes error -body {
    oo::define cls {
	method dummy {} {}
	method unknown args {next {*}$args}
    }
    cls create obj
    oo::objdefine obj {
	method dummy2 {} {}
	method unknown args {next {*}$args}
    }
    obj foo bar
} -result {unknown method "foo": must be destroy, dummy, dummy2 or unknown}
test oo-24.3 {unknown method method - absent method name} -setup {
    set o [oo::object new]
} -cleanup {
    $o destroy
} -body {
    oo::objdefine $o method unknown args {
	return "unknown: >>$args<<"
    }
    list [$o] [$o foobar] [$o foo bar]
} -result {{unknown: >><<} {unknown: >>foobar<<} {unknown: >>foo bar<<}}

# Probably need a better set of tests, but this is quite difficult to devise
test oo-25.1 {call chain caching} -setup {
    oo::class create cls {
	method ab {} {return ok}
    }
    set result {}
} -cleanup {
    cls destroy
} -body {
    cls create foo
    cls create bar
    set m1 ab
    set m2 a; append m2 b ;# different object!
    lappend result [foo $m1] [foo $m1] [bar $m1] [foo $m1]
    lappend result [foo $m2] [bar $m2]
    oo::objdefine foo method ab {} {return good}
    lappend result [foo $m1] [bar $m2]
} -result {ok ok ok ok ok ok good ok}
test oo-25.2 {call chain caching - Bug #2120903} -setup {
    set c [oo::class create MyClass]
    set o [$c new]
} -body {
    oo::define MyClass {
	method name {} {return ok}
	method isa o {MyClass name $o}
	self method name o {$o name}
    }
    list [$o name] [$c name $o] [$o isa $o]
} -cleanup {
    $c destroy
} -result {ok ok ok}

test oo-26.1 {Bug 2037727} -setup {
    proc succeed args {}
    oo::object create example
} -body {
    oo::objdefine example method foo {} {succeed}
    example foo
    proc succeed {} {return succeed}
    example foo
} -cleanup {
    example destroy
    rename succeed {}
} -result succeed
test oo-26.2 {Bug 2037727} -setup {
    oo::class create example {
	method localProc {args body} {proc called $args $body}
	method run {} { called }
    }
    example create i1
    example create i2
} -body {
    i1 localProc args {}
    i2 localProc args {return nonempty}
    list [i1 run] [i2 run]
} -cleanup {
    example destroy
} -result {{} nonempty}
test oo-26.3 {Bug 2037727} -setup {
    oo::class create example {
	method subProc {args body} {
	    namespace eval subns [list proc called $args $body]
	}
	method run {} { subns::called }
    }
    example create i1
    example create i2
} -body {
    i1 subProc args {}
    i2 subProc args {return nonempty}
    list [i1 run] [i2 run]
} -cleanup {
    example destroy
} -result {{} nonempty}

test oo-27.1 {variables declaration - class introspection} -setup {
    oo::class create foo
} -cleanup {
    foo destroy
} -body {
    oo::define foo variable a b c
    info class variables foo
} -result {a b c}
test oo-27.2 {variables declaration - object introspection} -setup {
    oo::object create foo
} -cleanup {
    foo destroy
} -body {
    oo::objdefine foo variable a b c
    info object variables foo
} -result {a b c}
test oo-27.3 {variables declaration - basic behaviour} -setup {
    oo::class create master
} -cleanup {
    master destroy
} -body {
    oo::class create foo {
	superclass master
	variable x!
	constructor {} {set x! 1}
	method y {} {incr x!}
    }
    foo create bar
    bar y
    bar y
} -result 3
test oo-27.4 {variables declaration - destructors too} -setup {
    oo::class create master
    set result bad!
} -cleanup {
    master destroy
} -body {
    oo::class create foo {
	superclass master
	variable x!
	constructor {} {set x! 1}
	method y {} {incr x!}
	destructor {set ::result ${x!}}
    }
    foo create bar
    bar y
    bar y
    bar destroy
    return $result
} -result 3
test oo-27.5 {variables declaration - object-bound variables} -setup {
    oo::object create foo
} -cleanup {
    foo destroy
} -body {
    oo::objdefine foo {
	variable x!
	method y {} {incr x!}
    }
    foo y
    foo y
} -result 2
test oo-27.6 {variables declaration - non-interference of levels} -setup {
    oo::class create master
} -cleanup {
    master destroy
} -body {
    oo::class create foo {
	superclass master
	variable x!
	constructor {} {set x! 1}
	method y {} {incr x!}
    }
    foo create bar
    oo::objdefine bar {
	variable y!
	method y {} {list [next] [incr y!] [info var] [info local]}
	export eval
    }
    bar y
    list [bar y] [lsort [info object vars bar]] [bar eval {info vars *!}]
} -result {{3 2 y! {}} {x! y!} {x! y!}}
test oo-27.7 {variables declaration - one underlying variable space} -setup {
    oo::class create master
} -cleanup {
    master destroy
} -body {
    oo::class create foo {
	superclass master
	variable x!
	constructor {} {set x! 1}
	method y {} {incr x!}
    }
    oo::class create foo2 {
	superclass foo
	variable y!
	constructor {} {set y! 42; next}
	method x {} {incr y! -1}
    }
    foo2 create bar
    oo::objdefine bar {
	variable x! y!
	method z {} {list ${x!} ${y!}}
    }
    bar y
    bar x
    list [bar y] [bar x] [bar z]
} -result {3 40 {3 40}}
test oo-27.8 {variables declaration - error cases - ns separators} -body {
    oo::define oo::object variable bad::var
} -returnCodes error -result {invalid declared variable name "bad::var": must not contain namespace separators}
test oo-27.9 {variables declaration - error cases - arrays} -body {
    oo::define oo::object variable bad(var)
} -returnCodes error -result {invalid declared variable name "bad(var)": must not refer to an array element}
test oo-27.10 {variables declaration - no instance var leaks with class resolvers} -setup {
    oo::class create master
} -cleanup {
    master destroy
} -body {
    oo::class create foo {
	superclass master
	variable clsvar
	constructor {} {
	    set clsvar 0
	}
	method step {} {
	    incr clsvar
	    return
	}
	method value {} {
	    return $clsvar
	}
    }
    foo create inst1
    inst1 step
    foo create inst2
    inst2 step
    inst1 step
    inst2 step
    inst1 step
    list [inst1 value] [inst2 value]
} -result {3 2}
test oo-27.11 {variables declaration - no instance var leaks with class resolvers} -setup {
    oo::class create master
} -cleanup {
    master destroy
} -body {
    oo::class create foo {
	superclass master
	variable clsvar
	constructor {} {
	    set clsvar 0
	}
	method step {} {
	    incr clsvar
	    return
	}
	method value {} {
	    return $clsvar
	}
    }
    foo create inst1
    oo::objdefine inst1 {
	variable clsvar
	method reinit {} {
	    set clsvar 0
	}
    }
    foo create inst2
    oo::objdefine inst2 {
	variable clsvar
	method reinit {} {
	    set clsvar 0
	}
    }
    inst1 step
    inst2 step
    inst1 reinit
    inst2 reinit
    inst1 step
    inst2 step
    inst1 step
    inst2 step
    inst1 step
    list [inst1 value] [inst2 value]
} -result {3 2}
test oo-27.12 {variables declaration: leak per instance} -setup {
    oo::class create foo
} -constraints memory -body {
    oo::define foo {
	variable v
	constructor {} {
	    set v 0
	}
    }
    leaktest {[foo new] destroy}
} -cleanup {
    foo destroy
} -result 0
# This test will actually (normally) crash if it fails!
test oo-27.13 {variables declaration: Bug 3185009: require refcount management} -setup {
    oo::object create foo
} -body {
    oo::objdefine foo {
	variable x
	method set v {set x $v}
	method unset {} {unset x}
	method exists {} {info exists x}
	method get {} {return $x}
    }
    list [foo exists] [foo set 7] [foo exists] [foo get] [foo unset] \
	[foo exists] [catch {foo get} msg] $msg
} -cleanup {
    foo destroy
} -result {0 7 1 7 {} 0 1 {can't read "x": no such variable}}
test oo-27.14 {variables declaration - multiple use} -setup {
    oo::class create master
} -cleanup {
    master destroy
} -body {
    oo::class create foo {
	superclass master
	variable x
	variable y
	method boo {} {
	    return [incr x],[incr y]
	}
    }
    foo create bar
    list [bar boo] [bar boo]
} -result {1,1 2,2}
test oo-27.15 {variables declaration - multiple use} -setup {
    oo::class create master
} -cleanup {
    master destroy
} -body {
    oo::class create foo {
	superclass master
	variable
	variable x y
	method boo {} {
	    return [incr x],[incr y]
	}
    }
    foo create bar
    list [bar boo] [bar boo]
} -result {1,1 2,2}
test oo-27.16 {variables declaration - multiple use} -setup {
    oo::class create master
} -cleanup {
    master destroy
} -body {
    oo::class create foo {
	superclass master
	variable x
	variable -clear
	variable y
	method boo {} {
	    return [incr x],[incr y]
	}
    }
    foo create bar
    list [bar boo] [bar boo]
} -result {1,1 1,2}
test oo-27.17 {variables declaration - multiple use} -setup {
    oo::class create master
} -cleanup {
    master destroy
} -body {
    oo::class create foo {
	superclass master
	variable x
	variable -set y
	method boo {} {
	    return [incr x],[incr y]
	}
    }
    foo create bar
    list [bar boo] [bar boo]
} -result {1,1 1,2}
test oo-27.18 {variables declaration - multiple use} -setup {
    oo::class create master
} -cleanup {
    master destroy
} -body {
    oo::class create foo {
	superclass master
	variable x
	variable -? y
	method boo {} {
	    return [incr x],[incr y]
	}
    }
    foo create bar
    list [bar boo] [bar boo]
} -returnCodes error -match glob -result {unknown method "-?": must be *}
test oo-27.19 {variables declaration and [info vars]: Bug 2712377} -setup {
    oo::class create Foo
    set result {}
} -body {
    # This is really a test of problems to do with Tcl's introspection when a
    # variable resolver is present...
    oo::define Foo {
	variable foo bar
	method setvars {f b} {
	    set foo $f
	    set bar $b
	}
	method dump1 {} {
	    lappend ::result <1>
	    foreach v [lsort [info vars *]] {
		lappend ::result $v=[set $v]
	    }
	    lappend ::result [info locals] [info locals *]
	}
	method dump2 {} {
	    lappend ::result <2>
	    foreach v [lsort [info vars *]] {
		lappend ::result $v=[set $v]
	    }
	    lappend ::result | foo=$foo [info locals] [info locals *]
	}
    }
    Foo create stuff
    stuff setvars what ever
    stuff dump1
    stuff dump2
    return $result
} -cleanup {
    Foo destroy
} -result {<1> bar=ever foo=what v v <2> bar=ever foo=what | foo=what v v}
test oo-27.20 {variables declaration and [info vars]: Bug 2712377} -setup {
    oo::class create Foo
    set result {}
} -body {
    # This is really a test of problems to do with Tcl's introspection when a
    # variable resolver is present...
    oo::define Foo {
	variable foo bar
	method setvars {f b} {
	    set foo $f
	    set bar $b
	}
	method dump1 {} {
	    lappend ::result <1>
	    foreach v [lsort [info vars *o]] {
		lappend ::result $v=[set $v]
	    }
	    lappend ::result [info locals] [info locals *]
	}
	method dump2 {} {
	    lappend ::result <2>
	    foreach v [lsort [info vars *o]] {
		lappend ::result $v=[set $v]
	    }
	    lappend ::result | foo=$foo [info locals] [info locals *]
	}
    }
    Foo create stuff
    stuff setvars what ever
    stuff dump1
    stuff dump2
    return $result
} -cleanup {
    Foo destroy
} -result {<1> foo=what v v <2> foo=what | foo=what v v}
test oo-27.21 {variables declaration uniqueifies: Bug 3396896} -setup {
    oo::class create Foo
} -body {
    oo::define Foo variable v v v t t v t
    info class variable Foo
} -cleanup {
    Foo destroy
} -result {v t}
test oo-27.22 {variables declaration uniqueifies: Bug 3396896} -setup {
    oo::object create foo
} -body {
    oo::objdefine foo variable v v v t t v t
    info object variable foo
} -cleanup {
    foo destroy
} -result {v t}
test oo-27.23 {variable resolver leakage: Bug 1493a43044} -setup {
    oo::class create Super
    oo::class create Master {
	superclass Super
	variable member1 member2
	constructor {} {
	    set member1 master1
	    set member2 master2
	}
	method getChild {} {
	    Child new [self]
	}
    }
    oo::class create Child {
	superclass Super
	variable member1 result
	constructor {m} {
	    set [namespace current]::member1 child1
	    set ns [info object namespace $m]
	    namespace upvar $ns member1 l1 member2 l2
	    upvar 1 member1 l3 member2 l4
	    [format namespace] upvar $ns member1 l5 member2 l6
	    [format upvar] 1 member1 l7 member2 l8
	    set result [list $l1 $l2 $l3 $l4 $l5 $l6 $l7 $l8]
	}
	method result {} {return $result}
    }
} -body {
    [[Master new] getChild] result
} -cleanup {
    Super destroy
} -result {master1 master2 master1 master2 master1 master2 master1 master2}

# A feature that's not supported because the mechanism may change without
# warning, but is supposed to work...
test oo-28.1 {scripted extensions to oo::define} -setup {
    interp create foo
    foo eval {oo::class create cls {export eval}}
} -cleanup {
    interp delete foo
} -body {
    foo eval {
	proc oo::define::privateMethod {name arguments body} {
	    uplevel 1 [list method $name $arguments $body]
	    uplevel 1 [list unexport $name]
	}
	oo::define cls privateMethod m {x y} {return $x,$y}
	cls create obj
	list [catch {obj m 1 2}] [obj eval my m 3 4]
    }
} -result {1 3,4}

test oo-29.1 {self class with object-defined methods} -setup {
    oo::object create obj
} -body {
    oo::objdefine obj method demo {} {
	self class
    }
    obj demo
} -returnCodes error -cleanup {
    obj destroy
} -result {method not defined by a class}

test oo-30.1 {Bug 2903011: deleting an object in a constructor} -setup {
    oo::class create cls
} -body {
    oo::define cls {constructor {} {[self] destroy}}
    cls new
} -returnCodes error -cleanup {
    cls destroy
} -result {object deleted in constructor}
test oo-30.2 {Bug 2903011: deleting an object in a constructor} -setup {
    oo::class create cls
} -body {
    oo::define cls {constructor {} {my destroy}}
    cls new
} -returnCodes error -cleanup {
    cls destroy
} -result {object deleted in constructor}

test oo-31.1 {Bug 3111059: when objects and coroutines entangle} -setup {
    oo::class create cls
} -constraints memory -body {
    oo::define cls {
	method justyield {} {
	    yield
	}
	constructor {} {
	    coroutine coro my justyield
	}
    }
    list [leaktest {[cls new] destroy}] [info class instances cls]
} -cleanup {
    cls destroy
} -result {0 {}}
test oo-31.2 {Bug 3111059: when objects and coroutines entangle} -setup {
    oo::class create cls
} -constraints memory -body {
    oo::define cls {
	method justyield {} {
	    yield
	}
	constructor {} {
	    coroutine coro my justyield
	}
	destructor {
	    rename coro {}
	}
    }
    list [leaktest {[cls new] destroy}] [info class instances cls]
} -cleanup {
    cls destroy
} -result {0 {}}

oo::class create SampleSlot {
    superclass oo::Slot
    constructor {} {
	variable contents {a b c} ops {}
    }
    method contents {} {variable contents; return $contents}
    method ops {} {variable ops; return $ops}
    method Get {} {
	variable contents
	variable ops
	lappend ops [info level] Get
	return $contents
    }
    method Set {lst} {
	variable contents $lst
	variable ops
	lappend ops [info level] Set $lst
	return
    }
}

test oo-32.1 {TIP 380: slots - class test} -setup {
    SampleSlot create sampleSlot
} -body {
    list [info level] [sampleSlot contents] [sampleSlot ops]
} -cleanup {
    rename sampleSlot {}
} -result {0 {a b c} {}}
test oo-32.2 {TIP 380: slots - class test} -setup {
    SampleSlot create sampleSlot
} -body {
    list [info level] [sampleSlot -clear] \
	[sampleSlot contents] [sampleSlot ops]
} -cleanup {
    rename sampleSlot {}
} -result {0 {} {} {1 Set {}}}
test oo-32.3 {TIP 380: slots - class test} -setup {
    SampleSlot create sampleSlot
} -body {
    list [info level] [sampleSlot -append g h i] \
	[sampleSlot contents] [sampleSlot ops]
} -cleanup {
    rename sampleSlot {}
} -result {0 {} {a b c g h i} {1 Get 1 Set {a b c g h i}}}
test oo-32.4 {TIP 380: slots - class test} -setup {
    SampleSlot create sampleSlot
} -body {
    list [info level] [sampleSlot -set d e f] \
	[sampleSlot contents] [sampleSlot ops]
} -cleanup {
    rename sampleSlot {}
} -result {0 {} {d e f} {1 Set {d e f}}}
test oo-32.5 {TIP 380: slots - class test} -setup {
    SampleSlot create sampleSlot
} -body {
    list [info level] [sampleSlot -set d e f] [sampleSlot -append g h i] \
	[sampleSlot contents] [sampleSlot ops]
} -cleanup {
    rename sampleSlot {}
} -result {0 {} {} {d e f g h i} {1 Set {d e f} 1 Get 1 Set {d e f g h i}}}

test oo-33.1 {TIP 380: slots - defaulting} -setup {
    set s [SampleSlot new]
} -body {
    list [$s x y] [$s contents]
} -cleanup {
    rename $s {}
} -result {{} {a b c x y}}
test oo-33.2 {TIP 380: slots - defaulting} -setup {
    set s [SampleSlot new]
} -body {
    list [$s destroy; $s unknown] [$s contents]
} -cleanup {
    rename $s {}
} -result {{} {a b c destroy unknown}}
test oo-33.3 {TIP 380: slots - defaulting} -setup {
    set s [SampleSlot new]
} -body {
    oo::objdefine $s forward --default-operation  my -set
    list [$s destroy; $s unknown] [$s contents] [$s ops]
} -cleanup {
    rename $s {}
} -result {{} unknown {1 Set destroy 1 Set unknown}}
test oo-33.4 {TIP 380: slots - errors} -setup {
    set s [SampleSlot new]
} -body {
    # Method names beginning with "-" are special to slots
    $s -grill q
} -returnCodes error -cleanup {
    rename $s {}
} -result {unknown method "-grill": must be -append, -clear, -set, contents or ops}

SampleSlot destroy

test oo-34.1 {TIP 380: slots - presence} -setup {
    set obj [oo::object new]
    set result {}
} -body {
    oo::define oo::object {
	::lappend ::result [::info object class filter]
	::lappend ::result [::info object class mixin]
	::lappend ::result [::info object class superclass]
	::lappend ::result [::info object class variable]
    }
    oo::objdefine $obj {
	::lappend ::result [::info object class filter]
	::lappend ::result [::info object class mixin]
	::lappend ::result [::info object class variable]
    }
    return $result
} -cleanup {
    $obj destroy
} -result {::oo::Slot ::oo::Slot ::oo::Slot ::oo::Slot ::oo::Slot ::oo::Slot ::oo::Slot}
test oo-34.2 {TIP 380: slots - presence} {
    lsort [info class instances oo::Slot]
} {::oo::define::filter ::oo::define::mixin ::oo::define::superclass ::oo::define::variable ::oo::objdefine::filter ::oo::objdefine::mixin ::oo::objdefine::variable}
proc getMethods obj {
    list [lsort [info object methods $obj -all]] \
	[lsort [info object methods $obj -private]]
}
test oo-34.3 {TIP 380: slots - presence} {
    getMethods oo::define::filter
} {{-append -clear -set} {Get Set}}
test oo-34.4 {TIP 380: slots - presence} {
    getMethods oo::define::mixin
} {{-append -clear -set} {--default-operation Get Set}}
test oo-34.5 {TIP 380: slots - presence} {
    getMethods oo::define::superclass
} {{-append -clear -set} {--default-operation Get Set}}
test oo-34.6 {TIP 380: slots - presence} {
    getMethods oo::define::variable
} {{-append -clear -set} {Get Set}}
test oo-34.7 {TIP 380: slots - presence} {
    getMethods oo::objdefine::filter
} {{-append -clear -set} {Get Set}}
test oo-34.8 {TIP 380: slots - presence} {
    getMethods oo::objdefine::mixin
} {{-append -clear -set} {--default-operation Get Set}}
test oo-34.9 {TIP 380: slots - presence} {
    getMethods oo::objdefine::variable
} {{-append -clear -set} {Get Set}}

test oo-35.1 {Bug 9d61624b3d: Empty superclass must not cause crash} -setup {
    oo::class create fruit {
	method eat {} {}
    }
    set result {}
} -body {
    lappend result [fruit create ::apple] [info class superclasses fruit]
    oo::define fruit superclass
    lappend result [info class superclasses fruit] \
	[info object class apple oo::object] \
	[info class call fruit destroy] \
	[catch { apple }]
} -cleanup {
    unset -nocomplain result
    fruit destroy
} -result {::apple ::oo::object ::oo::object 1 {{method destroy ::oo::object {core method: "destroy"}}} 1}
test oo-35.2 {Bug 9d61624b3d: Empty superclass must not cause crash} -setup {
    oo::class create fruitMetaclass {
	superclass oo::class
	method eat {} {}
    }
    set result {}
} -body {
    lappend result [fruitMetaclass create ::appleClass] \
	[appleClass create orange] \
	[info class superclasses fruitMetaclass]
    oo::define fruitMetaclass superclass
    lappend result [info class superclasses fruitMetaclass] \
	[info object class appleClass oo::class] \
	[catch { orange }] [info object class orange] \
	[appleClass create pear]
} -cleanup {
    unset -nocomplain result
    fruitMetaclass destroy
} -result {::appleClass ::orange ::oo::class ::oo::class 1 1 ::appleClass ::pear}
test oo-35.3 {Bug 593baa032c: superclass list teardown} {
    # Bug makes this crash, especially with mem-debugging on
    oo::class create B {}
    oo::class create D {superclass B}
    namespace eval [info object namespace D] [list [namespace which B] destroy]
} {}
test oo-35.4 {Bug 593baa032c: mixins list teardown} {
    # Bug makes this crash, especially with mem-debugging on
    oo::class create B {}
    oo::class create D {mixin B}
    namespace eval [info object namespace D] [list [namespace which B] destroy]
} {}
<<<<<<< HEAD

test oo-36.1 {TIP #470: introspection within oo::define} {
    oo::define oo::object self
} ::oo::object
test oo-36.2 {TIP #470: introspection within oo::define} -setup {
    oo::class create Cls
} -body {
    oo::define Cls self
} -cleanup {
    Cls destroy
} -result ::Cls
test oo-36.3 {TIP #470: introspection within oo::define} -setup {
    oo::class create Super
    set result uncalled
} -body {
    oo::class create Sub {
	superclass Super
	::set ::result [self]
    }
    return $result
} -cleanup {
    Super destroy
} -result ::Sub
test oo-36.4 {TIP #470: introspection within oo::define} -setup {
    oo::class create Super
    set result uncalled
} -body {
    oo::class create Sub {
	superclass Super
	::set ::result [self {}]
    }
    return $result
} -cleanup {
    Super destroy
} -result {}
test oo-36.5 {TIP #470: introspection within oo::define} -setup {
    oo::class create Super
    set result uncalled
} -body {
    oo::class create Sub {
	superclass Super
	::set ::result [self self]
    }
} -cleanup {
    Super destroy
} -result ::Sub
test oo-36.6 {TIP #470: introspection within oo::objdefine} -setup {
    oo::class create Cls
    set result uncalled
} -body {
    Cls create obj
    oo::objdefine obj {
	::set ::result [self]
    }
} -cleanup {
    Cls destroy
} -result ::obj
test oo-36.7 {TIP #470: introspection within oo::objdefine} -setup {
    oo::class create Cls
} -body {
    Cls create obj
    oo::objdefine obj {
	self
    }
} -cleanup {
    Cls destroy
} -result ::obj
test oo-36.8 {TIP #470: introspection within oo::objdefine} -setup {
    oo::class create Cls
} -body {
    Cls create obj
    oo::objdefine obj {
	self anything
    }
} -returnCodes error -cleanup {
    Cls destroy
} -result {wrong # args: should be "self"}
test oo-36.9 {TIP #470: introspection within oo::define} -setup {
    oo::class create Cls
    set result uncalled
} -body {
    proc oo::define::testself {} {
	global result
	set result [list [catch {self} msg] $msg \
			[catch {uplevel 1 self} msg] $msg]
	return
    }
    list [oo::define Cls testself] $result
} -cleanup {
    Cls destroy
    catch {rename oo::define::testself {}}
} -result {{} {1 {this command may only be called from within the context of an ::oo::define or ::oo::objdefine command} 0 ::Cls}}
test oo-36.10 {TIP #470: introspection within oo::define} -setup {
    oo::class create Cls
    set result uncalled
} -body {
    proc oo::objdefine::testself {} {
	global result
	set result [list [catch {self} msg] $msg \
			[catch {uplevel 1 self} msg] $msg]
	return
    }
    Cls create obj
    list [oo::objdefine obj testself] $result
} -cleanup {
    Cls destroy
    catch {rename oo::objdefine::testself {}}
} -result {{} {1 {this command may only be called from within the context of an ::oo::define or ::oo::objdefine command} 0 ::obj}}
=======
test oo-35.5 {Bug 1a56550e96: introspectors must traverse mixin links correctly} -setup {
    oo::class create base {
	unexport destroy
    }
} -body {
    oo::class create C {
	superclass base
	method c {} {}
    }
    oo::class create D {
	superclass base
	mixin C
	method d {} {}
    }
    oo::class create E {
	superclass D
	method e {} {}
    }
    E create e1
    list [lsort [info class methods E -all]] [lsort [info object methods e1 -all]]
} -cleanup {
    base destroy
} -result {{c d e} {c d e}}
>>>>>>> df974e71

cleanupTests
return

# Local Variables:
# mode: tcl
# End:<|MERGE_RESOLUTION|>--- conflicted
+++ resolved
@@ -3801,8 +3801,29 @@
     oo::class create D {mixin B}
     namespace eval [info object namespace D] [list [namespace which B] destroy]
 } {}
-<<<<<<< HEAD
-
+test oo-35.5 {Bug 1a56550e96: introspectors must traverse mixin links correctly} -setup {
+    oo::class create base {
+	unexport destroy
+    }
+} -body {
+    oo::class create C {
+	superclass base
+	method c {} {}
+    }
+    oo::class create D {
+	superclass base
+	mixin C
+	method d {} {}
+    }
+    oo::class create E {
+	superclass D
+	method e {} {}
+    }
+    E create e1
+    list [lsort [info class methods E -all]] [lsort [info object methods e1 -all]]
+} -cleanup {
+    base destroy
+} -result {{c d e} {c d e}}
 test oo-36.1 {TIP #470: introspection within oo::define} {
     oo::define oo::object self
 } ::oo::object
@@ -3910,31 +3931,6 @@
     Cls destroy
     catch {rename oo::objdefine::testself {}}
 } -result {{} {1 {this command may only be called from within the context of an ::oo::define or ::oo::objdefine command} 0 ::obj}}
-=======
-test oo-35.5 {Bug 1a56550e96: introspectors must traverse mixin links correctly} -setup {
-    oo::class create base {
-	unexport destroy
-    }
-} -body {
-    oo::class create C {
-	superclass base
-	method c {} {}
-    }
-    oo::class create D {
-	superclass base
-	mixin C
-	method d {} {}
-    }
-    oo::class create E {
-	superclass D
-	method e {} {}
-    }
-    E create e1
-    list [lsort [info class methods E -all]] [lsort [info object methods e1 -all]]
-} -cleanup {
-    base destroy
-} -result {{c d e} {c d e}}
->>>>>>> df974e71
  
 cleanupTests
