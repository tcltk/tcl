# This file contains a collection of tests for Tcl's built-in object system.
# Sourcing this file into Tcl runs the tests and generates output for errors.
# No output means no errors were found.
#
# Copyright © 2006-2013 Donal K. Fellows
#
# See the file "license.terms" for information on usage and redistribution of
# this file, and for a DISCLAIMER OF ALL WARRANTIES.

package require tcl::oo 1.3.0
if {"::tcltest" ni [namespace children]} {
    package require tcltest 2.5
    namespace import -force ::tcltest::*
}

<<<<<<< HEAD
=======
# A helper for intercepting background errors
proc ::bgerrorIntercept {varName body} {
    set old [interp bgerror {}]
    interp bgerror {} [list apply {{var msg args} {
	upvar #0 $var v
	lappend v $msg
    }} $varName]
    try {
	uplevel 1 $body
    } finally {
	interp bgerror {} $old
    }
}


>>>>>>> ebe80b7d
# The foundational objects oo::object and oo::class are sensitive to reference
# counting errors and are deallocated only when an interp is deleted, so in
# this test suite, interp creation and interp deletion are often used in
# leaktests in order to leverage this sensitivity.

testConstraint memory [llength [info commands memory]]
if {[testConstraint memory]} {
    proc getbytes {} {
	set lines [split [memory info] \n]
	return [lindex $lines 3 3]
    }
    proc leaktest {script {iterations 3}} {
	set end [getbytes]
	for {set i 0} {$i < $iterations} {incr i} {
	    uplevel 1 $script
	    set tmp $end
	    set end [getbytes]
	}
	return [expr {$end - $tmp}]
    }
}

test oo-0.1 {basic test of OO's ability to clean up its initial state} {
    interp create t
    t eval {
	package require tcl::oo
    }
    interp delete t
} {}
test oo-0.2 {basic test of OO's ability to clean up its initial state} {
    set i [interp create]
    interp eval $i {
	package require tcl::oo
	namespace delete ::
    }
    interp delete $i
} {}
test oo-0.3 {basic test of OO's ability to clean up its initial state} -body {
    leaktest {
        [oo::object new] destroy
    }
} -constraints memory -result 0
test oo-0.4 {basic test of OO's ability to clean up its initial state} -body {
    leaktest {
	oo::class create foo
	foo new
	foo destroy
    }
} -constraints memory -result 0
test oo-0.5.1 {testing object foundation cleanup} memory {
    leaktest {
	interp create foo
	interp delete foo
    }
} 0
test oo-0.5.2 {testing literal leak on interp delete} memory {
    leaktest {
	interp create foo
	foo eval {oo::object new}
	interp delete foo
    }
} 0
test oo-0.6 {cleaning the core class pair; way #1} -setup {
    interp create t
} -body {
    t eval {
	package require tcl::oo
	namespace path oo
	list [catch {class destroy} m] $m [catch {object destroy} m] $m
    }
} -cleanup {
    interp delete t
} -result {0 {} 1 {invalid command name "object"}}
test oo-0.7 {cleaning the core class pair; way #2} -setup {
    interp create t
} -body {
    t eval {
	package require tcl::oo
	namespace path oo
	list [catch {object destroy} m] $m [catch {class destroy} m] $m
    }
} -cleanup {
    interp delete t
} -result {0 {} 1 {invalid command name "class"}}
test oo-0.8 {leak in variable management} -setup {
    oo::class create foo
} -constraints memory -body {
    oo::define foo {
	constructor {} {
	    variable v 0
	}
    }
    leaktest {[foo new] destroy}
} -cleanup {
    foo destroy
} -result 0
test oo-0.9 {various types of presence of the tcl::oo package} {
    list [lsearch -nocase -all -inline [package names] tcl::oo] \
	[package present tcl::oo] [expr {$::oo::patchlevel in [package versions tcl::oo]}]
} [list tcl::oo $::oo::patchlevel 1]

test oo-1.1 {basic test of OO functionality: no classes} {
    set result {}
    lappend result [oo::object create foo]
    lappend result [oo::objdefine foo {
	method bar args {
	    global result
	    lappend result {*}$args
	    return [llength $args]
	}
    }]
    lappend result [foo bar a b c]
    lappend result [foo destroy] [info commands foo]
} {::foo {} a b c 3 {} {}}
test oo-1.2 {basic test of OO functionality: no classes} -body {
    oo::define oo::object method missingArgs
} -returnCodes 1 -result "wrong # args: should be \"oo::define oo::object method name ?option? args body\""
test oo-1.3 {basic test of OO functionality: no classes} {
    catch {oo::define oo::object method missingArgs}
    set errorInfo
} "wrong # args: should be \"oo::define oo::object method name ?option? args body\"
    while executing
\"oo::define oo::object method missingArgs\""
test oo-1.4 {basic test of OO functionality} -body {
    oo::object create {}
} -returnCodes 1 -result {object name must not be empty}
test oo-1.4.1 {fully-qualified nested name} -body {
    oo::object create ::one::two::three
} -result {::one::two::three}
test oo-1.4.2 {automatic command name has same name as namespace} -body {
    set obj [oo::object new]
    expr {[info object namespace $obj] == $obj}
} -result 1
test oo-1.5 {basic test of OO functionality} -body {
    oo::object doesnotexist
} -returnCodes 1 -result {unknown method "doesnotexist": must be create, destroy or new}
test oo-1.5.1 {basic test of OO functionality} -setup {
    oo::object create aninstance
} -returnCodes error -body {
    aninstance
} -cleanup {
    rename aninstance {}
} -result {wrong # args: should be "aninstance method ?arg ...?"}
test oo-1.6 {basic test of OO functionality} -setup {
    oo::object create aninstance
} -body {
    oo::objdefine aninstance unexport destroy
    aninstance doesnotexist
} -cleanup {
    rename aninstance {}
} -returnCodes 1 -result {object "::aninstance" has no visible methods}
test oo-1.7 {basic test of OO functionality} -setup {
    oo::object create aninstance
} -body {
    oo::objdefine aninstance {
	# Do not do this in real code! Ever! This is *not* supported!
	::oo::define::method ha ha ha
    }
} -returnCodes error -cleanup {
    aninstance destroy
} -result {attempt to misuse API}
test oo-1.8 {basic test of OO functionality} -setup {
    oo::object create obj
    set result {}
} -cleanup {
    obj destroy
} -body {
    oo::objdefine obj method foo {} {return bar}
    lappend result [obj foo]
    oo::objdefine obj method foo {} {}
    lappend result [obj foo]
} -result {bar {}}
test oo-1.9 {basic test of OO functionality} -setup {
    oo::object create a
    oo::object create b
} -cleanup {
    catch {a destroy}
    b destroy
} -body {
    oo::objdefine a method foo {} { return A }
    oo::objdefine b method foo {} { return B }
    apply {{} {
	set m foo
	return [a $m],[a destroy],[b $m]
    }}
} -result A,,B
test oo-1.10 {basic test of OO functionality} -body {
    namespace eval foo {
	namespace eval bar {
	    oo::object create o
	    namespace export o
	}
	namespace import bar::o
    }
    list [info object isa object foo::bar::o] [info object isa object foo::o]
} -cleanup {
    namespace delete foo
} -result {1 1}
test oo-1.11 {basic test of OO functionality: abbreviating} -setup {
    oo::class create c
} -cleanup {
    c destroy
} -body {
    oo::define c super oo::class
    info class super c
} -result ::oo::class
test oo-1.12 {basic test of OO functionality: abbreviating} -setup {
    oo::class create c
} -cleanup {
    c destroy
} -body {
    oo::define c {super oo::class}
    info class super c
} -result ::oo::class
test oo-1.13 {basic test of OO functionality: abbreviating} -setup {
    oo::class create c
} -cleanup {
    c destroy
} -body {
    oo::define c self {forw a b}
    info object forw c a
} -result b
test oo-1.14 {basic test of OO functionality: abbreviating} -setup {
    oo::class create c
} -cleanup {
    c destroy
} -body {
    oo::define c self forw a b
    info object forw c a
} -result b
test oo-1.15 {basic test of OO functionality: abbreviating} -setup {
    oo::object create o
} -cleanup {
    o destroy
} -body {
    oo::objdefine o {forw a b}
    info object forw o a
} -result b
test oo-1.16 {basic test of OO functionality: abbreviating} -setup {
    oo::object create o
} -cleanup {
    o destroy
} -body {
    oo::objdefine o forw a b
    info object forw o a
} -result b
test oo-1.17 {basic test of OO functionality: Bug 2481109} -body {
    namespace eval ::foo {oo::object create lreplace}
} -cleanup {
    namespace delete ::foo
} -result ::foo::lreplace
# Check for Bug 2519474; problem in tclNamesp.c, but tested here...
test oo-1.18 {OO: create object in NS with same name as global cmd} -setup {
    proc test-oo-1.18 {} return
    oo::class create A
    oo::class create B {superclass A}
} -body {
    oo::define B constructor {} {A create test-oo-1.18}
    B create C
} -cleanup {
    rename test-oo-1.18 {}
    A destroy
} -result ::C
test oo-1.18.1 {no memory leak: superclass} -setup {
} -constraints memory -body {

    leaktest {
	interp create t
	t eval {
	    oo::class create A {
		superclass oo::class
	    }
	}
	interp delete t
    }
} -cleanup {
} -result 0
test oo-1.18.2 {Bug 75b8433707: memory leak in oo-1.18} -setup {
    proc test-oo-1.18 {} return
} -constraints memory -body {
    leaktest {
	oo::class create A
	oo::class create B {superclass A}
	oo::define B constructor {} {A create test-oo-1.18}
	B create C
	A destroy
    }
} -cleanup {
    rename test-oo-1.18 {}
} -result 0
test oo-1.18.3 {Bug 21c144f0f5} -setup {
    interp create child
} -body {
    child eval {
	oo::define [oo::class create foo] superclass oo::class
	oo::class destroy
    }
} -cleanup {
    interp delete child
}
test oo-1.18.4 {correct handling of cleanup in superclass set error} -setup {
    interp create child
} -body {
    child eval {
	oo::class create A
	oo::class create B {
	    superclass oo::class
	    constructor {} {
		next {superclass A}
		next {superclass -append A}
	    }
	}
	[B create C] create d
    }
} -returnCodes error -cleanup {
    interp delete child
} -result {class should only be a direct superclass once}
test oo-1.18.5 {correct handling of cleanup in superclass set error} -setup {
    interp create child
} -body {
    child eval {
	oo::class create A
	oo::class create B {
	    superclass oo::class
	    constructor {c} {
		next {superclass A}
		next [list superclass -append {*}$c]
	    }
	}
	[B create C {B C}] create d
    }
} -returnCodes error -cleanup {
    interp delete child
} -result {attempt to form circular dependency graph}
test oo-1.19 {basic test of OO functionality: teardown order} -body {
    oo::object create o
    namespace delete [info object namespace o]
    o destroy
    # Crashes on error
} -returnCodes error -result {invalid command name "o"}
test oo-1.20 {basic test of OO functionality: my teardown post rename} -body {
    oo::object create obj
    rename [info object namespace obj]::my ::AGlobalName
    obj destroy
    info commands ::AGlobalName
} -result {}
test oo-1.21 {basic test of OO functionality: default relations} -setup {
    set fresh [interp create]
} -body {
    lmap x [$fresh eval {
	set initials {::oo::object ::oo::class ::oo::Slot}
	foreach cmd {instances subclasses mixins superclass} {
	    foreach initial $initials {
		lappend x [info class $cmd $initial]
	    }
	}
	foreach initial $initials {
	    lappend x [info object class $initial]
	}
	return $x
    }] {lsort [lsearch -all -not -inline $x *::delegate]}
} -cleanup {
    interp delete $fresh
} -result {{} {::oo::Slot ::oo::abstract ::oo::class ::oo::configurable ::oo::configuresupport::configurable ::oo::object ::oo::singleton} {::oo::configuresupport::objreadableproperties ::oo::configuresupport::objwritableproperties ::oo::configuresupport::readableproperties ::oo::configuresupport::writableproperties ::oo::define::filter ::oo::define::mixin ::oo::define::superclass ::oo::define::variable ::oo::objdefine::filter ::oo::objdefine::mixin ::oo::objdefine::variable} {::oo::Slot ::oo::class ::oo::configuresupport::configurable} {::oo::abstract ::oo::configurable ::oo::singleton} {} {} {} {} {} ::oo::object ::oo::object ::oo::class ::oo::class ::oo::class}

test oo-2.1 {basic test of OO functionality: constructor} -setup {
    # This is a bit complex because it needs to run in a sub-interp as
    # we're modifying the root object class's constructor
    interp create subinterp
    subinterp eval {
	package require tcl::oo
    }
} -body {
    subinterp eval {
	oo::define oo::object constructor {} {
	    lappend ::result [info level 0]
	}
	lappend result 1
	lappend result 2 [oo::object create foo]
    }
} -cleanup {
    interp delete subinterp
} -result {1 {oo::object create foo} 2 ::foo}
test oo-2.2 {basic test of OO functionality: constructor} {
    oo::class create testClass {
	constructor {} {
	    global result
	    lappend result "[self]->construct"
	}
	method bar {} {
	    global result
	    lappend result "[self]->bar"
	}
    }
    set result {}
    [testClass create foo] bar
    testClass destroy
    return $result
} {::foo->construct ::foo->bar}
test oo-2.4 {OO constructor - Bug 2531577} -setup {
    oo::class create foo
} -body {
    oo::define foo constructor {} return
    [foo new] destroy
    oo::define foo constructor {} {}
    llength [info command [foo new]]
} -cleanup {
    foo destroy
} -result 1
test oo-2.5 {OO constructor - Bug 2531577} -setup {
    oo::class create foo
    set result {}
} -body {
    oo::define foo constructor {} {error x}
    lappend result [catch {foo new}]
    oo::define foo constructor {} {}
    lappend result [llength [info command [foo new]]]
} -cleanup {
    foo destroy
} -result {1 1}
test oo-2.6 {OO constructor and tailcall - Bug 2414858} -setup {
    oo::class create foo
} -body {
    oo::define foo {
	constructor {} { tailcall my bar }
	method bar {}  { return bad }
    }
    namespace tail [foo create good]
} -cleanup {
    foo destroy
} -result good
test oo-2.7 {construction, method calls and ensembles - Bug 3514761} -setup {
    namespace eval k {}
} -body {
    namespace eval k {
	oo::class create s {
	    constructor {j} {
		# nothing
	    }
	}
	namespace export s
	namespace ensemble create
    }
    k s create X
} -returnCodes error -cleanup {
    namespace delete k
} -result {wrong # args: should be "k s create X j"}
test oo-2.8 {construction, method calls and ensembles - Bug 3514761} -setup {
    namespace eval k {}
} -body {
    namespace eval k {
	oo::class create s {
	    constructor {j} {
		# nothing
	    }
	}
	oo::class create t {
	    superclass s
	    constructor args {
		k next {*}$args
	    }
	}
	interp alias {} ::k::next {} ::oo::Helpers::next
	namespace export t next
	namespace ensemble create
    }
    k t create X
} -returnCodes error -cleanup {
    namespace delete k
} -result {wrong # args: should be "k next j"}
test oo-2.9 {construction failures and self creation} -setup {
    set ::result {}
    oo::class create Root
} -body {
    oo::class create A {
	superclass Root
	constructor {} {
	    lappend ::result "in A"
	    error "failure in A"
	}
	destructor {lappend ::result [self]}
    }
    oo::class create B {
	superclass Root
	constructor {} {
	    lappend ::result "in B [self]"
	    error "failure in B"
	}
	destructor {lappend ::result [self]}
    }
    lappend ::result [catch {A create a} msg] $msg
    lappend ::result [catch {B create b} msg] $msg
} -cleanup {
    Root destroy
} -result {{in A} ::a 1 {failure in A} {in B ::b} ::b 1 {failure in B}}

test oo-3.1 {basic test of OO functionality: destructor} -setup {
    # This is a bit complex because it needs to run in a sub-interp as we're
    # modifying the root object class's constructor
    interp create subinterp
    subinterp eval {
	package require tcl::oo
    }
} -body {
    subinterp eval {
	oo::define oo::object destructor {
	    lappend ::result died
	}
	lappend result 1 [oo::object create foo]
	lappend result 2 [rename foo {}]
	oo::define oo::object destructor {}
	return $result
    }
} -cleanup {
    interp delete subinterp
} -result {1 ::foo died 2 {}}
test oo-3.2 {basic test of OO functionality: destructor} -setup {
    # This is a bit complex because it needs to run in a sub-interp as
    # we're modifying the root object class's constructor
    interp create subinterp
    subinterp eval {
	package require tcl::oo
    }
} -body {
    subinterp eval {
	oo::define oo::object destructor {
	    lappend ::result died
	}
	lappend result 1 [oo::object create foo]
	lappend result 2 [rename foo {}]
    }
} -cleanup {
    interp delete subinterp
} -result {1 ::foo died 2 {}}
test oo-3.3 {basic test of OO functionality: destructor} -setup {
    oo::class create foo
    set result {}
} -cleanup {
    foo destroy
} -body {
    oo::define foo {
	constructor {} {lappend ::result made}
	destructor {lappend ::result died}
    }
    namespace delete [info object namespace [foo new]]
    return $result
} -result {made died}
test oo-3.4 {basic test of OO functionality: my exists in destructor} -setup {
    oo::class create cls
    set result {}
} -cleanup {
    cls destroy
} -body {
    oo::define cls {
	variable state
	constructor {} {
	    proc localcmdexists {} {}
	    set state ok
	}
	forward Report lappend ::result
	destructor {
	    objmy Report [catch {set state} msg] $msg
	    objmy Report [namespace which -var state]
	    objmy Report [info commands localcmdexists]
	}
    }
    cls create obj
    rename [info object namespace obj]::my ::objmy
    obj destroy
    lappend result [info commands ::objmy]
} -match glob -result {0 ok *::state localcmdexists {}}
test oo-3.4a {basic test of OO functionality: my exists in destructor} -setup {
    oo::class create cls
    set result {}
} -cleanup {
    cls destroy
} -body {
    oo::define cls {
	variable state
	constructor {} {
	    proc localcmdexists {} {}
	    set state ok
	}
	forward Report lappend ::result
	destructor {
	    objmy Report [catch {set state} msg] $msg
	    objmy Report [namespace which -var state]
	    objmy Report [info commands localcmdexists]
	}
    }
    cls create obj
    rename [info object namespace obj]::my ::objmy
    rename obj {}
    lappend result [info commands ::objmy]
} -match glob -result {0 ok *::state localcmdexists {}}
test oo-3.5 {basic test of OO functionality: destructor: evil case for Itcl} -setup {
    oo::class create cls
    set result {}
} -cleanup {
    cls destroy
} -body {
    oo::define cls {
	variable state
	constructor {} {
	    proc localcmdexists {} {}
	    set state ok
	}
	forward Report lappend ::result
	destructor {
	    objmy Report [catch {set state} msg] $msg
	    objmy Report [namespace which -var state]
	    objmy Report [info commands localcmdexists]
	}
    }
    cls create obj
    rename [info object namespace obj]::my ::objmy
    namespace delete [info object namespace obj]
    lappend result [info commands ::objmy]
} -match glob -result {0 ok *::state localcmdexists {}}
test oo-3.5a {basic test of OO functionality: destructor: evil case for Itcl} -setup {
    oo::class create cls
    set result {}
} -cleanup {
    cls destroy
} -body {
    oo::define cls {
	variable state result
	constructor {} {
	    proc localcmdexists {} {}
	    set state ok
	    my eval {upvar 0 ::result result}
	}
	method nuke {} {
	    namespace delete [namespace current]
	    return $result
	}
	destructor {
	    lappend result [self] $state [info commands localcmdexists]
	}
    }
    cls create obj
    namespace delete [info object namespace obj]
    [cls create obj2] nuke
} -match glob -result {::obj ok localcmdexists ::obj2 ok localcmdexists}
test oo-3.6 {basic test of OO functionality: errors in destructor} -setup {
    oo::class create cls
} -cleanup {
    cls destroy
} -body {
    oo::define cls destructor {error foo}
    list [catch {[cls create obj] destroy} msg] $msg [info commands obj]
} -result {1 foo {}}
test oo-3.7 {basic test of OO functionality: errors in destructor} -setup {
    oo::class create cls
} -cleanup {
    cls destroy
} -body {
    oo::define cls destructor {error foo}
    bgerrorIntercept result {
	set result [cls create obj]
	lappend result [rename obj {}]
	update idletasks
	lappend result [info commands obj]
    }
} -result {::obj {} foo {}}
test oo-3.8 {basic test of OO functionality: errors in destructor} -setup {
    oo::class create cls
} -cleanup {
    cls destroy
} -body {
    oo::define cls destructor {error foo}
    bgerrorIntercept result {
	set result [cls create obj]
	lappend result [namespace delete [info object namespace obj]]
	update idletasks
	lappend result [info commands obj]
    }
} -result {::obj {} foo {}}
test oo-3.9 {Bug 2944404: deleting the object in the destructor} -setup {
    oo::class create cls
    set result {}
} -body {
    oo::define cls {
	destructor {
	    lappend ::result in destructor
	    [self] destroy
	}
    }
    # This used to crash
    [cls new] destroy
    return $result
} -cleanup {
    cls destroy
} -result {in destructor}
test oo-3.10 {Bug 3d96b7076e: killing the object's class in a method call} -setup {
    oo::class create Super
} -body {
    # Only reliably failed in a memdebug build
    oo::class create Cls {
	superclass Super
	method mthd {} {
	    [self class] destroy
	    return ok
	}
    }
    [Cls new] mthd
} -cleanup {
    Super destroy
} -result ok
test oo-3.11 {Bug 3d96b7076e: killing the object's class in a method call} -setup {
    oo::class create Super
    oo::class create Sub {
	superclass Super
    }
} -body {
    # Only reliably failed in a memdebug build
    oo::class create Cls {
	superclass Super
	method mthd {} {
	    oo::objdefine [self] class Sub
	    Cls destroy
	    return ok
	}
    }
    [Cls new] mthd
} -cleanup {
    Super destroy
} -result ok
test oo-3.12 {Bug 3d96b7076e: killing the object's class in a method call} -setup {
    oo::class create Super
} -body {
    # Only reliably failed in a memdebug build
    oo::class create Cls {
	superclass Super
	method mthd {} {
	    [self class] destroy
	    return ok
	}
    }
    set o [Super new]
    oo::objdefine $o mixin Cls
    $o mthd
} -cleanup {
    Super destroy
} -result ok

test oo-4.1 {basic test of OO functionality: export} {
    set o [oo::object new]
    set result {}
    oo::objdefine $o method Foo {} {lappend ::result Foo; return}
    lappend result [catch {$o Foo} msg] $msg
    oo::objdefine $o export Foo
    lappend result [$o Foo] [$o destroy]
} {1 {unknown method "Foo": must be destroy} Foo {} {}}
test oo-4.2 {basic test of OO functionality: unexport} {
    set o [oo::object new]
    set result {}
    oo::objdefine $o method foo {} {lappend ::result foo; return}
    lappend result [$o foo]
    oo::objdefine $o unexport foo
    lappend result [catch {$o foo} msg] $msg [$o destroy]
} {foo {} 1 {unknown method "foo": must be destroy} {}}
test oo-4.3 {exporting and error messages, Bug 1824958} -setup {
    oo::class create testClass
} -cleanup {
    testClass destroy
} -body {
    oo::define testClass self export Bad
    testClass Bad
} -returnCodes 1 -result {unknown method "Bad": must be create, destroy or new}
test oo-4.4 {exporting a class method from an object} -setup {
    oo::class create testClass
    testClass create testObject
} -cleanup {
    testClass destroy
} -body {
    oo::define testClass method Good {} { return ok }
    oo::objdefine testObject export Good
    testObject Good
} -result ok
test oo-4.5 {export creates proper method entries} -setup {
    oo::class create testClass
} -body {
    oo::define testClass {
	export foo
	method foo {} {return ok}
    }
    [testClass new] foo
} -cleanup {
    testClass destroy
} -result ok
test oo-4.6 {export creates proper method entries} -setup {
    oo::class create testClass
} -body {
    oo::define testClass {
	unexport foo
	method foo {} {return ok}
    }
    [testClass new] foo
} -cleanup {
    testClass destroy
} -result ok
test oo-4.7 {basic test of OO functionality: method -export flag} -setup {
    set o [oo::object new]
    unset -nocomplain result
} -body {
    oo::objdefine $o {
	method Foo {} {
	    lappend ::result Foo
	    return foo
	}
	method Bar -export {} {
	    lappend ::result Bar
	    return bar
	}
    }
    lappend result [catch {$o Foo} msg] $msg
    lappend result [$o Bar]
} -cleanup {
    $o destroy
} -result {1 {unknown method "Foo": must be Bar or destroy} Bar bar}
test oo-4.8 {basic test of OO functionality: method -unexport flag} -setup {
    set o [oo::object new]
    unset -nocomplain result
} -body {
    oo::objdefine $o {
	method foo {} {
	    lappend ::result foo
	    return Foo
	}
	method bar -unexport {} {
	    lappend ::result bar
	    return Bar
	}
    }
    lappend result [$o foo]
    lappend result [catch {$o bar} msg] $msg
} -cleanup {
    $o destroy
} -result {foo Foo 1 {unknown method "bar": must be destroy or foo}}
test oo-4.9 {basic test of OO functionality: method -private flag} -setup {
    set o [oo::object new]
    unset -nocomplain result
} -body {
    oo::objdefine $o {
	method foo {} {
	    lappend ::result foo
	    return Foo
	}
	method bar -private {} {
	    lappend ::result bar
	    return Bar
	}
	export eval
	method gorp {} {
	    my bar
	}
    }
    lappend result [$o foo]
    lappend result [catch {$o bar} msg] $msg
    lappend result [catch {$o eval my bar} msg] $msg
    lappend result [$o gorp]
} -cleanup {
    $o destroy
} -result {foo Foo 1 {unknown method "bar": must be destroy, eval, foo or gorp} 1 {unknown method "bar": must be <cloned>, destroy, eval, foo, gorp, unknown, variable or varname} bar Bar}
test oo-4.10 {basic test of OO functionality: method flag parsing} -setup {
    set o [oo::object new]
} -body {
    oo::objdefine $o method foo -gorp xyz {return Foo}
} -returnCodes error -cleanup {
    $o destroy
} -result {bad export flag "-gorp": must be -export, -private, or -unexport}

test oo-5.1 {OO: manipulation of classes as objects} -setup {
    set obj [oo::object new]
} -body {
    oo::objdefine oo::object method foo {} { return "in object" }
    catch {$obj foo} result
    list [catch {$obj foo} result] $result [oo::object foo]
} -cleanup {
    oo::objdefine oo::object deletemethod foo
    $obj destroy
} -result {1 {unknown method "foo": must be destroy} {in object}}
test oo-5.2 {OO: manipulation of classes as objects} -setup {
    set obj [oo::object new]
} -body {
    oo::define oo::object self method foo {} { return "in object" }
    catch {$obj foo} result
    list [catch {$obj foo} result] $result [oo::object foo]
} -cleanup {
    oo::objdefine oo::object deletemethod foo
    $obj destroy
} -result {1 {unknown method "foo": must be destroy} {in object}}
test oo-5.3 {OO: manipulation of classes as objects} -setup {
    set obj [oo::object new]
} -body {
    oo::objdefine oo::object {
	method foo {} { return "in object" }
    }
    catch {$obj foo} result
    list [catch {$obj foo} result] $result [oo::object foo]
} -cleanup {
    oo::objdefine oo::object deletemethod foo
    $obj destroy
} -result {1 {unknown method "foo": must be destroy} {in object}}
test oo-5.4 {OO: manipulation of classes as objects} -setup {
    set obj [oo::object new]
} -body {
    oo::define oo::object {
	self method foo {} { return "in object" }
    }
    catch {$obj foo} result
    list [catch {$obj foo} result] $result [oo::object foo]
} -cleanup {
    oo::objdefine oo::object deletemethod foo
    $obj destroy
} -result {1 {unknown method "foo": must be destroy} {in object}}
test oo-5.5 {OO: manipulation of classes as objects} -setup {
    set obj [oo::object new]
} -body {
    oo::define oo::object {
	self {
	    method foo {} { return "in object" }
	}
    }
    catch {$obj foo} result
    list [catch {$obj foo} result] $result [oo::object foo]
} -cleanup {
    oo::objdefine oo::object deletemethod foo
    $obj destroy
} -result {1 {unknown method "foo": must be destroy} {in object}}

test oo-6.1 {OO: forward} {
    oo::object create foo
    oo::objdefine foo {
	forward a lappend
	forward b lappend result
    }
    set result {}
    foo a result 1
    foo b 2
    foo destroy
    return $result
} {1 2}
test oo-6.2 {OO: forward resolution scope} -setup {
    oo::class create fooClass
} -body {
    proc foo {} {return bad}
    oo::define fooClass {
	constructor {} {
	    proc foo {} {return good}
	}
	forward bar foo
    }
    [fooClass new] bar
} -cleanup {
    fooClass destroy
    rename foo {}
} -result good
test oo-6.3 {OO: forward resolution scope} -setup {
    oo::class create fooClass
} -body {
    proc foo {} {return bad}
    oo::define fooClass {
	constructor {} {
	    proc foo {} {return good}
	}
    }
    oo::define fooClass forward bar foo
    [fooClass new] bar
} -cleanup {
    fooClass destroy
    rename foo {}
} -result good
test oo-6.4 {OO: forward resolution scope} -setup {
    oo::class create fooClass
} -body {
    proc foo {} {return good}
    oo::define fooClass {
	constructor {} {
	    proc foo {} {return bad}
	}
	forward bar ::foo
    }
    [fooClass new] bar
} -cleanup {
    fooClass destroy
    rename foo {}
} -result good
test oo-6.5 {OO: forward resolution scope} -setup {
    oo::class create fooClass
    namespace eval foo {}
} -body {
    proc foo::foo {} {return good}
    oo::define fooClass {
	constructor {} {
	    proc foo {} {return bad}
	}
	forward bar foo::foo
    }
    [fooClass new] bar
} -cleanup {
    fooClass destroy
    namespace delete foo
} -result good
test oo-6.6 {OO: forward resolution scope} -setup {
    oo::class create fooClass
    namespace eval foo {}
} -body {
    proc foo::foo {} {return bad}
    oo::define fooClass {
	constructor {} {
	    namespace eval foo {
		proc foo {} {return good}
	    }
	}
	forward bar foo::foo
    }
    [fooClass new] bar
} -cleanup {
    fooClass destroy
    namespace delete foo
} -result good
test oo-6.7 {OO: forward resolution scope is per-object} -setup {
    oo::class create fooClass
} -body {
    oo::define fooClass {
	constructor {} {
	    proc curns {} {namespace current}
	}
	forward ns curns
    }
    expr {[[fooClass new] ns] ne [[fooClass new] ns]}
} -cleanup {
    fooClass destroy
} -result 1
test oo-6.8 {Bug 3400658: forwarding and wrongargs rewriting} -setup {
    oo::class create fooClass
} -body {
    oo::define fooClass {
	forward test my handler
	method handler {a b c} {}
    }
    fooClass create ::foo
    foo test
} -returnCodes error -cleanup {
    fooClass destroy
} -result {wrong # args: should be "foo test a b c"}
test oo-6.9 {Bug 3400658: forwarding and wrongargs rewriting} -setup {
    oo::class create fooClass
} -body {
    oo::define fooClass {
	forward test my handler
	method handler {a b c} {list $a,$b,$c}
    }
    fooClass create ::foo
    foo test 1 2 3
} -cleanup {
    fooClass destroy
} -result 1,2,3
test oo-6.10 {Bug 3400658: forwarding and wrongargs rewriting} -setup {
    oo::class create fooClass
} -body {
    oo::define fooClass {
	forward test my handler
	method handler {a b c} {list $a,$b,$c}
    }
    fooClass create ::foo
    foo test 1 2
} -returnCodes error -cleanup {
    fooClass destroy
} -result {wrong # args: should be "foo test a b c"}
test oo-6.11 {Bug 3400658: forwarding and wrongargs rewriting} -setup {
    oo::object create foo
} -body {
    oo::objdefine foo {
	forward test my handler
	method handler {a b c} {}
    }
    foo test
} -returnCodes error -cleanup {
    foo destroy
} -result {wrong # args: should be "foo test a b c"}
test oo-6.12 {Bug 3400658: forwarding and wrongargs rewriting} -setup {
    oo::object create foo
} -body {
    oo::objdefine foo {
	forward test my handler
	method handler {a b c} {list $a,$b,$c}
    }
    foo test 1 2 3
} -cleanup {
    foo destroy
} -result 1,2,3
test oo-6.13 {Bug 3400658: forwarding and wrongargs rewriting} -setup {
    oo::object create foo
} -body {
    oo::objdefine foo {
	forward test my handler
	method handler {a b c} {list $a,$b,$c}
    }
    foo test 1 2
} -returnCodes error -cleanup {
    foo destroy
} -result {wrong # args: should be "foo test a b c"}
test oo-6.14 {Bug 3400658: forwarding and wrongargs rewriting - multistep} -setup {
    oo::class create fooClass
} -body {
    oo::define fooClass {
	forward test my handler1 p
	forward handler1 my handler q
	method handler {a b c} {}
    }
    fooClass create ::foo
    foo test
} -returnCodes error -cleanup {
    fooClass destroy
} -result {wrong # args: should be "foo test c"}
test oo-6.15 {Bug 3400658: forwarding and wrongargs rewriting - multistep} -setup {
    oo::class create fooClass
} -body {
    oo::define fooClass {
	forward test my handler1 p
	forward handler1 my handler q
	method handler {a b c} {list $a,$b,$c}
    }
    fooClass create ::foo
    foo test 1
} -cleanup {
    fooClass destroy
} -result q,p,1
test oo-6.16 {Bug 3400658: forwarding and wrongargs rewriting - via alias} -setup {
    oo::class create fooClass
} -body {
    oo::define fooClass {
	forward test handler1 foo bar
	forward handler2 my handler x
	method handler {a b c d} {list $a,$b,$c,$d}
	export eval
    }
    fooClass create ::foo
    foo eval {
	interp alias {} [namespace current]::handler1 \
	    {} [namespace current]::my handler2
    }
    foo test 1 2 3
} -returnCodes error -cleanup {
    fooClass destroy
} -result {wrong # args: should be "foo test d"}
test oo-6.17 {Bug 3400658: forwarding and wrongargs rewriting - via ensemble} -setup {
    oo::class create fooClass
} -body {
    oo::define fooClass {
	forward test handler1 foo bar boo
	forward handler2 my handler
	method handler {a b c d} {list $a,$b,$c,$d}
	export eval
    }
    fooClass create ::foo
    foo eval {
	namespace ensemble create \
	    -command [namespace current]::handler1 -parameters {p q} \
	    -map [list boo [list [namespace current]::my handler2]]
    }
    foo test 1 2 3
} -returnCodes error -cleanup {
    fooClass destroy
} -result {wrong # args: should be "foo test c d"}
test oo-6.18 {Bug 3408830: more forwarding cases} -setup {
    oo::class create fooClass
} -body {
    oo::define fooClass {
	forward len  string length
    }
    [fooClass create foo] len a b
} -returnCodes error -cleanup {
    fooClass destroy
} -result {wrong # args: should be "::foo len string"}
test oo-6.19 {Bug 3610404: forwarding resolution + traces} -setup {
    oo::object create foo
    unset -nocomplain ::result
    set ::result {}
} -body {
    proc ::my {method} {lappend ::result global}
    oo::objdefine foo {
	method target {} {lappend ::result instance}
	forward bar my target
	method bump {} {
	    set ns [info object namespace ::foo]
	    rename ${ns}::my ${ns}::
	    rename ${ns}:: ${ns}::my
	}
    }
    proc harness {} {
	foo target
	foo bar
	foo target
    }
    trace add execution harness enterstep {apply {{cmd args} {foo bump}}}
    foo target
    foo bar
    foo bump
    foo bar
    harness
} -cleanup {
    catch {rename harness {}}
    catch {rename ::my {}}
    foo destroy
} -result {instance instance instance instance instance instance}
test oo-6.20 {Bug 3610404: forwarding resolution + traces} -setup {
    oo::class create fooClass
    fooClass create foo
    unset -nocomplain ::result
    set ::result {}
} -body {
    proc ::my {method} {lappend ::result global}
    oo::define fooClass {
	method target {} {lappend ::result class}
	forward bar my target
	method bump {} {
	    set ns [info object namespace [self]]
	    rename ${ns}::my ${ns}::
	    rename ${ns}:: ${ns}::my
	}
    }
    proc harness {} {
	foo target
	foo bar
	foo target
    }
    trace add execution harness enterstep {apply {{cmd args} {foo bump}}}
    foo target
    foo bar
    foo bump
    foo bar
    harness
} -cleanup {
    catch {rename harness {}}
    catch {rename ::my {}}
    fooClass destroy
} -result {class class class class class class}

test oo-7.1 {OO: inheritance 101} -setup {
    oo::class create superClass
    oo::class create subClass
    subClass create instance
} -body {
    oo::define superClass method doit x {lappend ::result $x}
    oo::define subClass superclass superClass
    set result [list [catch {subClass doit bad} msg] $msg]
    instance doit ok
    return $result
} -cleanup {
    subClass destroy
    superClass destroy
} -result {1 {unknown method "doit": must be create, destroy or new} ok}
test oo-7.2 {OO: inheritance 101} -setup {
    oo::class create superClass
    oo::class create subClass
    subClass create instance
} -body {
    oo::define superClass method doit x {
	lappend ::result |$x|
    }
    oo::define subClass superclass superClass
    oo::objdefine instance method doit x {
	lappend ::result =$x=
	next [incr x]
    }
    set result {}
    instance doit 1
    return $result
} -cleanup {
    subClass destroy
    superClass destroy
} -result {=1= |2|}
test oo-7.3 {OO: inheritance 101} -setup {
    oo::class create superClass
    oo::class create subClass
    subClass create instance
} -body {
    oo::define superClass method doit x {
	lappend ::result |$x|
    }
    oo::define subClass {
	superclass superClass
	method doit x {lappend ::result -$x-; next [incr x]}
    }
    oo::objdefine instance method doit x {
	lappend ::result =$x=;
	next [incr x]
    }
    set result {}
    instance doit 1
    return $result
} -cleanup {
    subClass destroy
    superClass destroy
} -result {=1= -2- |3|}
test oo-7.4 {OO: inheritance from oo::class} -body {
    oo::class create meta {
	superclass oo::class
	self {
	    unexport create new
	    method make {x {definitions {}}} {
		if {![string match ::* $x]} {
		    set ns [uplevel 1 {::namespace current}]
		    set x ${ns}::$x
		}
		set o [my create $x]
		lappend ::result "made $o"
		oo::define $o $definitions
		return $o
	    }
	}
    }
    set result [list [catch {meta create foo} msg] $msg]
    lappend result [meta make classinstance {
	lappend ::result "in definition script in [namespace current]"
    }]
    lappend result [classinstance create instance]
} -cleanup {
    catch {classinstance destroy}
    catch {meta destroy}
} -result {1 {unknown method "create": must be destroy or make} {made ::classinstance} {in definition script in ::oo::define} ::classinstance ::instance}
test oo-7.5 {OO: inheritance from oo::class in the secondary chain} -body {
    oo::class create other
    oo::class create meta {
	superclass other oo::class
	self {
	    unexport create new
	    method make {x {definitions {}}} {
		if {![string match ::* $x]} {
		    set ns [uplevel 1 {::namespace current}]
		    set x ${ns}::$x
		}
		set o [my create $x]
		lappend ::result "made $o"
		oo::define $o $definitions
		return $o
	    }
	}
    }
    set result [list [catch {meta create foo} msg] $msg]
    lappend result [meta make classinstance {
	lappend ::result "in definition script in [namespace current]"
    }]
    lappend result [classinstance create instance]
} -cleanup {
    catch {classinstance destroy}
    catch {meta destroy}
    catch {other destroy}
} -result {1 {unknown method "create": must be destroy or make} {made ::classinstance} {in definition script in ::oo::define} ::classinstance ::instance}
test oo-7.6 {OO: inheritance 101 - overridden methods should be oblivious} -setup {
    oo::class create Aclass
    oo::class create Bclass
    Bclass create Binstance
} -body {
    oo::define Aclass {
	method incr {var step} {
	    upvar 1 $var v
	    ::incr v $step
	}
    }
    oo::define Bclass {
	superclass Aclass
	method incr {var {step 1}} {
	    global result
	    lappend result $var $step
	    set r [next $var $step]
	    lappend result returning:$r
	    return $r
	}
    }
    set result {}
    set x 10
    lappend result x=$x
    lappend result [Binstance incr x]
    lappend result x=$x
} -result {x=10 x 1 returning:11 11 x=11} -cleanup {
    unset -nocomplain x
    Aclass destroy
}
test oo-7.7 {OO: inheritance and errorInfo} -setup {
    oo::class create A
    oo::class create B
    B create c
} -body {
    oo::define A method foo {} {error foo!}
    oo::define B {
	superclass A
	method foo {} { next }
    }
    oo::objdefine c method foo {} { next }
    catch {c ?} msg
    set result [list $msg]
    catch {c foo} msg
    lappend result $msg $errorInfo
} -cleanup {
    A destroy
} -result {{unknown method "?": must be destroy or foo} foo! {foo!
    while executing
"error foo!"
    (class "::A" method "foo" line 1)
    invoked from within
"next "
    (class "::B" method "foo" line 1)
    invoked from within
"next "
    (object "::c" method "foo" line 1)
    invoked from within
"c foo"}}
test oo-7.8 {OO: next at the end of the method chain} -setup {
    set ::result ""
} -cleanup {
    foo destroy
} -body {
    oo::class create foo {
	method bar {} {lappend ::result foo; lappend ::result [next] foo}
    }
    oo::class create foo2 {
	superclass foo
	method bar {} {lappend ::result foo2; lappend ::result [next] foo2}
    }
    lappend result [catch {[foo2 new] bar} msg] $msg
} -result {foo2 foo 1 {no next method implementation}}
test oo-7.9 {OO: defining inheritance in namespaces} -setup {
    set ::result {}
    oo::class create ::parent
    namespace eval ::foo {
	oo::class create mixin {superclass ::parent}
    }
} -cleanup {
    ::parent destroy
    namespace delete ::foo
} -body {
    namespace eval ::foo {
	oo::class create bar {superclass parent}
	oo::class create boo
	oo::define boo {superclass bar}
	oo::define boo {mixin mixin}
	oo::class create spong {superclass boo}
	return
    }
} -result {}
test oo-7.10 {OO: next after object deletion, bug [135804138e]} -setup {
    set ::result ""
    oo::class create c1 {
        method m1 {} {
           lappend ::result c1::m1
        }
    }
    oo::class create c2 {
        superclass c1
        destructor {
            lappend ::result c2::destructor
            my m1
            lappend ::result /c2::destructor
        }
        method m1 {} {
            lappend ::result c2::m1
            rename [self] {}
            lappend ::result no-self
            next
            lappend ::result /c2::m1
        }
    }
} -body {
    c2 create o
    lappend ::result [catch {o m1} msg] $msg
} -cleanup {
    c1 destroy
    unset ::result
} -result {c2::m1 c2::destructor c2::m1 no-self c1::m1 /c2::m1 /c2::destructor no-self 1 {no next method implementation}}

test oo-8.1 {OO: global must work in methods} {
    oo::object create foo
    oo::objdefine foo method bar x {global result; lappend result $x}
    set result {}
    foo bar this
    foo bar is
    lappend result a
    foo bar test
    foo destroy
    return $result
} {this is a test}

test oo-9.1 {OO: multiple inheritance} -setup {
    oo::class create A
    oo::class create B
    oo::class create C
    oo::class create D
    D create foo
} -body {
    oo::define A method test {} {lappend ::result A; return ok}
    oo::define B {
	superclass A
	method test {} {lappend ::result B; next}
    }
    oo::define C {
	superclass A
	method test {} {lappend ::result C; next}
    }
    oo::define D {
	superclass B C
	method test {} {lappend ::result D; next}
    }
    set result {}
    lappend result [foo test]
} -cleanup {
    D destroy
    C destroy
    B destroy
    A destroy
} -result {D B C A ok}
test oo-9.2 {OO: multiple inheritance} -setup {
    oo::class create A
    oo::class create B
    oo::class create C
    oo::class create D
    D create foo
} -body {
    oo::define A method test {} {lappend ::result A; return ok}
    oo::define B {
	superclass A
	method test {} {lappend ::result B; next}
    }
    oo::define C {
	superclass A
	method test {} {lappend ::result C; next}
    }
    oo::define D {
	superclass B C
	method test {} {lappend ::result D; next}
    }
    set result {}
    lappend result [foo test]
} -cleanup {
    A destroy
} -result {D B C A ok}

test oo-10.1 {OO: recursive invoke and modify} -setup {
    [oo::class create C] create O
} -cleanup {
    C destroy
} -body {
    oo::define C method foo x {
	lappend ::result $x
	if {$x} {
	    [self object] foo [incr x -1]
	}
    }
    oo::objdefine O method foo x {
	lappend ::result -$x-
	if {$x == 1} {
	    oo::objdefine O deletemethod foo
	}
	next $x
    }
    set result {}
    O foo 2
    return $result
} -result {-2- 2 -1- 1 0}
test oo-10.2 {OO: recursive invoke and modify} -setup {
    oo::object create O
} -cleanup {
    O destroy
} -body {
    oo::objdefine O method foo {} {
	oo::objdefine [self] method foo {} {
	    error "not called"
	}
	return [format %s%s call ed]
    }
    O foo
} -result called
test oo-10.3 {OO: invoke and modify} -setup {
    oo::class create A {
	method a {} {return A.a}
	method b {} {return A.b}
	method c {} {return A.c}
    }
    oo::class create B {
	superclass A
	method a {} {return [next],B.a}
	method b {} {return [next],B.b}
	method c {} {return [next],B.c}
    }
    B create C
    set result {}
} -cleanup {
    A destroy
} -body {
    lappend result [C a] [C b] [C c] -
    oo::define B deletemethod b
    lappend result [C a] [C b] [C c] -
    oo::define B renamemethod a b
    lappend result [C a] [C b] [C c] -
    oo::define B deletemethod b c
    lappend result [C a] [C b] [C c]
} -result {A.a,B.a A.b,B.b A.c,B.c - A.a,B.a A.b A.c,B.c - A.a A.b,B.a A.c,B.c - A.a A.b A.c}
test oo-10.4 {OO: invoke and modify} -setup {
    oo::class create A {
	method a {} {return A.a}
	method b {} {return A.b}
	method c {} {return A.c}
    }
    A create B
    oo::objdefine B {
	method a {} {return [next],B.a}
	method b {} {return [next],B.b}
	method c {} {return [next],B.c}
    }
    set result {}
} -cleanup {
    A destroy
} -body {
    lappend result [B a] [B b] [B c] -
    oo::objdefine B deletemethod b
    lappend result [B a] [B b] [B c] -
    oo::objdefine B renamemethod a b
    lappend result [B a] [B b] [B c] -
    oo::objdefine B deletemethod b c
    lappend result [B a] [B b] [B c]
} -result {A.a,B.a A.b,B.b A.c,B.c - A.a,B.a A.b A.c,B.c - A.a A.b,B.a A.c,B.c - A.a A.b A.c}

test oo-11.1 {OO: cleanup} {
    oo::object create foo
    set result [list [catch {oo::object create foo} msg] $msg]
    lappend result [foo destroy] [oo::object create foo] [foo destroy]
} {1 {can't create object "foo": command already exists with that name} {} ::foo {}}
test oo-11.2 {OO: cleanup} {
    oo::class create bar
    bar create foo
    set result [list [catch {bar create foo} msg] $msg]
    lappend result [bar destroy] [oo::object create foo] [foo destroy]
} {1 {can't create object "foo": command already exists with that name} {} ::foo {}}
test oo-11.3 {OO: cleanup} {
    oo::class create bar0
    oo::class create bar
    oo::define bar superclass bar0
    bar create foo
    set result [list [catch {bar create foo} msg] $msg]
    lappend result [bar0 destroy] [oo::object create foo] [foo destroy]
} {1 {can't create object "foo": command already exists with that name} {} ::foo {}}
test oo-11.4 {OO: cleanup} {
    oo::class create bar0
    oo::class create bar1
    oo::define bar1 superclass bar0
    oo::class create bar2
    oo::define bar2 {
	superclass bar0
	destructor {lappend ::result destroyed}
    }
    oo::class create bar
    oo::define bar superclass bar1 bar2
    bar create foo
    set result [list [catch {bar create foo} msg] $msg]
    lappend result [bar0 destroy] [oo::object create foo] [foo destroy] \
	[oo::object create bar2] [bar2 destroy]
} {1 {can't create object "foo": command already exists with that name} destroyed {} ::foo {} ::bar2 {}}
test oo-11.5 {OO: cleanup} {
    oo::class create obj1

    trace add command obj1 delete {apply {{name1 name2 action} {
	set namespace [info object namespace $name1]
	namespace delete $namespace
    }}}

    rename obj1 {}
    # No segmentation fault
    return done
} done

test oo-11.6.1 {OO: cleanup of when an class is mixed into itself} -constraints memory -body {
    leaktest {
	interp create interp1
	oo::class create obj1
	::oo::define obj1 {self mixin [uplevel 1 {namespace which obj1}]}
	rename obj1 {}
	interp delete interp1
    }
} -result 0
test oo-11.6.2 {OO: cleanup ReleaseClassContents() where class is mixed into one of its instances} -constraints memory -body {
    leaktest {
	interp create interp1
	interp1 eval {
	    oo::class create obj1
	    ::oo::copy obj1 obj2
	    rename obj2 {}
	    rename obj1 {}
	}
	interp delete interp1
    }
} -result 0
test oo-11.6.3 {OO: cleanup ReleaseClassContents() where class is mixed into one of its instances} -constraints memory -body {
    leaktest {
	interp create interp1
	interp1 eval {
	    oo::class create obj1
	    ::oo::define obj1 {self mixin [uplevel 1 {namespace which obj1}]}

	    ::oo::copy obj1 obj2
	    rename obj2 {}
	    rename obj1 {}
	}
	interp delete interp1
    }
} -result 0
test oo-11.6.4 {OO: cleanup ReleaseClassContents() where class is mixed into one of its instances} -body {
    oo::class create obj1
    ::oo::define obj1 {self mixin [self]}

    ::oo::copy obj1 obj2
    ::oo::objdefine obj2 {mixin [self]}

    ::oo::copy obj2 obj3
    rename obj3 {}
    rename obj2 {}

    # No segmentation fault
    return done
} -result done -cleanup {
    rename obj1 {}
}

test oo-12.1 {OO: filters} {
    oo::class create Aclass
    Aclass create Aobject
    oo::define Aclass {
	method concatenate args {
	    global result
	    lappend result {*}$args
	    join $args {}
	}
	method logFilter args {
	    global result
	    lappend result "calling [self object]->[self method] $args"
	    set r [next {*}$args]
	    lappend result "result=$r"
	    return $r
	}
    }
    oo::objdefine Aobject filter logFilter
    set result {}
    lappend result [Aobject concatenate 1 2 3 4 5]
    Aclass destroy
    return $result
} {{calling ::Aobject->logFilter 1 2 3 4 5} 1 2 3 4 5 result=12345 12345}
test oo-12.2 {OO: filters} -setup {
    oo::class create Aclass
    Aclass create Aobject
} -body {
    oo::define Aclass {
	method concatenate args {
	    global result
	    lappend result {*}$args
	    join $args {}
	}
	method logFilter args {
	    global result
	    lappend result "calling [self object]->[self method] $args"
	    set r [next {*}$args]
	    lappend result "result=$r"
	    return $r
	}
    }
    oo::objdefine Aobject filter logFilter
    set result {}
    lappend result [Aobject concatenate 1 2 3 4 5] [Aobject destroy]
} -cleanup {
    Aclass destroy
} -result {{calling ::Aobject->logFilter 1 2 3 4 5} 1 2 3 4 5 result=12345 {calling ::Aobject->logFilter } result= 12345 {}}
test oo-12.3 {OO: filters} -setup {
    oo::class create Aclass
    Aclass create Aobject
} -body {
    oo::define Aclass {
	method concatenate args {
	    global result
	    lappend result {*}$args
	    join $args {}
	}
	method logFilter args {
	    global result
	    lappend result "calling [self object]->[self method] $args"
	    set r [next {*}$args]
	    lappend result "result=$r"
	    return $r
	}
	filter logFilter
    }
    set result {}
    lappend result [Aobject concatenate 1 2 3 4 5] [Aobject destroy]
} -cleanup {
    Aclass destroy
} -result {{calling ::Aobject->logFilter 1 2 3 4 5} 1 2 3 4 5 result=12345 {calling ::Aobject->logFilter } result= 12345 {}}
test oo-12.4 {OO: filters} -setup {
    oo::class create Aclass
    Aclass create Aobject
} -body {
    oo::define Aclass {
	method foo {} { return foo }
	method Bar {} { return 1 }
	method boo {} { if {[my Bar]} { next } { error forbidden } }
	filter boo
    }
    Aobject foo
} -cleanup {
    Aclass destroy
} -result foo
test oo-12.5 {OO: filters} -setup {
    oo::class create Aclass
    Aclass create Aobject
} -body {
    oo::define Aclass {
	method foo {} { return foo }
	method Bar {} { return [my Bar2] }
	method Bar2 {} { return 1 }
	method boo {} { if {[my Bar]} { next } { error forbidden } }
	filter boo
    }
    Aobject foo
} -cleanup {
    Aclass destroy
} -result foo
test oo-12.6 {OO: filters} -setup {
    oo::class create Aclass
    Aclass create Aobject
} -body {
    oo::define Aclass {
	method foo {} { return foo }
	method Bar {} { return [my Bar2] }
	method Bar2 {} { return [my Bar3] }
	method Bar3 {} { return 1 }
	method boo {} { if {[my Bar]} { next } { error forbidden } }
	filter boo
    }
    Aobject foo
} -cleanup {
    Aclass destroy
} -result foo
test oo-12.7 {OO: filters} -setup {
    oo::class create Aclass
    Aclass create Aobject
} -body {
    oo::define Aclass {
	method outerfoo {} { return [my InnerFoo] }
	method InnerFoo {} { return foo }
	method Bar {} { return [my Bar2] }
	method Bar2 {} { return [my Bar3] }
	method Bar3 {} { return 1 }
	method boo {} {
	    lappend ::log [self target]
	    if {[my Bar]} { next } else { error forbidden }
	}
	filter boo
    }
    set log {}
    list [Aobject outerfoo] $log
} -cleanup {
    Aclass destroy
} -result {foo {{::Aclass outerfoo} {::Aclass InnerFoo}}}
test oo-12.8 {OO: filters and destructors} -setup {
    oo::class create Aclass
    Aclass create Aobject
    set ::log {}
} -body {
    oo::define Aclass {
	constructor {} {
	    lappend ::log "in constructor"
	}
	destructor {
	    lappend ::log "in destructor"
	}
	method bar {} {
	    lappend ::log "in method"
	}
	method Boo args {
	    lappend ::log [self target]
	    next {*}$args
	}
	filter Boo
    }
    set obj [Aclass new]
    $obj bar
    $obj destroy
    return $::log
} -cleanup {
    Aclass destroy
} -result {{in constructor} {::Aclass bar} {in method} {::oo::object destroy} {in destructor}}

test oo-13.1 {OO: changing an object's class} {
    oo::class create Aclass
    oo::define Aclass {method bar {} {lappend ::result "in A [self object]"}}
    oo::class create Bclass
    oo::define Bclass {method bar {} {lappend ::result "in B [self object]"}}
    set result [Aclass create foo]
    foo bar
    oo::objdefine foo class Bclass
    foo bar
    Aclass destroy
    lappend result [info command foo]
    Bclass destroy
    return $result
} {::foo {in A ::foo} {in B ::foo} foo}
test oo-13.2 {OO: changing an object's class} -body {
    oo::object create foo
    oo::objdefine foo class oo::class
} -cleanup {
    foo destroy
} -result {}
test oo-13.3 {OO: changing an object's class} -body {
    oo::class create foo
    oo::objdefine foo class oo::object
} -cleanup {
    foo destroy
} -result {}
test oo-13.4 {OO: changing an object's class} -body {
    oo::class create foo {
	method m {} {
	    set result [list [self class] [info object class [self]]]
	    oo::objdefine [self] class ::bar
	    lappend result [self class] [info object class [self]]
	}
    }
    oo::class create bar
    [foo new] m
} -cleanup {
    foo destroy
    bar destroy
} -result {::foo ::foo ::foo ::bar}
test oo-13.5 {OO: changing an object's class: non-class to class} -setup {
    oo::object create fooObj
} -body {
    oo::objdefine fooObj {
	class oo::class
    }
    oo::define fooObj {
	method x {} {expr {1+2+3}}
    }
    [fooObj new] x
} -cleanup {
    fooObj destroy
} -result 6
test oo-13.6 {OO: changing an object's class: class to non-class} -setup {
    oo::class create foo
    unset -nocomplain ::result
} -body {
    set result dangling
    oo::define foo {
	method x {} {expr {1+2+3}}
    }
    oo::class create boo {
	superclass foo
	destructor {set ::result "ok"}
    }
    boo new
    foo create bar
    oo::objdefine foo {
	class oo::object
    }
    list $result [catch {bar x} msg] $msg
} -cleanup {
    catch {bar destroy}
    foo destroy
} -result {ok 1 {invalid command name "bar"}}
test oo-13.7 {OO: changing an object's class} -setup {
    oo::class create foo
    oo::class create bar
    unset -nocomplain result
} -body {
    oo::define bar method x {} {return ok}
    oo::define foo {
	method x {} {expr {1+2+3}}
	self mixin foo
    }
    lappend result [foo x]
    oo::objdefine foo class bar
    lappend result [foo x]
} -cleanup {
    foo destroy
    bar destroy
} -result {6 ok}
test oo-13.8 {OO: changing an object's class to itself} -setup {
    oo::class create foo
} -body {
    oo::define foo {
	method x {} {expr {1+2+3}}
    }
    oo::objdefine foo class foo
} -cleanup {
    foo destroy
} -returnCodes error -result {may not change classes into an instance of themselves}
test oo-13.9 {OO: changing an object's class: roots are special} -setup {
    set i [interp create]
} -body {
    $i eval {
	oo::objdefine oo::object {
	    class oo::class
	}
    }
} -cleanup {
    interp delete $i
} -returnCodes error -result {may not modify the class of the root object class}
test oo-13.10 {OO: changing an object's class: roots are special} -setup {
    set i [interp create]
} -body {
    $i eval {
	oo::objdefine oo::class {
	    class oo::object
	}
    }
} -cleanup {
    interp delete $i
} -returnCodes error -result {may not modify the class of the class of classes}
test oo-13.11 {OO: changing an object's class in a tricky place} -setup {
    oo::class create cls
    unset -nocomplain result
} -body {
    set result gorp
    list [catch {
	oo::define cls {
	    method x {} {return}
	    self class oo::object
	    ::set ::result ok
	    method y {} {return}; # I'm sorry, Dave. I'm afraid I can't do that.
	}
    } msg] $msg $result
} -cleanup {
    cls destroy
} -result {1 {attempt to misuse API} ok}
# todo: changing a class subtype (metaclass) to another class subtype

test oo-14.1 {OO: mixins} {
    oo::class create Aclass
    oo::define Aclass method bar {} {lappend ::result "[self object] in bar"}
    oo::class create Bclass
    oo::define Bclass method boo {} {lappend ::result "[self object] in boo"}
    oo::objdefine [Aclass create fooTest] mixin Bclass
    oo::objdefine [Aclass create fooTest2] mixin Bclass
    set result [list [catch {fooTest ?} msg] $msg]
    fooTest bar
    fooTest boo
    fooTest2 bar
    fooTest2 boo
    oo::objdefine fooTest2 mixin
    lappend result [Bclass destroy] [info command fooTest*] [Aclass destroy]
} {1 {unknown method "?": must be bar, boo or destroy} {::fooTest in bar} {::fooTest in boo} {::fooTest2 in bar} {::fooTest2 in boo} {} fooTest2 {}}
test oo-14.2 {OO: mixins} {
    oo::class create Aclass {
	method bar {} {return "[self object] in bar"}
    }
    oo::class create Bclass {
	method boo {} {return "[self object] in boo"}
    }
    oo::define Aclass mixin Bclass
    Aclass create fooTest
    set result [list [catch {fooTest ?} msg] $msg]
    lappend result [catch {fooTest bar} msg] $msg
    lappend result [catch {fooTest boo} msg] $msg
    lappend result [Bclass destroy] [info commands Aclass]
} {1 {unknown method "?": must be bar, boo or destroy} 0 {::fooTest in bar} 0 {::fooTest in boo} {} {}}
test oo-14.3 {OO and mixins and filters - advanced case} -setup {
    oo::class create mix
    oo::class create c {
	mixin mix
    }
    c create i
} -body {
    oo::define mix {
	method foo {} {return >>[next]<<}
	filter foo
    }
    oo::objdefine i method bar {} {return foobar}
    i bar
} -cleanup {
    mix destroy
    if {[info object isa object i]} {
	error "mixin deletion failed to destroy dependent instance"
    }
} -result >>foobar<<
test oo-14.4 {OO: mixin error case} -setup {
    oo::class create c
} -body {
    oo::define c mixin c
} -returnCodes error -cleanup {
    c destroy
} -result {may not mix a class into itself}
test oo-14.5 {OO and mixins and filters - advanced case} -setup {
    oo::class create mix
    oo::class create c {
	mixin mix
    }
    c create i
} -body {
    oo::define mix {
	method foo {} {return >>[next]<<}
	filter foo
    }
    oo::objdefine i method bar {} {return foobar}
    i bar
} -cleanup {
    c destroy
    mix destroy
} -result >>foobar<<
test oo-14.6 {OO and mixins of mixins - Bug 1960703} -setup {
    oo::class create parent
} -cleanup {
    parent destroy
} -body {
    oo::class create A {
	superclass parent
	method egg {} {
	    return chicken
	}
    }
    oo::class create B {
	superclass parent
	mixin A
	method bar {} {
	    # mixin from A
	    my egg
	}
    }
    oo::class create C {
	superclass parent
	mixin B
	method foo {} {
	    # mixin from B
	    my bar
	}
    }
    [C new] foo
} -result chicken
test oo-14.7 {OO and filters from mixins of mixins} -setup {
    oo::class create parent
} -cleanup {
    parent destroy
} -body {
    oo::class create A {
	superclass parent
	method egg {} {
	    return chicken
	}
	filter f
	method f args {
	    set m [lindex [self target] 1]
	    return "($m) [next {*}$args] ($m)"
	}
    }
    oo::class create B {
	superclass parent
	mixin A
	filter f
	method bar {} {
	    # mixin from A
	    my egg
	}
    }
    oo::class create C {
	superclass parent
	mixin B
	filter f
	method foo {} {
	    # mixin from B
	    my bar
	}
    }
    [C new] foo
} -result {(foo) (bar) (egg) chicken (egg) (bar) (foo)}
test oo-14.8 {OO: class mixin order - Bug 1998221} -setup {
    set ::result {}
    oo::class create parent {
	method test {} {}
    }
} -cleanup {
    parent destroy
} -body {
    oo::class create mix {
	superclass parent
	method test {} {lappend ::result mix; next; return $::result}
    }
    oo::class create cls {
	superclass parent
	mixin mix
	method test {} {lappend ::result cls; next; return $::result}
    }
    [cls new] test
} -result {mix cls}
test oo-14.9 {OO: class mixins must be unique in list} -setup {
    oo::class create parent
} -body {
    oo::class create A {superclass parent}
    oo::class create B {
	superclass parent
	mixin A
    }
    oo::define B mixin -append A
} -returnCodes error -cleanup {
    parent destroy
} -result {class should only be a direct mixin once}
test oo-14.10 {OO: instance mixins must be unique in list} -setup {
    oo::class create parent
} -body {
    oo::class create A {superclass parent}
    oo::class create B {
	superclass parent
	constructor {} {oo::objdefine [self] mixin A}
    }
    B create obj
    oo::objdefine obj {mixin -append A}
} -returnCodes error -cleanup {
    parent destroy
} -result {class should only be a direct mixin once}

test oo-15.1 {OO: object cloning} {
    oo::class create Aclass
    oo::define Aclass method test {} {lappend ::result [self object]->test}
    Aclass create Ainstance
    set result {}
    Ainstance test
    oo::copy Ainstance Binstance
    Binstance test
    Ainstance test
    Ainstance destroy
    namespace eval foo {
	oo::copy Binstance Cinstance
	Cinstance test
    }
    Aclass destroy
    namespace delete foo
    lappend result [info commands Binstance]
} {::Ainstance->test ::Binstance->test ::Ainstance->test ::foo::Cinstance->test {}}
test oo-15.2 {OO: object cloning} {
    oo::object create foo
    oo::objdefine foo {
	method m x {lappend ::result [self object] >$x<}
	forward f ::lappend ::result fwd
    }
    set result {}
    foo m 1
    foo f 2
    lappend result [oo::copy foo bar]
    foo m 3
    foo f 4
    bar m 5
    bar f 6
    lappend result [foo destroy]
    bar m 7
    bar f 8
    lappend result [bar destroy]
} {::foo >1< fwd 2 ::bar ::foo >3< fwd 4 ::bar >5< fwd 6 {} ::bar >7< fwd 8 {}}
catch {foo destroy}
catch {bar destroy}
test oo-15.3 {OO: class cloning} {
    oo::class create foo {
	method testme {} {lappend ::result [self class]->[self object]}
    }
    set result {}
    foo create baseline
    baseline testme
    oo::copy foo bar
    baseline testme
    bar create tester
    tester testme
    foo destroy
    tester testme
    bar destroy
    return $result
} {::foo->::baseline ::foo->::baseline ::bar->::tester ::bar->::tester}
test oo-15.4 {OO: object cloning - Bug 3474460} -setup {
    oo::class create ArbitraryClass
} -body {
    ArbitraryClass create foo
    oo::objdefine foo variable a b c
    oo::copy foo bar
    info object variable bar
} -cleanup {
    ArbitraryClass destroy
} -result {a b c}
test oo-15.5 {OO: class cloning - Bug 3474460} -setup {
    oo::class create ArbitraryClass
} -body {
    oo::class create Foo {
	superclass ArbitraryClass
	variable a b c
    }
    oo::copy Foo Bar
    info class variable Bar
} -cleanup {
    ArbitraryClass destroy
} -result {a b c}
test oo-15.6 {OO: object cloning copies namespace contents} -setup {
    oo::class create ArbitraryClass {export eval}
} -body {
    ArbitraryClass create a
    a eval {proc foo x {
	variable y
	return [string repeat $x [incr y]]
    }}
    set result [list [a eval {foo 2}] [a eval {foo 3}]]
    oo::copy a b
    a eval {rename foo bar}
    lappend result [b eval {foo 2}] [b eval {foo 3}] [a eval {bar 4}]
} -cleanup {
    ArbitraryClass destroy
} -result {2 33 222 3333 444}
test oo-15.7 {OO: classes can be cloned anonymously} -setup {
    oo::class create ArbitraryClassA
    oo::class create ArbitraryClassB {superclass ArbitraryClassA}
} -body {
    info object isa class [oo::copy ArbitraryClassB]
} -cleanup {
    ArbitraryClassA destroy
} -result 1
test oo-15.8 {OO: intercept object cloning} -setup {
    oo::class create Foo
    set result {}
} -body {
    oo::define Foo {
	constructor {msg} {
	    variable v $msg
	}
	method <cloned> {from} {
	    next $from
	    lappend ::result cloned $from [self]
	}
	method check {} {
	    variable v
	    lappend ::result check [self] $v
	}
    }
    Foo create foo ok
    oo::copy foo bar
    foo check
    bar check
} -cleanup {
    Foo destroy
} -result {cloned ::foo ::bar check ::foo ok check ::bar ok}
test oo-15.9 {ensemble rewriting must not bleed through oo::copy} -setup {
    oo::class create Foo
} -body {
    oo::define Foo {
	method <cloned> {a b} {}
    }
    interp alias {} Bar {} oo::copy [Foo create foo]
    Bar bar
} -returnCodes error -cleanup {
    Foo destroy
} -result {wrong # args: should be "::bar <cloned> a b"}
test oo-15.10 {variable binding must not bleed through oo::copy} -setup {
    oo::class create FooClass
    set result {}
} -body {
    set obj1 [FooClass new]
    oo::objdefine $obj1 {
	variable var
	method m {} {
	    set var foo
	}
	method get {} {
	    return $var
	}
	export eval
    }

    $obj1 m
    lappend result [$obj1 get]
    set obj2 [oo::copy $obj1]
    $obj2 eval {
	set var bar
    }
    lappend result [$obj2 get]
    $obj1 eval {
	set var grill
    }
    lappend result [$obj1 get] [$obj2 get]
} -cleanup {
    FooClass destroy
} -result {foo bar grill bar}
test oo-15.11 {OO: object cloning} -returnCodes error -body {
    oo::copy
} -result {wrong # args: should be "oo::copy sourceName ?targetName? ?targetNamespace?"}
test oo-15.12 {OO: object cloning with target NS} -setup {
    oo::class create Super
    oo::class create Cls {superclass Super}
} -body {
    namespace eval ::existing {}
    oo::copy Cls {} ::existing
} -returnCodes error -cleanup {
    Super destroy
    catch {namespace delete ::existing}
} -result {::existing refers to an existing namespace}
test oo-15.13.1 {
    OO: object cloning with target NS
    Valgrind will report a leak if the reference count of the namespace isn't
    properly incremented.
} -setup {
    oo::class create Cls {}
} -body {
    oo::copy Cls Cls2 ::dupens
    return done
} -cleanup {
    Cls destroy
    Cls2 destroy
} -result done
test oo-15.13.2 {OO: object cloning with target NS} -setup {
    oo::class create Super
    oo::class create Cls {superclass Super}
} -body {
    list [namespace exist ::dupens] [oo::copy Cls Cls2 ::dupens] [namespace exist ::dupens]
} -cleanup {
    Super destroy
} -result {0 ::Cls2 1}
test oo-15.14 {OO: object cloning with target NS} -setup {
    oo::class create Cls {export eval}
    set result {}
} -body {
    Cls create obj
    obj eval {
	proc test-15.14 {} {}
    }
    lappend result [info commands ::dupens::t*]
    oo::copy obj obj2 ::dupens
    lappend result [info commands ::dupens::t*]
} -cleanup {
    Cls destroy
} -result {{} ::dupens::test-15.14}
test oo-15.15 {method cloning must ensure that there is a string representation of bodies} -setup {
    oo::class create cls
} -body {
    cls create foo
    oo::objdefine foo {
	method m1 {} [string map {a b} {return hello}]
    }
    [oo::copy foo] m1
} -cleanup {
    cls destroy
} -result hello

test oo-16.1 {OO: object introspection} -body {
    info object
} -returnCodes 1 -result "wrong \# args: should be \"info object subcommand ?arg ...?\""
test oo-16.1.1 {OO: object introspection} -body {
    catch {info object} m o
    dict get $o -errorinfo
} -result "wrong \# args: should be \"info object subcommand ?arg ...?\"
    while executing
\"info object\""
test oo-16.2 {OO: object introspection} -body {
    info object class NOTANOBJECT
} -returnCodes 1 -result {NOTANOBJECT does not refer to an object}
test oo-16.3 {OO: object introspection} -body {
    info object gorp oo::object
} -returnCodes 1 -result {unknown or ambiguous subcommand "gorp": must be call, class, creationid, definition, filters, forward, isa, methods, methodtype, mixins, namespace, properties, variables, or vars}
test oo-16.4 {OO: object introspection} -setup {
    oo::class create meta { superclass oo::class }
    [meta create instance1] create instance2
} -body {
    list [list [info object class oo::object] \
	      [info object class oo::class] \
	      [info object class meta] \
	      [info object class instance1] \
	      [info object class instance2]] \
	[list [info object isa class oo::object] \
	     [info object isa class meta] \
	     [info object isa class instance1] \
	     [info object isa class instance2]] \
	[list [info object isa metaclass oo::object] \
	     [info object isa metaclass oo::class] \
	     [info object isa metaclass meta] \
	     [info object isa metaclass instance1] \
	     [info object isa metaclass instance2]] \
	[list [info object isa object oo::object] \
	     [info object isa object oo::class] \
	     [info object isa object meta] \
	     [info object isa object instance1] \
	     [info object isa object instance2] \
	     [info object isa object oo::define] \
	     [info object isa object NOTANOBJECT]]
} -cleanup {
    meta destroy
} -result {{::oo::class ::oo::class ::oo::class ::meta ::instance1} {1 1 1 0} {0 1 1 0 0} {1 1 1 1 1 0 0}}
test oo-16.5 {OO: object introspection} {info object methods oo::object} {}
test oo-16.6 {OO: object introspection} {
    oo::object create foo
    set result [list [info object methods foo]]
    oo::objdefine foo method bar {} {...}
    lappend result [info object methods foo] [foo destroy]
} {{} bar {}}
test oo-16.7 {OO: object introspection} -setup {
    oo::object create foo
} -body {
    oo::objdefine foo method bar {a {b c} args} {the body}
    set result [info object methods foo]
    lappend result [info object methodtype foo bar] \
	[info object definition foo bar]
} -cleanup {
    foo destroy
} -result {bar method {{a {b c} args} {the body}}}
test oo-16.8 {OO: object introspection} {
    oo::object create foo
    oo::class create bar
    oo::objdefine foo mixin bar
    set result [list [info object mixins foo] \
		    [info object isa mixin foo bar] \
		    [info object isa mixin foo oo::class]]
    foo destroy
    bar destroy
    return $result
} {::bar 1 0}
test oo-16.9 {OO: object introspection} -body {
    oo::class create Ac
    oo::class create Bc; oo::define Bc superclass Ac
    oo::class create Cc; oo::define Cc superclass Bc
    oo::class create Dc; oo::define Dc mixin Cc
    Cc create E
    Dc create F
    list [info object isa    typeof E oo::class] \
	    [info object isa typeof E Ac] \
	    [info object isa typeof F Bc] \
	    [info object isa typeof F Cc]
} -cleanup {
    catch {Ac destroy}
} -result {0 1 1 1}
test oo-16.10 {OO: object introspection} -setup {
    oo::object create foo
} -body {
    oo::objdefine foo export eval
    foo eval {variable c 3 a 1 b 2 ddd 4 e}
    lsort [info object vars foo ?]
} -cleanup {
    foo destroy
} -result {a b c}
test oo-16.11 {OO: object introspection} -setup {
    oo::class create foo
    foo create bar
} -body {
    oo::define foo method spong {} {...}
    oo::objdefine bar method boo {a {b c} args} {the body}
    list [lsort [info object methods bar -all]] [lsort [info object methods bar -all -private]]
} -cleanup {
    foo destroy
} -result {{boo destroy spong} {<cloned> boo destroy eval spong unknown variable varname}}
test oo-16.12 {OO: object introspection} -setup {
    oo::object create foo
} -cleanup {
    rename foo {}
} -body {
    oo::objdefine foo unexport {*}[info object methods foo -all]
    info object methods foo -all
} -result {}
test oo-16.13 {OO: object introspection} -setup {
    oo::object create foo
} -cleanup {
    rename foo {}
} -body {
    oo::objdefine foo method Bar {} {return "ok in foo"}
    [info object namespace foo]::my Bar
} -result "ok in foo"
test oo-16.14 {OO: object introspection: TIP #436} -setup {
    oo::class create meta { superclass oo::class }
    [meta create instance1] create instance2
} -body {
    list class [list [info object isa class NOTANOBJECT] \
		    [info object isa class list]] \
	meta [list [info object isa metaclass NOTANOBJECT] \
		  [info object isa metaclass list] \
		  [info object isa metaclass oo::object]] \
	type [list [info object isa typeof oo::object NOTANOBJECT] \
		  [info object isa typeof NOTANOBJECT oo::object] \
		  [info object isa typeof list NOTANOBJECT] \
		  [info object isa typeof NOTANOBJECT list] \
		  [info object isa typeof oo::object list] \
		  [info object isa typeof list oo::object]] \
	mix [list [info object isa mixin oo::object NOTANOBJECT] \
		 [info object isa mixin NOTANOBJECT oo::object] \
		 [info object isa mixin list NOTANOBJECT] \
		 [info object isa mixin NOTANOBJECT list] \
		 [info object isa mixin oo::object list] \
		 [info object isa mixin list oo::object]]
} -cleanup {
    meta destroy
} -result {class {0 0} meta {0 0 0} type {0 0 0 0 0 0} mix {0 0 0 0 0 0}}
test oo-16.15 {OO: object introspection: creationid #500} -setup {
    oo::class create cls
} -body {
    info object creationid [cls new]
} -cleanup {
    cls destroy
} -result {^\d+$} -match regexp
test oo-16.16 {OO: object introspection: creationid #500} -setup {
    oo::class create cls
} -body {
    set obj [cls new]
    set id [info object creationid $obj]
    rename $obj gorp
    set id2 [info object creationid gorp]
    list $id $id2
} -cleanup {
    cls destroy
} -result {^(\d+) \1$} -match regexp
test oo-16.17 {OO: object introspection: creationid #500} -body {
    info object creationid nosuchobject
} -returnCodes error -result {nosuchobject does not refer to an object}
test oo-16.18 {OO: object introspection: creationid #500} -body {
    info object creationid
} -returnCodes error -result {wrong # args: should be "info object creationid objName"}
test oo-16.18.1 {OO: object introspection: creationid #500} -body {
    info object creationid oo::object gorp
} -returnCodes error -result {wrong # args: should be "info object creationid objName"}
test oo-16.19 {OO: object introspection: creationid #500} -setup {
    oo::class create cls
} -body {
    set id1 [info object creationid [set o1 [cls new]]]
    set id2 [info object creationid [set o2 [cls new]]]
    if {$id1 == $id2} {
	format "objects %s and %s have same creation id: %d" $o1 $o2 $id1
    } else {
	string cat not-equal
    }
} -cleanup {
    cls destroy
} -result not-equal
test oo-16.20 {OO: object introspection: creationid #500} -setup {
    oo::class create cls
} -body {
    set id1 [info object creationid [set o1 [cls new]]]
    $o1 destroy
    set id2 [info object creationid [set o2 [cls new]]]
    if {$id1 == $id2} {
	format "objects %s and %s have same creation id: %d" $o1 $o2 $id1
    } else {
	string cat not-equal
    }
} -cleanup {
    cls destroy
} -result not-equal
test oo-16.21 {OO: object introspection: creationid #500} -setup {
    oo::class create cls
} -body {
    set id1 [info object creationid [set o1 [cls new]]]
    set id2 [info object creationid [set o2 [oo::copy $o1]]]
    if {$id1 == $id2} {
	format "objects %s and %s have same creation id: %d" $o1 $o2 $id1
    } else {
	string cat not-equal
    }
} -cleanup {
    cls destroy
} -result not-equal

test oo-17.1 {OO: class introspection} -body {
    info class
} -returnCodes 1 -result "wrong \# args: should be \"info class subcommand ?arg ...?\""
test oo-17.1.1 {OO: class introspection} -body {
    catch {info class} m o
    dict get $o -errorinfo
} -result "wrong \# args: should be \"info class subcommand ?arg ...?\"
    while executing
\"info class\""
test oo-17.2 {OO: class introspection} -body {
    info class superclass NOTANOBJECT
} -returnCodes 1 -result {NOTANOBJECT does not refer to an object}
test oo-17.3 {OO: class introspection} -setup {
    oo::object create foo
} -body {
    info class superclass foo
} -returnCodes 1 -cleanup {
    foo destroy
} -result {"foo" is not a class}
test oo-17.4 {OO: class introspection} -body {
    info class gorp oo::object
} -returnCodes 1 -result {unknown or ambiguous subcommand "gorp": must be call, constructor, definition, definitionnamespace, destructor, filters, forward, instances, methods, methodtype, mixins, properties, subclasses, superclasses, or variables}
test oo-17.5 {OO: class introspection} -setup {
    oo::class create testClass
} -body {
    testClass create foo
    testClass create bar
    testClass create spong
    lsort [info class instances testClass]
} -cleanup {
    testClass destroy
} -result {::bar ::foo ::spong}
test oo-17.6 {OO: class introspection} -setup {
    oo::class create foo
} -body {
    oo::define foo method bar {a {b c} args} {the body}
    set result [info class methods foo]
    lappend result [info class methodtype foo bar] \
	[info class definition foo bar]
} -cleanup {
    foo destroy
} -result {bar method {{a {b c} args} {the body}}}
test oo-17.7 {OO: class introspection} {
    info class superclasses oo::class
} ::oo::object
test oo-17.8 {OO: class introspection} -setup {
    oo::class create testClass
    oo::class create superClass1
    oo::class create superClass2
} -body {
    oo::define testClass superclass superClass1 superClass2
    list [info class superclasses testClass] \
	[lsort [info class subclass oo::object ::superClass?]]
} -cleanup {
    testClass destroy
    superClass1 destroy
    superClass2 destroy
} -result {{::superClass1 ::superClass2} {::superClass1 ::superClass2}}
test oo-17.9 {OO: class introspection} -setup {
    oo::class create foo
    oo::class create subfoo {superclass foo}
} -body {
    oo::define foo {
	method bar {a {b c} args} {the body}
	self {
	    method bad {} {...}
	}
    }
    oo::define subfoo method boo {a {b c} args} {the body}
    list [lsort [info class methods subfoo -all]] \
	[lsort [info class methods subfoo -all -private]]
} -cleanup {
    foo destroy
} -result {{bar boo destroy} {<cloned> bar boo destroy eval unknown variable varname}}
test oo-17.10 {OO: class introspection} -setup {
    oo::class create foo
} -cleanup {
    rename foo {}
} -body {
    oo::define foo unexport {*}[info class methods foo -all]
    info class methods foo -all
} -result {}
set stdmethods {<cloned> destroy eval unknown variable varname}
test oo-17.11 {OO: object method unexport (bug 900cb0284bc)} -setup {
    oo::object create o
    oo::objdefine o unexport m
} -body {
    lsort [info object methods o -all -private]
} -cleanup {
    o destroy
} -result $stdmethods
test oo-17.12 {OO: instance method unexport (bug 900cb0284bc)} -setup {
    oo::class create c
    c create o
    oo::objdefine o unexport m
} -body {
    lsort [info object methods o -all -private]
} -cleanup {
    o destroy
    c destroy
} -result $stdmethods
test oo-17.13 {OO: class method unexport (bug 900cb0284bc)} -setup {
    oo::class create c
    oo::define c unexport m
} -body {
    lsort [info class methods c -all -private]
} -cleanup {
    c destroy
} -result $stdmethods
test oo-17.14 {OO: instance method unexport (bug 900cb0284bc)} -setup {
    oo::class create c
    oo::define c unexport m
    c create o
} -body {
    lsort [info object methods o -all -private]
} -cleanup {
    o destroy
    c destroy
} -result $stdmethods


test oo-18.1 {OO: define command support} {
    list [catch {oo::define oo::object {error foo}} msg] $msg $errorInfo
} {1 foo {foo
    while executing
"error foo"
    (in definition script for class "::oo::object" line 1)
    invoked from within
"oo::define oo::object {error foo}"}}
test oo-18.2 {OO: define command support} {
    list [catch {oo::define oo::object error foo} msg] $msg $errorInfo
} {1 foo {foo
    while executing
"oo::define oo::object error foo"}}
test oo-18.3 {OO: define command support} {
    list [catch {oo::class create foo {error bar}} msg] $msg $errorInfo
} {1 bar {bar
    while executing
"error bar"
    (in definition script for class "::foo" line 1)
    invoked from within
"oo::class create foo {error bar}"}}
test oo-18.3a {OO: define command support} {
    list [catch {oo::class create foo {
    error bar
}} msg] $msg $errorInfo
} {1 bar {bar
    while executing
"error bar"
    (in definition script for class "::foo" line 2)
    invoked from within
"oo::class create foo {
    error bar
}"}}
test oo-18.3b {OO: define command support} {
    list [catch {oo::class create foo {
    eval eval error bar
}} msg] $msg $errorInfo
} {1 bar {bar
    while executing
"error bar"
    ("eval" body line 1)
    invoked from within
"eval error bar"
    ("eval" body line 1)
    invoked from within
"eval eval error bar"
    (in definition script for class "::foo" line 2)
    invoked from within
"oo::class create foo {
    eval eval error bar
}"}}
test oo-18.4 {OO: more error traces from the guts} -setup {
    oo::object create obj
} -body {
    oo::objdefine obj method bar {} {my eval {error foo}}
    list [catch {obj bar} msg] $msg $errorInfo
} -cleanup {
    obj destroy
} -result {1 foo {foo
    while executing
"error foo"
    (in "my eval" script line 1)
    invoked from within
"my eval {error foo}"
    (object "::obj" method "bar" line 1)
    invoked from within
"obj bar"}}
test oo-18.5 {OO: more error traces from the guts} -setup {
    [oo::class create cls] create obj
    set errorInfo {}
} -body {
    oo::define cls {
	method eval script {next $script}
	export eval
    }
    oo::objdefine obj method bar {} {my eval {error foo}}
    set result {}
    lappend result [catch {obj bar} msg] $msg $errorInfo
    lappend result [catch {obj eval {error bar}} msg] $msg $errorInfo
} -cleanup {
    cls destroy
} -result {1 foo {foo
    while executing
"error foo"
    (in "my eval" script line 1)
    invoked from within
"next $script"
    (class "::cls" method "eval" line 1)
    invoked from within
"my eval {error foo}"
    (object "::obj" method "bar" line 1)
    invoked from within
"obj bar"} 1 bar {bar
    while executing
"error bar"
    (in "::obj eval" script line 1)
    invoked from within
"next $script"
    (class "::cls" method "eval" line 1)
    invoked from within
"obj eval {error bar}"}}
test oo-18.6 {class construction reference management and errors} -setup {
    oo::class create super_abc
} -body {
    catch {
oo::class create abc {
    superclass super_abc
    ::rename abc ::def
    ::error foo
}
    } msg opt
    dict get $opt -errorinfo
} -cleanup {
    super_abc destroy
} -result {foo
    while executing
"::error foo"
    (in definition script for class "::def" line 4)
    invoked from within
"oo::class create abc {
    superclass super_abc
    ::rename abc ::def
    ::error foo
}"}
test oo-18.7 {OO: objdefine command support} -setup {
    oo::object create ::inst
} -body {
    list [catch {oo::objdefine inst {rename ::inst ::INST;error foo}} msg] $msg $errorInfo
} -cleanup {
    catch {::inst destroy}
    catch {::INST destroy}
} -result {1 foo {foo
    while executing
"error foo"
    (in definition script for object "::INST" line 1)
    invoked from within
"oo::objdefine inst {rename ::inst ::INST;error foo}"}}
test oo-18.8 {OO: define/self command support} -setup {
    oo::class create parent
    oo::class create ::foo {superclass parent}
} -body {
    catch {oo::define foo {rename ::foo ::bar; self {error foobar}}} msg opt
    dict get $opt -errorinfo
} -cleanup {
    parent destroy
} -result {foobar
    while executing
"error foobar"
    (in definition script for class object "::bar" line 1)
    invoked from within
"self {error foobar}"
    (in definition script for class "::bar" line 1)
    invoked from within
"oo::define foo {rename ::foo ::bar; self {error foobar}}"}
test oo-18.9 {OO: define/self command support} -setup {
    oo::class create parent
    set c [oo::class create now_this_is_a_very_very_long_class_name_indeed {
        superclass parent
    }]
} -body {
    catch {oo::define $c {error err}} msg opt
    dict get $opt -errorinfo
} -cleanup {
    parent destroy
} -result {err
    while executing
"error err"
    (in definition script for class "::now_this_is_a_very_very_long..." line 1)
    invoked from within
"oo::define $c {error err}"}
test oo-18.10 {OO: define/self command support} -setup {
    oo::class create parent
    oo::class create ::foo {superclass parent}
} -body {
    catch {oo::define foo {self {rename ::foo {}; error foobar}}} msg opt
    dict get $opt -errorinfo
} -cleanup {
    parent destroy
} -result {foobar
    while executing
"error foobar"
    (in definition script for class object "::foo" line 1)
    invoked from within
"self {rename ::foo {}; error foobar}"
    (in definition script for class "::foo" line 1)
    invoked from within
"oo::define foo {self {rename ::foo {}; error foobar}}"}
test oo-18.11 {OO: define/self command support} -setup {
    oo::class create parent
    oo::class create ::foo {superclass parent}
} -body {
    catch {oo::define foo {rename ::foo {}; self {error foobar}}} msg opt
    dict get $opt -errorinfo
} -cleanup {
    parent destroy
} -result {this command cannot be called when the object has been deleted
    while executing
"self {error foobar}"
    (in definition script for class "::foo" line 1)
    invoked from within
"oo::define foo {rename ::foo {}; self {error foobar}}"}

test oo-19.1 {OO: varname method} -setup {
    oo::object create inst
    oo::objdefine inst export eval
    set result {}
    inst eval { variable x }
} -body {
    inst eval {trace add variable x write foo}
    set ns [inst eval namespace current]
    proc foo args {
	global ns result
	set context [uplevel 1 namespace current]
	lappend result $args [expr {
	    $ns eq $context ? "ok" : [list $ns ne $context]
	}] [expr {
	    "${ns}::x" eq [uplevel 1 my varname x] ? "ok" : [list ${ns}::x ne [uplevel 1 my varname x]]
	}]
    }
    lappend result [inst eval set x 0]
} -cleanup {
    inst destroy
    rename foo {}
} -result {{x {} write} ok ok 0}
test oo-19.2 {OO: varname method: Bug 2883857} -setup {
    oo::class create SpecialClass
    oo::objdefine SpecialClass export createWithNamespace
    SpecialClass createWithNamespace inst ::oo_test
    oo::objdefine inst export varname eval
} -body {
    inst eval { variable x; array set x {y z} }
    inst varname x(y)
} -cleanup {
    SpecialClass destroy
} -result ::oo_test::x(y)
test oo-19.3 {OO: varname method and variable decl: Bug 3603695} -setup {
    oo::class create testClass {
	variable foo
	export varname
	constructor {} {
	    variable foo x
	}
	method bar {obj} {
	    my varname foo
	    $obj varname foo
	}
    }
} -body {
    testClass create A
    testClass create B
    lsearch [list [A varname foo] [B varname foo]] [B bar A]
} -cleanup {
    testClass destroy
} -result 0

test oo-20.1 {OO: variable method} -body {
    oo::class create testClass {
	constructor {} {
	    my variable ok
	    set ok {}
	}
    }
    lsort [info object vars [testClass new]]
} -cleanup {
    catch {testClass destroy}
} -result ok
test oo-20.2 {OO: variable method} -body {
    oo::class create testClass {
	constructor {} {
	    my variable a b c
	    set a [set b [set c {}]]
	}
    }
    lsort [info object vars [testClass new]]
} -cleanup {
    catch {testClass destroy}
} -result {a b c}
test oo-20.3 {OO: variable method} -body {
    oo::class create testClass {
	export varname
	method bar {} {
	    my variable a(b)
	}
    }
    testClass create foo
    array set [foo varname a] {b c}
    foo bar
} -returnCodes 1 -cleanup {
    catch {testClass destroy}
} -result {can't define "a(b)": name refers to an element in an array}
test oo-20.4 {OO: variable method} -body {
    oo::class create testClass {
	export varname
	method bar {} {
	    my variable a(b)
	}
    }
    testClass create foo
    set [foo varname a] b
    foo bar
} -returnCodes 1 -cleanup {
    catch {testClass destroy}
} -result {can't define "a(b)": name refers to an element in an array}
test oo-20.5 {OO: variable method} -body {
    oo::class create testClass {
	method bar {} {
	    my variable a::b
	}
    }
    testClass create foo
    foo bar
} -returnCodes 1 -cleanup {
    catch {testClass destroy}
} -result {variable name "a::b" illegal: must not contain namespace separator}
test oo-20.6 {OO: variable method} -setup {
    oo::class create testClass {
	export varname
	self export eval
    }
} -body {
    testClass eval variable a 0
    oo::objdefine [testClass create foo] method bar {other} {
	$other variable a
	set a 3
    }
    oo::objdefine [testClass create boo] export variable
    set [foo varname a] 1
    set [boo varname a] 2
    foo bar boo
    list [testClass eval set a] [set [foo varname a]] [set [boo varname a]]
} -cleanup {
    testClass destroy
} -result {0 1 3}
test oo-20.7 {OO: variable method} -setup {
    oo::class create cls
} -body {
    oo::define cls {
	method a {} {
	    my variable d b
	    lappend b $d
	}
	method e {} {
	    my variable b d
	    return [list $b $d]
	}
	method f {x y} {
	    my variable b d
	    set b $x
	    set d $y
	}
    }
    cls create obj
    obj f p q
    obj a
    obj a
    obj e
} -cleanup {
    cls destroy
} -result {{p q q} q}
# oo-20.8 tested explicitly for functionality removed due to [Bug 1959457]
test oo-20.9 {OO: variable method} -setup {
    oo::object create obj
} -body {
    oo::objdefine obj {
	method a {} {
	    my variable ::b
	}
    }
    obj a
} -returnCodes 1 -cleanup {
    obj destroy
} -result {variable name "::b" illegal: must not contain namespace separator}
test oo-20.10 {OO: variable and varname methods refer to same things} -setup {
    oo::object create obj
} -body {
    oo::objdefine obj {
	method a {} {
	    my variable b
	    set b [self]
	    return [my varname b]
	}
    }
    list [set [obj a]] [namespace tail [obj a]]
} -cleanup {
    obj destroy
} -result {::obj b}
test oo-20.11 {OO: variable mustn't crash when recursing} -body {
    oo::class create A {
	constructor {name} {
	    my variable np_name
	    set np_name $name
	}
	method copy {nm} {
	    set cpy [[info object class [self]] new $nm]
	    foreach var [info object vars [self]] {
		my variable $var
		set val [set $var]
		if {[string match o_* $var]} {
		    set objs {}
		    foreach ref $val {
			# call to "copy" crashes
			lappend objs [$ref copy {}]
		    }
		    $cpy prop $var $objs
		} else {
		    $cpy prop $var $val
		}
	    }
	    return $cpy
	}
	method prop {name val} {
	    my variable $name
	    set $name $val
	}
    }
    set o1 [A new {}]
    set o2 [A new {}]
    $o1 prop o_object $o2
    $o1 copy aa
} -cleanup {
    catch {A destroy}
} -match glob -result *
test oo-20.12 {OO: variable method accept zero args (TIP 323)} -setup {
    oo::object create foo
} -cleanup {
    foo destroy
} -body {
    oo::objdefine foo method demo {} {
	my variable
    }
    foo demo
} -result {}
test oo-20.13 {OO: variable method use in non-methods [Bug 2903811]} -setup {
    oo::object create fooObj
    oo::objdefine fooObj export variable
} -cleanup {
    fooObj destroy
} -body {
    apply {{} {fooObj variable x; set x ok; return}}
    apply {{} {fooObj variable x; return $x}}
} -result ok
test oo-20.14 {OO: variable method use in non-methods [Bug 2903811]} -setup {
    oo::object create fooObj
    oo::objdefine fooObj export variable
    namespace eval ns1 {}
    namespace eval ns2 {}
    set x bad
} -cleanup {
    fooObj destroy
    namespace delete ns1 ns2
    unset x
} -body {
    namespace eval ns1 {fooObj variable x; set x ok; subst ""}
    set x bad
    namespace eval ns2 {fooObj variable x; return $x}
} -result ok
test oo-20.15 {OO: variable method use in non-methods [Bug 2903811]} -setup {
    oo::object create fooObj
    oo::objdefine fooObj export variable varname
} -cleanup {
    fooObj destroy
} -body {
    apply {{} {fooObj variable x; set x ok; return}}
    return [set [fooObj varname x]]
} -result ok
test oo-20.16 {variable method: leak per instance} -setup {
    oo::class create foo
} -constraints memory -body {
    oo::define foo {
	constructor {} {
	    set [my variable v] 0
	}
    }
    leaktest {[foo new] destroy}
} -cleanup {
    foo destroy
} -result 0

test oo-21.1 {OO: inheritance ordering} -setup {
    oo::class create A
} -body {
    oo::define A method m {} {lappend ::result A}
    oo::class create B {
	superclass A
	method m {} {lappend ::result B;next}
    }
    oo::class create C {
	superclass A
	method m {} {lappend ::result C;next}
    }
    oo::class create D {
	superclass B C
	method m {} {lappend ::result D;next}
    }
    D create o
    oo::objdefine o method m {} {lappend ::result o;next}
    set result {}
    o m
    return $result
} -cleanup {
    A destroy
} -result {o D B C A}
test oo-21.2 {OO: inheritance ordering} -setup {
    oo::class create A
} -body {
    oo::define A method m {} {lappend ::result A}
    oo::class create B {
	superclass A
	method m {} {lappend ::result B;next}
    }
    oo::class create C {
	superclass A
	method m {} {lappend ::result C;next}
    }
    oo::class create D {
	superclass B C
	method m {} {lappend ::result D;next}
    }
    oo::class create Emix {
	superclass C
	method m {} {lappend ::result Emix;next}
    }
    oo::class create Fmix {
	superclass Emix
	method m {} {lappend ::result Fmix;next}
    }
    D create o
    oo::objdefine o {
	method m {} {lappend ::result o;next}
	mixin Fmix
    }
    set result {}
    o m
    return $result
} -cleanup {
    A destroy
} -result {Fmix Emix o D B C A}
test oo-21.3 {OO: inheritance ordering} -setup {
    oo::class create A
} -body {
    oo::define A method m {} {lappend ::result A}
    oo::class create B {
	superclass A
	method m {} {lappend ::result B;next}
	method f {} {lappend ::result B-filt;next}
    }
    oo::class create C {
	superclass A
	method m {} {lappend ::result C;next}
    }
    oo::class create D {
	superclass B C
	method m {} {lappend ::result D;next}
    }
    oo::class create Emix {
	superclass C
	method m {} {lappend ::result Emix;next}
	method f {} {lappend ::result Emix-filt;next}
    }
    oo::class create Fmix {
	superclass Emix
	method m {} {lappend ::result Fmix;next}
    }
    D create o
    oo::objdefine o {
	method m {} {lappend ::result o;next}
	mixin Fmix
	filter f
    }
    set result {}
    o m
    return $result
} -cleanup {
    A destroy
} -result {Emix-filt B-filt Fmix Emix o D B C A}
test oo-21.4 {OO: inheritance ordering} -setup {
    oo::class create A
} -body {
    oo::define A method m {} {lappend ::result A}
    oo::class create B {
	superclass A
	method m {} {lappend ::result B;next}
	method f {} {lappend ::result B-filt;next}
	method g {} {lappend ::result B-cfilt;next}
    }
    oo::class create C {
	superclass A
	method m {} {lappend ::result C;next}
    }
    oo::class create D {
	superclass B C
	method m {} {lappend ::result D;next}
	method g {} {lappend ::result D-cfilt;next}
	filter g
    }
    oo::class create Emix {
	superclass C
	method m {} {lappend ::result Emix;next}
	method f {} {lappend ::result Emix-filt;next}
    }
    oo::class create Fmix {
	superclass Emix
	method m {} {lappend ::result Fmix;next}
    }
    D create o
    oo::objdefine o {
	method m {} {lappend ::result o;next}
	mixin Fmix
	filter f
    }
    set result {}
    o m
    return $result
} -cleanup {
    A destroy
} -result {Emix-filt B-filt D-cfilt B-cfilt Fmix Emix o D B C A}

test oo-22.1 {OO and info frame} -setup {
    oo::class create c
    c create i
} -match glob -body {
    oo::define c self method frame {} {
	info frame 0
    }
    oo::define c {
	method frames {} {
	    info frame 0
	}
	method level {} {
	    info frame
	}
    }
    oo::objdefine i {
	method frames {} {
	    list [next] [info frame 0]
	}
	method level {} {
	    expr {[next] - [info frame]}
	}
    }
    list [i level] [i frames] [dict get [c frame] object]
} -cleanup {
    c destroy
} -result {1 {{* cmd {info frame 0} method frames class ::c level 0} {* cmd {info frame 0} method frames object ::i level 0}} ::c}
test oo-22.2 {OO and info frame: Bug 3001438} -setup {
    oo::class create c
} -body {
    oo::define c method test {{x 1}} {
	if {$x} {my test 0}
	lsort {q w e r t y u i o p}; # Overwrite the Tcl stack
	info frame 0
    }
    [c new] test
} -match glob -cleanup {
    c destroy
} -result {* cmd {info frame 0} method test class ::c level 0}
# Common code for oo-22.{3,4,5,6}
oo::class create WorkerBase
oo::class create WorkerSupport {
    superclass oo::class WorkerBase
    variable result stop
    method WithWorkers {nworkers args script} {
	set workers {}
	try {
	    for {set n 1} {$n <= $nworkers} {incr n} {
		lappend workers [set worker [[self] new]]
		$worker schedule {*}$args
	    }
	    return [uplevel 1 $script]
	} finally {
	    foreach worker $workers {$worker destroy}
	}
    }
    method run {nworkers} {
	set result {}
	set stopvar [my varname stop]
	set stop false
	my WithWorkers $nworkers [list my Work [my varname result]] {
	    after idle [namespace code {set stop true}]
	    vwait $stopvar
	}
	return $result
    }
}
oo::class create Worker {
    superclass WorkerBase
    method schedule {args} {
	set coro [namespace current]::coro
	if {![llength [info commands $coro]]} {
	    coroutine $coro {*}$args
	}
    }
    method Work args {error unimplemented}
    method dump {} {
	info frame [expr {[info frame] - 1}]
    }
}
test oo-22.3 {OO and coroutines and info frame: Bug 87271f7cd6} -body {
    # Triggers a crash with incorrectly restored pmPtr->procPtr->cmdPtr
    WorkerSupport create A {
	superclass Worker
	method Work {var} {
	    after 0 [info coroutine]
	    yield
	    lappend $var [my dump]
	}
    }
    A run 2
} -cleanup {
    catch {rename dump {}}
    catch {A destroy}
} -match glob -result {{* method Work class ::A *} {* method Work class ::A *}}
test oo-22.4 {OO and coroutines and info frame: Bug 87271f7cd6} -body {
    # Triggers a crash with incorrectly cloned pmPtr->procPtr->cmdPtr
    WorkerSupport create A {
	superclass Worker
	method Work {var} {
	    after 0 [info coroutine]
	    yield
	    lappend $var [my dump]
	}
    }
    # Copies the methods, changing the declarer
    # Test it works with the source class still around
    oo::copy A B
    B run 2
} -cleanup {
    catch {rename dump {}}
    catch {A destroy}
    catch {B destroy}
} -match glob -result {{* method Work class ::B *} {* method Work class ::B *}}
test oo-22.5 {OO and coroutines and info frame: Bug 87271f7cd6} -body {
    # Triggers a crash with incorrectly cloned pmPtr->procPtr->cmdPtr
    WorkerSupport create A {
	superclass Worker
	method Work {var} {
	    after 0 [info coroutine]
	    yield
	    lappend $var [my dump]
	}
    }
    # Copies the methods, changing the declarer
    # Test it works with the source class deleted
    oo::copy A B
    catch {A destroy}
    B run 2
} -cleanup {
    catch {rename dump {}}
    catch {B destroy}
} -match glob -result {{* method Work class ::B *} {* method Work class ::B *}}
test oo-22.6 {OO and coroutines and info frame: Bug 87271f7cd6} -body {
    # Triggers a crash with incorrectly cloned pmPtr->procPtr->cmdPtr
    WorkerSupport create A {
	superclass Worker
	method Work {var} {
	    after 0 [info coroutine]
	    yield
	    lappend $var [my dump]
	}
    }
    # Copies the methods, changing the declarer
    # Test it works in the original source class with the copy around
    oo::copy A B
    B run 2
    A run 2
} -cleanup {
    catch {rename dump {}}
    catch {A destroy}
    catch {B destroy}
} -match glob -result {{* method Work class ::A *} {* method Work class ::A *}}
WorkerBase destroy

# Prove that the issue in [Bug 1865054] isn't an issue any more
test oo-23.1 {Self-like derivation; complex case!} -setup {
    oo::class create SELF {
	superclass oo::class
	unexport create new
	# Next is just a convenience
	method method args {oo::define [self] method {*}$args}
	method derive {name} {
	    set o [my new [list superclass [self]]]
	    oo::objdefine $o mixin $o
	    uplevel 1 [list rename $o $name]\;[list namespace which $name]
	}
	self mixin SELF
    }
    set result {}
} -body {
    [SELF derive foo1] method bar1 {} {return 1}
    lappend result [foo1 bar1]
    [foo1 derive foo2] method bar2 {} {return [my bar1],2}
    lappend result [foo2 bar2]
    [foo2 derive foo3] method bar3 {} {return [my bar2],3}
    lappend result [foo3 bar3]
    [foo3 derive foo4] method bar4 {} {return [my bar3],4}
    lappend result [foo4 bar4]
    foo2 method bar2 {} {return [my bar1],x}
    lappend result [foo4 bar4]
} -cleanup {
    SELF destroy
} -result {1 1,2 1,2,3 1,2,3,4 1,x,3,4}

test oo-24.1 {unknown method method - Bug 1965063} -setup {
    oo::class create cls
} -cleanup {
    cls destroy
} -returnCodes error -body {
    oo::define cls {
	method dummy {} {}
	method unknown args {next {*}$args}
    }
    [cls new] foo bar
} -result {unknown method "foo": must be destroy, dummy or unknown}
test oo-24.2 {unknown method method - Bug 1965063} -setup {
    oo::class create cls
} -cleanup {
    cls destroy
} -returnCodes error -body {
    oo::define cls {
	method dummy {} {}
	method unknown args {next {*}$args}
    }
    cls create obj
    oo::objdefine obj {
	method dummy2 {} {}
	method unknown args {next {*}$args}
    }
    obj foo bar
} -result {unknown method "foo": must be destroy, dummy, dummy2 or unknown}
test oo-24.3 {unknown method method - absent method name} -setup {
    set o [oo::object new]
} -cleanup {
    $o destroy
} -body {
    oo::objdefine $o method unknown args {
	return "unknown: >>$args<<"
    }
    list [$o] [$o foobar] [$o foo bar]
} -result {{unknown: >><<} {unknown: >>foobar<<} {unknown: >>foo bar<<}}

# Probably need a better set of tests, but this is quite difficult to devise
test oo-25.1 {call chain caching} -setup {
    oo::class create cls {
	method ab {} {return ok}
    }
    set result {}
} -cleanup {
    cls destroy
} -body {
    cls create foo
    cls create bar
    set m1 ab
    set m2 a; append m2 b ;# different object!
    lappend result [foo $m1] [foo $m1] [bar $m1] [foo $m1]
    lappend result [foo $m2] [bar $m2]
    oo::objdefine foo method ab {} {return good}
    lappend result [foo $m1] [bar $m2]
} -result {ok ok ok ok ok ok good ok}
test oo-25.2 {call chain caching - Bug #2120903} -setup {
    set c [oo::class create MyClass]
    set o [$c new]
} -body {
    oo::define MyClass {
	method name {} {return ok}
	method isa o {MyClass name $o}
	self method name o {$o name}
    }
    list [$o name] [$c name $o] [$o isa $o]
} -cleanup {
    $c destroy
} -result {ok ok ok}

test oo-26.1 {Bug 2037727} -setup {
    proc succeed args {}
    oo::object create example
} -body {
    oo::objdefine example method foo {} {succeed}
    example foo
    proc succeed {} {return succeed}
    example foo
} -cleanup {
    example destroy
    rename succeed {}
} -result succeed
test oo-26.2 {Bug 2037727} -setup {
    oo::class create example {
	method localProc {args body} {proc called $args $body}
	method run {} { called }
    }
    example create i1
    example create i2
} -body {
    i1 localProc args {}
    i2 localProc args {return nonempty}
    list [i1 run] [i2 run]
} -cleanup {
    example destroy
} -result {{} nonempty}
test oo-26.3 {Bug 2037727} -setup {
    oo::class create example {
	method subProc {args body} {
	    namespace eval subns [list proc called $args $body]
	}
	method run {} { subns::called }
    }
    example create i1
    example create i2
} -body {
    i1 subProc args {}
    i2 subProc args {return nonempty}
    list [i1 run] [i2 run]
} -cleanup {
    example destroy
} -result {{} nonempty}

test oo-27.1 {variables declaration - class introspection} -setup {
    oo::class create foo
} -cleanup {
    foo destroy
} -body {
    oo::define foo variable a b c
    info class variables foo
} -result {a b c}
test oo-27.2 {variables declaration - object introspection} -setup {
    oo::object create foo
} -cleanup {
    foo destroy
} -body {
    oo::objdefine foo variable a b c
    info object variables foo
} -result {a b c}
test oo-27.3 {variables declaration - basic behaviour} -setup {
    oo::class create parent
} -cleanup {
    parent destroy
} -body {
    oo::class create foo {
	superclass parent
	variable x!
	constructor {} {set x! 1}
	method y {} {incr x!}
    }
    foo create bar
    bar y
    bar y
} -result 3
test oo-27.4 {variables declaration - destructors too} -setup {
    oo::class create parent
    set result bad!
} -cleanup {
    parent destroy
} -body {
    oo::class create foo {
	superclass parent
	variable x!
	constructor {} {set x! 1}
	method y {} {incr x!}
	destructor {set ::result ${x!}}
    }
    foo create bar
    bar y
    bar y
    bar destroy
    return $result
} -result 3
test oo-27.5 {variables declaration - object-bound variables} -setup {
    oo::object create foo
} -cleanup {
    foo destroy
} -body {
    oo::objdefine foo {
	variable x!
	method y {} {incr x!}
    }
    foo y
    foo y
} -result 2
test oo-27.6 {variables declaration - non-interference of levels} -setup {
    oo::class create parent
} -cleanup {
    parent destroy
} -body {
    oo::class create foo {
	superclass parent
	variable x!
	constructor {} {set x! 1}
	method y {} {incr x!}
    }
    foo create bar
    oo::objdefine bar {
	variable y!
	method y {} {list [next] [incr y!] [info var] [info local]}
	export eval
    }
    bar y
    list [bar y] [lsort [info object vars bar]] [bar eval {info vars *!}]
} -result {{3 2 y! {}} {x! y!} {x! y!}}
test oo-27.7 {variables declaration - one underlying variable space} -setup {
    oo::class create parent
} -cleanup {
    parent destroy
} -body {
    oo::class create foo {
	superclass parent
	variable x!
	constructor {} {set x! 1}
	method y {} {incr x!}
    }
    oo::class create foo2 {
	superclass foo
	variable y!
	constructor {} {set y! 42; next}
	method x {} {incr y! -1}
    }
    foo2 create bar
    oo::objdefine bar {
	variable x! y!
	method z {} {list ${x!} ${y!}}
    }
    bar y
    bar x
    list [bar y] [bar x] [bar z]
} -result {3 40 {3 40}}
test oo-27.8 {variables declaration - error cases - ns separators} -body {
    oo::define oo::object variable bad::var
} -returnCodes error -result {invalid declared variable name "bad::var": must not contain namespace separators}
test oo-27.9 {variables declaration - error cases - arrays} -body {
    oo::define oo::object variable bad(var)
} -returnCodes error -result {invalid declared variable name "bad(var)": must not refer to an array element}
test oo-27.10 {variables declaration - no instance var leaks with class resolvers} -setup {
    oo::class create parent
} -cleanup {
    parent destroy
} -body {
    oo::class create foo {
	superclass parent
	variable clsvar
	constructor {} {
	    set clsvar 0
	}
	method step {} {
	    incr clsvar
	    return
	}
	method value {} {
	    return $clsvar
	}
    }
    foo create inst1
    inst1 step
    foo create inst2
    inst2 step
    inst1 step
    inst2 step
    inst1 step
    list [inst1 value] [inst2 value]
} -result {3 2}
test oo-27.11 {variables declaration - no instance var leaks with class resolvers} -setup {
    oo::class create parent
} -cleanup {
    parent destroy
} -body {
    oo::class create foo {
	superclass parent
	variable clsvar
	constructor {} {
	    set clsvar 0
	}
	method step {} {
	    incr clsvar
	    return
	}
	method value {} {
	    return $clsvar
	}
    }
    foo create inst1
    oo::objdefine inst1 {
	variable clsvar
	method reinit {} {
	    set clsvar 0
	}
    }
    foo create inst2
    oo::objdefine inst2 {
	variable clsvar
	method reinit {} {
	    set clsvar 0
	}
    }
    inst1 step
    inst2 step
    inst1 reinit
    inst2 reinit
    inst1 step
    inst2 step
    inst1 step
    inst2 step
    inst1 step
    list [inst1 value] [inst2 value]
} -result {3 2}
test oo-27.12 {variables declaration: leak per instance} -setup {
    oo::class create foo
} -constraints memory -body {
    oo::define foo {
	variable v
	constructor {} {
	    set v 0
	}
    }
    leaktest {[foo new] destroy}
} -cleanup {
    foo destroy
} -result 0
# This test will actually (normally) crash if it fails!
test oo-27.13 {variables declaration: Bug 3185009: require refcount management} -setup {
    oo::object create foo
} -body {
    oo::objdefine foo {
	variable x
	method set v {set x $v}
	method unset {} {unset x}
	method exists {} {info exists x}
	method get {} {return $x}
    }
    list [foo exists] [foo set 7] [foo exists] [foo get] [foo unset] \
	[foo exists] [catch {foo get} msg] $msg
} -cleanup {
    foo destroy
} -result {0 7 1 7 {} 0 1 {can't read "x": no such variable}}
test oo-27.14 {variables declaration - multiple use} -setup {
    oo::class create parent
} -cleanup {
    parent destroy
} -body {
    oo::class create foo {
	superclass parent
	variable x
	variable y
	method boo {} {
	    return [incr x],[incr y]
	}
    }
    foo create bar
    list [bar boo] [bar boo]
} -result {1,1 2,2}
test oo-27.15 {variables declaration - multiple use} -setup {
    oo::class create parent
} -cleanup {
    parent destroy
} -body {
    oo::class create foo {
	superclass parent
	variable
	variable x y
	method boo {} {
	    return [incr x],[incr y]
	}
    }
    foo create bar
    list [bar boo] [bar boo]
} -result {1,1 2,2}
test oo-27.16 {variables declaration - multiple use} -setup {
    oo::class create parent
} -cleanup {
    parent destroy
} -body {
    oo::class create foo {
	superclass parent
	variable x
	variable -clear
	variable y
	method boo {} {
	    return [incr x],[incr y]
	}
    }
    foo create bar
    list [bar boo] [bar boo]
} -result {1,1 1,2}
test oo-27.17 {variables declaration - multiple use} -setup {
    oo::class create parent
} -cleanup {
    parent destroy
} -body {
    oo::class create foo {
	superclass parent
	variable x
	variable -set y
	method boo {} {
	    return [incr x],[incr y]
	}
    }
    foo create bar
    list [bar boo] [bar boo]
} -result {1,1 1,2}
test oo-27.18 {variables declaration - multiple use} -setup {
    oo::class create parent
} -cleanup {
    parent destroy
} -body {
    oo::class create foo {
	superclass parent
	variable x
	variable -? y
	method boo {} {
	    return [incr x],[incr y]
	}
    }
    foo create bar
    list [bar boo] [bar boo]
} -returnCodes error -match glob -result {unknown method "-?": must be *}
test oo-27.19 {variables declaration and [info vars]: Bug 2712377} -setup {
    oo::class create Foo
    set result {}
} -body {
    # This is really a test of problems to do with Tcl's introspection when a
    # variable resolver is present...
    oo::define Foo {
	variable foo bar
	method setvars {f b} {
	    set foo $f
	    set bar $b
	}
	method dump1 {} {
	    lappend ::result <1>
	    foreach v [lsort [info vars *]] {
		lappend ::result $v=[set $v]
	    }
	    lappend ::result [info locals] [info locals *]
	}
	method dump2 {} {
	    lappend ::result <2>
	    foreach v [lsort [info vars *]] {
		lappend ::result $v=[set $v]
	    }
	    lappend ::result | foo=$foo [info locals] [info locals *]
	}
    }
    Foo create stuff
    stuff setvars what ever
    stuff dump1
    stuff dump2
    return $result
} -cleanup {
    Foo destroy
} -result {<1> bar=ever foo=what v v <2> bar=ever foo=what | foo=what v v}
test oo-27.20 {variables declaration and [info vars]: Bug 2712377} -setup {
    oo::class create Foo
    set result {}
} -body {
    # This is really a test of problems to do with Tcl's introspection when a
    # variable resolver is present...
    oo::define Foo {
	variable foo bar
	method setvars {f b} {
	    set foo $f
	    set bar $b
	}
	method dump1 {} {
	    lappend ::result <1>
	    foreach v [lsort [info vars *o]] {
		lappend ::result $v=[set $v]
	    }
	    lappend ::result [info locals] [info locals *]
	}
	method dump2 {} {
	    lappend ::result <2>
	    foreach v [lsort [info vars *o]] {
		lappend ::result $v=[set $v]
	    }
	    lappend ::result | foo=$foo [info locals] [info locals *]
	}
    }
    Foo create stuff
    stuff setvars what ever
    stuff dump1
    stuff dump2
    return $result
} -cleanup {
    Foo destroy
} -result {<1> foo=what v v <2> foo=what | foo=what v v}
test oo-27.21 {variables declaration uniqueifies: Bug 3396896} -setup {
    oo::class create Foo
} -body {
    oo::define Foo variable v v v t t v t
    info class variable Foo
} -cleanup {
    Foo destroy
} -result {v t}
test oo-27.22 {variables declaration uniqueifies: Bug 3396896} -setup {
    oo::object create foo
} -body {
    oo::objdefine foo variable v v v t t v t
    info object variable foo
} -cleanup {
    foo destroy
} -result {v t}
test oo-27.23 {variable resolver leakage: Bug 1493a43044} -setup {
    oo::class create Super
    oo::class create Parent {
	superclass Super
	variable member1 member2
	constructor {} {
	    set member1 parent1
	    set member2 parent2
	}
	method getChild {} {
	    Child new [self]
	}
    }
    oo::class create Child {
	superclass Super
	variable member1 result
	constructor {m} {
	    set [namespace current]::member1 child1
	    set ns [info object namespace $m]
	    namespace upvar $ns member1 l1 member2 l2
	    upvar 1 member1 l3 member2 l4
	    [format namespace] upvar $ns member1 l5 member2 l6
	    [format upvar] 1 member1 l7 member2 l8
	    set result [list $l1 $l2 $l3 $l4 $l5 $l6 $l7 $l8]
	}
	method result {} {return $result}
    }
} -body {
    [[Parent new] getChild] result
} -cleanup {
    Super destroy
} -result {parent1 parent2 parent1 parent2 parent1 parent2 parent1 parent2}

# A feature that's not supported because the mechanism may change without
# warning, but is supposed to work...
test oo-28.1 {scripted extensions to oo::define} -setup {
    interp create foo
    foo eval {oo::class create cls {export eval}}
} -cleanup {
    interp delete foo
} -body {
    foo eval {
	proc oo::define::privateMethod {name arguments body} {
	    uplevel 1 [list method $name $arguments $body]
	    uplevel 1 [list unexport $name]
	}
	oo::define cls privateMethod m {x y} {return $x,$y}
	cls create obj
	list [catch {obj m 1 2}] [obj eval my m 3 4]
    }
} -result {1 3,4}

test oo-29.1 {self class with object-defined methods} -setup {
    oo::object create obj
} -body {
    oo::objdefine obj method demo {} {
	self class
    }
    obj demo
} -returnCodes error -cleanup {
    obj destroy
} -result {method not defined by a class}

test oo-30.1 {Bug 2903011: deleting an object in a constructor} -setup {
    oo::class create cls
} -body {
    oo::define cls {constructor {} {[self] destroy}}
    cls new
} -returnCodes error -cleanup {
    cls destroy
} -result {object deleted in constructor}
test oo-30.2 {Bug 2903011: deleting an object in a constructor} -setup {
    oo::class create cls
} -body {
    oo::define cls {constructor {} {my destroy}}
    cls new
} -returnCodes error -cleanup {
    cls destroy
} -result {object deleted in constructor}

test oo-31.1 {Bug 3111059: when objects and coroutines entangle} -setup {
    oo::class create cls
} -constraints memory -body {
    oo::define cls {
	method justyield {} {
	    yield
	}
	constructor {} {
	    coroutine coro my justyield
	}
    }
    list [leaktest {[cls new] destroy}] [info class instances cls]
} -cleanup {
    cls destroy
} -result {0 {}}
test oo-31.2 {Bug 3111059: when objects and coroutines entangle} -setup {
    oo::class create cls
} -constraints memory -body {
    oo::define cls {
	method justyield {} {
	    yield
	}
	constructor {} {
	    coroutine coro my justyield
	}
	destructor {
	    rename coro {}
	}
    }
    list [leaktest {[cls new] destroy}] [info class instances cls]
} -cleanup {
    cls destroy
} -result {0 {}}

proc SampleSlotSetup script {
    set script0 {
	oo::class create SampleSlot {
	    superclass oo::Slot
	    constructor {} {
		variable contents {a b c} ops {}
	    }
	    method contents {} {variable contents; return $contents}
	    method ops {} {variable ops; return $ops}
	    method Get {} {
		variable contents
		variable ops
		lappend ops [info level] Get
		return $contents
	    }
	    method Set {lst} {
		variable contents $lst
		variable ops
		lappend ops [info level] Set $lst
		return
	    }
	    method Resolve {lst} {
		variable ops
		lappend ops [info level] Resolve $lst
		return $lst
	    }
	}
    }
    append script0 \n$script
}

proc SampleSlotCleanup script {
    set script0 {
	SampleSlot destroy
    }
    append script \n$script0
}

test oo-32.1 {TIP 380: slots - class test} -setup [SampleSlotSetup {
    SampleSlot create sampleSlot
}] -body {
    list [info level] [sampleSlot contents] [sampleSlot ops]
} -cleanup [SampleSlotCleanup {
    rename sampleSlot {}
}] -result {0 {a b c} {}}
test oo-32.2 {TIP 380: slots - class test} -setup [SampleSlotSetup {
    SampleSlot create sampleSlot
}] -body {
    list [info level] [sampleSlot -clear] \
	[sampleSlot contents] [sampleSlot ops]
} -cleanup [SampleSlotCleanup {
    rename sampleSlot {}
}] -result {0 {} {} {1 Set {}}}
test oo-32.3 {TIP 380: slots - class test} -setup [SampleSlotSetup {
    SampleSlot create sampleSlot
}] -body {
    list [info level] [sampleSlot -append g h i] \
	[sampleSlot contents] [sampleSlot ops]
} -cleanup [SampleSlotCleanup {
    rename sampleSlot {}
}] -result {0 {} {a b c g h i} {1 Resolve g 1 Resolve h 1 Resolve i 1 Get 1 Set {a b c g h i}}}
test oo-32.4 {TIP 380: slots - class test} -setup [SampleSlotSetup {
    SampleSlot create sampleSlot
}] -body {
    list [info level] [sampleSlot -set d e f] \
	[sampleSlot contents] [sampleSlot ops]
} -cleanup [SampleSlotCleanup {
    rename sampleSlot {}
}] -result {0 {} {d e f} {1 Resolve d 1 Resolve e 1 Resolve f 1 Set {d e f}}}
test oo-32.5 {TIP 380: slots - class test} -setup [SampleSlotSetup {
    SampleSlot create sampleSlot
}] -body {
    list [info level] [sampleSlot -set d e f] [sampleSlot -append g h i] \
	[sampleSlot contents] [sampleSlot ops]
} -cleanup [SampleSlotCleanup {
    rename sampleSlot {}
}] -result {0 {} {} {d e f g h i} {1 Resolve d 1 Resolve e 1 Resolve f 1 Set {d e f} 1 Resolve g 1 Resolve h 1 Resolve i 1 Get 1 Set {d e f g h i}}}
test oo-32.6 {TIP 516: slots - class test} -setup [SampleSlotSetup {
    SampleSlot create sampleSlot
}] -body {
    list [info level] [sampleSlot -prepend g h i] \
	[sampleSlot contents] [sampleSlot ops]
} -cleanup [SampleSlotCleanup {
    rename sampleSlot {}
}] -result {0 {} {g h i a b c} {1 Resolve g 1 Resolve h 1 Resolve i 1 Get 1 Set {g h i a b c}}}
test oo-32.7 {TIP 516: slots - class test} -setup [SampleSlotSetup {
    SampleSlot create sampleSlot
}] -body {
    list [info level] [sampleSlot -remove c a] \
	[sampleSlot contents] [sampleSlot ops]
} -cleanup [SampleSlotCleanup {
    rename sampleSlot {}
}] -result {0 {} b {1 Resolve c 1 Resolve a 1 Get 1 Set b}}

test oo-33.1 {TIP 380: slots - defaulting} -setup [SampleSlotSetup {
    set s [SampleSlot new]
}] -body {
    list [$s x y] [$s contents]
} -cleanup [SampleSlotCleanup {
    rename $s {}
}] -result {{} {a b c x y}}
test oo-33.2 {TIP 380: slots - defaulting} -setup [SampleSlotSetup {
    set s [SampleSlot new]
}] -body {
    list [$s destroy; $s unknown] [$s contents]
} -cleanup [SampleSlotCleanup {
    rename $s {}
}] -result {{} {a b c destroy unknown}}
test oo-33.3 {TIP 380: slots - defaulting} -setup [SampleSlotSetup {
    set s [SampleSlot new]
}] -body {
    oo::objdefine $s forward --default-operation  my -set
    list [$s destroy; $s unknown] [$s contents] [$s ops]
} -cleanup [SampleSlotCleanup {
    rename $s {}
}] -result {{} unknown {1 Resolve destroy 1 Set destroy 1 Resolve unknown 1 Set unknown}}
test oo-33.4 {TIP 380: slots - errors} -setup [SampleSlotSetup {
    set s [SampleSlot new]
}] -body {
    # Method names beginning with "-" are special to slots
    $s -grill q
} -returnCodes error -cleanup [SampleSlotCleanup {
    rename $s {}
}] -result \
    {unknown method "-grill": must be -append, -appendifnew, -clear, -prepend, -remove, -set, contents or ops}
test oo-33.5 {TIP 567: slots -appendifnew} -setup [SampleSlotSetup {
    set s [SampleSlot new]
}] -body {
    list \
	[$s -clear
	 $s contents] \
	[$s -append p q r
	 $s contents] \
	[$s -appendifnew q s r t p
	 $s contents]
} -cleanup [SampleSlotCleanup {
    rename $s {}
}] -result {{} {p q r} {p q r s t}}

test oo-34.1 {TIP 380: slots - presence} -setup {
    set obj [oo::object new]
    set result {}
} -body {
    oo::define oo::object {
	::lappend ::result [::info object class filter]
	::lappend ::result [::info object class mixin]
	::lappend ::result [::info object class superclass]
	::lappend ::result [::info object class variable]
    }
    oo::objdefine $obj {
	::lappend ::result [::info object class filter]
	::lappend ::result [::info object class mixin]
	::lappend ::result [::info object class variable]
    }
    return $result
} -cleanup {
    $obj destroy
} -result {::oo::Slot ::oo::Slot ::oo::Slot ::oo::Slot ::oo::Slot ::oo::Slot ::oo::Slot}
test oo-34.2 {TIP 380: slots - presence} {
    lsort [info class instances oo::Slot]
} {::oo::configuresupport::objreadableproperties ::oo::configuresupport::objwritableproperties ::oo::configuresupport::readableproperties ::oo::configuresupport::writableproperties ::oo::define::filter ::oo::define::mixin ::oo::define::superclass ::oo::define::variable ::oo::objdefine::filter ::oo::objdefine::mixin ::oo::objdefine::variable}
proc getMethods obj {
    list [lsort [info object methods $obj -all]] \
	[lsort [info object methods $obj -private]]
}
test oo-34.3 {TIP 380: slots - presence} {
    getMethods oo::define::filter
} {{-append -appendifnew -clear -prepend -remove -set} {Get Set}}
test oo-34.4 {TIP 380: slots - presence} {
    getMethods oo::define::mixin
} {{-append -appendifnew -clear -prepend -remove -set} {--default-operation Get Resolve Set}}
test oo-34.5 {TIP 380: slots - presence} {
    getMethods oo::define::superclass
} {{-append -appendifnew -clear -prepend -remove -set} {--default-operation Get Resolve Set}}
test oo-34.6 {TIP 380: slots - presence} {
    getMethods oo::define::variable
} {{-append -appendifnew -clear -prepend -remove -set} {Get Set}}
test oo-34.7 {TIP 380: slots - presence} {
    getMethods oo::objdefine::filter
} {{-append -appendifnew -clear -prepend -remove -set} {Get Set}}
test oo-34.8 {TIP 380: slots - presence} {
    getMethods oo::objdefine::mixin
} {{-append -appendifnew -clear -prepend -remove -set} {--default-operation Get Resolve Set}}
test oo-34.9 {TIP 380: slots - presence} {
    getMethods oo::objdefine::variable
} {{-append -appendifnew -clear -prepend -remove -set} {Get Set}}
test oo-34.10 {TIP 516: slots - resolution} -setup {
    oo::class create parent
    set result {}
    oo::class create 516a { superclass parent }
    oo::class create 516b { superclass parent }
    oo::class create 516c { superclass parent }
    namespace eval 516test {
	oo::class create 516a { superclass parent }
	oo::class create 516b { superclass parent }
	oo::class create 516c { superclass parent }
    }
} -body {
    # Must find the right classes when making the mixin
    namespace eval 516test {
	oo::define 516a {
	    mixin 516b 516c
	}
    }
    lappend result [info class mixin 516test::516a]
    # Must not remove class with just simple name match
    oo::define 516test::516a {
	mixin -remove 516b
    }
    lappend result [info class mixin 516test::516a]
    # Must remove class with resolved name match
    oo::define 516test::516a {
	mixin -remove 516test::516c
    }
    lappend result [info class mixin 516test::516a]
    # Must remove class with resolved name match even after renaming, but only
    # with the renamed name; it is a slot of classes, not strings!
    rename 516test::516b 516test::516d
    oo::define 516test::516a {
	mixin -remove 516test::516b
    }
    lappend result [info class mixin 516test::516a]
    oo::define 516test::516a {
	mixin -remove 516test::516d
    }
    lappend result [info class mixin 516test::516a]
} -cleanup {
    parent destroy
} -result {{::516test::516b ::516test::516c} {::516test::516b ::516test::516c} ::516test::516b ::516test::516d {}}

test oo-35.1 {Bug 9d61624b3d: Empty superclass must not cause crash} -setup {
    oo::class create fruit {
	method eat {} {}
    }
    set result {}
} -body {
    lappend result [fruit create ::apple] [info class superclasses fruit]
    oo::define fruit superclass
    lappend result [info class superclasses fruit] \
	[info object class apple oo::object] \
	[info class call fruit destroy] \
	[catch { apple }]
} -cleanup {
    unset -nocomplain result
    fruit destroy
} -result {::apple ::oo::object ::oo::object 1 {{method destroy ::oo::object {core method: "destroy"}}} 1}
test oo-35.2 {Bug 9d61624b3d: Empty superclass must not cause crash} -setup {
    oo::class create fruitMetaclass {
	superclass oo::class
	method eat {} {}
    }
    set result {}
} -body {
    lappend result [fruitMetaclass create ::appleClass] \
	[appleClass create orange] \
	[info class superclasses fruitMetaclass]
    oo::define fruitMetaclass superclass
    lappend result [info class superclasses fruitMetaclass] \
	[info object class appleClass oo::class] \
	[catch { orange }] [info object class orange] \
	[appleClass create pear]
} -cleanup {
    unset -nocomplain result
    fruitMetaclass destroy
} -result {::appleClass ::orange ::oo::class ::oo::class 1 1 ::appleClass ::pear}
test oo-35.3 {Bug 593baa032c: superclass list teardown} {
    # Bug makes this crash, especially with mem-debugging on
    oo::class create B {}
    oo::class create D {superclass B}
    namespace eval [info object namespace D] [list [namespace which B] destroy]
} {}
test oo-35.4 {Bug 593baa032c: mixins list teardown} {
    # Bug makes this crash, especially with mem-debugging on
    oo::class create B {}
    oo::class create D {mixin B}
    namespace eval [info object namespace D] [list [namespace which B] destroy]
} {}
test oo-35.5 {Bug 1a56550e96: introspectors must traverse mixin links correctly} -setup {
    oo::class create base {
	unexport destroy
    }
} -body {
    oo::class create C {
	superclass base
	method c {} {}
    }
    oo::class create D {
	superclass base
	mixin C
	method d {} {}
    }
    oo::class create E {
	superclass D
	method e {} {}
    }
    E create e1
    list [lsort [info class methods E -all]] [lsort [info object methods e1 -all]]
} -cleanup {
    base destroy
} -result {{c d e} {c d e}}
test oo-35.6 {
    Bug : teardown of an object that is a class that is an instance of itself
} -setup {
    oo::class create obj

    oo::copy obj obj1 obj1
    oo::objdefine obj1 {
	mixin obj1 obj
    }
    oo::copy obj1 obj2
    oo::objdefine obj2 {
	mixin obj2 obj1
    }
} -body {
    rename obj2 {}
    rename obj1 {}
    # doesn't crash
    return done
} -cleanup {
    rename obj {}
} -result done
test oo-35.7.1 {Bug 7842f33a5c: destructor cascading in stereotypes} -setup {
    oo::class create base
    oo::class create RpcClient {
	superclass base
	method write name {
	    lappend ::result "RpcClient -> $name"
	}
	method create_bug {} {
	    MkObjectRpc create cfg [self] 111
	}
    }
    oo::class create MkObjectRpc {
	superclass base
	variable hdl
	constructor {rpcHdl mqHdl} {
	    set hdl $mqHdl
	    oo::objdefine [self] forward rpc $rpcHdl
	}
	destructor {
	    my rpc write otto-$hdl
	}
    }
    set ::result {}
} -body {
    # In this case, sub-objects are deleted during major object NS cleanup and
    # are trying to call back into the major object (which is mostky gone at
    # this point). Things are messy; error is reported via bgerror as the
    # avenue most likely to reach a user.
    bgerrorIntercept ::result {
	set FH [RpcClient new]
	$FH create_bug
	$FH destroy
	update
    }
    join $result \n
} -cleanup {
    base destroy
} -result {impossible to invoke method "write": no defined method or unknown method}
test oo-35.7.2 {Bug 7842f33a5c: destructor cascading in stereotypes} -setup {
    oo::class create base
    oo::class create RpcClient {
	superclass base
	method write name {
	    lappend ::result "RpcClient -> $name"
	}
	method create_bug {} {
	    MkObjectRpc create cfg [self] 111
	}
	destructor {
	    lappend ::result "Destroyed"
	}
    }
    oo::class create MkObjectRpc {
	superclass base
	variable hdl
	constructor {rpcHdl mqHdl} {
	    set hdl $mqHdl
	    oo::objdefine [self] forward rpc $rpcHdl
	}
	destructor {
	    my rpc write otto-$hdl
	}
    }
    set ::result {}
} -body {
    # In this case, sub-objects are deleted during major object NS cleanup, and
    # we've a destructor on the major class to monitor when it happens. Things
    # are still messy, but the order is clear; error is reported via bgerror as
    # the avenue most likely to reach a user.
    bgerrorIntercept ::result {
	set FH [RpcClient new]
	$FH create_bug
	$FH destroy
	update
    }
    join $result \n
} -cleanup {
    base destroy
} -result {Destroyed
impossible to invoke method "write": no defined method or unknown method}
test oo-35.7.3 {Bug 7842f33a5c: destructor cascading in stereotypes} -setup {
    oo::class create base
    oo::class create RpcClient {
	superclass base
	variable interiorObjects
	method write name {
	    lappend ::result "RpcClient -> $name"
	}
	method create_bug {} {
	    set obj [MkObjectRpc create cfg [self] 111]
	    lappend interiorObjects $obj
	    return $obj
	}
	destructor {
	    lappend ::result "Destroyed"
	    # Explicit destroy of interior objects
	    foreach obj $interiorObjects {
		$obj destroy
	    }
	}
    }
    oo::class create MkObjectRpc {
	superclass base
	variable hdl
	constructor {rpcHdl mqHdl} {
	    set hdl $mqHdl
	    oo::objdefine [self] forward rpc $rpcHdl
	}
	destructor {
	    my rpc write otto-$hdl
	}
    }
    set ::result {}
} -body {
    # In this case, sub-objects are deleted while the destructor is running and
    # the destroy is neat, so things work sanely. Error follows standard Tcl
    # error flow route; bgerror is not used. 
    bgerrorIntercept ::result {
	set FH [RpcClient new]
	$FH create_bug
	$FH destroy
	update
    }
    join $result \n
} -cleanup {
    base destroy
} -result "Destroyed\nRpcClient -> otto-111"
<<<<<<< HEAD
test oo-36.1 {TIP #470: introspection within oo::define} {
    oo::define oo::object self
} ::oo::object
test oo-36.2 {TIP #470: introspection within oo::define} -setup {
    oo::class create Cls
} -body {
    oo::define Cls self
} -cleanup {
    Cls destroy
} -result ::Cls
test oo-36.3 {TIP #470: introspection within oo::define} -setup {
    oo::class create Super
    set result uncalled
} -body {
    oo::class create Sub {
	superclass Super
	::set ::result [self]
    }
    return $result
} -cleanup {
    Super destroy
} -result ::Sub
test oo-36.4 {TIP #470: introspection within oo::define} -setup {
    oo::class create Super
    set result uncalled
} -body {
    oo::class create Sub {
	superclass Super
	::set ::result [self {}]
    }
    return $result
} -cleanup {
    Super destroy
} -result {}
test oo-36.5 {TIP #470: introspection within oo::define} -setup {
    oo::class create Super
    set result uncalled
} -body {
    oo::class create Sub {
	superclass Super
	::set ::result [self self]
    }
} -cleanup {
    Super destroy
} -result ::Sub
test oo-36.6 {TIP #470: introspection within oo::objdefine} -setup {
    oo::class create Cls
    set result uncalled
} -body {
    Cls create obj
    oo::objdefine obj {
	::set ::result [self]
    }
} -cleanup {
    Cls destroy
} -result ::obj
test oo-36.7 {TIP #470: introspection within oo::objdefine} -setup {
    oo::class create Cls
} -body {
    Cls create obj
    oo::objdefine obj {
	self
    }
} -cleanup {
    Cls destroy
} -result ::obj
test oo-36.8 {TIP #470: introspection within oo::objdefine} -setup {
    oo::class create Cls
} -body {
    Cls create obj
    oo::objdefine obj {
	self anything
    }
} -returnCodes error -cleanup {
    Cls destroy
} -result {wrong # args: should be "self"}
test oo-36.9 {TIP #470: introspection within oo::define} -setup {
    oo::class create Cls
    set result uncalled
} -body {
    proc oo::define::testself {} {
	global result
	set result [list [catch {self} msg] $msg \
			[catch {uplevel 1 self} msg] $msg]
	return
    }
    list [oo::define Cls testself] $result
} -cleanup {
    Cls destroy
    catch {rename oo::define::testself {}}
} -result {{} {1 {this command may only be called from within the context of an ::oo::define or ::oo::objdefine command} 0 ::Cls}}
test oo-36.10 {TIP #470: introspection within oo::define} -setup {
    oo::class create Cls
    set result uncalled
} -body {
    proc oo::objdefine::testself {} {
	global result
	set result [list [catch {self} msg] $msg \
			[catch {uplevel 1 self} msg] $msg]
	return
    }
    Cls create obj
    list [oo::objdefine obj testself] $result
} -cleanup {
    Cls destroy
    catch {rename oo::objdefine::testself {}}
} -result {{} {1 {this command may only be called from within the context of an ::oo::define or ::oo::objdefine command} 0 ::obj}}

test oo-37.1 {TIP 500: private command propagates errors} -setup {
    oo::class create cls
} -body {
    oo::define cls {
	private ::error "this is an error"
    }
} -cleanup {
    cls destroy
} -returnCodes error -result {this is an error}
test oo-37.2 {TIP 500: private command propagates errors} -setup {
    oo::class create cls
} -body {
    oo::define cls {
	private {
	    ::error "this is an error"
	}
    }
} -cleanup {
    cls destroy
} -returnCodes error -result {this is an error}
test oo-37.3 {TIP 500: private command propagates errors} -setup {
    oo::object create obj
} -body {
    oo::objdefine obj {
	private ::error "this is an error"
    }
} -cleanup {
    obj destroy
} -returnCodes error -result {this is an error}
test oo-37.4 {TIP 500: private command propagates errors} -setup {
    oo::object create obj
} -body {
    oo::objdefine obj {
	private {
	    ::error "this is an error"
	}
    }
} -cleanup {
    obj destroy
} -returnCodes error -result {this is an error}
test oo-37.5 {TIP 500: private command can't be used outside definitions} -body {
    oo::define::private error "xyz"
} -returnCodes error -result {this command may only be called from within the context of an ::oo::define or ::oo::objdefine command}
test oo-37.6 {TIP 500: private command can't be used outside definitions} -body {
    oo::objdefine::private error "xyz"
} -returnCodes error -result {this command may only be called from within the context of an ::oo::define or ::oo::objdefine command}

test oo-38.1 {TIP 500: private variables don't cross-interfere with each other or normal ones} -setup {
    oo::class create parent
} -body {
    oo::class create clsA {
	superclass parent
	private variable x
	constructor {} {
	    set x 1
	}
	method getA {} {
	    return $x
	}
    }
    oo::class create clsB {
	superclass clsA
	private {
	    variable x
	}
	constructor {} {
	    set x 2
	    next
	}
	method getB {} {
	    return $x
	}
    }
    oo::class create clsC {
	superclass clsB
	variable x
	constructor {} {
	    set x 3
	    next
	}
	method getC {} {
	    return $x
	}
    }
    clsC create obj
    oo::objdefine obj {
	private {
	    variable x
	}
	method setup {} {
	    set x 4
	}
	method getO {} {
	    return $x
	}
    }
    obj setup
    list [obj getA] [obj getB] [obj getC] [obj getO] \
	[lsort [string map [list [info object creationid clsA] CLASS-A \
				[info object creationid clsB] CLASS-B \
				[info object creationid obj] OBJ] \
		    [info object vars obj]]]
} -cleanup {
    parent destroy
} -result {1 2 3 4 {{CLASS-A : x} {CLASS-B : x} {OBJ : x} x}}
test oo-38.2 {TIP 500: private variables introspection} -setup {
    oo::class create parent
} -body {
    oo::class create cls {
	superclass parent
	private {
	    variable x1
	    variable x2
	}
	variable y1 y2
    }
    cls create obj
    oo::objdefine obj {
	private variable a1 a2
	variable b1 b2
    }
    list [lsort [info class variables cls]] \
	[lsort [info class variables cls -private]] \
	[lsort [info object variables obj]] \
	[lsort [info object variables obj -private]]
} -cleanup {
    parent destroy
} -result {{y1 y2} {x1 x2} {b1 b2} {a1 a2}}
test oo-38.3 {TIP 500: private variables and oo::object·varname} -setup {
    oo::class create parent
} -body {
    oo::class create clsA {
	superclass parent
	private {
	    variable x
	}
	method getx {} {
	    set x 1
	    my varname x
	}
	method readx {} {
	    return $x
	}
    }
    oo::class create clsB {
	superclass clsA
	variable x
	method gety {} {
	    set x 1
	    my varname x
	}
	method ready {} {
	    return $x
	}
    }
    clsB create obj
    set [obj getx] 2
    set [obj gety] 3
    list [obj readx] [obj ready]
} -cleanup {
    parent destroy
} -result {2 3}
test oo-38.4 {TIP 500: private variables introspection} -setup {
    oo::class create parent
} -body {
    oo::class create cls {
	superclass parent
	private {
	    variable x1 x2
	}
	variable y1 y2
	constructor {} {
	    variable z boo
	    set x1 a
	    set y1 c
	}
	method list {} {
	    variable z
	    set ok 1
	    list [info locals] [lsort [info vars]] [info exist x2]
	}
    }
    cls create obj
    oo::objdefine obj {
	private variable a1 a2
	variable b1 b2
	method init {} {
	    # Because we don't have a constructor to do this setup for us
	    set a1 p
	    set b1 r
	}
	method list {} {
	    variable z
	    set yes 1
	    list {*}[next] [info locals] [lsort [info vars]] [info exist a2]
	}
    }
    obj init
    obj list
} -cleanup {
    parent destroy
} -result {ok {ok x1 x2 y1 y2 z} 0 yes {a1 a2 b1 b2 yes z} 0}
test oo-38.5 {TIP 500: private variables and oo::object·variable} -setup {
    oo::class create parent
} -body {
    oo::class create cls1 {
	superclass parent
	private variable x
	method abc val {
	    my variable x
	    set x $val
	}
	method def val {
	    my variable y
	    set y $val
	}
	method get1 {} {
	    my variable x y
	    return [list $x $y]
	}
    }
    oo::class create cls2 {
	superclass cls1
	private variable x
	method x-exists {} {
	    return [info exists x],[uplevel 1 {info exists x}]
	}
	method ghi x {
	    # Additional instrumentation to show that we're not using the
	    # resolved variable until we ask for it; the argument nixed that
	    # happening by default.
	    set val $x
	    set before [my x-exists]
	    unset x
	    set x $val
	    set mid [my x-exists]
	    unset x
	    set mid2 [my x-exists]
	    my variable x
	    set x $val
	    set after [my x-exists]
	    return "$before;$mid;$mid2;$after"
	}
	method jkl val {
	    my variable y
	    set y $val
	}
	method get2 {} {
	    my variable x y
	    return [list $x $y]
	}
    }
    cls2 create a
    a abc 123
    a def 234
    set tmp [a ghi 345]
    a jkl 456
    list $tmp [a get1] [a get2]
} -cleanup {
    parent destroy
} -result {{0,1;0,1;0,0;1,1} {123 456} {345 456}}

test oo-39.1 {TIP 500: private methods internal call; class private} -setup {
    oo::class create parent
} -body {
    oo::class create clsA {
	superclass parent
	variable x
	constructor {} {
	    set x 1
	}
	method act {} {
	    my step
	    my step
	    my step
	    return
	}
	private {
	    method step {} {
		incr x 2
	    }
	}
	method x {} {
	    return $x
	}
    }
    clsA create obj
    obj act
    list [obj x] [catch {obj step} msg] $msg
} -cleanup {
    parent destroy
} -result {7 1 {unknown method "step": must be act, destroy or x}}
test oo-39.2 {TIP 500: private methods internal call; class private} -setup {
    oo::class create parent
} -body {
    oo::class create clsA {
	superclass parent
	variable x
	constructor {} {
	    set x 1
	}
	method act {} {
	    my step
	    my step
	    my step
	    return
	}
	private {
	    method step {} {
		incr x 2
	    }
	}
	method x {} {
	    return $x
	}
    }
    oo::class create clsB {
	superclass clsA
	variable x
	method step {} {
	    incr x 5
	}
    }
    clsB create obj
    obj act
    list [obj x] [obj step]
} -cleanup {
    parent destroy
} -result {7 12}
test oo-39.3 {TIP 500: private methods internal call; class private} -setup {
    oo::class create parent
} -body {
    oo::class create clsA {
	superclass parent
	variable x
	constructor {} {
	    set x 1
	}
	method act {} {
	    my Step
	    my Step
	    my Step
	    return
	}
	method x {} {
	    return $x
	}
    }
    oo::class create clsB {
	superclass clsA
	variable x
	method Step {} {
	    incr x 5
	}
    }
    clsB create obj
    obj act
    set result [obj x]
    oo::define clsA {
	private {
	    method Step {} {
		incr x 2
	    }
	}
    }
    obj act
    lappend result [obj x]
} -cleanup {
    parent destroy
} -result {16 22}
test oo-39.4 {TIP 500: private methods internal call; instance private} -setup {
    oo::class create parent
} -body {
    oo::class create clsA {
	superclass parent
	variable x
	constructor {} {
	    set x 1
	}
	method act {} {
	    my step
	    return
	}
	method step {} {
	    incr x
	}
	method x {} {
	    return $x
	}
    }
    clsA create obj
    obj act
    set result [obj x]
    oo::objdefine obj {
	variable x
	private {
	    method step {} {
		incr x 2
	    }
	}
    }
    obj act
    lappend result [obj x]
    oo::objdefine obj {
	method act {} {
	    my step
	    next
	}
    }
    obj act
    lappend result [obj x]
} -cleanup {
    parent destroy
} -result {2 3 6}
test oo-39.5 {TIP 500: private methods internal call; cross object} -setup {
    oo::class create parent
} -body {
    oo::class create cls {
	superclass parent
	variable x
	constructor {val} {
	    set x $val
	}
	private method x {} {
	    return $x
	}
	method equal {other} {
	    expr {$x == [$other x]}
	}
    }
    cls create a 1
    cls create b 2
    cls create c 1
    list [a equal b] [b equal c] [c equal a] [catch {a x} msg] $msg
} -cleanup {
    parent destroy
} -result {0 0 1 1 {unknown method "x": must be destroy or equal}}
test oo-39.6 {TIP 500: private methods internal call; error reporting} -setup {
    oo::class create parent
} -body {
    oo::class create cls {
	superclass parent
	variable x
	constructor {val} {
	    set x $val
	}
	private method x {} {
	    return $x
	}
	method equal {other} {
	    expr {$x == [$other y]}
	}
    }
    cls create a 1
    cls create b 2
    a equal b
} -returnCodes error -cleanup {
    parent destroy
} -result {unknown method "y": must be destroy, equal or x}
test oo-39.7 {TIP 500: private methods internal call; error reporting} -setup {
    oo::class create parent
} -body {
    oo::class create cls {
	superclass parent
	variable x
	constructor {val} {
	    set x $val
	}
	private method x {} {
	    return $x
	}
	method equal {other} {
	    expr {[[self] y] == [$other x]}
	}
    }
    cls create a 1
    cls create b 2
    a equal b
} -returnCodes error -cleanup {
    parent destroy
} -result {unknown method "y": must be destroy, equal or x}
test oo-39.8 {TIP 500: private methods internal call; error reporting} -setup {
    oo::class create parent
} -body {
    oo::class create cls {
	superclass parent
	variable x
	constructor {val} {
	    set x $val
	}
	private method x {} {
	    return $x
	}
	method equal {other} {
	    expr {[my y] == [$other x]}
	}
    }
    cls create a 1
    cls create b 2
    a equal b
} -returnCodes error -cleanup {
    parent destroy
} -result {unknown method "y": must be <cloned>, destroy, equal, eval, unknown, variable, varname or x}
test oo-39.9 {TIP 500: private methods internal call; error reporting} -setup {
    oo::class create parent
} -body {
    oo::class create cls {
	superclass parent
	variable x
	constructor {val} {
	    set x $val
	}
	private method x {} {
	    return $x
	}
    }
    oo::class create cls2 {
	superclass cls
	method equal {other} {
	    expr {[my y] == [$other x]}
	}
    }
    cls2 create a 1
    cls2 create b 2
    a equal b
} -returnCodes error -cleanup {
    parent destroy
} -result {unknown method "y": must be <cloned>, destroy, equal, eval, unknown, variable or varname}
test oo-39.10 {TIP 500: private methods internal call; error reporting} -setup {
    oo::class create parent
} -body {
    oo::class create cls {
	superclass parent
	variable x
	constructor {val} {
	    set x $val
	}
	private method x {} {
	    return $x
	}
    }
    oo::class create cls2 {
	superclass cls
	method equal {other} {
	    expr {[my x] == [$other x]}
	}
    }
    cls2 create a 1
    cls2 create b 2
    a equal b
} -returnCodes error -cleanup {
    parent destroy
} -result {unknown method "x": must be <cloned>, destroy, equal, eval, unknown, variable or varname}
test oo-39.11 {TIP 500: private methods; call chain caching and reporting} -setup {
    oo::class create parent
} -body {
    oo::class create cls {
	superclass parent
	method chain {} {
	    return [self call]
	}
    }
    oo::class create cls2 {
	superclass cls
	private method chain {} {
	    next
	}
	method chain2 {} {
	    my chain
	}
	method chain3 {} {
	    [self] chain
	}
    }
    cls create a
    cls2 create b
    list [a chain] [b chain] [b chain2] [b chain3]
} -cleanup {
    parent destroy
} -result {{{{method chain ::cls method}} 0} {{{method chain ::cls method}} 0} {{{private chain ::cls2 method} {method chain ::cls method}} 1} {{{private chain ::cls2 method} {method chain ::cls method}} 1}}
test oo-39.12 {TIP 500: private methods; introspection} -setup {
    oo::class create parent
} -body {
    oo::class create cls {
	superclass parent
	method chain {} {
	    return [self call]
	}
	private method abc {} {}
    }
    oo::class create cls2 {
	superclass cls
	method chain2 {} {
	    my chain
	}
	method chain3 {} {
	    [self] chain
	}
	private method def {} {}
	unexport chain3
    }
    cls create a
    cls2 create b
    oo::objdefine b {
	private method ghi {} {}
	method ABC {} {}
	method foo {} {}
    }
    set scopes {public unexported private}
    list a: [lmap s $scopes {info object methods a -scope $s}] \
	b: [lmap s $scopes {info object methods b -scope $s}] \
	cls: [lmap s $scopes {info class methods cls -scope $s}] \
	cls2: [lmap s $scopes {info class methods cls2 -scope $s}] \
} -cleanup {
    parent destroy
} -result {a: {{} {} {}} b: {foo ABC ghi} cls: {chain {} abc} cls2: {chain2 chain3 def}}

test oo-40.1 {TIP 500: private and self} -setup {
    oo::class create cls
} -body {
    oo::define cls {
	self {
	    private {
		variable a
	    }
	    variable b
	}
	private {
	    self {
		variable c
	    }
	    variable d
	}
	variable e
    }
    list \
	[lsort [info class variables cls]] \
	[lsort [info class variables cls -private]] \
	[lsort [info object variables cls]] \
	[lsort [info object variables cls -private]]
} -cleanup {
    cls destroy
} -result {e d b {a c}}
test oo-40.2 {TIP 500: private and export} -setup {
    oo::class create cls
} -body {
    oo::define cls {
	private method foo {} {}
    }
    set result [lmap s {public unexported private} {
	info class methods cls -scope $s}]
    oo::define cls {
	export foo
    }
    lappend result {*}[lmap s {public unexported private} {
	info class methods cls -scope $s}]
} -cleanup {
    cls destroy
} -result {{} {} foo foo {} {}}
test oo-40.3 {TIP 500: private and unexport} -setup {
    oo::class create cls
} -body {
    oo::define cls {
	private method foo {} {}
    }
    set result [lmap s {public unexported private} {
	info class methods cls -scope $s}]
    oo::define cls {
	unexport foo
    }
    lappend result {*}[lmap s {public unexported private} {
	info class methods cls -scope $s}]
} -cleanup {
    cls destroy
} -result {{} {} foo {} foo {}}

test oo-41.1 {TIP 478: myclass command, including class morphing} -setup {
    oo::class create parent
    set result {}
} -body {
    oo::class create cls1 {
	superclass parent
	self method count {} {
	    my variable c
	    incr c
	}
	method act {} {
	    myclass count
	}
    }
    cls1 create x
    lappend result [x act] [x act]
    cls1 create y
    lappend result [y act] [y act] [x act]
    oo::class create cls2 {
	superclass cls1
	self method count {} {
	    my variable d
	    expr {1.0 * [incr d]}
	}
    }
    oo::objdefine x {class cls2}
    lappend result [x act] [y act] [x act] [y act]
} -cleanup {
    parent destroy
} -result {1 2 3 4 5 1.0 6 2.0 7}
test oo-41.2 {TIP 478: myclass command cleanup} -setup {
    oo::class create parent
    set result {}
} -body {
    oo::class create cls1 {
	superclass parent
	self method hi {} {
	    return "this is [self]"
	}
	method hi {} {
	    return "this is [self]"
	}
    }
    cls1 create x
    rename [info object namespace x]::my foo
    rename [info object namespace x]::myclass bar
    lappend result [cls1 hi] [x hi] [foo hi] [bar hi]
    x destroy
    lappend result [catch {foo hi}] [catch {bar hi}]
} -cleanup {
    parent destroy
} -result {{this is ::cls1} {this is ::x} {this is ::x} {this is ::cls1} 1 1}
test oo-41.3 {TIP 478: myclass command calls unexported methods, via forward} -setup {
    oo::class create parent
    set result {}
} -body {
    oo::class create cls1 {
	superclass parent
	self method Hi {} {
	    return "this is [self]"
	}
	forward poke myclass Hi
    }
    cls1 create x
    lappend result [catch {cls1 Hi}] [x poke]
} -cleanup {
    parent destroy
} -result {1 {this is ::cls1}}

test oo-42.1 {TIP 524: definition namespace control: introspection} {
    info class definitionnamespace oo::object
} {}
test oo-42.2 {TIP 524: definition namespace control: introspection} {
    info class definitionnamespace oo::object -class
} {}
test oo-42.3 {TIP 524: definition namespace control: introspection} {
    info class definitionnamespace oo::object -instance
} ::oo::objdefine
test oo-42.4 {TIP 524: definition namespace control: introspection} -body {
    info class definitionnamespace oo::object -gorp
} -returnCodes error -result {bad kind "-gorp": must be -class or -instance}
test oo-42.5 {TIP 524: definition namespace control: introspection} -body {
    info class definitionnamespace oo::object -class x
} -returnCodes error -result {wrong # args: should be "info class definitionnamespace className ?kind?"}
test oo-42.6 {TIP 524: definition namespace control: introspection} {
    info class definitionnamespace oo::class
} ::oo::define
test oo-42.7 {TIP 524: definition namespace control: introspection} {
    info class definitionnamespace oo::class -class
} ::oo::define
test oo-42.8 {TIP 524: definition namespace control: introspection} {
    info class definitionnamespace oo::class -instance
} {}

test oo-43.1 {TIP 524: definition namespace control: semantics} -setup {
    oo::class create parent
    namespace eval foodef {}
} -body {
    namespace eval foodef {
	proc sparkle {} {return ok}
    }
    oo::class create foocls {
	superclass oo::class parent
	definitionnamespace foodef
    }
    oo::class create foo {
	superclass parent
	self class foocls
    }
    oo::define foo {
	sparkle
    }
} -cleanup {
    parent destroy
    namespace delete foodef
} -result ok
test oo-43.2 {TIP 524: definition namespace control: semantics} -setup {
    oo::class create parent
    namespace eval foodef {}
    unset -nocomplain ::result
} -body {
    namespace eval foodef {
	namespace path ::oo::define
	proc sparkle {} {return ok}
    }
    oo::class create foocls {
	superclass oo::class parent
	definitionnamespace foodef
    }
    foocls create foo {
	superclass parent
	lappend ::result [sparkle]
    }
    return $result
} -cleanup {
    parent destroy
    namespace delete foodef
} -result ok
test oo-43.3 {TIP 524: definition namespace control: semantics} -setup {
    oo::class create parent
    namespace eval foodef {}
    unset -nocomplain ::result
} -body {
    namespace eval foodef {
	namespace path ::oo::define
	proc sparkle {} {return ok}
    }
    oo::class create foocls {
	superclass oo::class parent
	definitionnamespace -class foodef
    }
    foocls create foo {
	superclass parent
	lappend ::result [sparkle]
    }
    return $result
} -cleanup {
    parent destroy
    namespace delete foodef
} -result ok
test oo-43.4 {TIP 524: definition namespace control: semantics} -setup {
    oo::class create parent
    namespace eval foodef {}
} -body {
    namespace eval foodef {
	namespace path ::oo::objdefine
	proc sparkle {} {return ok}
    }
    oo::class create foocls {
	superclass oo::class parent
	definitionnamespace -instance foodef
    }
    foocls create foo {
	sparkle
    }
} -returnCodes error -cleanup {
    parent destroy
    namespace delete foodef
} -result {invalid command name "sparkle"}
test oo-43.5 {TIP 524: definition namespace control: semantics} -setup {
    oo::class create parent
    namespace eval foodef {}
} -body {
    namespace eval foodef {
	namespace path ::oo::objdefine
	proc sparkle {} {return ok}
    }
    oo::class create foocls {
	superclass oo::class parent
	definitionnamespace foodef
    }
    namespace delete foodef
    foocls create foo {
	sparkle
    }
} -returnCodes error -cleanup {
    parent destroy
    catch {namespace delete foodef}
} -result {invalid command name "sparkle"}
test oo-43.6 {TIP 524: definition namespace control: semantics} -setup {
    oo::class create parent
    namespace eval foodef {}
    unset -nocomplain result
} -body {
    namespace eval foodef {
	namespace path ::oo::objdefine
	proc sparkle {} {return ok}
    }
    oo::class create foocls {
	superclass oo::class parent
	definitionnamespace foodef
    }
    foocls create foo
    lappend result [catch {oo::define foo sparkle} msg] $msg
    namespace delete foodef
    lappend result [catch {oo::define foo sparkle} msg] $msg
    namespace eval foodef {
	namespace path ::oo::objdefine
	proc sparkle {} {return ok}
    }
    lappend result [catch {oo::define foo sparkle} msg] $msg
} -cleanup {
    parent destroy
    catch {namespace delete foodef}
} -result {0 ok 1 {invalid command name "sparkle"} 0 ok}
test oo-43.7 {TIP 524: definition namespace control: semantics} -setup {
    oo::class create parent
    namespace eval foodef {}
} -body {
    namespace eval foodef {
	namespace path ::oo::define
	proc sparkle {x} {return ok}
    }
    oo::class create foocls {
	superclass oo::class parent
	definitionnamespace foodef
    }
    foocls create foo {
	superclass parent
    }
    oo::define foo spar gorp
} -cleanup {
    parent destroy
    namespace delete foodef
} -result ok
test oo-43.8 {TIP 524: definition namespace control: semantics} -setup {
    oo::class create parent
    namespace eval foodef {}
} -body {
    namespace eval foodef {
	namespace path ::oo::objdefine
	proc sparkle {} {return ok}
    }
    oo::class create foo {
	superclass parent
	definitionnamespace -instance foodef
    }
    oo::objdefine [foo new] {
	method x y z
	sparkle
    }
} -cleanup {
    parent destroy
    namespace delete foodef
} -result ok
test oo-43.9 {TIP 524: definition namespace control: syntax} -body {
    oo::class create foo {
	definitionnamespace -gorp foodef
    }
} -returnCodes error -result {bad kind "-gorp": must be -class or -instance}
test oo-43.10 {TIP 524: definition namespace control: syntax} -body {
    oo::class create foo {
	definitionnamespace -class foodef x
    }
} -returnCodes error -result {wrong # args: should be "definitionnamespace ?kind? namespace"}
test oo-43.11 {TIP 524: definition namespace control: syntax} -setup {
    catch {namespace delete ::no_such_ns}
} -body {
    oo::class create foo {
	definitionnamespace -class ::no_such_ns
    }
} -returnCodes error -result {namespace "::no_such_ns" not found}
test oo-43.12 {TIP 524: definition namespace control: user-level introspection} -setup {
    oo::class create parent
    namespace eval foodef {}
} -body {
    namespace eval foodef {}
    oo::class create foo {
	superclass oo::class parent
    }
    list [info class definitionnamespace foo] \
	[oo::define foo definitionnamespace foodef] \
	[info class definitionnamespace foo] \
	[oo::define foo definitionnamespace {}] \
	[info class definitionnamespace foo]
} -cleanup {
    parent destroy
    namespace delete foodef
} -result {{} {} ::foodef {} {}}
test oo-43.13 {TIP 524: definition namespace control: user-level introspection} -setup {
    oo::class create parent
    namespace eval foodef {}
} -body {
    namespace eval foodef {}
    oo::class create foo {
	superclass parent
    }
    list [info class definitionnamespace foo -instance] \
	[oo::define foo definitionnamespace -instance foodef] \
	[info class definitionnamespace foo -instance] \
	[oo::define foo definitionnamespace -instance {}] \
	[info class definitionnamespace foo -instance]
} -cleanup {
    parent destroy
    namespace delete foodef
} -result {{} {} ::foodef {} {}}
=======
rename bgerrorIntercept {}
>>>>>>> ebe80b7d

cleanupTests
return

# Local Variables:
# mode: tcl
# End:<|MERGE_RESOLUTION|>--- conflicted
+++ resolved
@@ -13,8 +13,6 @@
     namespace import -force ::tcltest::*
 }
 
-<<<<<<< HEAD
-=======
 # A helper for intercepting background errors
 proc ::bgerrorIntercept {varName body} {
     set old [interp bgerror {}]
@@ -29,8 +27,6 @@
     }
 }
 
-
->>>>>>> ebe80b7d
 # The foundational objects oo::object and oo::class are sensitive to reference
 # counting errors and are deallocated only when an interp is deleted, so in
 # this test suite, interp creation and interp deletion are often used in
@@ -4665,7 +4661,7 @@
 } -cleanup {
     base destroy
 } -result "Destroyed\nRpcClient -> otto-111"
-<<<<<<< HEAD
+
 test oo-36.1 {TIP #470: introspection within oo::define} {
     oo::define oo::object self
 } ::oo::object
@@ -5766,11 +5762,9 @@
     parent destroy
     namespace delete foodef
 } -result {{} {} ::foodef {} {}}
-=======
++
 rename bgerrorIntercept {}
->>>>>>> ebe80b7d
--
 cleanupTests
 return
 
