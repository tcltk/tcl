# This file tests the tclFCmd.c file.
#
# This file contains a collection of tests for one or more of the Tcl built-in
# commands. Sourcing this file into Tcl runs the tests and generates output
# for errors. No output means no errors were found.
#
# Copyright (c) 1996-1997 Sun Microsystems, Inc.
# Copyright (c) 1999 by Scriptics Corporation.
#
# See the file "license.terms" for information on usage and redistribution of
# this file, and for a DISCLAIMER OF ALL WARRANTIES.

if {[lsearch [namespace children] ::tcltest] == -1} {
    package require tcltest 2
    namespace import -force ::tcltest::*
}

cd [temporaryDirectory]

testConstraint testsetplatform [llength [info commands testsetplatform]]
testConstraint testchmod [llength [info commands testchmod]]
testConstraint winVista 0
testConstraint win2000orXP 0
testConstraint winOlderThan2000 0
# Don't know how to determine this constraint correctly
testConstraint notNetworkFilesystem 0
testConstraint 95or98 [expr {[testConstraint 95] || [testConstraint 98]}]
testConstraint 2000orNewer [expr {![testConstraint 95or98]}]

set tmpspace /tmp;# default value
# Find a group that exists on this Unix system, or else skip tests that
# require Unix groups.
testConstraint foundGroup [expr {![testConstraint unix]}]
if {[testConstraint unix]} {
    catch {
	set groupList [exec groups]
	set group [lindex $groupList 0]
	testConstraint foundGroup 1
    }

    proc dev dir {
	file stat $dir stat
	return $stat(dev)
    }

    if {[catch {makeDirectory tcl[pid] /tmp} tmpspace] == 0} {
	testConstraint xdev [expr {([dev .] != [dev $tmpspace])}]
    }
}

# Also used in winFCmd...
if {[testConstraint winOnly]} {
<<<<<<< HEAD
    set major [string index $tcl_platform(osVersion) 0]
    if {[testConstraint nt] && $major > 4} {
        if {$major > 5} {
=======
    if {[testConstraint nt] && $::tcl_platform(osVersion) >= 5.0} {
        if {$::tcl_platform(osVersion) >= 6.0} {
>>>>>>> 1dec12d6
            testConstraint winVista 1
        } else {
            testConstraint win2000orXP 1
        }
    } else {
        testConstraint winOlderThan2000 1
    }
}

<<<<<<< HEAD
testConstraint darwin9 [expr {[testConstraint unix] &&
	$tcl_platform(os) eq "Darwin" &&
	int([string range $tcl_platform(osVersion) 0 \
	[string first . $tcl_platform(osVersion)]]) >= 9}]
=======
testConstraint darwin9 [expr {
    [testConstraint unix]
    && $tcl_platform(os) eq "Darwin"
    && [package vsatisfies 1.$::tcl_platform(osVersion) 1.9]
}]
>>>>>>> 1dec12d6
testConstraint notDarwin9 [expr {![testConstraint darwin9]}]

testConstraint fileSharing 0
testConstraint notFileSharing 1
testConstraint linkFile 1
testConstraint linkDirectory 1

# Several tests require need to match results against the unix username
set user {}
if {[testConstraint unix]} {
    catch {
	set user [exec whoami]
    }
    if {$user eq ""} {
	catch {
	    regexp {^[^(]*\(([^)]*)\)} [exec id] -> user
	}
    }
    if {$user eq ""} {
	set user "root"
    }
}

proc createfile {file {string a}} {
    set f [open $file w]
    puts -nonewline $f $string
    close $f
    return $string
}

#
# checkcontent --
#
#  Ensures that file "file" contains only the string "matchString" returns 0
#  if the file does not exist, or has a different content
#
proc checkcontent {file matchString} {
    if {[catch {
	set f [open $file]
	set fileString [read $f]
	close $f
    }]} {
	return 0
    }
    return [string match $matchString $fileString]
}

proc openup {path} {
    testchmod 777 $path
    if {[file isdirectory $path]} {
	catch {
	    foreach p [glob -directory $path *] {
		openup $p
	    }
	}
    }
}

proc cleanup {args} {
    set wd [list .]
    foreach p [concat $wd $args] {
	set x ""
	catch {
	    set x [glob -directory $p tf* td*]
	}
	foreach file $x {
	    if {
		[catch {file delete -force -- $file}]
		&& [testConstraint testchmod]
	    } then {
		catch {openup $file}
		catch {file delete -force -- $file}
	    }
	}
    }
}

proc contents {file} {
    set f [open $file]
    set r [read $f]
    close $f
    return $r
}


set root [lindex [file split [pwd]] 0]

# A really long file name
# length of long is 1216 chars, which should be greater than any static buffer
# or allowable filename.

set long "abcdefghihjllmnopqrstuvwxyz01234567890"
append long $long
append long $long
append long $long
append long $long
append long $long

test fCmd-1.1 {TclFileRenameCmd} {notRoot} {
    cleanup
    createfile tf1
    file rename tf1 tf2
    glob tf*
} {tf2}

test fCmd-2.1 {TclFileCopyCmd} {notRoot} {
    cleanup
    createfile tf1
    file copy tf1 tf2
    lsort [glob tf*]
} {tf1 tf2}

test fCmd-3.1 {FileCopyRename: FileForceOption fails} -constraints {notRoot} -body {
    file rename -xyz
} -returnCodes error -result {bad option "-xyz": should be -force or --}
test fCmd-3.2 {FileCopyRename: not enough args} -constraints {notRoot} -body {
    file rename xyz
} -returnCodes error -result {wrong # args: should be "file rename ?options? source ?source ...? target"}
test fCmd-3.3 {FileCopyRename: Tcl_TranslateFileName fails} -constraints {notRoot} -body {
    file rename xyz ~_totally_bogus_user
} -returnCodes error -result {user "_totally_bogus_user" doesn't exist}
test fCmd-3.4 {FileCopyRename: Tcl_TranslateFileName passes} -setup {
    cleanup
} -constraints {notRoot} -returnCodes error -body {
    file copy tf1 ~
} -result {error copying "tf1": no such file or directory}
test fCmd-3.5 {FileCopyRename: target doesn't exist: stat(target) != 0} -setup {
    cleanup
} -constraints {notRoot} -returnCodes error -body {
    file rename tf1 tf2 tf3
} -result {error renaming: target "tf3" is not a directory}
test fCmd-3.6 {FileCopyRename: target tf3 is not a dir: !S_ISDIR(target)} -setup {
    cleanup
} -constraints {notRoot} -returnCodes error -body {
    createfile tf3
    file rename tf1 tf2 tf3
} -result {error renaming: target "tf3" is not a directory}
test fCmd-3.7 {FileCopyRename: target exists & is directory} -setup {
    cleanup
} -constraints {notRoot} -body {
    file mkdir td1
    createfile tf1 tf1
    file rename tf1 td1
    contents [file join td1 tf1]
} -result {tf1}
test fCmd-3.8 {FileCopyRename: too many arguments: argc - i > 2} -setup {
    cleanup
} -constraints {notRoot} -returnCodes error -body {
    file rename tf1 tf2 tf3
} -result {error renaming: target "tf3" is not a directory}
test fCmd-3.9 {FileCopyRename: too many arguments: argc - i > 2} -setup {
    cleanup
} -constraints {notRoot} -returnCodes error -body {
    file copy -force -- tf1 tf2 tf3
} -result {error copying: target "tf3" is not a directory}
test fCmd-3.10 {FileCopyRename: just 2 arguments} {notRoot} {
    cleanup
    createfile tf1 tf1
    file rename tf1 tf2
    contents tf2
} {tf1}
test fCmd-3.11 {FileCopyRename: just 2 arguments} {notRoot} {
    cleanup
    createfile tf1 tf1
    file rename -force -force -- tf1 tf2
    contents tf2
} {tf1}
test fCmd-3.12 {FileCopyRename: move each source: 1 source} {notRoot} {
    cleanup
    createfile tf1 tf1
    file mkdir td1
    file rename tf1 td1
    contents [file join td1 tf1]
} {tf1}
test fCmd-3.13 {FileCopyRename: move each source: multiple sources} {notRoot} {
    cleanup
    createfile tf1 tf1
    createfile tf2 tf2
    createfile tf3 tf3
    createfile tf4 tf4
    file mkdir td1
    file rename tf1 tf2 tf3 tf4 td1
    list [contents [file join td1 tf1]] [contents [file join td1 tf2]] \
	[contents [file join td1 tf3]] [contents [file join td1 tf4]]
} {tf1 tf2 tf3 tf4}
test fCmd-3.14 {FileCopyRename: FileBasename fails} -setup {
    cleanup
} -constraints {notRoot} -returnCodes error -body {
    file mkdir td1
    file rename ~_totally_bogus_user td1
} -result {user "_totally_bogus_user" doesn't exist}
test fCmd-3.15 {FileCopyRename: source[0] == '\0'} -setup {
    cleanup
} -constraints {notRoot unixOrPc} -returnCodes error -body {
    file mkdir td1
    file rename / td1
} -result {error renaming "/" to "td1": file already exists}
test fCmd-3.16 {FileCopyRename: break on first error} -setup {
    cleanup
} -constraints {notRoot} -returnCodes error -body {
    createfile tf1
    createfile tf2
    createfile tf3
    createfile tf4
    file mkdir td1
    createfile [file join td1 tf3]
    file rename tf1 tf2 tf3 tf4 td1
} -result [subst {error renaming "tf3" to "[file join td1 tf3]": file already exists}]

test fCmd-4.1 {TclFileMakeDirsCmd: make each dir: 1 dir} {notRoot} {
    cleanup
    file mkdir td1
    glob td*
} {td1}
test fCmd-4.2 {TclFileMakeDirsCmd: make each dir: multiple dirs} {notRoot} {
    cleanup
    file mkdir td1 td2 td3
    lsort [glob td*]
} {td1 td2 td3}
test fCmd-4.3 {TclFileMakeDirsCmd: stops on first error} {notRoot} {
    cleanup
    createfile tf1
    catch {file mkdir td1 td2 tf1 td3 td4}
    glob td1 td2 tf1 td3 td4
} {td1 td2 tf1}
test fCmd-4.4 {TclFileMakeDirsCmd: Tcl_TranslateFileName fails} -setup {
    cleanup
} -constraints {notRoot} -returnCodes error -body {
    file mkdir ~_totally_bogus_user
} -result {user "_totally_bogus_user" doesn't exist}
test fCmd-4.5 {TclFileMakeDirsCmd: Tcl_SplitPath returns 0: *name == '\0'} -setup {
    cleanup
} -constraints {notRoot} -returnCodes error -body {
    file mkdir ""
} -result {can't create directory "": no such file or directory}
test fCmd-4.6 {TclFileMakeDirsCmd: one level deep} {notRoot} {
    cleanup
    file mkdir td1
    glob td1
} {td1}
test fCmd-4.7 {TclFileMakeDirsCmd: multi levels deep} {notRoot} {
    cleanup
    file mkdir [file join td1 td2 td3 td4]
    glob td1 [file join td1 td2]
} "td1 [file join td1 td2]"
test fCmd-4.8 {TclFileMakeDirsCmd: already exist: lstat(target) == 0} {notRoot} {
    cleanup
    file mkdir td1
    set x [file exists td1]
    file mkdir td1
    list $x [file exists td1]
} {1 1}
test fCmd-4.9 {TclFileMakeDirsCmd: exists, not dir} -setup {
    cleanup
} -constraints {notRoot} -returnCodes error -body {
    createfile tf1
    file mkdir tf1
} -result [subst {can't create directory "[file join tf1]": file already exists}]
test fCmd-4.10 {TclFileMakeDirsCmd: exists, is dir} {notRoot} {
    cleanup
    file mkdir td1
    set x [file exists td1]
    file mkdir td1
    list $x [file exists td1]
} {1 1}
test fCmd-4.11 {TclFileMakeDirsCmd: doesn't exist: errno != ENOENT} -setup {
    cleanup
} -constraints {unix notRoot testchmod} -returnCodes error -body {
    file mkdir td1/td2/td3
    testchmod 000 td1/td2
    file mkdir td1/td2/td3/td4
} -cleanup {
    testchmod 755 td1/td2
    cleanup
} -result {can't create directory "td1/td2/td3": permission denied}
test fCmd-4.13 {TclFileMakeDirsCmd: doesn't exist: errno == ENOENT} -setup {
    cleanup
} -constraints {notRoot} -body {
    set x [file exists td1]
    file mkdir td1
    list $x [file exists td1]
} -result {0 1}
test fCmd-4.14 {TclFileMakeDirsCmd: TclpCreateDirectory fails} -setup {
    cleanup
    file delete -force foo
} -constraints {unix notRoot} -body {
    file mkdir foo
    file attr foo -perm 040000
    file mkdir foo/tf1
} -returnCodes error -cleanup {
    file delete -force foo
} -result {can't create directory "foo/tf1": permission denied}
test fCmd-4.16 {TclFileMakeDirsCmd: TclpCreateDirectory succeeds} {notRoot} {
    cleanup
    file mkdir tf1
    file exists tf1
} {1}

test fCmd-5.1 {TclFileDeleteCmd: FileForceOption fails} -constraints {notRoot} -body {
    file delete -xyz
} -returnCodes error -result {bad option "-xyz": should be -force or --}
test fCmd-5.2 {TclFileDeleteCmd: not enough args} -constraints {notRoot} -body {
    file delete -force -force
} -returnCodes error -result {wrong # args: should be "file delete ?options? file ?file ...?"}
test fCmd-5.3 {TclFileDeleteCmd: 1 file} {notRoot} {
    cleanup
    createfile tf1
    createfile tf2
    file mkdir td1
    file delete tf2
    glob tf* td*
} {tf1 td1}
test fCmd-5.4 {TclFileDeleteCmd: multiple files} {notRoot} {
    cleanup
    createfile tf1
    createfile tf2
    file mkdir td1
    set x [list [file exists tf1] [file exists tf2] [file exists td1]]
    file delete tf1 td1 tf2
    lappend x [file exists tf1] [file exists tf2] [file exists tf3]
} {1 1 1 0 0 0}
test fCmd-5.5 {TclFileDeleteCmd: stop at first error} {notRoot unixOrPc} {
    cleanup
    createfile tf1
    createfile tf2
    file mkdir td1
    catch {file delete tf1 td1 $root tf2}
    list [file exists tf1] [file exists tf2] [file exists td1]
} {0 1 0}
test fCmd-5.6 {TclFileDeleteCmd: Tcl_TranslateFileName fails} -constraints {notRoot} -body {
    file delete ~_totally_bogus_user
} -returnCodes error -result {user "_totally_bogus_user" doesn't exist}
test fCmd-5.7 {TclFileDeleteCmd: Tcl_TranslateFileName succeeds} {notRoot} {
    catch {file delete ~/tf1}
    createfile ~/tf1
    file delete ~/tf1
} {}
test fCmd-5.8 {TclFileDeleteCmd: file doesn't exist: lstat(name) != 0} {notRoot} {
    cleanup
    set x [file exists tf1]
    file delete tf1
    list $x [file exists tf1]
} {0 0}
test fCmd-5.9 {TclFileDeleteCmd: is directory} {notRoot} {
    cleanup
    file mkdir td1
    file delete td1
    file exists td1
} {0}
test fCmd-5.10 {TclFileDeleteCmd: TclpRemoveDirectory fails} -setup {
    cleanup
} -constraints {notRoot} -returnCodes error -body {
    file mkdir [file join td1 td2]
    file delete td1
} -result {error deleting "td1": directory not empty}
test fCmd-5.11 {TclFileDeleteCmd: TclpRemoveDirectory with cwd inside} -setup {
    cleanup
    set dir [pwd]
} -constraints {notRoot} -body {
    file mkdir [file join td1 td2]
    cd [file join td1 td2]
    set res [list [catch {file delete -force [file dirname [pwd]]} msg]]
    cd $dir
    lappend res [file exists td1] $msg
} -cleanup {
    cd $dir
} -result {0 0 {}}
test fCmd-5.12 {TclFileDeleteCmd: TclpRemoveDirectory with bad perms} {unix} {
    cleanup
    file mkdir [file join td1 td2]
    #exec chmod u-rwx [file join td1 td2]
    file attributes [file join td1 td2] -permissions u+rwx
    set res [list [catch {file delete -force td1} msg]]
    lappend res [file exists td1] $msg
} {0 0 {}}

test fCmd-6.1 {CopyRenameOneFile: bad source} {notRoot emptyTest} {
    # can't test this, because it's caught by FileCopyRename
} {}
test fCmd-6.2 {CopyRenameOneFile: bad target} {notRoot emptyTest} {
    # can't test this, because it's caught by FileCopyRename
} {}
test fCmd-6.3 {CopyRenameOneFile: lstat(source) != 0} -setup {
    cleanup
} -constraints {notRoot} -returnCodes error -body {
    file rename tf1 tf2
} -result {error renaming "tf1": no such file or directory}
test fCmd-6.4 {CopyRenameOneFile: lstat(source) == 0} {notRoot} {
    cleanup
    createfile tf1
    file rename tf1 tf2
    glob tf*
} {tf2}
test fCmd-6.5 {CopyRenameOneFile: lstat(target) != 0} {notRoot} {
    cleanup
    createfile tf1
    file rename tf1 tf2
    glob tf*
} {tf2}
test fCmd-6.6 {CopyRenameOneFile: errno != ENOENT} -setup {
    cleanup
} -constraints {unix notRoot testchmod} -body {
    file mkdir td1
    testchmod 000 td1
    createfile tf1
    file rename tf1 td1
} -returnCodes error -cleanup {
    testchmod 755 td1
} -result {error renaming "tf1" to "td1/tf1": permission denied}
test fCmd-6.7 {CopyRenameOneFile: errno != ENOENT} -setup {
    cleanup
} -constraints {win 95} -returnCodes error -body {
    createfile tf1
    file rename tf1 $long
} -result [subst {error renaming "tf1" to "$long": file name too long}]
test fCmd-6.9 {CopyRenameOneFile: errno == ENOENT} {unix notRoot} {
    cleanup
    createfile tf1
    file rename tf1 tf2
    glob tf*
} {tf2}
test fCmd-6.10 {CopyRenameOneFile: lstat(target) == 0} -setup {
    cleanup
} -constraints {notRoot} -returnCodes error -body {
    createfile tf1
    createfile tf2
    file rename tf1 tf2
} -result {error renaming "tf1" to "tf2": file already exists}
test fCmd-6.11 {CopyRenameOneFile: force == 0} -setup {
    cleanup
} -constraints {notRoot} -returnCodes error -body {
    createfile tf1
    createfile tf2
    file rename tf1 tf2
} -result {error renaming "tf1" to "tf2": file already exists}
test fCmd-6.12 {CopyRenameOneFile: force != 0} {notRoot} {
    cleanup
    createfile tf1
    createfile tf2
    file rename -force tf1 tf2
    glob tf*
} {tf2}
test fCmd-6.13 {CopyRenameOneFile: source is dir, target is file} -setup {
    cleanup
} -constraints {notRoot} -returnCodes error -body {
    file mkdir td1
    file mkdir td2
    createfile [file join td2 td1]
    file rename -force td1 td2
} -result [subst {can't overwrite file "[file join td2 td1]" with directory "td1"}]
test fCmd-6.14 {CopyRenameOneFile: source is file, target is dir} -setup {
    cleanup
} -constraints {notRoot} -returnCodes error -body {
    createfile tf1
    file mkdir [file join td1 tf1]
    file rename -force tf1 td1
} -result [subst {can't overwrite directory "[file join td1 tf1]" with file "tf1"}]
test fCmd-6.15 {CopyRenameOneFile: TclpRenameFile succeeds} -setup {
    cleanup
} -constraints {notRoot notNetworkFilesystem} -body {
    file mkdir [file join td1 td2]
    file mkdir td2
    createfile [file join td2 tf1]
    file rename -force td2 td1
    file exists [file join td1 td2 tf1]
} -result 1
test fCmd-6.16 {CopyRenameOneFile: TclpCopyRenameOneFile fails} -setup {
    cleanup
} -constraints {notRoot} -body {
    file mkdir [file join td1 td2]
    createfile [file join td1 td2 tf1]
    file mkdir td2
    file rename -force td2 td1
} -returnCodes error -match glob -result \
    [subst {error renaming "td2" to "[file join td1 td2]": file *}]
test fCmd-6.17 {CopyRenameOneFile: errno == EINVAL} -setup {
    cleanup
} -constraints {notRoot} -returnCodes error -body {
    file rename -force $root tf1
} -result [subst {error renaming "$root" to "tf1": trying to rename a volume or move a directory into itself}]
test fCmd-6.18 {CopyRenameOneFile: errno != EXDEV} -setup {
    cleanup
} -constraints {notRoot} -body {
    file mkdir [file join td1 td2]
    createfile [file join td1 td2 tf1]
    file mkdir td2
    file rename -force td2 td1
} -returnCodes error -match glob -result \
    [subst {error renaming "td2" to "[file join td1 td2]": file *}]
test fCmd-6.19 {CopyRenameOneFile: errno == EXDEV} {xdev notRoot} {
    cleanup $tmpspace
    createfile tf1
    file rename tf1 $tmpspace
    glob -nocomplain tf* [file join $tmpspace tf1]
} [file join $tmpspace tf1]
test fCmd-6.20 {CopyRenameOneFile: errno == EXDEV} -constraints {win} -setup {
    catch {file delete -force c:/tcl8975@ d:/tcl8975@}
} -body {
    file mkdir c:/tcl8975@
    if {[catch {file rename c:/tcl8975@ d:/}]} {
	return d:/tcl8975@
    }
    glob c:/tcl8975@ d:/tcl8975@
} -cleanup {
    file delete -force c:/tcl8975@
    catch {file delete -force d:/tcl8975@}
} -result {d:/tcl8975@}
test fCmd-6.21 {CopyRenameOneFile: copy/rename: S_ISDIR(source)} \
	{xdev notRoot} {
    cleanup $tmpspace
    file mkdir td1
    file rename td1 $tmpspace
    glob -nocomplain td* [file join $tmpspace td*]
} [file join $tmpspace td1]
test fCmd-6.22 {CopyRenameOneFile: copy/rename: !S_ISDIR(source)} \
	{xdev notRoot} {
    cleanup $tmpspace
    createfile tf1
    file rename tf1 $tmpspace
    glob -nocomplain tf* [file join $tmpspace tf*]
} [file join $tmpspace tf1]
test fCmd-6.23 {CopyRenameOneFile: TclpCopyDirectory failed} -setup {
    cleanup $tmpspace
} -constraints {notRoot xdev} -body {
    file mkdir td1/td2/td3
    file attributes td1 -permissions 0000
    file rename td1 $tmpspace
} -returnCodes error -cleanup {
    file attributes td1 -permissions 0755
    cleanup
} -match regexp -result {^error renaming "td1"( to "/tmp/tcl\d+/td1")?: permission denied$}
test fCmd-6.24 {CopyRenameOneFile: error uses original name} -setup {
    cleanup
} -constraints {unix notRoot} -body {
    file mkdir ~/td1/td2
    set td1name [file join [file dirname ~] [file tail ~] td1]
    file attributes $td1name -permissions 0000
    file copy ~/td1 td1
} -returnCodes error -cleanup {
    file attributes $td1name -permissions 0755
    file delete -force ~/td1
} -result {error copying "~/td1": permission denied}
test fCmd-6.25 {CopyRenameOneFile: error uses original name} -setup {
    cleanup
} -constraints {unix notRoot} -body {
    file mkdir td2
    file mkdir ~/td1
    set td1name [file join [file dirname ~] [file tail ~] td1]
    file attributes $td1name -permissions 0000
    file copy td2 ~/td1
} -returnCodes error -cleanup {
    file attributes $td1name -permissions 0755
    file delete -force ~/td1
} -result {error copying "td2" to "~/td1/td2": permission denied}
test fCmd-6.26 {CopyRenameOneFile: doesn't use original name} -setup {
    cleanup
} -constraints {unix notRoot} -body {
    file mkdir ~/td1/td2
    set td2name [file join [file dirname ~] [file tail ~] td1 td2]
    file attributes $td2name -permissions 0000
    file copy ~/td1 td1
} -returnCodes error -cleanup {
    file attributes $td2name -permissions 0755
    file delete -force ~/td1
} -result "error copying \"~/td1\" to \"td1\": \"[file join $::env(HOME) td1 td2]\": permission denied"
test fCmd-6.27 {CopyRenameOneFile: TclpCopyDirectory failed} -setup {
    cleanup $tmpspace
} -constraints {notRoot xdev} -returnCodes error -body {
    file mkdir td1/td2/td3
    file mkdir [file join $tmpspace td1]
    createfile [file join $tmpspace td1 tf1]
    file rename -force td1 $tmpspace
} -match glob -result {error renaming "td1" to "/tmp/tcl*/td1": file already exists}
test fCmd-6.28 {CopyRenameOneFile: TclpCopyDirectory failed} -setup {
    cleanup $tmpspace
} -constraints {notRoot xdev} -body {
    file mkdir td1/td2/td3
    file attributes td1/td2/td3 -permissions 0000
    file rename td1 $tmpspace
} -returnCodes error -cleanup {
    file attributes td1/td2/td3 -permissions 0755
    cleanup $tmpspace
} -match glob -result {error renaming "td1" to "/tmp/tcl*/td1": "td1/td2/td3": permission denied}
test fCmd-6.29 {CopyRenameOneFile: TclpCopyDirectory passed} -setup {
    cleanup $tmpspace
} -constraints {notRoot xdev} -body {
    file mkdir td1/td2/td3
    file rename td1 $tmpspace
    glob td* [file join $tmpspace td1 t*]
} -result [file join $tmpspace td1 td2]
test fCmd-6.30 {CopyRenameOneFile: TclpRemoveDirectory failed} -setup {
    cleanup $tmpspace
} -constraints {xdev notRoot} -body {
    file mkdir foo/bar
    file attr foo -perm 040555
    file rename foo/bar $tmpspace
} -returnCodes error -cleanup {
    catch {file delete [file join $tmpspace bar]}
    catch {file attr foo -perm 040777}
    catch {file delete -force foo}
} -match glob -result {*: permission denied}
test fCmd-6.31 {CopyRenameOneFile: TclpDeleteFile passed} -setup {
    cleanup $tmpspace
} -constraints {notRoot xdev} -body {
    file mkdir [file join $tmpspace td1]
    createfile [file join $tmpspace td1 tf1]
    file rename [file join $tmpspace td1 tf1] tf1
    list [file exists [file join $tmpspace td1 tf1]] [file exists tf1]
} -result {0 1}
test fCmd-6.32 {CopyRenameOneFile: copy} -constraints {notRoot} -setup {
    cleanup
} -returnCodes error -body {
    file copy tf1 tf2
} -result {error copying "tf1": no such file or directory}

test fCmd-7.1 {FileForceOption: none} -constraints {notRoot} -setup {
    cleanup
} -returnCodes error -body {
    file mkdir [file join tf1 tf2]
    file delete tf1
} -result {error deleting "tf1": directory not empty}
test fCmd-7.2 {FileForceOption: -force} {notRoot} {
    cleanup
    file mkdir [file join tf1 tf2]
    file delete -force tf1
} {}
test fCmd-7.3 {FileForceOption: --} {notRoot} {
    createfile -tf1
    file delete -- -tf1
} {}
test fCmd-7.4 {FileForceOption: bad option} -constraints {notRoot} -setup {
    createfile -tf1
} -body {
    file delete -tf1
} -returnCodes error -cleanup {
    file delete -- -tf1
} -result {bad option "-tf1": should be -force or --}
test fCmd-7.5 {FileForceOption: multiple times through loop} -setup {
    cleanup
} -constraints {notRoot} -returnCodes error -body {
    createfile --
    createfile -force
    file delete -force -force -- -- -force
    glob -- -- -force
} -result {no files matched glob patterns "-- -force"}

test fCmd-8.1 {FileBasename: basename of ~user: argc == 1 && *path == ~} \
    -constraints {unix notRoot knownBug} -body {
    # Labelled knownBug because it is dangerous [Bug: 3881]
    file mkdir td1
    file attr td1 -perm 040000
    file rename ~$user td1
} -returnCodes error -cleanup {
    file delete -force td1
} -result "error renaming \"~$user\" to \"td1/[file tail ~$user]\": permission denied"
test fCmd-8.2 {FileBasename: basename of ~user: argc == 1 && *path == ~} \
	{unix notRoot} {
    string equal [file tail ~$user] ~$user
} 0
test fCmd-8.3 {file copy and path translation: ensure correct error} -body {
    file copy ~ [file join this file doesnt exist]
} -returnCodes error -result [subst \
	{error copying "~" to "[file join this file doesnt exist]": no such file or directory}]

test fCmd-9.1 {file rename: comprehensive: EACCES} -setup {
    cleanup
} -constraints {unix notRoot} -body {
    file mkdir td1
    file mkdir td2
    file attr td2 -perm 040000
    file rename td1 td2/
} -returnCodes error -cleanup {
    file delete -force td2
    file delete -force td1
} -result {error renaming "td1" to "td2/td1": permission denied}
test fCmd-9.2 {file rename: comprehensive: source doesn't exist} -setup {
    cleanup
} -constraints {notRoot} -returnCodes error -body {
    file rename tf1 tf2
} -result {error renaming "tf1": no such file or directory}
test fCmd-9.3 {file rename: comprehensive: file to new name} -setup {
    cleanup
} -constraints {notRoot testchmod} -body {
    createfile tf1
    createfile tf2
    testchmod 444 tf2
    file rename tf1 tf3
    file rename tf2 tf4
    list [lsort [glob tf*]] [file writable tf3] [file writable tf4]
} -result {{tf3 tf4} 1 0}
test fCmd-9.4.a {file rename: comprehensive: dir to new name} -setup {
    cleanup
} -constraints {testchmod win2000orXP} -body {
    file mkdir td1 td2
    testchmod 555 td2
    file rename td1 td3
    file rename td2 td4
    list [lsort [glob td*]] [file writable td3] [file writable td4]
} -cleanup {
    cleanup
} -result {{td3 td4} 1 0}
test fCmd-9.4.b {file rename: comprehensive: dir to new name} -setup {
    cleanup
} -constraints {unix notRoot testchmod notDarwin9} -body {
    file mkdir td1 td2
    testchmod 555 td2
    file rename td1 td3
    file rename td2 td4
    list [lsort [glob td*]] [file writable td3] [file writable td4]
} -cleanup {
    cleanup
} -result {{td3 td4} 1 0}
test fCmd-9.5 {file rename: comprehensive: file to self} {notRoot testchmod} {
    cleanup
    createfile tf1 tf1
    createfile tf2 tf2
    testchmod 444 tf2
    file rename -force tf1 tf1
    file rename -force tf2 tf2
    list [contents tf1] [contents tf2] [file writable tf1] [file writable tf2]
} {tf1 tf2 1 0}
test fCmd-9.6.a {file rename: comprehensive: dir to self} -setup {
    cleanup
} -constraints {testchmod win2000orXP} -body {
    file mkdir td1
    file mkdir td2
    testchmod 555 td2
    file rename -force td1 .
    file rename -force td2 .
    list [lsort [glob td*]] [file writable td1] [file writable td2]
} -result {{td1 td2} 1 0}
test fCmd-9.6.b {file rename: comprehensive: dir to self} -setup {
    cleanup
} -constraints {notRoot unix testchmod} -body {
    file mkdir td1
    file mkdir td2
    testchmod 555 td2
    file rename -force td1 .
    file rename -force td2 .
    list [lsort [glob td*]] [file writable td1] [file writable td2]
} -result {{td1 td2} 1 0}
test fCmd-9.7 {file rename: comprehensive: file to existing file} -setup {
    cleanup
} -constraints {notRoot testchmod} -body {
    createfile tf1
    createfile tf2
    createfile tfs1
    createfile tfs2
    createfile tfs3
    createfile tfs4
    createfile tfd1
    createfile tfd2
    createfile tfd3
    createfile tfd4
    testchmod 444 tfs3
    testchmod 444 tfs4
    testchmod 444 tfd2
    testchmod 444 tfd4
    set msg [list [catch {file rename tf1 tf2} msg] $msg]
    file rename -force tfs1 tfd1
    file rename -force tfs2 tfd2
    file rename -force tfs3 tfd3
    file rename -force tfs4 tfd4
    list [lsort [glob tf*]] $msg [file writable tfd1] [file writable tfd2] [file writable tfd3] [file writable tfd4]
} -result {{tf1 tf2 tfd1 tfd2 tfd3 tfd4} {1 {error renaming "tf1" to "tf2": file already exists}} 1 1 0 0}
test fCmd-9.8 {file rename: comprehensive: dir to empty dir} -setup {
    cleanup
} -constraints {notRoot testchmod notNetworkFilesystem} -body {
    # Under unix, you can rename a read-only directory, but you can't
    # move it into another directory.

    file mkdir td1
    file mkdir [file join td2 td1]
    file mkdir tds1
    file mkdir tds2
    file mkdir tds3
    file mkdir tds4
    file mkdir [file join tdd1 tds1]
    file mkdir [file join tdd2 tds2]
    file mkdir [file join tdd3 tds3]
    file mkdir [file join tdd4 tds4]
    if {![testConstraint unix]} {
	testchmod 555 tds3
	testchmod 555 tds4
    }
    testchmod 555 [file join tdd2 tds2]
    testchmod 555 [file join tdd4 tds4]
    set msg [list [catch {file rename td1 td2} msg] $msg]
    file rename -force tds1 tdd1
    file rename -force tds2 tdd2
    file rename -force tds3 tdd3
    file rename -force tds4 tdd4
    if {[testConstraint unix]} {
	set w3 0
	set w4 0
    } else {
	set w3 [file writable [file join tdd3 tds3]]
	set w4 [file writable [file join tdd4 tds4]]
    }
    list [lsort [glob td*]] $msg [file writable [file join tdd1 tds1]] \
    [file writable [file join tdd2 tds2]] $w3 $w4
} -result [subst {{td1 td2 tdd1 tdd2 tdd3 tdd4} {1 {error renaming "td1" to "[file join td2 td1]": file already exists}} 1 1 0 0}]
# Test can hit EEXIST or EBUSY, depending on underlying filesystem
test fCmd-9.9 {file rename: comprehensive: dir to non-empty dir} -setup {
    cleanup
} -constraints {notRoot testchmod} -body {
    file mkdir tds1
    file mkdir tds2
    file mkdir [file join tdd1 tds1 xxx]
    file mkdir [file join tdd2 tds2 xxx]
    if {!([testConstraint unix] || [testConstraint winVista])} {
	testchmod 555 tds2
    }
    set a1 [list [catch {file rename -force tds1 tdd1} msg] $msg]
    set a2 [list [catch {file rename -force tds2 tdd2} msg] $msg]
    if {[testConstraint unix] || [testConstraint winVista]} {
	set w2 0
    } else {
	set w2 [file writable tds2]
    }
    list [lsort [glob td*]] $a1 $a2 [file writable tds1] $w2
} -match glob -result \
    [subst {{tdd1 tdd2 tds1 tds2} {1 {error renaming "tds1" to "[file join tdd1 tds1]": file *}} {1 {error renaming "tds2" to "[file join tdd2 tds2]": file *}} 1 0}]
test fCmd-9.10 {file rename: comprehensive: file to new name and dir} {notRoot testchmod} {
    cleanup
    createfile tf1
    createfile tf2
    file mkdir td1
    testchmod 444 tf2
    file rename tf1 [file join td1 tf3]
    file rename tf2 [file join td1 tf4]
    list [catch {glob tf*}] [lsort [glob -directory td1 t*]] \
    [file writable [file join td1 tf3]] [file writable [file join td1 tf4]]
} [subst {1 {[file join td1 tf3] [file join td1 tf4]} 1 0}]
test fCmd-9.11 {file rename: comprehensive: dir to new name and dir} {notRoot testchmod} {
    cleanup
    file mkdir td1
    file mkdir td2
    file mkdir td3
    if {!([testConstraint unix] || [testConstraint winVista])} {
	testchmod 555 td2
    }
    file rename td1 [file join td3 td3]
    file rename td2 [file join td3 td4]
    if {[testConstraint unix] || [testConstraint winVista]} {
        set w4 0
    } else {
	set w4 [file writable [file join td3 td4]]
    }
    list [lsort [glob td*]] [lsort [glob -directory td3 t*]] \
    [file writable [file join td3 td3]] $w4
} [subst {td3 {[file join td3 td3] [file join td3 td4]} 1 0}]
test fCmd-9.12 {file rename: comprehensive: target exists} -setup {
    cleanup
} -constraints {notRoot testchmod notNetworkFilesystem} -body {
    file mkdir [file join td1 td2] [file join td2 td1]
    testchmod 555 [file join td2 td1]
    file mkdir [file join td3 td4] [file join td4 td3]
    file rename -force td3 td4
    list [file exists td3] [file exists [file join td4 td3 td4]] \
	[catch {file rename td1 td2} msg] $msg
} -cleanup {
    testchmod 755 [file join td2 td1]
} -result [subst {0 1 1 {error renaming "td1" to "[file join td2 td1]": file already exists}}]
# Test can hit EEXIST or EBUSY, depending on underlying filesystem
test fCmd-9.13 {file rename: comprehensive: can't overwrite target} -setup {
    cleanup
} -constraints {notRoot} -body {
    file mkdir [file join td1 td2] [file join td2 td1 td4]
    file rename -force td1 td2
} -returnCodes error -match glob -result \
    [subst {error renaming "td1" to "[file join td2 td1]": file *}]
test fCmd-9.14 {file rename: comprehensive: dir into self} {notRoot} {
    cleanup
    file mkdir td1
    list [glob td*] [list [catch {file rename td1 td1} msg] $msg]
} [subst {td1 {1 {error renaming "td1" to "[file join td1 td1]": trying to rename a volume or move a directory into itself}}}]
test fCmd-9.14.1 {file rename: comprehensive: dir into self} {notRoot} {
    cleanup
    file mkdir td1
    file rename td1 td1x
    file rename td1x td1
    set msg "ok"
} {ok}
test fCmd-9.14.2 {file rename: comprehensive: dir into self} -setup {
    cleanup
    set dir [pwd]
} -constraints {nonPortable notRoot} -body {
    file mkdir td1
    cd td1
    file rename [file join .. td1] [file join .. td1x]
} -returnCodes error -cleanup {
    cd $dir
} -result [subst {error renaming "[file join .. td1]" to "[file join .. td1x]": permission denied}]
test fCmd-9.14.3 {file rename: comprehensive: dir into self} -setup {
    cleanup
    set dir [pwd]
} -constraints {notRoot} -body {
    file mkdir td1
    cd td1
    file rename [file join .. td1] [file join .. td1 foo]
} -returnCodes error -cleanup {
    cd $dir
} -result [subst {error renaming "[file join .. td1]" to "[file join .. td1 foo]": trying to rename a volume or move a directory into itself}]
test fCmd-9.15 {file rename: comprehensive: source and target incompatible} -setup {
    cleanup
} -constraints {notRoot} -returnCodes error -body {
    file mkdir td1
    createfile tf1
    file rename -force td1 tf1
} -cleanup {
    cleanup
} -result {can't overwrite file "tf1" with directory "td1"}
test fCmd-9.16 {file rename: comprehensive: source and target incompatible} -setup {
    cleanup
} -constraints {notRoot} -returnCodes error -body {
    file mkdir td1/tf1
    createfile tf1
    file rename -force tf1 td1
} -result [subst {can't overwrite directory "[file join td1 tf1]" with file "tf1"}]

test fCmd-10.1 {file copy: comprehensive: source doesn't exist} -setup {
    cleanup
} -constraints {notRoot} -returnCodes error -body {
    file copy tf1 tf2
} -result {error copying "tf1": no such file or directory}
test fCmd-10.2 {file copy: comprehensive: file to new name} {notRoot testchmod} {
    cleanup
    createfile tf1 tf1
    createfile tf2 tf2
    testchmod 444 tf2
    file copy tf1 tf3
    file copy tf2 tf4
    list [lsort [glob tf*]] [contents tf3] [contents tf4] [file writable tf3] [file writable tf4]
} {{tf1 tf2 tf3 tf4} tf1 tf2 1 0}
test fCmd-10.3 {file copy: comprehensive: dir to new name} -setup {
    cleanup
} -constraints {notRoot unix testchmod} -body {
    file mkdir [file join td1 tdx]
    file mkdir [file join td2 tdy]
    testchmod 555 td2
    file copy td1 td3
    file copy td2 td4
    list [lsort [glob td*]] [glob -directory td3 t*] \
	    [glob -directory td4 t*] [file writable td3] [file writable td4]
} -cleanup {
    testchmod 755 td2
    testchmod 755 td4
} -result [list {td1 td2 td3 td4} [file join td3 tdx] [file join td4 tdy] 1 0]
test fCmd-10.3.1 {file copy: comprehensive: dir to new name} -setup {
    cleanup
} -constraints {notRoot win 2000orNewer testchmod} -body {
    # On Windows with ACLs, copying a directory is defined like this
    file mkdir [file join td1 tdx]
    file mkdir [file join td2 tdy]
    testchmod 555 td2
    file copy td1 td3
    file copy td2 td4
    list [lsort [glob td*]] [glob -directory td3 t*] \
	    [glob -directory td4 t*] [file writable td3] [file writable td4]
} -cleanup {
    testchmod 755 td2
    testchmod 755 td4
} -result [list {td1 td2 td3 td4} [file join td3 tdx] [file join td4 tdy] 1 1]
test fCmd-10.4 {file copy: comprehensive: file to existing file} -setup {
    cleanup
} -constraints {notRoot testchmod} -body {
    createfile tf1
    createfile tf2
    createfile tfs1
    createfile tfs2
    createfile tfs3
    createfile tfs4
    createfile tfd1
    createfile tfd2
    createfile tfd3
    createfile tfd4
    testchmod 444 tfs3
    testchmod 444 tfs4
    testchmod 444 tfd2
    testchmod 444 tfd4
    set msg [list [catch {file copy tf1 tf2} msg] $msg]
    file copy -force tfs1 tfd1
    file copy -force tfs2 tfd2
    file copy -force tfs3 tfd3
    file copy -force tfs4 tfd4
    list [lsort [glob tf*]] $msg [file writable tfd1] [file writable tfd2] [file writable tfd3] [file writable tfd4]
} -result {{tf1 tf2 tfd1 tfd2 tfd3 tfd4 tfs1 tfs2 tfs3 tfs4} {1 {error copying "tf1" to "tf2": file already exists}} 1 1 0 0}
test fCmd-10.5 {file copy: comprehensive: dir to empty dir} -setup {
    cleanup
} -constraints {notRoot testchmod} -body {
    file mkdir td1
    file mkdir [file join td2 td1]
    file mkdir tds1
    file mkdir tds2
    file mkdir tds3
    file mkdir tds4
    file mkdir [file join tdd1 tds1]
    file mkdir [file join tdd2 tds2]
    file mkdir [file join tdd3 tds3]
    file mkdir [file join tdd4 tds4]
    testchmod 555 tds3
    testchmod 555 tds4
    testchmod 555 [file join tdd2 tds2]
    testchmod 555 [file join tdd4 tds4]
    set a1 [list [catch {file copy td1 td2} msg] $msg]
    set a2 [list [catch {file copy -force tds1 tdd1} msg] $msg]
    set a3 [catch {file copy -force tds2 tdd2}]
    set a4 [catch {file copy -force tds3 tdd3}]
    set a5 [catch {file copy -force tds4 tdd4}]
    list [lsort [glob td*]] $a1 $a2 $a3 $a4 $a5
} -result [subst {{td1 td2 tdd1 tdd2 tdd3 tdd4 tds1 tds2 tds3 tds4} {1 {error copying "td1" to "[file join td2 td1]": file already exists}} {1 {error copying "tds1" to "[file join tdd1 tds1]": file already exists}} 1 1 1}]
test fCmd-10.6 {file copy: comprehensive: dir to non-empty dir} -setup {
    cleanup
} -constraints {notRoot unixOrPc testchmod} -body {
    file mkdir tds1
    file mkdir tds2
    file mkdir [file join tdd1 tds1 xxx]
    file mkdir [file join tdd2 tds2 xxx]
    testchmod 555 tds2
    set a1 [list [catch {file copy -force tds1 tdd1} msg] $msg]
    set a2 [list [catch {file copy -force tds2 tdd2} msg] $msg]
    list [lsort [glob td*]] $a1 $a2 [file writable tds1] [file writable tds2]
} -result [subst {{tdd1 tdd2 tds1 tds2} {1 {error copying "tds1" to "[file join tdd1 tds1]": file already exists}} {1 {error copying "tds2" to "[file join tdd2 tds2]": file already exists}} 1 0}]
test fCmd-10.7 {file rename: comprehensive: file to new name and dir} -setup {
    cleanup
} -constraints {notRoot testchmod} -body {
    createfile tf1
    createfile tf2
    file mkdir td1
    testchmod 444 tf2
    file copy tf1 [file join td1 tf3]
    file copy tf2 [file join td1 tf4]
    list [lsort [glob tf*]] [lsort [glob -directory td1 t*]] \
    [file writable [file join td1 tf3]] [file writable [file join td1 tf4]]
} -result [subst {{tf1 tf2} {[file join td1 tf3] [file join td1 tf4]} 1 0}]
test fCmd-10.8 {file rename: comprehensive: dir to new name and dir} -setup {
    cleanup
} -constraints {notRoot unix testchmod} -body {
    file mkdir td1
    file mkdir td2
    file mkdir td3
    testchmod 555 td2
    file copy td1 [file join td3 td3]
    file copy td2 [file join td3 td4]
    list [lsort [glob td*]] [lsort [glob -directory td3 t*]] \
    [file writable [file join td3 td3]] [file writable [file join td3 td4]]
} -result [subst {{td1 td2 td3} {[file join td3 td3] [file join td3 td4]} 1 0}]
test fCmd-10.8.1 {file rename: comprehensive: dir to new name and dir} -setup {
    cleanup
} -constraints {notRoot win 2000orNewer testchmod} -body {
    # On Windows with ACLs, copying a directory is defined like this
    file mkdir td1
    file mkdir td2
    file mkdir td3
    testchmod 555 td2
    file copy td1 [file join td3 td3]
    file copy td2 [file join td3 td4]
    list [lsort [glob td*]] [lsort [glob -directory td3 t*]] \
    [file writable [file join td3 td3]] [file writable [file join td3 td4]]
} -result [subst {{td1 td2 td3} {[file join td3 td3] [file join td3 td4]} 1 1}]
test fCmd-10.9 {file copy: comprehensive: source and target incompatible} -setup {
    cleanup
} -constraints {notRoot} -returnCodes error -body {
    file mkdir td1
    createfile tf1
    file copy -force td1 tf1
} -result {can't overwrite file "tf1" with directory "td1"}
test fCmd-10.10 {file copy: comprehensive: source and target incompatible} -setup {
    cleanup
} -constraints {notRoot} -returnCodes error -body {
    file mkdir [file join td1 tf1]
    createfile tf1
    file copy -force tf1 td1
} -result [subst {can't overwrite directory "[file join td1 tf1]" with file "tf1"}]
test fCmd-10.11 {file copy: copy to empty file name} -setup {
    cleanup
} -returnCodes error -body {
    createfile tf1
    file copy tf1 ""
} -result {error copying "tf1" to "": no such file or directory}
test fCmd-10.12 {file rename: rename to empty file name} -setup {
    cleanup
} -returnCodes error -body {
    createfile tf1
    file rename tf1 ""
} -result {error renaming "tf1" to "": no such file or directory}
cleanup

# old tests

test fCmd-11.1 {TclFileRenameCmd: -- option } -constraints notRoot -setup {
    catch {file delete -force -- -tfa1}
} -body {
    set s [createfile -tfa1]
    file rename -- -tfa1 tfa2
    list [checkcontent tfa2 $s] [file exists -tfa1]
} -cleanup {
    file delete tfa2
} -result {1 0}
test fCmd-11.2 {TclFileRenameCmd: bad option } -constraints notRoot -setup {
    catch {file delete -force -- tfa1}
} -body {
    set s [createfile tfa1]
    list [catch {file rename -x tfa1 tfa2}] \
	[checkcontent tfa1 $s] [file exists tfa2]
} -cleanup {
    file delete tfa1
} -result {1 1 0}
test fCmd-11.3 {TclFileRenameCmd: bad \# args} {
    catch {file rename -- }
} {1}
test fCmd-11.4 {TclFileRenameCmd: target filename translation failing} -setup {
    set temp $::env(HOME)
} -constraints notRoot -body {
    global env
    unset env(HOME)
    catch { file rename tfa ~/foobar }
} -cleanup {
    set ::env(HOME) $temp
} -result 1
test fCmd-11.5 {TclFileRenameCmd: > 1 source & target is not a dir} -setup {
    catch {file delete -force -- tfa1 tfa2 tfa3}
} -constraints {notRoot} -body {
    createfile tfa1
    createfile tfa2
    createfile tfa3
    catch {file rename tfa1 tfa2 tfa3}
} -cleanup {
    file delete tfa1 tfa2 tfa3
} -result {1}
test fCmd-11.6 {TclFileRenameCmd: : single file into directory} -setup {
    catch {file delete -force -- tfa1 tfad}
} -constraints {notRoot} -body {
    set s [createfile tfa1]
    file mkdir tfad
    file rename tfa1 tfad
    list [checkcontent tfad/tfa1 $s] [file exists tfa1]
} -cleanup {
    file delete -force tfad
} -result {1 0}
test fCmd-11.7 {TclFileRenameCmd: : multiple files into directory} -setup {
    catch {file delete -force -- tfa1 tfa2 tfad}
} -constraints {notRoot} -body {
    set s1 [createfile tfa1]
    set s2 [createfile tfa2]
    file mkdir tfad
    file rename tfa1 tfa2 tfad
    list [checkcontent tfad/tfa1 $s1] [checkcontent tfad/tfa2 $s2] \
	[file exists tfa1] [file exists tfa2]
} -cleanup {
    file delete -force tfad
} -result {1 1 0 0}
test fCmd-11.8 {TclFileRenameCmd: error renaming file to directory} -setup {
    catch {file delete -force -- tfa tfad}
} -constraints {notRoot} -body {
    set s [createfile tfa]
    file mkdir tfad
    file mkdir tfad/tfa
    list [catch {file rename tfa tfad}] [checkcontent tfa $s] [file isdir tfad]
} -cleanup {
    file delete -force tfa tfad
} -result {1 1 1}

#
# Coverage tests for renamefile() ;
#
test fCmd-12.1 {renamefile: source filename translation failing} -setup {
    set temp $::env(HOME)
} -constraints {notRoot} -body {
    global env
    unset env(HOME)
    catch {file rename ~/tfa1 tfa2}
} -cleanup {
    set ::env(HOME) $temp
} -result {1}
test fCmd-12.2 {renamefile: src filename translation failing} -setup {
    set temp $::env(HOME)
} -constraints {notRoot} -body {
    global env
    unset env(HOME)
    set s [createfile tfa1]
    file mkdir tfad
    catch {file rename tfa1 ~/tfa2 tfad}
} -cleanup {
    set ::env(HOME) $temp
    file delete -force tfad
} -result {1}
test fCmd-12.3 {renamefile: stat failing on source} -setup {
    catch {file delete -force -- tfa1 tfa2}
} -constraints {notRoot} -body {
    list [catch {file rename tfa1 tfa2}] [file exists tfa1] [file exists tfa2]
} -result {1 0 0}
test fCmd-12.4 {renamefile: error renaming file to directory} -setup {
    catch {file delete -force -- tfa tfad}
} -constraints {notRoot} -body {
    set s1 [createfile tfa]
    file mkdir tfad
    file mkdir tfad/tfa
    list [catch {file rename tfa tfad}] [checkcontent tfa $s1] \
	[file isdir tfad/tfa]
} -cleanup {
    file delete -force tfa tfad
} -result {1 1 1}
test fCmd-12.5 {renamefile: error renaming directory to file} -setup {
    catch {file delete -force -- tfa tfad}
} -constraints {notRoot} -body {
    file mkdir tfa
    file mkdir tfad
    set s [createfile tfad/tfa]
    list [catch {file rename tfa tfad}] [checkcontent tfad/tfa $s] \
	[file isdir tfad] [file isdir tfa]
} -cleanup {
    file delete -force tfa tfad
} -result {1 1 1 1}
test fCmd-12.6 {renamefile: TclRenameFile succeeding} -setup {
    catch {file delete -force -- tfa1 tfa2}
} -constraints {notRoot} -body {
    set s [createfile tfa1]
    file rename tfa1 tfa2
    list [checkcontent tfa2 $s] [file exists tfa1]
} -cleanup {
    file delete tfa2
} -result {1 0}
test fCmd-12.7 {renamefile: renaming directory into offspring} -setup {
    catch {file delete -force -- tfad}
} -constraints {notRoot} -body {
    file mkdir tfad
    file mkdir tfad/dir
    catch {file rename tfad tfad/dir}
} -cleanup {
    file delete -force tfad
} -result {1}
test fCmd-12.8 {renamefile: generic error} -setup {
    catch {file delete -force -- tfa}
} -constraints {unix notRoot} -body {
    file mkdir tfa
    file mkdir tfa/dir
    file attributes tfa -permissions 0555
    catch {file rename tfa/dir tfa2}
} -cleanup {
    catch {file attributes tfa -permissions 0777}
    file delete -force tfa
} -result {1}
test fCmd-12.9 {renamefile: moving a file across volumes} -setup {
    cleanup $tmpspace
} -constraints {xdev notRoot} -body {
    set s [createfile tfa]
    file rename tfa $tmpspace
    list [checkcontent [file join $tmpspace tfa] $s] [file exists tfa]
} -cleanup {
    cleanup $tmpspace
} -result {1 0}
test fCmd-12.10 {renamefile: moving a directory across volumes} -setup {
    cleanup $tmpspace
} -constraints {xdev notRoot} -body {
    file mkdir tfad
    set s [createfile tfad/a]
    file rename tfad $tmpspace
    list [checkcontent [file join $tmpspace tfad a] $s] [file exists tfad]
} -cleanup {
    cleanup $tmpspace
} -result {1 0}

#
# Coverage tests for TclCopyFilesCmd()
#
test fCmd-13.1 {TclCopyFilesCmd: -force option} -constraints notRoot -setup {
    catch {file delete -force -- tfa1}
} -body {
    set s [createfile tfa1]
    file copy -force  tfa1 tfa2
    list [checkcontent tfa2 $s] [checkcontent tfa1 $s]
} -cleanup {
    file delete tfa1 tfa2
} -result {1 1}
test fCmd-13.2 {TclCopyFilesCmd: -- option} -constraints {notRoot} -setup {
    catch {file delete -force -- tfa1}
} -body {
    set s [createfile -tfa1]
    file copy --  -tfa1 tfa2
    list [checkcontent tfa2 $s] [checkcontent -tfa1 $s]
} -cleanup {
    file delete -- -tfa1 tfa2
} -result {1 1}
test fCmd-13.3 {TclCopyFilesCmd: bad option} -constraints {notRoot} -setup {
    catch {file delete -force -- tfa1}
} -body {
    set s [createfile tfa1]
    list [catch {file copy -x tfa1 tfa2}] \
	[checkcontent tfa1 $s] [file exists tfa2]
} -cleanup {
    file delete tfa1
} -result {1 1 0}
test fCmd-13.4 {TclCopyFilesCmd: bad \# args} {notRoot} {
    catch {file copy -- }
} {1}
test fCmd-13.5 {TclCopyFilesCmd: target filename translation failing} -setup {
    set temp $::env(HOME)
} -body {
    global env
    unset env(HOME)
    catch { file copy tfa ~/foobar }
} -cleanup {
    set ::env(HOME) $temp
} -result {1}
test fCmd-13.6 {TclCopyFilesCmd: > 1 source & target is not a dir} -setup {
    catch {file delete -force -- tfa1 tfa2 tfa3}
} -constraints {notRoot} -body {
    createfile tfa1
    createfile tfa2
    createfile tfa3
    catch {file copy tfa1 tfa2 tfa3}
} -cleanup {
    file delete tfa1 tfa2 tfa3
} -result {1}
test fCmd-13.7 {TclCopyFilesCmd: single file into directory} -setup {
    catch {file delete -force -- tfa1 tfad}
} -constraints {notRoot} -body {
    set s [createfile tfa1]
    file mkdir tfad
    file copy tfa1 tfad
    list [checkcontent tfad/tfa1 $s] [checkcontent tfa1 $s]
} -cleanup {
    file delete -force tfad tfa1
} -result {1 1}
test fCmd-13.8 {TclCopyFilesCmd: multiple files into directory} -setup {
    catch {file delete -force -- tfa1 tfa2 tfad}
} -constraints {notRoot} -body {
    set s1 [createfile tfa1 ]
    set s2 [createfile tfa2 ]
    file mkdir tfad
    file copy tfa1 tfa2 tfad
    list [checkcontent tfad/tfa1 $s1] [checkcontent tfad/tfa2 $s2] \
	[checkcontent tfa1 $s1] [checkcontent tfa2 $s2]
} -cleanup {
    file delete -force tfad tfa1 tfa2
} -result {1 1 1 1}
test fCmd-13.9 {TclCopyFilesCmd: error copying file to directory} -setup {
    catch {file delete -force -- tfa tfad}
} -constraints {notRoot} -body {
    set s [createfile tfa]
    file mkdir tfad
    file mkdir tfad/tfa
    list [catch {file copy tfa tfad}] [checkcontent tfa $s] \
	[file isdir tfad/tfa] [file isdir tfad]
} -cleanup {
    file delete -force tfa tfad
} -result {1 1 1 1}

#
# Coverage tests for copyfile()
#
test fCmd-14.1 {copyfile: source filename translation failing} -setup {
    set temp $::env(HOME)
} -constraints {notRoot} -body {
    global env
    unset env(HOME)
    catch {file copy ~/tfa1 tfa2}
} -cleanup {
    set ::env(HOME) $temp
} -result {1}
test fCmd-14.2 {copyfile: dst filename translation failing} -setup {
    set temp $::env(HOME)
} -constraints {notRoot} -body {
    global env
    unset env(HOME)
    set s [createfile tfa1]
    file mkdir tfad
    list [catch {file copy tfa1 ~/tfa2 tfad}] [checkcontent tfad/tfa1 $s]
} -cleanup {
    set ::env(HOME) $temp
    file delete -force tfa1 tfad
} -result {1 1}
test fCmd-14.3 {copyfile: stat failing on source} -setup {
    catch {file delete -force -- tfa1 tfa2}
} -constraints notRoot -body {
    list [catch {file copy tfa1 tfa2}] [file exists tfa1] [file exists tfa2]
} -result {1 0 0}
test fCmd-14.4 {copyfile: error copying file to directory} -setup {
    catch {file delete -force -- tfa tfad}
} -constraints {notRoot} -body {
    set s1 [createfile tfa ]
    file mkdir tfad
    file mkdir tfad/tfa
    list [catch {file copy tfa tfad}] [checkcontent tfa $s1] \
	[file isdir tfad] [file isdir tfad/tfa]
} -cleanup {
    file delete -force tfa tfad
} -result {1 1 1 1}
test fCmd-14.5 {copyfile: error copying directory to file} -setup {
    catch {file delete -force -- tfa tfad}
} -constraints {notRoot} -body {
    file mkdir tfa
    file mkdir tfad
    set s [createfile tfad/tfa]
    list [catch {file copy tfa tfad}] [checkcontent tfad/tfa $s] \
	[file isdir tfad] [file isdir tfa]
} -cleanup {
     file delete -force tfa tfad
} -result {1 1 1 1}
test fCmd-14.6 {copyfile: copy file succeeding} -constraints notRoot -setup {
    catch {file delete -force -- tfa tfa2}
} -body {
    set s [createfile tfa]
    file copy tfa tfa2
    list [checkcontent tfa $s] [checkcontent tfa2 $s]
} -cleanup {
    file delete tfa tfa2
} -result {1 1}
test fCmd-14.7 {copyfile: copy directory succeeding} -setup {
    catch {file delete -force -- tfa tfa2}
} -constraints {notRoot} -body {
    file mkdir tfa
    set s [createfile tfa/file]
    file copy tfa tfa2
    list [checkcontent tfa/file $s] [checkcontent tfa2/file $s]
} -cleanup {
    file delete -force tfa tfa2
} -result {1 1}
test fCmd-14.8 {copyfile: copy directory failing} -setup {
    catch {file delete -force -- tfa}
} -constraints {unix notRoot} -body {
    file mkdir tfa/dir/a/b/c
    file attributes tfa/dir -permissions 0000
    catch {file copy tfa tfa2}
} -cleanup {
    file attributes tfa/dir -permissions 0777
    file delete -force tfa tfa2
} -result {1}

#
# Coverage tests for TclMkdirCmd()
#
test fCmd-15.1 {TclMakeDirsCmd: target filename translation failing} -setup {
    set temp $::env(HOME)
} -constraints {notRoot} -body {
    global env
    unset env(HOME)
    catch {file mkdir ~/tfa}
} -cleanup {
    set ::env(HOME) $temp
} -result {1}
#
# Can Tcl_SplitPath return argc == 0? If so them we need a
# test for that code.
#
test fCmd-15.2 {TclMakeDirsCmd - one directory } -setup {
    catch {file delete -force -- tfa}
} -constraints {notRoot} -body {
    file mkdir tfa
    file isdirectory tfa
} -cleanup {
    file delete tfa
} -result {1}
test fCmd-15.3 {TclMakeDirsCmd: - two directories} -setup {
    catch {file delete -force -- tfa1 tfa2}
} -constraints {notRoot} -body {
    file mkdir tfa1 tfa2
    list [file isdirectory tfa1] [file isdirectory tfa2]
} -cleanup {
    file delete tfa1 tfa2
} -result {1 1}
test fCmd-15.4 {TclMakeDirsCmd - stat failing} -setup {
    catch {file delete -force -- tfa}
} -constraints {unix notRoot} -body {
    file mkdir tfa
    createfile tfa/file
    file attributes tfa -permissions 0000
    catch {file mkdir tfa/file}
} -cleanup {
    file attributes tfa -permissions 0777
    file delete -force tfa
} -result {1}
test fCmd-15.5 {TclMakeDirsCmd: - making a directory several levels deep} -setup {
    catch {file delete -force -- tfa}
} -constraints {notRoot} -body {
    file mkdir tfa/a/b/c
    file isdir tfa/a/b/c
} -cleanup {
    file delete -force tfa
} -result {1}
test fCmd-15.6 {TclMakeDirsCmd: - trying to overwrite a file} -setup {
    catch {file delete -force -- tfa}
} -constraints {notRoot} -body {
    set s [createfile tfa]
    list [catch {file mkdir tfa}] [file isdir tfa] [file exists tfa] \
	[checkcontent tfa $s]
} -cleanup {
    file delete tfa
} -result {1 0 1 1}
test fCmd-15.7 {TclMakeDirsCmd - making several directories} -setup {
    catch {file delete -force -- tfa1 tfa2}
} -constraints {notRoot} -body {
    file mkdir tfa1 tfa2/a/b/c
    list [file isdir tfa1] [file isdir tfa2/a/b/c]
} -cleanup {
    file delete -force tfa1 tfa2
} -result {1 1}
test fCmd-15.8 {TclFileMakeDirsCmd: trying to create an existing dir} -body {
    file mkdir tfa
    file mkdir tfa
    file isdir tfa
} -constraints {notRoot} -cleanup {
    file delete tfa
} -result {1}

# Coverage tests for TclDeleteFilesCommand()
test fCmd-16.1 {test the -- argument} -constraints {notRoot} -setup {
    catch {file delete -force -- tfa}
} -body {
    createfile tfa
    file delete -- tfa
    file exists tfa
} -result 0
test fCmd-16.2 {test the -force and -- arguments} -constraints notRoot -setup {
    catch {file delete -force -- tfa}
} -body {
    createfile tfa
    file delete -force -- tfa
    file exists tfa
} -result 0
test fCmd-16.3 {test bad option} -constraints {notRoot} -setup {
    catch {file delete -force -- tfa}
} -body {
    createfile tfa
    catch {file delete -dog tfa}
} -cleanup {
    file delete tfa
} -result {1}
test fCmd-16.4 {test not enough args} -constraints {notRoot} -body {
    file delete
} -returnCodes error -match glob -result "wrong \# args: should be *"
test fCmd-16.5 {test not enough args with options} -constraints {notRoot} -body {
    file delete --
} -returnCodes error -match glob -result "wrong \# args: should be *"
test fCmd-16.6 {delete: source filename translation failing} -setup {
    set temp $::env(HOME)
} -constraints {notRoot} -body {
    global env
    unset env(HOME)
    catch {file delete ~/tfa}
} -cleanup {
    set ::env(HOME) $temp
} -result {1}
test fCmd-16.7 {remove a non-empty directory without -force} -setup {
    catch {file delete -force -- tfa}
} -constraints {notRoot} -body {
    file mkdir tfa
    createfile tfa/a
    catch {file delete tfa}
} -cleanup {
    file delete -force tfa
} -result {1}
test fCmd-16.8 {remove a normal file} -constraints {notRoot} -setup {
    catch {file delete -force -- tfa}
} -body {
    file mkdir tfa
    createfile tfa/a
    catch {file delete tfa}
} -cleanup {
    file delete -force tfa
} -result {1}
test fCmd-16.9 {error while deleting file} -setup {
    catch {file delete -force -- tfa}
} -constraints {unix notRoot} -body {
    file mkdir tfa
    createfile tfa/a
    file attributes tfa -permissions 0555
    catch {file delete tfa/a}
    #######
    #######  If any directory in a tree that is being removed does not have
    #######  write permission, the process will fail! This is also the case
    #######  with "rm -rf"
    #######
} -cleanup {
    file attributes tfa -permissions 0777
    file delete -force tfa
} -result {1}
test fCmd-16.10 {deleting multiple files} -constraints {notRoot} -setup {
    catch {file delete -force -- tfa1 tfa2}
} -body {
    createfile tfa1
    createfile tfa2
    file delete tfa1 tfa2
    list [file exists tfa1] [file exists tfa2]
} -result {0 0}
test fCmd-16.11 {TclFileDeleteCmd: removing a nonexistant file} -setup {
    catch {file delete -force -- tfa}
} -constraints {notRoot} -body {
    file delete tfa
} -result {}

# More coverage tests for mkpath()
test fCmd-17.1 {mkdir stat failing on target but not ENOENT} -setup {
     catch {file delete -force -- tfa1}
} -constraints {unix notRoot} -body {
     file mkdir tfa1
     file attributes tfa1 -permissions 0555
     catch {file mkdir tfa1/tfa2}
} -cleanup {
     file attributes tfa1 -permissions 0777
     file delete -force tfa1
} -result {1}
test fCmd-17.2 {mkdir several levels deep - relative} -setup {
    catch {file delete -force -- tfa}
} -constraints {notRoot} -body {
    file mkdir tfa/a/b
    file isdir tfa/a/b
} -cleanup {
    file delete tfa/a/b tfa/a tfa
} -result 1
test fCmd-17.3 {mkdir several levels deep - absolute} -setup {
    catch {file delete -force -- tfa}
} -constraints {notRoot} -body {
    set f [file join [pwd] tfa a]
    file mkdir $f
    file isdir $f
} -cleanup {
    file delete $f [file join [pwd] tfa]
} -result {1}

#
# Functionality tests for TclFileRenameCmd()
#

test fCmd-18.1 {TclFileRenameCmd: rename (first form) in the same directory} \
	-setup {
    catch {file delete -force -- tfad}
    set savedDir [pwd]
} -constraints {notRoot} -body {
    file mkdir tfad/dir
    cd tfad/dir
    set s [createfile foo ]
    file rename  foo bar
    file rename bar ./foo
    file rename ./foo bar
    file rename ./bar ./foo
    file rename foo ../dir/bar
    file rename ../dir/bar ./foo
    file rename ../../tfad/dir/foo ../../tfad/dir/bar
    file rename [file join [pwd] bar] foo
    file rename foo [file join [pwd] bar]
    list [checkcontent bar $s] [file exists foo]
} -cleanup {
    cd $savedDir
    file delete -force tfad
} -result {1 0}
test fCmd-18.2 {TclFileRenameCmd: single dir to nonexistant} -setup {
    catch {file delete -force -- tfa1 tfa2}
} -constraints {notRoot} -body {
    file mkdir tfa1
    file rename tfa1 tfa2
    list [file exists tfa2] [file exists tfa1]
} -cleanup {
    file delete tfa2
} -result {1 0}
test fCmd-18.3 {TclFileRenameCmd: mixed dirs and files into directory} -setup {
    catch {file delete -force -- tfa1 tfad1 tfad2}
} -constraints {notRoot} -body {
    set s [createfile tfa1]
    file mkdir tfad1 tfad2
    file rename tfa1 tfad1 tfad2
    list [checkcontent tfad2/tfa1 $s] [file isdir tfad2/tfad1] \
	[file exists tfa1] [file exists tfad1]
} -cleanup {
    file delete tfad2/tfa1
    file delete -force tfad2
} -result {1 1 0 0}
test fCmd-18.4 {TclFileRenameCmd: attempt to replace non-dir with dir} -setup {
    catch {file delete -force -- tfa tfad}
} -constraints {notRoot} -body {
    set s [createfile tfa]
    file mkdir tfad
    list [catch {file rename tfad tfa}] [checkcontent tfa $s] [file isdir tfad]
} -cleanup {
    file delete tfa tfad
} -result {1 1 1}
test fCmd-18.5 {TclFileRenameCmd: attempt to replace dir with non-dir} -setup {
    catch {file delete -force -- tfa tfad}
} -constraints {notRoot} -body {
    set s [createfile tfa]
    file mkdir tfad/tfa
    list [catch {file rename tfa tfad}] [checkcontent tfa $s] \
	[file isdir tfad/tfa]
} -cleanup {
    file delete -force tfa tfad
} -result {1 1 1}
#
# On Windows there is no easy way to determine if two files are the same
#
test fCmd-18.6 {TclFileRenameCmd: rename a file to itself} -setup {
    catch {file delete -force -- tfa}
} -constraints {unix notRoot} -body {
    set s [createfile tfa]
    list [catch {file rename tfa tfa}] [checkcontent tfa $s]
} -cleanup {
    file delete tfa
} -result {1 1}
test fCmd-18.7 {TclFileRenameCmd: rename dir on top of another empty dir w/o -force} -setup {
    catch {file delete -force -- tfa tfad}
} -constraints {notRoot} -body {
    file mkdir tfa tfad/tfa
    list [catch {file rename tfa tfad}] [file isdir tfa]
} -cleanup {
    file delete -force tfa tfad
} -result {1 1}
test fCmd-18.8 {TclFileRenameCmd: rename dir on top of another empty dir w/ -force} -setup {
    catch {file delete -force -- tfa tfad}
} -constraints {notRoot notNetworkFilesystem} -body {
    file mkdir tfa tfad/tfa
    file rename -force tfa tfad
    file isdir tfa
} -cleanup {
    file delete -force tfad
} -result 0
test fCmd-18.9 {TclFileRenameCmd: rename dir on top of a non-empty dir w/o -force} -setup {
    catch {file delete -force -- tfa tfad}
} -constraints {notRoot} -body {
    file mkdir tfa tfad/tfa/file
    list [catch {file rename tfa tfad}] [file isdir tfa] \
	[file isdir tfad/tfa/file]
} -cleanup {
    file delete -force tfa tfad
} -result {1 1 1}
test fCmd-18.10 {TclFileRenameCmd: rename dir on top of a non-empty dir w/ -force} -setup {
    catch {file delete -force -- tfa tfad}
} -constraints {notRoot notNetworkFilesystem} -body {
    file mkdir tfa tfad/tfa/file
    list [catch {file rename -force tfa tfad}] [file isdir tfa] \
	[file isdir tfad/tfa/file]
} -cleanup {
    file delete -force tfa tfad
} -result {1 1 1}
test fCmd-18.11 {TclFileRenameCmd: rename a non-existant file} -setup {
    catch {file delete -force -- tfa1}
} -constraints {notRoot} -body {
    list [catch {file rename tfa1 tfa2}] [file exists tfa1] [file exists tfa2]
} -result {1 0 0}
test fCmd-18.12 {TclFileRenameCmd : rename a symbolic link to file} -setup {
    catch {file delete -force -- tfa1 tfa2 tfa3}
} -constraints {unix notRoot} -body {
    set s [createfile tfa1]
    file link -symbolic tfa2 tfa1
    file rename tfa2 tfa3
    file type tfa3
} -cleanup {
    file delete tfa1 tfa3
} -result link
test fCmd-18.13 {TclFileRenameCmd : rename a symbolic link to dir} -setup {
    catch {file delete -force -- tfa1 tfa2 tfa3}
} -constraints {unix notRoot} -body {
    file mkdir tfa1
    file link -symbolic tfa2 tfa1
    file rename tfa2 tfa3
    file type tfa3
} -cleanup {
    file delete tfa1 tfa3
} -result link
test fCmd-18.14 {TclFileRenameCmd : rename a path with sym link} -setup {
    catch {file delete -force -- tfa1 tfa2 tfa3}
} -constraints {unix notRoot} -body {
    file mkdir tfa1/a/b/c/d
    file mkdir tfa2
    set f [file join [pwd] tfa1/a/b]
    set f2 [file join [pwd] {tfa2/b alias}]
    file link -symbolic $f2 $f
    file rename {tfa2/b alias/c} tfa3
    list [file isdir tfa3] [file exists tfa1/a/b/c]
} -cleanup {
    file delete -force tfa1 tfa2 tfa3
} -result {1 0}
test fCmd-18.15 {TclFileRenameCmd : rename a file to a symlink dir} -setup {
    catch {file delete -force -- tfa1 tfa2 tfalink}
} -constraints {unix notRoot} -body {
    file mkdir tfa1
    set s [createfile tfa2]
    file link -symbolic tfalink tfa1

    file rename tfa2 tfalink
    checkcontent tfa1/tfa2 $s
} -cleanup {
    file delete -force tfa1 tfalink
} -result {1}
test fCmd-18.16 {TclFileRenameCmd: rename a dangling symlink} -setup {
    catch {file delete -force -- tfa1 tfalink}
} -constraints {unix notRoot} -body {
    file mkdir tfa1
    file link -symbolic tfalink tfa1
    file delete tfa1
    file rename tfalink tfa2
    file type tfa2
} -cleanup {
    file delete tfa2
} -result link

#
# Coverage tests for TclUnixRmdir
#
test fCmd-19.1 {remove empty directory} -constraints {notRoot} -setup {
    catch {file delete -force -- tfa}
} -body {
    file mkdir tfa
    file delete tfa
    file exists tfa
} -result {0}
test fCmd-19.2 {rmdir error besides EEXIST} -setup {
    catch {file delete -force -- tfa}
} -constraints {unix notRoot} -body {
    file mkdir tfa
    file mkdir tfa/a
    file attributes tfa -permissions 0555
    catch {file delete tfa/a}
} -cleanup {
    file attributes tfa -permissions 0777
    file delete -force tfa
} -result {1}
test fCmd-19.3 {recursive remove} -constraints {notRoot} -setup {
    catch {file delete -force -- tfa}
} -body {
    file mkdir tfa
    file mkdir tfa/a
    file delete -force tfa
    file exists tfa
} -result {0}

#
# TclUnixDeleteFile and TraversalDelete are covered by tests from the
# TclDeleteFilesCmd suite
#
#

#
# Coverage tests for TraverseUnixTree(), called from TclDeleteFilesCmd
#

test fCmd-20.1 {TraverseUnixTree : failure opening a subdirectory directory } -setup {
    catch {file delete -force -- tfa}
} -constraints {unix notRoot} -body {
    file mkdir tfa
    file mkdir tfa/a
    file attributes tfa/a -permissions 0000
    catch {file delete -force tfa}
} -cleanup {
    file attributes tfa/a -permissions 0777
    file delete -force tfa
} -result {1}
test fCmd-20.2 {TraverseUnixTree : recursive delete of large directory: Bug 1034337} -setup {
    catch {file delete -force -- tfa}
} -constraints {unix notRoot} -body {
    file mkdir tfa
    for {set i 1} {$i <= 300} {incr i} {
	createfile tfa/testfile_$i
    }
    file delete -force tfa
} -cleanup {
    while {[catch {file delete -force tfa}]} {}
} -result {}

#
# Feature testing for TclCopyFilesCmd
#
test fCmd-21.1 {copy : single file to nonexistant} -setup {
    catch {file delete -force -- tfa1 tfa2}
} -constraints {notRoot} -body {
    set s [createfile tfa1]
    file copy tfa1 tfa2
    list [checkcontent tfa2 $s] [checkcontent tfa1 $s]
} -cleanup {
    file delete tfa1 tfa2
} -result {1 1}
test fCmd-21.2 {copy : single dir to nonexistant} -setup {
    catch {file delete -force -- tfa1 tfa2}
} -constraints {notRoot} -body {
    file mkdir tfa1
    file copy tfa1 tfa2
    list [file isdir tfa2] [file isdir tfa1]
} -cleanup {
    file delete tfa1 tfa2
} -result {1 1}
test fCmd-21.3 {copy : single file into directory} -setup {
    catch {file delete -force -- tfa1 tfad}
} -constraints {notRoot} -body {
    set s [createfile tfa1]
    file mkdir tfad
    file copy tfa1 tfad
    list [checkcontent tfad/tfa1 $s] [checkcontent tfa1 $s]
} -cleanup {
    file delete -force tfa1 tfad
} -result {1 1}
test fCmd-21.4 {copy : more than one source and target is not a directory} -setup {
    catch {file delete -force -- tfa1 tfa2 tfa3}
} -constraints {notRoot} -body {
    createfile tfa1
    createfile tfa2
    createfile tfa3
    catch {file copy tfa1 tfa2 tfa3}
} -cleanup {
    file delete tfa1 tfa2 tfa3
} -result {1}
test fCmd-21.5 {copy : multiple files into directory} -constraints {notRoot} -setup {
    catch {file delete -force -- tfa1 tfa2 tfad}
} -body {
    set s1 [createfile tfa1]
    set s2 [createfile tfa2]
    file mkdir tfad
    file copy tfa1 tfa2 tfad
    list [checkcontent tfad/tfa1 $s1] [checkcontent tfad/tfa2 $s2] \
	[checkcontent tfa1 $s1] [checkcontent tfa2 $s2]
} -cleanup {
    file delete -force tfa1 tfa2 tfad
} -result {1 1 1 1}
test fCmd-21.6 {copy: mixed dirs and files into directory} -setup {
    catch {file delete -force -- tfa1 tfad1 tfad2}
} -constraints {notRoot notFileSharing} -body {
    set s [createfile tfa1]
    file mkdir tfad1 tfad2
    file copy tfa1 tfad1 tfad2
    list [checkcontent [file join tfad2 tfa1] $s] \
	[file isdir [file join tfad2 tfad1]] \
	[checkcontent tfa1 $s] [file isdir tfad1]
} -cleanup {
    file delete -force tfa1 tfad1 tfad2
} -result {1 1 1 1}
test fCmd-21.7.1 {TclCopyFilesCmd: copy a dangling link} -setup {
    catch {file delete -force tfad1 tfalink tfalink2}
} -constraints {unix notRoot dontCopyLinks} -body {
    file mkdir tfad1
    file link -symbolic tfalink tfad1
    file delete tfad1
    file copy tfalink tfalink2
} -returnCodes error -cleanup {
    file delete -force tfalink tfalink2
} -result {error copying "tfalink": the target of this link doesn't exist}
test fCmd-21.7.2 {TclCopyFilesCmd: copy a dangling link} -setup {
    catch {file delete -force tfad1 tfalink tfalink2}
} -constraints {unix notRoot} -body {
    file mkdir tfad1
    file link -symbolic tfalink tfad1
    file delete tfad1
    file copy tfalink tfalink2
    file type tfalink2
} -cleanup {
    file delete tfalink tfalink2
} -result link
test fCmd-21.8.1 {TclCopyFilesCmd: copy a link} -setup {
    catch {file delete -force tfad1 tfalink tfalink2}
} -constraints {unix notRoot dontCopyLinks} -body {
    file mkdir tfad1
    file link -symbolic tfalink tfad1
    file copy tfalink tfalink2
    list [file type tfalink] [file type tfalink2] [file isdir tfad1]
} -cleanup {
    file delete -force tfad1 tfalink tfalink2
} -result {link directory 1}
test fCmd-21.8.2 {TclCopyFilesCmd: copy a link} -setup {
    catch {file delete -force tfad1 tfalink tfalink2}
} -constraints {unix notRoot} -body {
    file mkdir tfad1
    file link -symbolic tfalink tfad1
    file copy tfalink tfalink2
    list [file type tfalink] [file type tfalink2] [file isdir tfad1]
} -cleanup {
    file delete -force tfad1 tfalink tfalink2
} -result {link link 1}
test fCmd-21.9 {TclCopyFilesCmd: copy dir with a link in it} -setup {
    catch {file delete -force tfad1 tfad2}
} -constraints {unix notRoot} -body {
    file mkdir tfad1
    file link -symbolic tfad1/tfalink "[pwd]/tfad1"
    file copy tfad1 tfad2
    file type tfad2/tfalink
} -cleanup {
    file delete -force tfad1 tfad2
} -result link
test fCmd-21.10 {TclFileCopyCmd: copy dir on top of another empty dir w/o -force} -setup {
    catch {file delete -force -- tfa tfad}
} -constraints {notRoot} -body {
    file mkdir tfa [file join tfad tfa]
    list [catch {file copy tfa tfad}] [file isdir tfa]
} -cleanup {
    file delete -force tfa tfad
} -result {1 1}
test fCmd-21.11 {TclFileCopyCmd: copy dir on top of a dir w/o -force} -setup {
    catch {file delete -force -- tfa tfad}
} -constraints {notRoot} -body {
    file mkdir tfa [file join tfad tfa file]
    list [catch {file copy tfa tfad}] [file isdir tfa] \
	[file isdir [file join tfad tfa file]]
} -cleanup {
    file delete -force tfa tfad
} -result {1 1 1}
test fCmd-21.12 {TclFileCopyCmd: copy dir on top of a non-empty dir w/ -force} -setup {
    catch {file delete -force -- tfa tfad}
} -constraints {notRoot} -body {
    file mkdir tfa [file join tfad tfa file]
    list [catch {file copy -force tfa tfad}] [file isdir tfa] \
	[file isdir [file join tfad tfa file]]
} -cleanup {
    file delete -force tfa tfad
} -result {1 1 1}

#
# Coverage testing for TclpRenameFile
#
test fCmd-22.1 {TclpRenameFile: rename and overwrite in a single dir} -setup {
    catch {file delete -force -- tfa1 tfa2}
} -constraints {notRoot} -body {
    set s [createfile tfa1]
    set s2 [createfile tfa2 q]

    set result [catch {file rename tfa1 tfa2}]
    file rename -force tfa1 tfa2
    lappend result [checkcontent tfa2 $s]
} -cleanup {
    file delete [glob tfa1 tfa2]
} -result {1 1}
test fCmd-22.2 {TclpRenameFile: attempt to overwrite itself} -setup {
    catch {file delete -force -- tfa1}
} -constraints {unix notRoot} -body {
    set s [createfile tfa1]
    file rename -force tfa1 tfa1
    checkcontent tfa1 $s
} -cleanup {
    file delete tfa1
} -result {1}
test fCmd-22.3 {TclpRenameFile: rename dir to existing dir} -setup {
    catch {file delete -force -- d1 tfad}
} -constraints {notRoot} -body {
    file mkdir d1 [file join tfad d1]
    list [catch {file rename d1 tfad}] [file isdir d1] \
	[file isdir [file join tfad d1]]
} -cleanup {
    file delete -force d1 tfad
} -result {1 1 1}
test fCmd-22.4 {TclpRenameFile: rename dir to dir several levels deep} -setup {
    catch {file delete -force -- d1 tfad}
} -constraints {notRoot} -body {
    file mkdir d1 [file join tfad a b c]
    file rename d1 [file join tfad a b c d1]
    list [file isdir d1] [file isdir [file join tfad a b c d1]]
} -cleanup {
    file delete -force [glob d1 tfad]
} -result {0 1}
#
# TclMacCopyFile needs to be redone.
#
test fCmd-22.5 {TclMacCopyFile: copy and overwrite in a single dir} -setup {
    catch {file delete -force -- tfa1 tfa2}
} -constraints {notRoot} -body {
    set s [createfile tfa1]
    set s2 [createfile tfa2 q]

    set result [catch {file copy tfa1 tfa2}]
    file copy -force tfa1 tfa2
    lappend result [checkcontent tfa2 $s] [checkcontent tfa1 $s]
} -cleanup {
    file delete tfa1 tfa2
} -result {1 1 1}

#
# TclMacMkdir - basic cases are covered elsewhere.
# Error cases are not covered.
#

#
# TclMacRmdir
# Error cases are not covered.
#

test fCmd-23.1 {TclMacRmdir: trying to remove a nonempty directory} -setup {
    catch {file delete -force -- tfad}
} -constraints {notRoot} -body {
    file mkdir [file join tfad dir]

    list [catch {file delete tfad}] [file delete -force tfad]
} -cleanup {
    catch {file delete -force tfad}
} -result {1 {}}

#
# TclMacDeleteFile
# Error cases are not covered.
#
test fCmd-24.1 {TclMacDeleteFile: deleting a normal file} -setup {
    catch {file delete -force -- tfa1}
} -constraints {notRoot} -body {
    createfile tfa1
    file delete tfa1
    file exists tfa1
} -cleanup {
    catch {file delete -force tfa1}
} -result {0}

#
# TclMacCopyDirectory
# Error cases are not covered.
#
test fCmd-25.1 {TclMacCopyDirectory: copying a normal directory} -setup {
    catch {file delete -force -- tfad1 tfad2}
} -constraints {notRoot notFileSharing} -body {
    file mkdir [file join tfad1 a b c]
    file copy tfad1 tfad2
    list [file isdir [file join tfad1 a b c]] \
	[file isdir [file join tfad2 a b c]]
} -cleanup {
    file delete -force tfad1 tfad2
} -result {1 1}
test fCmd-25.2 {TclMacCopyDirectory: copying a short path normal directory} -setup {
    catch {file delete -force -- tfad1 tfad2}
} -constraints {notRoot notFileSharing} -body {
    file mkdir tfad1
    file copy tfad1 tfad2
    list [file isdir tfad1] [file isdir tfad2]
} -cleanup {
    file delete tfad1 tfad2
} -result {1 1}
test fCmd-25.3 {TclMacCopyDirectory: copying dirs between different dirs} -setup {
    catch {file delete -force -- tfad1 tfad2}
} -constraints {notRoot notFileSharing} -body {
    file mkdir [file join tfad1 x y z]
    file mkdir [file join tfad2 dir]
    file copy tfad1 [file join tfad2 dir]
    list [file isdir [file join tfad1 x y z]] \
	[file isdir [file join tfad2 dir tfad1 x y z]]
} -cleanup {
    file delete -force tfad1 tfad2
} -result {1 1}

#
# Functionality tests for TclDeleteFilesCmd
#

test fCmd-26.1 {TclDeleteFilesCmd: delete symlink} -setup {
    catch {file delete -force -- tfad1 tfad2}
} -constraints {unix notRoot} -body {
    file mkdir tfad1
    file link -symbolic tfalink tfad1
    file delete tfalink

    list [file isdir tfad1] [file exists tfalink]
} -cleanup {
    file delete tfad1
    catch {file delete tfalink}
} -result {1 0}
test fCmd-26.2 {TclDeleteFilesCmd: delete dir with symlink} -setup {
    catch {file delete -force -- tfad1 tfad2}
} -constraints {unix notRoot} -body {
    file mkdir tfad1
    file mkdir tfad2
    file link -symbolic [file join tfad2 link] [file join .. tfad1]
    file delete -force tfad2

    list [file isdir tfad1] [file exists tfad2]
} -cleanup {
    file delete tfad1
} -result {1 0}
test fCmd-26.3 {TclDeleteFilesCmd: delete dangling symlink} -setup {
    catch {file delete -force -- tfad1 tfad2}
} -constraints {unix notRoot} -body {
    file mkdir tfad1
    file link -symbolic tfad2 tfad1
    file delete tfad1
    file delete tfad2

    list [file exists tfad1] [file exists tfad2]
} -result {0 0}

test fCmd-27.2 {TclFileAttrsCmd - Tcl_TranslateFileName fails} -setup {
    set platform [testgetplatform]
} -constraints {testsetplatform} -body {
    testsetplatform unix
    file attributes ~_totally_bogus_user
} -returnCodes error -cleanup {
    testsetplatform $platform
} -result {user "_totally_bogus_user" doesn't exist}
test fCmd-27.3 {TclFileAttrsCmd - all attributes} -setup {
    catch {file delete -force -- foo.tmp}
} -body {
    createfile foo.tmp
    file attributes foo.tmp
    # Must be non-empty result
} -cleanup {
    file delete -force -- foo.tmp
} -match glob -result {?*}
test fCmd-27.4 {TclFileAttrsCmd - getting one option} -setup {
    catch {file delete -force -- foo.tmp}
} -body {
    createfile foo.tmp
    set attrs [file attributes foo.tmp]
    file attributes foo.tmp {*}[lindex $attrs 0]
    # Any successful result will do
} -cleanup {
    file delete -force -- foo.tmp
} -match glob -result *
test fCmd-27.5 {TclFileAttrsCmd - setting one option} -setup {
    catch {file delete -force -- foo.tmp}
} -constraints {foundGroup} -body {
    createfile foo.tmp
    set attrs [file attributes foo.tmp]
    file attributes foo.tmp {*}[lrange $attrs 0 1]
} -cleanup {
    file delete -force -- foo.tmp
} -result {}
test fCmd-27.6 {TclFileAttrsCmd - setting more than one option} -setup {
    catch {file delete -force -- foo.tmp}
} -constraints {foundGroup} -body {
    createfile foo.tmp
    set attrs [file attributes foo.tmp]
    file attributes foo.tmp {*}[lrange $attrs 0 3]
} -cleanup {
    file delete -force -- foo.tmp
} -result {}

if {
    [testConstraint win] &&
    ($::tcl_platform(osVersion) < 5.0
     || [lindex [file system [temporaryDirectory]] 1] ne "NTFS")
} then {
    testConstraint linkDirectory 0
    testConstraint linkFile 0
}

test fCmd-28.1 {file link} -returnCodes error -body {
    file link
} -result {wrong # args: should be "file link ?-linktype? linkname ?target?"}
test fCmd-28.2 {file link} -returnCodes error -body {
    file link a b c d
} -result {wrong # args: should be "file link ?-linktype? linkname ?target?"}
test fCmd-28.3 {file link} -returnCodes error -body {
    file link abc b c
} -result {bad switch "abc": must be -symbolic or -hard}
test fCmd-28.4 {file link} -returnCodes error -body {
    file link -abc b c
} -result {bad switch "-abc": must be -symbolic or -hard}
cd [workingDirectory]
makeDirectory abc.dir
makeDirectory abc2.dir
makeFile contents abc.file
makeFile contents abc2.file
cd [temporaryDirectory]
test fCmd-28.5 {file link: source already exists} -setup {
    cd [temporaryDirectory]
} -constraints {linkDirectory} -body {
    file link abc.dir abc2.dir
} -returnCodes error -cleanup {
    cd [workingDirectory]
} -result {could not create new link "abc.dir": that path already exists}
test fCmd-28.6 {file link: unsupported operation} -setup {
    cd [temporaryDirectory]
} -constraints {linkDirectory win} -body {
    file link -hard abc.link abc.dir
} -returnCodes error -cleanup {
    cd [workingDirectory]
} -result {could not create new link "abc.link" pointing to "abc.dir": illegal operation on a directory}
test fCmd-28.7 {file link: source already exists} -setup {
    cd [temporaryDirectory]
} -constraints {linkFile} -body {
    file link abc.file abc2.file
} -returnCodes error -cleanup {
    cd [workingDirectory]
} -result {could not create new link "abc.file": that path already exists}
test fCmd-28.8 {file link} -constraints {linkFile win} -setup {
    cd [temporaryDirectory]
} -body {
    file link -symbolic abc.link abc.file
} -returnCodes error -cleanup {
    cd [workingDirectory]
} -result {could not create new link "abc.link" pointing to "abc.file": not a directory}
test fCmd-28.9 {file link: success with file} -constraints {linkFile} -setup {
    cd [temporaryDirectory]
    file delete -force abc.link
} -body {
    file link abc.link abc.file
} -cleanup {
    cd [workingDirectory]
} -result abc.file
test fCmd-28.9.1 {file link: success with file} -setup {
    cd [temporaryDirectory]
    file delete -force abc.link
} -constraints {linkFile win} -body {
    file stat abc.file arr
    set res $arr(nlink)
    lappend res [catch {file link abc.link abc.file} msg] $msg
    file stat abc.file arr
    lappend res $arr(nlink)
} -cleanup {
    cd [workingDirectory]
} -result {1 0 abc.file 2}
cd [temporaryDirectory]
catch {file delete -force abc.link}
cd [workingDirectory]
test fCmd-28.10 {file link: linking to nonexistent path} -setup {
    cd [temporaryDirectory]
    file delete -force abc.link
} -constraints {linkDirectory} -body {
    file link abc.link abc2.doesnt
} -returnCodes error -cleanup {
    cd [workingDirectory]
} -result {could not create new link "abc.link": target "abc2.doesnt" doesn't exist}
test fCmd-28.10.1 {file link: linking to nonexistent path} -setup {
    cd [temporaryDirectory]
    file delete -force abc.link
} -constraints {linkDirectory} -body {
    file link doesnt/abc.link abc.dir
} -returnCodes error -cleanup {
    cd [workingDirectory]
} -result {could not create new link "doesnt/abc.link": no such file or directory}
test fCmd-28.11 {file link: success with directory} -setup {
    cd [temporaryDirectory]
    file delete -force abc.link
} -constraints {linkDirectory} -body {
    file link abc.link abc.dir
} -cleanup {
    cd [workingDirectory]
} -result abc.dir
test fCmd-28.12 {file link: cd into a link} -setup {
    cd [temporaryDirectory]
    file delete -force abc.link
} -constraints {linkDirectory} -body {
    file link abc.link abc.dir
    set orig [pwd]
    cd abc.link
    set dir [pwd]
    cd ..
    set up [pwd]
    cd $orig
    # now '$up' should be either $orig or [file dirname abc.dir], depending on
    # whether 'cd' actually moves to the destination of a link, or simply
    # treats the link as a directory. (On windows the former, on unix the
    # latter, I believe)
    if {
	([file normalize $up] ne [file normalize $orig]) &&
	([file normalize $up] ne [file normalize [file dirname abc.dir]])
    } then {
	return "wrong directory with 'cd abc.link ; cd ..': \
		\"[file normalize $up]\" should be \"[file normalize $orig]\"\
		or \"[file normalize [file dirname abc.dir]]\""
    } else {
	return "ok"
    }
} -cleanup {
    file delete -force abc.link
    cd [workingDirectory]
} -result ok
test fCmd-28.13 {file link} -constraints {linkDirectory} -setup {
    cd [temporaryDirectory]
    file link abc.link abc.dir
} -body {
    # duplicate link throws error
    file link abc.link abc.dir
} -returnCodes error -cleanup {
    file delete -force abc.link
    cd [workingDirectory]
} -result {could not create new link "abc.link": that path already exists}
test fCmd-28.14 {file link: deletes link not dir} -setup {
    cd [temporaryDirectory]
} -constraints {linkDirectory} -body {
    file delete -force abc.link
    list [file exists abc.link] [file exists abc.dir]
} -cleanup {
    cd [workingDirectory]
} -result {0 1}
test fCmd-28.15.1 {file link: copies link not dir} -setup {
    cd [temporaryDirectory]
    file delete -force abc.link
} -constraints {linkDirectory dontCopyLinks} -body {
    file link abc.link abc.dir
    file copy abc.link abc2.link
    # abc2.linkdir was a copy of a link to a dir, so it should end up as a
    # directory, not a link (links trace to endpoint).
    list [file type abc2.link] [file tail [file link abc.link]]
} -cleanup {
    file delete -force abc.link
    cd [workingDirectory]
} -result {directory abc.dir}
test fCmd-28.15.2 {file link: copies link not dir} -setup {
    cd [temporaryDirectory]
    file delete -force abc.link
} -constraints {linkDirectory} -body {
    file link abc.link abc.dir
    file copy abc.link abc2.link
    list [file type abc2.link] [file tail [file link abc2.link]]
} -cleanup {
    file delete -force abc.link
    cd [workingDirectory]
} -result {link abc.dir}
cd [temporaryDirectory]
file delete -force abc.link
file delete -force abc2.link
cd abc.dir
file delete -force abc.file
file delete -force abc2.file
cd ..
file copy abc.file abc.dir
file copy abc2.file abc.dir
cd [workingDirectory]
test fCmd-28.16 {file link: glob inside link} -setup {
    cd [temporaryDirectory]
    file delete -force abc.link
} -constraints {linkDirectory} -body {
    file link abc.link abc.dir
    lsort [glob -dir abc.link -tails *]
} -cleanup {
    file delete -force abc.link
    cd [workingDirectory]
} -result {abc.file abc2.file}
test fCmd-28.17 {file link: glob -type l} -setup {
    cd [temporaryDirectory]
    file link abc.link abc.dir
} -constraints {linkDirectory} -body {
    glob -dir [pwd] -type l -tails abc*
} -cleanup {
    file delete -force abc.link
    cd [workingDirectory]
} -result {abc.link}
test fCmd-28.18 {file link: glob -type d} -constraints linkDirectory -setup {
    cd [temporaryDirectory]
    file link abc.link abc.dir
} -body {
    lsort [glob -dir [pwd] -type d -tails abc*]
} -cleanup {
    file delete -force abc.link
    cd [workingDirectory]
} -result [lsort [list abc.link abc.dir abc2.dir]]
test fCmd-28.19 {file link: relative paths} -setup {
    cd [temporaryDirectory]
} -constraints {win linkDirectory} -body {
    file mkdir d1/d2/d3
    file link d1/l2 d1/d2
} -cleanup {
    catch {file delete -force d1}
    cd [workingDirectory]
} -result d1/d2
test fCmd-28.20 {file link: relative paths} -setup {
    cd [temporaryDirectory]
} -constraints {unix linkDirectory} -body {
    file mkdir d1/d2/d3
    file link d1/l2 d1/d2
} -returnCodes error -cleanup {
    catch {file delete -force d1}
    cd [workingDirectory]
} -result {could not create new link "d1/l2": target "d1/d2" doesn't exist}
test fCmd-28.21 {file link: relative paths} -setup {
    cd [temporaryDirectory]
} -constraints {unix linkDirectory} -body {
    file mkdir d1/d2/d3
    file link d1/l2 d2
} -cleanup {
    catch {file delete -force d1}
    cd [workingDirectory]
} -result d2
test fCmd-28.22 {file link: relative paths} -setup {
    cd [temporaryDirectory]
} -constraints {unix linkDirectory} -body {
    file mkdir d1/d2/d3
    catch {file delete -force d1/l2}
    file link d1/l2 d2/d3
} -cleanup {
    catch {file delete -force d1}
    cd [workingDirectory]
} -result d2/d3

test fCmd-29.1 {weird memory corruption fault} -body {
    open [file join ~a_totally_bogus_user_id/foo bar]
} -returnCodes error -match glob -result *

cd [temporaryDirectory]
file delete -force abc.link
file delete -force d1/d2
file delete -force d1
cd [workingDirectory]

test fCmd-30.1 {file writable on 'My Documents'} -setup {
    # Get the localized version of the folder name by looking in the registry.
    set mydocsname [registry get {HKEY_CURRENT_USER\SOFTWARE\Microsoft\Windows\CurrentVersion\Explorer\Shell Folders} Personal]
} -constraints {win reg} -body {
    file writable $mydocsname
} -result 1
test fCmd-30.2 {file readable on 'NTUSER.DAT'} -constraints {win} -body {
    expr {[info exists env(USERPROFILE)]
          && [file exists $env(USERPROFILE)/NTUSER.DAT]
          && [file readable $env(USERPROFILE)/NTUSER.DAT]}
} -result {1}
test fCmd-30.3 {file readable on 'pagefile.sys'} -constraints {win} -body {
    set r {}
    if {[info exists env(SystemDrive)]} {
        set path $env(SystemDrive)/pagefile.sys
        lappend r exists [file exists $path]
        lappend r readable [file readable $path]
        lappend r stat [catch {file stat $path a} e] $e
    }
    return $r
} -result {exists 1 readable 0 stat 0 {}}

removeFile abc2.file
removeFile abc.file
removeDirectory abc2.dir
removeDirectory abc.dir

# cleanup
cleanup
if {[testConstraint unix]} {
    removeDirectory tcl[pid] /tmp
}
::tcltest::cleanupTests
return

# Local Variables:
# mode: tcl
# fill-column: 78
# End:<|MERGE_RESOLUTION|>--- conflicted
+++ resolved
@@ -50,14 +50,8 @@
 
 # Also used in winFCmd...
 if {[testConstraint winOnly]} {
-<<<<<<< HEAD
-    set major [string index $tcl_platform(osVersion) 0]
-    if {[testConstraint nt] && $major > 4} {
-        if {$major > 5} {
-=======
     if {[testConstraint nt] && $::tcl_platform(osVersion) >= 5.0} {
         if {$::tcl_platform(osVersion) >= 6.0} {
->>>>>>> 1dec12d6
             testConstraint winVista 1
         } else {
             testConstraint win2000orXP 1
@@ -67,18 +61,11 @@
     }
 }
 
-<<<<<<< HEAD
-testConstraint darwin9 [expr {[testConstraint unix] &&
-	$tcl_platform(os) eq "Darwin" &&
-	int([string range $tcl_platform(osVersion) 0 \
-	[string first . $tcl_platform(osVersion)]]) >= 9}]
-=======
 testConstraint darwin9 [expr {
     [testConstraint unix]
     && $tcl_platform(os) eq "Darwin"
     && [package vsatisfies 1.$::tcl_platform(osVersion) 1.9]
 }]
->>>>>>> 1dec12d6
 testConstraint notDarwin9 [expr {![testConstraint darwin9]}]
 
 testConstraint fileSharing 0
