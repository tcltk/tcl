--- conflicted
+++ resolved
@@ -4,13 +4,8 @@
 # commands. Sourcing this file into Tcl runs the tests and generates output
 # for errors. No output means no errors were found.
 #
-<<<<<<< HEAD
 # Copyright © 1996-1997 Sun Microsystems, Inc.
 # Copyright © 1999 Scriptics Corporation.
-=======
-# Copyright (c) 1996-1997 Sun Microsystems, Inc.
-# Copyright (c) 1999 Scriptics Corporation.
->>>>>>> 7ed7017d
 #
 # See the file "license.terms" for information on usage and redistribution of
 # this file, and for a DISCLAIMER OF ALL WARRANTIES.
@@ -48,11 +43,8 @@
     }
 }
 
-<<<<<<< HEAD
 testConstraint notInCIenv [expr {![info exists ::env(CI)] || !$::env(CI)}]
 
-=======
->>>>>>> 7ed7017d
 # File permissions broken on wsl without some "exotic" wsl configuration
 testConstraint notWsl [expr {[llength [array names ::env *WSL*]] == 0}]
 
@@ -136,7 +128,7 @@
             set sid [string trim $sid]
             # Get path from the Windows registry
             set home [registry get "HKEY_LOCAL_MACHINE\\Software\\Microsoft\\Windows NT\\CurrentVersion\\ProfileList\\$sid" ProfileImagePath]
-            set home [string trim $home]
+            set home [string trim [string tolower $home]]
         } result]} {
             if {$home ne ""} {
                 # file join for \ -> /
@@ -147,7 +139,7 @@
 
     # Caller will need to use glob matching and hope user
     # name is in the home directory path
-    return *$user*
+    return *[string tolower $user]*
 }
 
 proc createfile {file {string a}} {
@@ -840,20 +832,6 @@
 } -result {{tf3 tf4} 1 0}
 test fCmd-9.4 {file rename: comprehensive: dir to new name} -setup {
     cleanup
-<<<<<<< HEAD
-=======
-} -constraints {win win2000orXP testchmod} -body {
-    file mkdir td1 td2
-    testchmod 0o555 td2
-    file rename td1 td3
-    file rename td2 td4
-    list [lsort [glob td*]] [file writable td3] [file writable td4]
-} -cleanup {
-    cleanup
-} -result {{td3 td4} 1 0}
-test fCmd-9.4.b {file rename: comprehensive: dir to new name} -setup {
-    cleanup
->>>>>>> 7ed7017d
 } -constraints {unix notRoot testchmod notDarwin9 notWsl} -body {
     file mkdir td1 td2
     testchmod 0o555 td2
@@ -875,19 +853,6 @@
 } -result {tf1 tf2 1 0}
 test fCmd-9.6 {file rename: comprehensive: dir to self} -setup {
     cleanup
-<<<<<<< HEAD
-=======
-} -constraints {win win2000orXP testchmod} -body {
-    file mkdir td1
-    file mkdir td2
-    testchmod 0o555 td2
-    file rename -force td1 .
-    file rename -force td2 .
-    list [lsort [glob td*]] [file writable td1] [file writable td2]
-} -result {{td1 td2} 1 0}
-test fCmd-9.6.b {file rename: comprehensive: dir to self} -setup {
-    cleanup
->>>>>>> 7ed7017d
 } -constraints {unix notRoot testchmod notWsl} -body {
     file mkdir td1
     file mkdir td2
