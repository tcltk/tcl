--- conflicted
+++ resolved
@@ -65,20 +65,10 @@
 
 # Also used in winFCmd...
 if {[testConstraint win]} {
-<<<<<<< HEAD
-    set major [string index $tcl_platform(osVersion) 0]
-    if {$major > 5} {
+    if {$::tcl_platform(osVersion) >= 5.0} {
 	testConstraint winVista 1
     } else {
 	testConstraint winXP 1
-=======
-    if {[testConstraint nt] && $::tcl_platform(osVersion) >= 5.0} {
-        if {$::tcl_platform(osVersion) >= 6.0} {
-            testConstraint winVista 1
-        } else {
-            testConstraint win2000orXP 1
-        }
->>>>>>> 9a910a8a
     }
 }
 
