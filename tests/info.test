--- conflicted
+++ resolved
@@ -768,28 +768,10 @@
 * {type source line * file tcltest* cmd {uplevel 1 $script} proc ::tcltest::RunTest}}
 unset -nocomplain msg
 
-<<<<<<< HEAD
-test info-23.0.0 {eval'd info frame} {!singleTestInterp} {
-    eval {info frame}
-} 8
-test info-23.0.1 {eval'd info frame} -constraints {singleTestInterp} -match glob -body {
-    eval {info frame}
-} -result {1[12]} ;# SingleTestInterp results changes depending on running the whole suite, or info.test alone.
-test info-23.1.0 {eval'd info frame, semi-dynamic} {!singleTestInterp} {
-    eval info frame
-} 8
-test info-23.1.1 {eval'd info frame, semi-dynamic} -constraints {singleTestInterp} -match glob -body {
-    eval info frame
-} -result {1[12]}
-test info-23.2.0 {eval'd info frame, dynamic} -constraints {!singleTestInterp} -body {
-    set script {info frame}
-    eval $script
-} -cleanup {unset script} -result 8
-test info-23.2.1 {eval'd info frame, dynamic} -constraints {singleTestInterp} -match glob -body {
-    set script {info frame}
-    eval $script
-} -cleanup {unset script} -result {1[12]}
-=======
+
+
+
+
 
 
 
@@ -806,7 +788,6 @@
     i eval {	set script {info frame}
 		eval $script}
 } -setup {interp create i} -cleanup {interp delete i} -result 2
->>>>>>> 765ad759
 test info-23.3 {eval'd info frame, literal} -match glob -body {
     eval {
 	info frame 0
