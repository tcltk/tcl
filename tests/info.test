# -*- tcl -*-
# Commands covered:  info
#
# This file contains a collection of tests for one or more of the Tcl
# built-in commands.  Sourcing this file into Tcl runs the tests and
# generates output for errors.  No output means no errors were found.
#
<<<<<<< HEAD
# Copyright © 1991-1994 The Regents of the University of California.
# Copyright © 1994-1997 Sun Microsystems, Inc.
# Copyright © 1998-1999 Scriptics Corporation.
# Copyright © 2006 ActiveState
=======
# Copyright (c) 1991-1994 The Regents of the University of California.
# Copyright (c) 1994-1997 Sun Microsystems, Inc.
# Copyright (c) 1998-1999 Scriptics Corporation.
# Copyright (c) 2006 ActiveState
>>>>>>> 8a40c500
#
# See the file "license.terms" for information on usage and redistribution
# of this file, and for a DISCLAIMER OF ALL WARRANTIES.
#
# DO NOT DELETE THIS LINE

if {{::tcltest} ni [namespace children]} {
    package require tcltest 2.5
    namespace import -force ::tcltest::*
}
::tcltest::loadTestedCommands
source [file join [file dirname [info script]] tcltests.tcl]
catch [list package require -exact tcl::test [info patchlevel]]
testConstraint zlib [llength [info commands zlib]]
# Set up namespaces needed to test operation of "info args", "info body",
# "info default", and "info procs" with imported procedures.

catch {namespace delete test_ns_info1 test_ns_info2}

namespace eval test_ns_info1 {
    namespace export *
    proc p {x} {return "x=$x"}
    proc q {{y 27} {z {}}} {return "y=$y"}
}

test info-1.1 {info args option} {
    proc t1 {a bbb c} {return foo}
    info args t1
} {a bbb c}
test info-1.2 {info args option} {
    proc t1 {{a default1} {bbb default2} {c default3} args} {return foo}
    info a t1
} {a bbb c args}
test info-1.3 {info args option} {
    proc t1 "" {return foo}
    info args t1
} {}
test info-1.4 {info args option} -body {
    catch {rename t1 {}}
    info args t1
} -returnCodes error -result {"t1" isn't a procedure}
test info-1.5 {info args option} -body {
    info args set
} -returnCodes error -result {"set" isn't a procedure}
test info-1.6 {info args option} {
    proc t1 {a b} {set c 123; set d $c}
    t1 1 2
    info args t1
} {a b}
test info-1.7 {info args option} {
    catch {namespace delete test_ns_info2}
    namespace eval test_ns_info2 {
	namespace import ::test_ns_info1::*
	list [info args p] [info args q]
    }
} {x {y z}}

test info-2.1 {info body option} {
    proc t1 {} {body of t1}
    info body t1
} {body of t1}
test info-2.2 {info body option} -body {
    info body set
} -returnCodes error -result {"set" isn't a procedure}
test info-2.3 {info body option} -body {
    info args set 1
} -returnCodes error -result {wrong # args: should be "info args procname"}
test info-2.4 {info body option} {
    catch {namespace delete test_ns_info2}
    namespace eval test_ns_info2 {
	namespace import ::test_ns_info1::*
	list [info body p] [info body q]
    }
} {{return "x=$x"} {return "y=$y"}}
# Prior to 8.3.0 this would cause a crash because [info body]
# would return the bytecompiled version of foo, which the catch
# would then try and eval out of the foo context, accessing
# compiled local indices
test info-2.5 {info body option, returning bytecompiled bodies} -body {
    catch {unset args}
    proc foo {args} {
	foreach v $args {
	    upvar $v var
	    return "variable $v existence: [info exists var]"
	}
    }
    foo a
    eval [info body foo]
} -returnCodes error -result {can't read "args": no such variable}
# Fix for problem tested for in info-2.5 caused problems when
# procedure body had no string rep (i.e. was not yet bytecode)
# causing an empty string to be returned [Bug #545644]
test info-2.6 {info body option, returning list bodies} deprecated {
    proc foo args [list subst bar]
    list [string bytelength [info body foo]] \
	    [foo; string bytelength [info body foo]]
} {9 9}

proc testinfocmdcount {} {
    set x [info cmdcount]
    set y 12345
    set z [info cmdc]
    expr {$z-$x}
}
test info-3.1 {info cmdcount compiled} {
    testinfocmdcount
} 4
test info-3.2 {info cmdcount evaled} -body {
    set x [info cmdcount]
    set y 12345
    set z [info cmdc]
    expr {$z-$x}
} -cleanup {unset x y z} -result 4
test info-3.3 {info cmdcount evaled} -body [info body testinfocmdcount] -cleanup {unset x y z} -result 4
test info-3.4 {info cmdcount option} -body {
    info cmdcount 1
} -returnCodes error -result {wrong # args: should be "info cmdcount"}

test info-4.1 {info commands option} -body {
    proc t1 {} {}
    proc t2 {} {}
    set x " [info commands] "
    list [string match {* t1 *} $x] [string match {* t2 *} $x] \
	    [string match {* set *} $x] [string match {* list *} $x]
} -cleanup {unset x} -result {1 1 1 1}
test info-4.2 {info commands option} -body {
    proc t1 {} {}
    rename t1 {}
    string match {* t1 *} \
	[info comm]
} -result 0
test info-4.3 {info commands option} {
    proc _t1_ {} {}
    proc _t2_ {} {}
    info commands _t1_
} _t1_
test info-4.4 {info commands option} {
    proc _t1_ {} {}
    proc _t2_ {} {}
    lsort [info commands _t*]
} {_t1_ _t2_}
catch {rename _t1_ {}}
catch {rename _t2_ {}}
test info-4.5 {info commands option} -returnCodes error -body {
    info commands a b
} -result {wrong # args: should be "info commands ?pattern?"}
# Also some tests in namespace.test

test info-5.1 {info complete option} -body {
    info complete
} -returnCodes error -result {wrong # args: should be "info complete command"}
test info-5.2 {info complete option} {
    info complete abc
} 1
test info-5.3 {info complete option} {
    info complete "\{abcd "
} 0
test info-5.4 {info complete option} {
    info complete {# Comment should be complete command}
} 1
test info-5.5 {info complete option} {
    info complete {[a [b] }
} 0
test info-5.6 {info complete option} {
    info complete {[a [b]}
} 0

test info-6.1 {info default option} {
    proc t1 {a b {c d} {e "long default value"}} {}
    info default t1 a value
} 0
test info-6.2 {info default option} -body {
    proc t1 {a b {c d} {e "long default value"}} {}
    set value 12345
    info d t1 a value
    return $value
} -cleanup {unset value} -result {}
test info-6.3 {info default option} -body {
    proc t1 {a b {c d} {e "long default value"}} {}
    info default t1 c value
} -cleanup {unset value} -result 1
test info-6.4 {info default option} -body {
    proc t1 {a b {c d} {e "long default value"}} {}
    set value 12345
    info default t1 c value
    return $value
} -cleanup {unset value} -result d
test info-6.5 {info default option} -body {
    proc t1 {a b {c d} {e "long default value"}} {}
    set value 12345
    set x [info default t1 e value]
    list $x $value
} -cleanup {unset x value} -result {1 {long default value}}
test info-6.6 {info default option} -returnCodes error -body {
    info default a b
} -result {wrong # args: should be "info default procname arg varname"}
test info-6.7 {info default option} -returnCodes error -body {
    info default _nonexistent_ a b
} -result {"_nonexistent_" isn't a procedure}
test info-6.8 {info default option} -returnCodes error -body {
    proc t1 {a b} {}
    info default t1 x value
} -result {procedure "t1" doesn't have an argument "x"}
test info-6.9 {info default option} -returnCodes error -setup {
    catch {unset a}
} -cleanup {unset a} -body {
    set a(0) 88
    proc t1 {a b} {}
    info default t1 a a
} -returnCodes error -result {can't set "a": variable is array}
test info-6.10 {info default option} -setup {
    catch {unset a}
} -cleanup {unset a} -body {
    set a(0) 88
    proc t1 {{a 18} b} {}
    info default t1 a a
} -returnCodes error -result {can't set "a": variable is array}
test info-6.11 {info default option} {
    catch {namespace delete test_ns_info2}
    namespace eval test_ns_info2 {
	namespace import ::test_ns_info1::*
	list [info default p x foo] $foo [info default q y bar] $bar
    }
} {0 {} 1 27}

test info-7.1 {info exists option} -body {
    set value foo
    info exists value
} -cleanup {unset value} -result 1

test info-7.2 {info exists option} -setup {catch {unset _nonexistent_}} -body {
    info exists _nonexistent_
} -result 0
test info-7.3 {info exists option} {
    proc t1 {x} {return [info exists x]}
    t1 2
} 1
test info-7.4 {info exists option} -body {
    proc t1 {x} {
	global _nonexistent_
	return [info exists _nonexistent_]
    }
    t1 2
} -setup {unset -nocomplain _nonexistent_} -result 0
test info-7.5 {info exists option} {
    proc t1 {x} {
	set y 47
	return [info exists y]
    }
    t1 2
} 1
test info-7.6 {info exists option} {
    proc t1 {x} {return [info exists value]}
    t1 2
} 0
test info-7.7 {info exists option} -setup {
    catch {unset x}
} -body {
    set x(2) 44
    list [info exists x] [info exists x(1)] [info exists x(2)]
} -result {1 0 1}
catch {unset x}
test info-7.8 {info exists option} -body {
    info exists
} -returnCodes error -result {wrong # args: should be "info exists varName"}
test info-7.9 {info exists option} -body {
    info exists 1 2
} -returnCodes error -result {wrong # args: should be "info exists varName"}

test info-8.1 {info globals option} -body {
    set x 1
    set y 2
    set value 23
    set a " [info globals] "
    list [string match {* x *} $a] [string match {* y *} $a] \
	    [string match {* value *} $a] [string match {* _foobar_ *} $a]
} -cleanup {unset x y value a} -result {1 1 1 0}
test info-8.2 {info globals option} -body {
    set _xxx1 1
    set _xxx2 2
    lsort [info g _xxx*]
} -cleanup {unset _xxx1 _xxx2} -result {_xxx1 _xxx2}
test info-8.3 {info globals option} -returnCodes error -body {
    info globals 1 2
} -result {wrong # args: should be "info globals ?pattern?"}
test info-8.4 {info globals option: may have leading namespace qualifiers} -body {
    set x 0
    list [info globals x] [info globals :x] [info globals ::x] [info globals :::x] [info globals ::::x]
} -cleanup {unset x} -result {x {} x x x}
test info-8.5 {info globals option: only return existing global variables} {
    -setup {
	unset -nocomplain ::NO_SUCH_VAR
	proc evalInProc script {eval $script}
    }
    -body {
	evalInProc {global NO_SUCH_VAR; info globals NO_SUCH_VAR}
    }
    -cleanup {
	rename evalInProc {}
    }
    -result {}
}

test info-9.1 {info level option} {
    info level
} 0
test info-9.2 {info level option} {
    proc t1 {a b} {
	set x [info le]
	set y [info level 1]
	list $x $y
    }
    t1 146 testString
} {1 {t1 146 testString}}
test info-9.3 {info level option} {
    proc t1 {a b} {
	t2 [expr {$a*2}] $b
    }
    proc t2 {x y} {
	list [info level] [info level 1] [info level 2] [info level -1] \
		[info level 0]
    }
    t1 146 {a {b c} {{{c}}}}
} {2 {t1 146 {a {b c} {{{c}}}}} {t2 292 {a {b c} {{{c}}}}} {t1 146 {a {b c} {{{c}}}}} {t2 292 {a {b c} {{{c}}}}}}
test info-9.4 {info level option} {
    proc t1 {} {
	set x [info level]
	set y [info level 1]
	list $x $y
    }
    t1
} {1 t1}
test info-9.5 {info level option} -body {
    info level 1 2
} -returnCodes error -result {wrong # args: should be "info level ?number?"}
test info-9.6 {info level option} -body {
    info level 123a
} -returnCodes error -result {expected integer but got "123a"}
test info-9.7 {info level option} -body {
    info level 0
} -returnCodes error -result {bad level "0"}
test info-9.8 {info level option} -body {
    proc t1 {} {info level -1}
    t1
} -returnCodes error -result {bad level "-1"}
test info-9.9 {info level option} -body {
    proc t1 {x} {info level $x}
    t1 -3
} -returnCodes error -result {bad level "-3"}
test info-9.10 {info level option, namespaces} -body {
    namespace eval t {info level 0}
} -cleanup {
    namespace delete t
} -result {namespace eval t {info level 0}}
test info-9.11 {info level option, aliases} -constraints knownBug -setup {
    proc w {x y z} {info level 0}
    interp alias {} a {} w a b
} -body {
    a c
} -cleanup {
    rename a {}
    rename w {}
} -result {a c}
test info-9.12 {info level option, ensembles} -constraints knownBug -setup {
    proc w {x y z} {info level 0}
    namespace ensemble create -command a -map {foo ::w}
} -body {
    a foo 1 2 3
} -cleanup {
    rename a {}
    rename w {}
} -result {a foo 1 2 3}

set savedLibrary $tcl_library
test info-10.1 {info library option} -body {
    info library x
} -returnCodes error -result {wrong # args: should be "info library"}
test info-10.2 {info library option} {
    set tcl_library 12345
    info library
} {12345}
test info-10.3 {info library option} -body {
    unset tcl_library
    info library
} -returnCodes error -result {no library has been specified for Tcl}
set tcl_library $savedLibrary; unset savedLibrary

test info-11.1 {info loaded option} -body {
    info loaded a b c
} -returnCodes error -result {wrong # args: should be "info loaded ?interp? ?prefix?"}
test info-11.2 {info loaded option} -body {
    info loaded {}; info loaded gorp
} -returnCodes error -result {could not find interpreter "gorp"}

test info-12.1 {info locals option} -body {
    set a 22
    proc t1 {x y} {
	set b 13
	set c testing
	global a
	global aa
	set aa 23
	return [info locals]
    }
    lsort [t1 23 24]
} -cleanup {unset a aa} -result {b c x y}
test info-12.2 {info locals option} {
    proc t1 {x y} {
	set xx1 2
	set xx2 3
	set y 4
	return [info locals x*]
    }
    lsort [t1 2 3]
} {x xx1 xx2}
test info-12.3 {info locals option} -body {
    info locals 1 2
} -returnCodes error -result {wrong # args: should be "info locals ?pattern?"}
test info-12.4 {info locals option} {
    info locals
} {}
test info-12.5 {info locals option} {
    proc t1 {} {return [info locals]}
    t1
} {}
test info-12.6 {info locals vs unset compiled locals} {
    proc t1 {lst} {
	foreach $lst $lst {}
	unset lst
	return [info locals]
    }
    lsort [t1 {a b c c d e f}]
} {a b c d e f}
test info-12.7 {info locals with temporary variables} {
    proc t1 {} {
	foreach a {b c} {}
	info locals
    }
    t1
} {a}

test info-13.1 {info nameofexecutable option} -returnCodes error -body {
    info nameofexecutable foo
} -result {wrong # args: should be "info nameofexecutable"}

test info-14.1 {info patchlevel option} -body {
    set a [info patchlevel]
    regexp {[0-9]+\.[0-9]+([p[0-9]+)?} $a
} -cleanup {unset a} -result 1
test info-14.2 {info patchlevel option} -returnCodes error -body {
    info patchlevel a
} -result {wrong # args: should be "info patchlevel"}
test info-14.3 {info patchlevel option} -setup {
    set t $tcl_patchLevel
} -body {
    unset tcl_patchLevel
    info patchlevel
} -cleanup {
    set tcl_patchLevel $t; unset t
} -returnCodes error -result {can't read "tcl_patchLevel": no such variable}

test info-15.1 {info procs option} -body {
    proc t1 {} {}
    proc t2 {} {}
    set x " [info procs] "
    list [string match {* t1 *} $x] [string match {* t2 *} $x] \
	    [string match {* _undefined_ *} $x]
} -cleanup {unset x} -result {1 1 0}
test info-15.2 {info procs option} {
    proc _tt1 {} {}
    proc _tt2 {} {}
    lsort [info pr _tt*]
} {_tt1 _tt2}
catch {rename _tt1 {}}
catch {rename _tt2 {}}
test info-15.3 {info procs option} -body {
    info procs 2 3
} -returnCodes error -result {wrong # args: should be "info procs ?pattern?"}
test info-15.4 {info procs option} -setup {
    catch {namespace delete test_ns_info2}
} -body {
    namespace eval test_ns_info2 {
	namespace import ::test_ns_info1::*
	proc r {} {}
	list [lsort [info procs]] [info procs p*]
    }
} -result {{p q r} p}
test info-15.5 {info procs option with a proc in a namespace} -setup {
    catch {namespace delete test_ns_info2}
} -body {
    namespace eval test_ns_info2 {
	proc p1 { arg } {
	    puts cmd
	}
	proc p2 { arg } {
	    puts cmd
	}
    }
    info procs ::test_ns_info2::p1
} -result {::test_ns_info2::p1}
test info-15.6 {info procs option with a pattern in a namespace} -setup {
    catch {namespace delete test_ns_info2}
} -body {
    namespace eval test_ns_info2 {
	proc p1 { arg } {
	    puts cmd
	}
	proc p2 { arg } {
	    puts cmd
	}
    }
    lsort [info procs ::test_ns_info2::p*]
} -result [lsort [list ::test_ns_info2::p1 ::test_ns_info2::p2]]
test info-15.7 {info procs option with a global shadowing proc} -setup {
    catch {namespace delete test_ns_info2}
} -body {
    proc string_cmd { arg } {
	puts cmd
    }
    namespace eval test_ns_info2 {
	proc string_cmd { arg } {
	    puts cmd
	}
    }
    info procs test_ns_info2::string*
} -result {::test_ns_info2::string_cmd}
# This regression test is currently commented out because it requires
# that the implementation of "info procs" looks into the global namespace,
# which it does not (in contrast to "info commands")
test info-15.8 {info procs option with a global shadowing proc} -setup {
    catch {namespace delete test_ns_info2}
} -constraints knownBug -body {
    proc string_cmd { arg } {
	puts cmd
    }
    proc string_cmd2 { arg } {
	puts cmd
    }
    namespace eval test_ns_info2 {
	proc string_cmd { arg } {
	    puts cmd
	}
    }
    namespace eval test_ns_info2 {
	lsort [info procs string*]
    }
} -result [lsort [list string_cmd string_cmd2]]

test info-16.1 {info script option} -returnCodes error -body {
    info script x x
} -result {wrong # args: should be "info script ?filename?"}
test info-16.2 {info script option} {
    file tail [info sc]
} "info.test"
set gorpfile [makeFile "info script\n" gorp.info]
test info-16.3 {info script option} {
    list [source $gorpfile] [file tail [info script]]
} [list $gorpfile info.test]
test info-16.4 {resetting "info script" after errors} {
    catch {source ~_nobody_/foo}
    file tail [info script]
} "info.test"
test info-16.5 {resetting "info script" after errors} {
    catch {source _nonexistent_}
    file tail [info script]
} "info.test"
test info-16.6 {info script option} -body {
    set script [info script]
    list [file tail [info script]] \
	    [info script newname.txt] \
	    [file tail [info script $script]]
} -result [list info.test newname.txt info.test] -cleanup {unset script}
test info-16.7 {info script option} -body {
    set script [info script]
    info script newname.txt
    list [source $gorpfile] [file tail [info script]] \
	    [file tail [info script $script]]
} -result [list $gorpfile newname.txt info.test] -cleanup {unset script}
removeFile gorp.info
set gorpfile [makeFile {list [info script] [info script foo.bar]} gorp.info]
test info-16.8 {info script option} {
    list [source $gorpfile] [file tail [info script]]
} [list [list $gorpfile foo.bar] info.test]
removeFile gorp.info; unset gorpfile

test info-17.1 {info sharedlibextension option} -returnCodes error -body {
    info sharedlibextension foo
} -result {wrong # args: should be "info sharedlibextension"}

test info-18.1 {info tclversion option} -body {
    scan [info tclversion] "%d.%d%c" a b c
} -cleanup {unset -nocomplain a b c} -result 2
test info-18.2 {info tclversion option} -body {
    info tclv 2
} -returnCodes error -result {wrong # args: should be "info tclversion"}
test info-18.3 {info tclversion option} -body {
    unset tcl_version
    info tclversion
} -returnCodes error -setup {
    set t $tcl_version
} -cleanup {
    set tcl_version $t; unset t
} -result {can't read "tcl_version": no such variable}

test info-19.1 {info vars option} -body {
    set a 1
    set b 2
    proc t1 {x y} {
	global a b
	set c 33
	return [info vars]
    }
    lsort [t1 18 19]
} -cleanup {unset a b} -result {a b c x y}
test info-19.2 {info vars option} -body {
    set xxx1 1
    set xxx2 2
    proc t1 {xxa y} {
	global xxx1 xxx2
	set c 33
	return [info vars x*]
    }
    lsort [t1 18 19]
} -cleanup {unset xxx1 xxx2} -result {xxa xxx1 xxx2}
test info-19.3 {info vars option} {
    lsort [info vars]
} [lsort [info globals]]
test info-19.4 {info vars option} -returnCodes error -body {
    info vars a b
} -result {wrong # args: should be "info vars ?pattern?"}
test info-19.5 {info vars with temporary variables} {
    proc t1 {} {
	foreach a {b c} {}
	info vars
    }
    t1
} {a}
test info-19.6 {info vars: Bug 1072654} -setup {
    namespace eval :: unset -nocomplain foo
    catch {namespace delete x}
} -body {
    namespace eval x info vars foo
} -cleanup {
    namespace delete x
} -result {}

set functions {abs acos asin atan atan2 bool ceil cos cosh double entier exp floor fmod hypot int isfinite isinf isnan isnormal isqrt issubnormal isunordered log log10 max min pow rand round sin sinh sqrt srand tan tanh wide}
# Check whether the extra testing functions are defined...
if {!([catch {expr {T1()}} msg] && ($msg eq {invalid command name "tcl::mathfunc::T1"}))} {
    set functions "T1 T2 T3 $functions"  ;# A lazy way of prepending!
}
test info-20.1 {info functions option} {info functions sin} sin
test info-20.2 {info functions option} {lsort [info functions]} $functions
test info-20.3 {info functions option} {
    lsort [info functions a*]
} {abs acos asin atan atan2}
test info-20.4 {info functions option} {
    lsort [info functions *tan*]
} {atan atan2 tan tanh}
test info-20.5 {info functions option} -returnCodes error -body {
    info functions raise an error
} -result {wrong # args: should be "info functions ?pattern?"}
unset functions msg

test info-21.1 {miscellaneous error conditions} -returnCodes error -body {
    info
} -result {wrong # args: should be "info subcommand ?arg ...?"}
test info-21.2 {miscellaneous error conditions} -returnCodes error -body {
    info gorp
} -result {unknown or ambiguous subcommand "gorp": must be args, body, class, cmdcount, cmdtype, commands, complete, coroutine, default, errorstack, exists, frame, functions, globals, hostname, level, library, loaded, locals, nameofexecutable, object, patchlevel, procs, script, sharedlibextension, tclversion, or vars}
test info-21.3 {miscellaneous error conditions} -returnCodes error -body {
    info c
} -result {unknown or ambiguous subcommand "c": must be args, body, class, cmdcount, cmdtype, commands, complete, coroutine, default, errorstack, exists, frame, functions, globals, hostname, level, library, loaded, locals, nameofexecutable, object, patchlevel, procs, script, sharedlibextension, tclversion, or vars}
test info-21.4 {miscellaneous error conditions} -returnCodes error -body {
    info l
} -result {unknown or ambiguous subcommand "l": must be args, body, class, cmdcount, cmdtype, commands, complete, coroutine, default, errorstack, exists, frame, functions, globals, hostname, level, library, loaded, locals, nameofexecutable, object, patchlevel, procs, script, sharedlibextension, tclversion, or vars}
test info-21.5 {miscellaneous error conditions} -returnCodes error -body {
    info s
} -result {unknown or ambiguous subcommand "s": must be args, body, class, cmdcount, cmdtype, commands, complete, coroutine, default, errorstack, exists, frame, functions, globals, hostname, level, library, loaded, locals, nameofexecutable, object, patchlevel, procs, script, sharedlibextension, tclversion, or vars}

##
# ### ### ### ######### ######### #########
## info frame

## Helper
# For the more complex results we cut the file name down to remove path
# dependencies, and we use only part of the first line of the reported
# command. The latter is required because otherwise the whole test case may
# appear in some results, but the result is part of the testcase. An infinite
# string would be required to describe that. The cutting-down breaks this.

proc reduce {frame} {
    set cmd [dict get $frame cmd]
    if {[regexp \n $cmd]} {
	dict set frame cmd \
	    [string range [lindex [split $cmd \n] 0] 0 end-4]
    }
    if {[dict exists $frame file]} {
	dict set frame file \
	    [file tail [dict get $frame file]]
    }
    return $frame
}

proc subinterp {} { interp create sub ; interp debug sub -frame 1;
    interp eval sub [list proc reduce [info args reduce] [info body reduce]]
}

## Helper
# Generate a stacktrace from the current location to top.  This code
# not only depends on the exact location of things, but also on the
# implementation of tcltest. Any changes and these tests will have to
# be updated.

proc etrace {} {
    set res {}
    set level [info frame]
    while {$level} {
	lappend res [list $level [reduce [info frame $level]]]
	incr level -1
    }
    return $res
}

test info-22.0 {info frame, levels} {!singleTestInterp} {
    info frame
} 7
test info-22.1 {info frame, bad level relative} {!singleTestInterp} {
    # catch is another level!, i.e. we have 8, not 7
    catch {info frame -8} msg
    set msg
} {bad level "-8"}
test info-22.2 {info frame, bad level absolute} {!singleTestInterp} {
    # catch is another level!, i.e. we have 8, not 7
    catch {info frame 9} msg
    set msg
} {bad level "9"}
test info-22.3 {info frame, current, relative} -match glob -body {
    info frame 0
} -result {type source line 750 file */info.test cmd {info frame 0} proc ::tcltest::RunTest}
test info-22.4 {info frame, current, relative, nested} -match glob -body {
    set res [info frame 0]
} -result {type source line 753 file */info.test cmd {info frame 0} proc ::tcltest::RunTest} -cleanup {unset res}
test info-22.5 {info frame, current, absolute} -constraints {!singleTestInterp} -match glob -body {
    reduce [info frame 7]
} -result {type source line 756 file info.test cmd {info frame 7} proc ::tcltest::RunTest}
test info-22.6 {info frame, global, relative} {!singleTestInterp} {
    reduce [info frame -6]
} {type source line 758 file info.test cmd test\ info-22.6\ \{info\ frame,\ global,\ relative\}\ \{!singleTestInter level 0}
test info-22.7 {info frame, global, absolute} {!singleTestInterp} {
    reduce [info frame 1]
} {type source line 761 file info.test cmd test\ info-22.7\ \{info\ frame,\ global,\ absolute\}\ \{!singleTestInter level 0}
test info-22.8 {info frame, basic trace} -match glob -body {
    join [lrange [etrace] 0 2] \n
} -result {* {type source line 730 file info.test cmd {info frame $level} proc ::etrace level 0}
* {type source line 765 file info.test cmd etrace proc ::tcltest::RunTest}
* {type source line * file tcltest* cmd {uplevel 1 $script} proc ::tcltest::RunTest}}
unset -nocomplain msg










## The line 1967 is off by 5 from the true value of 1972. This is a knownBug, see testcase 30.0
test info-23.0 {eval'd info frame} -constraints {!singleTestInterp} -body {
    list [i eval {info frame}] [i eval {eval {info frame}}]
} -setup {interp create i} -cleanup {interp delete i} -result {1 2}
test info-23.1 {eval'd info frame, semi-dynamic} -constraints {!singleTestInterp} -body {
    i eval {eval info frame}
} -setup {interp create i} -cleanup {interp delete i} -result 2
test info-23.2 {eval'd info frame, dynamic} -constraints {!singleTestInterp} -body {
    i eval {	set script {info frame}
		eval $script}
} -setup {interp create i} -cleanup {interp delete i} -result 2
test info-23.3 {eval'd info frame, literal} -match glob -body {
    eval {
	info frame 0
    }
} -result {type source line 793 file * cmd {info frame 0} proc ::tcltest::RunTest}
test info-23.4 {eval'd info frame, semi-dynamic} {
    eval info frame 0
} {type eval line 1 cmd {info frame 0} proc ::tcltest::RunTest}
test info-23.5 {eval'd info frame, dynamic} -cleanup {unset script} -body {
    set script {info frame 0}
    eval $script
} -result {type eval line 1 cmd {info frame 0} proc ::tcltest::RunTest}
test info-23.6 {eval'd info frame, trace} -match glob -cleanup {unset script} -body {
    set script {etrace}
    join [lrange [eval $script] 0 2] \n
} -result {* {type source line 730 file info.test cmd {info frame $level} proc ::etrace level 0}
* {type eval line 1 cmd etrace proc ::tcltest::RunTest}
* {type source line 805 file info.test cmd {eval $script} proc ::tcltest::RunTest}}

# -------------------------------------------------------------------------

# Procedures defined in scripts which are arguments to control
# structures (like 'namespace eval', 'interp eval', 'if', 'while',
# 'switch', 'catch', 'for', 'foreach', etc.) have no absolute
# location. The command implementations execute such scripts through
# Tcl_EvalObjEx. Flag 0 causes it to use the bytecode compiler. This
# causes the connection to the context to be lost. Currently only
# procedure bodies are able to remember their context.

# NOTE THAT THESE DO NOT USE THE -setup OPTION TO [test]

# -------------------------------------------------------------------------

namespace eval foo {
    proc bar {} {info frame 0}
}

test info-24.0 {info frame, interaction, namespace eval} -body {
    reduce [foo::bar]
} -cleanup {
    namespace delete foo
} -result {type source line 825 file info.test cmd {info frame 0} proc ::foo::bar level 0}

# -------------------------------------------------------------------------

set flag 1
if {$flag} {
    namespace eval foo {}
    proc ::foo::bar {} {info frame 0}
}

test info-24.1 {info frame, interaction, if} -body {
    reduce [foo::bar]
} -cleanup {
    namespace delete foo
} -result {type source line 839 file info.test cmd {info frame 0} proc ::foo::bar level 0}

# -------------------------------------------------------------------------

set flag 1
while {$flag} {
    namespace eval foo {}
    proc ::foo::bar {} {info frame 0}
    set flag 0
};unset flag

test info-24.2 {info frame, interaction, while} -body {
    reduce [foo::bar]
} -cleanup {
    namespace delete foo
} -result {type source line 853 file info.test cmd {info frame 0} proc ::foo::bar level 0}

# -------------------------------------------------------------------------

catch {
    namespace eval foo {}
    proc ::foo::bar {} {info frame 0}
}

test info-24.3 {info frame, interaction, catch} -body {
    reduce [foo::bar]
} -cleanup {
    namespace delete foo
} -result {type source line 867 file info.test cmd {info frame 0} proc ::foo::bar level 0}

# -------------------------------------------------------------------------

foreach var val {
    namespace eval foo {}
    proc ::foo::bar {} {info frame 0}
    break
}; unset var

test info-24.4 {info frame, interaction, foreach} -body {
    reduce [foo::bar]
} -cleanup {
    namespace delete foo
} -result {type source line 880 file info.test cmd {info frame 0} proc ::foo::bar level 0}

# -------------------------------------------------------------------------

for {} {1} {} {
    namespace eval foo {}
    proc ::foo::bar {} {info frame 0}
    break
}

test info-24.5 {info frame, interaction, for} -body {
    reduce [foo::bar]
} -cleanup {
    namespace delete foo
} -result {type source line 894 file info.test cmd {info frame 0} proc ::foo::bar level 0}

# -------------------------------------------------------------------------

namespace eval foo {}
set x foo
switch -exact -- $x {
    foo {
	proc ::foo::bar {} {info frame 0}
    }
}

test info-24.6.0 {info frame, interaction, switch, list body} -body {
    reduce [foo::bar]
} -cleanup {
    namespace delete foo
    unset x
} -result {type source line 910 file info.test cmd {info frame 0} proc ::foo::bar level 0}

# -------------------------------------------------------------------------

namespace eval foo {}
set x foo
switch -exact -- $x foo {
    proc ::foo::bar {} {info frame 0}
}

test info-24.6.1 {info frame, interaction, switch, multi-body} -body {
    reduce [foo::bar]
} -cleanup {
    namespace delete foo
    unset x
} -result {type source line 926 file info.test cmd {info frame 0} proc ::foo::bar level 0}

# -------------------------------------------------------------------------

namespace eval foo {}
set x foo
switch -exact -- $x [list foo {
    proc ::foo::bar {} {info frame 0}
}]

test info-24.6.2 {info frame, interaction, switch, list body, dynamic} -body {
    reduce [foo::bar]
} -cleanup {
    namespace delete foo
    unset x
} -result {type proc line 1 cmd {info frame 0} proc ::foo::bar level 0}

# -------------------------------------------------------------------------

namespace eval foo {}
dict for {k v} {foo bar} {
    proc ::foo::bar {} {info frame 0}
}

test info-24.7 {info frame, interaction, dict for} {
    reduce [foo::bar]
} {type source line 955 file info.test cmd {info frame 0} proc ::foo::bar level 0}

namespace delete foo; unset k v

# -------------------------------------------------------------------------

namespace eval foo {}
set thedict {foo bar}
dict with thedict {
    proc ::foo::bar {} {info frame 0}
}

test info-24.8 {info frame, interaction, dict with} {
    reduce [foo::bar]
} {type source line 969 file info.test cmd {info frame 0} proc ::foo::bar level 0}

namespace delete foo
unset thedict foo

# -------------------------------------------------------------------------

namespace eval foo {}
dict filter {foo bar} script {k v} {
    proc ::foo::bar {} {info frame 0}
    set x 1
}; unset k v x

test info-24.9 {info frame, interaction, dict filter} {
    reduce [foo::bar]
} {type source line 983 file info.test cmd {info frame 0} proc ::foo::bar level 0}

namespace delete foo
#unset x

# -------------------------------------------------------------------------

eval {
    proc bar {} {info frame 0}
}

test info-25.0 {info frame, proc in eval} {
    reduce [bar]
} {type source line 997 file info.test cmd {info frame 0} proc ::bar level 0}
# Don't need to clean up yet...

proc bar {} {info frame 0}

test info-25.1 {info frame, regular proc} {
    reduce [bar]
} {type source line 1005 file info.test cmd {info frame 0} proc ::bar level 0}

rename bar {}

# -------------------------------------------------------------------------
# More info-30.x test cases at the end of the file.
test info-30.0 {bs+nl in literal words} -cleanup {unset res} -body {
    if {1} {
	set res \
	    [reduce [info frame 0]];#1018
    }
    return $res
    # This was reporting line 3 instead of the correct 4 because the
    # bs+nl combination is subst by the parser before the 'if'
    # command, and the bcc, see the word. Fixed by recording the
    # offsets of all bs+nl sequences in literal words, then using the
    # information in the bcc and other places to bump line numbers when
    # parsing over the location. Also affected: testcases 22.8 and 23.6.
} -result {type source line 1018 file info.test cmd {info frame 0} proc ::tcltest::RunTest}

# -------------------------------------------------------------------------
# See 24.0 - 24.5 for similar situations, using literal scripts.

set body {set flag 0
    set a c
    set res [info frame 0]} ;# line 3!

test info-31.0 {ns eval, script in variable} -body {namespace eval foo {variable res {}}
    namespace eval foo $body
    return $foo::res
} -result {type eval line 3 cmd {info frame 0} level 0} -cleanup {
    catch {namespace delete foo}
}
test info-31.1 {if, script in variable} -cleanup {unset res a flag} -body {
    if 1 $body
    return $res
} -result {type eval line 3 cmd {info frame 0} proc ::tcltest::RunTest}

test info-31.1a {if, script in variable} -cleanup {unset res a flag} -body {
    if 1 then $body
    return $res
} -result {type eval line 3 cmd {info frame 0} proc ::tcltest::RunTest}

test info-31.2 {while, script in variable} -cleanup {unset flag res a} -body {
    set flag 1
    while {$flag} $body
    return $res
} -result {type eval line 3 cmd {info frame 0} proc ::tcltest::RunTest}

# .3 - proc - scoping prevent return of result ...

test info-31.4 {foreach, script in variable} -cleanup {unset var res a flag} -body {
    foreach var val $body
    set res
} -result {type eval line 3 cmd {info frame 0} proc ::tcltest::RunTest}

test info-31.5 {for, script in variable} -cleanup {unset flag res a} -body {
    set flag 1
    for {} {$flag} {} $body
    return $res
} -result {type eval line 3 cmd {info frame 0} proc ::tcltest::RunTest}

test info-31.6 {eval, script in variable} -cleanup {unset res a flag} -body {
    eval $body
    return $res
} -result {type eval line 3 cmd {info frame 0} proc ::tcltest::RunTest}

# -------------------------------------------------------------------------

set body {
    foo {
	proc ::foo::bar {} {info frame 0}
    }
}

namespace eval foo {}
set x foo
switch -exact -- $x $body; unset body

test info-31.7 {info frame, interaction, switch, dynamic} -body {
    reduce [foo::bar]
} -cleanup {
    namespace delete foo
    unset x
} -result {type proc line 1 cmd {info frame 0} proc ::foo::bar level 0}

# -------------------------------------------------------------------------

set body {
    proc ::foo::bar {} {info frame 0}
}

namespace eval foo {}
eval $body

test info-32.0 {info frame, dynamic procedure} -body {
    reduce [foo::bar]
} -cleanup {
    namespace delete foo
} -result {type proc line 1 cmd {info frame 0} proc ::foo::bar level 0}

# -------------------------------------------------------------------------

namespace {*}{
    eval
    foo
    {proc bar {} {info frame 0}}
}
test info-33.0 {{*}, literal, direct} -body {
    reduce [foo::bar]
} -cleanup {
    namespace delete foo
} -result {type source line 1115 file info.test cmd {info frame 0} proc ::foo::bar level 0}

# -------------------------------------------------------------------------

namespace eval foo {}
proc foo::bar {} {
    set flag 1
    if {*}{
	{$flag}
	{info frame 0}
    }
}
test info-33.1 {{*}, literal, simple, bytecompiled} -body {
    reduce [foo::bar]
} -cleanup {
    namespace delete foo
} -result {type source line 1130 file info.test cmd {info frame 0} proc ::foo::bar level 0}

# -------------------------------------------------------------------------

namespace {*}"
    eval
    foo
    {proc bar {} {info frame 0}}
"
test info-33.2 {{*}, literal, direct} {
    reduce [foo::bar]
} {type source line 1144 file info.test cmd {info frame 0} proc ::foo::bar level 0}

namespace delete foo

# -------------------------------------------------------------------------

namespace {*}"eval\nfoo\n{proc bar {} {info frame 0}}\n"

test info-33.2a {{*}, literal, not simple, direct} {
    reduce [foo::bar]
} {type proc line 1 cmd {info frame 0} proc ::foo::bar level 0}

namespace delete foo

# -------------------------------------------------------------------------

namespace eval foo {}
proc foo::bar {} {
    set flag 1
    if {*}"
	{1}
	{info frame 0}
    "
}
test info-33.3 {{*}, literal, simple, bytecompiled} {
    reduce [foo::bar]
} {type source line 1169 file info.test cmd {info frame 0} proc ::foo::bar level 0}

namespace delete foo

# -------------------------------------------------------------------------

namespace eval foo {}
proc foo::bar {} {
    set flag 1
    if {*}"\n{1}\n{info frame 0}"
}
test info-33.3a {{*}, literal, not simple, bytecompiled} {
    reduce [foo::bar]
} {type eval line 1 cmd {info frame 0} proc ::foo::bar level 0}

namespace delete foo

# -------------------------------------------------------------------------

set body {
    eval
    foo
    {proc bar {} {
	info frame 0
    }}
}
namespace {*}$body
test info-34.0 {{*}, dynamic, direct} {
    reduce [foo::bar]
} {type proc line 2 cmd {info frame 0} proc ::foo::bar level 0}

unset body
namespace delete foo

# -------------------------------------------------------------------------

namespace eval foo {}
set body {
    {$flag}
    {info frame 0}
}
proc foo::bar {} {
    global body ; set flag 1
    if {*}$body
}
test info-34.1 {{*}, literal, bytecompiled} {
    reduce [foo::bar]
} {type eval line 1 cmd {info frame 0} proc ::foo::bar level 0}

unset body
namespace delete foo

# -------------------------------------------------------------------------

proc foo {} {
    apply {
	{x y}
	{info frame 0}
    } 0 0
}
test info-35.0 {apply, literal} {
    reduce [foo]
} {type source line 1231 file info.test cmd {info frame 0} lambda {
	{x y}
	{info frame 0}
    } level 0}
rename foo {}

set lambda {
    {x y}
    {info frame 0}
}
test info-35.1 {apply, dynamic} {
    reduce [apply $lambda 0 0]
} {type proc line 1 cmd {info frame 0} lambda {
    {x y}
    {info frame 0}
} level 0}
unset lambda

# -------------------------------------------------------------------------

namespace eval foo {}
proc foo::bar {} {
    dict for {k v} {foo bar} {
	set x [info frame 0]
    }
    set x
}
test info-36.0 {info frame, dict for, bcc} -body {
    reduce [foo::bar]
} -result {type source line 1259 file info.test cmd {info frame 0} proc ::foo::bar level 0}

namespace delete foo

# -------------------------------------------------------------------------

namespace eval foo {}
proc foo::bar {} {
    set x foo
    switch -exact -- $x {
	foo {set y [info frame 0]}
    }
    set y
}

test info-36.1.0 {switch, list literal, bcc} -body {
    reduce [foo::bar]
} -result {type source line 1275 file info.test cmd {info frame 0} proc ::foo::bar level 0}

namespace delete foo

# -------------------------------------------------------------------------

namespace eval foo {}
proc foo::bar {} {
    set x foo
    switch -exact -- $x foo {set y [info frame 0]}
    set y
}

test info-36.1.1 {switch, multi-body literals, bcc} -body {
    reduce [foo::bar]
} -result {type source line 1291 file info.test cmd {info frame 0} proc ::foo::bar level 0}

namespace delete foo

# -------------------------------------------------------------------------

test info-37.0 {eval pure list, single line} -match glob -body {
    # Basically, counting the newline in the word seen through $foo
    # doesn't really make sense. It makes a bit of sense if the word
    # would have been a string literal in the command list.
    #
    # Problem: At the point where we see the list elements we cannot
    # distinguish the two cases, thus we cannot switch between
    # count/not-count, it is has to be one or the other for all
    # cases. Of the two possibilities miguel convinced me that 'not
    # counting' is the more proper.
    set foo {b
	c}
    set cmd [list foreach $foo {x y} {
	set res [join [lrange [etrace] 0 2] \n]
	break
    }]
    eval $cmd
    return $res
} -result {* {type source line 730 file info.test cmd {info frame $level} proc ::etrace level 0}
* {type eval line 2 cmd etrace proc ::tcltest::RunTest}
* {type eval line 1 cmd foreac proc ::tcltest::RunTest}} -cleanup {unset foo cmd res b c}

# -------------------------------------------------------------------------

# 6 cases.
## DV. direct-var          - unchanged
## DPV direct-proc-var     - ditto
## PPV proc-proc-var       - ditto
## DL. direct-literal      - now tracking absolute location
## DPL direct-proc-literal - ditto
## PPL proc-proc-literal   - ditto
## ### ### ### ######### ######### #########"

proc control {vv script} {
    upvar 1 $vv var
    return [uplevel 1 $script]
}

proc datal {} {
    control y {
	set y PPL
	etrace
    }
}

proc datav {} {
    set script {
	set y PPV
	etrace
    }
    control y $script
}

test info-38.1 {location information for uplevel, dv, direct-var} -match glob -body {
    set script {
	set y DV.
	etrace
    }
    join [lrange [uplevel \#0 $script] 0 2] \n
} -result {* {type source line 730 file info.test cmd {info frame $level} proc ::etrace level 0}
* {type eval line 3 cmd etrace proc ::tcltest::RunTest}
* {type source line 1361 file info.test cmd {uplevel \\#0 $script} proc ::tcltest::RunTest}} -cleanup {unset script y}

# 38.2 moved to bottom to not disturb other tests with the necessary changes to this one.








test info-38.3 {location information for uplevel, dpv, direct-proc-var} -match glob -body {
    set script {
	set y DPV
	etrace
    }
    join [lrange [control y $script] 0 3] \n
} -result {* {type source line 730 file info.test cmd {info frame $level} proc ::etrace level 0}
* {type eval line 3 cmd etrace proc ::control}
* {type source line 1338 file info.test cmd {uplevel 1 $script} proc ::control}
* {type source line 1380 file info.test cmd {control y $script} proc ::tcltest::RunTest}} -cleanup {unset script y}

# 38.4 moved to bottom to not disturb other tests with the necessary changes to this one.









test info-38.5 {location information for uplevel, ppv, proc-proc-var} -match glob -body {
    join [lrange [datav] 0 4] \n
} -result {* {type source line 730 file info.test cmd {info frame $level} proc ::etrace level 0}
* {type eval line 3 cmd etrace proc ::control}
* {type source line 1338 file info.test cmd {uplevel 1 $script} proc ::control}
* {type source line 1353 file info.test cmd {control y $script} proc ::datav level 1}
* {type source line 1397 file info.test cmd datav proc ::tcltest::RunTest}}

# 38.6 moved to bottom to not disturb other tests with the necessary changes to this one.







testConstraint testevalex [llength [info commands testevalex]]
test info-38.7 {location information for arg substitution} -constraints testevalex -match glob -body {
    join [lrange [testevalex {return -level 0 [etrace]}] 0 3] \n
} -result {* {type source line 730 file info.test cmd {info frame \$level} proc ::etrace level 0}
* {type eval line 1 cmd etrace proc ::tcltest::RunTest}
* {type source line 1414 file info.test cmd {testevalex {return -level 0 \[etrace]}} proc ::tcltest::RunTest}
* {type source line * file tcltest* cmd {uplevel 1 $script} proc ::tcltest::RunTest}}

# -------------------------------------------------------------------------
# literal sharing

test info-39.0 {location information not confused by literal sharing} -body {
    namespace eval ::foo {}
    proc ::foo::bar {} {
	lappend res {}
	lappend res [reduce [eval {info frame 0}]]
	lappend res [reduce [eval {info frame 0}]]
	return $res
    }
    set res [::foo::bar]
    namespace delete ::foo
    join $res \n
} -cleanup {unset res} -result {
type source line 1427 file info.test cmd {info frame 0} proc ::foo::bar level 0
type source line 1428 file info.test cmd {info frame 0} proc ::foo::bar level 0}

# -------------------------------------------------------------------------
# Additional tests for info-30.*, handling of continuation lines (bs+nl sequences).

test info-30.1 {bs+nl in literal words, procedure body, compiled} -body {
    proc abra {} {
	if {1} \
	    {
		return \
		    [reduce [info frame 0]];# line 1446
	    }
    }
    abra
} -cleanup {
    rename abra {}
} -result {type source line 1446 file info.test cmd {info frame 0} proc ::abra level 0}

test info-30.2 {bs+nl in literal words, namespace script} {
    namespace eval xxx {
	variable res \
	    [info frame 0];# line 1457
    }
    return [reduce $xxx::res]
} {type source line 1457 file info.test cmd {info frame 0} level 0}

test info-30.3 {bs+nl in literal words, namespace multi-word script} {
    namespace eval xxx variable res \
	[list [reduce [info frame 0]]];# line 1464
    return $xxx::res
} {type source line 1464 file info.test cmd {info frame 0} proc ::tcltest::RunTest}

test info-30.4 {bs+nl in literal words, eval script} -cleanup {unset res} -body {
    eval {
	set ::res \
	    [reduce [info frame 0]];# line 1471
    }
    return $res
} -result {type source line 1471 file info.test cmd {info frame 0} proc ::tcltest::RunTest}

test info-30.5 {bs+nl in literal words, eval script, with nested words} -body {
    eval {
	if {1} \
	    {
		set ::res \
		    [reduce [info frame 0]];# line 1481
	    }
    }
    return $res
} -cleanup {unset res} -result {type source line 1481 file info.test cmd {info frame 0} proc ::tcltest::RunTest}

test info-30.6 {bs+nl in computed word} -cleanup {unset res} -body {
    set res "\
[reduce [info frame 0]]";# line 1489
} -result { type source line 1489 file info.test cmd {info frame 0} proc ::tcltest::RunTest}

test info-30.7 {bs+nl in computed word, in proc} -body {
    proc abra {} {
	return "\
[reduce [info frame 0]]";# line 1495
    }
    abra
} -cleanup {
    rename abra {}
} -result { type source line 1495 file info.test cmd {info frame 0} proc ::abra level 0}

test info-30.8 {bs+nl in computed word, nested eval} -body {
    eval {
	set \
	    res "\
[reduce [info frame 0]]";# line 1506
}
} -cleanup {unset res} -result { type source line 1506 file info.test cmd {info frame 0} proc ::tcltest::RunTest}

test info-30.9 {bs+nl in computed word, nested eval} -body {
    eval {
	set \
	    res "\
[reduce \
     [info frame 0]]";# line 1515
}
} -cleanup {unset res} -result { type source line 1515 file info.test cmd {info frame 0} proc ::tcltest::RunTest}

test info-30.10 {bs+nl in computed word, key to array} -body {
    set tmp([set \
	    res "\
[reduce \
     [info frame 0]]"]) x ; #1523
    unset tmp
    set res
} -cleanup {unset res} -result { type source line 1523 file info.test cmd {info frame 0} proc ::tcltest::RunTest}

test info-30.11 {bs+nl in subst arguments} -body {
    subst {[set \
	    res "\
[reduce \
     [info frame 0]]"]} ; #1532
} -cleanup {unset res} -result { type source line 1532 file info.test cmd {info frame 0} proc ::tcltest::RunTest}

test info-30.12 {bs+nl in computed word, nested eval} -body {
    eval {
	set \
	    res "\
[set x {}] \
[reduce \
     [info frame 0]]";# line 1541
}
} -cleanup {unset res x} -result {   type source line 1541 file info.test cmd {info frame 0} proc ::tcltest::RunTest}

test info-30.13 {bs+nl in literal words, uplevel script, with nested words} -body {
    subinterp ; set res [interp eval sub { uplevel #0 {
	if {1} \
	    {
		set ::res \
		    [reduce [info frame 0]];# line 1550
	    }
    }
    set res }] ; interp delete sub ; set res
} -cleanup {unset res} -result {type source line 1550 file info.test cmd {info frame 0} level 0}

test info-30.14 {bs+nl, literal word, uplevel through proc} {
    subinterp ; set res [interp eval sub { proc abra {script} {
	uplevel 1 $script
    }
    set res [abra {
	return "\
[reduce [info frame 0]]";# line 1562
    }]
    rename abra {}
    set res }] ; interp delete sub ; set res
} { type source line 1562 file info.test cmd {info frame 0} proc ::abra}

test info-30.15 {bs+nl in literal words, nested proc body, compiled} {
    proc a {} {
	proc b {} {
	    if {1} \
		{
		    return \
			[reduce [info frame 0]];# line 1574
		}
	}
    }
    a ; set res [b]
    rename a {}
    rename b {}
    set res
} {type source line 1574 file info.test cmd {info frame 0} proc ::b level 0}

test info-30.16 {bs+nl in multi-body switch, compiled} {
    proc a {value} {
	switch -regexp -- $value \
	    ^key     { info frame 0; # 1587 } \
	    \t###    { info frame 0; # 1588 } \
	    {[0-9]*} { info frame 0; # 1589 }
    }
    set res {}
    lappend res [reduce [a {key   }]]
    lappend res [reduce [a {1alpha}]]
    set res "\n[join $res \n]"
} {
type source line 1587 file info.test cmd {info frame 0} proc ::a level 0
type source line 1589 file info.test cmd {info frame 0} proc ::a level 0}

test info-30.17 {bs+nl in multi-body switch, direct} {
    switch -regexp -- {key    } \
	^key     { reduce [info frame 0] ;# 1601 } \
	\t###    { } \
	{[0-9]*} { }
} {type source line 1601 file info.test cmd {info frame 0} proc ::tcltest::RunTest}

test info-30.18 {bs+nl, literal word, uplevel through proc, appended, loss of primary tracking data} {
    proc abra {script} {
	append script "\n# end of script"
	uplevel 1 $script
    }
    set res [abra {
	return "\
[reduce [info frame 0]]";# line 1613, still line of 3 appended script
    }]
    rename abra {}
    set res
} { type eval line 3 cmd {info frame 0} proc ::abra}
# { type source line 1606 file info.test cmd {info frame 0} proc ::abra}

test info-30.19 {bs+nl in single-body switch, compiled} {
    proc a {value} {
	switch -regexp -- $value {
	    ^key     { reduce \
			   [info frame 0] }
	    \t       { reduce \
			   [info frame 0] }
	    {[0-9]*} { reduce \
			   [info frame 0] }
	}
    }
    set res {}
    lappend res [a {key   }]
    lappend res [a {1alpha}]
    set res "\n[join $res \n]"
} {
type source line 1624 file info.test cmd {info frame 0} proc ::a level 0
type source line 1628 file info.test cmd {info frame 0} proc ::a level 0}

test info-30.20 {bs+nl in single-body switch, direct} {
    switch -regexp -- {key    } { \

	^key     { reduce \
		       [info frame 0] }
	\t###    { }
	{[0-9]*} { }
    }
} {type source line 1643 file info.test cmd {info frame 0} proc ::tcltest::RunTest}

test info-30.21 {bs+nl in if, full compiled} {
    proc a {value} {
	if {$value} \
	    {info frame 0} \
	    {info frame 0} ; # 1653
    }
    set res {}
    lappend res [reduce [a 1]]
    lappend res [reduce [a 0]]
    set res "\n[join $res \n]"
} {
type source line 1652 file info.test cmd {info frame 0} proc ::a level 0
type source line 1653 file info.test cmd {info frame 0} proc ::a level 0}

test info-30.22 {bs+nl in computed word, key to array, compiled} {
    proc a {} {
	set tmp([set \
		     res "\
[reduce \
     [info frame 0]]"]) x ; #1668
    unset tmp
    set res
    }
    set res [a]
    rename a {}
    set res
} { type source line 1668 file info.test cmd {info frame 0} proc ::a level 0}

test info-30.23 {bs+nl in multi-body switch, full compiled} {
    proc a {value} {
	switch -exact -- $value \
	    key     { info frame 0; # 1680 } \
	    xxx     { info frame 0; # 1681 } \
	    000     { info frame 0; # 1682 }
    }
    set res {}
    lappend res [reduce [a key]]
    lappend res [reduce [a 000]]
    set res "\n[join $res \n]"
} {
type source line 1680 file info.test cmd {info frame 0} proc ::a level 0
type source line 1682 file info.test cmd {info frame 0} proc ::a level 0}

test info-30.24 {bs+nl in single-body switch, full compiled} {
    proc a {value} {
	switch -exact -- $value {
	    key { reduce \
		      [info frame 0] }
	    xxx { reduce \
		      [info frame 0] }
	    000 { reduce \
		      [info frame 0] }
	}
    }
    set res {}
    lappend res [a key]
    lappend res [a 000]
    set res "\n[join $res \n]"
} {
type source line 1696 file info.test cmd {info frame 0} proc ::a level 0
type source line 1700 file info.test cmd {info frame 0} proc ::a level 0}

test info-30.25 {TIP 280 for compiled [subst]} {
    subst {[reduce [info frame 0]]} ; # 1712
} {type source line 1712 file info.test cmd {info frame 0} proc ::tcltest::RunTest}
test info-30.26 {TIP 280 for compiled [subst]} {
    subst \
	    {[reduce [info frame 0]]} ; # 1716
} {type source line 1716 file info.test cmd {info frame 0} proc ::tcltest::RunTest}
test info-30.27 {TIP 280 for compiled [subst]} {
    subst {
[reduce [info frame 0]]} ; # 1720
} {
type source line 1720 file info.test cmd {info frame 0} proc ::tcltest::RunTest}
test info-30.28 {TIP 280 for compiled [subst]} {
    subst {\
[reduce [info frame 0]]} ; # 1725
} { type source line 1725 file info.test cmd {info frame 0} proc ::tcltest::RunTest}
test info-30.29 {TIP 280 for compiled [subst]} {
    subst {foo\
[reduce [info frame 0]]} ; # 1729
} {foo type source line 1729 file info.test cmd {info frame 0} proc ::tcltest::RunTest}
test info-30.30 {TIP 280 for compiled [subst]} {
    subst {foo
[reduce [info frame 0]]} ; # 1733
} {foo
type source line 1733 file info.test cmd {info frame 0} proc ::tcltest::RunTest}
test info-30.31 {TIP 280 for compiled [subst]} {
    subst {[][reduce [info frame 0]]} ; # 1737
} {type source line 1737 file info.test cmd {info frame 0} proc ::tcltest::RunTest}
test info-30.32 {TIP 280 for compiled [subst]} {
    subst {[\
][reduce [info frame 0]]} ; # 1741
} {type source line 1741 file info.test cmd {info frame 0} proc ::tcltest::RunTest}
test info-30.33 {TIP 280 for compiled [subst]} {
    subst {[
][reduce [info frame 0]]} ; # 1745
} {type source line 1745 file info.test cmd {info frame 0} proc ::tcltest::RunTest}
test info-30.34 {TIP 280 for compiled [subst]} {
    subst {[format %s {}
][reduce [info frame 0]]} ; # 1749
} {type source line 1749 file info.test cmd {info frame 0} proc ::tcltest::RunTest}
test info-30.35 {TIP 280 for compiled [subst]} {
    subst {[format %s {}
]
[reduce [info frame 0]]} ; # 1754
} {
type source line 1754 file info.test cmd {info frame 0} proc ::tcltest::RunTest}
test info-30.36 {TIP 280 for compiled [subst]} {
    subst {
[format %s {}][reduce [info frame 0]]} ; # 1759
} {
type source line 1759 file info.test cmd {info frame 0} proc ::tcltest::RunTest}
test info-30.37 {TIP 280 for compiled [subst]} {
    subst {
[format %s {}]
[reduce [info frame 0]]} ; # 1765
} {

type source line 1765 file info.test cmd {info frame 0} proc ::tcltest::RunTest}
test info-30.38 {TIP 280 for compiled [subst]} {
    subst {\
[format %s {}][reduce [info frame 0]]} ; # 1771
} { type source line 1771 file info.test cmd {info frame 0} proc ::tcltest::RunTest}
test info-30.39 {TIP 280 for compiled [subst]} {
    subst {\
[format %s {}]\
[reduce [info frame 0]]} ; # 1776
} {  type source line 1776 file info.test cmd {info frame 0} proc ::tcltest::RunTest}
test info-30.40 {TIP 280 for compiled [subst]} -setup {
    unset -nocomplain empty
} -body {
    set empty {}
    subst {$empty[reduce [info frame 0]]} ; # 1782
} -cleanup {
    unset empty
} -result {type source line 1782 file info.test cmd {info frame 0} proc ::tcltest::RunTest}
test info-30.41 {TIP 280 for compiled [subst]} -setup {
    unset -nocomplain empty
} -body {
    set empty {}
    subst {$empty
[reduce [info frame 0]]} ; # 1791
} -cleanup {
    unset empty
} -result {
type source line 1791 file info.test cmd {info frame 0} proc ::tcltest::RunTest}
test info-30.42 {TIP 280 for compiled [subst]} -setup {
    unset -nocomplain empty
} -body {
    set empty {}; subst {$empty\
[reduce [info frame 0]]} ; # 1800
} -cleanup {
    unset empty
} -result { type source line 1800 file info.test cmd {info frame 0} proc ::tcltest::RunTest}
test info-30.43 {TIP 280 for compiled [subst]} -body {
    unset -nocomplain a\nb
    set a\nb {}
    subst {${a
b}[reduce [info frame 0]]} ; # 1808
} -cleanup {unset a\nb} -result {type source line 1808 file info.test cmd {info frame 0} proc ::tcltest::RunTest}
test info-30.44 {TIP 280 for compiled [subst]} {
    unset -nocomplain a
    set a(\n) {}
    subst {$a(
)[reduce [info frame 0]]} ; # 1814
} {type source line 1814 file info.test cmd {info frame 0} proc ::tcltest::RunTest}
test info-30.45 {TIP 280 for compiled [subst]} {
    unset -nocomplain a
    set a() {}
    subst {$a([
return -level 0])[reduce [info frame 0]]} ; # 1820
} {type source line 1820 file info.test cmd {info frame 0} proc ::tcltest::RunTest}
test info-30.46 {TIP 280 for compiled [subst]} {
    unset -nocomplain a
    set a(1825) YES;  set a(1824) 1824; set a(1826) 1826
    subst {$a([dict get [info frame 0] line])} ; # 1825
} YES
test info-30.47 {TIP 280 for compiled [subst]} {
    unset -nocomplain a
    set a(\n1831) YES;  set a(\n1830) 1830; set a(\n1832) 1832
    subst {$a(
[dict get [info frame 0] line])} ; # 1831
} YES
unset -nocomplain a

test info-30.48 {Bug 2850901} testevalex {
    testevalex {return -level 0 [format %s {}
][reduce [info frame 0]]} ; # line 2 of the eval
} {type eval line 2 cmd {info frame 0} proc ::tcltest::RunTest}


# -------------------------------------------------------------------------
# literal sharing 2, bug 2933089

test info-39.1 {location information not confused by literal sharing, bug 2933089} -setup {
    set result {}

    proc print_one {} {}
    proc test_info_frame {} {
	set x 1
	set y x

	if "$x != 1" {
	} else {
	    print_one
	} ;#line 1854^

	if "$$y != 1" {
	} else {
	    print_one
	} ;#line 1859^
	# Do not put the comments listing the line numbers into the
	# branches. We need shared literals, and the comments would
	# make them different, thus unshared.
    }

    proc get_frame_info { cmd_str op } {
	lappend ::result [reduce [eval {info frame -3}]]
    }
    trace add execution print_one enter get_frame_info
} -body {
    test_info_frame;
    join $result \n
} -cleanup {
    trace remove execution print_one enter get_frame_info
    rename get_frame_info {}
    rename test_info_frame {}
    rename print_one {}
} -result {type source line 1854 file info.test cmd print_one proc ::test_info_frame level 1
type source line 1859 file info.test cmd print_one proc ::test_info_frame level 1}

# -------------------------------------------------------------------------
# Tests moved to the end to not disturb other tests and their locations.

test info-38.6 {location information for uplevel, ppl, proc-proc-literal} -match glob -setup {subinterp} -body {
    interp eval sub {
	proc etrace {} {
	    set res {}
	    set level [info frame]
	    while {$level} {
		lappend res [list $level [reduce [info frame $level]]]
		incr level -1
	    }
	    return $res
	}
	proc control {vv script} {
	    upvar 1 $vv var
	    return [uplevel 1 $script]
	}
	proc datal {} {
	    control y {
		set y PPL
		etrace
	    }
	}
	join [lrange [datal] 0 4] \n
    }
} -result {* {type source line 1890 file info.test cmd {info frame $level} proc ::etrace level 0}
* {type source line 1902 file info.test cmd etrace proc ::control}
* {type source line 1897 file info.test cmd {uplevel 1 $script} proc ::control}
* {type source line 1900 file info.test cmd control proc ::datal level 1}
* {type source line 1905 file info.test cmd datal level 2}} -cleanup {interp delete sub}

test info-38.4 {location information for uplevel, dpv, direct-proc-literal} -match glob -setup {subinterp} -body {
    interp eval sub {
	proc etrace {} {
	    set res {}
	    set level [info frame]
	    while {$level} {
		lappend res [list $level [reduce [info frame $level]]]
		incr level -1
	    }
	    return $res
	}
	proc control {vv script} {
	    upvar 1 $vv var
	    return [uplevel 1 $script]
	}
	join [lrange [control y {
	    set y DPL
	    etrace
	}] 0 3] \n
    }
} -result {* {type source line 1919 file info.test cmd {info frame $level} proc ::etrace level 0}
* {type source line 1930 file info.test cmd etrace proc ::control}
* {type source line 1926 file info.test cmd {uplevel 1 $script} proc ::control}
* {type source line 1928 file info.test cmd control level 1}} -cleanup {interp delete sub}

test info-38.2 {location information for uplevel, dl, direct-literal} -match glob -setup {subinterp} -body {
    interp eval sub {
	proc etrace {} {
	    set res {}
	    set level [info frame]
	    while {$level} {
		lappend res [list $level [reduce [info frame $level]]]
		incr level -1
	    }
	    return $res
	}
	join [lrange [uplevel \#0 {
	    set y DL.
	    etrace
	}] 0 2] \n
    }
} -result {* {type source line 1944 file info.test cmd {info frame $level} proc ::etrace level 0}
* {type source line 1951 file info.test cmd etrace level 1}
* {type source line 1949 file info.test cmd uplevel\\ \\\\ level 1}} -cleanup {interp delete sub}

# This test at the end of this file _only_ to avoid disturbing above line
# numbers. It _belongs_ after info-9.12
test info-9.13 {info level option, value in global context} -body {
    uplevel #0 {info level 2}
} -returnCodes error -result {bad level "2"}

# -------------------------------------------------------------------------
namespace eval foo {}
proc foo::bar {} {
    catch {*}{
	{info frame 0}
	res
    }
    return $res
}
test info-33.4 {{*}, literal, simple, bytecompiled} -body {
    reduce [foo::bar]
} -cleanup {
    namespace delete foo
} -result {type source line 1968 file info.test cmd {info frame 0} proc ::foo::bar level 0}

# -------------------------------------------------------------------------
namespace eval foo {}
proc foo::bar {} {
    dict for {a b} {c d} {*}{
	{set res [info frame 0]}
    }
    return $res
}
test info-33.5 {{*}, literal, simple, bytecompiled} -body {
    reduce [foo::bar]
} -cleanup {
    namespace delete foo
} -result {type source line 1983 file info.test cmd {info frame 0} proc ::foo::bar level 0}

# -------------------------------------------------------------------------
namespace eval foo {}
proc foo::bar {} {
    set d {a b}
    dict update d x y {*}{
	{set res [info frame 0]}
    }
    return $res
}
test info-33.6 {{*}, literal, simple, bytecompiled} -body {
    reduce [foo::bar]
} -cleanup {
    namespace delete foo
} -result {type source line 1998 file info.test cmd {info frame 0} proc ::foo::bar level 0}

# -------------------------------------------------------------------------
namespace eval foo {}
proc foo::bar {} {
    set d {}
    dict with d {*}{
	{set res [info frame 0]}
    }
    return $res
}
test info-33.7 {{*}, literal, simple, bytecompiled} -body {
    reduce [foo::bar]
} -cleanup {
    namespace delete foo
} -result {type source line 2013 file info.test cmd {info frame 0} proc ::foo::bar level 0}

# -------------------------------------------------------------------------
namespace eval foo {}
proc foo::bar {} {
    for {*}{
	{set res [info frame 0]}
	{1} {} {break}
    }
    return $res
}
test info-33.8 {{*}, literal, simple, bytecompiled} -body {
    reduce [foo::bar]
} -cleanup {
    namespace delete foo
} -result {type source line 2027 file info.test cmd {info frame 0} proc ::foo::bar level 0}

# -------------------------------------------------------------------------
namespace eval foo {}
proc foo::bar {} {
    for {*}{
	{} {1} {}
	{set res [info frame 0]; break}
    }
    return $res
}
test info-33.9 {{*}, literal, simple, bytecompiled} -body {
    reduce [foo::bar]
} -cleanup {
    namespace delete foo
} -result {type source line 2043 file info.test cmd {info frame 0} proc ::foo::bar level 0}

# -------------------------------------------------------------------------
namespace eval foo {}
proc foo::bar {} {
    for {*}{
	{} {1}
	{return [info frame 0]}
	{}
    }
}
test info-33.10 {{*}, literal, simple, bytecompiled} -body {
    reduce [foo::bar]
} -cleanup {
    namespace delete foo
} -result {type source line 2058 file info.test cmd {info frame 0} proc ::foo::bar level 0}

# -------------------------------------------------------------------------
namespace eval foo {}
proc foo::bar {} {
    for {*}{
	{}
	{[return [info frame 0]]}
	{} {}
    }
}
test info-33.11 {{*}, literal, simple, bytecompiled} -body {
    reduce [foo::bar]
} -cleanup {
    namespace delete foo
} -result {type source line 2073 file info.test cmd {info frame 0} proc ::foo::bar level 0}

# -------------------------------------------------------------------------
namespace eval foo {}
proc foo::bar {} {
    foreach {*}{
	x
    } [return [info frame 0]] {}
}
test info-33.12 {{*}, literal, simple, bytecompiled} -body {
    reduce [foo::bar]
} -cleanup {
    namespace delete foo
} -result {type source line 2088 file info.test cmd {info frame 0} proc ::foo::bar level 0}

# -------------------------------------------------------------------------
namespace eval foo {}
proc foo::bar {} {
    foreach {*}{
	x y
	{set res [info frame 0]}
    }
    return $res
}
test info-33.13 {{*}, literal, simple, bytecompiled} -body {
    reduce [foo::bar]
} -cleanup {
    namespace delete foo
} -result {type source line 2101 file info.test cmd {info frame 0} proc ::foo::bar level 0}

# -------------------------------------------------------------------------
namespace eval foo {}
proc foo::bar {} {
    if {*}{
	{[return [info frame 0]]}
	{}
    }
}
test info-33.14 {{*}, literal, simple, bytecompiled} -body {
    reduce [foo::bar]
} -cleanup {
    namespace delete foo
} -result {type source line 2115 file info.test cmd {info frame 0} proc ::foo::bar level 0}

# -------------------------------------------------------------------------
namespace eval foo {}
proc foo::bar {} {
    if 0 {*}{
	{} else
	{return [info frame 0]}
    }
}
test info-33.15 {{*}, literal, simple, bytecompiled} -body {
    reduce [foo::bar]
} -cleanup {
    namespace delete foo
} -result {type source line 2130 file info.test cmd {info frame 0} proc ::foo::bar level 0}

# -------------------------------------------------------------------------
namespace eval foo {}
proc foo::bar {} {
    incr {*}{
	x
    } [return [info frame 0]]
}
test info-33.16 {{*}, literal, simple, bytecompiled} -body {
    reduce [foo::bar]
} -cleanup {
    namespace delete foo
} -result {type source line 2144 file info.test cmd {info frame 0} proc ::foo::bar level 0}

# -------------------------------------------------------------------------
namespace eval foo {}
proc foo::bar {} {
    info level {*}{
    } [return [info frame 0]]
}
test info-33.17 {{*}, literal, simple, bytecompiled} -body {
    reduce [foo::bar]
} -cleanup {
    namespace delete foo
} -result {type source line 2156 file info.test cmd {info frame 0} proc ::foo::bar level 0}

# -------------------------------------------------------------------------
namespace eval foo {}
proc foo::bar {} {
    string match {*}{
    } [return [info frame 0]] {}
}
test info-33.18 {{*}, literal, simple, bytecompiled} -body {
    reduce [foo::bar]
} -cleanup {
    namespace delete foo
} -result {type source line 2168 file info.test cmd {info frame 0} proc ::foo::bar level 0}

# -------------------------------------------------------------------------
namespace eval foo {}
proc foo::bar {} {
    string match {*}{
	{}
    } [return [info frame 0]]
}
test info-33.19 {{*}, literal, simple, bytecompiled} -body {
    reduce [foo::bar]
} -cleanup {
    namespace delete foo
} -result {type source line 2181 file info.test cmd {info frame 0} proc ::foo::bar level 0}

# -------------------------------------------------------------------------
namespace eval foo {}
proc foo::bar {} {
    string length {*}{
    } [return [info frame 0]]
}
test info-33.20 {{*}, literal, simple, bytecompiled} -body {
    reduce [foo::bar]
} -cleanup {
    namespace delete foo
} -result {type source line 2193 file info.test cmd {info frame 0} proc ::foo::bar level 0}

# -------------------------------------------------------------------------
namespace eval foo {}
proc foo::bar {} {
    while {*}{
	{[return [info frame 0]]}
    } {}
}
test info-33.21 {{*}, literal, simple, bytecompiled} -body {
    reduce [foo::bar]
} -cleanup {
    namespace delete foo
} -result {type source line 2205 file info.test cmd {info frame 0} proc ::foo::bar level 0}

# -------------------------------------------------------------------------
namespace eval foo {}
proc foo::bar {} {
    switch -- {*}{
    } [return [info frame 0]] {*}{
    } x y
}
test info-33.22 {{*}, literal, simple, bytecompiled} -body {
    reduce [foo::bar]
} -cleanup {
    namespace delete foo
} -result {type source line 2218 file info.test cmd {info frame 0} proc ::foo::bar level 0}

# -------------------------------------------------------------------------
namespace eval foo {}
proc foo::bar {} {
    try {*}{
	{set res [info frame 0]}
    }
    return $res
}
test info-33.23 {{*}, literal, simple, bytecompiled} -body {
    reduce [foo::bar]
} -cleanup {
    namespace delete foo
} -result {type source line 2231 file info.test cmd {info frame 0} proc ::foo::bar level 0}

# -------------------------------------------------------------------------
namespace eval foo {}
proc foo::bar {} {
    try {*}{
	{set res [info frame 0]}
    } finally {}
    return $res
}
test info-33.24 {{*}, literal, simple, bytecompiled} -body {
    reduce [foo::bar]
} -cleanup {
    namespace delete foo
} -result {type source line 2245 file info.test cmd {info frame 0} proc ::foo::bar level 0}

# -------------------------------------------------------------------------
namespace eval foo {}
proc foo::bar {} {
    try {*}{
	{set res [info frame 0]}
    } on ok {} {}
    return $res
}
test info-33.25 {{*}, literal, simple, bytecompiled} -body {
    reduce [foo::bar]
} -cleanup {
    namespace delete foo
} -result {type source line 2259 file info.test cmd {info frame 0} proc ::foo::bar level 0}

# -------------------------------------------------------------------------
namespace eval foo {}
proc foo::bar {} {
    try {*}{
	{set res [info frame 0]}
    } on ok {} {} finally {}
    return $res
}
test info-33.26 {{*}, literal, simple, bytecompiled} -body {
    reduce [foo::bar]
} -cleanup {
    namespace delete foo
} -result {type source line 2273 file info.test cmd {info frame 0} proc ::foo::bar level 0}

# -------------------------------------------------------------------------
namespace eval foo {}
proc foo::bar {} {
    while 1 {*}{
	{return [info frame 0]}
    }
}
test info-33.27 {{*}, literal, simple, bytecompiled} -body {
    reduce [foo::bar]
} -cleanup {
    namespace delete foo
} -result {type source line 2287 file info.test cmd {info frame 0} proc ::foo::bar level 0}

# -------------------------------------------------------------------------
namespace eval foo {}
proc foo::bar {} {
    try {} finally {*}{
	{return [info frame 0]}
    }
}
test info-33.28 {{*}, literal, simple, bytecompiled} -body {
    reduce [foo::bar]
} -cleanup {
    namespace delete foo
} -result {type source line 2300 file info.test cmd {info frame 0} proc ::foo::bar level 0}

# -------------------------------------------------------------------------
namespace eval foo {}
proc foo::bar {} {
    try {} on ok {} {} finally {*}{
	{return [info frame 0]}
    }
}
test info-33.29 {{*}, literal, simple, bytecompiled} -body {
    reduce [foo::bar]
} -cleanup {
    namespace delete foo
} -result {type source line 2313 file info.test cmd {info frame 0} proc ::foo::bar level 0}

# -------------------------------------------------------------------------
namespace eval foo {}
proc foo::bar {} {
    try {} on ok {} {*}{
	{return [info frame 0]}
    }
}
test info-33.30 {{*}, literal, simple, bytecompiled} -body {
    reduce [foo::bar]
} -cleanup {
    namespace delete foo
} -result {type source line 2326 file info.test cmd {info frame 0} proc ::foo::bar level 0}

# -------------------------------------------------------------------------
namespace eval foo {}
proc foo::bar {} {
    try {} on ok {} {*}{
	{return [info frame 0]}
    } finally {}
}
test info-33.31 {{*}, literal, simple, bytecompiled} -body {
    reduce [foo::bar]
} -cleanup {
    namespace delete foo
} -result {type source line 2339 file info.test cmd {info frame 0} proc ::foo::bar level 0}

# -------------------------------------------------------------------------
namespace eval foo {}
proc foo::bar {} {
    binary format {*}{
    } [return [info frame 0]]
}
test info-33.32 {{*}, literal, simple, bytecompiled} -body {
    reduce [foo::bar]
} -cleanup {
    namespace delete foo
} -result {type source line 2352 file info.test cmd {info frame 0} proc ::foo::bar level 0}

# -------------------------------------------------------------------------
namespace eval foo {}
proc foo::bar {} {
    set format format
    binary $format {*}{
    } [return [info frame 0]]
}
test info-33.33 {{*}, literal, simple, bytecompiled} -body {
    reduce [foo::bar]
} -cleanup {
    namespace delete foo
} -result {type source line 2365 file info.test cmd {info frame 0} proc ::foo::bar level 0}

# -------------------------------------------------------------------------
namespace eval foo {}
proc foo::bar {} {
    append x {*}{
    } [return [info frame 0]]
}
test info-33.34 {{*}, literal, simple, bytecompiled} -body {
    reduce [foo::bar]
} -cleanup {
    namespace delete foo
} -result {type source line 2377 file info.test cmd {info frame 0} proc ::foo::bar level 0}

# -------------------------------------------------------------------------
namespace eval foo {}
proc foo::bar {} {
    append {*}{
    } x([return [info frame 0]]) {*}{
    } a
}
test info-33.35 {{*}, literal, simple, bytecompiled} -body {
    reduce [foo::bar]
} -cleanup {
    namespace delete foo
} -result {type source line 2389 file info.test cmd {info frame 0} proc ::foo::bar level 0}

# -------------------------------------------------------------------------
namespace eval ::testinfocmdtype {
    apply {cmds {
	foreach c $cmds {rename $c {}}
    } ::testinfocmdtype} [info commands ::testinfocmdtype::*]
}
test info-40.1 {info cmdtype: syntax} -body {
    info cmdtype
} -returnCodes error -result {wrong # args: should be "info cmdtype commandName"}
test info-40.2 {info cmdtype: syntax} -body {
    info cmdtype foo bar
} -returnCodes error -result {wrong # args: should be "info cmdtype commandName"}
test info-40.3 {info cmdtype: no such command} -body {
    info cmdtype ::testinfocmdtype::foo
} -returnCodes error -result {unknown command "::testinfocmdtype::foo"}
test info-40.4 {info cmdtype: native commands} -body {
    info cmdtype ::if
} -result native
test info-40.5 {info cmdtype: native commands} -body {
    info cmdtype ::puts
} -result native
test info-40.6 {info cmdtype: native commands} -body {
    info cmdtype ::yield
} -result native
test info-40.7 {info cmdtype: procedures} -setup {
    proc ::testinfocmdtype::someproc {} {}
} -body {
    info cmdtype ::testinfocmdtype::someproc
} -cleanup {
    rename ::testinfocmdtype::someproc {}
} -result proc
test info-40.8 {info cmdtype: aliases} -setup {
    interp alias {} ::testinfocmdtype::somealias {} ::puts
} -body {
    info cmdtype ::testinfocmdtype::somealias
} -cleanup {
    rename ::testinfocmdtype::somealias {}
} -result alias
test info-40.9 {info cmdtype: imports} -setup {
    namespace eval ::testinfocmdtype {
	namespace eval foo {
	    proc bar {} {}
	    namespace export bar
	}
	namespace import foo::bar
    }
} -body {
    info cmdtype ::testinfocmdtype::bar
} -cleanup {
    rename ::testinfocmdtype::bar {}
    namespace delete ::testinfocmdtype::foo
} -result import
test info-40.10 {info cmdtype: interps} -setup {
    apply {i {
	rename $i ::testinfocmdtype::child
	variable ::testinfocmdtype::child $i
    }} [interp create]
} -body {
    info cmdtype ::testinfocmdtype::child
} -cleanup {
    interp delete $::testinfocmdtype::child
} -result interp
test info-40.11 {info cmdtype: objects} -setup {
    apply {{} {
	oo::object create obj
    } ::testinfocmdtype}
} -body {
    info cmdtype ::testinfocmdtype::obj
} -cleanup {
    ::testinfocmdtype::obj destroy
} -result object
test info-40.12 {info cmdtype: objects} -setup {
    apply {{} {
	oo::object create obj
    } ::testinfocmdtype}
} -body {
    info cmdtype [info object namespace ::testinfocmdtype::obj]::my
} -cleanup {
    ::testinfocmdtype::obj destroy
} -result privateObject
test info-40.13 {info cmdtype: ensembles} -setup {
    namespace eval ::testinfocmdtype {
	namespace eval ensmbl {
	    proc bar {} {}
	    namespace export *
	    namespace ensemble create
	}
    }
} -body {
    info cmdtype ::testinfocmdtype::ensmbl
} -cleanup {
    namespace delete ::testinfocmdtype::ensmbl
} -result ensemble
test info-40.14 {info cmdtype: zlib streams} -constraints zlib -setup {
    namespace eval ::testinfocmdtype {
	rename [zlib stream gzip] zstream
    }
} -body {
    info cmdtype ::testinfocmdtype::zstream
} -cleanup {
    ::testinfocmdtype::zstream close
} -result zlibStream
test info-40.15 {info cmdtype: coroutines} -setup {
    coroutine ::testinfocmdtype::coro eval yield
} -body {
    info cmdtype ::testinfocmdtype::coro
} -cleanup {
    ::testinfocmdtype::coro
} -result coroutine
test info-40.16 {info cmdtype: dynamic behavior} -setup {
    proc ::testinfocmdtype::foo {} {}
} -body {
    namespace eval ::testinfocmdtype {
	list [catch {info cmdtype foo}] [catch {info cmdtype bar}] \
	    [namespace which foo] [rename foo bar] [namespace which bar] \
	    [catch {info cmdtype foo}] [catch {info cmdtype bar}]
    }
} -cleanup {
    namespace eval ::testinfocmdtype {
	catch {rename foo {}}
	catch {rename bar {}}
    }
} -result {0 1 ::testinfocmdtype::foo {} ::testinfocmdtype::bar 1 0}
test info-40.17 {info cmdtype: aliases in child interpreters} -setup {
    set i [interp create]
} -body {
    $i alias foo gorp
    $i eval {
	info cmdtype foo
    }
} -cleanup {
    interp delete $i
} -result alias
test info-40.18 {info cmdtype: aliases in child interpreters} -setup {
    set safe [interp create -safe]
} -body {
    $safe alias foo gorp
    $safe eval {
	info cmdtype foo
    }
} -returnCodes error -cleanup {
    interp delete $safe
} -result {not allowed to invoke subcommand cmdtype of info}
test info-40.19 {info cmdtype: aliases in child interpreters} -setup {
    set safe [interp create -safe]
} -body {
    set inner [interp create [list $safe bar]]
    interp alias $inner foo $safe gorp
    $safe eval {
	bar eval {
	    info cmdtype foo
	}
    }
} -returnCodes error -cleanup {
    interp delete $safe
} -result {not allowed to invoke subcommand cmdtype of info}
test info-40.20 {info cmdtype: aliases in child interpreters} -setup {
    set safe [interp create -safe]
} -body {
    $safe eval {
	interp alias {} foo {} gorp
	info cmdtype foo
    }
} -returnCodes error -cleanup {
    interp delete $safe
} -result {not allowed to invoke subcommand cmdtype of info}
namespace delete ::testinfocmdtype

# -------------------------------------------------------------------------
unset -nocomplain res

test info-19.7 {info vars: before TIP #278 - global vars resolved in namespace} -setup {
    catch {namespace delete x}
} -body {
    expr { [llength [namespace eval x {info vars}]] > 0 }
} -cleanup {
    namespace delete x
} -result 1
test info-19.8 {info vars: before TIP #278 - global vars resolved in namespace} -setup {
    catch {namespace delete x}
} -body {
    namespace eval x {info vars tcl_platform}
} -cleanup {
    namespace delete x
} -result {tcl_platform}
test info-19.9 {info vars: global vars resolved by pattern} -setup {
    catch {namespace delete x}
} -body {
    namespace eval x {info vars ::tcl_platform}
} -cleanup {
    namespace delete x
} -result {::tcl_platform}

test info-39.2 {Bug 4b61afd660} -setup {
    proc probe {} {
	return [dict get [info frame -1] line]
    }
    set body {
	set cmd probe
	$cmd
    }
    proc demo {} $body
} -body {
    demo
} -cleanup {
    unset -nocomplain body
    rename demo {}
    rename probe {}
} -result 3

test info-41.0 {Bug 0de6c1d79c crash} -setup {
    interp create child
    child hide info
} -body {
    list [child invokehidden info frame] \
	[child invokehidden info frame 0] \
	[child invokehidden info frame 1] \
	[catch {child invokehidden info frame -1} msg] $msg \
	[catch {child invokehidden info frame 2} msg] $msg
} -cleanup {
    interp delete child
    unset -nocomplain msg
} -result {1 {type precompiled} {type precompiled} 1 {bad level "-1"} 1 {bad level "2"}}

test info-41.1 {Bug 0de6c1d79c crash} -setup {
    interp create child
    child hide info
} -cleanup {
    interp delete child
} -body {
    child invokehidden info frame
} -result 1

# cleanup
catch {namespace delete test_ns_info1 test_ns_info2}
::tcltest::cleanupTests
return<|MERGE_RESOLUTION|>--- conflicted
+++ resolved
@@ -5,17 +5,10 @@
 # built-in commands.  Sourcing this file into Tcl runs the tests and
 # generates output for errors.  No output means no errors were found.
 #
-<<<<<<< HEAD
 # Copyright © 1991-1994 The Regents of the University of California.
 # Copyright © 1994-1997 Sun Microsystems, Inc.
 # Copyright © 1998-1999 Scriptics Corporation.
 # Copyright © 2006 ActiveState
-=======
-# Copyright (c) 1991-1994 The Regents of the University of California.
-# Copyright (c) 1994-1997 Sun Microsystems, Inc.
-# Copyright (c) 1998-1999 Scriptics Corporation.
-# Copyright (c) 2006 ActiveState
->>>>>>> 8a40c500
 #
 # See the file "license.terms" for information on usage and redistribution
 # of this file, and for a DISCLAIMER OF ALL WARRANTIES.
