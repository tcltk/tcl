# Copyright © 1991-1994 The Regents of the University of California.
# Copyright © 1994-1997 Sun Microsystems, Inc.
# Copyright © 1998-1999 Scriptics Corporation.
# Copyright © 2006 ActiveState
#
# See the file "license.terms" for information on usage and redistribution
# of this file, and for a DISCLAIMER OF ALL WARRANTIES.

# You may distribute and/or modify this program under the terms of the GNU
# Affero General Public License as published by the Free Software Foundation,
# either version 3 of the License, or (at your option) any later version.
#
# See the file "COPYING" for information on usage and redistribution
# of this file, and for a DISCLAIMER OF ALL WARRANTIES.

# Commands covered:  info
#
# This file contains a collection of tests for one or more of the Tcl
# built-in commands.  Sourcing this file into Tcl runs the tests and
# generates output for errors.  No output means no errors were found.
#
# The tests below hard-code line numbers in this very script in order to test
# for correct reporting of line-numbers.  In order to provide at least some
# space where lines may be added without messing up these tests, the last line
# of this comment is used to obtain an offset that is then used to make the
# hard-coded line numbers not sensitive to changes in the number of lines at
# the beginning of this file. When developing/debugging, it can be useful to
# temporarily delete enough lines from the top of this file that the offset
# becomes 0.
#
# DO NOT DELETE THIS LINE

if {{::tcltest} ni [namespace children]} {
    package require tcltest 2.5
    namespace import -force ::tcltest::*
}
::tcltest::loadTestedCommands
catch [list package require -exact tcl::test [info patchlevel]]
testConstraint zlib [llength [info commands zlib]]

# Set up namespaces needed to test operation of "info args", "info body",
# "info default", and "info procs" with imported procedures.

catch {namespace delete test_ns_info1 test_ns_info2}

namespace eval test_ns_info1 {
    namespace export *
    proc p {x} {return "x=$x"}
    proc q {{y 27} {z {}}} {return "y=$y"}
}

set chan [open [info script]]
set thisscript [read $chan]
close $chan
set topcomments [regexp -inline {^.*?DO NOT DELETE THIS LINE\n} $thisscript]
set offset [llength [split $topcomments \n]]
# The original 9 lines in the top comments are already counted in the
# hard-coded values in this file
incr offset -7


test info-1.1 {info args option} {
    proc t1 {a bbb c} {return foo}
    info args t1
} {a bbb c}
test info-1.2 {info args option} {
    proc t1 {{a default1} {bbb default2} {c default3} args} {return foo}
    info a t1
} {a bbb c args}
test info-1.3 {info args option} {
    proc t1 "" {return foo}
    info args t1
} {}
test info-1.4 {info args option} -body {
    catch {rename t1 {}}
    info args t1
} -returnCodes error -result {"t1" isn't a procedure}
test info-1.5 {info args option} -body {
    info args set
} -returnCodes error -result {"set" isn't a procedure}
test info-1.6 {info args option} {
    proc t1 {a b} {set c 123; set d $c}
    t1 1 2
    info args t1
} {a b}
test info-1.7 {info args option} {
    catch {namespace delete test_ns_info2}
    namespace eval test_ns_info2 {
	namespace import ::test_ns_info1::*
	list [info args p] [info args q]
    }
} {x {y z}}

test info-2.1 {info body option} {
    proc t1 {} {body of t1}
    info body t1
} {body of t1}
test info-2.2 {info body option} -body {
    info body set
} -returnCodes error -result {"set" isn't a procedure}
test info-2.3 {info body option} -body {
    info args set 1
} -returnCodes error -result {wrong # args: should be "info args procname"}
test info-2.4 {info body option} {
    catch {namespace delete test_ns_info2}
    namespace eval test_ns_info2 {
	namespace import ::test_ns_info1::*
	list [info body p] [info body q]
    }
} {{return "x=$x"} {return "y=$y"}}
# Prior to 8.3.0 this would cause a crash because [info body]
# would return the bytecompiled version of foo, which the catch
# would then try and eval out of the foo context, accessing
# compiled local indices
test info-2.5 {info body option, returning bytecompiled bodies} -body {
    catch {unset args}
    proc foo {args} {
	foreach v $args {
	    upvar $v var
	    return "variable $v existence: [info exists var]"
	}
    }
    foo a
    eval [info body foo]
} -returnCodes error -result {can't read "args": no such variable}
# Fix for problem tested for in info-2.5 caused problems when
# procedure body had no string rep (i.e. was not yet bytecode)
# causing an empty string to be returned [Bug #545644]
test info-2.6 {info body option, returning list bodies} {
    proc foo args [list subst bar]
    list [string length [info body foo]] \
	    [foo; string length [info body foo]]
} {9 9}

proc testinfocmdcount {} {
    set x [info cmdcount]
    set y 12345
    set z [info cmdc]
    expr {$z-$x}
}
test info-3.1 {info cmdcount compiled} {
    testinfocmdcount
} 4
test info-3.2 {info cmdcount evaled} -body {
    set x [info cmdcount]
    set y 12345
    set z [info cmdc]
    expr {$z-$x}
} -cleanup {unset x y z} -result 4
test info-3.3 {info cmdcount evaled} -body [info body testinfocmdcount] -cleanup {unset x y z} -result 4
test info-3.4 {info cmdcount option} -body {
    info cmdcount 1
} -returnCodes error -result {wrong # args: should be "info cmdcount"}

test info-4.1 {info commands option} -body {
    proc t1 {} {}
    proc t2 {} {}
    set x " [info commands] "
    list [string match {* t1 *} $x] [string match {* t2 *} $x] \
	    [string match {* set *} $x] [string match {* list *} $x]
} -cleanup {unset x} -result {1 1 1 1}
test info-4.2 {info commands option} -body {
    proc t1 {} {}
    rename t1 {}
    string match {* t1 *} \
	[info comm]
} -result 0
test info-4.3 {info commands option} {
    proc _t1_ {} {}
    proc _t2_ {} {}
    info commands _t1_
} _t1_
test info-4.4 {info commands option} {
    proc _t1_ {} {}
    proc _t2_ {} {}
    lsort [info commands _t*]
} {_t1_ _t2_}
catch {rename _t1_ {}}
catch {rename _t2_ {}}
test info-4.5 {info commands option} -returnCodes error -body {
    info commands a b
} -result {wrong # args: should be "info commands ?pattern?"}
# Also some tests in namespace.test

test info-5.1 {info complete option} -body {
    info complete
} -returnCodes error -result {wrong # args: should be "info complete command"}
test info-5.2 {info complete option} {
    info complete abc
} 1
test info-5.3 {info complete option} {
    info complete "\{abcd "
} 0
test info-5.4 {info complete option} {
    info complete {# Comment should be complete command}
} 1
test info-5.5 {info complete option} {
    info complete {[a [b] }
} 0
test info-5.6 {info complete option} {
    info complete {[a [b]}
} 0

test info-6.1 {info default option} {
    proc t1 {a b {c d} {e "long default value"}} {}
    info default t1 a value
} 0
test info-6.2 {info default option} -body {
    proc t1 {a b {c d} {e "long default value"}} {}
    set value 12345
    info d t1 a value
    return $value
} -cleanup {unset value} -result {}
test info-6.3 {info default option} -body {
    proc t1 {a b {c d} {e "long default value"}} {}
    info default t1 c value
} -cleanup {unset value} -result 1
test info-6.4 {info default option} -body {
    proc t1 {a b {c d} {e "long default value"}} {}
    set value 12345
    info default t1 c value
    return $value
} -cleanup {unset value} -result d
test info-6.5 {info default option} -body {
    proc t1 {a b {c d} {e "long default value"}} {}
    set value 12345
    set x [info default t1 e value]
    list $x $value
} -cleanup {unset x value} -result {1 {long default value}}
test info-6.6 {info default option} -returnCodes error -body {
    info default a b
} -result {wrong # args: should be "info default procname arg varname"}
test info-6.7 {info default option} -returnCodes error -body {
    info default _nonexistent_ a b
} -result {"_nonexistent_" isn't a procedure}
test info-6.8 {info default option} -returnCodes error -body {
    proc t1 {a b} {}
    info default t1 x value
} -result {procedure "t1" doesn't have an argument "x"}
test info-6.9 {info default option} -returnCodes error -setup {
    catch {unset a}
} -cleanup {unset a} -body {
    set a(0) 88
    proc t1 {a b} {}
    info default t1 a a
} -returnCodes error -result {can't set "a": variable is array}
test info-6.10 {info default option} -setup {
    catch {unset a}
} -cleanup {unset a} -body {
    set a(0) 88
    proc t1 {{a 18} b} {}
    info default t1 a a
} -returnCodes error -result {can't set "a": variable is array}
test info-6.11 {info default option} {
    catch {namespace delete test_ns_info2}
    namespace eval test_ns_info2 {
	namespace import ::test_ns_info1::*
	list [info default p x foo] $foo [info default q y bar] $bar
    }
} {0 {} 1 27}

test info-7.1 {info exists option} -body {
    set value foo
    info exists value
} -cleanup {unset value} -result 1

test info-7.2 {info exists option} -setup {catch {unset _nonexistent_}} -body {
    info exists _nonexistent_
} -result 0
test info-7.3 {info exists option} {
    proc t1 {x} {return [info exists x]}
    t1 2
} 1
test info-7.4 {info exists option} -body {
    proc t1 {x} {
	global _nonexistent_
	return [info exists _nonexistent_]
    }
    t1 2
} -setup {unset -nocomplain _nonexistent_} -result 0
test info-7.5 {info exists option} {
    proc t1 {x} {
	set y 47
	return [info exists y]
    }
    t1 2
} 1
test info-7.6 {info exists option} {
    proc t1 {x} {return [info exists value]}
    t1 2
} 0
test info-7.7 {info exists option} -setup {
    catch {unset x}
} -body {
    set x(2) 44
    list [info exists x] [info exists x(1)] [info exists x(2)]
} -result {1 0 1}
catch {unset x}
test info-7.8 {info exists option} -body {
    info exists
} -returnCodes error -result {wrong # args: should be "info exists varName"}
test info-7.9 {info exists option} -body {
    info exists 1 2
} -returnCodes error -result {wrong # args: should be "info exists varName"}

test info-8.1 {info globals option} -body {
    set x 1
    set y 2
    set value 23
    set a " [info globals] "
    list [string match {* x *} $a] [string match {* y *} $a] \
	    [string match {* value *} $a] [string match {* _foobar_ *} $a]
} -cleanup {unset x y value a} -result {1 1 1 0}
test info-8.2 {info globals option} -body {
    set _xxx1 1
    set _xxx2 2
    lsort [info g _xxx*]
} -cleanup {unset _xxx1 _xxx2} -result {_xxx1 _xxx2}
test info-8.3 {info globals option} -returnCodes error -body {
    info globals 1 2
} -result {wrong # args: should be "info globals ?pattern?"}
test info-8.4 {info globals option: may have leading namespace qualifiers} -body {
    set x 0
    list [info globals x] [info globals :x] [info globals ::x] [info globals :::x] [info globals ::::x]
} -cleanup {unset x} -result {x {} x x x}
test info-8.5 {info globals option: only return existing global variables} {
    -setup {
	unset -nocomplain ::NO_SUCH_VAR
	proc evalInProc script {eval $script}
    }
    -body {
	evalInProc {global NO_SUCH_VAR; info globals NO_SUCH_VAR}
    }
    -cleanup {
	rename evalInProc {}
    }
    -result {}
}

test info-9.1 {info level option} {
    info level
} 0
test info-9.2 {info level option} {
    proc t1 {a b} {
	set x [info le]
	set y [info level 1]
	list $x $y
    }
    t1 146 testString
} {1 {t1 146 testString}}
test info-9.3 {info level option} {
    proc t1 {a b} {
	t2 [expr {$a*2}] $b
    }
    proc t2 {x y} {
	list [info level] [info level 1] [info level 2] [info level -1] \
		[info level 0]
    }
    t1 146 {a {b c} {{{c}}}}
} {2 {t1 146 {a {b c} {{{c}}}}} {t2 292 {a {b c} {{{c}}}}} {t1 146 {a {b c} {{{c}}}}} {t2 292 {a {b c} {{{c}}}}}}
test info-9.4 {info level option} {
    proc t1 {} {
	set x [info level]
	set y [info level 1]
	list $x $y
    }
    t1
} {1 t1}
test info-9.5 {info level option} -body {
    info level 1 2
} -returnCodes error -result {wrong # args: should be "info level ?number?"}
test info-9.6 {info level option} -body {
    info level 123a
} -returnCodes error -result {expected integer but got "123a"}
test info-9.7 {info level option} -body {
    info level 0
} -returnCodes error -result {bad level "0"}
test info-9.8 {info level option} -body {
    proc t1 {} {info level -1}
    t1
} -returnCodes error -result {bad level "-1"}
test info-9.9 {info level option} -body {
    proc t1 {x} {info level $x}
    t1 -3
} -returnCodes error -result {bad level "-3"}
test info-9.10 {info level option, namespaces} -body {
    namespace eval t {info level 0}
} -cleanup {
    namespace delete t
} -result {namespace eval t {info level 0}}
test info-9.11 {info level option, aliases} -constraints knownBug -setup {
    proc w {x y z} {info level 0}
    interp alias {} a {} w a b
} -body {
    a c
} -cleanup {
    rename a {}
    rename w {}
} -result {a c}
test info-9.12 {info level option, ensembles} -constraints knownBug -setup {
    proc w {x y z} {info level 0}
    namespace ensemble create -command a -map {foo ::w}
} -body {
    a foo 1 2 3
} -cleanup {
    rename a {}
    rename w {}
} -result {a foo 1 2 3}

set savedLibrary $tcl_library
test info-10.1 {info library option} -body {
    info library x
} -returnCodes error -result {wrong # args: should be "info library"}
test info-10.2 {info library option} {
    set tcl_library 12345
    info library
} {12345}
test info-10.3 {info library option} -body {
    unset tcl_library
    info library
} -returnCodes error -result {no library has been specified for Tcl}
set tcl_library $savedLibrary; unset savedLibrary

test info-11.1 {info loaded option} -body {
    info loaded a b c
} -returnCodes error -result {wrong # args: should be "info loaded ?interp? ?prefix?"}
test info-11.2 {info loaded option} -body {
    info loaded {}; info loaded gorp
} -returnCodes error -result {could not find interpreter "gorp"}

test info-12.1 {info locals option} -body {
    set a 22
    proc t1 {x y} {
	set b 13
	set c testing
	global a
	global aa
	set aa 23
	return [info locals]
    }
    lsort [t1 23 24]
} -cleanup {unset a aa} -result {b c x y}
test info-12.2 {info locals option} {
    proc t1 {x y} {
	set xx1 2
	set xx2 3
	set y 4
	return [info loc x*]
    }
    lsort [t1 2 3]
} {x xx1 xx2}
test info-12.3 {info locals option} -body {
    info locals 1 2
} -returnCodes error -result {wrong # args: should be "info locals ?pattern?"}
test info-12.4 {info locals option} {
    info locals
} {}
test info-12.5 {info locals option} {
    proc t1 {} {return [info locals]}
    t1
} {}
test info-12.6 {info locals vs unset compiled locals} {
    proc t1 {lst} {
	foreach $lst $lst {}
	unset lst
	return [info locals]
    }
    lsort [t1 {a b c c d e f}]
} {a b c d e f}
test info-12.7 {info locals with temporary variables} {
    proc t1 {} {
	foreach a {b c} {}
	info locals
    }
    t1
} {a}

test info-13.1 {info nameofexecutable option} -returnCodes error -body {
    info nameofexecutable foo
} -result {wrong # args: should be "info nameofexecutable"}

test info-14.1 {info patchlevel option} -body {
    set a [info patchlevel]
    regexp {[0-9]+\.[0-9]+([p[0-9]+)?} $a
} -cleanup {unset a} -result 1
test info-14.2 {info patchlevel option} -returnCodes error -body {
    info patchlevel a
} -result {wrong # args: should be "info patchlevel"}
test info-14.3 {info patchlevel option} -setup {
    set t $tcl_patchLevel
} -body {
    unset tcl_patchLevel
    info patchlevel
} -cleanup {
    set tcl_patchLevel $t; unset t
} -returnCodes error -result {can't read "tcl_patchLevel": no such variable}

test info-15.1 {info procs option} -body {
    proc t1 {} {}
    proc t2 {} {}
    set x " [info procs] "
    list [string match {* t1 *} $x] [string match {* t2 *} $x] \
	    [string match {* _undefined_ *} $x]
} -cleanup {unset x} -result {1 1 0}
test info-15.2 {info procs option} {
    proc _tt1 {} {}
    proc _tt2 {} {}
    lsort [info pr _tt*]
} {_tt1 _tt2}
catch {rename _tt1 {}}
catch {rename _tt2 {}}
test info-15.3 {info procs option} -body {
    info procs 2 3
} -returnCodes error -result {wrong # args: should be "info procs ?pattern?"}
test info-15.4 {info procs option} -setup {
    catch {namespace delete test_ns_info2}
} -body {
    namespace eval test_ns_info2 {
	namespace import ::test_ns_info1::*
	proc r {} {}
	list [lsort [info procs]] [info procs p*]
    }
} -result {{p q r} p}
test info-15.5 {info procs option with a proc in a namespace} -setup {
    catch {namespace delete test_ns_info2}
} -body {
    namespace eval test_ns_info2 {
	proc p1 { arg } {
	    puts cmd
	}
	proc p2 { arg } {
	    puts cmd
	}
    }
    info procs ::test_ns_info2::p1
} -result {::test_ns_info2::p1}
test info-15.6 {info procs option with a pattern in a namespace} -setup {
    catch {namespace delete test_ns_info2}
} -body {
    namespace eval test_ns_info2 {
	proc p1 { arg } {
	    puts cmd
	}
	proc p2 { arg } {
	    puts cmd
	}
    }
    lsort [info procs ::test_ns_info2::p*]
} -result [lsort [list ::test_ns_info2::p1 ::test_ns_info2::p2]]
test info-15.7 {info procs option with a global shadowing proc} -setup {
    catch {namespace delete test_ns_info2}
} -body {
    proc string_cmd { arg } {
	puts cmd
    }
    namespace eval test_ns_info2 {
	proc string_cmd { arg } {
	    puts cmd
	}
    }
    info procs test_ns_info2::string*
} -result {::test_ns_info2::string_cmd}
# This regression test is currently commented out because it requires
# that the implementation of "info procs" looks into the global namespace,
# which it does not (in contrast to "info commands")
test info-15.8 {info procs option with a global shadowing proc} -setup {
    catch {namespace delete test_ns_info2}
} -constraints knownBug -body {
    proc string_cmd { arg } {
	puts cmd
    }
    proc string_cmd2 { arg } {
	puts cmd
    }
    namespace eval test_ns_info2 {
	proc string_cmd { arg } {
	    puts cmd
	}
    }
    namespace eval test_ns_info2 {
	lsort [info procs string*]
    }
} -result [lsort [list string_cmd string_cmd2]]

test info-16.1 {info script option} -returnCodes error -body {
    info script x x
} -result {wrong # args: should be "info script ?filename?"}
test info-16.2 {info script option} {
    file tail [info sc]
} "info.test"
set gorpfile [makeFile "info script\n" gorp.info]
test info-16.3 {info script option} {
    list [source $gorpfile] [file tail [info script]]
} [list $gorpfile info.test]
test info-16.4 {resetting "info script" after errors} {
    catch {source ~_nobody_/foo}
    file tail [info script]
} "info.test"
test info-16.5 {resetting "info script" after errors} {
    catch {source _nonexistent_}
    file tail [info script]
} "info.test"
test info-16.6 {info script option} -body {
    set script [info script]
    list [file tail [info script]] \
	    [info script newname.txt] \
	    [file tail [info script $script]]
} -result [list info.test newname.txt info.test] -cleanup {unset script}
test info-16.7 {info script option} -body {
    set script [info script]
    info script newname.txt
    list [source $gorpfile] [file tail [info script]] \
	    [file tail [info script $script]]
} -result [list $gorpfile newname.txt info.test] -cleanup {unset script}
removeFile gorp.info
set gorpfile [makeFile {list [info script] [info script foo.bar]} gorp.info]
test info-16.8 {info script option} {
    list [source $gorpfile] [file tail [info script]]
} [list [list $gorpfile foo.bar] info.test]
removeFile gorp.info; unset gorpfile

test info-17.1 {info sharedlibextension option} -returnCodes error -body {
    info sharedlibextension foo
} -result {wrong # args: should be "info sharedlibextension"}

test info-18.1 {info tclversion option} -body {
    scan [info tclversion] "%d.%d%c" a b c
} -cleanup {unset -nocomplain a b c} -result 2
test info-18.2 {info tclversion option} -body {
    info t 2
} -returnCodes error -result {wrong # args: should be "info tclversion"}
test info-18.3 {info tclversion option} -body {
    unset tcl_version
    info tclversion
} -returnCodes error -setup {
    set t $tcl_version
} -cleanup {
    set tcl_version $t; unset t
} -result {can't read "tcl_version": no such variable}

test info-19.1 {info vars option} -body {
    set a 1
    set b 2
    proc t1 {x y} {
	global a b
	set c 33
	return [info vars]
    }
    lsort [t1 18 19]
} -cleanup {unset a b} -result {a b c x y}
test info-19.2 {info vars option} -body {
    set xxx1 1
    set xxx2 2
    proc t1 {xxa y} {
	global xxx1 xxx2
	set c 33
	return [info vars x*]
    }
    lsort [t1 18 19]
} -cleanup {unset xxx1 xxx2} -result {xxa xxx1 xxx2}
test info-19.3 {info vars option} {
    lsort [info vars]
} [lsort [info globals]]
test info-19.4 {info vars option} -returnCodes error -body {
    info vars a b
} -result {wrong # args: should be "info vars ?pattern?"}
test info-19.5 {info vars with temporary variables} {
    proc t1 {} {
	foreach a {b c} {}
	info vars
    }
    t1
} {a}
test info-19.6 {info vars: Bug 1072654} -setup {
    namespace eval :: unset -nocomplain foo
    catch {namespace delete x}
} -body {
    namespace eval x info vars foo
} -cleanup {
    namespace delete x
} -result {}

set functions {abs acos asin atan atan2 bool ceil cos cosh double entier exp floor fmod hypot int isfinite isinf isnan isnormal isqrt issubnormal isunordered log log10 max min pow rand round sin sinh sqrt srand tan tanh wide}
# Check whether the extra testing functions are defined...
if {!([catch {expr {T1()}} msg] && ($msg eq {invalid command name "tcl::mathfunc::T1"}))} {
    set functions "T1 T2 T3 $functions"  ;# A lazy way of prepending!
}
test info-20.1 {info functions option} {info functions sin} sin
test info-20.2 {info functions option} {lsort [info functions]} $functions
test info-20.3 {info functions option} {
    lsort [info functions a*]
} {abs acos asin atan atan2}
test info-20.4 {info functions option} {
    lsort [info functions *tan*]
} {atan atan2 tan tanh}
test info-20.5 {info functions option} -returnCodes error -body {
    info functions raise an error
} -result {wrong # args: should be "info functions ?pattern?"}
unset functions msg

test info-21.1 {miscellaneous error conditions} -returnCodes error -body {
    info
} -result {wrong # args: should be "info subcommand ?arg ...?"}
test info-21.2 {miscellaneous error conditions} -returnCodes error -body {
    info gorp
} -result {unknown or ambiguous subcommand "gorp": must be args, body, class, cmdcount, cmdtype, commands, complete, constant, consts, coroutine, default, errorstack, exists, frame, functions, globals, hostname, level, library, loaded, locals, nameofexecutable, object, patchlevel, procs, script, sharedlibextension, tclversion, or vars}
test info-21.3 {miscellaneous error conditions} -returnCodes error -body {
    info c
} -result {unknown or ambiguous subcommand "c": must be args, body, class, cmdcount, cmdtype, commands, complete, constant, consts, coroutine, default, errorstack, exists, frame, functions, globals, hostname, level, library, loaded, locals, nameofexecutable, object, patchlevel, procs, script, sharedlibextension, tclversion, or vars}
test info-21.4 {miscellaneous error conditions} -returnCodes error -body {
    info l
} -result {unknown or ambiguous subcommand "l": must be args, body, class, cmdcount, cmdtype, commands, complete, constant, consts, coroutine, default, errorstack, exists, frame, functions, globals, hostname, level, library, loaded, locals, nameofexecutable, object, patchlevel, procs, script, sharedlibextension, tclversion, or vars}
test info-21.5 {miscellaneous error conditions} -returnCodes error -body {
    info s
} -result {unknown or ambiguous subcommand "s": must be args, body, class, cmdcount, cmdtype, commands, complete, constant, consts, coroutine, default, errorstack, exists, frame, functions, globals, hostname, level, library, loaded, locals, nameofexecutable, object, patchlevel, procs, script, sharedlibextension, tclversion, or vars}

##
# ### ### ### ######### ######### #########
## info frame

## Helper
# For the more complex results we cut the file name down to remove path
# dependencies, and we use only part of the first line of the reported
# command. The latter is required because otherwise the whole test case may
# appear in some results, but the result is part of the testcase. An infinite
# string would be required to describe that. The cutting-down breaks this.

proc reduce {frame} {
    set cmd [dict get $frame cmd]
    if {[regexp \n $cmd]} {
	dict set frame cmd \
	    [string range [lindex [split $cmd \n] 0] 0 end-4]
    }
    if {[dict exists $frame file]} {
	dict set frame file \
	    [file tail [dict get $frame file]]
    }
    return $frame
}

proc subinterp {} { interp create sub ; interp debug sub -frame 1;
    interp eval sub [list proc reduce [info args reduce] [info body reduce]]
}

## Helper
# Generate a stacktrace from the current location to top.  This code
# not only depends on the exact location of things, but also on the
# implementation of tcltest. Any changes and these tests will have to
# be updated.

proc etrace {} {
    set res {}
    set level [info frame]
    while {$level} {
	lappend res [list $level [reduce [info frame $level]]]
	incr level -1
    }
    return $res
}

test info-22.0 {info frame, levels} {!singleTestInterp} {
    info frame
} 7
test info-22.1 {info frame, bad level relative} {!singleTestInterp} {
    # catch is another level!, i.e. we have 8, not 7
    catch {info frame -8} msg
    set msg
} {bad level "-8"}
test info-22.2 {info frame, bad level absolute} {!singleTestInterp} {
    # catch is another level!, i.e. we have 8, not 7
    catch {info frame 9} msg
    set msg
} {bad level "9"}
test info-22.3 {info frame, current, relative} -match glob -body {
    info frame 0
} -result "type source line [expr {$offset + 750}] file */info.test cmd {info frame 0} proc ::tcltest::RunTest"
test info-22.4 {info frame, current, relative, nested} -match glob -body {
    set res [info frame 0]
} -result "type source line [expr {$offset + 753}] file */info.test cmd {info frame 0} proc ::tcltest::RunTest" -cleanup {unset res}
test info-22.5 {info frame, current, absolute} -constraints {!singleTestInterp} -match glob -body {
    reduce [info frame 7]
} -result "type source line [expr {$offset + 756}] file info.test cmd {info frame 7} proc ::tcltest::RunTest"
test info-22.6 {info frame, global, relative} {!singleTestInterp} {
    reduce [info frame -6]
} "type source line [expr {$offset + 758}] file info.test cmd test\\ info-22.6\\ \\{info\\ frame,\\ global,\\ relative\\}\\ \\{!singleTestInter level 0"
test info-22.7 {info frame, global, absolute} {!singleTestInterp} {
    reduce [info frame 1]
} "type source line [expr {$offset + 761}] file info.test cmd test\\ info-22.7\\ \\{info\\ frame,\\ global,\\ absolute\\}\\ \\{!singleTestInter level 0"
test info-22.8 {info frame, basic trace} -match glob -body {
    join [lrange [etrace] 0 2] \n
} -result "* {type source line [expr {$offset + 730}] file info.test cmd {info frame \$level} proc ::etrace level 0}
* {type source line [expr {$offset + 765}] file info.test cmd etrace proc ::tcltest::RunTest}
* {type source line * file tcltest* cmd {uplevel 1 \$script} proc ::tcltest::RunTest}"
unset -nocomplain msg










## The line 1967 is off by 5 from the true value of 1972. This is a knownBug, see testcase 30.0
test info-23.0 {eval'd info frame} -constraints {!singleTestInterp} -body {
    list [i eval {info frame}] [i eval {eval {info frame}}]
} -setup {interp create i} -cleanup {interp delete i} -result {1 2}
test info-23.1 {eval'd info frame, semi-dynamic} -constraints {!singleTestInterp} -body {
    i eval {eval info frame}
} -setup {interp create i} -cleanup {interp delete i} -result 2
test info-23.2 {eval'd info frame, dynamic} -constraints {!singleTestInterp} -body {
    i eval {	set script {info frame}
		eval $script}
} -setup {interp create i} -cleanup {interp delete i} -result 2
test info-23.3 {eval'd info frame, literal} -match glob -body {
    eval {
	info frame 0
    }
} -result "type source line [expr {$offset + 793}] file * cmd {info frame 0} proc ::tcltest::RunTest"
test info-23.4 {eval'd info frame, semi-dynamic} {
    eval info frame 0
} {type eval line 1 cmd {info frame 0} proc ::tcltest::RunTest}
test info-23.5 {eval'd info frame, dynamic} -cleanup {unset script} -body {
    set script {info frame 0}
    eval $script
} -result {type eval line 1 cmd {info frame 0} proc ::tcltest::RunTest}
test info-23.6 {eval'd info frame, trace} -match glob -cleanup {unset script} -body {
    set script {etrace}
    join [lrange [eval $script] 0 2] \n
} -result "* {type source line [expr {$offset + 730}] file info.test cmd {info frame \$level} proc ::etrace level 0}
* {type eval line 1 cmd etrace proc ::tcltest::RunTest}
* {type source line [expr {$offset + 805}] file info.test cmd {eval \$script} proc ::tcltest::RunTest}"

# -------------------------------------------------------------------------

# Procedures defined in scripts which are arguments to control
# structures (like 'namespace eval', 'interp eval', 'if', 'while',
# 'switch', 'catch', 'for', 'foreach', etc.) have no absolute
# location. The command implementations execute such scripts through
# Tcl_EvalObjEx. Flag 0 causes it to use the bytecode compiler. This
# causes the connection to the context to be lost. Currently only
# procedure bodies are able to remember their context.

# NOTE THAT THESE DO NOT USE THE -setup OPTION TO [test]

# -------------------------------------------------------------------------

namespace eval foo {
    proc bar {} {info frame 0}
}

test info-24.0 {info frame, interaction, namespace eval} -body {
    reduce [foo::bar]
} -cleanup {
    namespace delete foo
} -result "type source line [expr {$offset + 825}] file info.test cmd {info frame 0} proc ::foo::bar level 0"

# -------------------------------------------------------------------------

set flag 1
if {$flag} {
    namespace eval foo {}
    proc ::foo::bar {} {info frame 0}
}

test info-24.1 {info frame, interaction, if} -body {
    reduce [foo::bar]
} -cleanup {
    namespace delete foo
} -result "type source line [expr {$offset + 839}] file info.test cmd {info frame 0} proc ::foo::bar level 0"

# -------------------------------------------------------------------------

set flag 1
while {$flag} {
    namespace eval foo {}
    proc ::foo::bar {} {info frame 0}
    set flag 0
};unset flag

test info-24.2 {info frame, interaction, while} -body {
    reduce [foo::bar]
} -cleanup {
    namespace delete foo
} -result "type source line [expr {$offset + 853}] file info.test cmd {info frame 0} proc ::foo::bar level 0"

# -------------------------------------------------------------------------

catch {
    namespace eval foo {}
    proc ::foo::bar {} {info frame 0}
}

test info-24.3 {info frame, interaction, catch} -body {
    reduce [foo::bar]
} -cleanup {
    namespace delete foo
} -result "type source line [expr {$offset + 867}] file info.test cmd {info frame 0} proc ::foo::bar level 0"

# -------------------------------------------------------------------------

foreach var val {
    namespace eval foo {}
    proc ::foo::bar {} {info frame 0}
    break
}; unset var

test info-24.4 {info frame, interaction, foreach} -body {
    reduce [foo::bar]
} -cleanup {
    namespace delete foo
} -result "type source line [expr {$offset + 880}] file info.test cmd {info frame 0} proc ::foo::bar level 0"

# -------------------------------------------------------------------------

for {} {1} {} {
    namespace eval foo {}
    proc ::foo::bar {} {info frame 0}
    break
}

test info-24.5 {info frame, interaction, for} -body {
    reduce [foo::bar]
} -cleanup {
    namespace delete foo
} -result "type source line [expr {$offset + 894}] file info.test cmd {info frame 0} proc ::foo::bar level 0"

# -------------------------------------------------------------------------

namespace eval foo {}
set x foo
switch -exact -- $x {
    foo {
	proc ::foo::bar {} {info frame 0}
    }
}

test info-24.6.0 {info frame, interaction, switch, list body} -body {
    reduce [foo::bar]
} -cleanup {
    namespace delete foo
    unset x
} -result "type source line [expr {$offset + 910}] file info.test cmd {info frame 0} proc ::foo::bar level 0"

# -------------------------------------------------------------------------

namespace eval foo {}
set x foo
switch -exact -- $x foo {
    proc ::foo::bar {} {info frame 0}
}

test info-24.6.1 {info frame, interaction, switch, multi-body} -body {
    reduce [foo::bar]
} -cleanup {
    namespace delete foo
    unset x
} -result "type source line [expr {$offset + 926}] file info.test cmd {info frame 0} proc ::foo::bar level 0"

# -------------------------------------------------------------------------

namespace eval foo {}
set x foo
switch -exact -- $x [list foo {
    proc ::foo::bar {} {info frame 0}
}]

test info-24.6.2 {info frame, interaction, switch, list body, dynamic} -body {
    reduce [foo::bar]
} -cleanup {
    namespace delete foo
    unset x
} -result {type proc line 1 cmd {info frame 0} proc ::foo::bar level 0}

# -------------------------------------------------------------------------

namespace eval foo {}
dict for {k v} {foo bar} {
    proc ::foo::bar {} {info frame 0}
}

test info-24.7 {info frame, interaction, dict for} {
    reduce [foo::bar]
} "type source line [expr {$offset + 955}] file info.test cmd {info frame 0} proc ::foo::bar level 0"

namespace delete foo; unset k v

# -------------------------------------------------------------------------

namespace eval foo {}
set thedict {foo bar}
dict with thedict {
    proc ::foo::bar {} {info frame 0}
}

test info-24.8 {info frame, interaction, dict with} {
    reduce [foo::bar]
} "type source line [expr {$offset + 969}] file info.test cmd {info frame 0} proc ::foo::bar level 0"

namespace delete foo
unset thedict foo

# -------------------------------------------------------------------------

namespace eval foo {}
dict filter {foo bar} script {k v} {
    proc ::foo::bar {} {info frame 0}
    set x 1
}; unset k v x

test info-24.9 {info frame, interaction, dict filter} {
    reduce [foo::bar]
} "type source line [expr {$offset + 983}] file info.test cmd {info frame 0} proc ::foo::bar level 0"

namespace delete foo
#unset x

# -------------------------------------------------------------------------

eval {
    proc bar {} {info frame 0}
}

test info-25.0 {info frame, proc in eval} {
    reduce [bar]
} "type source line [expr {$offset + 997}] file info.test cmd {info frame 0} proc ::bar level 0"
# Don't need to clean up yet...

proc bar {} {info frame 0}

test info-25.1 {info frame, regular proc} {
    reduce [bar]
} "type source line [expr {$offset + 1005}] file info.test cmd {info frame 0} proc ::bar level 0"

rename bar {}

# -------------------------------------------------------------------------
# More info-30.x test cases at the end of the file.
test info-30.0 {bs+nl in literal words} -cleanup {unset res} -body {
    if {1} {
	set res \
	    [reduce [info frame 0]];#1018
    }
    return $res
    # This was reporting line 3 instead of the correct 4 because the
    # bs+nl combination is subst by the parser before the 'if'
    # command, and the bcc, see the word. Fixed by recording the
    # offsets of all bs+nl sequences in literal words, then using the
    # information in the bcc and other places to bump line numbers when
    # parsing over the location. Also affected: testcases 22.8 and 23.6.
} -result "type source line [expr {$offset + 1018}] file info.test cmd {info frame 0} proc ::tcltest::RunTest"

# -------------------------------------------------------------------------
# See 24.0 - 24.5 for similar situations, using literal scripts.

set body {set flag 0
    set a c
    set res [info frame 0]} ;# line 3!

test info-31.0 {ns eval, script in variable} -body {namespace eval foo {variable res {}}
    namespace eval foo $body
    return $foo::res
} -result {type eval line 3 cmd {info frame 0} level 0} -cleanup {
    catch {namespace delete foo}
}
test info-31.1 {if, script in variable} -cleanup {unset res a flag} -body {
    if 1 $body
    return $res
} -result {type eval line 3 cmd {info frame 0} proc ::tcltest::RunTest}

test info-31.1a {if, script in variable} -cleanup {unset res a flag} -body {
    if 1 then $body
    return $res
} -result {type eval line 3 cmd {info frame 0} proc ::tcltest::RunTest}

test info-31.2 {while, script in variable} -cleanup {unset flag res a} -body {
    set flag 1
    while {$flag} $body
    return $res
} -result {type eval line 3 cmd {info frame 0} proc ::tcltest::RunTest}

# .3 - proc - scoping prevent return of result ...

test info-31.4 {foreach, script in variable} -cleanup {unset var res a flag} -body {
    foreach var val $body
    set res
} -result {type eval line 3 cmd {info frame 0} proc ::tcltest::RunTest}

test info-31.5 {for, script in variable} -cleanup {unset flag res a} -body {
    set flag 1
    for {} {$flag} {} $body
    return $res
} -result {type eval line 3 cmd {info frame 0} proc ::tcltest::RunTest}

test info-31.6 {eval, script in variable} -cleanup {unset res a flag} -body {
    eval $body
    return $res
} -result {type eval line 3 cmd {info frame 0} proc ::tcltest::RunTest}

# -------------------------------------------------------------------------

set body {
    foo {
	proc ::foo::bar {} {info frame 0}
    }
}

namespace eval foo {}
set x foo
switch -exact -- $x $body; unset body

test info-31.7 {info frame, interaction, switch, dynamic} -body {
    reduce [foo::bar]
} -cleanup {
    namespace delete foo
    unset x
} -result {type proc line 1 cmd {info frame 0} proc ::foo::bar level 0}

# -------------------------------------------------------------------------

set body {
    proc ::foo::bar {} {info frame 0}
}

namespace eval foo {}
eval $body

test info-32.0 {info frame, dynamic procedure} -body {
    reduce [foo::bar]
} -cleanup {
    namespace delete foo
} -result {type proc line 1 cmd {info frame 0} proc ::foo::bar level 0}

# -------------------------------------------------------------------------

namespace {*}{
    eval
    foo
    {proc bar {} {info frame 0}}
}
test info-33.0 {{*}, literal, direct} -body {
    reduce [foo::bar]
} -cleanup {
    namespace delete foo
} -result "type source line [expr {$offset + 1115}] file info.test cmd {info frame 0} proc ::foo::bar level 0"

# -------------------------------------------------------------------------

namespace eval foo {}
proc foo::bar {} {
    set flag 1
    if {*}{
	{$flag}
	{info frame 0}
    }
}
test info-33.1 {{*}, literal, simple, bytecompiled} -body {
    reduce [foo::bar]
} -cleanup {
    namespace delete foo
} -result "type source line [expr {$offset + 1130}] file info.test cmd {info frame 0} proc ::foo::bar level 0"

# -------------------------------------------------------------------------

namespace {*}"
    eval
    foo
    {proc bar {} {info frame 0}}
"
test info-33.2 {{*}, literal, direct} {
    reduce [foo::bar]
} "type source line [expr {$offset + 1144}] file info.test cmd {info frame 0} proc ::foo::bar level 0"

namespace delete foo

# -------------------------------------------------------------------------

namespace {*}"eval\nfoo\n{proc bar {} {info frame 0}}\n"

test info-33.2a {{*}, literal, not simple, direct} {
    reduce [foo::bar]
} {type proc line 1 cmd {info frame 0} proc ::foo::bar level 0}

namespace delete foo

# -------------------------------------------------------------------------

namespace eval foo {}
proc foo::bar {} {
    set flag 1
    if {*}"
	{1}
	{info frame 0}
    "
}
test info-33.3 {{*}, literal, simple, bytecompiled} {
    reduce [foo::bar]
} "type source line [expr {$offset + 1169}] file info.test cmd {info frame 0} proc ::foo::bar level 0"

namespace delete foo

# -------------------------------------------------------------------------

namespace eval foo {}
proc foo::bar {} {
    set flag 1
    if {*}"\n{1}\n{info frame 0}"
}
test info-33.3a {{*}, literal, not simple, bytecompiled} {
    reduce [foo::bar]
} {type eval line 1 cmd {info frame 0} proc ::foo::bar level 0}

namespace delete foo

# -------------------------------------------------------------------------

set body {
    eval
    foo
    {proc bar {} {
	info frame 0
    }}
}
namespace {*}$body
test info-34.0 {{*}, dynamic, direct} {
    reduce [foo::bar]
} {type proc line 2 cmd {info frame 0} proc ::foo::bar level 0}

unset body
namespace delete foo

# -------------------------------------------------------------------------

namespace eval foo {}
set body {
    {$flag}
    {info frame 0}
}
proc foo::bar {} {
    global body ; set flag 1
    if {*}$body
}
test info-34.1 {{*}, literal, bytecompiled} {
    reduce [foo::bar]
} {type eval line 1 cmd {info frame 0} proc ::foo::bar level 0}

unset body
namespace delete foo

# -------------------------------------------------------------------------

proc foo {} {
    apply {
	{x y}
	{info frame 0}
    } 0 0
}
test info-35.0 {apply, literal} {
    reduce [foo]
} "type source line [expr {$offset + 1231}] file info.test cmd {info frame 0} lambda {
	{x y}
	{info frame 0}
    } level 0"
rename foo {}

set lambda {
    {x y}
    {info frame 0}
}
test info-35.1 {apply, dynamic} {
    reduce [apply $lambda 0 0]
} {type proc line 1 cmd {info frame 0} lambda {
    {x y}
    {info frame 0}
} level 0}
unset lambda

# -------------------------------------------------------------------------

namespace eval foo {}
proc foo::bar {} {
    dict for {k v} {foo bar} {
	set x [info frame 0]
    }
    set x
}
test info-36.0 {info frame, dict for, bcc} -body {
    reduce [foo::bar]
} -result "type source line [expr {$offset + 1259}] file info.test cmd {info frame 0} proc ::foo::bar level 0"

namespace delete foo

# -------------------------------------------------------------------------

namespace eval foo {}
proc foo::bar {} {
    set x foo
    switch -exact -- $x {
	foo {set y [info frame 0]}
    }
    set y
}

test info-36.1.0 {switch, list literal, bcc} -body {
    reduce [foo::bar]
} -result "type source line [expr {$offset + 1275}] file info.test cmd {info frame 0} proc ::foo::bar level 0"

namespace delete foo

# -------------------------------------------------------------------------

namespace eval foo {}
proc foo::bar {} {
    set x foo
    switch -exact -- $x foo {set y [info frame 0]}
    set y
}

test info-36.1.1 {switch, multi-body literals, bcc} -body {
    reduce [foo::bar]
} -result "type source line [expr {$offset + 1291}] file info.test cmd {info frame 0} proc ::foo::bar level 0"

namespace delete foo

# -------------------------------------------------------------------------

test info-37.0 {eval pure list, single line} -match glob -body {
    # Basically, counting the newline in the word seen through $foo
    # doesn't really make sense. It makes a bit of sense if the word
    # would have been a string literal in the command list.
    #
    # Problem: At the point where we see the list elements we cannot
    # distinguish the two cases, thus we cannot switch between
    # count/not-count, it is has to be one or the other for all
    # cases. Of the two possibilities miguel convinced me that 'not
    # counting' is the more proper.
    set foo {b
	c}
    set cmd [list foreach $foo {x y} {
	set res [join [lrange [etrace] 0 2] \n]
	break
    }]
    eval $cmd
    return $res
} -result "* {type source line [expr {$offset + 730}] file info.test cmd {info frame \$level} proc ::etrace level 0}
* {type eval line 2 cmd etrace proc ::tcltest::RunTest}
* {type eval line 1 cmd foreac proc ::tcltest::RunTest}" -cleanup {unset foo cmd res b c}

# -------------------------------------------------------------------------

# 6 cases.
## DV. direct-var          - unchanged
## DPV direct-proc-var     - ditto
## PPV proc-proc-var       - ditto
## DL. direct-literal      - now tracking absolute location
## DPL direct-proc-literal - ditto
## PPL proc-proc-literal   - ditto
## ### ### ### ######### ######### #########"

proc control {vv script} {
    upvar 1 $vv var
    return [uplevel 1 $script]
}

proc datal {} {
    control y {
	set y PPL
	etrace
    }
}

proc datav {} {
    set script {
	set y PPV
	etrace
    }
    control y $script
}

test info-38.1 {location information for uplevel, dv, direct-var} -match glob -body {
    set script {
	set y DV.
	etrace
    }
    join [lrange [uplevel \#0 $script] 0 2] \n
} -result "* {type source line [expr {$offset + 730}] file info.test cmd {info frame \$level} proc ::etrace level 0}
* {type eval line 3 cmd etrace proc ::tcltest::RunTest}
* {type source line [expr {$offset + 1361}] file info.test cmd {uplevel \\\\#0 \$script} proc ::tcltest::RunTest}" -cleanup {unset script y}

# 38.2 moved to bottom to not disturb other tests with the necessary changes to this one.








test info-38.3 {location information for uplevel, dpv, direct-proc-var} -match glob -body {
    set script {
	set y DPV
	etrace
    }
    join [lrange [control y $script] 0 3] \n
} -result "* {type source line [expr {$offset + 730}] file info.test cmd {info frame \$level} proc ::etrace level 0}
* {type eval line 3 cmd etrace proc ::control}
* {type source line [expr {$offset + 1338}] file info.test cmd {uplevel 1 \$script} proc ::control}
* {type source line [expr {$offset + 1380}] file info.test cmd {control y \$script} proc ::tcltest::RunTest}" -cleanup {unset script y}

# 38.4 moved to bottom to not disturb other tests with the necessary changes to this one.









test info-38.5 {location information for uplevel, ppv, proc-proc-var} -match glob -body {
    join [lrange [datav] 0 4] \n
} -result "* {type source line [expr {$offset + 730}] file info.test cmd {info frame \$level} proc ::etrace level 0}
* {type eval line 3 cmd etrace proc ::control}
* {type source line [expr {$offset + 1338}] file info.test cmd {uplevel 1 \$script} proc ::control}
* {type source line [expr {$offset + 1353}] file info.test cmd {control y \$script} proc ::datav level 1}
* {type source line [expr {$offset + 1397}] file info.test cmd datav proc ::tcltest::RunTest}"

# 38.6 moved to bottom to not disturb other tests with the necessary changes to this one.







testConstraint testevalex [llength [info commands testevalex]]
test info-38.7 {location information for arg substitution} -constraints testevalex -match glob -body {
    join [lrange [testevalex {return -level 0 [etrace]}] 0 3] \n
} -result "* {type source line [expr {$offset + 730}] file info.test cmd {info frame \$level} proc ::etrace level 0}
* {type eval line 1 cmd etrace proc ::tcltest::RunTest}
* {type source line [expr {$offset + 1414}] file info.test cmd {testevalex {return -level 0 \\\[etrace]}} proc ::tcltest::RunTest}
* {type source line * file tcltest* cmd {uplevel 1 \$script} proc ::tcltest::RunTest}"

# -------------------------------------------------------------------------
# literal sharing

test info-39.0 {location information not confused by literal sharing} -body {
    namespace eval ::foo {}
    proc ::foo::bar {} {
	lappend res {}
	lappend res [reduce [eval {info frame 0}]]
	lappend res [reduce [eval {info frame 0}]]
	return $res
    }
    set res [::foo::bar]
    namespace delete ::foo
    join $res \n
} -cleanup {unset res} -result "
type source line [expr {$offset + 1427}] file info.test cmd {info frame 0} proc ::foo::bar level 0
type source line [expr {$offset + 1428}] file info.test cmd {info frame 0} proc ::foo::bar level 0"

# -------------------------------------------------------------------------
# Additional tests for info-30.*, handling of continuation lines (bs+nl sequences).

test info-30.1 {bs+nl in literal words, procedure body, compiled} -body {
    proc abra {} {
	if {1} \
	    {
		return \
		    [reduce [info frame 0]];# line 1446
	    }
    }
    abra
} -cleanup {
    rename abra {}
} -result "type source line [expr {$offset + 1446}] file info.test cmd {info frame 0} proc ::abra level 0"

test info-30.2 {bs+nl in literal words, namespace script} {
    namespace eval xxx {
	variable res \
	    [info frame 0];# line 1457
    }
    return [reduce $xxx::res]
} "type source line [expr {$offset + 1457}] file info.test cmd {info frame 0} level 0"

test info-30.3 {bs+nl in literal words, namespace multi-word script} {
    namespace eval xxx variable res \
	[list [reduce [info frame 0]]];# line 1464
    return $xxx::res
} "type source line [expr {$offset + 1464}] file info.test cmd {info frame 0} proc ::tcltest::RunTest"

test info-30.4 {bs+nl in literal words, eval script} -cleanup {unset res} -body {
    eval {
	set ::res \
	    [reduce [info frame 0]];# line 1471
    }
    return $res
} -result "type source line [expr {$offset + 1471}] file info.test cmd {info frame 0} proc ::tcltest::RunTest"

test info-30.5 {bs+nl in literal words, eval script, with nested words} -body {
    eval {
	if {1} \
	    {
		set ::res \
		    [reduce [info frame 0]];# line 1481
	    }
    }
    return $res
} -cleanup {unset res} -result "type source line [expr {$offset + 1481}] file info.test cmd {info frame 0} proc ::tcltest::RunTest"

test info-30.6 {bs+nl in computed word} -cleanup {unset res} -body {
    set res "\
[reduce [info frame 0]]";# line 1489
} -result " type source line [expr {$offset + 1489}] file info.test cmd {info frame 0} proc ::tcltest::RunTest"

test info-30.7 {bs+nl in computed word, in proc} -body {
    proc abra {} {
	return "\
[reduce [info frame 0]]";# line 1495
    }
    abra
} -cleanup {
    rename abra {}
} -result " type source line [expr {$offset + 1495}] file info.test cmd {info frame 0} proc ::abra level 0"

test info-30.8 {bs+nl in computed word, nested eval} -body {
    eval {
	set \
	    res "\
[reduce [info frame 0]]";# line 1506
}
} -cleanup {unset res} -result " type source line [expr {$offset + 1506}] file info.test cmd {info frame 0} proc ::tcltest::RunTest"

test info-30.9 {bs+nl in computed word, nested eval} -body {
    eval {
	set \
	    res "\
[reduce \
     [info frame 0]]";# line 1515
}
} -cleanup {unset res} -result " type source line [expr {$offset + 1515}] file info.test cmd {info frame 0} proc ::tcltest::RunTest"

test info-30.10 {bs+nl in computed word, key to array} -body {
    set tmp([set \
	    res "\
[reduce \
     [info frame 0]]"]) x ; #1523
    unset tmp
    set res
} -cleanup {unset res} -result " type source line [expr {$offset + 1523}] file info.test cmd {info frame 0} proc ::tcltest::RunTest"

test info-30.11 {bs+nl in subst arguments} -body {
    subst {[set \
	    res "\
[reduce \
     [info frame 0]]"]} ; #1532
} -cleanup {unset res} -result " type source line [expr {$offset + 1532}] file info.test cmd {info frame 0} proc ::tcltest::RunTest"

test info-30.12 {bs+nl in computed word, nested eval} -body {
    eval {
	set \
	    res "\
[set x {}] \
[reduce \
     [info frame 0]]";# line 1541
}
} -cleanup {unset res x} -result "   type source line [expr {$offset + 1541}] file info.test cmd {info frame 0} proc ::tcltest::RunTest"

test info-30.13 {bs+nl in literal words, uplevel script, with nested words} -body {
    subinterp ; set res [interp eval sub { uplevel #0 {
	if {1} \
	    {
		set ::res \
		    [reduce [info frame 0]];# line 1550
	    }
    }
    set res }] ; interp delete sub ; set res
} -cleanup {unset res} -result "type source line [expr {$offset + 1550}] file info.test cmd {info frame 0} level 0"

test info-30.14 {bs+nl, literal word, uplevel through proc} {
    subinterp ; set res [interp eval sub { proc abra {script} {
	uplevel 1 $script
    }
    set res [abra {
	return "\
[reduce [info frame 0]]";# line 1562
    }]
    rename abra {}
    set res }] ; interp delete sub ; set res
} " type source line [expr {$offset + 1562}] file info.test cmd {info frame 0} proc ::abra"

test info-30.15 {bs+nl in literal words, nested proc body, compiled} {
    proc a {} {
	proc b {} {
	    if {1} \
		{
		    return \
			[reduce [info frame 0]];# line 1574
		}
	}
    }
    a ; set res [b]
    rename a {}
    rename b {}
    set res
} "type source line [expr {$offset + 1574}] file info.test cmd {info frame 0} proc ::b level 0"

test info-30.16 {bs+nl in multi-body switch, compiled} {
    proc a {value} {
	switch -regexp -- $value \
	    ^key     { info frame 0; # 1587 } \
	    \t###    { info frame 0; # 1588 } \
	    {[0-9]*} { info frame 0; # 1589 }
    }
    set res {}
    lappend res [reduce [a {key   }]]
    lappend res [reduce [a {1alpha}]]
    set res "\n[join $res \n]"
} "
type source line [expr {$offset + 1587}] file info.test cmd {info frame 0} proc ::a level 0
type source line [expr {$offset + 1589}] file info.test cmd {info frame 0} proc ::a level 0"

test info-30.17 {bs+nl in multi-body switch, direct} {
    switch -regexp -- {key    } \
	^key     { reduce [info frame 0] ;# 1601 } \
<<<<<<< HEAD
        \t###    { } \
        {[0-9]*} { }
} "type source line [expr {$offset + 1601}] file info.test cmd {info frame 0} proc ::tcltest::RunTest"
=======
	\t###    { } \
	{[0-9]*} { }
} {type source line 1601 file info.test cmd {info frame 0} proc ::tcltest::RunTest}
>>>>>>> 2ba12cd8

test info-30.18 {bs+nl, literal word, uplevel through proc, appended, loss of primary tracking data} {
    proc abra {script} {
	append script "\n# end of script"
	uplevel 1 $script
    }
    set res [abra {
	return "\
[reduce [info frame 0]]";# line 1613, still line of 3 appended script
    }]
    rename abra {}
    set res
} { type eval line 3 cmd {info frame 0} proc ::abra}
# { type source line 1606 file info.test cmd {info frame 0} proc ::abra}

test info-30.19 {bs+nl in single-body switch, compiled} {
    proc a {value} {
	switch -regexp -- $value {
	    ^key     { reduce \
			   [info frame 0] }
	    \t       { reduce \
			   [info frame 0] }
	    {[0-9]*} { reduce \
			   [info frame 0] }
	}
    }
    set res {}
    lappend res [a {key   }]
    lappend res [a {1alpha}]
    set res "\n[join $res \n]"
} "
type source line [expr {$offset + 1624}] file info.test cmd {info frame 0} proc ::a level 0
type source line [expr {$offset + 1628}] file info.test cmd {info frame 0} proc ::a level 0"

test info-30.20 {bs+nl in single-body switch, direct} {
    switch -regexp -- {key    } { \

	^key     { reduce \
		       [info frame 0] }
	\t###    { }
	{[0-9]*} { }
    }
} "type source line [expr {$offset + 1643}] file info.test cmd {info frame 0} proc ::tcltest::RunTest"

test info-30.21 {bs+nl in if, full compiled} {
    proc a {value} {
	if {$value} \
	    {info frame 0} \
	    {info frame 0} ; # 1653
    }
    set res {}
    lappend res [reduce [a 1]]
    lappend res [reduce [a 0]]
    set res "\n[join $res \n]"
} "
type source line [expr {$offset + 1652}] file info.test cmd {info frame 0} proc ::a level 0
type source line [expr {$offset + 1653}] file info.test cmd {info frame 0} proc ::a level 0"

test info-30.22 {bs+nl in computed word, key to array, compiled} {
    proc a {} {
	set tmp([set \
		     res "\
[reduce \
     [info frame 0]]"]) x ; #1668
    unset tmp
    set res
    }
    set res [a]
    rename a {}
    set res
} " type source line [expr {$offset + 1668}] file info.test cmd {info frame 0} proc ::a level 0"

test info-30.23 {bs+nl in multi-body switch, full compiled} {
    proc a {value} {
	switch -exact -- $value \
	    key     { info frame 0; # 1680 } \
	    xxx     { info frame 0; # 1681 } \
	    000     { info frame 0; # 1682 }
    }
    set res {}
    lappend res [reduce [a key]]
    lappend res [reduce [a 000]]
    set res "\n[join $res \n]"
} "
type source line [expr {$offset + 1680}] file info.test cmd {info frame 0} proc ::a level 0
type source line [expr {$offset + 1682}] file info.test cmd {info frame 0} proc ::a level 0"

test info-30.24 {bs+nl in single-body switch, full compiled} {
    proc a {value} {
	switch -exact -- $value {
	    key { reduce \
		      [info frame 0] }
	    xxx { reduce \
		      [info frame 0] }
	    000 { reduce \
		      [info frame 0] }
	}
    }
    set res {}
    lappend res [a key]
    lappend res [a 000]
    set res "\n[join $res \n]"
} "
type source line [expr {$offset + 1696}] file info.test cmd {info frame 0} proc ::a level 0
type source line [expr {$offset + 1700}] file info.test cmd {info frame 0} proc ::a level 0"

test info-30.25 {TIP 280 for compiled [subst]} {
    subst {[reduce [info frame 0]]} ; # 1712
} "type source line [expr {$offset + 1712}] file info.test cmd {info frame 0} proc ::tcltest::RunTest"
test info-30.26 {TIP 280 for compiled [subst]} {
    subst \
	    {[reduce [info frame 0]]} ; # 1716
} "type source line [expr {$offset + 1716}] file info.test cmd {info frame 0} proc ::tcltest::RunTest"
test info-30.27 {TIP 280 for compiled [subst]} {
    subst {
[reduce [info frame 0]]} ; # 1720
} "
type source line [expr {$offset + 1720}] file info.test cmd {info frame 0} proc ::tcltest::RunTest"
test info-30.28 {TIP 280 for compiled [subst]} {
    subst {\
[reduce [info frame 0]]} ; # 1725
} " type source line [expr {$offset + 1725}] file info.test cmd {info frame 0} proc ::tcltest::RunTest"
test info-30.29 {TIP 280 for compiled [subst]} {
    subst {foo\
[reduce [info frame 0]]} ; # 1729
} "foo type source line [expr {$offset + 1729}] file info.test cmd {info frame 0} proc ::tcltest::RunTest"
test info-30.30 {TIP 280 for compiled [subst]} {
    subst {foo
[reduce [info frame 0]]} ; # 1733
} "foo
type source line [expr {$offset + 1733}] file info.test cmd {info frame 0} proc ::tcltest::RunTest"
test info-30.31 {TIP 280 for compiled [subst]} {
    subst {[][reduce [info frame 0]]} ; # 1737
} "type source line [expr {$offset + 1737}] file info.test cmd {info frame 0} proc ::tcltest::RunTest"
test info-30.32 {TIP 280 for compiled [subst]} {
    subst {[\
][reduce [info frame 0]]} ; # 1741
} "type source line [expr {$offset + 1741}] file info.test cmd {info frame 0} proc ::tcltest::RunTest"
test info-30.33 {TIP 280 for compiled [subst]} {
    subst {[
][reduce [info frame 0]]} ; # 1745
} "type source line [expr {$offset + 1745}] file info.test cmd {info frame 0} proc ::tcltest::RunTest"
test info-30.34 {TIP 280 for compiled [subst]} {
    subst {[format %s {}
][reduce [info frame 0]]} ; # 1749
} "type source line [expr {$offset + 1749}] file info.test cmd {info frame 0} proc ::tcltest::RunTest"
test info-30.35 {TIP 280 for compiled [subst]} {
    subst {[format %s {}
]
[reduce [info frame 0]]} ; # 1754
} "
type source line [expr {$offset + 1754}] file info.test cmd {info frame 0} proc ::tcltest::RunTest"
test info-30.36 {TIP 280 for compiled [subst]} {
    subst {
[format %s {}][reduce [info frame 0]]} ; # 1759
} "
type source line [expr {$offset + 1759}] file info.test cmd {info frame 0} proc ::tcltest::RunTest"
test info-30.37 {TIP 280 for compiled [subst]} {
    subst {
[format %s {}]
[reduce [info frame 0]]} ; # 1765
} "

type source line [expr {$offset + 1765}] file info.test cmd {info frame 0} proc ::tcltest::RunTest"
test info-30.38 {TIP 280 for compiled [subst]} {
    subst {\
[format %s {}][reduce [info frame 0]]} ; # 1771
} " type source line [expr {$offset + 1771}] file info.test cmd {info frame 0} proc ::tcltest::RunTest"
test info-30.39 {TIP 280 for compiled [subst]} {
    subst {\
[format %s {}]\
[reduce [info frame 0]]} ; # 1776
} "  type source line [expr {$offset + 1776}] file info.test cmd {info frame 0} proc ::tcltest::RunTest"
test info-30.40 {TIP 280 for compiled [subst]} -setup {
    unset -nocomplain empty
} -body {
    set empty {}
    subst {$empty[reduce [info frame 0]]} ; # 1782
} -cleanup {
    unset empty
} -result "type source line [expr {$offset + 1782}] file info.test cmd {info frame 0} proc ::tcltest::RunTest"
test info-30.41 {TIP 280 for compiled [subst]} -setup {
    unset -nocomplain empty
} -body {
    set empty {}
    subst {$empty
[reduce [info frame 0]]} ; # 1791
} -cleanup {
    unset empty
} -result "
type source line [expr {$offset + 1791}] file info.test cmd {info frame 0} proc ::tcltest::RunTest"
test info-30.42 {TIP 280 for compiled [subst]} -setup {
    unset -nocomplain empty
} -body {
    set empty {}; subst {$empty\
[reduce [info frame 0]]} ; # 1800
} -cleanup {
    unset empty
} -result " type source line [expr {$offset + 1800}] file info.test cmd {info frame 0} proc ::tcltest::RunTest"
test info-30.43 {TIP 280 for compiled [subst]} -body {
    unset -nocomplain a\nb
    set a\nb {}
    subst {${a
b}[reduce [info frame 0]]} ; # 1808
} -cleanup {unset a\nb} -result "type source line [expr {$offset + 1808}] file info.test cmd {info frame 0} proc ::tcltest::RunTest"
test info-30.44 {TIP 280 for compiled [subst]} {
    unset -nocomplain a
    set a(\n) {}
    subst {$a(
)[reduce [info frame 0]]} ; # 1814
} "type source line [expr {$offset + 1814}] file info.test cmd {info frame 0} proc ::tcltest::RunTest"
test info-30.45 {TIP 280 for compiled [subst]} {
    unset -nocomplain a
    set a() {}
    subst {$a([
return -level 0])[reduce [info frame 0]]} ; # 1820
} "type source line [expr {$offset + 1820}] file info.test cmd {info frame 0} proc ::tcltest::RunTest"
test info-30.46 {TIP 280 for compiled [subst]} {
    unset -nocomplain a
    set a([expr {$offset + 1825}]) YES;  set a([expr {$offset + 1824}]) [expr {$offset + 1824}]; set a([expr {$offset + 1826}]) [expr {$offset + 1826}]
    subst {$a([dict get [info frame 0] line])} ; # 1825
} YES
test info-30.47 {TIP 280 for compiled [subst]} {
    unset -nocomplain a
    set a(\n[expr {$offset + 1831}]) YES;  set a(\n[expr {$offset + 1830}]) 1830; set a(\n[expr {$offset + 1832}]) [expr {$offset + 1832}]
    subst {$a(
[dict get [info frame 0] line])} ; # 1831
} YES
unset -nocomplain a

test info-30.48 {Bug 2850901} testevalex {
    testevalex {return -level 0 [format %s {}
][reduce [info frame 0]]} ; # line 2 of the eval
} "type eval line 2 cmd {info frame 0} proc ::tcltest::RunTest"


# -------------------------------------------------------------------------
# literal sharing 2, bug 2933089

test info-39.1 {location information not confused by literal sharing, bug 2933089} -setup {
    set result {}

    proc print_one {} {}
    proc test_info_frame {} {
	set x 1
	set y x

	if "$x != 1" {
	} else {
	    print_one
	} ;#line 1854^

	if "$$y != 1" {
	} else {
	    print_one
	} ;#line 1859^
	# Do not put the comments listing the line numbers into the
	# branches. We need shared literals, and the comments would
	# make them different, thus unshared.
    }

    proc get_frame_info { cmd_str op } {
	lappend ::result [reduce [eval {info frame -3}]]
    }
    trace add execution print_one enter get_frame_info
} -body {
    test_info_frame;
    join $result \n
} -cleanup {
    trace remove execution print_one enter get_frame_info
    rename get_frame_info {}
    rename test_info_frame {}
    rename print_one {}
} -result "type source line [expr {$offset + 1854}] file info.test cmd print_one proc ::test_info_frame level 1
type source line [expr {$offset + 1859}] file info.test cmd print_one proc ::test_info_frame level 1"

# -------------------------------------------------------------------------
# Tests moved to the end to not disturb other tests and their locations.

test info-38.6 {location information for uplevel, ppl, proc-proc-literal} -match glob -setup {subinterp} -body {
    interp eval sub {
	proc etrace {} {
	    set res {}
	    set level [info frame]
	    while {$level} {
		lappend res [list $level [reduce [info frame $level]]]
		incr level -1
	    }
	    return $res
	}
	proc control {vv script} {
	    upvar 1 $vv var
	    return [uplevel 1 $script]
	}
	proc datal {} {
	    control y {
		set y PPL
		etrace
	    }
	}
	join [lrange [datal] 0 4] \n
    }
} -result "* {type source line [expr {$offset + 1890}] file info.test cmd {info frame \$level} proc ::etrace level 0}
* {type source line [expr {$offset + 1902}] file info.test cmd etrace proc ::control}
* {type source line [expr {$offset + 1897}] file info.test cmd {uplevel 1 \$script} proc ::control}
* {type source line [expr {$offset + 1900}] file info.test cmd control proc ::datal level 1}
* {type source line [expr {$offset + 1905}] file info.test cmd datal level 2}" -cleanup {interp delete sub}

test info-38.4 {location information for uplevel, dpv, direct-proc-literal} -match glob -setup {subinterp} -body {
    interp eval sub {
	proc etrace {} {
	    set res {}
	    set level [info frame]
	    while {$level} {
		lappend res [list $level [reduce [info frame $level]]]
		incr level -1
	    }
	    return $res
	}
	proc control {vv script} {
	    upvar 1 $vv var
	    return [uplevel 1 $script]
	}
	join [lrange [control y {
	    set y DPL
	    etrace
	}] 0 3] \n
    }
} -result "* {type source line [expr {$offset + 1919}] file info.test cmd {info frame \$level} proc ::etrace level 0}
* {type source line [expr {$offset + 1930}] file info.test cmd etrace proc ::control}
* {type source line [expr {$offset + 1926}] file info.test cmd {uplevel 1 \$script} proc ::control}
* {type source line [expr {$offset + 1928}] file info.test cmd control level 1}" -cleanup {interp delete sub}

test info-38.2 {location information for uplevel, dl, direct-literal} -match glob -setup {subinterp} -body {
    interp eval sub {
	proc etrace {} {
	    set res {}
	    set level [info frame]
	    while {$level} {
		lappend res [list $level [reduce [info frame $level]]]
		incr level -1
	    }
	    return $res
	}
	join [lrange [uplevel \#0 {
	    set y DL.
	    etrace
	}] 0 2] \n
    }
} -result "* {type source line [expr {$offset + 1944}] file info.test cmd {info frame \$level} proc ::etrace level 0}
* {type source line [expr {$offset + 1951}] file info.test cmd etrace level 1}
* {type source line [expr {$offset + 1949}] file info.test cmd uplevel\\\\ \\\\\\\\ level 1}" -cleanup {interp delete sub}

# This test at the end of this file _only_ to avoid disturbing above line
# numbers. It _belongs_ after info-9.12
test info-9.13 {info level option, value in global context} -body {
    uplevel #0 {info level 2}
} -returnCodes error -result {bad level "2"}

# -------------------------------------------------------------------------
namespace eval foo {}
proc foo::bar {} {
    catch {*}{
	{info frame 0}
	res
    }
    return $res
}
test info-33.4 {{*}, literal, simple, bytecompiled} -body {
    reduce [foo::bar]
} -cleanup {
    namespace delete foo
} -result "type source line [expr {$offset + 1968}] file info.test cmd {info frame 0} proc ::foo::bar level 0"

# -------------------------------------------------------------------------
namespace eval foo {}
proc foo::bar {} {
    dict for {a b} {c d} {*}{
	{set res [info frame 0]}
    }
    return $res
}
test info-33.5 {{*}, literal, simple, bytecompiled} -body {
    reduce [foo::bar]
} -cleanup {
    namespace delete foo
} -result "type source line [expr {$offset + 1983}] file info.test cmd {info frame 0} proc ::foo::bar level 0"

# -------------------------------------------------------------------------
namespace eval foo {}
proc foo::bar {} {
    set d {a b}
    dict update d x y {*}{
	{set res [info frame 0]}
    }
    return $res
}
test info-33.6 {{*}, literal, simple, bytecompiled} -body {
    reduce [foo::bar]
} -cleanup {
    namespace delete foo
} -result "type source line [expr {$offset + 1998}] file info.test cmd {info frame 0} proc ::foo::bar level 0"

# -------------------------------------------------------------------------
namespace eval foo {}
proc foo::bar {} {
    set d {}
    dict with d {*}{
	{set res [info frame 0]}
    }
    return $res
}
test info-33.7 {{*}, literal, simple, bytecompiled} -body {
    reduce [foo::bar]
} -cleanup {
    namespace delete foo
} -result "type source line [expr {$offset + 2013}] file info.test cmd {info frame 0} proc ::foo::bar level 0"

# -------------------------------------------------------------------------
namespace eval foo {}
proc foo::bar {} {
    for {*}{
	{set res [info frame 0]}
	{1} {} {break}
    }
    return $res
}
test info-33.8 {{*}, literal, simple, bytecompiled} -body {
    reduce [foo::bar]
} -cleanup {
    namespace delete foo
} -result "type source line [expr {$offset + 2027}] file info.test cmd {info frame 0} proc ::foo::bar level 0"

# -------------------------------------------------------------------------
namespace eval foo {}
proc foo::bar {} {
    for {*}{
	{} {1} {}
	{set res [info frame 0]; break}
    }
    return $res
}
test info-33.9 {{*}, literal, simple, bytecompiled} -body {
    reduce [foo::bar]
} -cleanup {
    namespace delete foo
} -result "type source line [expr {$offset + 2043}] file info.test cmd {info frame 0} proc ::foo::bar level 0"

# -------------------------------------------------------------------------
namespace eval foo {}
proc foo::bar {} {
    for {*}{
	{} {1}
	{return [info frame 0]}
	{}
    }
}
test info-33.10 {{*}, literal, simple, bytecompiled} -body {
    reduce [foo::bar]
} -cleanup {
    namespace delete foo
} -result "type source line [expr {$offset + 2058}] file info.test cmd {info frame 0} proc ::foo::bar level 0"

# -------------------------------------------------------------------------
namespace eval foo {}
proc foo::bar {} {
    for {*}{
	{}
	{[return [info frame 0]]}
	{} {}
    }
}
test info-33.11 {{*}, literal, simple, bytecompiled} -body {
    reduce [foo::bar]
} -cleanup {
    namespace delete foo
} -result "type source line [expr {$offset + 2073}] file info.test cmd {info frame 0} proc ::foo::bar level 0"

# -------------------------------------------------------------------------
namespace eval foo {}
proc foo::bar {} {
    foreach {*}{
	x
    } [return [info frame 0]] {}
}
test info-33.12 {{*}, literal, simple, bytecompiled} -body {
    reduce [foo::bar]
} -cleanup {
    namespace delete foo
} -result "type source line [expr {$offset + 2088}] file info.test cmd {info frame 0} proc ::foo::bar level 0"

# -------------------------------------------------------------------------
namespace eval foo {}
proc foo::bar {} {
    foreach {*}{
	x y
	{set res [info frame 0]}
    }
    return $res
}
test info-33.13 {{*}, literal, simple, bytecompiled} -body {
    reduce [foo::bar]
} -cleanup {
    namespace delete foo
} -result "type source line [expr {$offset + 2101}] file info.test cmd {info frame 0} proc ::foo::bar level 0"

# -------------------------------------------------------------------------
namespace eval foo {}
proc foo::bar {} {
    if {*}{
	{[return [info frame 0]]}
	{}
    }
}
test info-33.14 {{*}, literal, simple, bytecompiled} -body {
    reduce [foo::bar]
} -cleanup {
    namespace delete foo
} -result "type source line [expr {$offset + 2115}] file info.test cmd {info frame 0} proc ::foo::bar level 0"

# -------------------------------------------------------------------------
namespace eval foo {}
proc foo::bar {} {
    if 0 {*}{
	{} else
	{return [info frame 0]}
    }
}
test info-33.15 {{*}, literal, simple, bytecompiled} -body {
    reduce [foo::bar]
} -cleanup {
    namespace delete foo
} -result "type source line [expr {$offset + 2130}] file info.test cmd {info frame 0} proc ::foo::bar level 0"

# -------------------------------------------------------------------------
namespace eval foo {}
proc foo::bar {} {
    incr {*}{
	x
    } [return [info frame 0]]
}
test info-33.16 {{*}, literal, simple, bytecompiled} -body {
    reduce [foo::bar]
} -cleanup {
    namespace delete foo
} -result "type source line [expr {$offset + 2144}] file info.test cmd {info frame 0} proc ::foo::bar level 0"

# -------------------------------------------------------------------------
namespace eval foo {}
proc foo::bar {} {
    info level {*}{
    } [return [info frame 0]]
}
test info-33.17 {{*}, literal, simple, bytecompiled} -body {
    reduce [foo::bar]
} -cleanup {
    namespace delete foo
} -result "type source line [expr {$offset + 2156}] file info.test cmd {info frame 0} proc ::foo::bar level 0"

# -------------------------------------------------------------------------
namespace eval foo {}
proc foo::bar {} {
    string match {*}{
    } [return [info frame 0]] {}
}
test info-33.18 {{*}, literal, simple, bytecompiled} -body {
    reduce [foo::bar]
} -cleanup {
    namespace delete foo
} -result "type source line [expr {$offset + 2168}] file info.test cmd {info frame 0} proc ::foo::bar level 0"

# -------------------------------------------------------------------------
namespace eval foo {}
proc foo::bar {} {
    string match {*}{
	{}
    } [return [info frame 0]]
}
test info-33.19 {{*}, literal, simple, bytecompiled} -body {
    reduce [foo::bar]
} -cleanup {
    namespace delete foo
} -result "type source line [expr {$offset + 2181}] file info.test cmd {info frame 0} proc ::foo::bar level 0"

# -------------------------------------------------------------------------
namespace eval foo {}
proc foo::bar {} {
    string length {*}{
    } [return [info frame 0]]
}
test info-33.20 {{*}, literal, simple, bytecompiled} -body {
    reduce [foo::bar]
} -cleanup {
    namespace delete foo
} -result "type source line [expr {$offset + 2193}] file info.test cmd {info frame 0} proc ::foo::bar level 0"

# -------------------------------------------------------------------------
namespace eval foo {}
proc foo::bar {} {
    while {*}{
	{[return [info frame 0]]}
    } {}
}
test info-33.21 {{*}, literal, simple, bytecompiled} -body {
    reduce [foo::bar]
} -cleanup {
    namespace delete foo
} -result "type source line [expr {$offset + 2205}] file info.test cmd {info frame 0} proc ::foo::bar level 0"

# -------------------------------------------------------------------------
namespace eval foo {}
proc foo::bar {} {
    switch -- {*}{
    } [return [info frame 0]] {*}{
    } x y
}
test info-33.22 {{*}, literal, simple, bytecompiled} -body {
    reduce [foo::bar]
} -cleanup {
    namespace delete foo
} -result "type source line [expr {$offset + 2218}] file info.test cmd {info frame 0} proc ::foo::bar level 0"

# -------------------------------------------------------------------------
namespace eval foo {}
proc foo::bar {} {
    try {*}{
	{set res [info frame 0]}
    }
    return $res
}
test info-33.23 {{*}, literal, simple, bytecompiled} -body {
    reduce [foo::bar]
} -cleanup {
    namespace delete foo
} -result "type source line [expr {$offset + 2231}] file info.test cmd {info frame 0} proc ::foo::bar level 0"

# -------------------------------------------------------------------------
namespace eval foo {}
proc foo::bar {} {
    try {*}{
	{set res [info frame 0]}
    } finally {}
    return $res
}
test info-33.24 {{*}, literal, simple, bytecompiled} -body {
    reduce [foo::bar]
} -cleanup {
    namespace delete foo
} -result "type source line [expr {$offset + 2245}] file info.test cmd {info frame 0} proc ::foo::bar level 0"

# -------------------------------------------------------------------------
namespace eval foo {}
proc foo::bar {} {
    try {*}{
	{set res [info frame 0]}
    } on ok {} {}
    return $res
}
test info-33.25 {{*}, literal, simple, bytecompiled} -body {
    reduce [foo::bar]
} -cleanup {
    namespace delete foo
} -result "type source line [expr {$offset + 2259}] file info.test cmd {info frame 0} proc ::foo::bar level 0"

# -------------------------------------------------------------------------
namespace eval foo {}
proc foo::bar {} {
    try {*}{
	{set res [info frame 0]}
    } on ok {} {} finally {}
    return $res
}
test info-33.26 {{*}, literal, simple, bytecompiled} -body {
    reduce [foo::bar]
} -cleanup {
    namespace delete foo
} -result "type source line [expr {$offset + 2273}] file info.test cmd {info frame 0} proc ::foo::bar level 0"

# -------------------------------------------------------------------------
namespace eval foo {}
proc foo::bar {} {
    while 1 {*}{
	{return [info frame 0]}
    }
}
test info-33.27 {{*}, literal, simple, bytecompiled} -body {
    reduce [foo::bar]
} -cleanup {
    namespace delete foo
} -result "type source line [expr {$offset + 2287}] file info.test cmd {info frame 0} proc ::foo::bar level 0"

# -------------------------------------------------------------------------
namespace eval foo {}
proc foo::bar {} {
    try {} finally {*}{
	{return [info frame 0]}
    }
}
test info-33.28 {{*}, literal, simple, bytecompiled} -body {
    reduce [foo::bar]
} -cleanup {
    namespace delete foo
} -result "type source line [expr {$offset + 2300}] file info.test cmd {info frame 0} proc ::foo::bar level 0"

# -------------------------------------------------------------------------
namespace eval foo {}
proc foo::bar {} {
    try {} on ok {} {} finally {*}{
	{return [info frame 0]}
    }
}
test info-33.29 {{*}, literal, simple, bytecompiled} -body {
    reduce [foo::bar]
} -cleanup {
    namespace delete foo
} -result "type source line [expr {$offset + 2313}] file info.test cmd {info frame 0} proc ::foo::bar level 0"

# -------------------------------------------------------------------------
namespace eval foo {}
proc foo::bar {} {
    try {} on ok {} {*}{
	{return [info frame 0]}
    }
}
test info-33.30 {{*}, literal, simple, bytecompiled} -body {
    reduce [foo::bar]
} -cleanup {
    namespace delete foo
} -result "type source line [expr {$offset + 2326}] file info.test cmd {info frame 0} proc ::foo::bar level 0"

# -------------------------------------------------------------------------
namespace eval foo {}
proc foo::bar {} {
    try {} on ok {} {*}{
	{return [info frame 0]}
    } finally {}
}
test info-33.31 {{*}, literal, simple, bytecompiled} -body {
    reduce [foo::bar]
} -cleanup {
    namespace delete foo
} -result "type source line [expr {$offset + 2339}] file info.test cmd {info frame 0} proc ::foo::bar level 0"

# -------------------------------------------------------------------------
namespace eval foo {}
proc foo::bar {} {
    binary format {*}{
    } [return [info frame 0]]
}
test info-33.32 {{*}, literal, simple, bytecompiled} -body {
    reduce [foo::bar]
} -cleanup {
    namespace delete foo
} -result "type source line [expr {$offset + 2352}] file info.test cmd {info frame 0} proc ::foo::bar level 0"

# -------------------------------------------------------------------------
namespace eval foo {}
proc foo::bar {} {
    set format format
    binary $format {*}{
    } [return [info frame 0]]
}
test info-33.33 {{*}, literal, simple, bytecompiled} -body {
    reduce [foo::bar]
} -cleanup {
    namespace delete foo
} -result "type source line [expr {$offset + 2365}] file info.test cmd {info frame 0} proc ::foo::bar level 0"

# -------------------------------------------------------------------------
namespace eval foo {}
proc foo::bar {} {
    append x {*}{
    } [return [info frame 0]]
}
test info-33.34 {{*}, literal, simple, bytecompiled} -body {
    reduce [foo::bar]
} -cleanup {
    namespace delete foo
} -result "type source line [expr {$offset + 2377}] file info.test cmd {info frame 0} proc ::foo::bar level 0"

# -------------------------------------------------------------------------
namespace eval foo {}
proc foo::bar {} {
    append {*}{
    } x([return [info frame 0]]) {*}{
    } a
}
test info-33.35 {{*}, literal, simple, bytecompiled} -body {
    reduce [foo::bar]
} -cleanup {
    namespace delete foo
} -result "type source line [expr {$offset + 2389}] file info.test cmd {info frame 0} proc ::foo::bar level 0"

# -------------------------------------------------------------------------

namespace eval ::testinfocmdtype {
    apply {cmds {
	foreach c $cmds {rename $c {}}
    } ::testinfocmdtype} [info commands ::testinfocmdtype::*]
}
test info-40.1 {info cmdtype: syntax} -body {
    info cmdtype
} -returnCodes error -result {wrong # args: should be "info cmdtype commandName"}
test info-40.2 {info cmdtype: syntax} -body {
    info cmdtype foo bar
} -returnCodes error -result {wrong # args: should be "info cmdtype commandName"}
test info-40.3 {info cmdtype: no such command} -body {
    info cmdtype ::testinfocmdtype::foo
} -returnCodes error -result {unknown command "::testinfocmdtype::foo"}
test info-40.4 {info cmdtype: native commands} -body {
    info cmdtype ::if
} -result native
test info-40.5 {info cmdtype: native commands} -body {
    info cmdtype ::puts
} -result native
test info-40.6 {info cmdtype: native commands} -body {
    info cmdtype ::yield
} -result native
test info-40.7 {info cmdtype: procedures} -setup {
    proc ::testinfocmdtype::someproc {} {}
} -body {
    info cmdtype ::testinfocmdtype::someproc
} -cleanup {
    rename ::testinfocmdtype::someproc {}
} -result proc
test info-40.8 {info cmdtype: aliases} -setup {
    interp alias {} ::testinfocmdtype::somealias {} ::puts
} -body {
    info cmdtype ::testinfocmdtype::somealias
} -cleanup {
    rename ::testinfocmdtype::somealias {}
} -result alias
test info-40.9 {info cmdtype: imports} -setup {
    namespace eval ::testinfocmdtype {
	namespace eval foo {
	    proc bar {} {}
	    namespace export bar
	}
	namespace import foo::bar
    }
} -body {
    info cmdtype ::testinfocmdtype::bar
} -cleanup {
    rename ::testinfocmdtype::bar {}
    namespace delete ::testinfocmdtype::foo
} -result import
test info-40.10 {info cmdtype: interps} -setup {
    apply {i {
	rename $i ::testinfocmdtype::child
	variable ::testinfocmdtype::child $i
    }} [interp create]
} -body {
    info cmdtype ::testinfocmdtype::child
} -cleanup {
    interp delete $::testinfocmdtype::child
} -result interp
test info-40.11 {info cmdtype: objects} -setup {
    apply {{} {
	oo::object create obj
    } ::testinfocmdtype}
} -body {
    info cmdtype ::testinfocmdtype::obj
} -cleanup {
    ::testinfocmdtype::obj destroy
} -result object
test info-40.12 {info cmdtype: objects} -setup {
    apply {{} {
	oo::object create obj
    } ::testinfocmdtype}
} -body {
    info cmdtype [info object namespace ::testinfocmdtype::obj]::my
} -cleanup {
    ::testinfocmdtype::obj destroy
} -result privateObject
test info-40.13 {info cmdtype: ensembles} -setup {
    namespace eval ::testinfocmdtype {
	namespace eval ensmbl {
	    proc bar {} {}
	    namespace export *
	    namespace ensemble create
	}
    }
} -body {
    info cmdtype ::testinfocmdtype::ensmbl
} -cleanup {
    namespace delete ::testinfocmdtype::ensmbl
} -result ensemble
test info-40.14 {info cmdtype: zlib streams} -constraints zlib -setup {
    namespace eval ::testinfocmdtype {
	rename [zlib stream gzip] zstream
    }
} -body {
    info cmdtype ::testinfocmdtype::zstream
} -cleanup {
    ::testinfocmdtype::zstream close
} -result zlibStream
test info-40.15 {info cmdtype: coroutines} -setup {
    coroutine ::testinfocmdtype::coro eval yield
} -body {
    info cmdtype ::testinfocmdtype::coro
} -cleanup {
    ::testinfocmdtype::coro
} -result coroutine
test info-40.16 {info cmdtype: dynamic behavior} -setup {
    proc ::testinfocmdtype::foo {} {}
} -body {
    namespace eval ::testinfocmdtype {
	list [catch {info cmdtype foo}] [catch {info cmdtype bar}] \
	    [namespace which foo] [rename foo bar] [namespace which bar] \
	    [catch {info cmdtype foo}] [catch {info cmdtype bar}]
    }
} -cleanup {
    namespace eval ::testinfocmdtype {
	catch {rename foo {}}
	catch {rename bar {}}
    }
} -result {0 1 ::testinfocmdtype::foo {} ::testinfocmdtype::bar 1 0}
test info-40.17 {info cmdtype: aliases in child interpreters} -setup {
    set i [interp create]
} -body {
    $i alias foo gorp
    $i eval {
	info cmdtype foo
    }
} -cleanup {
    interp delete $i
} -result alias
test info-40.18 {info cmdtype: aliases in child interpreters} -setup {
    set safe [interp create -safe]
} -body {
    $safe alias foo gorp
    $safe eval {
	info cmdtype foo
    }
} -returnCodes error -cleanup {
    interp delete $safe
} -result {not allowed to invoke subcommand cmdtype of info}
test info-40.19 {info cmdtype: aliases in child interpreters} -setup {
    set safe [interp create -safe]
} -body {
    set inner [interp create [list $safe bar]]
    interp alias $inner foo $safe gorp
    $safe eval {
	bar eval {
	    info cmdtype foo
	}
    }
} -returnCodes error -cleanup {
    interp delete $safe
} -result {not allowed to invoke subcommand cmdtype of info}
test info-40.20 {info cmdtype: aliases in child interpreters} -setup {
    set safe [interp create -safe]
} -body {
    $safe eval {
	interp alias {} foo {} gorp
	info cmdtype foo
    }
} -returnCodes error -cleanup {
    interp delete $safe
} -result {not allowed to invoke subcommand cmdtype of info}
namespace delete ::testinfocmdtype

# -------------------------------------------------------------------------
unset -nocomplain res

test info-19.7 {info vars: bug [0e4b7fce57], TIP #278 - no global vars resolve} -setup {
    catch {namespace delete x}
} -body {
    namespace eval x {info vars}
} -cleanup {
    namespace delete x
} -result {}
test info-19.8 {info vars: bug [0e4b7fce57], TIP #278 - no global vars resolve} -setup {
    catch {namespace delete x}
} -body {
    namespace eval x {info vars tcl_platform}
} -cleanup {
    namespace delete x
} -result {}
test info-19.9 {info vars: global vars resolved by pattern} -setup {
    catch {namespace delete x}
} -body {
    namespace eval x {info vars ::tcl_platform}
} -cleanup {
    namespace delete x
} -result {::tcl_platform}

test info-39.2 {Bug 4b61afd660} -setup {
    proc probe {} {
	return [dict get [info frame -1] line]
    }
    set body {
	set cmd probe
	$cmd
    }
    proc demo {} $body
} -body {
    demo
} -cleanup {
    unset -nocomplain body
    rename demo {}
    rename probe {}
} -result 3

test info-41.0 {Bug 0de6c1d79c crash} -setup {
    interp create child
    child hide info
} -body {
    list [child invokehidden info frame] \
	[child invokehidden info frame 0] \
	[child invokehidden info frame 1] \
	[catch {child invokehidden info frame -1} msg] $msg \
	[catch {child invokehidden info frame 2} msg] $msg
} -cleanup {
    interp delete child
    unset -nocomplain msg
} -result {1 {type precompiled} {type precompiled} 1 {bad level "-1"} 1 {bad level "2"}}

test info-41.1 {Bug 0de6c1d79c crash} -setup {
    interp create child
    child hide info
} -cleanup {
    interp delete child
} -body {
    child invokehidden info frame
} -result 1

# cleanup
catch {namespace delete test_ns_info1 test_ns_info2}
::tcltest::cleanupTests
return<|MERGE_RESOLUTION|>--- conflicted
+++ resolved
@@ -1625,15 +1625,9 @@
 test info-30.17 {bs+nl in multi-body switch, direct} {
     switch -regexp -- {key    } \
 	^key     { reduce [info frame 0] ;# 1601 } \
-<<<<<<< HEAD
-        \t###    { } \
-        {[0-9]*} { }
-} "type source line [expr {$offset + 1601}] file info.test cmd {info frame 0} proc ::tcltest::RunTest"
-=======
 	\t###    { } \
 	{[0-9]*} { }
-} {type source line 1601 file info.test cmd {info frame 0} proc ::tcltest::RunTest}
->>>>>>> 2ba12cd8
+} "type source line [expr {$offset + 1601}] file info.test cmd {info frame 0} proc ::tcltest::RunTest"
 
 test info-30.18 {bs+nl, literal word, uplevel through proc, appended, loss of primary tracking data} {
     proc abra {script} {
