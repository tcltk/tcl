# -*- tcl -*-
# Commands covered:  info
#
# This file contains a collection of tests for one or more of the Tcl
# built-in commands.  Sourcing this file into Tcl runs the tests and
# generates output for errors.  No output means no errors were found.
#
# Copyright (c) 1991-1994 The Regents of the University of California.
# Copyright (c) 1994-1997 Sun Microsystems, Inc.
# Copyright (c) 1998-1999 by Scriptics Corporation.
# Copyright (c) 2006      ActiveState
#
# See the file "license.terms" for information on usage and redistribution
# of this file, and for a DISCLAIMER OF ALL WARRANTIES.
#
<<<<<<< HEAD
# RCS: @(#) $Id: info.test,v 1.79 2010/11/15 21:34:54 andreas_kupries Exp $
=======
# DO NOT DELETE THIS LINE
>>>>>>> 3aa31b5a

if {{::tcltest} ni [namespace children]} {
    package require tcltest 2
    namespace import -force ::tcltest::*
}

# Set up namespaces needed to test operation of "info args", "info body",
# "info default", and "info procs" with imported procedures.

catch {namespace delete test_ns_info1 test_ns_info2}

namespace eval test_ns_info1 {
    namespace export *
    proc p {x} {return "x=$x"}
    proc q {{y 27} {z {}}} {return "y=$y"}
}

test info-1.1 {info args option} {
    proc t1 {a bbb c} {return foo}
    info args t1
} {a bbb c}
test info-1.2 {info args option} {
    proc t1 {{a default1} {bbb default2} {c default3} args} {return foo}
    info a t1
} {a bbb c args}
test info-1.3 {info args option} {
    proc t1 "" {return foo}
    info args t1
} {}
test info-1.4 {info args option} -body {
    catch {rename t1 {}}
    info args t1
} -returnCodes error -result {"t1" isn't a procedure}
test info-1.5 {info args option} -body {
    info args set
} -returnCodes error -result {"set" isn't a procedure}
test info-1.6 {info args option} {
    proc t1 {a b} {set c 123; set d $c}
    t1 1 2
    info args t1
} {a b}
test info-1.7 {info args option} {
    catch {namespace delete test_ns_info2}
    namespace eval test_ns_info2 {
        namespace import ::test_ns_info1::*
        list [info args p] [info args q]
    }
} {x {y z}}

test info-2.1 {info body option} {
    proc t1 {} {body of t1}
    info body t1
} {body of t1}
test info-2.2 {info body option} -body {
    info body set
} -returnCodes error -result {"set" isn't a procedure}
test info-2.3 {info body option} -body {
    info args set 1
} -returnCodes error -result {wrong # args: should be "info args procname"}
test info-2.4 {info body option} {
    catch {namespace delete test_ns_info2}
    namespace eval test_ns_info2 {
        namespace import ::test_ns_info1::*
        list [info body p] [info body q]
    }
} {{return "x=$x"} {return "y=$y"}}
# Prior to 8.3.0 this would cause a crash because [info body]
# would return the bytecompiled version of foo, which the catch
# would then try and eval out of the foo context, accessing
# compiled local indices
test info-2.5 {info body option, returning bytecompiled bodies} -body {
    catch {unset args}
    proc foo {args} {
	foreach v $args {
	    upvar $v var
	    return "variable $v existence: [info exists var]"
	}
    }
    foo a
    eval [info body foo]
} -returnCodes error -result {can't read "args": no such variable}
# Fix for problem tested for in info-2.5 caused problems when
# procedure body had no string rep (i.e. was not yet bytecode)
# causing an empty string to be returned [Bug #545644]
test info-2.6 {info body option, returning list bodies} {
    proc foo args [list subst bar]
    list [string bytelength [info body foo]] \
	    [foo; string bytelength [info body foo]]
} {9 9}

proc testinfocmdcount {} {
    set x [info cmdcount]
    set y 12345
    set z [info cm]
    expr {$z-$x}
}
test info-3.1 {info cmdcount compiled} {
    testinfocmdcount
} 4
test info-3.2 {info cmdcount evaled} -body {
    set x [info cmdcount]
    set y 12345
    set z [info cm]
    expr {$z-$x}
} -cleanup {unset x y z} -result 4
test info-3.3 {info cmdcount evaled} -body [info body testinfocmdcount] -cleanup {unset x y z} -result 4
test info-3.4 {info cmdcount option} -body {
    info cmdcount 1
} -returnCodes error -result {wrong # args: should be "info cmdcount"}

test info-4.1 {info commands option} -body {
    proc t1 {} {}
    proc t2 {} {}
    set x " [info commands] "
    list [string match {* t1 *} $x] [string match {* t2 *} $x] \
            [string match {* set *} $x] [string match {* list *} $x]
} -cleanup {unset x} -result {1 1 1 1}
test info-4.2 {info commands option} -body {
    proc t1 {} {}
    rename t1 {}
    string match {* t1 *} \
	[info comm]
} -result 0
test info-4.3 {info commands option} {
    proc _t1_ {} {}
    proc _t2_ {} {}
    info commands _t1_
} _t1_
test info-4.4 {info commands option} {
    proc _t1_ {} {}
    proc _t2_ {} {}
    lsort [info commands _t*]
} {_t1_ _t2_}
catch {rename _t1_ {}}
catch {rename _t2_ {}}
test info-4.5 {info commands option} -returnCodes error -body {
    info commands a b
} -result {wrong # args: should be "info commands ?pattern?"}
# Also some tests in namespace.test

test info-5.1 {info complete option} -body {
    info complete
} -returnCodes error -result {wrong # args: should be "info complete command"}
test info-5.2 {info complete option} {
    info complete abc
} 1
test info-5.3 {info complete option} {
    info complete "\{abcd "
} 0
test info-5.4 {info complete option} {
    info complete {# Comment should be complete command}
} 1
test info-5.5 {info complete option} {
    info complete {[a [b] }
} 0
test info-5.6 {info complete option} {
    info complete {[a [b]}
} 0

test info-6.1 {info default option} {
    proc t1 {a b {c d} {e "long default value"}} {}
    info default t1 a value
} 0
test info-6.2 {info default option} -body {
    proc t1 {a b {c d} {e "long default value"}} {}
    set value 12345
    info d t1 a value
    return $value
} -cleanup {unset value} -result {}
test info-6.3 {info default option} -body {
    proc t1 {a b {c d} {e "long default value"}} {}
    info default t1 c value
} -cleanup {unset value} -result 1
test info-6.4 {info default option} -body {
    proc t1 {a b {c d} {e "long default value"}} {}
    set value 12345
    info default t1 c value
    return $value
} -cleanup {unset value} -result d
test info-6.5 {info default option} -body {
    proc t1 {a b {c d} {e "long default value"}} {}
    set value 12345
    set x [info default t1 e value]
    list $x $value
} -cleanup {unset x value} -result {1 {long default value}}
test info-6.6 {info default option} -returnCodes error -body {
    info default a b
} -result {wrong # args: should be "info default procname arg varname"}
test info-6.7 {info default option} -returnCodes error -body {
    info default _nonexistent_ a b
} -result {"_nonexistent_" isn't a procedure}
test info-6.8 {info default option} -returnCodes error -body {
    proc t1 {a b} {}
    info default t1 x value
} -result {procedure "t1" doesn't have an argument "x"}
test info-6.9 {info default option} -returnCodes error -setup {
    catch {unset a}
} -cleanup {unset a} -body {
    set a(0) 88
    proc t1 {a b} {}
    info default t1 a a
} -returnCodes error -result {couldn't store default value in variable "a"}
test info-6.10 {info default option} -setup {
    catch {unset a}
} -cleanup {unset a} -body {
    set a(0) 88
    proc t1 {{a 18} b} {}
    info default t1 a a
} -returnCodes error -result {couldn't store default value in variable "a"}
test info-6.11 {info default option} {
    catch {namespace delete test_ns_info2}
    namespace eval test_ns_info2 {
        namespace import ::test_ns_info1::*
        list [info default p x foo] $foo [info default q y bar] $bar
    }
} {0 {} 1 27}


test info-7.1 {info exists option} -body {
    set value foo
    info exists value
} -cleanup {unset value} -result 1

test info-7.2 {info exists option} -setup {catch {unset _nonexistent_}} -body {
    info exists _nonexistent_
} -result 0
test info-7.3 {info exists option} {
    proc t1 {x} {return [info exists x]}
    t1 2
} 1
test info-7.4 {info exists option} -body {
    proc t1 {x} {
        global _nonexistent_
        return [info exists _nonexistent_]
    }
    t1 2
} -setup {unset -nocomplain _nonexistent_} -result 0
test info-7.5 {info exists option} {
    proc t1 {x} {
        set y 47
        return [info exists y]
    }
    t1 2
} 1
test info-7.6 {info exists option} {
    proc t1 {x} {return [info exists value]}
    t1 2
} 0
test info-7.7 {info exists option} -setup {
    catch {unset x}
} -body {
    set x(2) 44
    list [info exists x] [info exists x(1)] [info exists x(2)]
} -result {1 0 1}
catch {unset x}
test info-7.8 {info exists option} -body {
    info exists
} -returnCodes error -result {wrong # args: should be "info exists varName"}
test info-7.9 {info exists option} -body {
    info exists 1 2
} -returnCodes error -result {wrong # args: should be "info exists varName"}

test info-8.1 {info globals option} -body {
    set x 1
    set y 2
    set value 23
    set a " [info globals] "
    list [string match {* x *} $a] [string match {* y *} $a] \
            [string match {* value *} $a] [string match {* _foobar_ *} $a]
} -cleanup {unset x y value a} -result {1 1 1 0}
test info-8.2 {info globals option} -body {
    set _xxx1 1
    set _xxx2 2
    lsort [info g _xxx*]
} -cleanup {unset _xxx1 _xxx2} -result {_xxx1 _xxx2}
test info-8.3 {info globals option} -returnCodes error -body {
    info globals 1 2
} -result {wrong # args: should be "info globals ?pattern?"}
test info-8.4 {info globals option: may have leading namespace qualifiers} -body {
    set x 0
    list [info globals x] [info globals :x] [info globals ::x] [info globals :::x] [info globals ::::x]
} -cleanup {unset x} -result {x {} x x x}
test info-8.5 {info globals option: only return existing global variables} {
    -setup {
	unset -nocomplain ::NO_SUCH_VAR
	proc evalInProc script {eval $script}
    }
    -body {
	evalInProc {global NO_SUCH_VAR; info globals NO_SUCH_VAR}
    }
    -cleanup {
	rename evalInProc {}
    }
    -result {}
}

test info-9.1 {info level option} {
    info level
} 0
test info-9.2 {info level option} {
    proc t1 {a b} {
        set x [info le]
        set y [info level 1]
        list $x $y
    }
    t1 146 testString
} {1 {t1 146 testString}}
test info-9.3 {info level option} {
    proc t1 {a b} {
        t2 [expr $a*2] $b
    }
    proc t2 {x y} {
        list [info level] [info level 1] [info level 2] [info level -1] \
                [info level 0]
    }
    t1 146 {a {b c} {{{c}}}}
} {2 {t1 146 {a {b c} {{{c}}}}} {t2 292 {a {b c} {{{c}}}}} {t1 146 {a {b c} {{{c}}}}} {t2 292 {a {b c} {{{c}}}}}}
test info-9.4 {info level option} {
    proc t1 {} {
        set x [info level]
        set y [info level 1]
        list $x $y
    }
    t1
} {1 t1}
test info-9.5 {info level option} -body {
    info level 1 2
} -returnCodes error -result {wrong # args: should be "info level ?number?"}
test info-9.6 {info level option} -body {
    info level 123a
} -returnCodes error -result {expected integer but got "123a"}
test info-9.7 {info level option} -body {
    info level 0
} -returnCodes error -result {bad level "0"}
test info-9.8 {info level option} -body {
    proc t1 {} {info level -1}
    t1
} -returnCodes error -result {bad level "-1"}
test info-9.9 {info level option} -body {
    proc t1 {x} {info level $x}
    t1 -3
} -returnCodes error -result {bad level "-3"}
test info-9.10 {info level option, namespaces} -body {
    namespace eval t {info level 0}
} -cleanup {
    namespace delete t
} -result {namespace eval t {info level 0}}
test info-9.11 {info level option, aliases} -constraints knownBug -setup {
    proc w {x y z} {info level 0}
    interp alias {} a {} w a b
} -body {
    a c
} -cleanup {
    rename a {}
    rename w {}
} -result {a c}
test info-9.12 {info level option, ensembles} -constraints knownBug -setup {
    proc w {x y z} {info level 0}
    namespace ensemble create -command a -map {foo ::w}
} -body {
    a foo 1 2 3
} -cleanup {
    rename a {}
    rename w {}
} -result {a foo 1 2 3}

set savedLibrary $tcl_library
test info-10.1 {info library option} -body {
    info library x
} -returnCodes error -result {wrong # args: should be "info library"}
test info-10.2 {info library option} {
    set tcl_library 12345
    info library
} {12345}
test info-10.3 {info library option} -body {
    unset tcl_library
    info library
} -returnCodes error -result {no library has been specified for Tcl}
set tcl_library $savedLibrary; unset savedLibrary

test info-11.1 {info loaded option} -body {
    info loaded a b
} -returnCodes error -result {wrong # args: should be "info loaded ?interp?"}
test info-11.2 {info loaded option} -body {
    info loaded {}; info loaded gorp
} -returnCodes error -result {could not find interpreter "gorp"}

test info-12.1 {info locals option} -body {
    set a 22
    proc t1 {x y} {
        set b 13
        set c testing
        global a
	global aa
	set aa 23
        return [info locals]
    }
    lsort [t1 23 24]
} -cleanup {unset a aa} -result {b c x y}
test info-12.2 {info locals option} {
    proc t1 {x y} {
        set xx1 2
        set xx2 3
        set y 4
        return [info loc x*]
    }
    lsort [t1 2 3]
} {x xx1 xx2}
test info-12.3 {info locals option} -body {
    info locals 1 2
} -returnCodes error -result {wrong # args: should be "info locals ?pattern?"}
test info-12.4 {info locals option} {
    info locals
} {}
test info-12.5 {info locals option} {
    proc t1 {} {return [info locals]}
    t1
} {}
test info-12.6 {info locals vs unset compiled locals} {
    proc t1 {lst} {
        foreach $lst $lst {}
        unset lst
        return [info locals]
    }
    lsort [t1 {a b c c d e f}]
} {a b c d e f}
test info-12.7 {info locals with temporary variables} {
    proc t1 {} {
        foreach a {b c} {}
        info locals
    }
    t1
} {a}

test info-13.1 {info nameofexecutable option} -returnCodes error -body {
    info nameofexecutable foo
} -result {wrong # args: should be "info nameofexecutable"}

test info-14.1 {info patchlevel option} -body {
    set a [info patchlevel]
    regexp {[0-9]+\.[0-9]+([p[0-9]+)?} $a
} -cleanup {unset a} -result 1
test info-14.2 {info patchlevel option} -returnCodes error -body {
    info patchlevel a
} -result {wrong # args: should be "info patchlevel"}
test info-14.3 {info patchlevel option} -setup {
    set t $tcl_patchLevel
} -body {
    unset tcl_patchLevel
    info patchlevel
} -cleanup {
    set tcl_patchLevel $t; unset t
} -returnCodes error -result {can't read "tcl_patchLevel": no such variable}

test info-15.1 {info procs option} -body {
    proc t1 {} {}
    proc t2 {} {}
    set x " [info procs] "
    list [string match {* t1 *} $x] [string match {* t2 *} $x] \
            [string match {* _undefined_ *} $x]
} -cleanup {unset x} -result {1 1 0}
test info-15.2 {info procs option} {
    proc _tt1 {} {}
    proc _tt2 {} {}
    lsort [info pr _tt*]
} {_tt1 _tt2}
catch {rename _tt1 {}}
catch {rename _tt2 {}}
test info-15.3 {info procs option} -body {
    info procs 2 3
} -returnCodes error -result {wrong # args: should be "info procs ?pattern?"}
test info-15.4 {info procs option} -setup {
    catch {namespace delete test_ns_info2}
} -body {
    namespace eval test_ns_info2 {
        namespace import ::test_ns_info1::*
        proc r {} {}
        list [lsort [info procs]] [info procs p*]
    }
} -result {{p q r} p}
test info-15.5 {info procs option with a proc in a namespace} -setup {
    catch {namespace delete test_ns_info2}
} -body {
    namespace eval test_ns_info2 {
	proc p1 { arg } {
	    puts cmd
	}
        proc p2 { arg } {
	    puts cmd
	}
    }
    info procs ::test_ns_info2::p1
} -result {::test_ns_info2::p1}
test info-15.6 {info procs option with a pattern in a namespace} -setup {
    catch {namespace delete test_ns_info2}
} -body {
    namespace eval test_ns_info2 {
	proc p1 { arg } {
	    puts cmd
	}
        proc p2 { arg } {
	    puts cmd
	}
    }
    lsort [info procs ::test_ns_info2::p*]
} -result [lsort [list ::test_ns_info2::p1 ::test_ns_info2::p2]]
test info-15.7 {info procs option with a global shadowing proc} -setup {
    catch {namespace delete test_ns_info2}
} -body {
    proc string_cmd { arg } {
        puts cmd
    }
    namespace eval test_ns_info2 {
	proc string_cmd { arg } {
	    puts cmd
	}
    }
    info procs test_ns_info2::string*
} -result {::test_ns_info2::string_cmd}
# This regression test is currently commented out because it requires
# that the implementation of "info procs" looks into the global namespace,
# which it does not (in contrast to "info commands")
test info-15.8 {info procs option with a global shadowing proc} -setup {
    catch {namespace delete test_ns_info2}
} -constraints knownBug -body {
    proc string_cmd { arg } {
        puts cmd
    }
    proc string_cmd2 { arg } {
        puts cmd
    }
    namespace eval test_ns_info2 {
	proc string_cmd { arg } {
	    puts cmd
	}
    }
    namespace eval test_ns_info2 {
        lsort [info procs string*]
    }
} -result [lsort [list string_cmd string_cmd2]]

test info-16.1 {info script option} -returnCodes error -body {
    info script x x
} -result {wrong # args: should be "info script ?filename?"}
test info-16.2 {info script option} {
    file tail [info sc]
} "info.test"
set gorpfile [makeFile "info script\n" gorp.info]
test info-16.3 {info script option} {
    list [source $gorpfile] [file tail [info script]]
} [list $gorpfile info.test]
test info-16.4 {resetting "info script" after errors} {
    catch {source ~_nobody_/foo}
    file tail [info script]
} "info.test"
test info-16.5 {resetting "info script" after errors} {
    catch {source _nonexistent_}
    file tail [info script]
} "info.test"
test info-16.6 {info script option} -body {
    set script [info script]
    list [file tail [info script]] \
	    [info script newname.txt] \
	    [file tail [info script $script]]
} -result [list info.test newname.txt info.test] -cleanup {unset script}
test info-16.7 {info script option} -body {
    set script [info script]
    info script newname.txt
    list [source $gorpfile] [file tail [info script]] \
	    [file tail [info script $script]]
} -result [list $gorpfile newname.txt info.test] -cleanup {unset script}
removeFile gorp.info
set gorpfile [makeFile {list [info script] [info script foo.bar]} gorp.info]
test info-16.8 {info script option} {
    list [source $gorpfile] [file tail [info script]]
} [list [list $gorpfile foo.bar] info.test]
removeFile gorp.info; unset gorpfile

test info-17.1 {info sharedlibextension option} -returnCodes error -body {
    info sharedlibextension foo
} -result {wrong # args: should be "info sharedlibextension"}

test info-18.1 {info tclversion option} -body {
    scan [info tclversion] "%d.%d%c" a b c
} -cleanup {unset -nocomplain a b c} -result 2
test info-18.2 {info tclversion option} -body {
    info t 2
} -returnCodes error -result {wrong # args: should be "info tclversion"}
test info-18.3 {info tclversion option} -body {
    unset tcl_version
    info tclversion
} -returnCodes error -setup {
    set t $tcl_version
} -cleanup {
    set tcl_version $t; unset t
} -result {can't read "tcl_version": no such variable}

test info-19.1 {info vars option} -body {
    set a 1
    set b 2
    proc t1 {x y} {
        global a b
        set c 33
        return [info vars]
    }
    lsort [t1 18 19]
} -cleanup {unset a b} -result {a b c x y}
test info-19.2 {info vars option} -body {
    set xxx1 1
    set xxx2 2
    proc t1 {xxa y} {
        global xxx1 xxx2
        set c 33
        return [info vars x*]
    }
    lsort [t1 18 19]
} -cleanup {unset xxx1 xxx2} -result {xxa xxx1 xxx2}
test info-19.3 {info vars option} {
    lsort [info vars]
} [lsort [info globals]]
test info-19.4 {info vars option} -returnCodes error -body {
    info vars a b
} -result {wrong # args: should be "info vars ?pattern?"}
test info-19.5 {info vars with temporary variables} {
    proc t1 {} {
        foreach a {b c} {}
        info vars
    }
    t1
} {a}
test info-19.6 {info vars: Bug 1072654} -setup {
    namespace eval :: unset -nocomplain foo
    catch {namespace delete x}
} -body {
    namespace eval x info vars foo
} -cleanup {
    namespace delete x
} -result {}

set functions {abs acos asin atan atan2 bool ceil cos cosh double entier exp floor fmod hypot int isqrt log log10 max min pow rand round sin sinh sqrt srand tan tanh wide}
# Check whether the extra testing functions are defined...
if {!([catch {expr T1()} msg] && ($msg eq {invalid command name "tcl::mathfunc::T1"}))} {
    set functions "T1 T2 T3 $functions"  ;# A lazy way of prepending!
}
test info-20.1 {info functions option} {info functions sin} sin
test info-20.2 {info functions option} {lsort [info functions]} $functions
test info-20.3 {info functions option} {
    lsort [info functions a*]
} {abs acos asin atan atan2}
test info-20.4 {info functions option} {
    lsort [info functions *tan*]
} {atan atan2 tan tanh}
test info-20.5 {info functions option} -returnCodes error -body {
    info functions raise an error
} -result {wrong # args: should be "info functions ?pattern?"}
unset functions msg

test info-21.1 {miscellaneous error conditions} -returnCodes error -body {
    info
} -result {wrong # args: should be "info subcommand ?arg ...?"}
test info-21.2 {miscellaneous error conditions} -returnCodes error -body {
    info gorp
} -result {unknown or ambiguous subcommand "gorp": must be args, body, class, cmdcount, commands, complete, coroutine, default, errorstack, exists, frame, functions, globals, hostname, level, library, loaded, locals, nameofexecutable, object, patchlevel, procs, script, sharedlibextension, tclversion, or vars}
test info-21.3 {miscellaneous error conditions} -returnCodes error -body {
    info c
} -result {unknown or ambiguous subcommand "c": must be args, body, class, cmdcount, commands, complete, coroutine, default, errorstack, exists, frame, functions, globals, hostname, level, library, loaded, locals, nameofexecutable, object, patchlevel, procs, script, sharedlibextension, tclversion, or vars}
test info-21.4 {miscellaneous error conditions} -returnCodes error -body {
    info l
} -result {unknown or ambiguous subcommand "l": must be args, body, class, cmdcount, commands, complete, coroutine, default, errorstack, exists, frame, functions, globals, hostname, level, library, loaded, locals, nameofexecutable, object, patchlevel, procs, script, sharedlibextension, tclversion, or vars}
test info-21.5 {miscellaneous error conditions} -returnCodes error -body {
    info s
} -result {unknown or ambiguous subcommand "s": must be args, body, class, cmdcount, commands, complete, coroutine, default, errorstack, exists, frame, functions, globals, hostname, level, library, loaded, locals, nameofexecutable, object, patchlevel, procs, script, sharedlibextension, tclversion, or vars}

##
# ### ### ### ######### ######### #########
## info frame
## Helper
# For the more complex results we cut the file name down to remove path
# dependencies, and we use only part of the first line of the reported
# command. The latter is required because otherwise the whole test case may
# appear in some results, but the result is part of the testcase. An infinite
# string would be required to describe that. The cutting-down breaks this.
proc reduce {frame} {
    set  pos [lsearch -exact $frame cmd]
    incr pos
    set  cmd [lindex $frame $pos]
    if {[regexp \n $cmd]} {
	set first [string range [lindex [split $cmd \n] 0] 0 end-4]
	set frame [lreplace $frame $pos $pos $first]
    }
    set pos [lsearch -exact $frame file]
    if {$pos >=0} {
	incr pos
	set tail  [file tail [lindex $frame $pos]]
	set frame [lreplace $frame $pos $pos $tail]
    }
    set frame
}
proc subinterp {} { interp create sub ; interp debug sub -frame 1;
    interp eval sub [list proc reduce [info args reduce] [info body reduce]]
}
## Helper
# Generate a stacktrace from the current location to top.  This code
# not only depends on the exact location of things, but also on the
# implementation of tcltest. Any changes and these tests will have to
# be updated.

proc etrace {} {
    set res {}
    set level [info frame]
    while {$level} {
	lappend res [list $level [reduce [info frame $level]]]
	incr level -1
    }
    return $res
}

##

test info-22.0 {info frame, levels} {!singleTestInterp} {
    info frame
} 7
test info-22.1 {info frame, bad level relative} {!singleTestInterp} {
    # catch is another level!, i.e. we have 8, not 7
    catch {info frame -8} msg
    set msg
} {bad level "-8"}
test info-22.2 {info frame, bad level absolute} {!singleTestInterp} {
    # catch is another level!, i.e. we have 8, not 7
    catch {info frame 9} msg
    set msg
} {bad level "9"}
test info-22.3 {info frame, current, relative} -match glob -body {
    info frame 0
} -result {type source line 750 file */info.test cmd {info frame 0} proc ::tcltest::RunTest}
test info-22.4 {info frame, current, relative, nested} -match glob -body {
    set res [info frame 0]
} -result {type source line 753 file */info.test cmd {info frame 0} proc ::tcltest::RunTest} -cleanup {unset res}
test info-22.5 {info frame, current, absolute} -constraints {!singleTestInterp} -match glob -body {
    reduce [info frame 7]
} -result {type source line 756 file info.test cmd {info frame 7} proc ::tcltest::RunTest}
test info-22.6 {info frame, global, relative} {!singleTestInterp} {
    reduce [info frame -6]
} {type source line 758 file info.test cmd test\ info-22.6\ \{info\ frame,\ global,\ relative\}\ \{!singleTestInter level 0}
test info-22.7 {info frame, global, absolute} {!singleTestInterp} {
    reduce [info frame 1]
} {type source line 761 file info.test cmd test\ info-22.7\ \{info\ frame,\ global,\ absolute\}\ \{!singleTestInter level 0}
test info-22.8 {info frame, basic trace} -match glob -body {
    join [lrange [etrace] 0 2] \n
} -result {* {type source line 728 file info.test cmd {info frame $level} proc ::etrace level 0}
* {type source line 765 file info.test cmd etrace proc ::tcltest::RunTest}
* {type source line * file tcltest* cmd {uplevel 1 $script} proc ::tcltest::RunTest}}
unset -nocomplain msg

test info-23.0.0 {eval'd info frame} {!singleTestInterp} {
    eval {info frame}
} 8
test info-23.0.1 {eval'd info frame} -constraints {singleTestInterp} -match glob -body {
    eval {info frame}
} -result {1[12]} ;# SingleTestInterp results changes depending on running the whole suite, or info.test alone.
test info-23.1.0 {eval'd info frame, semi-dynamic} {!singleTestInterp} {
    eval info frame
} 8
test info-23.1.1 {eval'd info frame, semi-dynamic} -constraints {singleTestInterp} -match glob -body {
    eval info frame
} -result {1[12]}
test info-23.2.0 {eval'd info frame, dynamic} -constraints {!singleTestInterp} -body {
    set script {info frame}
    eval $script
} -cleanup {unset script} -result 8
test info-23.2.1 {eval'd info frame, dynamic} -constraints {singleTestInterp} -match glob -body {
    set script {info frame}
    eval $script
} -cleanup {unset script} -result {1[12]}
test info-23.3 {eval'd info frame, literal} -match glob -body {
    eval {
	info frame 0
    }
} -result {type source line 793 file * cmd {info frame 0} proc ::tcltest::RunTest}
test info-23.4 {eval'd info frame, semi-dynamic} {
    eval info frame 0
} {type eval line 1 cmd {info frame 0} proc ::tcltest::RunTest}
test info-23.5 {eval'd info frame, dynamic} -cleanup {unset script} -body {
    set script {info frame 0}
    eval $script
} -result {type eval line 1 cmd {info frame 0} proc ::tcltest::RunTest}
test info-23.6 {eval'd info frame, trace} -match glob -cleanup {unset script} -body {
    set script {etrace}
    join [lrange [eval $script] 0 2] \n
} -result {* {type source line 728 file info.test cmd {info frame $level} proc ::etrace level 0}
* {type eval line 1 cmd etrace proc ::tcltest::RunTest}
* {type source line 805 file info.test cmd {eval $script} proc ::tcltest::RunTest}}

# -------------------------------------------------------------------------

# Procedures defined in scripts which are arguments to control
# structures (like 'namespace eval', 'interp eval', 'if', 'while',
# 'switch', 'catch', 'for', 'foreach', etc.) have no absolute
# location. The command implementations execute such scripts through
# Tcl_EvalObjEx. Flag 0 causes it to use the bytecode compiler. This
# causes the connection to the context to be lost. Currently only
# procedure bodies are able to remember their context.

# NOTE THAT THESE DO NOT USE THE -setup OPTION TO [test]

# -------------------------------------------------------------------------

namespace eval foo {
    proc bar {} {info frame 0}
}

test info-24.0 {info frame, interaction, namespace eval} -body {
    reduce [foo::bar]
} -cleanup {
    namespace delete foo
} -result {type source line 825 file info.test cmd {info frame 0} proc ::foo::bar level 0}

# -------------------------------------------------------------------------

set flag 1
if {$flag} {
    namespace eval foo {}
    proc ::foo::bar {} {info frame 0}
}

test info-24.1 {info frame, interaction, if} -body {
    reduce [foo::bar]
} -cleanup {
    namespace delete foo
} -result {type source line 839 file info.test cmd {info frame 0} proc ::foo::bar level 0}

# -------------------------------------------------------------------------

set flag 1
while {$flag} {
    namespace eval foo {}
    proc ::foo::bar {} {info frame 0}
    set flag 0
};unset flag

test info-24.2 {info frame, interaction, while} -body {
    reduce [foo::bar]
} -cleanup {
    namespace delete foo
} -result {type source line 853 file info.test cmd {info frame 0} proc ::foo::bar level 0}

# -------------------------------------------------------------------------

catch {
    namespace eval foo {}
    proc ::foo::bar {} {info frame 0}
}

test info-24.3 {info frame, interaction, catch} -body {
    reduce [foo::bar]
} -cleanup {
    namespace delete foo
} -result {type source line 867 file info.test cmd {info frame 0} proc ::foo::bar level 0}

# -------------------------------------------------------------------------

foreach var val {
    namespace eval foo {}
    proc ::foo::bar {} {info frame 0}
    break
}; unset var

test info-24.4 {info frame, interaction, foreach} -body {
    reduce [foo::bar]
} -cleanup {
    namespace delete foo
} -result {type source line 880 file info.test cmd {info frame 0} proc ::foo::bar level 0}

# -------------------------------------------------------------------------

for {} {1} {} {
    namespace eval foo {}
    proc ::foo::bar {} {info frame 0}
    break
}

test info-24.5 {info frame, interaction, for} -body {
    reduce [foo::bar]
} -cleanup {
    namespace delete foo
} -result {type source line 894 file info.test cmd {info frame 0} proc ::foo::bar level 0}

# -------------------------------------------------------------------------

namespace eval foo {}
set x foo
switch -exact -- $x {
    foo {
	proc ::foo::bar {} {info frame 0}
    }
}

test info-24.6.0 {info frame, interaction, switch, list body} -body {
    reduce [foo::bar]
} -cleanup {
    namespace delete foo
    unset x
} -result {type source line 910 file info.test cmd {info frame 0} proc ::foo::bar level 0}

# -------------------------------------------------------------------------

namespace eval foo {}
set x foo
switch -exact -- $x foo {
    proc ::foo::bar {} {info frame 0}
}

test info-24.6.1 {info frame, interaction, switch, multi-body} -body {
    reduce [foo::bar]
} -cleanup {
    namespace delete foo
    unset x
} -result {type source line 926 file info.test cmd {info frame 0} proc ::foo::bar level 0}

# -------------------------------------------------------------------------

namespace eval foo {}
set x foo
switch -exact -- $x [list foo {
    proc ::foo::bar {} {info frame 0}
}]

test info-24.6.2 {info frame, interaction, switch, list body, dynamic} -body {
    reduce [foo::bar]
} -cleanup {
    namespace delete foo
    unset x
} -result {type proc line 1 cmd {info frame 0} proc ::foo::bar level 0}

# -------------------------------------------------------------------------

namespace eval foo {}
dict for {k v} {foo bar} {
    proc ::foo::bar {} {info frame 0}
}

test info-24.7 {info frame, interaction, dict for} {
    reduce [foo::bar]
} {type source line 955 file info.test cmd {info frame 0} proc ::foo::bar level 0}

namespace delete foo; unset k v

# -------------------------------------------------------------------------

namespace eval foo {}
set thedict {foo bar}
dict with thedict {
    proc ::foo::bar {} {info frame 0}
}

test info-24.8 {info frame, interaction, dict with} {
    reduce [foo::bar]
} {type source line 969 file info.test cmd {info frame 0} proc ::foo::bar level 0}

namespace delete foo
unset thedict foo

# -------------------------------------------------------------------------

namespace eval foo {}
dict filter {foo bar} script {k v} {
    proc ::foo::bar {} {info frame 0}
    set x 1
}; unset k v x

test info-24.9 {info frame, interaction, dict filter} {
    reduce [foo::bar]
} {type source line 983 file info.test cmd {info frame 0} proc ::foo::bar level 0}

namespace delete foo
#unset x

# -------------------------------------------------------------------------

eval {
    proc bar {} {info frame 0}
}

test info-25.0 {info frame, proc in eval} {
    reduce [bar]
} {type source line 997 file info.test cmd {info frame 0} proc ::bar level 0}
# Don't need to clean up yet...

proc bar {} {info frame 0}

test info-25.1 {info frame, regular proc} {
    reduce [bar]
} {type source line 1005 file info.test cmd {info frame 0} proc ::bar level 0}

rename bar {}

# -------------------------------------------------------------------------
# More info-30.x test cases at the end of the file.
test info-30.0 {bs+nl in literal words} -cleanup {unset res} -body {
    if {1} {
	set res \
	    [reduce [info frame 0]];#1018
    }
    return $res
    # This was reporting line 3 instead of the correct 4 because the
    # bs+nl combination is subst by the parser before the 'if'
    # command, and the bcc, see the word. Fixed by recording the
    # offsets of all bs+nl sequences in literal words, then using the
    # information in the bcc and other places to bump line numbers when
    # parsing over the location. Also affected: testcases 22.8 and 23.6.
} -result {type source line 1018 file info.test cmd {info frame 0} proc ::tcltest::RunTest}

# -------------------------------------------------------------------------
# See 24.0 - 24.5 for similar situations, using literal scripts.

set body {set flag 0
    set a c
    set res [info frame 0]} ;# line 3!

test info-31.0 {ns eval, script in variable} -body {namespace eval foo {variable res {}}
    namespace eval foo $body
    return $foo::res
} -result {type eval line 3 cmd {info frame 0} level 0} -cleanup {
    catch {namespace delete foo}
}
test info-31.1 {if, script in variable} -cleanup {unset res a flag} -body {
    if 1 $body
    return $res
} -result {type eval line 3 cmd {info frame 0} proc ::tcltest::RunTest}

test info-31.1a {if, script in variable} -cleanup {unset res a flag} -body {
    if 1 then $body
    return $res
} -result {type eval line 3 cmd {info frame 0} proc ::tcltest::RunTest}

test info-31.2 {while, script in variable} -cleanup {unset flag res a} -body {
    set flag 1
    while {$flag} $body
    return $res
} -result {type eval line 3 cmd {info frame 0} proc ::tcltest::RunTest}

# .3 - proc - scoping prevent return of result ...

test info-31.4 {foreach, script in variable} -cleanup {unset var res a flag} -body {
    foreach var val $body
    set res
} -result {type eval line 3 cmd {info frame 0} proc ::tcltest::RunTest}

test info-31.5 {for, script in variable} -cleanup {unset flag res a} -body {
    set flag 1
    for {} {$flag} {} $body
    return $res
} -result {type eval line 3 cmd {info frame 0} proc ::tcltest::RunTest}

test info-31.6 {eval, script in variable} -cleanup {unset res a flag} -body {
    eval $body
    return $res
} -result {type eval line 3 cmd {info frame 0} proc ::tcltest::RunTest}

# -------------------------------------------------------------------------

set body {
    foo {
	proc ::foo::bar {} {info frame 0}
    }
}

namespace eval foo {}
set x foo
switch -exact -- $x $body; unset body

test info-31.7 {info frame, interaction, switch, dynamic} -body {
    reduce [foo::bar]
} -cleanup {
    namespace delete foo
    unset x
} -result {type proc line 1 cmd {info frame 0} proc ::foo::bar level 0}

# -------------------------------------------------------------------------

set body {
    proc ::foo::bar {} {info frame 0}
}

namespace eval foo {}
eval $body

test info-32.0 {info frame, dynamic procedure} -body {
    reduce [foo::bar]
} -cleanup {
    namespace delete foo
} -result {type proc line 1 cmd {info frame 0} proc ::foo::bar level 0}

# -------------------------------------------------------------------------

namespace {*}{
    eval
    foo
    {proc bar {} {info frame 0}}
}
test info-33.0 {{*}, literal, direct} -body {
    reduce [foo::bar]
} -cleanup {
    namespace delete foo
} -result {type source line 1115 file info.test cmd {info frame 0} proc ::foo::bar level 0}

# -------------------------------------------------------------------------

namespace eval foo {}
proc foo::bar {} {
    set flag 1
    if {*}{
	{$flag}
	{info frame 0}
    }
}
test info-33.1 {{*}, literal, simple, bytecompiled} -body {
    reduce [foo::bar]
} -cleanup {
    namespace delete foo
} -result {type source line 1130 file info.test cmd {info frame 0} proc ::foo::bar level 0}

# -------------------------------------------------------------------------

namespace {*}"
    eval
    foo
    {proc bar {} {info frame 0}}
"
test info-33.2 {{*}, literal, direct} {
    reduce [foo::bar]
} {type source line 1144 file info.test cmd {info frame 0} proc ::foo::bar level 0}

namespace delete foo

# -------------------------------------------------------------------------

namespace {*}"eval\nfoo\n{proc bar {} {info frame 0}}\n"

test info-33.2a {{*}, literal, not simple, direct} {
    reduce [foo::bar]
} {type proc line 1 cmd {info frame 0} proc ::foo::bar level 0}

namespace delete foo

# -------------------------------------------------------------------------

namespace eval foo {}
proc foo::bar {} {
    set flag 1
    if {*}"
	{1}
	{info frame 0}
    "
}
test info-33.3 {{*}, literal, simple, bytecompiled} {
    reduce [foo::bar]
} {type source line 1169 file info.test cmd {info frame 0} proc ::foo::bar level 0}

namespace delete foo

# -------------------------------------------------------------------------

namespace eval foo {}
proc foo::bar {} {
    set flag 1
    if {*}"\n{1}\n{info frame 0}"
}
test info-33.3a {{*}, literal, not simple, bytecompiled} {
    reduce [foo::bar]
} {type eval line 1 cmd {info frame 0} proc ::foo::bar level 0}

namespace delete foo

# -------------------------------------------------------------------------

set body {
    eval
    foo
    {proc bar {} {
	info frame 0
    }}
}
namespace {*}$body
test info-34.0 {{*}, dynamic, direct} {
    reduce [foo::bar]
} {type proc line 2 cmd {info frame 0} proc ::foo::bar level 0}

unset body
namespace delete foo

# -------------------------------------------------------------------------

namespace eval foo {}
set body {
    {$flag}
    {info frame 0}
}
proc foo::bar {} {
    global body ; set flag 1
    if {*}$body
}
test info-34.1 {{*}, literal, bytecompiled} {
    reduce [foo::bar]
} {type eval line 1 cmd {info frame 0} proc ::foo::bar level 0}

unset body
namespace delete foo

# -------------------------------------------------------------------------

proc foo {} {
    apply {
	{x y}
	{info frame 0}
    } 0 0
}
test info-35.0 {apply, literal} {
    reduce [foo]
} {type source line 1231 file info.test cmd {info frame 0} lambda {
	{x y}
	{info frame 0}
    } level 0}
rename foo {}

set lambda {
    {x y}
    {info frame 0}
}
test info-35.1 {apply, dynamic} {
    reduce [apply $lambda 0 0]
} {type proc line 1 cmd {info frame 0} lambda {
    {x y}
    {info frame 0}
} level 0}
unset lambda

# -------------------------------------------------------------------------

namespace eval foo {}
proc foo::bar {} {
    dict for {k v} {foo bar} {
	set x [info frame 0]
    }
    set x
}
test info-36.0 {info frame, dict for, bcc} -body {
    reduce [foo::bar]
} -result {type source line 1259 file info.test cmd {info frame 0} proc ::foo::bar level 0}

namespace delete foo

# -------------------------------------------------------------------------

namespace eval foo {}
proc foo::bar {} {
    set x foo
    switch -exact -- $x {
	foo {set y [info frame 0]}
    }
    set y
}

test info-36.1.0 {switch, list literal, bcc} -body {
    reduce [foo::bar]
} -result {type source line 1275 file info.test cmd {info frame 0} proc ::foo::bar level 0}

namespace delete foo

# -------------------------------------------------------------------------

namespace eval foo {}
proc foo::bar {} {
    set x foo
    switch -exact -- $x foo {set y [info frame 0]}
    set y
}

test info-36.1.1 {switch, multi-body literals, bcc} -body {
    reduce [foo::bar]
} -result {type source line 1291 file info.test cmd {info frame 0} proc ::foo::bar level 0}

namespace delete foo

# -------------------------------------------------------------------------

test info-37.0 {eval pure list, single line} -match glob -body {
    # Basically, counting the newline in the word seen through $foo
    # doesn't really make sense. It makes a bit of sense if the word
    # would have been a string literal in the command list.
    #
    # Problem: At the point where we see the list elements we cannot
    # distinguish the two cases, thus we cannot switch between
    # count/not-count, it is has to be one or the other for all
    # cases. Of the two possibilities miguel convinced me that 'not
    # counting' is the more proper.
    set foo {b
	c}
    set cmd [list foreach $foo {x y} {
	set res [join [lrange [etrace] 0 2] \n]
	break
    }]
    eval $cmd
    return $res
} -result {* {type source line 728 file info.test cmd {info frame $level} proc ::etrace level 0}
* {type eval line 2 cmd etrace proc ::tcltest::RunTest}
* {type eval line 1 cmd foreac proc ::tcltest::RunTest}} -cleanup {unset foo cmd res b c}

# -------------------------------------------------------------------------

# 6 cases.
## DV. direct-var          - unchanged
## DPV direct-proc-var     - ditto
## PPV proc-proc-var       - ditto
## DL. direct-literal      - now tracking absolute location
## DPL direct-proc-literal - ditto
## PPL proc-proc-literal   - ditto
## ### ### ### ######### ######### #########"

proc control {vv script} {
    upvar 1 $vv var
    return [uplevel 1 $script]
}

proc datal {} {
    control y {
	set y PPL
	etrace
    }
}

proc datav {} {
    set script {
	set y PPV
	etrace
    }
    control y $script
}

test info-38.1 {location information for uplevel, dv, direct-var} -match glob -body {
    set script {
	set y DV.
	etrace
    }
    join [lrange [uplevel \#0 $script] 0 2] \n
} -result {* {type source line 728 file info.test cmd {info frame $level} proc ::etrace level 0}
* {type eval line 3 cmd etrace proc ::tcltest::RunTest}
* {type source line 1361 file info.test cmd {uplevel \\#0 $script} proc ::tcltest::RunTest}} -cleanup {unset script y}

# 38.2 moved to bottom to not disturb other tests with the necessary changes to this one.








test info-38.3 {location information for uplevel, dpv, direct-proc-var} -match glob -body {
    set script {
	set y DPV
	etrace
    }
    join [lrange [control y $script] 0 3] \n
} -result {* {type source line 728 file info.test cmd {info frame $level} proc ::etrace level 0}
* {type eval line 3 cmd etrace proc ::control}
* {type source line 1338 file info.test cmd {uplevel 1 $script} proc ::control}
* {type source line 1380 file info.test cmd {control y $script} proc ::tcltest::RunTest}} -cleanup {unset script y}

# 38.4 moved to bottom to not disturb other tests with the necessary changes to this one.









test info-38.5 {location information for uplevel, ppv, proc-proc-var} -match glob -body {
    join [lrange [datav] 0 4] \n
} -result {* {type source line 728 file info.test cmd {info frame $level} proc ::etrace level 0}
* {type eval line 3 cmd etrace proc ::control}
* {type source line 1338 file info.test cmd {uplevel 1 $script} proc ::control}
* {type source line 1353 file info.test cmd {control y $script} proc ::datav level 1}
* {type source line 1397 file info.test cmd datav proc ::tcltest::RunTest}}

# 38.6 moved to bottom to not disturb other tests with the necessary changes to this one.







testConstraint testevalex [llength [info commands testevalex]]
test info-38.7 {location information for arg substitution} -constraints testevalex -match glob -body {
    join [lrange [testevalex {return -level 0 [etrace]}] 0 3] \n
} -result {* {type source line 728 file info.test cmd {info frame \$level} proc ::etrace level 0}
* {type eval line 1 cmd etrace proc ::tcltest::RunTest}
* {type source line 1414 file info.test cmd {testevalex {return -level 0 \[etrace]}} proc ::tcltest::RunTest}
* {type source line * file tcltest* cmd {uplevel 1 $script} proc ::tcltest::RunTest}}

# -------------------------------------------------------------------------
# literal sharing

test info-39.0 {location information not confused by literal sharing} -body {
    namespace eval ::foo {}
    proc ::foo::bar {} {
	lappend res {}
	lappend res [reduce [eval {info frame 0}]]
	lappend res [reduce [eval {info frame 0}]]
	return $res
    }
    set res [::foo::bar]
    namespace delete ::foo
    join $res \n
} -cleanup {unset res} -result {
type source line 1427 file info.test cmd {info frame 0} proc ::foo::bar level 0
type source line 1428 file info.test cmd {info frame 0} proc ::foo::bar level 0}

# -------------------------------------------------------------------------
# Additional tests for info-30.*, handling of continuation lines (bs+nl sequences).

test info-30.1 {bs+nl in literal words, procedure body, compiled} -body {
    proc abra {} {
	if {1} \
	    {
		return \
		    [reduce [info frame 0]];# line 1446
	    }
    }
    abra
} -cleanup {
    rename abra {}
} -result {type source line 1446 file info.test cmd {info frame 0} proc ::abra level 0}

test info-30.2 {bs+nl in literal words, namespace script} {
    namespace eval xxx {
	variable res \
	    [reduce [info frame 0]];# line 1457
    }
    return $xxx::res
} {type source line 1457 file info.test cmd {info frame 0} level 0}

test info-30.3 {bs+nl in literal words, namespace multi-word script} {
    namespace eval xxx variable res \
	[list [reduce [info frame 0]]];# line 1464
    return $xxx::res
} {type source line 1464 file info.test cmd {info frame 0} proc ::tcltest::RunTest}

test info-30.4 {bs+nl in literal words, eval script} -cleanup {unset res} -body {
    eval {
	set ::res \
	    [reduce [info frame 0]];# line 1471
    }
    return $res
} -result {type source line 1471 file info.test cmd {info frame 0} proc ::tcltest::RunTest}

test info-30.5 {bs+nl in literal words, eval script, with nested words} -body {
    eval {
	if {1} \
	    {
		set ::res \
		    [reduce [info frame 0]];# line 1481
	    }
    }
    return $res
} -cleanup {unset res} -result {type source line 1481 file info.test cmd {info frame 0} proc ::tcltest::RunTest}

test info-30.6 {bs+nl in computed word} -cleanup {unset res} -body {
    set res "\
[reduce [info frame 0]]";# line 1489
} -result { type source line 1489 file info.test cmd {info frame 0} proc ::tcltest::RunTest}

test info-30.7 {bs+nl in computed word, in proc} -body {
    proc abra {} {
	return "\
[reduce [info frame 0]]";# line 1495
    }
    abra
} -cleanup {
    rename abra {}
} -result { type source line 1495 file info.test cmd {info frame 0} proc ::abra level 0}

test info-30.8 {bs+nl in computed word, nested eval} -body {
    eval {
	set \
	    res "\
[reduce [info frame 0]]";# line 1506
}
} -cleanup {unset res} -result { type source line 1506 file info.test cmd {info frame 0} proc ::tcltest::RunTest}

test info-30.9 {bs+nl in computed word, nested eval} -body {
    eval {
	set \
	    res "\
[reduce \
     [info frame 0]]";# line 1515
}
} -cleanup {unset res} -result { type source line 1515 file info.test cmd {info frame 0} proc ::tcltest::RunTest}

test info-30.10 {bs+nl in computed word, key to array} -body {
    set tmp([set \
	    res "\
[reduce \
     [info frame 0]]"]) x ; #1523
    unset tmp
    set res
} -cleanup {unset res} -result { type source line 1523 file info.test cmd {info frame 0} proc ::tcltest::RunTest}

test info-30.11 {bs+nl in subst arguments} -body {
    subst {[set \
	    res "\
[reduce \
     [info frame 0]]"]} ; #1532
} -cleanup {unset res} -result { type source line 1532 file info.test cmd {info frame 0} proc ::tcltest::RunTest}

test info-30.12 {bs+nl in computed word, nested eval} -body {
    eval {
	set \
	    res "\
[set x {}] \
[reduce \
     [info frame 0]]";# line 1541
}
} -cleanup {unset res x} -result {   type source line 1541 file info.test cmd {info frame 0} proc ::tcltest::RunTest}

test info-30.13 {bs+nl in literal words, uplevel script, with nested words} -body {
    subinterp ; set res [interp eval sub { uplevel #0 {
	if {1} \
	    {
		set ::res \
		    [reduce [info frame 0]];# line 1550
	    }
    }
    set res }] ; interp delete sub ; set res
} -cleanup {unset res} -result {type source line 1550 file info.test cmd {info frame 0} level 0}

test info-30.14 {bs+nl, literal word, uplevel through proc} {
    subinterp ; set res [interp eval sub { proc abra {script} {
	uplevel 1 $script
    }
    set res [abra {
	return "\
[reduce [info frame 0]]";# line 1562
    }]
    rename abra {}
    set res }] ; interp delete sub ; set res
} { type source line 1562 file info.test cmd {info frame 0} proc ::abra}

test info-30.15 {bs+nl in literal words, nested proc body, compiled} {
    proc a {} {
	proc b {} {
	    if {1} \
		{
		    return \
			[reduce [info frame 0]];# line 1574
		}
	}
    }
    a ; set res [b]
    rename a {}
    rename b {}
    set res
} {type source line 1574 file info.test cmd {info frame 0} proc ::b level 0}

test info-30.16 {bs+nl in multi-body switch, compiled} {
    proc a {value} {
	switch -regexp -- $value \
	    ^key     { info frame 0; # 1587 } \
	    \t###    { info frame 0; # 1588 } \
	    {[0-9]*} { info frame 0; # 1589 }
    }
    set res {}
    lappend res [reduce [a {key   }]]
    lappend res [reduce [a {1alpha}]]
    set res "\n[join $res \n]"
} {
type source line 1587 file info.test cmd {info frame 0} proc ::a level 0
type source line 1589 file info.test cmd {info frame 0} proc ::a level 0}

test info-30.17 {bs+nl in multi-body switch, direct} {
    switch -regexp -- {key    } \
	^key     { reduce [info frame 0] ;# 1601 } \
        \t###    { } \
        {[0-9]*} { }
} {type source line 1601 file info.test cmd {info frame 0} proc ::tcltest::RunTest}

test info-30.18 {bs+nl, literal word, uplevel through proc, appended, loss of primary tracking data} {
    proc abra {script} {
	append script "\n# end of script"
	uplevel 1 $script
    }
    set res [abra {
	return "\
[reduce [info frame 0]]";# line 1613, still line of 3 appended script
    }]
    rename abra {}
    set res
} { type eval line 3 cmd {info frame 0} proc ::abra}
# { type source line 1606 file info.test cmd {info frame 0} proc ::abra}

test info-30.19 {bs+nl in single-body switch, compiled} {
    proc a {value} {
	switch -regexp -- $value {
	    ^key     { reduce \
			   [info frame 0] }
	    \t       { reduce \
			   [info frame 0] }
	    {[0-9]*} { reduce \
			   [info frame 0] }
	}
    }
    set res {}
    lappend res [a {key   }]
    lappend res [a {1alpha}]
    set res "\n[join $res \n]"
} {
type source line 1624 file info.test cmd {info frame 0} proc ::a level 0
type source line 1628 file info.test cmd {info frame 0} proc ::a level 0}

test info-30.20 {bs+nl in single-body switch, direct} {
    switch -regexp -- {key    } { \

	^key     { reduce \
		       [info frame 0] }
	\t###    { }
        {[0-9]*} { }
    }
} {type source line 1643 file info.test cmd {info frame 0} proc ::tcltest::RunTest}

test info-30.21 {bs+nl in if, full compiled} {
    proc a {value} {
	if {$value} \
	    {info frame 0} \
	    {info frame 0} ; # 1653
    }
    set res {}
    lappend res [reduce [a 1]]
    lappend res [reduce [a 0]]
    set res "\n[join $res \n]"
} {
type source line 1652 file info.test cmd {info frame 0} proc ::a level 0
type source line 1653 file info.test cmd {info frame 0} proc ::a level 0}

test info-30.22 {bs+nl in computed word, key to array, compiled} {
    proc a {} {
	set tmp([set \
		     res "\
[reduce \
     [info frame 0]]"]) x ; #1668
    unset tmp
    set res
    }
    set res [a]
    rename a {}
    set res
} { type source line 1668 file info.test cmd {info frame 0} proc ::a level 0}

test info-30.23 {bs+nl in multi-body switch, full compiled} {
    proc a {value} {
	switch -exact -- $value \
	    key     { info frame 0; # 1680 } \
	    xxx     { info frame 0; # 1681 } \
	    000     { info frame 0; # 1682 }
    }
    set res {}
    lappend res [reduce [a key]]
    lappend res [reduce [a 000]]
    set res "\n[join $res \n]"
} {
type source line 1680 file info.test cmd {info frame 0} proc ::a level 0
type source line 1682 file info.test cmd {info frame 0} proc ::a level 0}

test info-30.24 {bs+nl in single-body switch, full compiled} {
    proc a {value} {
	switch -exact -- $value {
	    key { reduce \
		      [info frame 0] }
	    xxx { reduce \
		      [info frame 0] }
	    000 { reduce \
		      [info frame 0] }
	}
    }
    set res {}
    lappend res [a key]
    lappend res [a 000]
    set res "\n[join $res \n]"
} {
type source line 1696 file info.test cmd {info frame 0} proc ::a level 0
type source line 1700 file info.test cmd {info frame 0} proc ::a level 0}

test info-30.25 {TIP 280 for compiled [subst]} {
    subst {[reduce [info frame 0]]} ; # 1712
} {type source line 1712 file info.test cmd {info frame 0} proc ::tcltest::RunTest}
test info-30.26 {TIP 280 for compiled [subst]} {
    subst \
	    {[reduce [info frame 0]]} ; # 1716
} {type source line 1716 file info.test cmd {info frame 0} proc ::tcltest::RunTest}
test info-30.27 {TIP 280 for compiled [subst]} {
    subst {
[reduce [info frame 0]]} ; # 1720
} {
type source line 1720 file info.test cmd {info frame 0} proc ::tcltest::RunTest}
test info-30.28 {TIP 280 for compiled [subst]} {
    subst {\
[reduce [info frame 0]]} ; # 1725
} { type source line 1725 file info.test cmd {info frame 0} proc ::tcltest::RunTest}
test info-30.29 {TIP 280 for compiled [subst]} {
    subst {foo\
[reduce [info frame 0]]} ; # 1729
} {foo type source line 1729 file info.test cmd {info frame 0} proc ::tcltest::RunTest}
test info-30.30 {TIP 280 for compiled [subst]} {
    subst {foo
[reduce [info frame 0]]} ; # 1733
} {foo
type source line 1733 file info.test cmd {info frame 0} proc ::tcltest::RunTest}
test info-30.31 {TIP 280 for compiled [subst]} {
    subst {[][reduce [info frame 0]]} ; # 1737
} {type source line 1737 file info.test cmd {info frame 0} proc ::tcltest::RunTest}
test info-30.32 {TIP 280 for compiled [subst]} {
    subst {[\
][reduce [info frame 0]]} ; # 1741
} {type source line 1741 file info.test cmd {info frame 0} proc ::tcltest::RunTest}
test info-30.33 {TIP 280 for compiled [subst]} {
    subst {[
][reduce [info frame 0]]} ; # 1745
} {type source line 1745 file info.test cmd {info frame 0} proc ::tcltest::RunTest}
test info-30.34 {TIP 280 for compiled [subst]} {
    subst {[format %s {}
][reduce [info frame 0]]} ; # 1749
} {type source line 1749 file info.test cmd {info frame 0} proc ::tcltest::RunTest}
test info-30.35 {TIP 280 for compiled [subst]} {
    subst {[format %s {}
]
[reduce [info frame 0]]} ; # 1754
} {
type source line 1754 file info.test cmd {info frame 0} proc ::tcltest::RunTest}
test info-30.36 {TIP 280 for compiled [subst]} {
    subst {
[format %s {}][reduce [info frame 0]]} ; # 1759
} {
type source line 1759 file info.test cmd {info frame 0} proc ::tcltest::RunTest}
test info-30.37 {TIP 280 for compiled [subst]} {
    subst {
[format %s {}]
[reduce [info frame 0]]} ; # 1765
} {

type source line 1765 file info.test cmd {info frame 0} proc ::tcltest::RunTest}
test info-30.38 {TIP 280 for compiled [subst]} {
    subst {\
[format %s {}][reduce [info frame 0]]} ; # 1771
} { type source line 1771 file info.test cmd {info frame 0} proc ::tcltest::RunTest}
test info-30.39 {TIP 280 for compiled [subst]} {
    subst {\
[format %s {}]\
[reduce [info frame 0]]} ; # 1776
} {  type source line 1776 file info.test cmd {info frame 0} proc ::tcltest::RunTest}
test info-30.40 {TIP 280 for compiled [subst]} -setup {
    unset -nocomplain empty
} -body {
    set empty {}
    subst {$empty[reduce [info frame 0]]} ; # 1782
} -cleanup {
    unset empty
} -result {type source line 1782 file info.test cmd {info frame 0} proc ::tcltest::RunTest}
test info-30.41 {TIP 280 for compiled [subst]} -setup {
    unset -nocomplain empty
} -body {
    set empty {}
    subst {$empty
[reduce [info frame 0]]} ; # 1791
} -cleanup {
    unset empty
} -result {
type source line 1791 file info.test cmd {info frame 0} proc ::tcltest::RunTest}
test info-30.42 {TIP 280 for compiled [subst]} -setup {
    unset -nocomplain empty
} -body {
    set empty {}; subst {$empty\
[reduce [info frame 0]]} ; # 1800
} -cleanup {
    unset empty
} -result { type source line 1800 file info.test cmd {info frame 0} proc ::tcltest::RunTest}
test info-30.43 {TIP 280 for compiled [subst]} -body {
    unset -nocomplain a\nb
    set a\nb {}
    subst {${a
b}[reduce [info frame 0]]} ; # 1808
} -cleanup {unset a\nb} -result {type source line 1808 file info.test cmd {info frame 0} proc ::tcltest::RunTest}
test info-30.44 {TIP 280 for compiled [subst]} {
    unset -nocomplain a
    set a(\n) {}
    subst {$a(
)[reduce [info frame 0]]} ; # 1814
} {type source line 1814 file info.test cmd {info frame 0} proc ::tcltest::RunTest}
test info-30.45 {TIP 280 for compiled [subst]} {
    unset -nocomplain a
    set a() {}
    subst {$a([
return -level 0])[reduce [info frame 0]]} ; # 1820
} {type source line 1820 file info.test cmd {info frame 0} proc ::tcltest::RunTest}
test info-30.46 {TIP 280 for compiled [subst]} {
    unset -nocomplain a
    set a(1825) YES;  set a(1824) 1824; set a(1826) 1826
    subst {$a([dict get [info frame 0] line])} ; # 1825
} YES
test info-30.47 {TIP 280 for compiled [subst]} {
    unset -nocomplain a
    set a(\n1831) YES;  set a(\n1830) 1830; set a(\n1832) 1832 
    subst {$a(
[dict get [info frame 0] line])} ; # 1831
} YES
unset -nocomplain a

test info-30.48 {Bug 2850901} testevalex {
    testevalex {return -level 0 [format %s {}
][reduce [info frame 0]]} ; # line 2 of the eval
} {type eval line 2 cmd {info frame 0} proc ::tcltest::RunTest}


# -------------------------------------------------------------------------
# literal sharing 2, bug 2933089

test info-39.1 {location information not confused by literal sharing, bug 2933089} -setup {
    set result {}

    proc print_one {} {}
    proc test_info_frame {} {
	set x 1
	set y x

	if "$x != 1" {
	} else {
	    print_one
	} ;#line 1854^

	if "$$y != 1" {
	} else {
	    print_one
	} ;#line 1859^
	# Do not put the comments listing the line numbers into the
	# branches. We need shared literals, and the comments would
	# make them different, thus unshared.
    }

    proc get_frame_info { cmd_str op } {
	lappend ::result [reduce [eval {info frame -3}]]
    }
    trace add execution print_one enter get_frame_info
} -body {
    test_info_frame;
    join $result \n
} -cleanup {
    trace remove execution print_one enter get_frame_info
    rename get_frame_info {}
    rename test_info_frame {}
    rename print_one {}
} -result {type source line 1854 file info.test cmd print_one proc ::test_info_frame level 1
type source line 1859 file info.test cmd print_one proc ::test_info_frame level 1}

# -------------------------------------------------------------------------
# Tests moved to the end to not disturb other tests and their locations.

test info-38.6 {location information for uplevel, ppl, proc-proc-literal} -match glob -setup {subinterp} -body {
    interp eval sub {
	proc etrace {} {
	    set res {}
	    set level [info frame]
	    while {$level} {
		lappend res [list $level [reduce [info frame $level]]]
		incr level -1
	    }
	    return $res
	}
	proc control {vv script} {
	    upvar 1 $vv var
	    return [uplevel 1 $script]
	}
	proc datal {} {
	    control y {
		set y PPL
		etrace
	    }
	}
	join [lrange [datal] 0 4] \n
    }
} -result {* {type source line 1890 file info.test cmd {info frame $level} proc ::etrace level 0}
* {type source line 1902 file info.test cmd etrace proc ::control}
* {type source line 1897 file info.test cmd {uplevel 1 $script} proc ::control}
* {type source line 1900 file info.test cmd control proc ::datal level 1}
* {type source line 1905 file info.test cmd datal level 2}} -cleanup {interp delete sub}

test info-38.4 {location information for uplevel, dpv, direct-proc-literal} -match glob -setup {subinterp} -body {
    interp eval sub {
	proc etrace {} {
	    set res {}
	    set level [info frame]
	    while {$level} {
		lappend res [list $level [reduce [info frame $level]]]
		incr level -1
	    }
	    return $res
	}
	proc control {vv script} {
	    upvar 1 $vv var
	    return [uplevel 1 $script]
	}
	join [lrange [control y {
	    set y DPL
	    etrace
	}] 0 3] \n
    }
} -result {* {type source line 1919 file info.test cmd {info frame $level} proc ::etrace level 0}
* {type source line 1930 file info.test cmd etrace proc ::control}
* {type source line 1926 file info.test cmd {uplevel 1 $script} proc ::control}
* {type source line 1928 file info.test cmd control level 1}} -cleanup {interp delete sub}

test info-38.2 {location information for uplevel, dl, direct-literal} -match glob -setup {subinterp} -body {
    interp eval sub {
	proc etrace {} {
	    set res {}
	    set level [info frame]
	    while {$level} {
		lappend res [list $level [reduce [info frame $level]]]
		incr level -1
	    }
	    return $res
	}
	join [lrange [uplevel \#0 {
	    set y DL.
	    etrace
	}] 0 2] \n
    }
} -result {* {type source line 1944 file info.test cmd {info frame $level} proc ::etrace level 0}
* {type source line 1951 file info.test cmd etrace level 1}
* {type source line 1949 file info.test cmd uplevel\\ \\\\ level 1}} -cleanup {interp delete sub}

# -------------------------------------------------------------------------
unset -nocomplain res

# cleanup
catch {namespace delete test_ns_info1 test_ns_info2}
::tcltest::cleanupTests
return<|MERGE_RESOLUTION|>--- conflicted
+++ resolved
@@ -13,11 +13,7 @@
 # See the file "license.terms" for information on usage and redistribution
 # of this file, and for a DISCLAIMER OF ALL WARRANTIES.
 #
-<<<<<<< HEAD
-# RCS: @(#) $Id: info.test,v 1.79 2010/11/15 21:34:54 andreas_kupries Exp $
-=======
 # DO NOT DELETE THIS LINE
->>>>>>> 3aa31b5a
 
 if {{::tcltest} ni [namespace children]} {
     package require tcltest 2
