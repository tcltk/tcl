--- conflicted
+++ resolved
@@ -421,11 +421,7 @@
 	set xx1 2
 	set xx2 3
 	set y 4
-<<<<<<< HEAD
-	return [info loc x*]
-=======
 	return [info locals x*]
->>>>>>> 25494d3c
     }
     lsort [t1 2 3]
 } {x xx1 xx2}
