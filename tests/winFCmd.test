# This file tests the tclWinFCmd.c file.
#
# This file contains a collection of tests for one or more of the Tcl
# built-in commands.  Sourcing this file into Tcl runs the tests and
# generates output for errors.  No output means no errors were found.
#
# Copyright (c) 1996-1997 Sun Microsystems, Inc.
# Copyright (c) 1998-1999 by Scriptics Corporation.
#
# See the file "license.terms" for information on usage and redistribution
# of this file, and for a DISCLAIMER OF ALL WARRANTIES.

if {[lsearch [namespace children] ::tcltest] == -1} {
    package require tcltest
    namespace import -force ::tcltest::*
}

::tcltest::loadTestedCommands
catch [list package require -exact Tcltest [info patchlevel]]

# Initialise the test constraints

testConstraint winVista 0
testConstraint winXP 0
testConstraint testvolumetype [llength [info commands testvolumetype]]
testConstraint testfile       [llength [info commands testfile]]
testConstraint testchmod      [llength [info commands testchmod]]
testConstraint cdrom 0
testConstraint exdev 0
testConstraint longFileNames 0

proc createfile {file {string a}} {
    set f [open $file w]
    puts -nonewline $f $string
    close $f
    return $string
}

proc contents {file} {
    set f [open $file r]
    set r [read $f]
    close $f
    set r
}

proc cleanup {args} {
    foreach p ". $args" {
	set x ""
	catch {
	    set x [glob -directory $p tf* td*]
	}
	if {$x != ""} {
	    catch {file delete -force -- {*}$x}
	}
    }
}

if {[testConstraint win]} {
    if {$::tcl_platform(osVersion) >= 5.0} {
	testConstraint winVista 1
    } else {
	testConstraint winXP 1
    }
}

# find a CD-ROM so we can test read-only filesystems.

proc findfile {dir} {
    foreach p [glob -nocomplain -type f -directory $dir *] {
	return $p
    }
    foreach p [glob -nocomplain -type d -directory $dir *] {
	set f [findfile $p]
	if {$f ne ""} {
	    return $f
	}
    }
    return ""
}

if {[testConstraint testvolumetype]} {
    foreach p {d e f g h i j k l m n o p q r s t u v w x y z} {
        if {![catch {testvolumetype ${p}:} result] && $result in {CDFS UDF}} {
            set cdrom ${p}:
	    set cdfile [findfile $cdrom]
	    testConstraint cdrom 1
	    break
        }
    }
}

# NB: filename is chosen to be short but unlikely to clash with other apps
if {[file exists c:/] && [file exists d:/]} {
    catch {file delete d:/TclTmpF.1}
    catch {file delete d:/TclTmpD.1}
    catch {file delete c:/TclTmpC.1}
    if {![catch {createfile d:/TclTmpF.1 {}}] && [file isfile d:/TclTmpF.1]
	&& ![catch {file mkdir d:/TclTmpD.1}] && [file isdirectory d:/TclTmpD.1]
	&& ![catch {file mkdir c:/TclTmpC.1}] && [file isdirectory c:/TclTmpC.1]
    } {
	file delete d:/TclTmpF.1 d:/TclTmpD.1 c:/TclTmpC.1
	testConstraint exdev 1
    }
}

file delete -force -- td1
if {![catch {open td1 w} testfile]} {
    close $testfile
    testConstraint longFileNames 1
    file delete -force -- td1
}

# A really long file name
# length of longname is 1216 chars, which should be greater than any static
# buffer or allowable filename.

set longname "abcdefghihjllmnopqrstuvwxyz01234567890"
append longname $longname
append longname $longname
append longname $longname
append longname $longname
append longname $longname

# Uses the "testfile" command instead of the "file" command.  The "file"
# command provides several layers of sanity checks on the arguments and
# it can be difficult to actually forward "insane" arguments to the
# low-level posix emulation layer.

test winFCmd-1.1 {TclpRenameFile: errno: EACCES} -body {
    testfile mv $cdfile $cdrom/dummy~~.fil
} -constraints {win cdrom testfile} -returnCodes error -result EACCES
test winFCmd-1.2 {TclpRenameFile: errno: EEXIST} -setup {
    cleanup
} -constraints {win testfile} -body {
    file mkdir td1/td2/td3
    file mkdir td2
    testfile mv td2 td1/td2
} -returnCodes error -result EEXIST
test winFCmd-1.3 {TclpRenameFile: errno: EINVAL} -setup {
    cleanup
} -constraints {win testfile} -body {
    testfile mv / td1
} -returnCodes error -result EINVAL
test winFCmd-1.4 {TclpRenameFile: errno: EINVAL} -setup {
    cleanup
} -constraints {win testfile} -body {
    file mkdir td1
    testfile mv td1 td1/td2
} -returnCodes error -result EINVAL
test winFCmd-1.5 {TclpRenameFile: errno: EISDIR} -setup {
    cleanup
} -constraints {win testfile} -body {
    file mkdir td1
    createfile tf1
    testfile mv tf1 td1
} -returnCodes error -result EISDIR
test winFCmd-1.6 {TclpRenameFile: errno: ENOENT} -setup {
    cleanup
} -constraints {win testfile} -body {
    testfile mv tf1 tf2
} -returnCodes error -result ENOENT
test winFCmd-1.7 {TclpRenameFile: errno: ENOENT} -setup {
    cleanup
} -constraints {win testfile} -body {
    testfile mv "" tf2
} -returnCodes error -result ENOENT
test winFCmd-1.8 {TclpRenameFile: errno: ENOENT} -setup {
    cleanup
} -constraints {win testfile} -body {
    createfile tf1
    testfile mv tf1 ""
} -returnCodes error -result ENOENT
test winFCmd-1.9 {TclpRenameFile: errno: ENOTDIR} -setup {
    cleanup
} -constraints {win testfile} -body {
    file mkdir td1
    createfile tf1
    testfile mv td1 tf1
} -returnCodes error -result ENOTDIR
test winFCmd-1.10 {TclpRenameFile: errno: EXDEV} -setup {
    file delete -force d:/TclTmpD.1
} -constraints {win exdev testfile} -body {
    file mkdir c:/TclTmpC.1
    testfile mv c:/TclTmpC.1 d:/TclTmpD.1
} -cleanup {
    file delete -force c:/TclTmpC.1
} -returnCodes error -result EXDEV
test winFCmd-1.11 {TclpRenameFile: errno: EACCES} -setup {
    cleanup
} -constraints {win testfile} -body {
    set fd [open tf1 w]
    testfile mv tf1 tf2
} -cleanup {
    catch {close $fd}
} -returnCodes error -result EACCES
test winFCmd-1.12 {TclpRenameFile: errno: EACCES} -setup {
    cleanup
} -constraints {win testfile} -body {
    createfile tf1
    set fd [open tf2 w]
    testfile mv tf1 tf2
} -cleanup {
    catch {close $fd}
} -returnCodes error -result EACCES
test winFCmd-1.13 {TclpRenameFile: errno: EACCES} -setup {
    cleanup
} -constraints {win winXP testfile} -body {
    testfile mv nul tf1
} -returnCodes error -result EINVAL
test winFCmd-1.15 {TclpRenameFile: errno: EEXIST} -setup {
    cleanup
} -constraints {win testfile} -body {
    createfile tf1
    testfile mv tf1 nul
} -returnCodes error -result EEXIST
test winFCmd-1.16 {TclpRenameFile: MoveFile() != FALSE} -setup {
    cleanup
} -constraints {win testfile} -body {
    createfile tf1 tf1
    testfile mv tf1 tf2
    list [file exists tf1] [contents tf2]
} -result {0 tf1}
test winFCmd-1.17 {TclpRenameFile: MoveFile() == FALSE} -setup {
    cleanup
} -constraints {win testfile} -body {
    testfile mv tf1 tf2
} -returnCodes error -result ENOENT
test winFCmd-1.18 {TclpRenameFile: srcAttr == -1} -setup {
    cleanup
} -constraints {win testfile} -body {
    testfile mv tf1 tf2
} -returnCodes error -result ENOENT
test winFCmd-1.19 {TclpRenameFile: errno == EACCES} -setup {
    cleanup
} -constraints {win winXP testfile} -body {
    testfile mv nul tf1
} -returnCodes error -result EINVAL
test winFCmd-1.20 {TclpRenameFile: src is dir} -setup {
    cleanup
} -constraints {win testfile} -body {
    file delete /tf1
    testfile mv [pwd] /tf1
} -returnCodes error -result EACCES
test winFCmd-1.21 {TclpRenameFile: long src} -setup {
    cleanup
} -constraints {win testfile} -body {
    testfile mv $longname tf1
} -returnCodes error -result ENAMETOOLONG
test winFCmd-1.22 {TclpRenameFile: long dst} -setup {
    cleanup
} -constraints {win testfile} -body {
    createfile tf1
    testfile mv tf1 $longname
} -returnCodes error -result ENAMETOOLONG
test winFCmd-1.23 {TclpRenameFile: move dir into self} -setup {
    cleanup
} -constraints {win testfile} -body {
    file mkdir td1
    testfile mv [pwd]/td1 td1/td2
} -returnCodes error -result EINVAL
test winFCmd-1.24 {TclpRenameFile: move a root dir} -setup {
    cleanup
} -constraints {win testfile} -body {
    testfile mv / c:/
} -returnCodes error -result EINVAL
test winFCmd-1.25 {TclpRenameFile: cross file systems} -setup {
    cleanup
} -constraints {win cdrom testfile} -body {
    file mkdir td1
    testfile mv td1 $cdrom/td1
} -returnCodes error -result EXDEV
test winFCmd-1.26 {TclpRenameFile: readonly fs} -setup {
    cleanup
} -constraints {win cdrom testfile} -body {
    testfile mv $cdfile $cdrom/dummy~~.fil
} -returnCodes error -result EACCES
test winFCmd-1.27 {TclpRenameFile: open file} -setup {
    cleanup
} -constraints {win testfile} -body {
    set fd [open tf1 w]
    testfile mv tf1 tf2
} -cleanup {
    catch {close $fd}
} -returnCodes error -result EACCES
test winFCmd-1.28 {TclpRenameFile: errno == EEXIST} -setup {
    cleanup
} -constraints {win testfile} -body {
    createfile tf1
    createfile tf2
    testfile mv tf1 tf2
    list [file exists tf1] [file exists tf2]
} -result {0 1}
test winFCmd-1.29 {TclpRenameFile: src is dir} -setup {
    cleanup
} -constraints {win testfile} -body {
    file mkdir td1
    createfile tf1
    testfile mv td1 tf1
} -returnCodes error -result ENOTDIR
test winFCmd-1.30 {TclpRenameFile: dst is dir} -setup {
    cleanup
} -constraints {win testfile} -body {
    file mkdir td1
    file mkdir td2/td2
    testfile mv td1 td2
} -returnCodes error -result EEXIST
test winFCmd-1.31 {TclpRenameFile: TclpRemoveDirectory fails} -setup {
    cleanup
} -constraints {win testfile} -body {
    file mkdir td1
    file mkdir td2/td2
    testfile mv td1 td2
} -returnCodes error -result EEXIST
test winFCmd-1.32 {TclpRenameFile: TclpRemoveDirectory succeeds} -setup {
    cleanup
} -constraints {win testfile} -body {
    file mkdir td1/td2
    file mkdir td2
    testfile mv td1 td2
    list [file exists td1] [file exists td2] [file exists td2/td2]
} -result {0 1 1}
test winFCmd-1.33 {TclpRenameFile: After removing dst dir, MoveFile fails} \
	-constraints {win exdev testfile testchmod} -body {
    file mkdir d:/TclTmpD.1
    testchmod 0 d:/TclTmpD.1
    file mkdir c:/TclTmpC.1
    catch {testfile mv c:/TclTmpC.1 d:/TclTmpD.1} msg
    list $msg [file writable d:/TclTmpD.1]
} -cleanup {
    catch {testchmod 0o666 d:/TclTmpD.1}
    file delete d:/TclTmpD.1
    file delete -force c:/TclTmpC.1
} -result {EXDEV 0}
test winFCmd-1.34 {TclpRenameFile: src is dir, dst is not} -setup {
    cleanup
} -constraints {win testfile} -body {
    file mkdir td1
    createfile tf1
    testfile mv td1 tf1
} -cleanup {
    cleanup
} -returnCodes error -result ENOTDIR
test winFCmd-1.35 {TclpRenameFile: src is not dir, dst is} -setup {
    cleanup
} -constraints {win testfile} -body {
    file mkdir td1
    createfile tf1
    testfile mv tf1 td1
} -cleanup {
    cleanup
} -returnCodes error -result EISDIR
test winFCmd-1.36 {TclpRenameFile: src and dst not dir} -setup {
    cleanup
} -constraints {win testfile} -body {
    createfile tf1 tf1
    createfile tf2 tf2
    testfile mv tf1 tf2
    contents tf2
} -cleanup {
    cleanup
} -result {tf1}
test winFCmd-1.37 {TclpRenameFile: need to restore temp file} {win emptyTest} {
    # Can't figure out how to cause this.
    # Need a file that can't be copied.
} {}

# If the native filesystem produces 0 for inodes numbers there is no point
# doing the following test.
testConstraint winNonZeroInodes [eval {
    file stat [info nameofexecutable] statExe
    expr {$statExe(ino) != 0}
}]

proc MakeFiles {dirname} {
    set inodes {}
    set ndx -1
    while {1} {
        # upped to 50K for 64bit Server 2008
        if {$ndx > 50000} {
            return -code error "limit reached without finding a collistion."
        }
        set filename [file join $dirname Test[incr ndx]]
        set f [open $filename w]
        close $f
        file stat $filename stat
        if {[set n [lsearch -exact -integer $inodes $stat(ino)]] != -1} {
            return [list [file join $dirname Test$n] $filename]
        }
        lappend inodes $stat(ino)
        unset stat
    }
}

test winFCmd-1.38 {TclpRenameFile: check rename of conflicting inodes} -setup {
    cleanup
} -constraints {win winNonZeroInodes} -body {
    file mkdir td1
    foreach {a b} [MakeFiles td1] break
    file rename -force $a $b
    file exists $a
} -cleanup {
    cleanup
} -result {0}


test winFCmd-2.1 {TclpCopyFile: errno: EACCES} -setup {
    cleanup
} -constraints {win cdrom testfile} -body {
    testfile cp $cdfile $cdrom/dummy~~.fil
} -returnCodes error -result EACCES
test winFCmd-2.2 {TclpCopyFile: errno: EISDIR} -setup {
    cleanup
} -constraints {win testfile} -body {
    file mkdir td1
    testfile cp td1 tf1
} -cleanup {
    cleanup
} -returnCodes error -result EISDIR
test winFCmd-2.3 {TclpCopyFile: errno: EISDIR} -setup {
    cleanup
} -constraints {win testfile} -body {
    createfile tf1
    file mkdir td1
    testfile cp tf1 td1
} -cleanup {
    cleanup
} -returnCodes error -result EISDIR
test winFCmd-2.4 {TclpCopyFile: errno: ENOENT} -setup {
    cleanup
} -constraints {win testfile} -body {
    testfile cp tf1 tf2
} -returnCodes error -result ENOENT
test winFCmd-2.5 {TclpCopyFile: errno: ENOENT} -setup {
    cleanup
} -constraints {win testfile} -body {
    testfile cp "" tf2
} -returnCodes error -result ENOENT
test winFCmd-2.6 {TclpCopyFile: errno: ENOENT} -setup {
    cleanup
} -constraints {win testfile} -body {
    createfile tf1
    testfile cp tf1 ""
} -cleanup {
    cleanup
} -returnCodes error -result ENOENT
test winFCmd-2.7 {TclpCopyFile: errno: EACCES} -setup {
    cleanup
} -constraints {win winXP testfile} -body {
    testfile cp nul tf1
} -returnCodes error -result EINVAL
test winFCmd-2.10 {TclpCopyFile: CopyFile succeeds} -setup {
    cleanup
} -constraints {win testfile} -body {
    createfile tf1 tf1
    testfile cp tf1 tf2
    list [contents tf1] [contents tf2]
} -cleanup {
    cleanup
} -result {tf1 tf1}
test winFCmd-2.11 {TclpCopyFile: CopyFile succeeds} -setup {
    cleanup
} -constraints {win testfile} -body {
    createfile tf1 tf1
    createfile tf2 tf2
    testfile cp tf1 tf2
    list [contents tf1] [contents tf2]
} -cleanup {
    cleanup
} -result {tf1 tf1}
test winFCmd-2.12 {TclpCopyFile: CopyFile succeeds} -setup {
    cleanup
} -constraints {win testfile} -body {
    createfile tf1 tf1
    testchmod 0 tf1
    testfile cp tf1 tf2
    list [contents tf2] [file writable tf2]
} -cleanup {
    catch {testchmod 0o666 tf1}
    cleanup
} -result {tf1 0}
test winFCmd-2.13 {TclpCopyFile: CopyFile fails} -setup {
    cleanup
} -constraints {win testfile} -body {
    createfile tf1
    file mkdir td1
    testfile cp tf1 td1
} -cleanup {
    cleanup
} -returnCodes error -result EISDIR
test winFCmd-2.14 {TclpCopyFile: errno == EACCES} -setup {
    cleanup
} -constraints {win testfile} -body {
    file mkdir td1
    testfile cp td1 tf1
} -cleanup {
    cleanup
} -returnCodes error -result EISDIR
test winFCmd-2.15 {TclpCopyFile: src is directory} -setup {
    cleanup
} -constraints {win testfile} -body {
    file mkdir td1
    testfile cp td1 tf1
} -cleanup {
    cleanup
} -returnCodes error -result EISDIR
test winFCmd-2.16 {TclpCopyFile: dst is directory} -setup {
    cleanup
} -constraints {win testfile} -body {
    createfile tf1
    file mkdir td1
    testfile cp tf1 td1
} -cleanup {
    cleanup
} -returnCodes error -result EISDIR
test winFCmd-2.17 {TclpCopyFile: dst is readonly} -setup {
    cleanup
} -constraints {win testfile testchmod} -body {
    createfile tf1 tf1
    createfile tf2 tf2
    testchmod 0 tf2
    testfile cp tf1 tf2
    list [file writable tf2] [contents tf2]
} -cleanup {
    catch {testchmod 0o666 tf2}
    cleanup
} -result {1 tf1}

test winFCmd-3.1 {TclpDeleteFile: errno: EACCES} -body {
    testfile rm $cdfile $cdrom/dummy~~.fil
} -constraints {win cdrom testfile} -returnCodes error -result EACCES
test winFCmd-3.2 {TclpDeleteFile: errno: EISDIR} -setup {
    cleanup
} -constraints {win testfile} -body {
    file mkdir td1
    testfile rm td1
} -cleanup {
    cleanup
} -returnCodes error -result EISDIR
test winFCmd-3.3 {TclpDeleteFile: errno: ENOENT} -setup {
    cleanup
} -constraints {win testfile} -body {
    testfile rm tf1
} -returnCodes error -result ENOENT
test winFCmd-3.4 {TclpDeleteFile: errno: ENOENT} -setup {
    cleanup
} -constraints {win testfile} -body {
    testfile rm ""
} -returnCodes error -result ENOENT
test winFCmd-3.5 {TclpDeleteFile: errno: EACCES} -setup {
    cleanup
} -constraints {win testfile} -body {
    set fd [open tf1 w]
    testfile rm tf1
} -cleanup {
    close $fd
    cleanup
} -returnCodes error -result EACCES
test winFCmd-3.6 {TclpDeleteFile: errno: EACCES} -setup {
    cleanup
} -constraints {win testfile} -body {
    testfile rm nul
} -returnCodes error -result EACCES
test winFCmd-3.7 {TclpDeleteFile: DeleteFile succeeds} -setup {
    cleanup
} -constraints {win testfile} -body {
    createfile tf1
    testfile rm tf1
    file exists tf1
} -result {0}
test winFCmd-3.8 {TclpDeleteFile: DeleteFile fails} -setup {
    cleanup
} -constraints {win testfile} -body {
    file mkdir td1
    testfile rm td1
} -cleanup {
    cleanup
} -returnCodes error -result EISDIR
test winFCmd-3.9 {TclpDeleteFile: errno == EACCES} -setup {
    cleanup
} -constraints {win testfile} -body {
    set fd [open tf1 w]
    testfile rm tf1
} -cleanup {
    close $fd
} -returnCodes error -result EACCES
test winFCmd-3.10 {TclpDeleteFile: path is readonly} -setup {
    cleanup
} -constraints {win testfile testchmod} -body {
    createfile tf1
    testchmod 0 tf1
    testfile rm tf1
    file exists tf1
} -result {0}
test winFCmd-3.11 {TclpDeleteFile: still can't remove path} -setup {
    cleanup
} -constraints {win testfile testchmod} -body {
    set fd [open tf1 w]
    testchmod 0 tf1
    testfile rm tf1
} -cleanup {
    close $fd
    catch {testchmod 0o666 tf1}
    cleanup
} -returnCodes error -result EACCES

test winFCmd-4.1 {TclpCreateDirectory: errno: EACCES} -body {
    testfile mkdir $cdrom/dummy~~.dir
} -constraints {win cdrom testfile} -returnCodes error -result EACCES
test winFCmd-4.3 {TclpCreateDirectory: errno: EEXIST} -setup {
    cleanup
} -constraints {win testfile} -body {
    file mkdir td1
    testfile mkdir td1
} -cleanup {
    cleanup
} -returnCodes error -result EEXIST
test winFCmd-4.4 {TclpCreateDirectory: errno: ENOENT} -setup {
    cleanup
} -constraints {win testfile} -body {
    testfile mkdir td1/td2
} -returnCodes error -result ENOENT
test winFCmd-4.5 {TclpCreateDirectory: CreateDirectory succeeds} -setup {
    cleanup
} -constraints {win testfile} -body {
    testfile mkdir td1
    file type td1
} -cleanup cleanup -result directory

test winFCmd-5.1 {TclpCopyDirectory: calls TraverseWinTree} -setup {
    cleanup
} -constraints {win testfile} -body {
    file mkdir td1
    testfile cpdir td1 td2
    list [file type td1] [file type td2]
} -cleanup {
    cleanup
} -result {directory directory}

test winFCmd-6.1 {TclpRemoveDirectory: errno: EACCES} -setup {
    cleanup
} -constraints {winVista testfile testchmod} -body {
    file mkdir td1
    testchmod 0 td1
    testfile rmdir td1
    file exists td1
} -returnCodes error -cleanup {
    catch {testchmod 0o666 td1}
    cleanup
} -result {td1 EACCES}
# This next test has a very hokey way of matching...
test winFCmd-6.2 {TclpRemoveDirectory: errno: EEXIST} -setup {
    cleanup
} -constraints {win testfile} -body {
    file mkdir td1/td2
    list [catch {testfile rmdir td1} msg] [file tail $msg]
} -result {1 {td1 EEXIST}}
test winFCmd-6.3 {TclpRemoveDirectory: errno: EACCES} {win emptyTest} {
    # can't test this w/o removing everything on your hard disk first!
    # testfile rmdir /
} {}
# This next test has a very hokey way of matching...
test winFCmd-6.4 {TclpRemoveDirectory: errno: ENOENT} -setup {
    cleanup
} -constraints {win testfile} -body {
    list [catch {testfile rmdir td1} msg] [file tail $msg]
} -result {1 {td1 ENOENT}}
test winFCmd-6.5 {TclpRemoveDirectory: errno: ENOENT} -setup {
    cleanup
} -constraints {win testfile} -body {
    testfile rmdir ""
} -returnCodes error -result ENOENT
# This next test has a very hokey way of matching...
test winFCmd-6.6 {TclpRemoveDirectory: errno: ENOTDIR} -setup {
    cleanup
} -constraints {win testfile} -body {
    createfile tf1
    list [catch {testfile rmdir tf1} msg] [file tail $msg]
} -result {1 {tf1 ENOTDIR}}
test winFCmd-6.7 {TclpRemoveDirectory: RemoveDirectory succeeds} -setup {
    cleanup
} -constraints {win testfile} -body {
    file mkdir td1
    testfile rmdir td1
    file exists td1
} -result {0}
# This next test has a very hokey way of matching...
test winFCmd-6.8 {TclpRemoveDirectory: RemoveDirectory fails} -setup {
    cleanup
} -constraints {win testfile} -body {
    createfile tf1
    list [catch {testfile rmdir tf1} msg] [file tail $msg]
} -result {1 {tf1 ENOTDIR}}
test winFCmd-6.9 {TclpRemoveDirectory: errno == EACCES} -setup {
    cleanup
} -constraints {winVista testfile testchmod} -body {
    file mkdir td1
    testchmod 0 td1
    testfile rmdir td1
    file exists td1
} -returnCodes error -cleanup {
    catch {testchmod 0o666 td1}
    cleanup
} -result {td1 EACCES}
test winFCmd-6.11 {TclpRemoveDirectory: attr == -1} -setup {
    cleanup
} -constraints {win testfile} -body {
    testfile rmdir /
    # WinXP returns EEXIST, WinNT seems to return EACCES.  No policy
    # decision has been made as to which is correct.
} -returnCodes error -match regexp -result {^/ E(ACCES|EXIST)$}
test winFCmd-6.13 {TclpRemoveDirectory: write-protected} -setup {
    cleanup
} -constraints {winVista testfile testchmod} -body {
    file mkdir td1
    testchmod 0 td1
    testfile rmdir td1
    file exists td1
} -cleanup {
    catch {testchmod 0o666 td1}
    cleanup
} -returnCodes error -result {td1 EACCES}
# This next test has a very hokey way of matching...
test winFCmd-6.15 {TclpRemoveDirectory: !recursive} -setup {
    cleanup
} -constraints {win testfile} -body {
    file mkdir td1/td2
    list [catch {testfile rmdir td1} msg] [file tail $msg]
} -result {1 {td1 EEXIST}}
test winFCmd-6.16 {TclpRemoveDirectory: recursive, but errno != EEXIST} -setup {
    cleanup
} -constraints {win testfile} -body {
    createfile tf1
    testfile rmdir -force tf1
} -returnCodes error -result {tf1 ENOTDIR}
test winFCmd-6.17 {TclpRemoveDirectory: calls TraverseWinTree} -setup {
    cleanup
} -constraints {win testfile} -body {
    file mkdir td1/td2
    testfile rmdir -force td1
    file exists td1
} -result {0}

test winFCmd-7.1 {TraverseWinTree: targetPtr == NULL} -setup {
    cleanup
} -constraints {win testfile} -body {
    file mkdir td1/td2/td3
    testfile rmdir -force td1
    file exists td1
} -result {0}
test winFCmd-7.2 {TraverseWinTree: targetPtr != NULL} -setup {
    cleanup
} -constraints {win testfile} -body {
    file mkdir td1/td2/td3
    testfile cpdir td1 td2
    list [file exists td1] [file exists td2]
} -cleanup {
    cleanup
} -result {1 1}
test winFCmd-7.3 {TraverseWinTree: sourceAttr == -1} -setup {
    cleanup
} -constraints {win testfile} -body {
    testfile cpdir td1 td2
} -returnCodes error -result {td1 ENOENT}
test winFCmd-7.4 {TraverseWinTree: source isn't directory} -setup {
    cleanup
} -constraints {win testfile} -body {
    file mkdir td1
    createfile td1/tf1 tf1
    testfile cpdir td1 td2
    contents td2/tf1
} -cleanup {
    cleanup
} -result {tf1}
test winFCmd-7.5 {TraverseWinTree: call TraversalCopy: DOTREE_F} -setup {
    cleanup
} -constraints {win testfile} -body {
    file mkdir td1
    createfile td1/tf1 tf1
    testfile cpdir td1 td2
    contents td2/tf1
} -cleanup {
    cleanup
} -result {tf1}
test winFCmd-7.6 {TraverseWinTree: call TraversalDelete: DOTREE_F} -setup {
    cleanup
} -constraints {win testfile} -body {
    file mkdir td1
    createfile td1/tf1 tf1
    testfile rmdir -force td1
    file exists td1
} -result {0}
test winFCmd-7.7 {TraverseWinTree: append \ to source if necessary} -setup {
    cleanup
} -constraints {win testfile} -body {
    file mkdir td1
    createfile td1/tf1 tf1
    testfile cpdir td1 td2
    contents td2/tf1
} -cleanup {
    cleanup
} -result {tf1}
test winFCmd-7.9 {TraverseWinTree: append \ to source if necessary} -body {
    testfile rmdir $cdrom/
} -constraints {win cdrom testfile} -returnCodes error -match glob \
    -result {* EACCES}
test winFCmd-7.10 {TraverseWinTree: can't read directory: handle == INVALID} \
	{win emptyTest} {
    # can't make it happen
} {}
test winFCmd-7.11 {TraverseWinTree: call TraversalCopy: DOTREE_PRED} -setup {
    cleanup
} -constraints {win testfile testchmod} -body {
    file mkdir td1
    createfile td1/tf1 tf1
    testchmod 0 td1
    testfile cpdir td1 td2
    list [file exists td2] [file writable td2]
} -cleanup {
    catch {testchmod 0o666 td1}
    cleanup
} -result {1 1}
test winFCmd-7.12 {TraverseWinTree: call TraversalDelete: DOTREE_PRED} -setup {
    cleanup
} -constraints {win testfile} -body {
    file mkdir td1
    createfile td1/tf1 tf1
    testfile rmdir -force td1
    file exists td1
} -result {0}
test winFCmd-7.13 {TraverseWinTree: append \ to target if necessary} -setup {
    cleanup
} -constraints {win testfile} -body {
    file mkdir td1
    createfile td1/tf1 tf1
    testfile cpdir td1 td2
    contents td2/tf1
} -cleanup {
    cleanup
} -result {tf1}
test winFCmd-7.15 {TraverseWinTree: append \ to target if necessary} -setup {
    cleanup
} -constraints {win testfile} -body {
    file mkdir td1
    testfile cpdir td1 /
} -cleanup {
    cleanup
    # Windows7 returns EEXIST, XP returns EACCES
} -returnCodes error -match regexp -result {^/ E(ACCES|EXIST)$}
test winFCmd-7.16 {TraverseWinTree: recurse on files: no files} -setup {
    cleanup
} -constraints {win testfile} -body {
    file mkdir td1
    testfile cpdir td1 td2
} -cleanup {
    cleanup
} -result {}
test winFCmd-7.17 {TraverseWinTree: recurse on files: one file} -setup {
    cleanup
} -constraints {win testfile} -body {
    file mkdir td1
    createfile td1/td2
    testfile cpdir td1 td2
    glob td2/*
} -cleanup {
    cleanup
} -result {td2/td2}
test winFCmd-7.18 {TraverseWinTree: recurse on files: several files and dir} -setup {
    cleanup
} -constraints {win testfile} -body {
    file mkdir td1
    createfile td1/tf1
    createfile td1/tf2
    file mkdir td1/td2/td3
    createfile td1/tf3
    createfile td1/tf4
    testfile cpdir td1 td2
    lsort [glob td2/*]
} -cleanup {
    cleanup
} -result {td2/td2 td2/tf1 td2/tf2 td2/tf3 td2/tf4}
test winFCmd-7.19 {TraverseWinTree: call TraversalCopy: DOTREE_POSTD} -setup {
    cleanup
} -constraints {win testfile testchmod} -body {
    file mkdir td1
    createfile td1/tf1 tf1
    testchmod 0 td1
    testfile cpdir td1 td2
    list [file exists td2] [file writable td2]
} -cleanup {
    catch {testchmod 0o666 td1}
    cleanup
} -result {1 1}
test winFCmd-7.20 {TraverseWinTree: call TraversalDelete: DOTREE_POSTD} -setup {
    cleanup
} -constraints {win testfile} -body {
    file mkdir td1
    createfile td1/tf1 tf1
    testfile rmdir -force td1
    file exists td1
} -result {0}
test winFCmd-7.21 {TraverseWinTree: fill errorPtr} -setup {
    cleanup
} -constraints {win testfile} -body {
    testfile cpdir td1 td2
} -returnCodes error -result {td1 ENOENT}

test winFCmd-8.1 {TraversalCopy: DOTREE_F} -setup {
    cleanup
} -constraints {win testfile} -body {
    file mkdir td1
    testfile cpdir td1 td1
} -returnCodes error -result {td1 EEXIST}
test winFCmd-8.2 {TraversalCopy: DOTREE_PRED} -setup {
    cleanup
} -constraints {win testfile testchmod} -body {
    file mkdir td1/td2
    testchmod 0 td1
    testfile cpdir td1 td2
    list [file writable td1] [file writable td1/td2]
} -cleanup {
    catch {testchmod 0o666 td1}
    cleanup
} -result {0 1}
test winFCmd-8.3 {TraversalCopy: DOTREE_POSTD} -setup {
    cleanup
} -constraints {win testfile} -body {
    file mkdir td1
    testfile cpdir td1 td2
} -cleanup {
    cleanup
} -result {}

test winFCmd-9.1 {TraversalDelete: DOTREE_F} -setup {
    cleanup
} -constraints {win testfile} -body {
    file mkdir td1
    createfile td1/tf1
    testfile rmdir -force td1
} -result {}
test winFCmd-9.3 {TraversalDelete: DOTREE_PRED} -setup {
    cleanup
} -constraints {winVista testfile testchmod} -body {
    file mkdir td1/td2
    testchmod 0 td1
    testfile rmdir -force td1
    file exists td1
} -cleanup {
    catch {testchmod 0o666 td1}
    cleanup
} -returnCodes error -result {td1 EACCES}
test winFCmd-9.4 {TraversalDelete: DOTREE_POSTD} -setup {
    cleanup
} -constraints {win testfile} -body {
    file mkdir td1/td1/td3/td4/td5
    testfile rmdir -force td1
} -result {}

test winFCmd-10.1 {AttributesPosixError - get} -constraints {win} -setup {
    cleanup
} -body {
    file attributes td1 -archive
} -returnCodes error -result {could not read "td1": no such file or directory}
test winFCmd-10.2 {AttributesPosixError - set} -constraints {win} -setup {
    cleanup
} -body {
    file attributes td1 -archive 0
} -returnCodes error -result {could not read "td1": no such file or directory}

test winFCmd-11.1 {GetWinFileAttributes} -constraints {win} -setup {
    cleanup
} -body {
    createfile td1 {}
    file attributes td1 -archive
} -cleanup {
    cleanup
} -result 1
test winFCmd-11.2 {GetWinFileAttributes} -constraints {win} -setup {
    cleanup
} -body {
    createfile td1 {}
    file attributes td1 -readonly
} -cleanup {
    cleanup
} -result 0
test winFCmd-11.3 {GetWinFileAttributes} -constraints {win} -setup {
    cleanup
} -body {
    createfile td1 {}
    file attributes td1 -hidden
} -cleanup {
    cleanup
} -result 0
test winFCmd-11.4 {GetWinFileAttributes} -constraints {win} -setup {
    cleanup
} -body {
    createfile td1 {}
    file attributes td1 -system
} -cleanup {
    cleanup
} -result 0
test winFCmd-11.5 {GetWinFileAttributes} -constraints {win} -setup {
    set old [pwd]
} -body {
    # Attr of relative paths that resolve to root was failing don't care about
    # answer, just that test runs.
    cd c:/
    file attr c:
    file attr c:.
    file attr .
} -cleanup {
    cd $old
} -match glob -result *
test winFCmd-11.6 {GetWinFileAttributes} -constraints {win} -body {
    file attr c:/ -hidden
} -result {0}

test winFCmd-12.1 {ConvertFileNameFormat} -constraints {win} -setup {
    cleanup
} -body {
    createfile td1 {}
    string tolower [file attributes td1 -longname]
} -cleanup {
    cleanup
} -result {td1}
test winFCmd-12.2 {ConvertFileNameFormat} -constraints {win} -setup {
    cleanup
} -body {
    file mkdir td1
    createfile td1/td1 {}
    string tolower [file attributes td1/td1 -longname]
} -cleanup {
    cleanup
} -result {td1/td1}
test winFCmd-12.3 {ConvertFileNameFormat} -constraints {win} -setup {
    cleanup
} -body {
    file mkdir td1
    file mkdir td1/td2
    createfile td1/td3 {}
    string tolower [file attributes td1/td2/../td3 -longname]
} -cleanup {
    cleanup
} -result {td1/td2/../td3}
test winFCmd-12.4 {ConvertFileNameFormat} -constraints {win} -setup {
    cleanup
} -body {
    createfile td1 {}
    string tolower [file attributes ./td1 -longname]
} -cleanup {
    cleanup
} -result {./td1}
test winFCmd-12.5 {ConvertFileNameFormat: absolute path} -body {
    list [file attributes / -longname] [file attributes \\ -longname]
} -constraints {win} -result {/ /}
test winFCmd-12.6 {ConvertFileNameFormat: absolute path with drive} -setup {
<<<<<<< HEAD
    catch {file delete -force -- c:/td1}
} -constraints {win winXP} -body {
    createfile c:/td1 {}
    string tolower [file attributes c:/td1 -longname]
=======
    catch {file delete -force -- c:/TclTmpC.1}
} -constraints {win win2000orXP} -body {
    createfile c:/TclTmpC.1 {}
    string tolower [file attributes c:/TclTmpC.1 -longname]
>>>>>>> a33bf8d5
} -cleanup {
    file delete -force -- c:/TclTmpC.1
} -result [string tolower {c:/TclTmpC.1}]
test winFCmd-12.6.2 {ConvertFileNameFormat: absolute path with drive (in temp folder)} -setup {
    catch {file delete -force -- $::env(TEMP)/td1}
} -constraints {win} -body {
    createfile $::env(TEMP)/td1 {}
    string equal [string tolower [file attributes $::env(TEMP)/td1 -longname]] \
	    [string tolower [file normalize $::env(TEMP)]/td1]
} -cleanup {
    file delete -force -- $::env(TEMP)/td1
} -result 1
test winFCmd-12.7 {ConvertFileNameFormat} -body {
    string tolower [file attributes //bisque/tcl/ws -longname]
} -constraints {nonPortable win} -result {//bisque/tcl/ws}
test winFCmd-12.8 {ConvertFileNameFormat} -setup {
    cleanup
} -constraints {win longFileNames} -body {
    createfile td1 {}
    string tolower [file attributes td1 -longname]
} -cleanup {
    cleanup
} -result {td1}
test winFCmd-12.10 {ConvertFileNameFormat} -setup {
    cleanup
} -constraints {longFileNames win} -body {
    createfile td1td1td1 {}
    file attributes td1td1td1 -shortname
} -cleanup {
    cleanup
} -match glob -result *
test winFCmd-12.11 {ConvertFileNameFormat} -setup {
    cleanup
} -constraints {longFileNames win} -body {
    createfile td1 {}
    string tolower [file attributes td1 -shortname]
} -cleanup {
    cleanup
} -result {td1}

test winFCmd-13.1 {GetWinFileLongName} -constraints {win} -setup {
    cleanup
} -body {
    createfile td1 {}
    string tolower [file attributes td1 -longname]
} -cleanup {
    cleanup
} -result td1

test winFCmd-14.1 {GetWinFileShortName} -constraints {win} -setup {
    cleanup
} -body {
    createfile td1 {}
    string tolower [file attributes td1 -shortname]
} -cleanup {
    cleanup
} -result td1

test winFCmd-15.1 {SetWinFileAttributes} -constraints {win} -setup {
    cleanup
} -body {
    file attributes td1 -archive 0
} -returnCodes error -result {could not read "td1": no such file or directory}
test winFCmd-15.2 {SetWinFileAttributes - archive} -constraints {win} -setup {
    cleanup
} -body {
    createfile td1 {}
    list [file attributes td1 -archive 1] [file attributes td1 -archive]
} -cleanup {
    cleanup
} -result {{} 1}
test winFCmd-15.3 {SetWinFileAttributes - archive} -constraints {win} -setup {
    cleanup
} -body {
    createfile td1 {}
    list [file attributes td1 -archive 0] [file attributes td1 -archive]
} -cleanup {
    cleanup
} -result {{} 0}
test winFCmd-15.4 {SetWinFileAttributes - hidden} -constraints {win} -setup {
    cleanup
} -body {
    createfile td1 {}
    list [file attributes td1 -hidden 1] [file attributes td1 -hidden] \
	[file attributes td1 -hidden 0]
} -cleanup {
    cleanup
} -result {{} 1 {}}
test winFCmd-15.5 {SetWinFileAttributes - hidden} -constraints {win} -setup {
    cleanup
} -body {
    createfile td1 {}
    list [file attributes td1 -hidden 0] [file attributes td1 -hidden]
} -cleanup {
    cleanup
} -result {{} 0}
test winFCmd-15.6 {SetWinFileAttributes - readonly} -setup {
    cleanup
} -constraints {win} -body {
    createfile td1 {}
    list [file attributes td1 -readonly 1] [file attributes td1 -readonly]
} -cleanup {
    cleanup
} -result {{} 1}
test winFCmd-15.7 {SetWinFileAttributes - readonly} -setup {
    cleanup
} -constraints {win} -body {
    createfile td1 {}
    list [file attributes td1 -readonly 0] [file attributes td1 -readonly]
} -cleanup {
    cleanup
} -result {{} 0}
test winFCmd-15.8 {SetWinFileAttributes - system} -constraints {win} -setup {
    cleanup
} -body {
    createfile td1 {}
    list [file attributes td1 -system 1] [file attributes td1 -system]
} -cleanup {
    cleanup
} -result {{} 1}
test winFCmd-15.9 {SetWinFileAttributes - system} -constraints {win} -setup {
    cleanup
} -body {
    createfile td1 {}
    list [file attributes td1 -system 0] [file attributes td1 -system]
} -cleanup {
    cleanup
} -result {{} 0}
test winFCmd-15.10 {SetWinFileAttributes - failing} -setup {
    cleanup
} -constraints {win cdrom} -body {
    file attributes $cdfile -archive 1
} -returnCodes error -match glob -result *

test winFCmd-16.1 {Windows file normalization} -constraints {win} -body {
    list [file normalize c:/] [file normalize C:/]
} -result {C:/ C:/}
test winFCmd-16.2 {Windows file normalization} -constraints {win} -body {
    createfile td1... {}
    file tail [file normalize td1]
} -cleanup {
    file delete td1...
} -result {td1}
set pwd [pwd]
set d [string index $pwd 0]
test winFCmd-16.3 {Windows file normalization} -constraints {win} -body {
    file norm ${d}:foo
} -result [file join $pwd foo]
test winFCmd-16.4 {Windows file normalization} -constraints {win} -body {
    file norm [string tolower ${d}]:foo
} -result [file join $pwd foo]
test winFCmd-16.5 {Windows file normalization} -constraints {win} -body {
    file norm ${d}:foo/bar
} -result [file join $pwd foo/bar]
test winFCmd-16.6 {Windows file normalization} -constraints {win} -body {
    file norm ${d}:foo\\bar
} -result [file join $pwd foo/bar]
test winFCmd-16.7 {Windows file normalization} -constraints {win} -body {
    file norm /bar
} -result "${d}:/bar"
test winFCmd-16.8 {Windows file normalization} -constraints {win} -body {
    file norm ///bar
} -result "${d}:/bar"
test winFCmd-16.9 {Windows file normalization} -constraints {win} -body {
    file norm /bar/foo
} -result "${d}:/bar/foo"
if {$d eq "C"} { set dd "D" } else { set dd "C" }
test winFCmd-16.10 {Windows file normalization} -constraints {win} -body {
    file norm ${dd}:foo
} -result "${dd}:/foo"
test winFCmd-16.11 {Windows file normalization} -body {
    cd ${d}:
    cd $cdrom
    cd ${d}:
    cd $cdrom
    # Must not crash
    set result "no crash"
} -constraints {win cdrom} -cleanup {
    cd $pwd
} -result {no crash}
test winFCmd-16.12 {Windows file normalization - no crash} \
  -constraints win -setup {
    set oldhome ""
    catch {set oldhome $::env(HOME)}
} -body {
    set expectedResult [file normalize ${d}:]
    set ::env(HOME) ${d}:
    cd
    # At one point this led to an infinite recursion in Tcl
    set result [pwd]; # <- Must not crash
    set result "no crash"
} -cleanup {
    set ::env(HOME) $oldhome
    cd $pwd
} -result {no crash}
test winFCmd-16.13 {Windows file normalization - absolute HOME} -setup {
    set oldhome ""
    catch {set oldhome $::env(HOME)}
} -constraints win -body {
    # Test 'cd' normalization when HOME is absolute
    set ::env(HOME) ${d}:/
    cd
    pwd
} -cleanup {
    set ::env(HOME) $oldhome
    cd $pwd
} -result [file normalize ${d}:/]
test winFCmd-16.14 {Windows file normalization - relative HOME} -setup {
    set oldhome ""
    catch {set oldhome $::env(HOME)}
} -constraints win -body {
    # Test 'cd' normalization when HOME is relative
    set ::env(HOME) ${d}:
    cd
    pwd
} -cleanup {
    set ::env(HOME) $oldhome
    cd $pwd
} -result $pwd

test winFCmd-17.1 {Windows bad permissions cd} -constraints win -body {
    set d {}
    foreach dd {c:/ d:/ e:/} {
	eval lappend d [glob -nocomplain \
	  -types hidden -dir $dd "System Volume Information"]
    }
    # Old versions of Tcl gave a misleading error that the
    # directory in question didn't exist.
    if {[llength $d] && [catch {cd [lindex $d 0]} err]} {
	regsub ".*: " $err "" err
	set err
    } else {
        set err "permission denied"
    }
} -cleanup {
    cd $pwd
} -result "permission denied"

cd $pwd
unset d dd pwd

test winFCmd-18.1 {Windows reserved path names} -constraints win -body {
    file pathtype com1
} -result "absolute"
test winFCmd-18.1.2 {Windows reserved path names} -constraints win -body {
    file pathtype com4
} -result "absolute"
test winFCmd-18.1.3 {Windows reserved path names} -constraints win -body {
    file pathtype com9
} -result "absolute"
test winFCmd-18.1.4 {Windows reserved path names} -constraints win -body {
    file pathtype lpt3
} -result "absolute"
test winFCmd-18.1.5 {Windows reserved path names} -constraints win -body {
    file pathtype lpt9
} -result "absolute"
test winFCmd-18.1.6 {Windows reserved path names} -constraints win -body {
    file pathtype nul
} -result "absolute"
test winFCmd-18.1.7 {Windows reserved path names} -constraints win -body {
    file pathtype null
} -result "relative"
test winFCmd-18.2 {Windows reserved path names} -constraints win -body {
    file pathtype com1:
} -result "absolute"
test winFCmd-18.3 {Windows reserved path names} -constraints win -body {
    file pathtype COM1
} -result "absolute"
test winFCmd-18.4 {Windows reserved path names} -constraints win -body {
    file pathtype CoM1:
} -result "absolute"
test winFCmd-18.5 {Windows reserved path names} -constraints win -body {
    file normalize com1:
} -result COM1
test winFCmd-18.6 {Windows reserved path names} -constraints win -body {
    file normalize COM1:
} -result COM1
test winFCmd-18.7 {Windows reserved path names} -constraints win -body {
    file normalize cOm1
} -result COM1
test winFCmd-18.8 {Windows reserved path names} -constraints win -body {
    file normalize cOm1:
} -result COM1

test winFCmd-19.1 {Windows extended path names} -constraints win -body {
    file normalize //?/c:/windows/win.ini
} -result //?/c:/windows/win.ini
test winFCmd-19.2 {Windows extended path names} -constraints win -body {
    file normalize //?/c:/windows/../windows/win.ini
} -result //?/c:/windows/win.ini
test winFCmd-19.3 {Windows extended path names} -constraints win -setup {
    set tmpfile [file join $::env(TEMP) tcl[string repeat x 20].tmp]
    set tmpfile [file normalize $tmpfile]
} -body {
    list [catch {
        set f [open $tmpfile [list WRONLY CREAT]]
        close $f
    } res] $res
} -cleanup {
    catch {file delete $tmpfile}
} -result [list 0 {}]
test winFCmd-19.4 {Windows extended path names} -constraints win -setup {
    set tmpfile [file join $::env(TEMP) tcl[string repeat x 20].tmp]
    set tmpfile //?/[file normalize $tmpfile]
} -body {
    list [catch {
        set f [open $tmpfile [list WRONLY CREAT]]
        close $f
    } res] $res
} -cleanup {
    catch {file delete $tmpfile}
} -result [list 0 {}]
test winFCmd-19.5 {Windows extended path names} -constraints win -setup {
    set tmpfile [file join $::env(TEMP) tcl[string repeat x 248].tmp]
    set tmpfile [file normalize $tmpfile]
} -body {
    list [catch {
        set f [open $tmpfile [list WRONLY CREAT]]
        close $f
    } res] $res
} -cleanup {
    catch {file delete $tmpfile}
} -result [list 0 {}]
test winFCmd-19.6 {Windows extended path names} -constraints win -setup {
    set tmpfile [file join $::env(TEMP) tcl[string repeat x 248].tmp]
    set tmpfile //?/[file normalize $tmpfile]
} -body {
    list [catch {
        set f [open $tmpfile [list WRONLY CREAT]]
        close $f
    } res] $res
} -cleanup {
    catch {file delete $tmpfile}
} -result [list 0 {}]
test winFCmd-19.7 {Windows extended path names} -constraints win -setup {
    set tmpfile [file join $::env(TEMP) "tcl[pid].tmp "]
    set tmpfile [file normalize $tmpfile]
} -body {
    list [catch {
        set f [open $tmpfile [list WRONLY CREAT]]
        close $f
    } res] $res [glob -directory $::env(TEMP) -tails tcl[pid].*]
} -cleanup {
    catch {file delete $tmpfile}
} -result [list 0 {} [list tcl[pid].tmp]]
test winFCmd-19.8 {Windows extended path names} -constraints win -setup {
    set tmpfile [file join $::env(TEMP) "tcl[pid].tmp "]
    set tmpfile //?/[file normalize $tmpfile]
} -body {
    list [catch {
        set f [open $tmpfile [list WRONLY CREAT]]
        close $f
    } res] $res [glob -directory $::env(TEMP) -tails tcl[pid].*]
} -cleanup {
    catch {file delete $tmpfile}
} -result [list 0 {} [list "tcl[pid].tmp "]]

test winFCmd-19.9 {Windows devices path names} -constraints win -body {
    file normalize //./com1
} -result //./com1


# This block of code used to occur after the "return" call, so I'm
# commenting it out and assuming that this code is still under construction.
#foreach source {tef ted tnf tnd "" nul com1} {
#    foreach chmodsrc {000 755} {
#        foreach dest "tfn tfe tdn tdempty tdfull td1/td2 $p $p/td1 {} nul" {
#	    foreach chmoddst {000 755} {
#		puts hi
#		cleanup
#		file delete -force ted tef
#		file mkdir ted
#		createfile tef
#		createfile tfe
#		file mkdir tdempty
#		file mkdir tdfull/td1/td2
#
#		catch {testchmod $chmodsrc $source}
#		catch {testchmod $chmoddst $dest}
#
#		if [catch {file rename $source $dest} msg] {
#		    puts "file rename $source ($chmodsrc) $dest ($chmoddst)"
#		    puts $msg
#		}
#	    }
#	}
#    }
#}

# cleanup
cleanup
::tcltest::cleanupTests
return

# Local Variables:
# mode: tcl
# End:<|MERGE_RESOLUTION|>--- conflicted
+++ resolved
@@ -1053,17 +1053,10 @@
     list [file attributes / -longname] [file attributes \\ -longname]
 } -constraints {win} -result {/ /}
 test winFCmd-12.6 {ConvertFileNameFormat: absolute path with drive} -setup {
-<<<<<<< HEAD
-    catch {file delete -force -- c:/td1}
+    catch {file delete -force -- c:/TclTmpC.1}
 } -constraints {win winXP} -body {
-    createfile c:/td1 {}
-    string tolower [file attributes c:/td1 -longname]
-=======
-    catch {file delete -force -- c:/TclTmpC.1}
-} -constraints {win win2000orXP} -body {
     createfile c:/TclTmpC.1 {}
     string tolower [file attributes c:/TclTmpC.1 -longname]
->>>>>>> a33bf8d5
 } -cleanup {
     file delete -force -- c:/TclTmpC.1
 } -result [string tolower {c:/TclTmpC.1}]
