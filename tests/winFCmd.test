# This file tests the tclWinFCmd.c file.
#
# This file contains a collection of tests for one or more of the Tcl
# built-in commands.  Sourcing this file into Tcl runs the tests and
# generates output for errors.  No output means no errors were found.
#
# Copyright © 1996-1997 Sun Microsystems, Inc.
# Copyright © 1998-1999 Scriptics Corporation.
#
# See the file "license.terms" for information on usage and redistribution
# of this file, and for a DISCLAIMER OF ALL WARRANTIES.

if {"::tcltest" ni [namespace children]} {
    package require tcltest 2.5
    namespace import -force ::tcltest::*
}

::tcltest::loadTestedCommands
catch [list package require -exact tcl::test [info patchlevel]]

# Initialise the test constraints

testConstraint testvolumetype [llength [info commands testvolumetype]]
testConstraint testfile       [llength [info commands testfile]]
testConstraint testchmod      [llength [info commands testchmod]]
testConstraint cdrom 0
testConstraint exdev 0
testConstraint longFileNames 0
# Some things fail under all Continuous Integration systems for subtle reasons
# such as CI often running with elevated privileges in a container.
testConstraint notInCIenv     [expr {![info exists ::env(CI)]}]
testConstraint knownMsvcBug [expr {![string match msvc-* [tcl::build-info compiler]]}]

proc createfile {file {string a}} {
    set f [open $file w]
    puts -nonewline $f $string
    close $f
    return $string
}

proc contents {file} {
    set f [open $file r]
    set r [read $f]
    close $f
    set r
}

proc cleanupRecurse {args} {
    # Assumes no loops via links!
    # Need to change permissions BEFORE deletion
    catch {testchmod 0o777 {*}$args}
    foreach victim $args {
        if {[file isdirectory $victim]} {
            cleanupRecurse {*}[glob -nocomplain -directory $victim td* tf* Test*]
        }
        file delete -force $victim
    }
}
proc cleanup {args} {
    foreach p [list [pwd] {*}$args] {
        cleanupRecurse {*}[glob -nocomplain -directory $p tf* td*]
    }
}

# find a CD-ROM so we can test read-only filesystems.

proc findfile {dir} {
    foreach p [glob -nocomplain -type f -directory $dir *] {
	return $p
    }
    foreach p [glob -nocomplain -type d -directory $dir *] {
	set f [findfile $p]
	if {$f ne ""} {
	    return $f
	}
    }
    return ""
}

if {[testConstraint testvolumetype]} {
    foreach p {d e f g h i j k l m n o p q r s t u v w x y z} {
        if {![catch {testvolumetype ${p}:} result] && $result in {CDFS UDF}} {
            set cdrom ${p}:
	    set cdfile [findfile $cdrom]
	    testConstraint cdrom 1
	    break
        }
    }
}

# NB: filename is chosen to be short but unlikely to clash with other apps
if {[file exists c:/] && [file exists d:/]} {
    catch {file delete d:/TclTmpF.1}
    catch {file delete d:/TclTmpD.1}
    catch {file delete c:/TclTmpC.1}
    if {![catch {createfile d:/TclTmpF.1 {}}] && [file isfile d:/TclTmpF.1]
	&& ![catch {file mkdir d:/TclTmpD.1}] && [file isdirectory d:/TclTmpD.1]
	&& ![catch {file mkdir c:/TclTmpC.1}] && [file isdirectory c:/TclTmpC.1]
    } {
	file delete d:/TclTmpF.1 d:/TclTmpD.1 c:/TclTmpC.1
	testConstraint exdev 1
    }
}

file delete -force -- td1
if {![catch {open td1 w} testfile]} {
    close $testfile
    testConstraint longFileNames 1
    file delete -force -- td1
}

# A really long file name
# length of longname is 1216 chars, which should be greater than any static
# buffer or allowable filename.

set longname "abcdefghihjllmnopqrstuvwxyz01234567890"
append longname $longname
append longname $longname
append longname $longname
append longname $longname
append longname $longname

# Uses the "testfile" command instead of the "file" command.  The "file"
# command provides several layers of sanity checks on the arguments and
# it can be difficult to actually forward "insane" arguments to the
# low-level Posix emulation layer.

test winFCmd-1.1 {TclpRenameFile: errno: EACCES} -body {
    testfile mv $cdfile $cdrom/dummy~~.fil
} -constraints {win cdrom testfile} -returnCodes error -result EACCES
test winFCmd-1.2 {TclpRenameFile: errno: EEXIST} -setup {
    cleanup
} -constraints {win testfile notInCIenv} -body {
    file mkdir td1/td2/td3
    file mkdir td2
    testfile mv td2 td1/td2
} -returnCodes error -result EEXIST
test winFCmd-1.3 {TclpRenameFile: errno: EINVAL} -setup {
    cleanup
} -constraints {win testfile notInCIenv} -body {
    testfile mv / td1
} -returnCodes error -result EINVAL
test winFCmd-1.4 {TclpRenameFile: errno: EINVAL} -setup {
    cleanup
} -constraints {win testfile notInCIenv} -body {
    file mkdir td1
    testfile mv td1 td1/td2
} -returnCodes error -result EINVAL
test winFCmd-1.5 {TclpRenameFile: errno: EISDIR} -setup {
    cleanup
} -constraints {win testfile notInCIenv} -body {
    file mkdir td1
    createfile tf1
    testfile mv tf1 td1
} -returnCodes error -result EISDIR
test winFCmd-1.6 {TclpRenameFile: errno: ENOENT} -setup {
    cleanup
} -constraints {win testfile} -body {
    testfile mv tf1 tf2
} -returnCodes error -result ENOENT
test winFCmd-1.7 {TclpRenameFile: errno: ENOENT} -setup {
    cleanup
} -constraints {win testfile} -body {
    testfile mv "" tf2
} -returnCodes error -result ENOENT
test winFCmd-1.8 {TclpRenameFile: errno: ENOENT} -setup {
    cleanup
} -constraints {win testfile} -body {
    createfile tf1
    testfile mv tf1 ""
} -returnCodes error -result ENOENT
test winFCmd-1.9 {TclpRenameFile: errno: ENOTDIR} -setup {
    cleanup
} -constraints {win testfile} -body {
    file mkdir td1
    createfile tf1
    testfile mv td1 tf1
} -returnCodes error -result ENOTDIR
test winFCmd-1.10 {TclpRenameFile: errno: EXDEV} -setup {
    file delete -force d:/TclTmpD.1
} -constraints {win exdev testfile} -body {
    file mkdir c:/TclTmpC.1
    testfile mv c:/TclTmpC.1 d:/TclTmpD.1
} -cleanup {
    file delete -force c:/TclTmpC.1
} -returnCodes error -result EXDEV
test winFCmd-1.11 {TclpRenameFile: errno: EACCES} -setup {
    cleanup
} -constraints {win testfile} -body {
    set fd [open tf1 w]
    testfile mv tf1 tf2
} -cleanup {
    catch {close $fd}
} -returnCodes error -result EACCES
test winFCmd-1.12 {TclpRenameFile: errno: EACCES} -setup {
    cleanup
} -constraints {win testfile} -body {
    createfile tf1
    set fd [open tf2 w]
    testfile mv tf1 tf2
} -cleanup {
    catch {close $fd}
} -returnCodes error -result EACCES
test winFCmd-1.15 {TclpRenameFile: errno: EEXIST} -setup {
    cleanup
} -constraints {win testfile} -body {
    createfile tf1
    testfile mv tf1 nul
} -returnCodes error -result EEXIST
test winFCmd-1.16 {TclpRenameFile: MoveFile() != FALSE} -setup {
    cleanup
} -constraints {win testfile} -body {
    createfile tf1 tf1
    testfile mv tf1 tf2
    list [file exists tf1] [contents tf2]
} -result {0 tf1}
test winFCmd-1.17 {TclpRenameFile: MoveFile() == FALSE} -setup {
    cleanup
} -constraints {win testfile} -body {
    testfile mv tf1 tf2
} -returnCodes error -result ENOENT
test winFCmd-1.18 {TclpRenameFile: srcAttr == -1} -setup {
    cleanup
} -constraints {win testfile} -body {
    testfile mv tf1 tf2
} -returnCodes error -result ENOENT
test winFCmd-1.20 {TclpRenameFile: src is dir} -setup {
    cleanup
} -constraints {win testfile} -body {
    file delete /tf1
    testfile mv [pwd] /tf1
} -returnCodes error -result EACCES
test winFCmd-1.21 {TclpRenameFile: long src} -setup {
    cleanup
} -constraints {win testfile} -body {
    testfile mv $longname tf1
} -returnCodes error -result ENAMETOOLONG
test winFCmd-1.22 {TclpRenameFile: long dst} -setup {
    cleanup
} -constraints {win testfile} -body {
    createfile tf1
    testfile mv tf1 $longname
} -returnCodes error -result ENAMETOOLONG
test winFCmd-1.23 {TclpRenameFile: move dir into self} -setup {
    cleanup
} -constraints {win testfile notInCIenv} -body {
    file mkdir td1
    testfile mv [pwd]/td1 td1/td2
} -returnCodes error -result EINVAL
test winFCmd-1.24 {TclpRenameFile: move a root dir} -setup {
    cleanup
} -constraints {win testfile} -body {
    # Error code depends on Windows version
    testfile mv / c:/
} -returnCodes error -result {^(EINVAL|ENOENT)$} -match regexp
test winFCmd-1.25 {TclpRenameFile: cross file systems} -setup {
    cleanup
} -constraints {win cdrom testfile} -body {
    file mkdir td1
    testfile mv td1 $cdrom/td1
} -returnCodes error -result EXDEV
test winFCmd-1.26 {TclpRenameFile: readonly fs} -setup {
    cleanup
} -constraints {win cdrom testfile} -body {
    testfile mv $cdfile $cdrom/dummy~~.fil
} -returnCodes error -result EACCES
test winFCmd-1.27 {TclpRenameFile: open file} -setup {
    cleanup
} -constraints {win testfile} -body {
    set fd [open tf1 w]
    testfile mv tf1 tf2
} -cleanup {
    catch {close $fd}
} -returnCodes error -result EACCES
test winFCmd-1.28 {TclpRenameFile: errno == EEXIST} -setup {
    cleanup
} -constraints {win testfile} -body {
    createfile tf1
    createfile tf2
    testfile mv tf1 tf2
    list [file exists tf1] [file exists tf2]
} -result {0 1}
test winFCmd-1.29 {TclpRenameFile: src is dir} -setup {
    cleanup
} -constraints {win testfile} -body {
    file mkdir td1
    createfile tf1
    testfile mv td1 tf1
} -returnCodes error -result ENOTDIR
test winFCmd-1.30 {TclpRenameFile: dst is dir} -setup {
    cleanup
} -constraints {win testfile notInCIenv} -body {
    file mkdir td1
    file mkdir td2/td2
    testfile mv td1 td2
} -returnCodes error -result EEXIST
test winFCmd-1.31 {TclpRenameFile: TclpRemoveDirectory fails} -setup {
    cleanup
} -constraints {win testfile notInCIenv} -body {
    file mkdir td1
    file mkdir td2/td2
    testfile mv td1 td2
} -returnCodes error -result EEXIST
test winFCmd-1.32 {TclpRenameFile: TclpRemoveDirectory succeeds} -setup {
    cleanup
} -constraints {win testfile notInCIenv} -body {
    file mkdir td1/td2
    file mkdir td2
    testfile mv td1 td2
    list [file exists td1] [file exists td2] [file exists td2/td2]
} -result {0 1 1}
test winFCmd-1.33 {TclpRenameFile: After removing dst dir, MoveFile fails} \
	-constraints {win exdev testfile testchmod} -body {
    file mkdir d:/TclTmpD.1
    testchmod 0 d:/TclTmpD.1
    file mkdir c:/TclTmpC.1
    catch {testfile mv c:/TclTmpC.1 d:/TclTmpD.1} msg
    list $msg [file writable d:/TclTmpD.1]
} -cleanup {
    catch {testchmod 0o666 d:/TclTmpD.1}
    file delete d:/TclTmpD.1
    file delete -force c:/TclTmpC.1
} -result {EXDEV 0}
test winFCmd-1.34 {TclpRenameFile: src is dir, dst is not} -setup {
    cleanup
} -constraints {win testfile} -body {
    file mkdir td1
    createfile tf1
    testfile mv td1 tf1
} -cleanup {
    cleanup
} -returnCodes error -result ENOTDIR
test winFCmd-1.35 {TclpRenameFile: src is not dir, dst is} -setup {
    cleanup
} -constraints {win testfile notInCIenv} -body {
    file mkdir td1
    createfile tf1
    testfile mv tf1 td1
} -cleanup {
    cleanup
} -returnCodes error -result EISDIR
test winFCmd-1.36 {TclpRenameFile: src and dst not dir} -setup {
    cleanup
} -constraints {win testfile} -body {
    createfile tf1 tf1
    createfile tf2 tf2
    testfile mv tf1 tf2
    contents tf2
} -cleanup {
    cleanup
} -result {tf1}
test winFCmd-1.37 {TclpRenameFile: need to restore temp file} {win emptyTest} {
    # Can't figure out how to cause this.
    # Need a file that can't be copied.
} {}

# If the native filesystem produces 0 for inodes numbers there is no point
# doing the following test.
testConstraint winNonZeroInodes [eval {
    file stat [info nameofexecutable] statExe
    expr {$statExe(ino) != 0}
}]

proc MakeFiles {dirname} {
    set inodes {}
    set ndx -1
    while {1} {
        # upped to 50K for 64bit Server 2008
        if {$ndx > 50000} {
            tcltest::Skip "limit-reached:no-collistion"
        }
        set filename [file join $dirname Test[incr ndx]]
        set f [open $filename w]
        close $f
        file stat $filename stat
        if {[set n [lsearch -exact -integer $inodes $stat(ino)]] >= 0} {
            return [list [file join $dirname Test$n] $filename]
        }
        lappend inodes $stat(ino)
        unset stat
    }
}

test winFCmd-1.38 {TclpRenameFile: check rename of conflicting inodes} -setup {
    cleanup
<<<<<<< HEAD
} -constraints {win winNonZeroInodes knownMsvcBug notInCIenv} -body {
=======
} -constraints {win winNonZeroInodes notInCIenv extensive} -body {
>>>>>>> a12b9422
    file mkdir td1
    lassign [MakeFiles td1] a b
    file rename -force $a $b
    file exists $a
} -cleanup {
    cleanup
} -result 0


test winFCmd-2.1 {TclpCopyFile: errno: EACCES} -setup {
    cleanup
} -constraints {win cdrom testfile} -body {
    testfile cp $cdfile $cdrom/dummy~~.fil
} -returnCodes error -result EACCES
test winFCmd-2.2 {TclpCopyFile: errno: EISDIR} -setup {
    cleanup
} -constraints {win testfile} -body {
    file mkdir td1
    testfile cp td1 tf1
} -cleanup {
    cleanup
} -returnCodes error -result EISDIR
test winFCmd-2.3 {TclpCopyFile: errno: EISDIR} -setup {
    cleanup
} -constraints {win testfile} -body {
    createfile tf1
    file mkdir td1
    testfile cp tf1 td1
} -cleanup {
    cleanup
} -returnCodes error -result EISDIR
test winFCmd-2.4 {TclpCopyFile: errno: ENOENT} -setup {
    cleanup
} -constraints {win testfile} -body {
    testfile cp tf1 tf2
} -returnCodes error -result ENOENT
test winFCmd-2.5 {TclpCopyFile: errno: ENOENT} -setup {
    cleanup
} -constraints {win testfile} -body {
    testfile cp "" tf2
} -returnCodes error -result ENOENT
test winFCmd-2.6 {TclpCopyFile: errno: ENOENT} -setup {
    cleanup
} -constraints {win testfile} -body {
    createfile tf1
    testfile cp tf1 ""
} -cleanup {
    cleanup
} -returnCodes error -result ENOENT
test winFCmd-2.10 {TclpCopyFile: CopyFile succeeds} -setup {
    cleanup
} -constraints {win testfile} -body {
    createfile tf1 tf1
    testfile cp tf1 tf2
    list [contents tf1] [contents tf2]
} -cleanup {
    cleanup
} -result {tf1 tf1}
test winFCmd-2.11 {TclpCopyFile: CopyFile succeeds} -setup {
    cleanup
} -constraints {win testfile} -body {
    createfile tf1 tf1
    createfile tf2 tf2
    testfile cp tf1 tf2
    list [contents tf1] [contents tf2]
} -cleanup {
    cleanup
} -result {tf1 tf1}
test winFCmd-2.12 {TclpCopyFile: CopyFile succeeds} -setup {
    cleanup
} -constraints {win testfile testchmod} -body {
    createfile tf1 tf1
    file attribute tf1 -readonly 1
    testfile cp tf1 tf2
    list [contents tf2] [file writable tf2]
} -cleanup {
    testchmod 0o660 tf1
    cleanup
} -result {tf1 0}
test winFCmd-2.13 {TclpCopyFile: CopyFile fails} -setup {
    cleanup
} -constraints {win testfile} -body {
    createfile tf1
    file mkdir td1
    testfile cp tf1 td1
} -cleanup {
    cleanup
} -returnCodes error -result EISDIR
test winFCmd-2.14 {TclpCopyFile: errno == EACCES} -setup {
    cleanup
} -constraints {win testfile} -body {
    file mkdir td1
    testfile cp td1 tf1
} -cleanup {
    cleanup
} -returnCodes error -result EISDIR
test winFCmd-2.15 {TclpCopyFile: src is directory} -setup {
    cleanup
} -constraints {win testfile} -body {
    file mkdir td1
    testfile cp td1 tf1
} -cleanup {
    cleanup
} -returnCodes error -result EISDIR
test winFCmd-2.16 {TclpCopyFile: dst is directory} -setup {
    cleanup
} -constraints {win testfile} -body {
    createfile tf1
    file mkdir td1
    testfile cp tf1 td1
} -cleanup {
    cleanup
} -returnCodes error -result EISDIR
test winFCmd-2.17 {TclpCopyFile: dst is readonly} -setup {
    cleanup
} -constraints {win testfile testchmod} -body {
    createfile tf1 tf1
    createfile tf2 tf2
    file attribute tf2 -readonly 1
    testfile cp tf1 tf2
    list [file writable tf2] [contents tf2]
} -cleanup {
    cleanup
} -result {1 tf1}

test winFCmd-3.1 {TclpDeleteFile: errno: EACCES} -body {
    testfile rm $cdfile $cdrom/dummy~~.fil
} -constraints {win cdrom testfile} -returnCodes error -result EACCES
test winFCmd-3.2 {TclpDeleteFile: errno: EISDIR} -setup {
    cleanup
} -constraints {win testfile} -body {
    file mkdir td1
    testfile rm td1
} -cleanup {
    cleanup
} -returnCodes error -result EISDIR
test winFCmd-3.3 {TclpDeleteFile: errno: ENOENT} -setup {
    cleanup
} -constraints {win testfile} -body {
    testfile rm tf1
} -returnCodes error -result ENOENT
test winFCmd-3.4 {TclpDeleteFile: errno: ENOENT} -setup {
    cleanup
} -constraints {win testfile} -body {
    testfile rm ""
} -returnCodes error -result ENOENT
test winFCmd-3.5 {TclpDeleteFile: errno: EACCES} -setup {
    cleanup
} -constraints {win testfile} -body {
    set fd [open tf1 w]
    testfile rm tf1
} -cleanup {
    close $fd
    cleanup
} -returnCodes error -result EACCES
test winFCmd-3.6 {TclpDeleteFile: errno: EACCES} -setup {
    cleanup
} -constraints {win testfile} -body {
    testfile rm nul
} -returnCodes error -result EACCES
test winFCmd-3.7 {TclpDeleteFile: DeleteFile succeeds} -setup {
    cleanup
} -constraints {win testfile} -body {
    createfile tf1
    testfile rm tf1
    file exists tf1
} -result {0}
test winFCmd-3.8 {TclpDeleteFile: DeleteFile fails} -setup {
    cleanup
} -constraints {win testfile} -body {
    file mkdir td1
    testfile rm td1
} -cleanup {
    cleanup
} -returnCodes error -result EISDIR
test winFCmd-3.9 {TclpDeleteFile: errno == EACCES} -setup {
    cleanup
} -constraints {win testfile} -body {
    set fd [open tf1 w]
    testfile rm tf1
} -cleanup {
    close $fd
} -returnCodes error -result EACCES
test winFCmd-3.10 {TclpDeleteFile: path is readonly} -setup {
    cleanup
} -constraints {win testfile testchmod} -body {
    createfile tf1
    testchmod 0 tf1
    testfile rm tf1
    file exists tf1
} -result {0}
test winFCmd-3.11 {TclpDeleteFile: still can't remove path} -setup {
    cleanup
} -constraints {win testfile testchmod} -body {
    set fd [open tf1 w]
    testchmod 0 tf1
    testfile rm tf1
} -cleanup {
    close $fd
    cleanup
} -returnCodes error -result EACCES

test winFCmd-4.1 {TclpCreateDirectory: errno: EACCES} -body {
    testfile mkdir $cdrom/dummy~~.dir
} -constraints {win cdrom testfile} -returnCodes error -result EACCES
test winFCmd-4.3 {TclpCreateDirectory: errno: EEXIST} -setup {
    cleanup
} -constraints {win testfile} -body {
    file mkdir td1
    testfile mkdir td1
} -cleanup {
    cleanup
} -returnCodes error -result EEXIST
test winFCmd-4.4 {TclpCreateDirectory: errno: ENOENT} -setup {
    cleanup
} -constraints {win testfile} -body {
    testfile mkdir td1/td2
} -returnCodes error -result ENOENT
test winFCmd-4.5 {TclpCreateDirectory: CreateDirectory succeeds} -setup {
    cleanup
} -constraints {win testfile} -body {
    testfile mkdir td1
    file type td1
} -cleanup cleanup -result directory

test winFCmd-5.1 {TclpCopyDirectory: calls TraverseWinTree} -setup {
    cleanup
} -constraints {win testfile} -body {
    file mkdir td1
    testfile cpdir td1 td2
    list [file type td1] [file type td2]
} -cleanup {
    cleanup
} -result {directory directory}

test winFCmd-6.1 {TclpRemoveDirectory: errno: EACCES} -setup {
    cleanup
} -constraints {win testfile testchmod notInCIenv} -body {
    # Parent's FILE_DELETE_CHILD setting permits deletion of subdir
    # even when subdir DELETE mask is clear. So we need an intermediate
    # parent td0 with FILE_DELETE_CHILD turned off while allowing R/W.
    file mkdir td0/td1
    testchmod 0o777 td0
    testchmod 0 td0/td1
    testfile rmdir td0/td1
    file exists td0/td1
} -returnCodes error -cleanup {
    cleanup
} -result {td0/td1 EACCES}
# This next test has a very hokey way of matching...
test winFCmd-6.2 {TclpRemoveDirectory: errno: EEXIST} -setup {
    cleanup
} -constraints {win testfile} -body {
    file mkdir td1/td2
    list [catch {testfile rmdir td1} msg] [file tail $msg]
} -result {1 {td1 EEXIST}}
test winFCmd-6.3 {TclpRemoveDirectory: errno: EACCES} {win emptyTest trashSystem} {
    # can't test this w/o removing everything on your hard disk first!
    # testfile rmdir /
} {}
# This next test has a very hokey way of matching...
test winFCmd-6.4 {TclpRemoveDirectory: errno: ENOENT} -setup {
    cleanup
} -constraints {win testfile} -body {
    list [catch {testfile rmdir td1} msg] [file tail $msg]
} -result {1 {td1 ENOENT}}
test winFCmd-6.5 {TclpRemoveDirectory: errno: ENOENT} -setup {
    cleanup
} -constraints {win testfile} -body {
    testfile rmdir ""
} -returnCodes error -result ENOENT
# This next test has a very hokey way of matching...
test winFCmd-6.6 {TclpRemoveDirectory: errno: ENOTDIR} -setup {
    cleanup
} -constraints {win testfile} -body {
    createfile tf1
    list [catch {testfile rmdir tf1} msg] [file tail $msg]
} -result {1 {tf1 ENOTDIR}}
test winFCmd-6.7 {TclpRemoveDirectory: RemoveDirectory succeeds} -setup {
    cleanup
} -constraints {win testfile} -body {
    file mkdir td1
    testfile rmdir td1
    file exists td1
} -result {0}
# This next test has a very hokey way of matching...
test winFCmd-6.8 {TclpRemoveDirectory: RemoveDirectory fails} -setup {
    cleanup
} -constraints {win testfile} -body {
    createfile tf1
    list [catch {testfile rmdir tf1} msg] [file tail $msg]
} -result {1 {tf1 ENOTDIR}}
# winFCmd-6.9 removed - was exact dup of winFCmd-6.1
test winFCmd-6.11 {TclpRemoveDirectory: attr == -1} -setup {
    cleanup
} -constraints {win testfile notInCIenv} -body {
    testfile rmdir /
    # WinXP returns EEXIST, WinNT seems to return EACCES.  No policy
    # decision has been made as to which is correct.
} -returnCodes error -match regexp -result {^/ E(ACCES|EXIST)$}
test winFCmd-6.13 {TclpRemoveDirectory: write-protected} -setup {
    cleanup
} -constraints {win testfile testchmod notInCIenv} -body {
    # Parent's FILE_DELETE_CHILD setting permits deletion of subdir
    # even when subdir DELETE mask is clear. So we need an intermediate
    # parent td0 with FILE_DELETE_CHILD turned off while allowing R/W.
    file mkdir td0/td1
    testchmod 0o770 td0
    testchmod 0o444 td0/td1
    testfile rmdir td0/td1
    file exists td0/td1
} -cleanup {
    testchmod 0o770 td0/td1
    cleanup
} -returnCodes error -result {td0/td1 EACCES}
# This next test has a very hokey way of matching...
test winFCmd-6.15 {TclpRemoveDirectory: !recursive} -setup {
    cleanup
} -constraints {win testfile} -body {
    file mkdir td1/td2
    list [catch {testfile rmdir td1} msg] [file tail $msg]
} -result {1 {td1 EEXIST}}
test winFCmd-6.16 {TclpRemoveDirectory: recursive, but errno != EEXIST} -setup {
    cleanup
} -constraints {win testfile} -body {
    createfile tf1
    testfile rmdir -force tf1
} -returnCodes error -result {tf1 ENOTDIR}
test winFCmd-6.17 {TclpRemoveDirectory: calls TraverseWinTree} -setup {
    cleanup
} -constraints {win testfile} -body {
    file mkdir td1/td2
    testfile rmdir -force td1
    file exists td1
} -result {0}

test winFCmd-7.1 {TraverseWinTree: targetPtr == NULL} -setup {
    cleanup
} -constraints {win testfile} -body {
    file mkdir td1/td2/td3
    testfile rmdir -force td1
    file exists td1
} -result {0}
test winFCmd-7.2 {TraverseWinTree: targetPtr != NULL} -setup {
    cleanup
} -constraints {win testfile} -body {
    file mkdir td1/td2/td3
    testfile cpdir td1 td2
    list [file exists td1] [file exists td2]
} -cleanup {
    cleanup
} -result {1 1}
test winFCmd-7.3 {TraverseWinTree: sourceAttr == -1} -setup {
    cleanup
} -constraints {win testfile} -body {
    testfile cpdir td1 td2
} -returnCodes error -result {td1 ENOENT}
test winFCmd-7.4 {TraverseWinTree: source isn't directory} -setup {
    cleanup
} -constraints {win testfile} -body {
    file mkdir td1
    createfile td1/tf1 tf1
    testfile cpdir td1 td2
    contents td2/tf1
} -cleanup {
    cleanup
} -result {tf1}
test winFCmd-7.5 {TraverseWinTree: call TraversalCopy: DOTREE_F} -setup {
    cleanup
} -constraints {win testfile} -body {
    file mkdir td1
    createfile td1/tf1 tf1
    testfile cpdir td1 td2
    contents td2/tf1
} -cleanup {
    cleanup
} -result {tf1}
test winFCmd-7.6 {TraverseWinTree: call TraversalDelete: DOTREE_F} -setup {
    cleanup
} -constraints {win testfile} -body {
    file mkdir td1
    createfile td1/tf1 tf1
    testfile rmdir -force td1
    file exists td1
} -result {0}
test winFCmd-7.7 {TraverseWinTree: append \ to source if necessary} -setup {
    cleanup
} -constraints {win testfile} -body {
    file mkdir td1
    createfile td1/tf1 tf1
    testfile cpdir td1 td2
    contents td2/tf1
} -cleanup {
    cleanup
} -result {tf1}
test winFCmd-7.9 {TraverseWinTree: append \ to source if necessary} -body {
    testfile rmdir $cdrom/
} -constraints {win cdrom testfile} -returnCodes error -match glob \
    -result {* EACCES}
test winFCmd-7.10 {TraverseWinTree: can't read directory: handle == INVALID} \
	{win emptyTest} {
    # can't make it happen
} {}
test winFCmd-7.11 {TraverseWinTree: call TraversalCopy: DOTREE_PRED} -setup {
    cleanup
} -constraints {win testfile testchmod} -body {
    file mkdir td1
    createfile td1/tf1 tf1
    testchmod 0o770 td1/tf1; # Else tf2 will have no ACL after td1 testchmod
    testchmod 0o400 td1
    testfile cpdir td1 td2
    list [file exists td2] [file writable td2]
} -cleanup {
    testchmod 0o660 td1
    cleanup
} -result {1 1}
test winFCmd-7.12 {TraverseWinTree: call TraversalDelete: DOTREE_PRED} -setup {
    cleanup
} -constraints {win testfile} -body {
    file mkdir td1
    createfile td1/tf1 tf1
    testfile rmdir -force td1
    file exists td1
} -result {0}
test winFCmd-7.13 {TraverseWinTree: append \ to target if necessary} -setup {
    cleanup
} -constraints {win testfile} -body {
    file mkdir td1
    createfile td1/tf1 tf1
    testfile cpdir td1 td2
    contents td2/tf1
} -cleanup {
    cleanup
} -result {tf1}
test winFCmd-7.15 {TraverseWinTree: append \ to target if necessary} -setup {
    cleanup
} -constraints {win testfile} -body {
    file mkdir td1
    testfile cpdir td1 /
} -cleanup {
    cleanup
    # Windows7 returns EEXIST, XP returns EACCES
} -returnCodes error -match regexp -result {^/ E(ACCES|EXIST)$}
test winFCmd-7.16 {TraverseWinTree: recurse on files: no files} -setup {
    cleanup
} -constraints {win testfile} -body {
    file mkdir td1
    testfile cpdir td1 td2
} -cleanup {
    cleanup
} -result {}
test winFCmd-7.17 {TraverseWinTree: recurse on files: one file} -setup {
    cleanup
} -constraints {win testfile} -body {
    file mkdir td1
    createfile td1/td2
    testfile cpdir td1 td2
    glob td2/*
} -cleanup {
    cleanup
} -result {td2/td2}
test winFCmd-7.18 {TraverseWinTree: recurse on files: several files and dir} -setup {
    cleanup
} -constraints {win testfile} -body {
    file mkdir td1
    createfile td1/tf1
    createfile td1/tf2
    file mkdir td1/td2/td3
    createfile td1/tf3
    createfile td1/tf4
    testfile cpdir td1 td2
    lsort [glob td2/*]
} -cleanup {
    cleanup
} -result {td2/td2 td2/tf1 td2/tf2 td2/tf3 td2/tf4}
test winFCmd-7.19 {TraverseWinTree: call TraversalCopy: DOTREE_POSTD} -setup {
    cleanup
} -constraints {win testfile testchmod} -body {
    file mkdir td1
    createfile td1/tf1 tf1
    testchmod 0o770 td1/tf1; # Else tf2 will have no ACL after td1 testchmod
    testchmod 0o400 td1
    testfile cpdir td1 td2
    list [file exists td2] [file writable td2]
} -cleanup {
    testchmod 0o660 td1
    cleanup
} -result {1 1}
test winFCmd-7.20 {TraverseWinTree: call TraversalDelete: DOTREE_POSTD} -setup {
    cleanup
} -constraints {win testfile} -body {
    file mkdir td1
    createfile td1/tf1 tf1
    testfile rmdir -force td1
    file exists td1
} -result {0}
test winFCmd-7.21 {TraverseWinTree: fill errorPtr} -setup {
    cleanup
} -constraints {win testfile} -body {
    testfile cpdir td1 td2
} -returnCodes error -result {td1 ENOENT}

test winFCmd-8.1 {TraversalCopy: DOTREE_F} -setup {
    cleanup
} -constraints {win testfile} -body {
    file mkdir td1
    testfile cpdir td1 td1
} -returnCodes error -result {td1 EEXIST}
test winFCmd-8.2 {TraversalCopy: DOTREE_PRED} -setup {
    cleanup
} -constraints {win testfile testchmod} -body {
    file mkdir td1/td2
    testchmod 0o770 td1/td2; # Else td2 will have no ACL after td1 testchmod
    testchmod 0o400 td1
    testfile cpdir td1 td2
    list [file writable td1] [file writable td1/td2]
} -cleanup {
    testchmod 0o660 td1
    cleanup
} -result {0 1}
test winFCmd-8.3 {TraversalCopy: DOTREE_POSTD} -setup {
    cleanup
} -constraints {win testfile} -body {
    file mkdir td1
    testfile cpdir td1 td2
} -cleanup {
    cleanup
} -result {}

test winFCmd-9.1 {TraversalDelete: DOTREE_F} -setup {
    cleanup
} -constraints {win testfile} -body {
    file mkdir td1
    createfile td1/tf1
    testfile rmdir -force td1
} -result {}
test winFCmd-9.3 {TraversalDelete: DOTREE_PRED} -setup {
    cleanup
} -constraints {win testfile testchmod notInCIenv} -body {
    # Parent's FILE_DELETE_CHILD setting permits deletion of subdir
    # even when subdir DELETE mask is clear. So we need an intermediate
    # parent td0 with FILE_DELETE_CHILD turned off while allowing R/W.
    file mkdir td0/td1/td2
    testchmod 0o770 td0
    testchmod 0o400 td0/td1
    testfile rmdir -force td0/td1
    file exists td1
} -cleanup {
    testchmod 0o770 td0/td1
    cleanup
} -returnCodes error -result {td0/td1 EACCES}
test winFCmd-9.4 {TraversalDelete: DOTREE_POSTD} -setup {
    cleanup
} -constraints {win testfile} -body {
    file mkdir td1/td1/td3/td4/td5
    testfile rmdir -force td1
} -result {}

test winFCmd-10.1 {AttributesPosixError - get} -constraints {win} -setup {
    cleanup
} -body {
    file attributes td1 -archive
} -returnCodes error -result {could not read "td1": no such file or directory}
test winFCmd-10.2 {AttributesPosixError - set} -constraints {win} -setup {
    cleanup
} -body {
    file attributes td1 -archive 0
} -returnCodes error -result {could not read "td1": no such file or directory}

test winFCmd-11.1 {GetWinFileAttributes} -constraints {win} -setup {
    cleanup
} -body {
    createfile td1 {}
    file attributes td1 -archive
} -cleanup {
    cleanup
} -result 1
test winFCmd-11.2 {GetWinFileAttributes} -constraints {win} -setup {
    cleanup
} -body {
    createfile td1 {}
    file attributes td1 -readonly
} -cleanup {
    cleanup
} -result 0
test winFCmd-11.3 {GetWinFileAttributes} -constraints {win} -setup {
    cleanup
} -body {
    createfile td1 {}
    file attributes td1 -hidden
} -cleanup {
    cleanup
} -result 0
test winFCmd-11.4 {GetWinFileAttributes} -constraints {win} -setup {
    cleanup
} -body {
    createfile td1 {}
    file attributes td1 -system
} -cleanup {
    cleanup
} -result 0
test winFCmd-11.5 {GetWinFileAttributes} -constraints {win} -setup {
    set old [pwd]
} -body {
    # Attr of relative paths that resolve to root was failing don't care about
    # answer, just that test runs.
    cd c:/
    file attr c:
    file attr c:.
    file attr .
} -cleanup {
    cd $old
} -match glob -result *
test winFCmd-11.6 {GetWinFileAttributes} -constraints {win} -body {
    file attr c:/ -hidden
} -result {0}

test winFCmd-12.1 {ConvertFileNameFormat} -constraints {win} -setup {
    cleanup
} -body {
    createfile td1 {}
    string tolower [file attributes td1 -longname]
} -cleanup {
    cleanup
} -result {td1}
test winFCmd-12.2 {ConvertFileNameFormat} -constraints {win} -setup {
    cleanup
} -body {
    file mkdir td1
    createfile td1/td1 {}
    string tolower [file attributes td1/td1 -longname]
} -cleanup {
    cleanup
} -result {td1/td1}
test winFCmd-12.3 {ConvertFileNameFormat} -constraints {win} -setup {
    cleanup
} -body {
    file mkdir td1
    file mkdir td1/td2
    createfile td1/td3 {}
    string tolower [file attributes td1/td2/../td3 -longname]
} -cleanup {
    cleanup
} -result {td1/td2/../td3}
test winFCmd-12.4 {ConvertFileNameFormat} -constraints {win} -setup {
    cleanup
} -body {
    createfile td1 {}
    string tolower [file attributes ./td1 -longname]
} -cleanup {
    cleanup
} -result {./td1}
test winFCmd-12.5 {ConvertFileNameFormat: absolute path} -body {
    list [file attributes / -longname] [file attributes \\ -longname]
} -constraints {win} -result {/ /}
test winFCmd-12.6 {ConvertFileNameFormat: absolute path with drive (in temp folder)} -setup {
    catch {file delete -force -- $::env(TEMP)/td1}
} -constraints {win} -body {
    createfile $::env(TEMP)/td1 {}
    string equal [string tolower [file attributes $::env(TEMP)/td1 -longname]] \
	    [string tolower [file normalize $::env(TEMP)]/td1]
} -cleanup {
    file delete -force -- $::env(TEMP)/td1
} -result 1
test winFCmd-12.7 {ConvertFileNameFormat} -body {
    string tolower [file attributes //bisque/tcl/ws -longname]
} -constraints {nonPortable win} -result {//bisque/tcl/ws}
test winFCmd-12.8 {ConvertFileNameFormat} -setup {
    cleanup
} -constraints {win longFileNames} -body {
    createfile td1 {}
    string tolower [file attributes td1 -longname]
} -cleanup {
    cleanup
} -result {td1}
test winFCmd-12.10 {ConvertFileNameFormat} -setup {
    cleanup
} -constraints {longFileNames win} -body {
    createfile td1td1td1 {}
    file attributes td1td1td1 -shortname
} -cleanup {
    cleanup
} -match glob -result *
test winFCmd-12.11 {ConvertFileNameFormat} -setup {
    cleanup
} -constraints {longFileNames win} -body {
    createfile td1 {}
    string tolower [file attributes td1 -shortname]
} -cleanup {
    cleanup
} -result {td1}

test winFCmd-13.1 {GetWinFileLongName} -constraints {win} -setup {
    cleanup
} -body {
    createfile td1 {}
    string tolower [file attributes td1 -longname]
} -cleanup {
    cleanup
} -result td1

test winFCmd-14.1 {GetWinFileShortName} -constraints {win} -setup {
    cleanup
} -body {
    createfile td1 {}
    string tolower [file attributes td1 -shortname]
} -cleanup {
    cleanup
} -result td1

test winFCmd-15.1 {SetWinFileAttributes} -constraints {win} -setup {
    cleanup
} -body {
    file attributes td1 -archive 0
} -returnCodes error -result {could not read "td1": no such file or directory}
test winFCmd-15.2 {SetWinFileAttributes - archive} -constraints {win} -setup {
    cleanup
} -body {
    createfile td1 {}
    list [file attributes td1 -archive 1] [file attributes td1 -archive]
} -cleanup {
    cleanup
} -result {{} 1}
test winFCmd-15.3 {SetWinFileAttributes - archive} -constraints {win notInCIenv} -setup {
    cleanup
} -body {
    createfile td1 {}
    list [file attributes td1 -archive 0] [file attributes td1 -archive]
} -cleanup {
    cleanup
} -result {{} 0}
test winFCmd-15.4 {SetWinFileAttributes - hidden} -constraints {win notInCIenv} -setup {
    cleanup
} -body {
    createfile td1 {}
    list [file attributes td1 -hidden 1] [file attributes td1 -hidden] \
	[file attributes td1 -hidden 0]
} -cleanup {
    cleanup
} -result {{} 1 {}}
test winFCmd-15.5 {SetWinFileAttributes - hidden} -constraints {win} -setup {
    cleanup
} -body {
    createfile td1 {}
    list [file attributes td1 -hidden 0] [file attributes td1 -hidden]
} -cleanup {
    cleanup
} -result {{} 0}
test winFCmd-15.6 {SetWinFileAttributes - readonly} -setup {
    cleanup
} -constraints {win} -body {
    createfile td1 {}
    list [file attributes td1 -readonly 1] [file attributes td1 -readonly]
} -cleanup {
    cleanup
} -result {{} 1}
test winFCmd-15.7 {SetWinFileAttributes - readonly} -setup {
    cleanup
} -constraints {win} -body {
    createfile td1 {}
    list [file attributes td1 -readonly 0] [file attributes td1 -readonly]
} -cleanup {
    cleanup
} -result {{} 0}
test winFCmd-15.8 {SetWinFileAttributes - system} -constraints {win notInCIenv} -setup {
    cleanup
} -body {
    createfile td1 {}
    list [file attributes td1 -system 1] [file attributes td1 -system]
} -cleanup {
    cleanup
} -result {{} 1}
test winFCmd-15.9 {SetWinFileAttributes - system} -constraints {win} -setup {
    cleanup
} -body {
    createfile td1 {}
    list [file attributes td1 -system 0] [file attributes td1 -system]
} -cleanup {
    cleanup
} -result {{} 0}
test winFCmd-15.10 {SetWinFileAttributes - failing} -setup {
    cleanup
} -constraints {win cdrom} -body {
    file attributes $cdfile -archive 1
} -returnCodes error -match glob -result *

test winFCmd-16.1 {Windows file normalization} -constraints {win} -body {
    list [file normalize c:/] [file normalize C:/]
} -result {C:/ C:/}
test winFCmd-16.2 {Windows file normalization} -constraints {win} -body {
    createfile td1... {}
    file tail [file normalize td1]
} -cleanup {
    file delete td1...
} -result {td1}
set pwd [pwd]
set d [string index $pwd 0]
test winFCmd-16.3 {Windows file normalization} -constraints {win} -body {
    file norm ${d}:foo
} -result [file join $pwd foo]
test winFCmd-16.4 {Windows file normalization} -constraints {win} -body {
    file norm [string tolower ${d}]:foo
} -result [file join $pwd foo]
test winFCmd-16.5 {Windows file normalization} -constraints {win} -body {
    file norm ${d}:foo/bar
} -result [file join $pwd foo/bar]
test winFCmd-16.6 {Windows file normalization} -constraints {win} -body {
    file norm ${d}:foo\\bar
} -result [file join $pwd foo/bar]
test winFCmd-16.7 {Windows file normalization} -constraints {win} -body {
    file norm /bar
} -result "${d}:/bar"
test winFCmd-16.8 {Windows file normalization} -constraints {win} -body {
    file norm ///bar
} -result "${d}:/bar"
test winFCmd-16.9 {Windows file normalization} -constraints {win} -body {
    file norm /bar/foo
} -result "${d}:/bar/foo"
if {$d eq "C"} { set dd "D" } else { set dd "C" }
test winFCmd-16.10 {Windows file normalization} -constraints {win} -body {
    file norm ${dd}:foo
} -result "${dd}:/foo"
test winFCmd-16.11 {Windows file normalization} -body {
    cd ${d}:
    cd $cdrom
    cd ${d}:
    cd $cdrom
    # Must not crash
    set result "no crash"
} -constraints {win cdrom} -cleanup {
    cd $pwd
} -result {no crash}
test winFCmd-16.12 {Windows file normalization - no crash} \
  -constraints win -setup {
    set oldhome ""
    catch {set oldhome $::env(HOME)}
} -body {
    set expectedResult [file normalize ${d}:]
    set ::env(HOME) ${d}:
    cd
    # At one point this led to an infinite recursion in Tcl
    set result [pwd]; # <- Must not crash
    set result "no crash"
} -cleanup {
    set ::env(HOME) $oldhome
    cd $pwd
} -result {no crash}
test winFCmd-16.13 {Windows file normalization - absolute HOME} -setup {
    set oldhome ""
    catch {set oldhome $::env(HOME)}
} -constraints win -body {
    # Test 'cd' normalization when HOME is absolute
    set ::env(HOME) ${d}:/
    cd
    pwd
} -cleanup {
    set ::env(HOME) $oldhome
    cd $pwd
} -result [file normalize ${d}:/]
test winFCmd-16.14 {Windows file normalization - relative HOME} -setup {
    set oldhome ""
    catch {set oldhome $::env(HOME)}
} -constraints win -body {
    # Test 'cd' normalization when HOME is relative
    set ::env(HOME) ${d}:
    cd
    pwd
} -cleanup {
    set ::env(HOME) $oldhome
    cd $pwd
} -result $pwd

test winFCmd-17.1 {Windows bad permissions cd} -constraints win -body {
    set d {}
    foreach dd {c:/ d:/ e:/} {
	eval lappend d [glob -nocomplain \
	  -types hidden -dir $dd "System Volume Information"]
    }
    # Old versions of Tcl gave a misleading error that the
    # directory in question didn't exist.
    if {[llength $d] && [catch {cd [lindex $d 0]} err]} {
	regsub ".*: " $err "" err
	set err
    } else {
        set err "permission denied"
    }
} -cleanup {
    cd $pwd
} -result "permission denied"

cd $pwd
unset d dd pwd

test winFCmd-18.1 {Windows reserved path names} -constraints win -body {
    file pathtype com1
} -result "absolute"
test winFCmd-18.1.2 {Windows reserved path names} -constraints win -body {
    file pathtype com4
} -result "absolute"
test winFCmd-18.1.3 {Windows reserved path names} -constraints win -body {
    file pathtype com9
} -result "absolute"
test winFCmd-18.1.4 {Windows reserved path names} -constraints win -body {
    file pathtype lpt3
} -result "absolute"
test winFCmd-18.1.5 {Windows reserved path names} -constraints win -body {
    file pathtype lpt9
} -result "absolute"
test winFCmd-18.1.6 {Windows reserved path names} -constraints win -body {
    file pathtype nul
} -result "absolute"
test winFCmd-18.1.7 {Windows reserved path names} -constraints win -body {
    file pathtype null
} -result "relative"
test winFCmd-18.2 {Windows reserved path names} -constraints win -body {
    file pathtype com1:
} -result "absolute"
test winFCmd-18.3 {Windows reserved path names} -constraints win -body {
    file pathtype COM1
} -result "absolute"
test winFCmd-18.4 {Windows reserved path names} -constraints win -body {
    file pathtype CoM1:
} -result "absolute"
test winFCmd-18.5 {Windows reserved path names} -constraints win -body {
    file normalize com1:
} -result COM1
test winFCmd-18.6 {Windows reserved path names} -constraints win -body {
    file normalize COM1:
} -result COM1
test winFCmd-18.7 {Windows reserved path names} -constraints win -body {
    file normalize cOm1
} -result COM1
test winFCmd-18.8 {Windows reserved path names} -constraints win -body {
    file normalize cOm1:
} -result COM1

test winFCmd-19.1 {Windows extended path names} -constraints win -body {
    file normalize //?/c:/windows/win.ini
} -result //?/c:/windows/win.ini
test winFCmd-19.2 {Windows extended path names} -constraints win -body {
    file normalize //?/c:/windows/../windows/win.ini
} -result //?/c:/windows/win.ini
test winFCmd-19.3 {Windows extended path names} -constraints win -setup {
    set tmpfile [file join $::env(TEMP) tcl[string repeat x 20].tmp]
    set tmpfile [file normalize $tmpfile]
} -body {
    list [catch {
        set f [open $tmpfile [list WRONLY CREAT]]
        close $f
    } res] $res
} -cleanup {
    catch {file delete $tmpfile}
} -result [list 0 {}]
test winFCmd-19.4 {Windows extended path names} -constraints win -setup {
    set tmpfile [file join $::env(TEMP) tcl[string repeat x 20].tmp]
    set tmpfile //?/[file normalize $tmpfile]
} -body {
    list [catch {
        set f [open $tmpfile [list WRONLY CREAT]]
        close $f
    } res] $res
} -cleanup {
    catch {file delete $tmpfile}
} -result [list 0 {}]
test winFCmd-19.5 {Windows extended path names} -constraints win -setup {
    set tmpfile [file join $::env(TEMP) tcl[string repeat x 248].tmp]
    set tmpfile [file normalize $tmpfile]
} -body {
    list [catch {
        set f [open $tmpfile [list WRONLY CREAT]]
        close $f
    } res] $res
} -cleanup {
    catch {file delete $tmpfile}
} -result [list 0 {}]
test winFCmd-19.6 {Windows extended path names} -constraints win -setup {
    set tmpfile [file join $::env(TEMP) tcl[string repeat x 248].tmp]
    set tmpfile //?/[file normalize $tmpfile]
} -body {
    list [catch {
        set f [open $tmpfile [list WRONLY CREAT]]
        close $f
    } res] $res
} -cleanup {
    catch {file delete $tmpfile}
} -result [list 0 {}]
test winFCmd-19.7 {Windows extended path names} -constraints win -setup {
    set tmpfile [file join $::env(TEMP) "tcl[pid].tmp "]
    set tmpfile [file normalize $tmpfile]
} -body {
    list [catch {
        set f [open $tmpfile [list WRONLY CREAT]]
        close $f
    } res] $res [glob -directory $::env(TEMP) -tails tcl[pid].*]
} -cleanup {
    catch {file delete $tmpfile}
} -result [list 0 {} [list tcl[pid].tmp]]
test winFCmd-19.8 {Windows extended path names} -constraints win -setup {
    set tmpfile [file join $::env(TEMP) "tcl[pid].tmp "]
    set tmpfile //?/[file normalize $tmpfile]
} -body {
    list [catch {
        set f [open $tmpfile [list WRONLY CREAT]]
        close $f
    } res] $res [glob -directory $::env(TEMP) -tails tcl[pid].*]
} -cleanup {
    catch {file delete $tmpfile}
} -result [list 0 {} [list "tcl[pid].tmp "]]

test winFCmd-19.9 {Windows devices path names} -constraints win -body {
    file normalize //./com1
} -result //./com1


# This block of code used to occur after the "return" call, so I'm
# commenting it out and assuming that this code is still under construction.
#foreach source {tef ted tnf tnd "" nul com1} {
#    foreach chmodsrc {000 755} {
#        foreach dest "tfn tfe tdn tdempty tdfull td1/td2 $p $p/td1 {} nul" {
#	    foreach chmoddst {000 755} {
#		puts hi
#		cleanup
#		file delete -force ted tef
#		file mkdir ted
#		createfile tef
#		createfile tfe
#		file mkdir tdempty
#		file mkdir tdfull/td1/td2
#
#		catch {testchmod $chmodsrc $source}
#		catch {testchmod $chmoddst $dest}
#
#		if [catch {file rename $source $dest} msg] {
#		    puts "file rename $source ($chmodsrc) $dest ($chmoddst)"
#		    puts $msg
#		}
#	    }
#	}
#    }
#}

cleanup
::tcltest::cleanupTests
return

# Local Variables:
# mode: tcl
# End:<|MERGE_RESOLUTION|>--- conflicted
+++ resolved
@@ -383,11 +383,7 @@
 
 test winFCmd-1.38 {TclpRenameFile: check rename of conflicting inodes} -setup {
     cleanup
-<<<<<<< HEAD
-} -constraints {win winNonZeroInodes knownMsvcBug notInCIenv} -body {
-=======
-} -constraints {win winNonZeroInodes notInCIenv extensive} -body {
->>>>>>> a12b9422
+} -constraints {win winNonZeroInodes knownMsvcBug notInCIenv extensive} -body {
     file mkdir td1
     lassign [MakeFiles td1] a b
     file rename -force $a $b
