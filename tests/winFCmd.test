--- conflicted
+++ resolved
@@ -28,14 +28,10 @@
 testConstraint cdrom 0
 testConstraint exdev 0
 testConstraint longFileNames 0
-<<<<<<< HEAD
-testConstraint knownMsvcBug [expr {![info exists ::env(TRAVIS_OS_NAME)] || ![string match windows $::env(TRAVIS_OS_NAME)]}]
-testConstraint notWine [expr {$::tcl_platform(platform) ne "windows" || ![info exists ::env(TRAVIS_OS_NAME)] || ![string match linux $::env(TRAVIS_OS_NAME)]}]
-=======
 # Some things fail under all Continuous Integration systems for subtle reasons
 # such as CI often running with elevated privileges in a container.
 testConstraint notInCIenv     [expr {![info exists ::env(CI)]}]
->>>>>>> 106838de
+testConstraint knownMsvcBug   [expr {![info exists ::env(CI_BUILD_WITH_MSVC)]}]
 
 proc createfile {file {string a}} {
     set f [open $file w]
@@ -139,25 +135,25 @@
 } -constraints {win cdrom testfile} -returnCodes error -result EACCES
 test winFCmd-1.2 {TclpRenameFile: errno: EEXIST} -setup {
     cleanup
-} -constraints {win testfile notWine} -body {
+} -constraints {win testfile notInCIenv} -body {
     file mkdir td1/td2/td3
     file mkdir td2
     testfile mv td2 td1/td2
 } -returnCodes error -result EEXIST
 test winFCmd-1.3 {TclpRenameFile: errno: EINVAL} -setup {
     cleanup
-} -constraints {win testfile notWine} -body {
+} -constraints {win testfile notInCIenv} -body {
     testfile mv / td1
 } -returnCodes error -result EINVAL
 test winFCmd-1.4 {TclpRenameFile: errno: EINVAL} -setup {
     cleanup
-} -constraints {win testfile notWine} -body {
+} -constraints {win testfile notInCIenv} -body {
     file mkdir td1
     testfile mv td1 td1/td2
 } -returnCodes error -result EINVAL
 test winFCmd-1.5 {TclpRenameFile: errno: EISDIR} -setup {
     cleanup
-} -constraints {win testfile notWine} -body {
+} -constraints {win testfile notInCIenv} -body {
     file mkdir td1
     createfile tf1
     testfile mv tf1 td1
@@ -262,7 +258,7 @@
 } -returnCodes error -result ENAMETOOLONG
 test winFCmd-1.23 {TclpRenameFile: move dir into self} -setup {
     cleanup
-} -constraints {win testfile notWine} -body {
+} -constraints {win testfile notInCIenv} -body {
     file mkdir td1
     testfile mv [pwd]/td1 td1/td2
 } -returnCodes error -result EINVAL
@@ -307,21 +303,21 @@
 } -returnCodes error -result ENOTDIR
 test winFCmd-1.30 {TclpRenameFile: dst is dir} -setup {
     cleanup
-} -constraints {win testfile notWine} -body {
+} -constraints {win testfile notInCIenv} -body {
     file mkdir td1
     file mkdir td2/td2
     testfile mv td1 td2
 } -returnCodes error -result EEXIST
 test winFCmd-1.31 {TclpRenameFile: TclpRemoveDirectory fails} -setup {
     cleanup
-} -constraints {win testfile notWine} -body {
+} -constraints {win testfile notInCIenv} -body {
     file mkdir td1
     file mkdir td2/td2
     testfile mv td1 td2
 } -returnCodes error -result EEXIST
 test winFCmd-1.32 {TclpRenameFile: TclpRemoveDirectory succeeds} -setup {
     cleanup
-} -constraints {win testfile notWine} -body {
+} -constraints {win testfile notInCIenv} -body {
     file mkdir td1/td2
     file mkdir td2
     testfile mv td1 td2
@@ -350,7 +346,7 @@
 } -returnCodes error -result ENOTDIR
 test winFCmd-1.35 {TclpRenameFile: src is not dir, dst is} -setup {
     cleanup
-} -constraints {win testfile notWine} -body {
+} -constraints {win testfile notInCIenv} -body {
     file mkdir td1
     createfile tf1
     testfile mv tf1 td1
@@ -401,11 +397,7 @@
 
 test winFCmd-1.38 {TclpRenameFile: check rename of conflicting inodes} -setup {
     cleanup
-<<<<<<< HEAD
-} -constraints {win winNonZeroInodes knownMsvcBug notWine} -body {
-=======
-} -constraints {win winNonZeroInodes notInCIenv} -body {
->>>>>>> 106838de
+} -constraints {win winNonZeroInodes knownMsvcBug notInCIenv} -body {
     file mkdir td1
     foreach {a b} [MakeFiles td1] break
     file rename -force $a $b
@@ -650,11 +642,7 @@
 
 test winFCmd-6.1 {TclpRemoveDirectory: errno: EACCES} -setup {
     cleanup
-<<<<<<< HEAD
-} -constraints {winVista testfile testchmod knownMsvcBug notWine} -body {
-=======
-} -constraints {winVista testfile testchmod notInCIenv} -body {
->>>>>>> 106838de
+} -constraints {winVista testfile testchmod knownMsvcBug notInCIenv} -body {
     file mkdir td1
     testchmod 0 td1
     testfile rmdir td1
@@ -708,11 +696,7 @@
 } -result {1 {tf1 ENOTDIR}}
 test winFCmd-6.9 {TclpRemoveDirectory: errno == EACCES} -setup {
     cleanup
-<<<<<<< HEAD
-} -constraints {winVista testfile testchmod knownMsvcBug notWine} -body {
-=======
-} -constraints {winVista testfile testchmod notInCIenv} -body {
->>>>>>> 106838de
+} -constraints {winVista testfile testchmod knownMsvcBug notInCIenv} -body {
     file mkdir td1
     testchmod 0 td1
     testfile rmdir td1
@@ -723,18 +707,14 @@
 } -result {td1 EACCES}
 test winFCmd-6.11 {TclpRemoveDirectory: attr == -1} -setup {
     cleanup
-} -constraints {win testfile notWine} -body {
+} -constraints {win testfile notInCIenv} -body {
     testfile rmdir /
     # WinXP returns EEXIST, WinNT seems to return EACCES.  No policy
     # decision has been made as to which is correct.
 } -returnCodes error -match regexp -result {^/ E(ACCES|EXIST)$}
 test winFCmd-6.13 {TclpRemoveDirectory: write-protected} -setup {
     cleanup
-<<<<<<< HEAD
-} -constraints {winVista testfile testchmod knownMsvcBug notWine} -body {
-=======
-} -constraints {winVista testfile testchmod notInCIenv} -body {
->>>>>>> 106838de
+} -constraints {winVista testfile testchmod knownMsvcBug notInCIenv} -body {
     file mkdir td1
     testchmod 0 td1
     testfile rmdir td1
@@ -963,11 +943,7 @@
 } -result {}
 test winFCmd-9.3 {TraversalDelete: DOTREE_PRED} -setup {
     cleanup
-<<<<<<< HEAD
-} -constraints {winVista testfile testchmod knownMsvcBug notWine} -body {
-=======
-} -constraints {winVista testfile testchmod notInCIenv} -body {
->>>>>>> 106838de
+} -constraints {winVista testfile testchmod knownMsvcBug notInCIenv} -body {
     file mkdir td1/td2
     testchmod 0 td1
     testfile rmdir -force td1
@@ -1156,7 +1132,7 @@
 } -cleanup {
     cleanup
 } -result {{} 1}
-test winFCmd-15.3 {SetWinFileAttributes - archive} -constraints {win notWine} -setup {
+test winFCmd-15.3 {SetWinFileAttributes - archive} -constraints {win notInCIenv} -setup {
     cleanup
 } -body {
     createfile td1 {}
@@ -1164,7 +1140,7 @@
 } -cleanup {
     cleanup
 } -result {{} 0}
-test winFCmd-15.4 {SetWinFileAttributes - hidden} -constraints {win notWine} -setup {
+test winFCmd-15.4 {SetWinFileAttributes - hidden} -constraints {win notInCIenv} -setup {
     cleanup
 } -body {
     createfile td1 {}
@@ -1197,7 +1173,7 @@
 } -cleanup {
     cleanup
 } -result {{} 0}
-test winFCmd-15.8 {SetWinFileAttributes - system} -constraints {win notWine} -setup {
+test winFCmd-15.8 {SetWinFileAttributes - system} -constraints {win notInCIenv} -setup {
     cleanup
 } -body {
     createfile td1 {}
