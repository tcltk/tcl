--- conflicted
+++ resolved
@@ -9,11 +9,6 @@
 #
 # See the file "license.terms" for information on usage and redistribution
 # of this file, and for a DISCLAIMER OF ALL WARRANTIES.
-<<<<<<< HEAD
-#
-# RCS: @(#) $Id: load.test,v 1.21 2010/04/02 21:21:06 kennykb Exp $
-=======
->>>>>>> 9ef2ab9b
 
 if {[lsearch [namespace children] ::tcltest] == -1} {
     package require tcltest 2
