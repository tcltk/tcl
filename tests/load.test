# Commands covered:  load
#
# This file contains a collection of tests for one or more of the Tcl
# built-in commands.  Sourcing this file into Tcl runs the tests and
# generates output for errors.  No output means no errors were found.
#
# Copyright © 1995 Sun Microsystems, Inc.
# Copyright © 1998-1999 Scriptics Corporation.
#
# See the file "license.terms" for information on usage and redistribution
# of this file, and for a DISCLAIMER OF ALL WARRANTIES.

if {"::tcltest" ni [namespace children]} {
    package require tcltest 2.5
    namespace import -force ::tcltest::*
}

::tcltest::loadTestedCommands
catch [list package require -exact tcl::test [info patchlevel]]

# Figure out what extension is used for shared libraries on this
# platform.
if {![info exists ext]} {
    set ext [info sharedlibextension]
}
# Tests require the existence of one of the DLLs in the dltest directory.
set testDir [file join [file dirname [info nameofexecutable]] dltest]
set x [file join $testDir pkga$ext]
set dll "[file tail $x]Required"
testConstraint $dll [file readable $x]

# Tests also require that this DLL has not already been loaded.
set loaded "[file tail $x]Loaded"
set alreadyLoaded [info loaded]
testConstraint $loaded [expr {![string match *pkga* $alreadyLoaded]}]

set alreadyTotalLoaded [info loaded]

# Certain tests require the 'teststaticpkg' command from tcltest

testConstraint teststaticpkg [llength [info commands teststaticpkg]]

# Test load-10.1 requires the 'testsimplefilesystem' command from tcltest

testConstraint testsimplefilesystem \
	[llength [info commands testsimplefilesystem]]

test load-1.1 {basic errors} -returnCodes error -body {
    load
} -result {wrong # args: should be "load ?-global? ?-lazy? ?--? fileName ?packageName? ?interp?"}
test load-1.2 {basic errors} -returnCodes error -body {
    load a b c d
} -result {wrong # args: should be "load ?-global? ?-lazy? ?--? fileName ?packageName? ?interp?"}
test load-1.3 {basic errors} -returnCodes error -body {
    load a b foobar
} -result {could not find interpreter "foobar"}
test load-1.4 {basic errors} -returnCodes error -body {
    load -global {}
} -result {must specify either file name or package name}
test load-1.5 {basic errors} -returnCodes error -body {
    load -lazy {} {}
} -result {must specify either file name or package name}
test load-1.6 {basic errors} -returnCodes error -body {
    load {} Unknown
} -result {package "Unknown" isn't loaded statically}
test load-1.7 {basic errors} -returnCodes error -body {
    load -abc foo
} -result {bad option "-abc": must be -global, -lazy, or --}
test load-1.8 {basic errors} -returnCodes error -body {
    load -global
} -result {couldn't figure out package name for -global}

test load-2.1 {basic loading, with guess for package name} \
	[list $dll $loaded] {
    load -global [file join $testDir pkga$ext]
    list [pkga_eq abc def] [lsort [info commands pkga_*]]
} {0 {pkga_eq pkga_quote}}
interp create -safe child
test load-2.2 {loading into a safe interpreter, with package name conversion} \
	[list $dll $loaded] {
    load -lazy [file join $testDir pkgb$ext] Pkgb child
    list [child eval pkgb_sub 44 13] [catch {child eval pkgb_unsafe} msg] $msg \
	    [catch {pkgb_sub 12 10} msg2] $msg2
} {31 1 {invalid command name "pkgb_unsafe"} 1 {invalid command name "pkgb_sub"}}
test load-2.3 {loading with no _Init procedure} -constraints [list $dll $loaded] \
-body {
    list [catch {load [file join $testDir pkgc$ext] foo} msg] $msg $errorCode
} -match glob \
    -result [list 1 {cannot find symbol "Foo_Init"*} \
		 {TCL LOOKUP LOAD_SYMBOL *Foo_Init}]
test load-2.4 {loading with no _SafeInit procedure} [list $dll $loaded] {
    list [catch {load [file join $testDir pkga$ext] {} child} msg] $msg
} {1 {can't use package in a safe interpreter: no Pkga_SafeInit procedure}}

test load-3.1 {error in _Init procedure, same interpreter} \
	[list $dll $loaded] {
    list [catch {load [file join $testDir pkge$ext] pkge} msg] \
	    $msg $::errorInfo $::errorCode
} {1 {couldn't open "non_existent": no such file or directory} {couldn't open "non_existent": no such file or directory
    while executing
"open non_existent"
    invoked from within
"if 44 {open non_existent}"
    invoked from within
"load [file join $testDir pkge$ext] pkge"} {POSIX ENOENT {no such file or directory}}}
test load-3.2 {error in _Init procedure, child interpreter} \
	[list $dll $loaded] {
    catch {interp delete x}
    interp create x
    set ::errorCode foo
    set ::errorInfo bar
    set result [list [catch {load [file join $testDir pkge$ext] pkge x} msg] \
	    $msg $::errorInfo $::errorCode]
    interp delete x
    set result
} {1 {couldn't open "non_existent": no such file or directory} {couldn't open "non_existent": no such file or directory
    while executing
"open non_existent"
    invoked from within
"if 44 {open non_existent}"
    invoked from within
"load [file join $testDir pkge$ext] pkge x"} {POSIX ENOENT {no such file or directory}}}

test load-4.1 {reloading package into same interpreter} [list $dll $loaded] {
    list [catch {load [file join $testDir pkga$ext] pkga} msg] $msg
} {0 {}}
test load-4.2 {reloading package into same interpreter} -setup {
    catch {load [file join $testDir pkga$ext] Pkga}
} -constraints [list $dll $loaded] -returnCodes error -body {
    load [file join $testDir pkga$ext] Pkgb
} -result "file \"[file join $testDir pkga$ext]\" is already loaded for package \"Pkga\""

test load-5.1 {file name not specified and no static package: pick default} -setup {
    catch {interp delete x}
    interp create x
} -constraints [list $dll $loaded] -body {
    load -global [file join $testDir pkga$ext] Pkga
    load {} Pkga x
    info loaded x
} -cleanup {
    interp delete x
} -result [list [list [file join $testDir pkga$ext] Pkga]]

# On some platforms, like SunOS 4.1.3, these tests can't be run because
# they cause the process to exit.
#
# As of 2005, such ancient broken systems no longer matter.

test load-6.1 {errors loading file} [list $dll $loaded] {
    catch {load foo foo}
} {1}

test load-7.1 {Tcl_StaticPackage procedure} [list teststaticpkg] {
    set x "not loaded"
    teststaticpkg Test 1 0
    load {} test
    load {} test child
    list [set x] [child eval set x]
} {loaded loaded}
test load-7.2 {Tcl_StaticPackage procedure} [list teststaticpkg] {
    set x "not loaded"
    teststaticpkg Another 0 0
    load {} Another
    child eval {set x "not loaded"}
    list [catch {load {} Another child} msg] $msg \
	[child eval set x] [set x]
} {1 {can't use package in a safe interpreter: no Another_SafeInit procedure} {not loaded} loaded}
test load-7.3 {Tcl_StaticPackage procedure} [list teststaticpkg] {
    set x "not loaded"
    teststaticpkg More 0 1
    load {} more
    set x
} {not loaded}
catch {load [file join $testDir pkga$ext] Pkga}
catch {load [file join $testDir pkgb$ext] Pkgb}
catch {load [file join $testDir pkge$ext] Pkge}
set currentRealPackages [list [list [file join $testDir pkge$ext] Pkge] [list [file join $testDir pkgb$ext] Pkgb] [list [file join $testDir pkga$ext] Pkga]]
test load-7.4 {Tcl_StaticPackage procedure, redundant calls} -setup {
    teststaticpkg Test 1 0
    teststaticpkg Another 0 0
    teststaticpkg More 0 1
} -constraints [list teststaticpkg $dll $loaded] -body {
    teststaticpkg Double 0 1
    teststaticpkg Double 0 1
    info loaded
} -result [list {{} Double} {{} More} {{} Another} {{} Test} {*}$currentRealPackages {*}$alreadyTotalLoaded]

testConstraint teststaticpkg_8.x 0
if {[testConstraint teststaticpkg]} {
    catch {
	teststaticpkg Test 1 1
	teststaticpkg Another 0 1
	teststaticpkg More 0 1
	teststaticpkg Double 0 1
	testConstraint teststaticpkg_8.x 1
    }
}

test load-8.1 {TclGetLoadedPackages procedure} [list teststaticpkg_8.x $dll $loaded] {
    lsort -index 1 [info loaded]
} [lsort -index 1 [list {{} Double} {{} More} {{} Another} {{} Test} {*}$currentRealPackages {*}$alreadyTotalLoaded]]
test load-8.2 {TclGetLoadedPackages procedure} -constraints {teststaticpkg_8.x} -body {
    info loaded gorp
} -returnCodes error -result {could not find interpreter "gorp"}
test load-8.3a {TclGetLoadedPackages procedure} [list teststaticpkg_8.x $dll $loaded] {
    lsort -index 1 [info loaded {}]
} [lsort -index 1 [list {{} Double} {{} More} {{} Another} {{} Test} [list [file join $testDir pkga$ext] Pkga] [list [file join $testDir pkgb$ext] Pkgb] {*}$alreadyLoaded]]
test load-8.3b {TclGetLoadedPackages procedure} [list teststaticpkg_8.x $dll $loaded] {
    lsort -index 1 [info loaded child]
} [lsort -index 1 [list {{} Test} [list [file join $testDir pkgb$ext] Pkgb]]]
test load-8.4 {TclGetLoadedPackages procedure} [list teststaticpkg_8.x $dll $loaded] {
    load [file join $testDir pkgb$ext] Pkgb
    list [lsort -index 1 [info loaded {}]] [lsort [info commands pkgb_*]]
} [list [lsort -index 1 [concat [list [list [file join $testDir pkgb$ext] Pkgb] {{} Double} {{} More} {{} Another} {{} Test} [list [file join $testDir pkga$ext] Pkga]] $alreadyLoaded]] {pkgb_demo pkgb_sub pkgb_unsafe}]
interp delete child

test load-9.1 {Tcl_StaticPackage, load already-loaded package into another interp} -setup {
    interp create child1
    interp create child2
    load {} Tcltest child1
    load {} Tcltest child2
} -constraints {teststaticpkg} -body {
    child1 eval { teststaticpkg Loadninepointone 0 1 }
    child2 eval { teststaticpkg Loadninepointone 0 1 }
    list [child1 eval { info loaded {} }] \
	[child2 eval { info loaded {} }]
} -match glob -cleanup {
    interp delete child1
    interp delete child2
} -result {{{{} Loadninepointone} {* Tcltest}} {{{} Loadninepointone} {* Tcltest}}}

test load-10.1 {load from vfs} -setup {
    set dir [pwd]
    cd $testDir
    testsimplefilesystem 1
} -constraints [list $dll $loaded testsimplefilesystem] -body {
<<<<<<< HEAD
    list [catch {load simplefs:/pkgd$ext PKGD} msg] $msg
=======
    list [catch {load simplefs:/pkgd$ext Pkgd} msg] $msg
>>>>>>> fff5060d
} -result {0 {}} -cleanup {
    testsimplefilesystem 0
    cd $dir
    unset dir
}

test load-11.1 {Load TclOO extension using Stubs (Bug [f51efe99a7])} \
	[list $dll $loaded] {
    load [file join $testDir pkgooa$ext]
    list [pkgooa_stubsok] [lsort [info commands pkgooa_*]]
} {1 pkgooa_stubsok}

# cleanup
unset ext
::tcltest::cleanupTests
return

# Local Variables:
# mode: tcl
# End:<|MERGE_RESOLUTION|>--- conflicted
+++ resolved
@@ -48,28 +48,28 @@
 
 test load-1.1 {basic errors} -returnCodes error -body {
     load
-} -result {wrong # args: should be "load ?-global? ?-lazy? ?--? fileName ?packageName? ?interp?"}
+} -result {wrong # args: should be "load ?-global? ?-lazy? ?--? fileName ?prefix? ?interp?"}
 test load-1.2 {basic errors} -returnCodes error -body {
     load a b c d
-} -result {wrong # args: should be "load ?-global? ?-lazy? ?--? fileName ?packageName? ?interp?"}
+} -result {wrong # args: should be "load ?-global? ?-lazy? ?--? fileName ?prefix? ?interp?"}
 test load-1.3 {basic errors} -returnCodes error -body {
     load a b foobar
 } -result {could not find interpreter "foobar"}
 test load-1.4 {basic errors} -returnCodes error -body {
     load -global {}
-} -result {must specify either file name or package name}
+} -result {must specify either file name or prefix}
 test load-1.5 {basic errors} -returnCodes error -body {
     load -lazy {} {}
-} -result {must specify either file name or package name}
+} -result {must specify either file name or prefix}
 test load-1.6 {basic errors} -returnCodes error -body {
     load {} Unknown
-} -result {package "Unknown" isn't loaded statically}
+} -result {no library with prefix "Unknown" is loaded statically}
 test load-1.7 {basic errors} -returnCodes error -body {
     load -abc foo
 } -result {bad option "-abc": must be -global, -lazy, or --}
 test load-1.8 {basic errors} -returnCodes error -body {
     load -global
-} -result {couldn't figure out package name for -global}
+} -result {couldn't figure out prefix for -global}
 
 test load-2.1 {basic loading, with guess for package name} \
 	[list $dll $loaded] {
@@ -91,7 +91,7 @@
 		 {TCL LOOKUP LOAD_SYMBOL *Foo_Init}]
 test load-2.4 {loading with no _SafeInit procedure} [list $dll $loaded] {
     list [catch {load [file join $testDir pkga$ext] {} child} msg] $msg
-} {1 {can't use package in a safe interpreter: no Pkga_SafeInit procedure}}
+} {1 {can't use library in a safe interpreter: no Pkga_SafeInit procedure}}
 
 test load-3.1 {error in _Init procedure, same interpreter} \
 	[list $dll $loaded] {
@@ -129,7 +129,7 @@
     catch {load [file join $testDir pkga$ext] Pkga}
 } -constraints [list $dll $loaded] -returnCodes error -body {
     load [file join $testDir pkga$ext] Pkgb
-} -result "file \"[file join $testDir pkga$ext]\" is already loaded for package \"Pkga\""
+} -result "file \"[file join $testDir pkga$ext]\" is already loaded for prefix \"Pkga\""
 
 test load-5.1 {file name not specified and no static package: pick default} -setup {
     catch {interp delete x}
@@ -165,7 +165,7 @@
     child eval {set x "not loaded"}
     list [catch {load {} Another child} msg] $msg \
 	[child eval set x] [set x]
-} {1 {can't use package in a safe interpreter: no Another_SafeInit procedure} {not loaded} loaded}
+} {1 {can't use library in a safe interpreter: no Another_SafeInit procedure} {not loaded} loaded}
 test load-7.3 {Tcl_StaticPackage procedure} [list teststaticpkg] {
     set x "not loaded"
     teststaticpkg More 0 1
@@ -235,11 +235,7 @@
     cd $testDir
     testsimplefilesystem 1
 } -constraints [list $dll $loaded testsimplefilesystem] -body {
-<<<<<<< HEAD
-    list [catch {load simplefs:/pkgd$ext PKGD} msg] $msg
-=======
     list [catch {load simplefs:/pkgd$ext Pkgd} msg] $msg
->>>>>>> fff5060d
 } -result {0 {}} -cleanup {
     testsimplefilesystem 0
     cd $dir
