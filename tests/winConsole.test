# This file tests the tclWinConsole.c file.
#
# This file contains a collection of tests for one or more of the Tcl
# built-in commands.  Sourcing this file into Tcl runs the tests and
# generates output for errors.  No output means no errors were found.
#
# Copyright © 1999 Scriptics Corporation.
#
# See the file "license.terms" for information on usage and redistribution
# of this file, and for a DISCLAIMER OF ALL WARRANTIES.

if {"::tcltest" ni [namespace children]} {
    package require tcltest 2.5
    namespace import -force ::tcltest::*
}

catch {package require twapi} ;# Only to bring window to foreground. Not critical

::tcltest::ConstraintInitializer haveThread { expr {![catch {package require Thread}]} }
<<<<<<< HEAD

# Prompt user for a yes/no response
proc yesno {question {default "Y"}} {
    set answer ""
    # Make sure we are seen but catch because ui and console
    # packages may not be available
    catch {twapi::set_foreground_window [twapi::get_console_window]}
    while {![string is boolean -strict $answer]} {
        puts -nonewline stdout "$question Type Y/N followed by Enter \[$default\] : "
        flush stdout
        set answer [string trim [gets stdin]]
        if {$answer eq ""} {
            set answer $default
        }
    }
    return [expr {!! $answer}]
}

=======

# Prompt user for a yes/no response
proc yesno {question {default "Y"}} {
    set answer ""
    # Make sure we are seen but catch because ui and console
    # packages may not be available
    catch {twapi::set_foreground_window [twapi::get_console_window]}
    while {![string is boolean -strict $answer]} {
        puts -nonewline stdout "$question Type Y/N followed by Enter \[$default\] : "
        flush stdout
        set answer [string trim [gets stdin]]
        if {$answer eq ""} {
            set answer $default
        }
    }
    return [expr {!! $answer}]
}

>>>>>>> 839d38fb
proc prompt {prompt} {
    # Make sure we are seen but catch because twapi ui and console
    # packages may not be available
    catch {twapi::set_foreground_window [twapi::get_console_window]}
    puts -nonewline stdout "$prompt"
    flush stdout
}

# Input tests

test console-input-1.0 {Console blocking gets} -constraints {win interactive} -body {
    prompt "Type \"xyz\" and hit Enter: "
    gets stdin
} -result xyz

test console-input-1.1 {Console file channel: non-blocking gets} -constraints {
    win interactive
<<<<<<< HEAD
=======
} -setup {
    unset -nocomplain result
    unset -nocomplain result2
>>>>>>> 839d38fb
} -body {
    set oldmode [fconfigure stdin]

    prompt "Type \"abc\" and hit Enter: "
    fileevent stdin readable {
	if {[gets stdin line] >= 0} {
<<<<<<< HEAD
	    set result $line
=======
	    lappend result2 $line
            if {[llength $result2] > 1} {
                set result $result2
            } else {
                prompt "Type \"def\" and hit Enter: "
            }
>>>>>>> 839d38fb
	} elseif {[eof stdin]} {
	    set result "gets failed"
	}
    }

    fconfigure stdin -blocking 0 -buffering line

    vwait result

    #cleanup the fileevent
    fileevent stdin readable {}
    fconfigure stdin {*}$oldmode
    set result

<<<<<<< HEAD
} -result abc

test console-input-2.0 {Console blocking read} -constraints {win interactive} -setup {
    set oldmode [fconfigure stdin]
    fconfigure stdin -inputmode raw
} -cleanup {
    fconfigure stdin {*}$oldmode
} -body {
    prompt "Type the key \"a\". Do NOT hit Enter. You will NOT see characters echoed."
    set c [read stdin 1]
    puts ""
    set c
} -result a

test console-input-2.1 {Console file channel: non-blocking read} -constraints {
    win interactive
} -setup {
    set oldmode [fconfigure stdin]
} -cleanup {
    fconfigure stdin {*}$oldmode
} -body {
    set input ""
    fconfigure stdin -blocking 0 -buffering line -inputmode raw
    prompt "Type \"abc\". Do NOT hit Enter. You will NOT see characters echoed."

=======
} -result {abc def}

test console-input-1.1.1 {Bug baa51423c28a: Console file channel: fileevent with blocking gets} -constraints {
    win interactive
} -setup {
    unset -nocomplain result
    unset -nocomplain result2
} -body {
    prompt "Type \"abc\" and hit Enter: "
    fileevent stdin readable {
	if {[gets stdin line] >= 0} {
	    lappend result2 $line
            if {[llength $result2] > 1} {
                set result $result2
            } else {
                prompt "Type \"def\" and hit Enter: "
            }
	} elseif {[eof stdin]} {
	    set result "gets failed"
	}
    }

    vwait result

    #cleanup the fileevent
    fileevent stdin readable {}
    set result

} -result {abc def}

test console-input-2.0 {Console blocking read} -constraints {win interactive} -setup {
    set oldmode [fconfigure stdin]
    fconfigure stdin -inputmode raw
} -cleanup {
    fconfigure stdin {*}$oldmode
} -body {
    prompt "Type the key \"a\". Do NOT hit Enter. You will NOT see characters echoed."
    set c [read stdin 1]
    puts ""
    set c
} -result a

test console-input-2.1 {Console file channel: non-blocking read} -constraints {
    win interactive
} -setup {
    set oldmode [fconfigure stdin]
} -cleanup {
    fconfigure stdin {*}$oldmode
    puts ""; # Because CRLF also would not have been echoed
} -body {
    set input ""
    fconfigure stdin -blocking 0 -buffering line -inputmode raw
    prompt "Type \"abc\". Do NOT hit Enter. You will NOT see characters echoed."

>>>>>>> 839d38fb
    fileevent stdin readable {
        set c [read stdin 1]
        if {$c eq ""} {
            if {[eof stdin]} {
                set result "read eof"
            }
        } else {
            append input $c
            if {[string length $input] == 3} {
                set result $input
            }
        }
    }

    set result {}
    vwait result
    fileevent stdin readable {}
    set result
} -result abc

# Output tests

test console-output-1.0 {Console blocking puts stdout} -constraints {win interactive} -body {
    puts stdout "123"
    yesno "Did you see the string \"123\"?"
} -result 1

test console-output-1.1 {Console non-blocking puts stdout} -constraints {
    win interactive
} -setup {
    set oldmode [fconfigure stdout]
    dict unset oldmode -winsize
} -cleanup {
    fconfigure stdout {*}$oldmode
} -body {
    fconfigure stdout -blocking 0 -buffering line
    set count 0
    fileevent stdout writable {
        if {[incr count] < 4} {
            puts "$count"
        } else {
            fileevent stdout writable {}
            set done 1
        }
    }
    vwait done
    yesno "Did you see 1, 2, 3 printed on consecutive lines?"
} -result 1

test console-output-2.0 {Console blocking puts stderr} -constraints {win interactive} -body {
    puts stderr "456"
    yesno "Did you see the string \"456\"?"
} -result 1


# fconfigure get tests

## fconfigure get stdin

test console-fconfigure-get-1.0 {
    Console get stdin configuration
} -constraints {win interactive} -body {
    lsort [dict keys [fconfigure stdin]]
} -result {-blocking -buffering -buffersize -encoding -eofchar -inputmode -translation}

set testnum 0
foreach {opt result} {
    -blocking 1
    -buffering line
    -buffersize 4096
    -encoding utf-16
    -inputmode normal
    -translation auto
} {
    test console-fconfigure-get-1.[incr testnum] "Console get stdin option $opt" \
        -constraints {win interactive} -body {
        fconfigure stdin $opt
    } -result $result
}
test console-fconfigure-get-1.[incr testnum] {
    Console get stdin option -eofchar
} -constraints {win interactive} -body {
    fconfigure stdin -eofchar
} -result \x1a

test console-fconfigure-get-1.[incr testnum] {
    fconfigure -winsize
} -constraints {win interactive} -body {
    fconfigure stdin -winsize
} -result {bad option "-winsize": should be one of -blocking, -buffering, -buffersize, -encoding, -eofchar, -translation, or -inputmode} -returnCodes error

## fconfigure get stdout/stderr
foreach chan {stdout stderr} major {2 3} {
    test console-fconfigure-get-$major.0 "Console get $chan configuration" -constraints {
        win interactive
    } -body {
        lsort [dict keys [fconfigure $chan]]
    } -result {-blocking -buffering -buffersize -encoding -eofchar -translation -winsize}
    set testnum 0
    foreach {opt result} {
        -blocking 1
        -buffersize 4096
        -encoding utf-16
        -translation crlf
    } {
        test console-fconfigure-get-$major.[incr testnum] "Console get $chan option $opt" \
            -constraints {win interactive} -body {
                fconfigure $chan $opt
            } -result $result
    }

    test console-fconfigure-get-$major.[incr testnum] "Console get $chan option -winsize" \
        -constraints {win interactive} -body {
        fconfigure $chan -winsize
    } -result {\d+ \d+} -match regexp

    test console-fconfigure-get-$major.[incr testnum] "Console get $chan option -buffering" \
        -constraints {win interactive} -body {
        fconfigure $chan -buffering
    } -result [expr {$chan eq "stdout" ? "line" : "none"}]

    test console-fconfigure-get-$major.[incr testnum] {
        fconfigure -inputmode
    } -constraints {win interactive} -body {
        fconfigure $chan -inputmode
    } -result {bad option "-inputmode": should be one of -blocking, -buffering, -buffersize, -encoding, -eofchar, -translation, or -winsize} -returnCodes error

}

## fconfigure set stdin

test console-fconfigure-set-1.0 {
    fconfigure -inputmode password
} -constraints {win interactive} -body {
    set result {}

    prompt "Type \"pass\" and hit Enter. You should NOT see characters echoed: "
    fconfigure stdin -inputmode password
    lappend result [gets stdin]
    lappend result [fconfigure stdin -inputmode]
    fconfigure stdin -inputmode normal
    lappend result [yesno "\nWere the characters echoed?"]

    prompt "Type \"norm\" and hit Enter. You should see characters echoed: "
    lappend result [gets stdin]
    lappend result [fconfigure stdin -inputmode]
    lappend result [yesno "Were the characters echoed?"]

    set result
} -result [list pass password 0 norm normal 1]

test console-fconfigure-set-1.1 {
    fconfigure -inputmode raw
} -constraints {win interactive} -body {
    set result {}

    prompt "Type the keys \"a\", Ctrl-H, \"b\". Do NOT hit Enter. You should NOT see characters echoed: "
    fconfigure stdin -inputmode raw
    lappend result [read stdin 3]
    lappend result [fconfigure stdin -inputmode]
    fconfigure stdin -inputmode normal
    lappend result [yesno "\nWere the characters echoed?"]

<<<<<<< HEAD
    prompt "\nType the keys \"c\", Ctrl-H, \"d\" and hit Enter. You should see characters echoed: "
    lappend result [gets stdin]
    lappend result [fconfigure stdin -inputmode]
    lappend result [yesno "\nWere the characters echoed (c replaced by d)?"]
=======
    prompt "Type the keys \"c\", Ctrl-H, \"d\" and hit Enter. You should see characters echoed: "
    lappend result [gets stdin]
    lappend result [fconfigure stdin -inputmode]
    lappend result [yesno "Were the characters echoed (c replaced by d)?"]
>>>>>>> 839d38fb

    set result
} -result [list a\x08b raw 0 d normal 1]

test console-fconfigure-set-1.2 {
    fconfigure -inputmode reset
} -constraints {win interactive} -body {
    set result {}

    prompt "Type \"pass\" and hit Enter. You should NOT see characters echoed: "
    fconfigure stdin -inputmode password
    lappend result [gets stdin]
    lappend result [fconfigure stdin -inputmode]
    fconfigure stdin -inputmode reset
    lappend result [yesno "\nWere the characters echoed?"]

    prompt "Type \"reset\" and hit Enter. You should see characters echoed: "
    lappend result [gets stdin]
    lappend result [fconfigure stdin -inputmode]
    lappend result [yesno "Were the characters echoed?"]

    set result
} -result [list pass password 0 reset normal 1]

test console-fconfigure-set-1.3 {
    fconfigure stdin -winsize
} -constraints {win interactive} -body {
    fconfigure stdin -winsize {10 30}
} -result {bad option "-winsize": should be one of -blocking, -buffering, -buffersize, -encoding, -eofchar, -translation, or -inputmode} -returnCodes error

## fconfigure set stdout,stderr

test console-fconfigure-set-2.0 {
    fconfigure stdout -winsize
} -constraints {win interactive} -body {
    fconfigure stdout -winsize {10 30}
} -result {bad option "-winsize": should be one of -blocking, -buffering, -buffersize, -encoding, -eofchar, or -translation} -returnCodes error

test console-fconfigure-set-3.0 {
    fconfigure stderr -winsize
} -constraints {win interactive} -body {
    fconfigure stderr -winsize {10 30}
} -result {bad option "-winsize": should be one of -blocking, -buffering, -buffersize, -encoding, -eofchar, or -translation} -returnCodes error

# Multiple threads

test console-thread-input-1.0 {Get input in thread} -constraints {
    win interactive haveThread
} -setup {
    set tid [thread::create]
} -cleanup {
    thread::release $tid
} -body {
    prompt "Type \"xyz\" and hit Enter: "
    thread::send $tid {gets stdin}
} -result xyz

test console-thread-output-1.0 {Output from thread} -constraints {
    win interactive haveThread
} -setup {
    set tid [thread::create]
} -cleanup {
    thread::release $tid
} -body {
    thread::send $tid {puts [thread::id]}
    yesno "Did you see $tid printed?"
} -result 1

::tcltest::cleanupTests
return
<|MERGE_RESOLUTION|>--- conflicted
+++ resolved
@@ -17,7 +17,6 @@
 catch {package require twapi} ;# Only to bring window to foreground. Not critical
 
 ::tcltest::ConstraintInitializer haveThread { expr {![catch {package require Thread}]} }
-<<<<<<< HEAD
 
 # Prompt user for a yes/no response
 proc yesno {question {default "Y"}} {
@@ -36,26 +35,6 @@
     return [expr {!! $answer}]
 }
 
-=======
-
-# Prompt user for a yes/no response
-proc yesno {question {default "Y"}} {
-    set answer ""
-    # Make sure we are seen but catch because ui and console
-    # packages may not be available
-    catch {twapi::set_foreground_window [twapi::get_console_window]}
-    while {![string is boolean -strict $answer]} {
-        puts -nonewline stdout "$question Type Y/N followed by Enter \[$default\] : "
-        flush stdout
-        set answer [string trim [gets stdin]]
-        if {$answer eq ""} {
-            set answer $default
-        }
-    }
-    return [expr {!! $answer}]
-}
-
->>>>>>> 839d38fb
 proc prompt {prompt} {
     # Make sure we are seen but catch because twapi ui and console
     # packages may not be available
@@ -73,77 +52,12 @@
 
 test console-input-1.1 {Console file channel: non-blocking gets} -constraints {
     win interactive
-<<<<<<< HEAD
-=======
 } -setup {
     unset -nocomplain result
     unset -nocomplain result2
->>>>>>> 839d38fb
 } -body {
     set oldmode [fconfigure stdin]
 
-    prompt "Type \"abc\" and hit Enter: "
-    fileevent stdin readable {
-	if {[gets stdin line] >= 0} {
-<<<<<<< HEAD
-	    set result $line
-=======
-	    lappend result2 $line
-            if {[llength $result2] > 1} {
-                set result $result2
-            } else {
-                prompt "Type \"def\" and hit Enter: "
-            }
->>>>>>> 839d38fb
-	} elseif {[eof stdin]} {
-	    set result "gets failed"
-	}
-    }
-
-    fconfigure stdin -blocking 0 -buffering line
-
-    vwait result
-
-    #cleanup the fileevent
-    fileevent stdin readable {}
-    fconfigure stdin {*}$oldmode
-    set result
-
-<<<<<<< HEAD
-} -result abc
-
-test console-input-2.0 {Console blocking read} -constraints {win interactive} -setup {
-    set oldmode [fconfigure stdin]
-    fconfigure stdin -inputmode raw
-} -cleanup {
-    fconfigure stdin {*}$oldmode
-} -body {
-    prompt "Type the key \"a\". Do NOT hit Enter. You will NOT see characters echoed."
-    set c [read stdin 1]
-    puts ""
-    set c
-} -result a
-
-test console-input-2.1 {Console file channel: non-blocking read} -constraints {
-    win interactive
-} -setup {
-    set oldmode [fconfigure stdin]
-} -cleanup {
-    fconfigure stdin {*}$oldmode
-} -body {
-    set input ""
-    fconfigure stdin -blocking 0 -buffering line -inputmode raw
-    prompt "Type \"abc\". Do NOT hit Enter. You will NOT see characters echoed."
-
-=======
-} -result {abc def}
-
-test console-input-1.1.1 {Bug baa51423c28a: Console file channel: fileevent with blocking gets} -constraints {
-    win interactive
-} -setup {
-    unset -nocomplain result
-    unset -nocomplain result2
-} -body {
     prompt "Type \"abc\" and hit Enter: "
     fileevent stdin readable {
 	if {[gets stdin line] >= 0} {
@@ -158,6 +72,37 @@
 	}
     }
 
+    fconfigure stdin -blocking 0 -buffering line
+
+    vwait result
+
+    #cleanup the fileevent
+    fileevent stdin readable {}
+    fconfigure stdin {*}$oldmode
+    set result
+
+} -result {abc def}
+
+test console-input-1.1.1 {Bug baa51423c28a: Console file channel: fileevent with blocking gets} -constraints {
+    win interactive
+} -setup {
+    unset -nocomplain result
+    unset -nocomplain result2
+} -body {
+    prompt "Type \"abc\" and hit Enter: "
+    fileevent stdin readable {
+	if {[gets stdin line] >= 0} {
+	    lappend result2 $line
+            if {[llength $result2] > 1} {
+                set result $result2
+            } else {
+                prompt "Type \"def\" and hit Enter: "
+            }
+	} elseif {[eof stdin]} {
+	    set result "gets failed"
+	}
+    }
+
     vwait result
 
     #cleanup the fileevent
@@ -190,7 +135,6 @@
     fconfigure stdin -blocking 0 -buffering line -inputmode raw
     prompt "Type \"abc\". Do NOT hit Enter. You will NOT see characters echoed."
 
->>>>>>> 839d38fb
     fileevent stdin readable {
         set c [read stdin 1]
         if {$c eq ""} {
@@ -354,17 +298,10 @@
     fconfigure stdin -inputmode normal
     lappend result [yesno "\nWere the characters echoed?"]
 
-<<<<<<< HEAD
-    prompt "\nType the keys \"c\", Ctrl-H, \"d\" and hit Enter. You should see characters echoed: "
-    lappend result [gets stdin]
-    lappend result [fconfigure stdin -inputmode]
-    lappend result [yesno "\nWere the characters echoed (c replaced by d)?"]
-=======
     prompt "Type the keys \"c\", Ctrl-H, \"d\" and hit Enter. You should see characters echoed: "
     lappend result [gets stdin]
     lappend result [fconfigure stdin -inputmode]
     lappend result [yesno "Were the characters echoed (c replaced by d)?"]
->>>>>>> 839d38fb
 
     set result
 } -result [list a\x08b raw 0 d normal 1]
