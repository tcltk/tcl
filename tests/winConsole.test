# This file tests the tclWinConsole.c file.
#
# This file contains a collection of tests for one or more of the Tcl
# built-in commands.  Sourcing this file into Tcl runs the tests and
# generates output for errors.  No output means no errors were found.
#
# Copyright © 1999 Scriptics Corporation.
#
# See the file "license.terms" for information on usage and redistribution
# of this file, and for a DISCLAIMER OF ALL WARRANTIES.

if {"::tcltest" ni [namespace children]} {
    package require tcltest 2.5
    namespace import -force ::tcltest::*
}

catch {package require twapi} ;# Only to bring window to foreground. Not critical

::tcltest::ConstraintInitializer haveThread { expr {![catch {package require Thread}]} }

# Prompt user for a yes/no response
proc yesno {question {default "Y"}} {
    set answer ""
    # Make sure we are seen but catch because ui and console
    # packages may not be available
    catch {twapi::set_foreground_window [twapi::get_console_window]}
    while {![string is boolean -strict $answer]} {
        puts -nonewline stdout "$question Type Y/N followed by Enter \[$default\] : "
        flush stdout
        set answer [string trim [gets stdin]]
        if {$answer eq ""} {
            set answer $default
        }
    }
    return [expr {!! $answer}]
}

proc prompt {prompt} {
    # Make sure we are seen but catch because twapi ui and console
    # packages may not be available
    catch {twapi::set_foreground_window [twapi::get_console_window]}
    puts -nonewline stdout "$prompt"
    flush stdout
}

# Input tests

test console-input-1.0 {Console blocking gets} -constraints {win interactive} -body {
    prompt "Type \"xyz\" and hit Enter: "
    gets stdin
} -result xyz

test console-input-1.1 {Console file channel: non-blocking gets} -constraints {
    win interactive
} -setup {
    unset -nocomplain result
    unset -nocomplain result2
} -body {
    set oldmode [fconfigure stdin]

    prompt "Type \"abc\" and hit Enter: "
    fileevent stdin readable {
	if {[gets stdin line] >= 0} {
	    lappend result2 $line
            if {[llength $result2] > 1} {
                set result $result2
            } else {
                prompt "Type \"def\" and hit Enter: "
            }
	} elseif {[eof stdin]} {
	    set result "gets failed"
	}
    }

    fconfigure stdin -blocking 0 -buffering line

    vwait result

    #cleanup the fileevent
    fileevent stdin readable {}
    fconfigure stdin {*}$oldmode
    set result

} -result {abc def}

test console-input-1.1.1 {Bug baa51423c28a: Console file channel: fileevent with blocking gets} -constraints {
    win interactive
} -setup {
    unset -nocomplain result
    unset -nocomplain result2
} -body {
    prompt "Type \"abc\" and hit Enter: "
    fileevent stdin readable {
	if {[gets stdin line] >= 0} {
	    lappend result2 $line
            if {[llength $result2] > 1} {
                set result $result2
            } else {
                prompt "Type \"def\" and hit Enter: "
            }
	} elseif {[eof stdin]} {
	    set result "gets failed"
	}
    }

    vwait result

    #cleanup the fileevent
    fileevent stdin readable {}
    set result

} -result {abc def}

test console-input-2.0 {Console blocking read} -constraints {win interactive} -setup {
    set oldmode [fconfigure stdin]
    fconfigure stdin -inputmode raw
} -cleanup {
    fconfigure stdin {*}$oldmode
} -body {
    prompt "Type the key \"a\". Do NOT hit Enter. You will NOT see characters echoed."
    set c [read stdin 1]
    puts ""
    set c
} -result a

test console-input-2.1 {Console file channel: non-blocking read} -constraints {
    win interactive
} -setup {
    set oldmode [fconfigure stdin]
} -cleanup {
    fconfigure stdin {*}$oldmode
    puts ""; # Because CRLF also would not have been echoed
} -body {
    set input ""
    fconfigure stdin -blocking 0 -buffering line -inputmode raw
    prompt "Type \"abc\". Do NOT hit Enter. You will NOT see characters echoed."

    fileevent stdin readable {
        set c [read stdin 1]
        if {$c eq ""} {
            if {[eof stdin]} {
                set result "read eof"
            }
        } else {
            append input $c
            if {[string length $input] == 3} {
                set result $input
            }
        }
    }

    set result {}
    vwait result
    fileevent stdin readable {}
    set result
} -result abc

# Output tests

test console-output-1.0 {Console blocking puts stdout} -constraints {win interactive} -body {
    puts stdout "123"
    yesno "Did you see the string \"123\"?"
} -result 1

test console-output-1.1 {Console non-blocking puts stdout} -constraints {
    win interactive
} -setup {
    set oldmode [fconfigure stdout]
    dict unset oldmode -winsize
} -cleanup {
    fconfigure stdout {*}$oldmode
} -body {
    fconfigure stdout -blocking 0 -buffering line
    set count 0
    fileevent stdout writable {
        if {[incr count] < 4} {
            puts "$count"
        } else {
            fileevent stdout writable {}
            set done 1
        }
    }
    vwait done
    yesno "Did you see 1, 2, 3 printed on consecutive lines?"
} -result 1

test console-output-2.0 {Console blocking puts stderr} -constraints {win interactive} -body {
    puts stderr "456"
    yesno "Did you see the string \"456\"?"
} -result 1


# fconfigure get tests

## fconfigure get stdin

test console-fconfigure-get-1.0 {
    Console get stdin configuration
} -constraints {win interactive} -body {
    lsort [dict keys [fconfigure stdin]]
} -result {-blocking -buffering -buffersize -encoding -eofchar -inputmode -profile -translation}

set testnum 0
foreach {opt result} {
    -blocking 1
    -buffering line
    -buffersize 4096
    -encoding utf-16
    -inputmode normal
    -translation auto
} {
    test console-fconfigure-get-1.[incr testnum] "Console get stdin option $opt" \
        -constraints {win interactive} -body {
        fconfigure stdin $opt
    } -result $result
}
test console-fconfigure-get-1.[incr testnum] {
    Console get stdin option -eofchar
} -constraints {win interactive} -body {
    fconfigure stdin -eofchar
} -result \x1a

test console-fconfigure-get-1.[incr testnum] {
    fconfigure -winsize
} -constraints {win interactive} -body {
    fconfigure stdin -winsize
<<<<<<< HEAD
} -result {bad option "-winsize": should be one of -blocking, -buffering, -buffersize, -encoding, -eofchar, -encodingignore, -encodingstrict, -translation, or -inputmode} -returnCodes error
=======
} -result {bad option "-winsize": should be one of -blocking, -buffering, -buffersize, -encoding, -eofchar, -profile, -translation, or -inputmode} -returnCodes error
>>>>>>> 1a75f270

## fconfigure get stdout/stderr
foreach chan {stdout stderr} major {2 3} {
    test console-fconfigure-get-$major.0 "Console get $chan configuration" -constraints {
        win interactive
    } -body {
        lsort [dict keys [fconfigure $chan]]
    } -result {-blocking -buffering -buffersize -encoding -eofchar -profile -translation -winsize}
    set testnum 0
    foreach {opt result} {
        -blocking 1
        -buffersize 4096
        -encoding utf-16
        -translation crlf
    } {
        test console-fconfigure-get-$major.[incr testnum] "Console get $chan option $opt" \
            -constraints {win interactive} -body {
                fconfigure $chan $opt
            } -result $result
    }

    test console-fconfigure-get-$major.[incr testnum] "Console get $chan option -winsize" \
        -constraints {win interactive} -body {
        fconfigure $chan -winsize
    } -result {\d+ \d+} -match regexp

    test console-fconfigure-get-$major.[incr testnum] "Console get $chan option -buffering" \
        -constraints {win interactive} -body {
        fconfigure $chan -buffering
    } -result [expr {$chan eq "stdout" ? "line" : "none"}]

    test console-fconfigure-get-$major.[incr testnum] {
        fconfigure -inputmode
    } -constraints {win interactive} -body {
        fconfigure $chan -inputmode
<<<<<<< HEAD
    } -result {bad option "-inputmode": should be one of -blocking, -buffering, -buffersize, -encoding, -eofchar, -encodingignore, -encodingstrict, -translation, or -winsize} -returnCodes error
=======
    } -result {bad option "-inputmode": should be one of -blocking, -buffering, -buffersize, -encoding, -eofchar, -profile, -translation, or -winsize} -returnCodes error
>>>>>>> 1a75f270

}

## fconfigure set stdin

test console-fconfigure-set-1.0 {
    fconfigure -inputmode password
} -constraints {win interactive} -body {
    set result {}

    prompt "Type \"pass\" and hit Enter. You should NOT see characters echoed: "
    fconfigure stdin -inputmode password
    lappend result [gets stdin]
    lappend result [fconfigure stdin -inputmode]
    fconfigure stdin -inputmode normal
    lappend result [yesno "\nWere the characters echoed?"]

    prompt "Type \"norm\" and hit Enter. You should see characters echoed: "
    lappend result [gets stdin]
    lappend result [fconfigure stdin -inputmode]
    lappend result [yesno "Were the characters echoed?"]

    set result
} -result [list pass password 0 norm normal 1]

test console-fconfigure-set-1.1 {
    fconfigure -inputmode raw
} -constraints {win interactive} -body {
    set result {}

    prompt "Type the keys \"a\", Ctrl-H, \"b\". Do NOT hit Enter. You should NOT see characters echoed: "
    fconfigure stdin -inputmode raw
    lappend result [read stdin 3]
    lappend result [fconfigure stdin -inputmode]
    fconfigure stdin -inputmode normal
    lappend result [yesno "\nWere the characters echoed?"]

    prompt "Type the keys \"c\", Ctrl-H, \"d\" and hit Enter. You should see characters echoed: "
    lappend result [gets stdin]
    lappend result [fconfigure stdin -inputmode]
    lappend result [yesno "Were the characters echoed (c replaced by d)?"]

    set result
} -result [list a\x08b raw 0 d normal 1]

test console-fconfigure-set-1.2 {
    fconfigure -inputmode reset
} -constraints {win interactive} -body {
    set result {}

    prompt "Type \"pass\" and hit Enter. You should NOT see characters echoed: "
    fconfigure stdin -inputmode password
    lappend result [gets stdin]
    lappend result [fconfigure stdin -inputmode]
    fconfigure stdin -inputmode reset
    lappend result [yesno "\nWere the characters echoed?"]

    prompt "Type \"reset\" and hit Enter. You should see characters echoed: "
    lappend result [gets stdin]
    lappend result [fconfigure stdin -inputmode]
    lappend result [yesno "Were the characters echoed?"]

    set result
} -result [list pass password 0 reset normal 1]

test console-fconfigure-set-1.3 {
    fconfigure stdin -winsize
} -constraints {win interactive} -body {
    fconfigure stdin -winsize {10 30}
<<<<<<< HEAD
} -result {bad option "-winsize": should be one of -blocking, -buffering, -buffersize, -encoding, -eofchar, -encodingignore, -encodingstrict, -translation, or -inputmode} -returnCodes error
=======
} -result {bad option "-winsize": should be one of -blocking, -buffering, -buffersize, -encoding, -eofchar, -profile, -translation, or -inputmode} -returnCodes error
>>>>>>> 1a75f270

## fconfigure set stdout,stderr

test console-fconfigure-set-2.0 {
    fconfigure stdout -winsize
} -constraints {win interactive} -body {
    fconfigure stdout -winsize {10 30}
<<<<<<< HEAD
} -result {bad option "-winsize": should be one of -blocking, -buffering, -buffersize, -encoding, -eofchar, -encodingignore, -encodingstrict, or -translation} -returnCodes error
=======
} -result {bad option "-winsize": should be one of -blocking, -buffering, -buffersize, -encoding, -eofchar, -profile, or -translation} -returnCodes error
>>>>>>> 1a75f270

test console-fconfigure-set-3.0 {
    fconfigure stderr -winsize
} -constraints {win interactive} -body {
    fconfigure stderr -winsize {10 30}
<<<<<<< HEAD
} -result {bad option "-winsize": should be one of -blocking, -buffering, -buffersize, -encoding, -eofchar, -encodingignore, -encodingstrict, or -translation} -returnCodes error
=======
} -result {bad option "-winsize": should be one of -blocking, -buffering, -buffersize, -encoding, -eofchar, or -profile, -translation} -returnCodes error
>>>>>>> 1a75f270

# Multiple threads

test console-thread-input-1.0 {Get input in thread} -constraints {
    win interactive haveThread
} -setup {
    set tid [thread::create]
} -cleanup {
    thread::release $tid
} -body {
    prompt "Type \"xyz\" and hit Enter: "
    thread::send $tid {gets stdin}
} -result xyz

test console-thread-output-1.0 {Output from thread} -constraints {
    win interactive haveThread
} -setup {
    set tid [thread::create]
} -cleanup {
    thread::release $tid
} -body {
    thread::send $tid {puts [thread::id]}
    yesno "Did you see $tid printed?"
} -result 1

::tcltest::cleanupTests
return
<|MERGE_RESOLUTION|>--- conflicted
+++ resolved
@@ -224,11 +224,7 @@
     fconfigure -winsize
 } -constraints {win interactive} -body {
     fconfigure stdin -winsize
-<<<<<<< HEAD
-} -result {bad option "-winsize": should be one of -blocking, -buffering, -buffersize, -encoding, -eofchar, -encodingignore, -encodingstrict, -translation, or -inputmode} -returnCodes error
-=======
 } -result {bad option "-winsize": should be one of -blocking, -buffering, -buffersize, -encoding, -eofchar, -profile, -translation, or -inputmode} -returnCodes error
->>>>>>> 1a75f270
 
 ## fconfigure get stdout/stderr
 foreach chan {stdout stderr} major {2 3} {
@@ -264,11 +260,7 @@
         fconfigure -inputmode
     } -constraints {win interactive} -body {
         fconfigure $chan -inputmode
-<<<<<<< HEAD
-    } -result {bad option "-inputmode": should be one of -blocking, -buffering, -buffersize, -encoding, -eofchar, -encodingignore, -encodingstrict, -translation, or -winsize} -returnCodes error
-=======
     } -result {bad option "-inputmode": should be one of -blocking, -buffering, -buffersize, -encoding, -eofchar, -profile, -translation, or -winsize} -returnCodes error
->>>>>>> 1a75f270
 
 }
 
@@ -338,11 +330,7 @@
     fconfigure stdin -winsize
 } -constraints {win interactive} -body {
     fconfigure stdin -winsize {10 30}
-<<<<<<< HEAD
-} -result {bad option "-winsize": should be one of -blocking, -buffering, -buffersize, -encoding, -eofchar, -encodingignore, -encodingstrict, -translation, or -inputmode} -returnCodes error
-=======
 } -result {bad option "-winsize": should be one of -blocking, -buffering, -buffersize, -encoding, -eofchar, -profile, -translation, or -inputmode} -returnCodes error
->>>>>>> 1a75f270
 
 ## fconfigure set stdout,stderr
 
@@ -350,21 +338,13 @@
     fconfigure stdout -winsize
 } -constraints {win interactive} -body {
     fconfigure stdout -winsize {10 30}
-<<<<<<< HEAD
-} -result {bad option "-winsize": should be one of -blocking, -buffering, -buffersize, -encoding, -eofchar, -encodingignore, -encodingstrict, or -translation} -returnCodes error
-=======
 } -result {bad option "-winsize": should be one of -blocking, -buffering, -buffersize, -encoding, -eofchar, -profile, or -translation} -returnCodes error
->>>>>>> 1a75f270
 
 test console-fconfigure-set-3.0 {
     fconfigure stderr -winsize
 } -constraints {win interactive} -body {
     fconfigure stderr -winsize {10 30}
-<<<<<<< HEAD
-} -result {bad option "-winsize": should be one of -blocking, -buffering, -buffersize, -encoding, -eofchar, -encodingignore, -encodingstrict, or -translation} -returnCodes error
-=======
 } -result {bad option "-winsize": should be one of -blocking, -buffering, -buffersize, -encoding, -eofchar, or -profile, -translation} -returnCodes error
->>>>>>> 1a75f270
 
 # Multiple threads
 
