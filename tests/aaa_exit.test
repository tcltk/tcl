# Commands covered:  exit, emphasis on finalization hangs
#
# This file contains a collection of tests for one or more of the Tcl
# built-in commands.  Sourcing this file into Tcl runs the tests and
# generates output for errors.  No output means no errors were found.
#
# Copyright © 1991-1993 The Regents of the University of California.
# Copyright © 1994-1997 Sun Microsystems, Inc.
# Copyright © 1998-1999 Scriptics Corporation.
#
# See the file "license.terms" for information on usage and redistribution
# of this file, and for a DISCLAIMER OF ALL WARRANTIES.

if {"::tcltest" ni [namespace children]} {
    package require tcltest 2.5
    namespace import -force ::tcltest::*
}

<<<<<<< HEAD
testConstraint noappverifier [expr {
        [llength [info commands testappverifierpresent]] == 0
        || ![testappverifierpresent]}]

test exit-1.1 {normal, quick exit} -constraints noappverifier -body {
    set f [open "|[interpreter] << \"exec [interpreter] << {set ::env(TCL_FINALIZE_ON_EXIT) 0;exit}\"" r]
    set aft [after 1000 {set done "Quick exit hangs !!!"}]
    fileevent $f readable {after cancel $aft;set done OK}
    vwait done
    if {$done != "OK"} {
	fconfigure $f -blocking 0
	close $f
    } else {
=======
foreach {fin_on_exit testname} {0 {normal, quick exit} 1 {full-finalized exit}} {
  test exit-1.[expr {$fin_on_exit+1}] $testname -setup {
    set tout [expr {1000 + [::tcl::pkgconfig get mem_debug] * 5000}]
    set tout [after $tout [list set done "Exit hangs (timeout) !!!"]]
    set f {}
  } -body {
    set f [open [list | [interpreter] << "set ::env(TCL_FINALIZE_ON_EXIT) $fin_on_exit; exit"] r]
    fileevent $f readable [namespace code {after cancel $tout; set done OK}]
    vwait done
    if {$done eq "OK"} {
>>>>>>> 9bf9c125
	if {[catch {close $f} err]} {
	    set done "Exit misbehaves: $err"
	}
    }
    set done
<<<<<<< HEAD
} -result OK

test exit-1.2 {full-finalized exit} -constraints noappverifier -body {
    set f [open "|[interpreter] << \"exec [interpreter] << {set ::env(TCL_FINALIZE_ON_EXIT) 1;exit}\"" r]
    set aft [after 1000 {set done "Full-finalized exit hangs !!!"}]
    fileevent $f readable {after cancel $aft;set done OK}
    vwait done
    if {$done != "OK"} {
	fconfigure $f -blocking 0
	close $f
    } else {
	if {[catch {close $f} err]} {
	    set done "Full-finalized exit misbehaves: $err"
	}
    }
    set done
} -result OK

=======
  } -cleanup {
    after cancel $tout
    if {$f ne {}} { catch { close $f } }
    unset -nocomplain fin_on_exit testname done f
  } -result OK
}
>>>>>>> 9bf9c125

# cleanup
::tcltest::cleanupTests
return<|MERGE_RESOLUTION|>--- conflicted
+++ resolved
@@ -16,21 +16,6 @@
     namespace import -force ::tcltest::*
 }
 
-<<<<<<< HEAD
-testConstraint noappverifier [expr {
-        [llength [info commands testappverifierpresent]] == 0
-        || ![testappverifierpresent]}]
-
-test exit-1.1 {normal, quick exit} -constraints noappverifier -body {
-    set f [open "|[interpreter] << \"exec [interpreter] << {set ::env(TCL_FINALIZE_ON_EXIT) 0;exit}\"" r]
-    set aft [after 1000 {set done "Quick exit hangs !!!"}]
-    fileevent $f readable {after cancel $aft;set done OK}
-    vwait done
-    if {$done != "OK"} {
-	fconfigure $f -blocking 0
-	close $f
-    } else {
-=======
 foreach {fin_on_exit testname} {0 {normal, quick exit} 1 {full-finalized exit}} {
   test exit-1.[expr {$fin_on_exit+1}] $testname -setup {
     set tout [expr {1000 + [::tcl::pkgconfig get mem_debug] * 5000}]
@@ -41,39 +26,17 @@
     fileevent $f readable [namespace code {after cancel $tout; set done OK}]
     vwait done
     if {$done eq "OK"} {
->>>>>>> 9bf9c125
 	if {[catch {close $f} err]} {
 	    set done "Exit misbehaves: $err"
 	}
     }
     set done
-<<<<<<< HEAD
-} -result OK
-
-test exit-1.2 {full-finalized exit} -constraints noappverifier -body {
-    set f [open "|[interpreter] << \"exec [interpreter] << {set ::env(TCL_FINALIZE_ON_EXIT) 1;exit}\"" r]
-    set aft [after 1000 {set done "Full-finalized exit hangs !!!"}]
-    fileevent $f readable {after cancel $aft;set done OK}
-    vwait done
-    if {$done != "OK"} {
-	fconfigure $f -blocking 0
-	close $f
-    } else {
-	if {[catch {close $f} err]} {
-	    set done "Full-finalized exit misbehaves: $err"
-	}
-    }
-    set done
-} -result OK
-
-=======
   } -cleanup {
     after cancel $tout
     if {$f ne {}} { catch { close $f } }
     unset -nocomplain fin_on_exit testname done f
   } -result OK
 }
->>>>>>> 9bf9c125
 
 # cleanup
 ::tcltest::cleanupTests
