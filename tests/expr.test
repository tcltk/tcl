# Commands covered: expr
#
# This file contains a collection of tests for one or more of the Tcl
# built-in commands. Sourcing this file into Tcl runs the tests and
# generates output for errors.  No output means no errors were found.
#
# Copyright © 1996-1997 Sun Microsystems, Inc.
# Copyright © 1998-2000 Scriptics Corporation.
#
# See the file "license.terms" for information on usage and redistribution
# of this file, and for a DISCLAIMER OF ALL WARRANTIES.

if {"::tcltest" ni [namespace children]} {
    package require tcltest 2.5
    namespace import -force ::tcltest::*
}

::tcltest::loadTestedCommands
catch [list package require -exact tcl::test [info patchlevel]]

# Determine if "long int" type is a 32 bit number and if the wide
# type is a 64 bit number on this machine.

testConstraint longIs32bit [expr {$tcl_platform(wordSize) == 4}]
testConstraint longIs64bit [expr {$tcl_platform(wordSize) == 8}]
testConstraint wideIs64bit [expr {wide(0x8000000000000000) < 0}]

# Big test for correct ordering of data in [expr]

proc testIEEE {} {
    variable ieeeValues
    binary scan [binary format dd -1.0 1.0] c* c
    switch -exact -- $c {
	{0 0 0 0 0 0 -16 -65 0 0 0 0 0 0 -16 63} {
	    # little endian
	    binary scan \x00\x00\x00\x00\x00\x00\xF0\xFF d \
		ieeeValues(-Infinity)
	    binary scan \x00\x00\x00\x00\x00\x00\xF0\xBF d \
		ieeeValues(-Normal)
	    binary scan \x00\x00\x00\x00\x00\x00\x08\x80 d \
		ieeeValues(-Subnormal)
	    binary scan \x00\x00\x00\x00\x00\x00\x00\x80 d \
		ieeeValues(-0)
	    binary scan \x00\x00\x00\x00\x00\x00\x00\x00 d \
		ieeeValues(+0)
	    binary scan \x00\x00\x00\x00\x00\x00\x08\x00 d \
		ieeeValues(+Subnormal)
	    binary scan \x00\x00\x00\x00\x00\x00\xF0\x3F d \
		ieeeValues(+Normal)
	    binary scan \x00\x00\x00\x00\x00\x00\xF0\x7F d \
		ieeeValues(+Infinity)
	    binary scan \x00\x00\x00\x00\x00\x00\xF8\x7F d \
		ieeeValues(NaN)
	    binary scan \x00\x00\x00\x00\x00\x00\xF8\xFF d \
		ieeeValues(-NaN)
	    set ieeeValues(littleEndian) 1
	    return 1
	}
	{-65 -16 0 0 0 0 0 0 63 -16 0 0 0 0 0 0} {
	    binary scan \xFF\xF0\x00\x00\x00\x00\x00\x00 d \
		ieeeValues(-Infinity)
	    binary scan \xBF\xF0\x00\x00\x00\x00\x00\x00 d \
		ieeeValues(-Normal)
	    binary scan \x80\x08\x00\x00\x00\x00\x00\x00 d \
		ieeeValues(-Subnormal)
	    binary scan \x80\x00\x00\x00\x00\x00\x00\x00 d \
		ieeeValues(-0)
	    binary scan \x00\x00\x00\x00\x00\x00\x00\x00 d \
		ieeeValues(+0)
	    binary scan \x00\x08\x00\x00\x00\x00\x00\x00 d \
		ieeeValues(+Subnormal)
	    binary scan \x3F\xF0\x00\x00\x00\x00\x00\x00 d \
		ieeeValues(+Normal)
	    binary scan \x7F\xF0\x00\x00\x00\x00\x00\x00 d \
		ieeeValues(+Infinity)
	    binary scan \x7F\xF8\x00\x00\x00\x00\x00\x00 d \
		ieeeValues(NaN)
	    binary scan \xFF\xF8\x00\x00\x00\x00\x00\x00 d \
		ieeeValues(-NaN)
	    set ieeeValues(littleEndian) 0
	    return 1
	}
	default {
	    return 0
	}
    }
}

testConstraint ieeeFloatingPoint [testIEEE]
# procedures used below

proc put_hello_char {c} {
    global a
    append a [format %c $c]
    return $c
}
proc hello_world {} {
    global a
    set a ""
    set L1 [set l0 [set h_1 [set q 0]]]
    for {put_hello_char [expr [put_hello_char [expr [set h 7]*10+2]]+29]} {$l0?[put_hello_char $l0]
        :!$h_1} {put_hello_char $ll;expr {$L1==2?[set ll [expr 32+0-0+[set bar 0]]]:0}} {expr {[incr L1]==[expr 1+([string length "abc"]-[string length "abc"])]
        ?[set ll [set l0 [expr 54<<1]]]:$ll==108&&$L1<3?
        [incr ll [expr 1|1<<1]; set ll $ll; set ll $ll; set ll $ll; set ll $ll; set l0 [expr ([string length "abc"]-[string length "abc"])+([string length "abc"]-[string length "abc"])-([string length "abc"]-[string length "abc"])+([string length "abc"]-[string length "abc"])]; set l0; set l0 $l0; set l0; set l0]:$L1==4&&$ll==32?[set ll [expr 19+$h1+([string length "abc"]-[string length "abc"])-([string length "abc"]-[string length "abc"])+([string length "abc"]-[string length "abc"])-([string length "abc"]-[string length "abc"])+[set foo [expr ([string length "abc"]-[string length "abc"])+([string length "abc"]-[string length "abc"])+([string length "abc"]-[string length "abc"])]]]]
        :[set q [expr $q-$h1+([string length "abc"]-[string length "abc"])-([string length "abc"]-[string length "abc"])]]};expr {$L1==5?[incr ll -8; set ll $ll; set ll]:$q&&$h1&&1};expr {$L1==4+2
        ?[incr ll 3]:[expr ([string length "abc"]-[string length "abc"])+1]};expr {$ll==($h<<4)+2+0&&$L1!=6?[incr ll -6]:[set h1 [expr 100+([string length "abc"]-[string length "abc"])-([string length "abc"]-[string length "abc"])]]}
        expr {$L1!=1<<3?[incr q [expr ([string length "abc"]-[string length "abc"])-1]]:[set h_1 [set ll $h1]]}
    }
    set a
}

proc 12days {a b c} {
    global xxx
    expr {1<$a?[expr {$a<3?[12days -79 -13 [string range $c [12days -87 \
	[expr 1-$b] [string range $c [12days -86 0 [string range $c 1 end]] \
	end]] end]]:1};expr {$a<$b?[12days [expr $a+1] $b $c]:3};expr {[12days \
	-94 [expr $a-27] $c]&&$a==2?$b<13?[12days 2 [expr $b+1] "%s %d %d\n"]:9
	:16}]:$a<0?$a<-72?[12days $b $a "@n'+,#'/*\{\}w+/w#cdnr/+,\{\}r/*de\}+,/*\{*+,/w\{%+,/w#q#n+,/#\{l+,/n\{n+,/+#n+,/#;#q#n+,/+k#;*+,/'r :'d*'3,\}\{w+K w'K:'+\}e#';dq#'l q#'+d'K#!/+k#;q#'r\}eKK#\}w'r\}eKK\{nl\]'/#;#q#n')\{)#\}w')\{)\{nl\]'/+#n';d\}rw' i;# )\{nl\]!/n\{n#'; r\{#w'r nc\{nl\]'/#\{l,+'K \{rw' iK\{;\[\{nl\]'/w#q#n'wk nw' iwk\{KK\{nl\]!/w\{%'l##w#' i; :\{nl\]'/*\{q#'ld;r'\}\{nlwb!/*de\}'c ;;\{nl'-\{\}rw\]'/+,\}##'*\}#nc,',#nw\]'/+kd'+e\}+;#'rdq#w! nr'/ ') \}+\}\{rl#'\{n' ')# \}'+\}##(!!/"]
	:$a<-50?[string compare [format %c $b] [string index $c 0]]==0?[append \
	xxx [string index $c 31];scan [string index $c 31] %c x;set x]
	:[12days -65 $b [string range $c 1 end]]:[12days [expr ([string compare \
	[string index $c 0] "/"]==0)+$a] $b [string range $c 1 end]]:0<$a
	?[12days 2 2 "%s"]:[string compare [string index $c 0] "/"]==0||
	[12days 0 [12days -61 [scan [string index $c 0] %c x; set x] \
	"!ek;dc i@bK'(q)-\[w\]*%n+r3#l,\{\}:\nuwloca-O;m .vpbks,fxntdCeghiry"] \
	[string range $c 1 end]]}
}
proc do_twelve_days {} {
    global xxx
    set xxx ""
    12days 1 1 1
    set result [string length $xxx]
    unset xxx
    return $result
}

# start of tests

catch {unset a b i x}

test expr-1.1 {TclCompileExprCmd: no expression} -body {
    expr
} -returnCodes error -result {wrong # args: should be "expr arg ?arg ...?"}
test expr-1.2 {TclCompileExprCmd: one expression word} {
    expr -25
} -25
test expr-1.3 {TclCompileExprCmd: two expression words} {
    expr -8.2   -6
} -14.2
test expr-1.4 {TclCompileExprCmd: five expression words} {
    expr 20 - 5 +10 -7
} 18
test expr-1.5 {TclCompileExprCmd: quoted expression word} {
    expr "0005"
} 5
test expr-1.6 {TclCompileExprCmd: quoted expression word} {
    catch {expr "0005"zxy} msg
    set msg
} {extra characters after close-quote}
test expr-1.7 {TclCompileExprCmd: expression word in braces} {
    expr {-0005}
} -5
test expr-1.8 {TclCompileExprCmd: expression word in braces} {
    expr {{-0x1234}}
} -4660
test expr-1.9 {TclCompileExprCmd: expression word in braces} {
    catch {expr {-0005}foo} msg
    set msg
} {extra characters after close-brace}
test expr-1.10 {TclCompileExprCmd: other expression word in braces} {
    expr 4*[llength "6 2"]
} 8
test expr-1.11 {TclCompileExprCmd: expression word terminated by ;} {
    expr 4*[llength "6 2"];
} 8
test expr-1.12 {TclCompileExprCmd: inlined expr (in "catch") inside other catch} {
    set a xxx
    catch {
	# Might not be a number
	set a [expr 10*$a]
    }
} 1
test expr-1.13 {TclCompileExprCmd: second level of substitutions in expr not in braces with single var reference} {
    set a xxx
    set x 27;  set bool {$x};  if $bool {set a foo}
    set a
} foo
test expr-1.14 {TclCompileExprCmd: second level of substitutions in expr with comparison as top-level operator} {
    set a xxx
    set x 2;  set b {$x};  set a [expr $b==2]
    set a
} 1
test expr-1.15 {TclCompileExprCmd: second level of substitutions in expr with comparison as top-level operator} {
    set a xxx
    set x 2;  set b {$x};  set a [expr "$b eq 2"]
    set a
} 1

test expr-2.1 {TclCompileExpr: are builtin functions registered?} {
    expr double(5*[llength "6 2"])
} 10.0
test expr-2.2 {TclCompileExpr: error in expr} -body {
    expr 2***3
} -returnCodes error -match glob -result *
test expr-2.3 {TclCompileExpr: junk after legal expr} -body {
    expr 7*[llength "a b"]foo
} -returnCodes error -match glob -result *
test expr-2.4 {TclCompileExpr: numeric expr string rep == formatted int rep} {
    expr {0001}
} 1

test expr-3.1 {CompileCondExpr: just lor expr} {expr 3||0} 1
test expr-3.2 {CompileCondExpr: error in lor expr} -body {
    expr x||3
} -returnCodes error -match glob -result *
test expr-3.3 {CompileCondExpr: test true arm} {expr 3>2?44:66} 44
test expr-3.4 {CompileCondExpr: error compiling true arm} -body {
    expr 3>2?2***3:66
} -returnCodes error -match glob -result *
test expr-3.5 {CompileCondExpr: test false arm} {expr 2>3?44:66} 66
test expr-3.6 {CompileCondExpr: error compiling false arm} -body {
    expr 2>3?44:2***3
} -returnCodes error -match glob -result *
test expr-3.7 {CompileCondExpr: long arms & nested cond exprs} {
    hello_world
} {Hello world}
test expr-3.8 {CompileCondExpr: long arms & nested cond exprs} unix {
    # Fails with a stack overflow on threaded Windows builds
    do_twelve_days
} 2358

test expr-4.1 {CompileLorExpr: just land expr} {expr 1.3&&3.3} 1
test expr-4.2 {CompileLorExpr: error in land expr} -body {
    expr x&&3
} -returnCodes error -match glob -result *
test expr-4.3 {CompileLorExpr: simple lor exprs} {expr 0||1.0} 1
test expr-4.4 {CompileLorExpr: simple lor exprs} {expr 3.0||0.0} 1
test expr-4.5 {CompileLorExpr: simple lor exprs} {expr 0||0||1} 1
test expr-4.6 {CompileLorExpr: error compiling lor arm} -body {
    expr 2***3||4.0
} -returnCodes error -match glob -result *
test expr-4.7 {CompileLorExpr: error compiling lor arm} -body {
    expr 1.3||2***3
} -returnCodes error -match glob -result *
test expr-4.8 {CompileLorExpr: error compiling lor arms} {
    list [catch {expr {"a"||"b"}} msg] $msg
} {1 {expected boolean value but got "a"}}
test expr-4.9 {CompileLorExpr: long lor arm} {
    set a "abcdefghijkl"
    set i 7
    expr {[string compare [format %c $i] [string index $a $i]]&&[string compare [format %c $i] [string index $a $i]]&&[string compare [format %c $i] [string index $a $i]]&&[string compare [format %c $i] [string index $a $i]]&&[string compare [format %c $i] [string index $a $i]]&&[string compare [format %c $i] [string index $a $i]]&&[string compare [format %c $i] [string index $a $i]]&&[string compare [format %c $i] [string index $a $i]]&&[string compare [format %c $i] [string index $a $i]]&&[string compare [format %c $i] [string index $a $i]]&&[string compare [format %c $i] [string index $a $i]]&&[string compare [format %c $i] [string index $a $i]]&&[string compare [format %c $i] [string index $a $i]]&&[string compare [format %c $i] [string index $a $i]]&&[string compare [format %c $i] [string index $a $i]]&&[string compare [format %c $i] [string index $a $i]]&&[string compare [format %c $i] [string index $a $i]]&&[string compare [format %c $i] [string index $a $i]] || [string compare [format %c $i] [string index $a $i]]&&[string compare [format %c $i] [string index $a $i]]&&[string compare [format %c $i] [string index $a $i]]&&[string compare [format %c $i] [string index $a $i]]&&[string compare [format %c $i] [string index $a $i]]&&[string compare [format %c $i] [string index $a $i]]&&[string compare [format %c $i] [string index $a $i]]&&[string compare [format %c $i] [string index $a $i]]&&[string compare [format %c $i] [string index $a $i]]&&[string compare [format %c $i] [string index $a $i]]&&[string compare [format %c $i] [string index $a $i]]&&[string compare [format %c $i] [string index $a $i]]&&[string compare [format %c $i] [string index $a $i]]&&[string compare [format %c $i] [string index $a $i]]&&[string compare [format %c $i] [string index $a $i]]&&[string compare [format %c $i] [string index $a $i]]&&[string compare [format %c $i] [string index $a $i]]&&[string compare [format %c $i] [string index $a $i]] || [string compare [format %c $i] [string index $a $i]]&&[string compare [format %c $i] [string index $a $i]]&&[string compare [format %c $i] [string index $a $i]]&&[string compare [format %c $i] [string index $a $i]]&&[string compare [format %c $i] [string index $a $i]]&&[string compare [format %c $i] [string index $a $i]]&&[string compare [format %c $i] [string index $a $i]]&&[string compare [format %c $i] [string index $a $i]]&&[string compare [format %c $i] [string index $a $i]]&&[string compare [format %c $i] [string index $a $i]]&&[string compare [format %c $i] [string index $a $i]]&&[string compare [format %c $i] [string index $a $i]]&&[string compare [format %c $i] [string index $a $i]]&&[string compare [format %c $i] [string index $a $i]]&&[string compare [format %c $i] [string index $a $i]]&&[string compare [format %c $i] [string index $a $i]]&&[string compare [format %c $i] [string index $a $i]]&&[string compare [format %c $i] [string index $a $i]] || [string compare [format %c $i] [string index $a $i]]&&[string compare [format %c $i] [string index $a $i]]&&[string compare [format %c $i] [string index $a $i]]&&[string compare [format %c $i] [string index $a $i]]&&[string compare [format %c $i] [string index $a $i]]&&[string compare [format %c $i] [string index $a $i]]&&[string compare [format %c $i] [string index $a $i]]&&[string compare [format %c $i] [string index $a $i]]&&[string compare [format %c $i] [string index $a $i]]&&[string compare [format %c $i] [string index $a $i]]&&[string compare [format %c $i] [string index $a $i]]&&[string compare [format %c $i] [string index $a $i]]&&[string compare [format %c $i] [string index $a $i]]&&[string compare [format %c $i] [string index $a $i]]&&[string compare [format %c $i] [string index $a $i]]&&[string compare [format %c $i] [string index $a $i]]&&[string compare [format %c $i] [string index $a $i]]&&[string compare [format %c $i] [string index $a $i]]}
} 1
test expr-4.10 {CompileLorExpr: error compiling ! operand} {
    list [catch {expr {!"a"}} msg] $msg
} {1 {can't use non-numeric string "a" as operand of "!"}}
test expr-4.11 {CompileLorExpr: error compiling land arms} {
    list [catch {expr {"a"||0}} msg] $msg
} {1 {expected boolean value but got "a"}}
test expr-4.12 {CompileLorExpr: error compiling land arms} {
    list [catch {expr {0||"a"}} msg] $msg
} {1 {expected boolean value but got "a"}}

test expr-5.1 {CompileLandExpr: just bitor expr} {expr 7|0x13} 23
test expr-5.2 {CompileLandExpr: error in bitor expr} -body {
    expr x|3
} -returnCodes error -match glob -result *
test expr-5.3 {CompileLandExpr: simple land exprs} {expr 0&&1.0} 0
test expr-5.4 {CompileLandExpr: simple land exprs} {expr 0&&0} 0
test expr-5.5 {CompileLandExpr: simple land exprs} {expr 3.0&&1.2} 1
test expr-5.6 {CompileLandExpr: simple land exprs} {expr 1&&1&&2} 1
test expr-5.7 {CompileLandExpr: error compiling land arm} -body {
    expr 2***3&&4.0
} -returnCodes error -match glob -result *
test expr-5.8 {CompileLandExpr: error compiling land arm} -body {
    expr 1.3&&2***3
} -returnCodes error -match glob -result *
test expr-5.9 {CompileLandExpr: error compiling land arm} {
    list [catch {expr {"a"&&"b"}} msg] $msg
} {1 {expected boolean value but got "a"}}
test expr-5.10 {CompileLandExpr: long land arms} {
    set a "abcdefghijkl"
    set i 7
    expr {[string compare [format %c 103] [string index $a $i]]^[string compare [format %c 105] [string index $a $i]]^[string compare [format %c 103] [string index $a $i]]^[string compare [format %c 105] [string index $a $i]]^[string compare [format %c 103] [string index $a $i]]^[string compare [format %c 105] [string index $a $i]]^[string compare [format %c 103] [string index $a $i]]^[string compare [format %c 105] [string index $a $i]]^[string compare [format %c 103] [string index $a $i]]^[string compare [format %c 105] [string index $a $i]]^[string compare [format %c 103] [string index $a $i]]^[string compare [format %c 105] [string index $a $i]]^[string compare [format %c 103] [string index $a $i]]^[string compare [format %c 105] [string index $a $i]]^[string compare [format %c 103] [string index $a $i]]^[string compare [format %c 105] [string index $a $i]]^[string compare [format %c 103] [string index $a $i]]^[string compare [format %c 105] [string index $a $i]] && [string compare [format %c 103] [string index $a $i]]^[string compare [format %c 105] [string index $a $i]]^[string compare [format %c 103] [string index $a $i]]^[string compare [format %c 105] [string index $a $i]]^[string compare [format %c 103] [string index $a $i]]^[string compare [format %c 105] [string index $a $i]]^[string compare [format %c 103] [string index $a $i]]^[string compare [format %c 105] [string index $a $i]]^[string compare [format %c 103] [string index $a $i]]^[string compare [format %c 105] [string index $a $i]]^[string compare [format %c 103] [string index $a $i]]^[string compare [format %c 105] [string index $a $i]]^[string compare [format %c 103] [string index $a $i]]^[string compare [format %c 105] [string index $a $i]]^[string compare [format %c 103] [string index $a $i]]^[string compare [format %c 105] [string index $a $i]]^[string compare [format %c 103] [string index $a $i]]^[string compare [format %c 105] [string index $a $i]] && [string compare [format %c 103] [string index $a $i]]^[string compare [format %c 105] [string index $a $i]]^[string compare [format %c 103] [string index $a $i]]^[string compare [format %c 105] [string index $a $i]]^[string compare [format %c 103] [string index $a $i]]^[string compare [format %c 105] [string index $a $i]]^[string compare [format %c 103] [string index $a $i]]^[string compare [format %c 105] [string index $a $i]]^[string compare [format %c 103] [string index $a $i]]^[string compare [format %c 105] [string index $a $i]]^[string compare [format %c 103] [string index $a $i]]^[string compare [format %c 105] [string index $a $i]]^[string compare [format %c 103] [string index $a $i]]^[string compare [format %c 105] [string index $a $i]]^[string compare [format %c 103] [string index $a $i]]^[string compare [format %c 105] [string index $a $i]]^[string compare [format %c 103] [string index $a $i]]^[string compare [format %c 105] [string index $a $i]] && [string compare [format %c 103] [string index $a $i]]^[string compare [format %c 105] [string index $a $i]]^[string compare [format %c 103] [string index $a $i]]^[string compare [format %c 105] [string index $a $i]]^[string compare [format %c 103] [string index $a $i]]^[string compare [format %c 105] [string index $a $i]]^[string compare [format %c 103] [string index $a $i]]^[string compare [format %c 105] [string index $a $i]]^[string compare [format %c 103] [string index $a $i]]^[string compare [format %c 105] [string index $a $i]]^[string compare [format %c 103] [string index $a $i]]^[string compare [format %c 105] [string index $a $i]]^[string compare [format %c 103] [string index $a $i]]^[string compare [format %c 105] [string index $a $i]]^[string compare [format %c 103] [string index $a $i]]^[string compare [format %c 105] [string index $a $i]]^[string compare [format %c 103] [string index $a $i]]^[string compare [format %c 105] [string index $a $i]]}
} 1

test expr-6.1 {CompileBitXorExpr: just bitand expr} {expr 7&0x13} 3
test expr-6.2 {CompileBitXorExpr: error in bitand expr} -body {
    expr x|3
} -returnCodes error -match glob -result *
test expr-6.3 {CompileBitXorExpr: simple bitxor exprs} {expr 7^0x13} 20
test expr-6.4 {CompileBitXorExpr: simple bitxor exprs} {expr 3^0x10} 19
test expr-6.5 {CompileBitXorExpr: simple bitxor exprs} {expr 0^7} 7
test expr-6.6 {CompileBitXorExpr: simple bitxor exprs} {expr -1^7} -8
test expr-6.7 {CompileBitXorExpr: error compiling bitxor arm} -body {
    expr 2***3|6
} -returnCodes error -match glob -result *
test expr-6.8 {CompileBitXorExpr: error compiling bitxor arm} -body {
    expr 2^x
} -returnCodes error -match glob -result *
test expr-6.9 {CompileBitXorExpr: runtime error in bitxor arm} {
    list [catch {expr {24.0^3}} msg] $msg
} {1 {can't use floating-point value "24.0" as operand of "^"}}
test expr-6.10 {CompileBitXorExpr: runtime error in bitxor arm} {
    list [catch {expr {"a"^"b"}} msg] $msg
} {1 {can't use non-numeric string "a" as operand of "^"}}

test expr-7.1 {CompileBitAndExpr: just equality expr} {expr 3==2} 0
test expr-7.2 {CompileBitAndExpr: just equality expr} {expr 2.0==2} 1
test expr-7.3 {CompileBitAndExpr: just equality expr} {expr 3.2!=2.2} 1
test expr-7.4 {CompileBitAndExpr: just equality expr} {expr {"abc" == "abd"}} 0
test expr-7.5 {CompileBitAndExpr: error in equality expr} -body {
    expr x==3
} -returnCodes error -match glob -result *
test expr-7.6 {CompileBitAndExpr: simple bitand exprs} {expr 7&0x13} 3
test expr-7.7 {CompileBitAndExpr: simple bitand exprs} {expr 0xf2&0x53} 82
test expr-7.8 {CompileBitAndExpr: simple bitand exprs} {expr 3&6} 2
test expr-7.9 {CompileBitAndExpr: simple bitand exprs} {expr -1&-7} -7
test expr-7.10 {CompileBitAndExpr: error compiling bitand arm} -body {
    expr 2***3&6
} -returnCodes error -match glob -result *
test expr-7.11 {CompileBitAndExpr: error compiling bitand arm} -body {
    expr 2&x
} -returnCodes error -match glob -result *
test expr-7.12 {CompileBitAndExpr: runtime error in bitand arm} {
    list [catch {expr {24.0&3}} msg] $msg
} {1 {can't use floating-point value "24.0" as operand of "&"}}
test expr-7.13 {CompileBitAndExpr: runtime error in bitand arm} {
    list [catch {expr {"a"&"b"}} msg] $msg
} {1 {can't use non-numeric string "a" as operand of "&"}}
test expr-7.14 {CompileBitAndExpr: equality expr} {expr 3eq2} 0
test expr-7.18 {CompileBitAndExpr: equality expr} {expr {"abc" eq "abd"}} 0
test expr-7.20 {CompileBitAndExpr: error in equality expr} -body {
    expr xne3
} -returnCodes error -match glob -result *

test expr-8.1 {CompileEqualityExpr: just relational expr} {expr 3>=2} 1
test expr-8.2 {CompileEqualityExpr: just relational expr} {expr 2<=2.1} 1
test expr-8.3 {CompileEqualityExpr: just relational expr} {expr 3.2>"2.2"} 1
test expr-8.4 {CompileEqualityExpr: just relational expr} {expr {"0y"<"0x12"}} 0
test expr-8.5 {CompileEqualityExpr: error in relational expr} -body {
    expr x>3
} -returnCodes error -match glob -result *
test expr-8.6 {CompileEqualityExpr: simple equality exprs} {expr 7==0x13} 0
test expr-8.7 {CompileEqualityExpr: simple equality exprs} {expr -0xf2!=0x53} 1
test expr-8.8 {CompileEqualityExpr: simple equality exprs} {expr {"12398712938788234-1298379" != ""}} 1
test expr-8.9 {CompileEqualityExpr: simple equality exprs} {expr -1!="abc"} 1
test expr-8.10 {CompileEqualityExpr: error compiling equality arm} -body {
    expr 2***3==6
} -returnCodes error -match glob -result *
test expr-8.11 {CompileEqualityExpr: error compiling equality arm} -body {
    expr 2!=x
} -returnCodes error -match glob -result *
test expr-8.12 {CompileBitAndExpr: equality expr} {expr {"a"eq"a"}} 1
test expr-8.13 {CompileBitAndExpr: equality expr} {expr {"\374" eq [set s \xFC]}} 1
test expr-8.14 {CompileBitAndExpr: equality expr} {expr 3eq2} 0
test expr-8.15 {CompileBitAndExpr: equality expr} {expr 2.0eq2} 0
test expr-8.16 {CompileBitAndExpr: equality expr} {expr 3.2ne2.2} 1
test expr-8.17 {CompileBitAndExpr: equality expr} {expr 01eq1} 0
test expr-8.18 {CompileBitAndExpr: equality expr} {expr {"abc" eq "abd"}} 0
test expr-8.19 {CompileBitAndExpr: equality expr} {expr {"abc" ne "abd"}} 1
test expr-8.20 {CompileBitAndExpr: error in equality expr} -body {
    expr x ne3
} -returnCodes error -match glob -result *
test expr-8.21 {CompileBitAndExpr: error in equality expr} -body {
    # These should be ""ed to avoid the error
    expr a eq b
} -returnCodes error -match glob -result *
test expr-8.22 {CompileBitAndExpr: error in equality expr} -body {
    expr {false eqfalse}
} -returnCodes error -match glob -result *
test expr-8.23 {CompileBitAndExpr: error in equality expr} -body {
    expr {false nefalse}
} -returnCodes error -match glob -result *
test expr-8.24 {CompileEqualityExpr: simple equality exprs} {
    set x 12398712938788234
    expr {$x == 100}
} 0
test expr-8.25 {CompileEqualityExpr: simple equality exprs} {
    expr {"0x12 " == "0x12"}
} 1
test expr-8.26 {CompileEqualityExpr: simple equality exprs} {
    expr {"0x12 " eq "0x12"}
} 0
test expr-8.27 {CompileEqualityExpr: simple equality exprs} {
    expr {"1.0e100000000" == "0.0"}
} 0
test expr-8.28 {CompileEqualityExpr: just relational expr} {
    expr {"0y" == "0x0"}
} 0
test expr-8.29 {CompileEqualityExpr: just relational expr} {
    # Compare original strings from variables.
    set v1 "0y"
    set v2 "0x12"
    expr {$v1 < $v2}
} 0
test expr-8.30 {CompileEqualityExpr: simple equality exprs} {
    expr {"fake" != "bob"}
} 1
test expr-8.31 {expr edge cases} -body {
    expr {1e}
} -returnCodes error -match glob -result *
test expr-8.32 {expr edge cases} -body {
    expr {1E}
} -returnCodes error -match glob -result *
test expr-8.33 {expr edge cases} -body {
    expr {1e+}
} -returnCodes error -match glob -result *
test expr-8.34 {expr edge cases} -body {
    expr {1E+}
} -returnCodes error -match glob -result *
test expr-8.35 {expr edge cases} -body {
    expr {1ea}
} -returnCodes error -match glob -result *
test expr-8.36 {CompileEqualtyExpr: string comparison ops} {
    set x 012
    set y 0x0
    list [expr {$x < $y}] [expr {$x lt $y}] [expr {$x lt $x}]
} {0 1 0}
test expr-8.37 {CompileEqualtyExpr: string comparison ops} {
    set x 012
    set y 0x0
    list [expr {$x <= $y}] [expr {$x le $y}] [expr {$x le $x}]
} {0 1 1}
test expr-8.38 {CompileEqualtyExpr: string comparison ops} {
    set x 012
    set y 0x0
    list [expr {$x > $y}] [expr {$x gt $y}] [expr {$x gt $x}]
} {1 0 0}
test expr-8.39 {CompileEqualtyExpr: string comparison ops} {
    set x 012
    set y 0x0
    list [expr {$x >= $y}] [expr {$x ge $y}] [expr {$x ge $x}]
} {1 0 1}

test expr-9.1 {CompileRelationalExpr: just shift expr} {expr 3<<2} 12
test expr-9.2 {CompileRelationalExpr: just shift expr} {expr 0xff>>2} 63
test expr-9.3 {CompileRelationalExpr: just shift expr} {expr -1>>2} -1
test expr-9.4 {CompileRelationalExpr: just shift expr} {expr {1<<3}} 8
test expr-9.5 {CompileRelationalExpr: shift expr producing LONG_MIN} {
    expr {int(1<<63)}
} 9223372036854775808
test expr-9.6 {CompileRelationalExpr: error in shift expr} -body {
    expr x>>3
} -returnCodes error -match glob -result *
test expr-9.7 {CompileRelationalExpr: simple relational exprs} {expr 0xff>=+0x3} 1
test expr-9.8 {CompileRelationalExpr: simple relational exprs} {expr -0xf2<0x3} 1
test expr-9.9 {CompileRelationalExpr: error compiling relational arm} -body {
    expr 2***3>6
} -returnCodes error -match glob -result *
test expr-9.10 {CompileRelationalExpr: error compiling relational arm} -body {
    expr 2<x
} -returnCodes error -match glob -result *

test expr-10.1 {CompileShiftExpr: just add expr} {expr 4+-2} 2
test expr-10.2 {CompileShiftExpr: just add expr} {expr 0xff-2} 253
test expr-10.3 {CompileShiftExpr: just add expr} {expr -1--2} 1
test expr-10.4 {CompileShiftExpr: just add expr} {expr 1-0o123} -82
test expr-10.5 {CompileShiftExpr: error in add expr} -body {
    expr x+3
} -returnCodes error -match glob -result *
test expr-10.6 {CompileShiftExpr: simple shift exprs} {expr 0xff>>0x3} 31
test expr-10.7 {CompileShiftExpr: simple shift exprs} {expr -0xf2<<0x3} -1936
test expr-10.8 {CompileShiftExpr: error compiling shift arm} -body {
    expr 2***3>>6
} -returnCodes error -match glob -result *
test expr-10.9 {CompileShiftExpr: error compiling shift arm} -body {
    expr 2<<x
} -returnCodes error -match glob -result *
test expr-10.10 {CompileShiftExpr: runtime error} {
    list [catch {expr {24.0>>43}} msg] $msg
} {1 {can't use floating-point value "24.0" as operand of ">>"}}
test expr-10.11 {CompileShiftExpr: runtime error} {
    list [catch {expr {"a"<<"b"}} msg] $msg
} {1 {can't use non-numeric string "a" as operand of "<<"}}

test expr-11.1 {CompileAddExpr: just multiply expr} {expr 4*-2} -8
test expr-11.2 {CompileAddExpr: just multiply expr} {expr 0xff%2} 1
test expr-11.3 {CompileAddExpr: just multiply expr} {expr -1/2} -1
test expr-11.4 {CompileAddExpr: just multiply expr} {expr 7891%0o123} 6
test expr-11.5 {CompileAddExpr: error in multiply expr} -body {
    expr x*3
} -returnCodes error -match glob -result *
test expr-11.6 {CompileAddExpr: simple add exprs} {expr 0xff++0x3} 258
test expr-11.7 {CompileAddExpr: simple add exprs} {expr -0xf2--0x3} -239
test expr-11.8 {CompileAddExpr: error compiling add arm} -body {
    expr 2***3+6
} -returnCodes error -match glob -result *
test expr-11.9 {CompileAddExpr: error compiling add arm} -body {
    expr 2-x
} -returnCodes error -match glob -result *
test expr-11.10 {CompileAddExpr: runtime error} {
    list [catch {expr {24.0+"xx"}} msg] $msg
} {1 {can't use non-numeric string "xx" as operand of "+"}}
test expr-11.11 {CompileAddExpr: runtime error} {
    list [catch {expr {"a"-"b"}} msg] $msg
} {1 {can't use non-numeric string "a" as operand of "-"}}
test expr-11.12 {CompileAddExpr: runtime error} {
    list [catch {expr {3/0}} msg] $msg
} {1 {divide by zero}}
test expr-11.13a {CompileAddExpr: runtime error} !ieeeFloatingPoint {
    list [catch {expr {2.3/0.0}} msg] $msg
} {1 {divide by zero}}
test expr-11.13b {CompileAddExpr: runtime error} ieeeFloatingPoint {
    list [catch {expr {2.3/0.0}} msg] $msg
} {0 Inf}

test expr-12.1 {CompileMultiplyExpr: just unary expr} {expr ~4} -5
test expr-12.2 {CompileMultiplyExpr: just unary expr} {expr --5} 5
test expr-12.3 {CompileMultiplyExpr: just unary expr} {expr !27} 0
test expr-12.4 {CompileMultiplyExpr: just unary expr} {expr ~0xff00ff} -16711936
test expr-12.5 {CompileMultiplyExpr: error in unary expr} -body {
    expr ~x
} -returnCodes error -match glob -result *
test expr-12.6 {CompileMultiplyExpr: simple multiply exprs} {expr 0xff*0x3} 765
test expr-12.7 {CompileMultiplyExpr: simple multiply exprs} {expr -0xf2%-0x3} -2
test expr-12.8 {CompileMultiplyExpr: error compiling multiply arm} -body {
    expr 2*3%%6
} -returnCodes error -match glob -result *
test expr-12.9 {CompileMultiplyExpr: error compiling multiply arm} -body {
    expr 2*x
} -returnCodes error -match glob -result *
test expr-12.10 {CompileMultiplyExpr: runtime error} {
    list [catch {expr {24.0*"xx"}} msg] $msg
} {1 {can't use non-numeric string "xx" as operand of "*"}}
test expr-12.11 {CompileMultiplyExpr: runtime error} {
    list [catch {expr {"a"/"b"}} msg] $msg
} {1 {can't use non-numeric string "a" as operand of "/"}}

test expr-13.1 {CompileUnaryExpr: unary exprs} {expr -0xff} -255
test expr-13.2 {CompileUnaryExpr: unary exprs} {expr +0o00123} 83
test expr-13.3 {CompileUnaryExpr: unary exprs} {expr +--++36} 36
test expr-13.4 {CompileUnaryExpr: unary exprs} {expr !2} 0
test expr-13.5 {CompileUnaryExpr: unary exprs} {expr +--+-62.0} -62.0
test expr-13.6 {CompileUnaryExpr: unary exprs} {expr !0.0} 1
test expr-13.7 {CompileUnaryExpr: unary exprs} {expr !0xef} 0
test expr-13.8 {CompileUnaryExpr: error compiling unary expr} -body {
    expr ~x
} -returnCodes error -match glob -result *
test expr-13.9 {CompileUnaryExpr: error compiling unary expr} -body {
    expr !1.x
} -returnCodes error -match glob -result *
test expr-13.10 {CompileUnaryExpr: runtime error} {
    list [catch {expr {~"xx"}} msg] $msg
} {1 {can't use non-numeric string "xx" as operand of "~"}}
test expr-13.11 {CompileUnaryExpr: runtime error} {
    list [catch {expr ~4.0} msg] $msg
} {1 {can't use floating-point value "4.0" as operand of "~"}}
test expr-13.12 {CompileUnaryExpr: just primary expr} {expr 0x123} 291
test expr-13.13 {CompileUnaryExpr: just primary expr} {
    set a 27
    expr $a
} 27
test expr-13.14 {CompileUnaryExpr: just primary expr} {
    expr double(27)
} 27.0
test expr-13.15 {CompileUnaryExpr: just primary expr} {expr "123"} 123
test expr-13.16 {CompileUnaryExpr: error in primary expr} {
    catch {expr [set]} msg
    set msg
} {wrong # args: should be "set varName ?newValue?"}
test expr-13.17 {CompileUnaryExpr: negating non-numeric boolean literals} {
    set a1 yes; set a0 no; set b1 true; set b0 false
    list [expr {!$a1}] [expr {!$a0}] [expr {!$b1}] [expr {!$b0}]
} {0 1 0 1}

test expr-14.1 {CompilePrimaryExpr: literal primary} {expr 1} 1
test expr-14.2 {CompilePrimaryExpr: literal primary} {expr 123} 123
test expr-14.3 {CompilePrimaryExpr: literal primary} {expr 0xff} 255
test expr-14.4 {CompilePrimaryExpr: literal primary} {expr 0o0010} 8
test expr-14.5 {CompilePrimaryExpr: literal primary} {expr 62.0} 62.0
test expr-14.6 {CompilePrimaryExpr: literal primary} {
    expr 3.1400000
} 3.14
test expr-14.7 {CompilePrimaryExpr: literal primary} {expr {{abcde}<{abcdef}}} 1
test expr-14.8 {CompilePrimaryExpr: literal primary} {expr {{abc\
def} < {abcdef}}} 1
test expr-14.9 {CompilePrimaryExpr: literal primary} {expr {{abc\tde} > {abc\tdef}}} 0
test expr-14.10 {CompilePrimaryExpr: literal primary} {expr {{123}}} 123
test expr-14.11 {CompilePrimaryExpr: var reference primary} {
    set i 789
    list [expr {$i}] [expr $i]
} {789 789}
test expr-14.12 {CompilePrimaryExpr: var reference primary} {
    set i {789}    ;# test expr's aggressive conversion to numeric semantics
    list [expr {$i}] [expr $i]
} {789 789}
test expr-14.13 {CompilePrimaryExpr: var reference primary} {
    catch {unset a}
    set a(foo) foo
    set a(bar) bar
    set a(123) 123
    set result ""
    lappend result [expr $a(123)] [expr {$a(bar)<$a(foo)}]
    catch {unset a}
    set result
} {123 1}
test expr-14.14 {CompilePrimaryExpr: var reference primary} {
    set i 123    ;# test "$var.0" floating point conversion hack
    list [expr $i] [expr $i.0] [expr $i.0/12.0]
} {123 123.0 10.25}
test expr-14.15 {CompilePrimaryExpr: var reference primary} {
    set i 123
    catch {expr $i.2} msg
    set msg
} 123.2
test expr-14.16 {CompilePrimaryExpr: error compiling var reference primary} -body {
    expr {$a(foo}
} -returnCodes error -match glob -result *
test expr-14.17 {CompilePrimaryExpr: string primary that looks like var ref} -body {
    expr $
} -returnCodes error -match glob -result *
test expr-14.18 {CompilePrimaryExpr: quoted string primary} {
    expr "21"
} 21
test expr-14.19 {CompilePrimaryExpr: quoted string primary} {
    set i 123
    set x 456
    expr "$i+$x"
} 579
test expr-14.20 {CompilePrimaryExpr: quoted string primary} {
    set i 3
    set x 6
    expr 2+"$i.$x"
} 5.6
test expr-14.21 {CompilePrimaryExpr: error in quoted string primary} {
    catch {expr "[set]"} msg
    set msg
} {wrong # args: should be "set varName ?newValue?"}
test expr-14.22 {CompilePrimaryExpr: subcommand primary} {
    expr {[set i 123; set i]}
} 123
test expr-14.23 {CompilePrimaryExpr: error in subcommand primary} -body {
    catch {expr {[set]}} msg
    set ::errorInfo
} -match glob -result {wrong # args: should be "set varName ?newValue?"
    while *ing
"set"*}
test expr-14.24 {CompilePrimaryExpr: error in subcommand primary} -body {
    expr {[set i}
} -returnCodes error -match glob -result *
test expr-14.25 {CompilePrimaryExpr: math function primary} {
    format %.6g [expr exp(1.0)]
} 2.71828
test expr-14.26 {CompilePrimaryExpr: math function primary} {
    format %.6g [expr pow(2.0+0.1,3.0+0.1)]
} 9.97424
test expr-14.27 {CompilePrimaryExpr: error in math function primary} -body {
    expr sinh::(2.0)
} -returnCodes error -match glob -result *
test expr-14.28 {CompilePrimaryExpr: subexpression primary} {
    expr 2+(3*4)
} 14
test expr-14.29 {CompilePrimaryExpr: error in subexpression primary} -body {
    catch {expr 2+(3*[set])} msg
    set ::errorInfo
} -match glob -result {wrong # args: should be "set varName ?newValue?"
    while *ing
"set"*}
test expr-14.30 {CompilePrimaryExpr: missing paren in subexpression primary} -body {
    expr 2+(3*(4+5)
} -returnCodes error -match glob -result *
test expr-14.31 {CompilePrimaryExpr: just var ref in subexpression primary} {
    set i "5+10"
    list "[expr $i] == 15" "[expr ($i)] == 15" "[eval expr ($i)] == 15"
} {{15 == 15} {15 == 15} {15 == 15}}
test expr-14.32 {CompilePrimaryExpr: unexpected token} -body {
    expr @
} -returnCodes error -match glob -result *

test expr-15.1 {CompileMathFuncCall: missing parenthesis} -body {
    expr sinh2.0)
} -returnCodes error -match glob -result *
test expr-15.2 {CompileMathFuncCall: unknown math function} -body {
    catch {expr whazzathuh(1)} msg
    set ::errorInfo
} -match glob -result {* "*whazzathuh"
    while *ing
"expr whazzathuh(1)"}
test expr-15.3 {CompileMathFuncCall: too many arguments} -body {
    catch {expr sin(1,2,3)} msg
    set ::errorInfo
} -match glob -result {too many arguments for math function*
    while *ing
"expr sin(1,2,3)"}
test expr-15.4 {CompileMathFuncCall: ')' found before last required arg} -body {
    catch {expr sin()} msg
    set ::errorInfo
} -match glob -result {not enough arguments for math function*
    while *ing
"expr sin()"}
test expr-15.5 {CompileMathFuncCall: not enough arguments} -body {
    catch {expr pow(1)} msg
    set ::errorInfo
} -match glob -result {not enough arguments for math function*
    while *ing
"expr pow(1)"}
test expr-15.6 {CompileMathFuncCall: missing ')'} -body {
    expr sin(1
} -returnCodes error -match glob -result *


test expr-16.1 {GetToken: checks whether integer token starting with "0x" (e.g., "0x$") is invalid} {
    catch {unset a}
    set a(VALUE) ff15
    set i 123
    if {[expr 0x$a(VALUE)] & 16} {
        set i {}
    }
    set i
} {}
test expr-16.2 {GetToken: check for string literal in braces} {
    expr {{1}}
} {1}

# Check "expr" and computed command names.

test expr-17.1 {expr and computed command names} {
    set i 0
    set z expr
    $z 1+2
} 3

# Check correct conversion of operands to numbers: If the string looks like
# an integer, convert to integer. Otherwise, if the string looks like a
# double, convert to double.

test expr-18.1 {expr and conversion of operands to numbers} {
    set x [lindex 11 0]
    catch {expr int($x)}
    expr {$x}
} 11
test expr-18.2 {whitespace strings should not be == 0 (buggy strtol/strtoul)} {
    expr {" "}
} { }

# Check "expr" and interpreter result object resetting before appending
# an error msg during evaluation of exprs not in {}s

test expr-19.1 {expr and interpreter result object resetting} {
    proc p {} {
        set t  10.0
        set x  2.0
        set dx 0.2
        set f  {$dx-$x/10}
        set g  {-$x/5}
        set center 1.0
        set x  [expr $x-$center]
        set dx [expr $dx+$g]
        set x  [expr $x+$f+$center]
        set x  [expr $x+$f+$center]
        set y  [expr round($x)]
    }
    p
} 3

# Test for incorrect "double evaluation" semantics

test expr-20.1 {wrong brace matching} {
    catch {unset l}
    catch {unset r}
    catch {unset q}
    catch {unset cmd}
    catch {unset a}
    set l "\{"; set r "\}"; set q "\""
    set cmd "expr $l$q|$q == $q$r$q$r"
    list [catch $cmd a] $a
} {1 {extra characters after close-brace}}
test expr-20.2 {double invocation of variable traces} -body {
    set exprtracecounter 0
    proc exprtraceproc {args} {
       upvar #0 exprtracecounter counter
       set argc [llength $args]
       set extraargs [lrange $args 0 [expr {$argc - 4}]]
       set name [lindex $args [expr {$argc - 3}]]
       upvar 1 $name var
       if {[incr counter] % 2 == 1} {
           set var "$counter oops [concat $extraargs]"
       } else {
           set var "$counter + [concat $extraargs]"
       }
    }
    trace variable exprtracevar r [list exprtraceproc 10]
    list [catch {expr "$exprtracevar + 20"} a] $a \
        [catch {expr "$exprtracevar + 20"} b] $b \
        [unset exprtracevar exprtracecounter]
} -match glob -result {1 * 0 32 {}}
test expr-20.3 {broken substitution of integer digits} {
    # fails with 8.0.x, but not 8.1b2
    list [set a 000; expr 0x1$a] [set a 1; expr ${a}000]
} {4096 1000}
test expr-20.4 {proper double evaluation compilation, error case} {
    catch {unset a}; # make sure $a doesn't exist
    list [catch {expr 1?{$a}:0} msg] $msg
} {1 {can't read "a": no such variable}}
test expr-20.5 {proper double evaluation compilation, working case} {
    set a yellow
    expr 1?{$a}:0
} yellow
test expr-20.6 {handling of compile error in trial compile} {
    list [catch {expr + {[incr]}} msg] $msg
} {1 {wrong # args: should be "incr varName ?increment?"}}
test expr-20.7 {handling of compile error in runtime case} {
    list [catch {expr + {[error foo]}} msg] $msg
} {1 foo}

# Test for non-numeric boolean literal handling
test expr-21.1 	{non-numeric boolean literals} {expr false } false
test expr-21.2 	{non-numeric boolean literals} {expr true  } true
test expr-21.3 	{non-numeric boolean literals} {expr off   } off
test expr-21.4 	{non-numeric boolean literals} {expr on    } on
test expr-21.5 	{non-numeric boolean literals} {expr no    } no
test expr-21.6 	{non-numeric boolean literals} {expr yes   } yes
test expr-21.7 	{non-numeric boolean literals} {expr !false} 1
test expr-21.8 	{non-numeric boolean literals} {expr !true } 0
test expr-21.9 	{non-numeric boolean literals} {expr !off  } 1
test expr-21.10 {non-numeric boolean literals} {expr !on   } 0
test expr-21.11 {non-numeric boolean literals} {expr !no   } 1
test expr-21.12 {non-numeric boolean literals} {expr !yes  } 0
test expr-21.13 {non-numeric boolean literals} -body {
    expr !truef
} -returnCodes error -match glob -result *
test expr-21.14 {non-numeric boolean literals} {
    list [catch {expr !"truef"} err] $err
} {1 {can't use non-numeric string "truef" as operand of "!"}}
test expr-21.15 {non-numeric boolean variables} {
    set v truef
    list [catch {expr {!$v}} err] $err
} {1 {can't use non-numeric string "truef" as operand of "!"}}
test expr-21.16 {non-numeric boolean variables} {
    set v "true "
    list [catch {expr {!$v}} err] $err
} {1 {can't use non-numeric string "true " as operand of "!"}}
test expr-21.17 {non-numeric boolean variables} {
    set v "tru"
    list [catch {expr {!$v}} err] $err
} {0 0}
test expr-21.18 {non-numeric boolean variables} {
    set v "fal"
    list [catch {expr {!$v}} err] $err
} {0 1}
test expr-21.19 {non-numeric boolean variables} {
    set v "y"
    list [catch {expr {!$v}} err] $err
} {0 0}
test expr-21.20 {non-numeric boolean variables} {
    set v "of"
    list [catch {expr {!$v}} err] $err
} {0 1}
test expr-21.21 {non-numeric boolean variables} {
    set v "o"
    list [catch {expr {!$v}} err] $err
} {1 {can't use non-numeric string "o" as operand of "!"}}
test expr-21.22 {non-numeric boolean variables} {
    set v ""
    list [catch {expr {!$v}} err] $err
} {1 {can't use empty string "" as operand of "!"}}

# Test for non-numeric float handling.
test expr-22.1 {non-numeric floats} {
    list [catch {expr {NaN + 1}} msg] $msg
} {1 {can't use non-numeric floating-point value "NaN" as operand of "+"}}
test expr-22.2 {non-numeric floats} !ieeeFloatingPoint {
    list [catch {expr {Inf + 1}} msg] $msg
} {1 {can't use infinite floating-point value as operand of "+"}}
test expr-22.3 {non-numeric floats} {
    set nan NaN
    list [catch {expr {$nan + 1}} msg] $msg
} {1 {can't use non-numeric floating-point value "NaN" as operand of "+"}}
test expr-22.4 {non-numeric floats} !ieeeFloatingPoint {
    set inf Inf
    list [catch {expr {$inf + 1}} msg] $msg
} {1 {can't use infinite floating-point value as operand of "+"}}
test expr-22.5 {non-numeric floats} {
    list [catch {expr NaN} msg] $msg
} {1 {domain error: argument not in valid range}}
test expr-22.6 {non-numeric floats} !ieeeFloatingPoint {
    list [catch {expr Inf} msg] $msg
} {1 {floating-point value too large to represent}}
test expr-22.7 {non-numeric floats} {
    list [catch {expr {1 / NaN}} msg] $msg
} {1 {can't use non-numeric floating-point value "NaN" as operand of "/"}}
test expr-22.8 {non-numeric floats} !ieeeFloatingPoint {
    list [catch {expr {1 / Inf}} msg] $msg
} {1 {can't use infinite floating-point value as operand of "/"}}
# Make sure [Bug 761471] stays fixed.
test expr-22.9 {non-numeric floats: shared object equality and NaN} {
    set x NaN
    expr {$x == $x}
} 0
# Make sure [Bug d0f7ba56f0] stays fixed.
test expr-22.10 {non-numeric arguments: equality and NaN} {
    set x NaN
    expr {$x > "Gran"}
} 1
test expr-22.11 {non-numeric arguments: equality and NaN} {
    set x NaN
    expr {"Gran" < $x}
} 1

# Tests for exponentiation handling
test expr-23.1 {CompileExponentialExpr: just exponential expr} {expr 4**2} 16
test expr-23.2 {CompileExponentialExpr: just exponential expr} {expr 0xff**2} 65025
test expr-23.3 {CompileExponentialExpr: just exponential expr} {expr -1**2} 1
test expr-23.4 {CompileExponentialExpr: just exponential expr} {expr 18**07} 612220032
test expr-23.5 {CompileExponentialExpr: error in exponential expr} -body {
    expr x**3
} -returnCodes error -match glob -result *
test expr-23.6 {CompileExponentialExpr: simple expo exprs} {expr 0xff**0x3} 16581375
test expr-23.7 {CompileExponentialExpr: error compiling expo arm} -body {
    expr (-3-)**6
} -returnCodes error -match glob -result *
test expr-23.8 {CompileExponentialExpr: error compiling expo arm} -body {
    expr 2**x
} -returnCodes error -match glob -result *
test expr-23.9 {CompileExponentialExpr: runtime error} {
    list [catch {expr {24.0**"xx"}} msg] $msg
} {1 {can't use non-numeric string "xx" as operand of "**"}}
test expr-23.10 {CompileExponentialExpr: runtime error} {
    list [catch {expr {"a"**2}} msg] $msg
} {1 {can't use non-numeric string "a" as operand of "**"}}
test expr-23.11 {CompileExponentialExpr: runtime error} {
    list [catch {expr {0**-1}} msg] $msg
} {1 {exponentiation of zero by negative power}}
test expr-23.12 {CompileExponentialExpr: runtime error} {
    list [catch {expr {0.0**-1.0}} msg] $msg
} {1 {exponentiation of zero by negative power}}
test expr-23.13 {CompileExponentialExpr: runtime error} {
    list [catch {expr {wide(0)**wide(-1)}} msg] $msg
} {1 {exponentiation of zero by negative power}}
test expr-23.14 {INST_EXPON: special cases} {expr {0**1}} 0
test expr-23.15 {INST_EXPON: special cases} {expr {0**0}} 1
test expr-23.16 {INST_EXPON: special cases} {expr {-2**-1}} 0
test expr-23.17 {INST_EXPON: special cases} {expr {-2**0}} 1
test expr-23.18 {INST_EXPON: special cases} {expr {-1**1}} -1
test expr-23.19 {INST_EXPON: special cases} {expr {-1**0}} 1
test expr-23.20 {INST_EXPON: special cases} {expr {-1**2}} 1
test expr-23.21 {INST_EXPON: special cases} {expr {-1**-1}} -1
test expr-23.22 {INST_EXPON: special cases} {expr {1**1234567}} 1
test expr-23.23 {INST_EXPON: special cases} {expr {2**-2}} 0
test expr-23.24 {INST_EXPON: special cases} {expr {wide(0)**wide(1)}} 0
test expr-23.25 {INST_EXPON: special cases} {expr {wide(0)**wide(0)}} 1
test expr-23.26 {INST_EXPON: special cases} {expr {wide(-2)**wide(-1)}} 0
test expr-23.27 {INST_EXPON: special cases} {expr {wide(-2)**wide(0)}} 1
test expr-23.28 {INST_EXPON: special cases} {expr {wide(-1)**wide(1)}} -1
test expr-23.29 {INST_EXPON: special cases} {expr {wide(-1)**wide(0)}} 1
test expr-23.30 {INST_EXPON: special cases} {expr {wide(-1)**wide(2)}} 1
test expr-23.31 {INST_EXPON: special cases} {expr {wide(-1)**wide(-1)}} -1
test expr-23.32 {INST_EXPON: special cases} {expr {wide(1)**wide(1234567)}} 1
test expr-23.33 {INST_EXPON: special cases} {expr {wide(2)**wide(-2)}} 0
test expr-23.34 {INST_EXPON: special cases} {expr {2**0}} 1
test expr-23.35 {INST_EXPON: special cases} {expr {wide(2)**0}} 1
test expr-23.36 {INST_EXPON: big integer} {expr {10**17}} 1[string repeat 0 17]
test expr-23.37 {INST_EXPON: big integer} {expr {10**18}} 1[string repeat 0 18]
test expr-23.38 {INST_EXPON: big integer} {expr {10**19}} 1[string repeat 0 19]
test expr-23.39 {INST_EXPON: big integer} {
    expr 1[string repeat 0 30]**2
} 1[string repeat 0 60]
test expr-23.40 {INST_EXPON: overflow to big integer} {expr {(-10)**3}} -1000
test expr-23.41 {INST_EXPON: overflow to big integer} {expr 2**64} [expr 1<<64]
test expr-23.42 {INST_EXPON: overflow to big integer} {expr 4**32} [expr 1<<64]
test expr-23.43 {INST_EXPON: overflow to big integer} {expr 16**16} [expr 1<<64]
test expr-23.44 {INST_EXPON: overflow to big integer} {expr 256**8} [expr 1<<64]
test expr-23.45 {INST_EXPON: Bug 1555371} {expr 2**1} 2
test expr-23.46 {INST_EXPON: Bug 1561260} -body {
    expr 5**28
} -match glob -result *5
test expr-23.47 {INST_EXPON: Bug 1561260} {
    expr 2**32*5**32
} 1[string repeat 0 32]
test expr-23.48 {INST_EXPON: TIP 274: right assoc} {
expr 2**3**4
} 2417851639229258349412352
test expr-23.49 {INST_EXPON: optimize powers of 2} {
    set trouble {test powers of 2}
    for {set tval 0} {$tval <= 66} {incr tval} {
	set is [expr {2 ** $tval}]
	set sb [expr {1 << $tval}]
	if {$is != $sb} {
	    append trouble \n "2**" $tval " is " $is " should be " $sb
	}
	if {$tval >= 1} {
	    set is [expr {-2 ** $tval}]
	    set sb [expr {1 << $tval}]
	    if {$tval & 1} {
		set sb [expr {-$sb}]
	    }
	    if {$is != $sb} {
		append trouble \n "-2**" $tval " is " $is " should be " $sb
	    }
	}
    }
    set trouble
} {test powers of 2}
test expr-23.50 {INST_EXPON: small powers of 32-bit integers} {
    set trouble {test small powers of 32-bit ints}
    for {set base 3} {$base <= 45} {incr base} {
	set sb $base
	set sbm [expr {-$base}]
	for {set expt 2} {$expt <= 8} {incr expt} {
	    set sb [expr {$sb * $base}]
	    set is [expr {$base ** $expt}]
	    if {$sb != $is} {
		append trouble \n $base ** $expt " is " $is " should be " $sb
	    }
	    set sbm [expr {-$sbm * $base}]
	    set ism [expr {(-$base) ** $expt}]
	    if {$sbm != $ism} {
		append trouble \n - $base ** $expt " is " $ism \
		    " should be " $sbm
	    }
	}
    }
    set trouble
} {test small powers of 32-bit ints}
test expr-23.51 {INST_EXPON: intermediate powers of 32-bit integers} {
    set trouble {test intermediate powers of 32-bit ints}
    for {set base 3} {$base <= 11} {incr base} {
	set sb [expr {$base ** 8}]
	set sbm $sb
	for {set expt 9} {$expt <= 21} {incr expt} {
	    set sb [expr {$sb * $base}]
	    set sbm [expr {$sbm * -$base}]
	    set is [expr {$base ** $expt}]
	    set ism [expr {-$base ** $expt}]
	    if {$sb != $is} {
		append trouble \n $base ** $expt " is " $is " should be " $sb
	    }
	    if {$sbm != $ism} {
		append trouble \n - $base ** $expt " is " $ism  \
		    " should be " $sbm
	    }
	}
    }
    set trouble
} {test intermediate powers of 32-bit ints}
test expr-23.52 {INST_EXPON: small integer powers with 64-bit results} {
    set trouble {test small int powers with 64-bit results}
    for {set exp 2} {$exp <= 16} {incr exp} {
	set base [expr {entier(pow(double(0x7fffffffffffffff),(1.0/$exp)))}]
	set sb 1
	set sbm 1
	for {set i 0} {$i < $exp} {incr i} {
	    set sb [expr {$sb * $base}]
	    set sbm [expr {$sbm * -$base}]
	}
	set is [expr {$base ** $exp}]
	set ism [expr {-$base ** $exp}]
	if {$sb != $is} {
	    append trouble \n $base ** $exp " is " $is " should be " $sb
	}
	if {$sbm != $ism} {
	    append trouble \n - $base ** $exp " is " $ism " should be " $sbm
	}
	incr base
	set sb 1
	set sbm 1
	for {set i 0} {$i < $exp} {incr i} {
	    set sb [expr {$sb * $base}]
	    set sbm [expr {$sbm * -$base}]
	}
	set is [expr {$base ** $exp}]
	set ism [expr {-$base ** $exp}]
	if {$sb != $is} {
	    append trouble \n $base ** $exp " is " $is " should be " $sb
	}
	if {$sbm != $ism} {
	    append trouble \n - $base ** $exp " is " $ism " should be " $sbm
	}
    }
    set trouble
} {test small int powers with 64-bit results}
test expr-23.53 {INST_EXPON: intermediate powers of 64-bit integers} {
    set trouble {test intermediate powers of 64-bit ints}
    for {set base 3} {$base <= 13} {incr base} {
	set sb [expr {$base ** 15}]
	set sbm [expr {-$sb}]
	for {set expt 16} {$expt <= 39} {incr expt} {
	    set sb [expr {$sb * $base}]
	    set sbm [expr {$sbm * -$base}]
	    set is [expr {$base ** $expt}]
	    set ism [expr {-$base ** $expt}]
	    if {$sb != $is} {
		append trouble \n $base ** $expt " is " $is " should be " $sb
	    }
	    if {$sbm != $ism} {
		append trouble \n - $base ** $expt " is " $ism  \
		    " should be " $sbm
	    }
	}
    }
    set trouble
} {test intermediate powers of 64-bit ints}
test expr-23.54.0 {INST_EXPON: Bug 2798543} {
    expr {3**9 == 3**65545}
} 0
test expr-23.54.1 {INST_EXPON: Bug 2798543} {
    expr {3**10 == 3**65546}
} 0
test expr-23.54.2 {INST_EXPON: Bug 2798543} {
    expr {3**11 == 3**65547}
} 0
test expr-23.54.3 {INST_EXPON: Bug 2798543} {
    expr {3**12 == 3**65548}
} 0
test expr-23.54.4 {INST_EXPON: Bug 2798543} {
    expr {3**13 == 3**65549}
} 0
test expr-23.54.5 {INST_EXPON: Bug 2798543} {
    expr {3**14 == 3**65550}
} 0
test expr-23.54.6 {INST_EXPON: Bug 2798543} {
    expr {3**15 == 3**65551}
} 0
test expr-23.54.7 {INST_EXPON: Bug 2798543} {
    expr {3**16 == 3**65552}
} 0
test expr-23.54.8 {INST_EXPON: Bug 2798543} {
    expr {3**17 == 3**65553}
} 0
test expr-23.54.9 {INST_EXPON: Bug 2798543} {
    expr {3**18 == 3**65554}
} 0
test expr-23.54.10 {INST_EXPON: Bug 2798543} {
    expr {3**19 == 3**65555}
} 0
test expr-23.54.11 {INST_EXPON: Bug 2798543} {
    expr {3**9 == 3**131081}
} 0
test expr-23.54.12 {INST_EXPON: Bug 2798543} -body {
    expr {3**268435456}
} -returnCodes error -result {exponent too large}
test expr-23.54.13 {INST_EXPON: Bug 2798543} {
    expr {(-3)**9 == (-3)**65545}
} 0
test expr-23.55.0 {INST_EXPON: Bug 2798543} {
    expr {4**9 == 4**65545}
} 0
test expr-23.55.1 {INST_EXPON: Bug 2798543} {
    expr {4**15 == 4**65551}
} 0
test expr-23.55.2 {INST_EXPON: Bug 2798543} {
    expr {4**9 == 4**131081}
} 0
test expr-23.55.3 {INST_EXPON: Bug 2798543} -body {
    expr {4**268435456}
} -returnCodes error -result {exponent too large}
test expr-23.55.4 {INST_EXPON: Bug 2798543} {
    expr {(-4)**9 == (-4)**65545}
} 0
test expr-23.56.0 {INST_EXPON: Bug 2798543} {
    expr {5**9 == 5**65545}
} 0
test expr-23.56.1 {INST_EXPON: Bug 2798543} {
    expr {5**13 == 5**65549}
} 0
test expr-23.56.2 {INST_EXPON: Bug 2798543} {
    expr {5**9 == 5**131081}
} 0
test expr-23.56.3 {INST_EXPON: Bug 2798543} -body {
    expr {5**268435456}
} -returnCodes error -result {exponent too large}
test expr-23.56.4 {INST_EXPON: Bug 2798543} {
    expr {(-5)**9 == (-5)**65545}
} 0
test expr-23.57.0 {INST_EXPON: Bug 2798543} {
    expr {6**9 == 6**65545}
} 0
test expr-23.57.1 {INST_EXPON: Bug 2798543} {
    expr {6**11 == 6**65547}
} 0
test expr-23.57.2 {INST_EXPON: Bug 2798543} {
    expr {6**9 == 6**131081}
} 0
test expr-23.57.3 {INST_EXPON: Bug 2798543} -body {
    expr {6**268435456}
} -returnCodes error -result {exponent too large}
test expr-23.57.4 {INST_EXPON: Bug 2798543} {
    expr {(-6)**9 == (-6)**65545}
} 0
test expr-23.58.0 {INST_EXPON: Bug 2798543} {
    expr {7**9 == 7**65545}
} 0
test expr-23.58.1 {INST_EXPON: Bug 2798543} {
    expr {7**11 == 7**65547}
} 0
test expr-23.58.2 {INST_EXPON: Bug 2798543} {
    expr {7**9 == 7**131081}
} 0
test expr-23.58.3 {INST_EXPON: Bug 2798543} -body {
    expr {7**268435456}
} -returnCodes error -result {exponent too large}
test expr-23.58.4 {INST_EXPON: Bug 2798543} {
    expr {(-7)**9 == (-7)**65545}
} 0
test expr-23.59.0 {INST_EXPON: Bug 2798543} {
    expr {8**9 == 8**65545}
} 0
test expr-23.59.1 {INST_EXPON: Bug 2798543} {
    expr {8**10 == 8**65546}
} 0
test expr-23.59.2 {INST_EXPON: Bug 2798543} {
    expr {8**9 == 8**131081}
} 0
test expr-23.59.3 {INST_EXPON: Bug 2798543} -body {
    expr {8**268435456}
} -returnCodes error -result {exponent too large}
test expr-23.59.4 {INST_EXPON: Bug 2798543} {
    expr {(-8)**9 == (-8)**65545}
} 0
test expr-23.60.0 {INST_EXPON: Bug 2798543} {
    expr {9**9 == 9**65545}
} 0
test expr-23.60.1 {INST_EXPON: Bug 2798543} {
    expr {9**9 == 9**131081}
} 0
test expr-23.60.2 {INST_EXPON: Bug 2798543} -body {
    expr {9**268435456}
} -returnCodes error -result {exponent too large}
test expr-23.60.3 {INST_EXPON: Bug 2798543} {
    expr {(-9)**9 == (-9)**65545}
} 0
test expr-23.61.0 {INST_EXPON: Bug 2798543} {
    expr {10**9 == 10**65545}
} 0
test expr-23.61.1 {INST_EXPON: Bug 2798543} {
    expr {10**9 == 10**131081}
} 0
test expr-23.61.2 {INST_EXPON: Bug 2798543} -body {
    expr {10**268435456}
} -returnCodes error -result {exponent too large}
test expr-23.61.3 {INST_EXPON: Bug 2798543} {
    expr {(-10)**9 == (-10)**65545}
} 0
test expr-23.62.0 {INST_EXPON: Bug 2798543} {
    expr {11**9 == 11**65545}
} 0
test expr-23.62.1 {INST_EXPON: Bug 2798543} {
    expr {11**9 == 11**131081}
} 0
test expr-23.62.2 {INST_EXPON: Bug 2798543} -body {
    expr {11**268435456}
} -returnCodes error -result {exponent too large}
test expr-23.62.3 {INST_EXPON: Bug 2798543} {
    expr {(-11)**9 == (-11)**65545}
} 0
test expr-23.63.0 {INST_EXPON: Bug 2798543} {
    expr {3**20 == 3**65556}
} 0
test expr-23.63.1 {INST_EXPON: Bug 2798543} {
    expr {3**39 == 3**65575}
} 0
test expr-23.63.2 {INST_EXPON: Bug 2798543} {
    expr {3**20 == 3**131092}
} 0
test expr-23.63.3 {INST_EXPON: Bug 2798543} -body {
    expr {3**268435456}
} -returnCodes error -result {exponent too large}
test expr-23.63.4 {INST_EXPON: Bug 2798543} {
    expr {(-3)**20 == (-3)**65556}
} 0
test expr-23.64.0 {INST_EXPON: Bug 2798543} {
    expr {4**17 == 4**65553}
} 0
test expr-23.64.1 {INST_EXPON: Bug 2798543} {
    expr {4**31 == 4**65567}
} 0
test expr-23.64.2 {INST_EXPON: Bug 2798543} {
    expr {4**17 == 4**131089}
} 0
test expr-23.64.3 {INST_EXPON: Bug 2798543} -body {
    expr {4**268435456}
} -returnCodes error -result {exponent too large}
test expr-23.64.4 {INST_EXPON: Bug 2798543} {
    expr {(-4)**17 == (-4)**65553}
} 0
test expr-23.65.0 {INST_EXPON: Bug 2798543} {
    expr {5**17 == 5**65553}
} 0
test expr-23.65.1 {INST_EXPON: Bug 2798543} {
    expr {5**27 == 5**65563}
} 0
test expr-23.65.2 {INST_EXPON: Bug 2798543} {
    expr {5**17 == 5**131089}
} 0
test expr-23.65.3 {INST_EXPON: Bug 2798543} -body {
    expr {5**268435456}
} -returnCodes error -result {exponent too large}
test expr-23.65.4 {INST_EXPON: Bug 2798543} {
    expr {(-5)**17 == (-5)**65553}
} 0
test expr-23.66.0 {INST_EXPON: Bug 2798543} {
    expr {6**17 == 6**65553}
} 0
test expr-23.66.1 {INST_EXPON: Bug 2798543} {
    expr {6**24 == 6**65560}
} 0
test expr-23.66.2 {INST_EXPON: Bug 2798543} {
    expr {6**17 == 6**131089}
} 0
test expr-23.66.3 {INST_EXPON: Bug 2798543} -body {
    expr {6**268435456}
} -returnCodes error -result {exponent too large}
test expr-23.66.4 {INST_EXPON: Bug 2798543} {
    expr {(-6)**17 == (-6)**65553}
} 0
test expr-23.67.0 {INST_EXPON: Bug 2798543} {
    expr {7**17 == 7**65553}
} 0
test expr-23.67.1 {INST_EXPON: Bug 2798543} {
    expr {7**22 == 7**65558}
} 0
test expr-23.67.2 {INST_EXPON: Bug 2798543} {
    expr {7**17 == 7**131089}
} 0
test expr-23.67.3 {INST_EXPON: Bug 2798543} -body {
    expr {7**268435456}
} -returnCodes error -result {exponent too large}
test expr-23.67.4 {INST_EXPON: Bug 2798543} {
    expr {(-7)**17 == (-7)**65553}
} 0
test expr-23.68.0 {INST_EXPON: Bug 2798543} {
    expr {8**17 == 8**65553}
} 0
test expr-23.68.1 {INST_EXPON: Bug 2798543} {
    expr {8**20 == 8**65556}
} 0
test expr-23.68.2 {INST_EXPON: Bug 2798543} {
    expr {8**17 == 8**131089}
} 0
test expr-23.68.3 {INST_EXPON: Bug 2798543} -body {
    expr {8**268435456}
} -returnCodes error -result {exponent too large}
test expr-23.68.4 {INST_EXPON: Bug 2798543} {
    expr {(-8)**17 == (-8)**65553}
} 0
test expr-23.69.0 {INST_EXPON: Bug 2798543} {
    expr {9**17 == 9**65553}
} 0
test expr-23.69.1 {INST_EXPON: Bug 2798543} {
    expr {9**19 == 9**65555}
} 0
test expr-23.69.2 {INST_EXPON: Bug 2798543} {
    expr {9**17 == 9**131089}
} 0
test expr-23.69.3 {INST_EXPON: Bug 2798543} -body {
    expr {9**268435456}
} -returnCodes error -result {exponent too large}
test expr-23.69.4 {INST_EXPON: Bug 2798543} {
    expr {(-9)**17 == (-9)**65553}
} 0
test expr-23.70.0 {INST_EXPON: Bug 2798543} {
    expr {10**17 == 10**65553}
} 0
test expr-23.70.1 {INST_EXPON: Bug 2798543} {
    expr {10**18 == 10**65554}
} 0
test expr-23.70.2 {INST_EXPON: Bug 2798543} {
    expr {10**17 == 10**131089}
} 0
test expr-23.70.3 {INST_EXPON: Bug 2798543} -body {
    expr {10**268435456}
} -returnCodes error -result {exponent too large}
test expr-23.70.4 {INST_EXPON: Bug 2798543} {
    expr {(-10)**17 == (-10)**65553}
} 0
test expr-23.71.0 {INST_EXPON: Bug 2798543} {
    expr {11**17 == 11**65553}
} 0
test expr-23.71.1 {INST_EXPON: Bug 2798543} {
    expr {11**18 == 11**65554}
} 0
test expr-23.71.2 {INST_EXPON: Bug 2798543} {
    expr {11**17 == 11**131089}
} 0
test expr-23.71.3 {INST_EXPON: Bug 2798543} -body {
    expr {11**268435456}
} -returnCodes error -result {exponent too large}
test expr-23.71.4 {INST_EXPON: Bug 2798543} {
    expr {(-11)**17 == (-11)**65553}
} 0
test expr-23.72.0 {INST_EXPON: Bug 2798543} {
    expr {12**17 == 12**65553}
} 0
test expr-23.72.1 {INST_EXPON: Bug 2798543} {
    expr {12**17 == 12**131089}
} 0
test expr-23.72.2 {INST_EXPON: Bug 2798543} -body {
    expr {12**268435456}
} -returnCodes error -result {exponent too large}
test expr-23.72.3 {INST_EXPON: Bug 2798543} {
    expr {(-12)**17 == (-12)**65553}
} 0
test expr-23.73.0 {INST_EXPON: Bug 2798543} {
    expr {13**17 == 13**65553}
} 0
test expr-23.73.1 {INST_EXPON: Bug 2798543} {
    expr {13**17 == 13**131089}
} 0
test expr-23.73.2 {INST_EXPON: Bug 2798543} -body {
    expr {13**268435456}
} -returnCodes error -result {exponent too large}
test expr-23.73.3 {INST_EXPON: Bug 2798543} {
    expr {(-13)**17 == (-13)**65553}
} 0
test expr-23.74.0 {INST_EXPON: Bug 2798543} {
    expr {14**17 == 14**65553}
} 0
test expr-23.74.1 {INST_EXPON: Bug 2798543} {
    expr {14**17 == 14**131089}
} 0
test expr-23.74.2 {INST_EXPON: Bug 2798543} -body {
    expr {14**268435456}
} -returnCodes error -result {exponent too large}
test expr-23.74.3 {INST_EXPON: Bug 2798543} {
    expr {(-14)**17 == (-14)**65553}
} 0


# Some compilers get this wrong; ensure that we work around it correctly
test expr-24.1 {expr edge cases; shifting} {expr int(5)>>32} 0
test expr-24.2 {expr edge cases; shifting} {expr int(5)>>63} 0
test expr-24.3 {expr edge cases; shifting} {expr wide(5)>>32} 0
test expr-24.4 {expr edge cases; shifting} {expr wide(5)>>63} 0
test expr-24.5 {expr edge cases; shifting} {expr int(5<<32)} 21474836480
test expr-24.6 {expr edge cases; shifting} {expr int(5<<63)} 46116860184273879040
test expr-24.7 {expr edge cases; shifting} {expr wide(5)<<32} 21474836480
test expr-24.8 {expr edge cases; shifting} {expr wide(10<<63)} 0
test expr-24.9 {expr edge cases; shifting} {expr 5>>32} 0

test expr-24.10 {INST_LSHIFT: Bug 1567222} {expr 500000000000000<<28} 134217728000000000000000

# List membership tests
test expr-25.1 {'in' operator} {expr {"a" in "a b c"}} 1
test expr-25.2 {'in' operator} {expr {"a" in "b a c"}} 1
test expr-25.3 {'in' operator} {expr {"a" in "b c a"}} 1
test expr-25.4 {'in' operator} {expr {"a" in ""}} 0
test expr-25.5 {'in' operator} {expr {"" in {a b c ""}}} 1
test expr-25.6 {'in' operator} {expr {"" in "a b c"}} 0
test expr-25.7 {'in' operator} {expr {"" in ""}} 0

test expr-26.1 {'ni' operator} {expr {"a" ni "a b c"}} 0
test expr-26.2 {'ni' operator} {expr {"a" ni "b a c"}} 0
test expr-26.3 {'ni' operator} {expr {"a" ni "b c a"}} 0
test expr-26.4 {'ni' operator} {expr {"a" ni ""}} 1
test expr-26.5 {'ni' operator} {expr {"" ni {a b c ""}}} 0
test expr-26.6 {'ni' operator} {expr {"" ni "a b c"}} 1
test expr-26.7 {'ni' operator} {expr {"" ni ""}} 1

foreach op {< <= == != > >=} {
    proc test$op {a b} [list expr "\$a $op \$b"]
}

test expr-27.1 {expr - correct ordering - not compiled} ieeeFloatingPoint {
    set problems {}
    # Ordering should be: -Infinity < -Normal < Subnormal < -0
    #                     < +0 < +Subnormal < +Normal < +Infinity
    # with equality within each class.
    set names {
	-Infinity -Normal -Subnormal -0 +0 +Subnormal +Normal +Infinity
    }
    set weights {
	-3 -2 -1 0 0 1 2 3
    }
    foreach name1 $names weight1 $weights {
	foreach name2 $names weight2 $weights {
	    foreach op {< <= == != >= >} {
		set shouldBe [expr "$weight1 $op $weight2"]
		set is [expr "\$ieeeValues($name1) $op \$ieeeValues($name2)"]
		if { $is != $shouldBe } {
		    append problems $name1 { } $op { } $name2 \
			":result is " $is ", should be $shouldBe" \n
		}
	    }
	}
    }
    set problems
} {}
test expr-27.2 {expr - correct ordering - compiled} ieeeFloatingPoint {
    set problems {}
    # Ordering should be: -Infinity < -Normal < Subnormal < -0
    #                     < +0 < +Subnormal < +Normal < +Infinity
    # with equality within each class.
    set names {
	-Infinity -Normal -Subnormal -0 +0 +Subnormal +Normal +Infinity
    }
    set weights {
	-3 -2 -1 0 0 1 2 3
    }
    foreach name1 $names weight1 $weights {
	foreach name2 $names weight2 $weights {
	    foreach op {< <= == != >= >} {
		set shouldBe [expr "$weight1 $op $weight2"]
		set is [test$op $ieeeValues($name1) $ieeeValues($name2)]
		if { $is != $shouldBe } {
		    append problems $name1 { } $op { } $name2 \
			":result is " $is ", should be $shouldBe" \n
		}
	    }
	}
    }
    set problems
} {}
test expr-27.3 {expr - NaN is unordered - not compiled} {
    set problems {}
    set names {
	-Infinity -Normal -Subnormal -0 +0 +Subnormal +Normal +Infinity NaN
    }
    foreach name1 $names {
	foreach op {< <= == != >= >} sb {0 0 0 1 0 0} {
	    if "(\$ieeeValues($name1) $op \$ieeeValues(NaN)) != $sb " {
		append problems $name1 { } $op { } NaN \
		    ": result is 1, should be $sb" \n
	    }
	    if "(\$ieeeValues(NaN) $op \$ieeeValues($name1)) != $sb" {
		append problems NaN { } $op { } $name1 \
		    ": result is 1, should be $sb" \n
	    }
	}
    }
    set problems
} {}
test expr-27.4 {expr - NaN is unordered - compiled} {
    set problems {}
    set names {
	-Infinity -Normal -Subnormal -0 +0 +Subnormal +Normal +Infinity NaN
    }
    foreach name1 $names {
	foreach op {< <= == != >= >} sb {0 0 0 1 0 0} {
	    if { [test$op $ieeeValues($name1) $ieeeValues(NaN)] != $sb } {
		append problems $ieeeValues($name1) { } $op { } $ieeeValues(NaN) \
		    ": result is 1, should be $sb" \n
	    }
	    if { [test$op $ieeeValues(NaN) $ieeeValues($name1)] != $sb } {
		append problems NaN { } $op { } $ieeeValues($name1) \
		    ": result is 1, should be $sb" \n
	    }
	}
    }
    set problems
} {}

proc convertToDouble { x } {
    variable ieeeValues
    binary scan [binary format d $x] c* bytes
    set result 0x
    if { $ieeeValues(littleEndian) } {
	for { set i 7 } { $i >= 0 } { incr i -1 } {
	    append result [format %02x [expr { [lindex $bytes $i] & 0xff }]]
	}
    } else {
	foreach byte $bytes {
	    append result [format %02x [expr { $byte & 0xff }]]
	}
    }
    return $result
}

test expr-28.1 {input floating-point conversion} {ieeeFloatingPoint} {
    # Ad2b d ALL 0 E0 OK 00000000000000 E-1023
    convertToDouble 0E0
} 0x0000000000000000
test expr-28.2 {input floating-point conversion} {ieeeFloatingPoint} {
    # Ad2b d ALL -0 E0 OK -0000000000000 E-1023
    convertToDouble -0E0
} 0x8000000000000000
test expr-28.3 {input floating-point conversion} {ieeeFloatingPoint} {
    # Ad2b d ALL 1 E0 OK 10000000000000 E0
    convertToDouble 1E0
} 0x3ff0000000000000
test expr-28.4 {input floating-point conversion} {ieeeFloatingPoint} {
    # Ad2b d ALL 15 E-1 OK 18000000000000 E0
    convertToDouble 15E-1
} 0x3ff8000000000000
test expr-28.5 {input floating-point conversion} {ieeeFloatingPoint} {
    # Ad2b d ALL 125 E-2 OK 14000000000000 E0
    convertToDouble 125E-2
} 0x3ff4000000000000
test expr-28.6 {input floating-point conversion} {ieeeFloatingPoint} {
    # Ad2b d ALL 1125 E-3 OK 12000000000000 E0
    convertToDouble 1125E-3
} 0x3ff2000000000000
test expr-28.7 {input floating-point conversion} {ieeeFloatingPoint} {
    # Ad2b d ALL 10625 E-4 OK 11000000000000 E0
    convertToDouble 10625E-4
} 0x3ff1000000000000
test expr-28.8 {input floating-point conversion} {ieeeFloatingPoint} {
    # Ad2b d ALL 103125 E-5 OK 10800000000000 E0
    convertToDouble 103125E-5
} 0x3ff0800000000000
test expr-28.9 {input floating-point conversion} {ieeeFloatingPoint} {
    # Ad2b d ALL 1015625 E-6 OK 10400000000000 E0
    convertToDouble 1015625E-6
} 0x3ff0400000000000
test expr-28.10 {input floating-point conversion} {ieeeFloatingPoint} {
    # Ad2b d ALL 10078125 E-7 OK 10200000000000 E0
    convertToDouble 10078125E-7
} 0x3ff0200000000000
test expr-28.11 {input floating-point conversion} {ieeeFloatingPoint} {
    # Ad2b d ALL 100390625 E-8 OK 10100000000000 E0
    convertToDouble 100390625E-8
} 0x3ff0100000000000
test expr-28.12 {input floating-point conversion} {ieeeFloatingPoint} {
    # Ad2b dieee ALL 1001953125 E-9 OK 10080000000000 E0
    convertToDouble 1001953125E-9
} 0x3ff0080000000000
test expr-28.13 {input floating-point conversion} {ieeeFloatingPoint} {
    # Ad2b dieee ALL 10009765625 E-10 OK 10040000000000 E0
    convertToDouble 10009765625E-10
} 0x3ff0040000000000
test expr-28.14 {input floating-point conversion} {ieeeFloatingPoint} {
    # Ad2b dieee ALL 100048828125 E-11 OK 10020000000000 E0
    convertToDouble 100048828125E-11
} 0x3ff0020000000000
test expr-28.15 {input floating-point conversion} {ieeeFloatingPoint} {
    # Ad2b dieee ALL 1000244140625 E-12 OK 10010000000000 E0
    convertToDouble 1000244140625E-12
} 0x3ff0010000000000
test expr-28.16 {input floating-point conversion} {ieeeFloatingPoint} {
    # Ad2b dieee ALL 10001220703125 E-13 OK 10008000000000 E0
    convertToDouble 10001220703125E-13
} 0x3ff0008000000000
test expr-28.17 {input floating-point conversion} {ieeeFloatingPoint} {
    # Ad2b dieee ALL 100006103515625 E-14 OK 10004000000000 E0
    convertToDouble 100006103515625E-14
} 0x3ff0004000000000
test expr-28.18 {input floating-point conversion} {ieeeFloatingPoint} {
    # Ad2b dieee ALL 1000030517578125 E-15 OK 10002000000000 E0
    convertToDouble 1000030517578125E-15
} 0x3ff0002000000000
test expr-28.19 {input floating-point conversion} {ieeeFloatingPoint} {
    # Ad2b dieee ALL 10000152587890625 E-16 OK 10001000000000 E0
    convertToDouble 10000152587890625E-16
} 0x3ff0001000000000
test expr-28.20 {input floating-point conversion} {ieeeFloatingPoint} {
    # Ad2b d UN +8 E153 x 1317e5ef3ab327_0000000001& E511
    convertToDouble +8E153
} 0x5fe317e5ef3ab327
test expr-28.21 {input floating-point conversion} {ieeeFloatingPoint} {
    # Ad2b d UN -1 E153 x -1317e5ef3ab327_0000000001& E508
    convertToDouble -1E153
} 0xdfb317e5ef3ab327
test expr-28.22 {input floating-point conversion} {ieeeFloatingPoint} {
    # Ad2b d UN +9 E306 x 19a2028368022e_00000000001& E1019
    convertToDouble +9E306
} 0x7fa9a2028368022e
test expr-28.23 {input floating-point conversion} {ieeeFloatingPoint} {
    # Ad2b d UN -2 E153 x -1317e5ef3ab327_0000000001& E509
    convertToDouble -2E153
} 0xdfc317e5ef3ab327
test expr-28.24 {input floating-point conversion} {ieeeFloatingPoint} {
    # Ad2b d UN +7 E-304 x 1eb8e84fa0b278_00000000001& E-1008
    convertToDouble +7E-304
} 0x00feb8e84fa0b278
test expr-28.25 {input floating-point conversion} {ieeeFloatingPoint} {
    # Ad2b d UN -3 E-49 x -1c0f92a6276c9d_000000001& E-162
    convertToDouble -3E-49
} 0xb5dc0f92a6276c9d
test expr-28.26 {input floating-point conversion} {ieeeFloatingPoint} {
    # Ad2b d UN +7 E-303 x 13339131c46f8b_00000000001& E-1004
    convertToDouble +7E-303
} 0x0133339131c46f8b
test expr-28.27 {input floating-point conversion} {ieeeFloatingPoint} {
    # Ad2b d UN -6 E-49 x -1c0f92a6276c9d_000000001& E-161
    convertToDouble -6E-49
} 0xb5ec0f92a6276c9d
test expr-28.28 {input floating-point conversion} {ieeeFloatingPoint} {
    # Ad2b d UN +9 E43 x 102498ea6df0c3_11111111110& E146
    convertToDouble +9E43
} 0x49102498ea6df0c4
test expr-28.29 {input floating-point conversion} {ieeeFloatingPoint} {
    # Ad2b d UN -9 E44 x -142dbf25096cf4_1111111110& E149
    convertToDouble -9E44
} 0xc9442dbf25096cf5
test expr-28.30 {input floating-point conversion} {ieeeFloatingPoint} {
    # Ad2b d UN +8 E303 x 1754e31cd072d9_1111111110& E1009
    convertToDouble +8E303
} 0x7f0754e31cd072da
test expr-28.31 {input floating-point conversion} {ieeeFloatingPoint} {
    # Ad2b d UN -1 E303 x -1754e31cd072d9_1111111110& E1006
    convertToDouble -1E303
} 0xfed754e31cd072da
test expr-28.32 {input floating-point conversion} {ieeeFloatingPoint} {
    # Ad2b d UN +7 E-287 x 1551603777f798_111111110& E-951
    convertToDouble +7E-287
} 0x048551603777f799
test expr-28.33 {input floating-point conversion} {ieeeFloatingPoint} {
    # Ad2b d UN -2 E-204 x -1410d9f9b2f7f2_11111110& E-677
    convertToDouble -2E-204
} 0x95a410d9f9b2f7f3
test expr-28.34 {input floating-point conversion} {ieeeFloatingPoint} {
    # Ad2b d UN +2 E-205 x 100d7b2e28c65b_11111110& E-680
    convertToDouble +2E-205
} 0x15700d7b2e28c65c
test expr-28.35 {input floating-point conversion} {ieeeFloatingPoint} {
    # Ad2b d UN -9 E-47 x -10711fed5b19a3_11111110& E-153
    convertToDouble -9E-47
} 0xb660711fed5b19a4
test expr-28.36 {input floating-point conversion} {ieeeFloatingPoint} {
    # Ad2b d UN +34 E195 x 1d1c26db7d0dae_000000000001& E652
    convertToDouble +34E195
} 0x68bd1c26db7d0dae
test expr-28.37 {input floating-point conversion} {ieeeFloatingPoint} {
    # Ad2b d UN -68 E195 x -1d1c26db7d0dae_000000000001& E653
    convertToDouble -68E195
} 0xe8cd1c26db7d0dae
test expr-28.38 {input floating-point conversion} {ieeeFloatingPoint} {
    # Ad2b d UN +85 E194 x 1d1c26db7d0dae_000000000001& E650
    convertToDouble +85E194
} 0x689d1c26db7d0dae
test expr-28.39 {input floating-point conversion} {ieeeFloatingPoint} {
    # Ad2b d UN -67 E97 x -139ac1ce2cc95f_000000000001& E328
    convertToDouble -67E97
} 0xd4739ac1ce2cc95f
test expr-28.40 {input floating-point conversion} {ieeeFloatingPoint} {
    # Ad2b d UN +93 E-234 x 127b2e4f210075_0000000000000001& E-771
    convertToDouble +93E-234
} 0x0fc27b2e4f210075
test expr-28.41 {input floating-point conversion} {ieeeFloatingPoint} {
    # Ad2b d UN -19 E-87 x -12e5f5dfa4fe9d_00000000000001& E-285
    convertToDouble -19E-87
} 0xae22e5f5dfa4fe9d
test expr-28.42 {input floating-point conversion} {ieeeFloatingPoint} {
    # Ad2b d UN +38 E-87 x 12e5f5dfa4fe9d_00000000000001& E-284
    convertToDouble +38E-87
} 0x2e32e5f5dfa4fe9d
test expr-28.43 {input floating-point conversion} {ieeeFloatingPoint} {
    # Ad2b d UN -38 E-88 x -1e3cbc9907fdc8_00000000000001& E-288
    convertToDouble -38E-88
} 0xadfe3cbc9907fdc8
test expr-28.44 {input floating-point conversion} {ieeeFloatingPoint} {
    # Ad2b d UN -69 E220 x -1e8aa8823a5db3_11111111110& E736
    convertToDouble -69E220
} 0xedfe8aa8823a5db4
test expr-28.45 {input floating-point conversion} {ieeeFloatingPoint} {
    # Ad2b d UN +18 E43 x 102498ea6df0c3_11111111110& E147
    convertToDouble +18E43
} 0x49202498ea6df0c4
test expr-28.46 {input floating-point conversion} {ieeeFloatingPoint} {
    # Ad2b d UN -36 E43 x -102498ea6df0c3_11111111110& E148
    convertToDouble -36E43
} 0xc9302498ea6df0c4
test expr-28.47 {input floating-point conversion} {ieeeFloatingPoint} {
    # Ad2b d UN +61 E-99 x 10ad836f269a16_11111111111110& E-323
    convertToDouble +61E-99
} 0x2bc0ad836f269a17
test expr-28.48 {input floating-point conversion} {ieeeFloatingPoint} {
    # Ad2b d UN -43 E-92 x -1c0794d9d40e95_111111111111110& E-301
    convertToDouble -43E-92
} 0xad2c0794d9d40e96
test expr-28.49 {input floating-point conversion} {ieeeFloatingPoint} {
    # Ad2b d UN +86 E-92 x 1c0794d9d40e95_111111111111110& E-300
    convertToDouble +86E-92
} 0x2d3c0794d9d40e96
test expr-28.50 {input floating-point conversion} {ieeeFloatingPoint} {
    # Ad2b d UN -51 E-74 x -1cd5bee57763e5_1111111111111110& E-241
    convertToDouble -51E-74
} 0xb0ecd5bee57763e6
test expr-28.51 {input floating-point conversion} {ieeeFloatingPoint} {
    # Ad2b d UN +283 E85 x 16c309024bab4b_00000000000000001& E290
    convertToDouble +283E85
} 0x5216c309024bab4b
test expr-28.52 {input floating-point conversion} {ieeeFloatingPoint} {
    # Ad2b d UN -566 E85 x -16c309024bab4b_00000000000000001& E291
    convertToDouble -566E85
} 0xd226c309024bab4b
test expr-28.53 {input floating-point conversion} {ieeeFloatingPoint} {
    # Ad2b d UN +589 E187 x 1526be9c22eb17_00000000000000001& E630
    convertToDouble +589E187
} 0x675526be9c22eb17
test expr-28.54 {input floating-point conversion} {ieeeFloatingPoint} {
    # Ad2b d UN -839 E143 x -1ae03f245703e2_000000000000001& E484
    convertToDouble -839E143
} 0xde3ae03f245703e2
test expr-28.55 {input floating-point conversion} {ieeeFloatingPoint} {
    # Ad2b d UN -744 E-234 x -127b2e4f210075_0000000000000001& E-768
    convertToDouble -744E-234
} 0x8ff27b2e4f210075
test expr-28.56 {input floating-point conversion} {ieeeFloatingPoint} {
    # Ad2b d UN +930 E-235 x 127b2e4f210075_0000000000000001& E-771
    convertToDouble +930E-235
} 0x0fc27b2e4f210075
test expr-28.57 {input floating-point conversion} {ieeeFloatingPoint} {
    # Ad2b d UN -186 E-234 x -127b2e4f210075_0000000000000001& E-770
    convertToDouble -186E-234
} 0x8fd27b2e4f210075
test expr-28.58 {input floating-point conversion} {ieeeFloatingPoint} {
    # Ad2b d UN +604 E175 x 17d93193f78fc5_1111111111111111110& E590
    convertToDouble +604E175
} 0x64d7d93193f78fc6
test expr-28.59 {input floating-point conversion} {ieeeFloatingPoint} {
    # Ad2b d UN -302 E175 x -17d93193f78fc5_1111111111111111110& E589
    convertToDouble -302E175
} 0xe4c7d93193f78fc6
test expr-28.60 {input floating-point conversion} {ieeeFloatingPoint} {
    # Ad2b d UN +755 E174 x 17d93193f78fc5_1111111111111111110& E587
    convertToDouble +755E174
} 0x64a7d93193f78fc6
test expr-28.61 {input floating-point conversion} {ieeeFloatingPoint} {
    # Ad2b d UN -151 E175 x -17d93193f78fc5_1111111111111111110& E588
    convertToDouble -151E175
} 0xe4b7d93193f78fc6
test expr-28.62 {input floating-point conversion} {ieeeFloatingPoint} {
    # Ad2b d UN +662 E-213 x 1bdb90e62a8cbc_1111111111111110& E-699
    convertToDouble +662E-213
} 0x144bdb90e62a8cbd
test expr-28.63 {input floating-point conversion} {ieeeFloatingPoint} {
    # Ad2b d UN -408 E-74 x -1cd5bee57763e5_1111111111111110& E-238
    convertToDouble -408E-74
} 0xb11cd5bee57763e6
test expr-28.64 {input floating-point conversion} {ieeeFloatingPoint} {
    # Ad2b d UN +510 E-75 x 1cd5bee57763e5_1111111111111110& E-241
    convertToDouble +510E-75
} 0x30ecd5bee57763e6
test expr-28.65 {input floating-point conversion} {ieeeFloatingPoint} {
    # Ad2b d UN +6782 E55 x 159bd3ad46e346_0000000000000000001& E195
    convertToDouble +6782E55
} 0x4c259bd3ad46e346
test expr-28.66 {input floating-point conversion} {ieeeFloatingPoint} {
    # Ad2b d UN -2309 E92 x -1bac6f7d64d119_000000000000000001& E316
    convertToDouble -2309E92
} 0xd3bbac6f7d64d119
test expr-28.67 {input floating-point conversion} {ieeeFloatingPoint} {
    # Ad2b d UN +7963 E34 x 1df4170f0fdecc_00000000000000000001& E125
    convertToDouble +7963E34
} 0x47cdf4170f0fdecc
test expr-28.68 {input floating-point conversion} {ieeeFloatingPoint} {
    # Ad2b d UN -3391 E55 x -159bd3ad46e346_0000000000000000001& E194
    convertToDouble -3391E55
} 0xcc159bd3ad46e346
test expr-28.69 {input floating-point conversion} {ieeeFloatingPoint} {
    # Ad2b d UN +7903 E-96 x 107c2d27a5b989_0000000000000000001& E-306
    convertToDouble +7903E-96
} 0x2cd07c2d27a5b989
test expr-28.70 {input floating-point conversion} {ieeeFloatingPoint} {
    # Ad2b d UN -7611 E-226 x -119b8744033457_0000000000000000001& E-738
    convertToDouble -7611E-226
} 0x91d19b8744033457
test expr-28.71 {input floating-point conversion} {ieeeFloatingPoint} {
    # Ad2b d UN +4907 E-196 x 11e90a8711440f_000000000000000001& E-639
    convertToDouble +4907E-196
} 0x1801e90a8711440f
test expr-28.72 {input floating-point conversion} {ieeeFloatingPoint} {
    # Ad2b d UN -5547 E-311 x -13f190452a29f4_000000000000000001& E-1021
    convertToDouble -5547E-311
} 0x8023f190452a29f4
test expr-28.73 {input floating-point conversion} {ieeeFloatingPoint} {
    # Ad2b d UN +5311 E241 x 1f1ce3c887c25f_11111111111111111110& E812
    convertToDouble +5311E241
} 0x72bf1ce3c887c260
test expr-28.74 {input floating-point conversion} {ieeeFloatingPoint} {
    # Ad2b d UN -5311 E243 x -184e91f4aa0fda_11111111111111111110& E819
    convertToDouble -5311E243
} 0xf3284e91f4aa0fdb
test expr-28.75 {input floating-point conversion} {ieeeFloatingPoint} {
    # Ad2b d UN +5311 E242 x 13720e5d54d97b_11111111111111111110& E816
    convertToDouble +5311E242
} 0x72f3720e5d54d97c
test expr-28.76 {input floating-point conversion} {ieeeFloatingPoint} {
    # Ad2b d UN +9269 E-45 x 19d69455a53bd8_111111111111111111110& E-137
    convertToDouble +9269E-45
} 0x3769d69455a53bd9
test expr-28.77 {input floating-point conversion} {ieeeFloatingPoint} {
    # Ad2b d UN -8559 E-289 x -104a81d35952fe_11111111111111111110& E-947
    convertToDouble -8559E-289
} 0x84c04a81d35952ff
test expr-28.78 {input floating-point conversion} {ieeeFloatingPoint} {
    # Ad2b d UN +8699 E-276 x 12d2df246ecd2c_1111111111111111111110& E-904
    convertToDouble +8699E-276
} 0x0772d2df246ecd2d
test expr-28.79 {input floating-point conversion} {ieeeFloatingPoint} {
    # Ad2b d UN -8085 E-64 x -14c98fce16152d_1111111111111111110& E-200
    convertToDouble -8085E-64
} 0xb374c98fce16152e
test expr-28.80 {input floating-point conversion} {ieeeFloatingPoint} {
    # Ad2b d UN +74819 E201 x 1dd455061eb3f1_0000000000000000000001& E683
    convertToDouble +74819E201
} 0x6aadd455061eb3f1
test expr-28.81 {input floating-point conversion} {ieeeFloatingPoint} {
    # Ad2b d UN -82081 E41 x -170105df3d47cb_000000000000000000000000001& E152
    convertToDouble -82081E41
} 0xc9770105df3d47cb
test expr-28.82 {input floating-point conversion} {ieeeFloatingPoint} {
    # Ad2b d UN +51881 E37 x 17d2950dc76da4_000000000000000000001& E138
    convertToDouble +51881E37
} 0x4897d2950dc76da4
test expr-28.83 {input floating-point conversion} {ieeeFloatingPoint} {
    # Ad2b d UN -55061 E157 x -1394fc0f33536c_000000000000000000001& E537
    convertToDouble -55061E157
} 0xe18394fc0f33536c
test expr-28.84 {input floating-point conversion} {ieeeFloatingPoint} {
    # Ad2b d UN +77402 E-215 x 10492a4a8a37fd_0000000000000000000000001& E-698
    convertToDouble +77402E-215
} 0x1450492a4a8a37fd
test expr-28.85 {input floating-point conversion} {ieeeFloatingPoint} {
    # Ad2b d UN -33891 E-92 x -1592f9932c06bd_00000000000000000000001& E-291
    convertToDouble -33891E-92
} 0xadc592f9932c06bd
test expr-28.86 {input floating-point conversion} {ieeeFloatingPoint} {
    # Ad2b d UN +38701 E-215 x 10492a4a8a37fd_0000000000000000000000001& E-699
    convertToDouble +38701E-215
} 0x1440492a4a8a37fd
test expr-28.87 {input floating-point conversion} {ieeeFloatingPoint} {
    # Ad2b d UN -82139 E-76 x -1d0681489839d5_00000000000000000000001& E-237
    convertToDouble -82139E-76
} 0xb12d0681489839d5
test expr-28.88 {input floating-point conversion} {ieeeFloatingPoint} {
    # Ad2b dieee UN +75859 E25 x 132645e1ba93ef_11111111111111111111110& E99
    convertToDouble +75859E25
} 0x46232645e1ba93f0
test expr-28.89 {input floating-point conversion} {ieeeFloatingPoint} {
    # Ad2b d UN +89509 E140 x 16f02bee68670c_1111111111111111111110& E481
    convertToDouble +89509E140
} 0x5e06f02bee68670d
test expr-28.90 {input floating-point conversion} {ieeeFloatingPoint} {
    # Ad2b d UN -57533 E287 x -1272ed2307f569_1111111111111111111110& E969
    convertToDouble -57533E287
} 0xfc8272ed2307f56a
test expr-28.91 {input floating-point conversion} {ieeeFloatingPoint} {
    # Ad2b d UN +46073 E-32 x 12405b773fbdf2_11111111111111111111110& E-91
    convertToDouble +46073E-32
} 0x3a42405b773fbdf3
test expr-28.92 {input floating-point conversion} {ieeeFloatingPoint} {
    # Ad2b d UN -92146 E-32 x -12405b773fbdf2_11111111111111111111110& E-90
    convertToDouble -92146E-32
} 0xba52405b773fbdf3
test expr-28.93 {input floating-point conversion} {ieeeFloatingPoint} {
    # Ad2b d UN +83771 E-74 x 17206bfc4ccabd_11111111111111111111110& E-230
    convertToDouble +83771E-74
} 0x3197206bfc4ccabe
test expr-28.94 {input floating-point conversion} {ieeeFloatingPoint} {
    # Ad2b d UN -34796 E-276 x -12d2df246ecd2c_1111111111111111111110& E-902
    convertToDouble -34796E-276
} 0x8792d2df246ecd2d
test expr-28.95 {input floating-point conversion} {ieeeFloatingPoint} {
    # Ad2b d UN +584169 E229 x 1d657059dc79aa_00000000000000000000000000001& E779
    convertToDouble +584169E229
} 0x70ad657059dc79aa
test expr-28.96 {input floating-point conversion} {ieeeFloatingPoint} {
    # Ad2b d UN +164162 E41 x 170105df3d47cb_000000000000000000000000001& E153
    convertToDouble +164162E41
} 0x49870105df3d47cb
test expr-28.97 {input floating-point conversion} {ieeeFloatingPoint} {
    # Ad2b d UN -328324 E41 x -170105df3d47cb_000000000000000000000000001& E154
    convertToDouble -328324E41
} 0xc9970105df3d47cb
test expr-28.98 {input floating-point conversion} {ieeeFloatingPoint} {
    # Ad2b dieee UN +209901 E-11 x 119b96f36ec68b_00000000000000000000000001& E-19
    convertToDouble +209901E-11
} 0x3ec19b96f36ec68b
test expr-28.99 {input floating-point conversion} {ieeeFloatingPoint} {
    # Ad2b dieee UN -419802 E-11 x -119b96f36ec68b_00000000000000000000000001& E-18
    convertToDouble -419802E-11
} 0xbed19b96f36ec68b
test expr-28.100 {input floating-point conversion} {ieeeFloatingPoint} {
    # Ad2b d UN +940189 E-112 x 1b99d6240c1a28_00000000000000000000000001& E-353
    convertToDouble +940189E-112
} 0x29eb99d6240c1a28
test expr-28.101 {input floating-point conversion} {ieeeFloatingPoint} {
    # Ad2b d UN -892771 E-213 x -125818c7294f27_0000000000000000000000000001& E-688
    convertToDouble -892771E-213
} 0x94f25818c7294f27
test expr-28.102 {input floating-point conversion} {ieeeFloatingPoint} {
    # Ad2b d UN +757803 E120 x 11e968b555bb80_11111111111111111111111111110& E418
    convertToDouble +757803E120
} 0x5a11e968b555bb81
test expr-28.103 {input floating-point conversion} {ieeeFloatingPoint} {
    # Ad2b d UN -252601 E120 x -17e1e0f1c7a4ab_11111111111111111111111111110& E416
    convertToDouble -252601E120
} 0xd9f7e1e0f1c7a4ac
test expr-28.104 {input floating-point conversion} {ieeeFloatingPoint} {
    # Ad2b d UN +252601 E121 x 1dda592e398dd6_1111111111111111111111111110& E419
    convertToDouble +252601E121
} 0x5a2dda592e398dd7
test expr-28.105 {input floating-point conversion} {ieeeFloatingPoint} {
    # Ad2b d UN -505202 E120 x -17e1e0f1c7a4ab_11111111111111111111111111110& E417
    convertToDouble -505202E120
} 0xda07e1e0f1c7a4ac
test expr-28.106 {input floating-point conversion} {ieeeFloatingPoint} {
    # Ad2b d UN +970811 E-264 x 1dda6b965c9629_11111111111111111111111110& E-858
    convertToDouble +970811E-264
} 0x0a5dda6b965c962a
test expr-28.107 {input floating-point conversion} {ieeeFloatingPoint} {
    # Ad2b d UN -654839 E-60 x -100e7db3b3f241_111111111111111111111111110& E-180
    convertToDouble -654839E-60
} 0xb4b00e7db3b3f242
test expr-28.108 {input floating-point conversion} {ieeeFloatingPoint} {
    # Ad2b d UN +289767 E-178 x 1caad28f23a100_11111111111111111111111110& E-574
    convertToDouble +289767E-178
} 0x1c1caad28f23a101
test expr-28.109 {input floating-point conversion} {ieeeFloatingPoint} {
    # Ad2b d UN -579534 E-178 x -1caad28f23a100_11111111111111111111111110& E-573
    convertToDouble -579534E-178
} 0x9c2caad28f23a101
test expr-28.110 {input floating-point conversion} {ieeeFloatingPoint} {
    # Ad2b d UN -8823691 E130 x -1e597c0b94b7ae_00000000000000000000000000000001& E454
    convertToDouble -8823691E130
} 0xdc5e597c0b94b7ae
test expr-28.111 {input floating-point conversion} {ieeeFloatingPoint} {
    # Ad2b d UN +9346704 E229 x 1d657059dc79aa_00000000000000000000000000001& E783
    convertToDouble +9346704E229
} 0x70ed657059dc79aa
test expr-28.112 {input floating-point conversion} {ieeeFloatingPoint} {
    # Ad2b d UN -1168338 E229 x -1d657059dc79aa_00000000000000000000000000001& E780
    convertToDouble -1168338E229
} 0xf0bd657059dc79aa
test expr-28.113 {input floating-point conversion} {ieeeFloatingPoint} {
    # Ad2b d UN -6063369 E-136 x -1ae6148e3902b3_000000000000000000000000000001& E-430
    convertToDouble -6063369E-136
} 0xa51ae6148e3902b3
test expr-28.114 {input floating-point conversion} {ieeeFloatingPoint} {
    # Ad2b d UN +3865421 E-225 x 15d4fe53afec65_00000000000000000000000000001& E-726
    convertToDouble +3865421E-225
} 0x1295d4fe53afec65
test expr-28.115 {input floating-point conversion} {ieeeFloatingPoint} {
    # Ad2b d UN -5783893 E-127 x -17e5902ce0e151_000000000000000000000000000000001& E-400
    convertToDouble -5783893E-127
} 0xa6f7e5902ce0e151
test expr-28.116 {input floating-point conversion} {ieeeFloatingPoint} {
    # Ad2b d UN +2572231 E223 x 10f73be1dff9ac_111111111111111111111111111110& E762
    convertToDouble +2572231E223
} 0x6f90f73be1dff9ad
test expr-28.117 {input floating-point conversion} {ieeeFloatingPoint} {
    # Ad2b d UN -5144462 E223 x -10f73be1dff9ac_111111111111111111111111111110& E763
    convertToDouble -5144462E223
} 0xefa0f73be1dff9ad
test expr-28.118 {input floating-point conversion} {ieeeFloatingPoint} {
    # Ad2b d UN +1817623 E109 x 1d85f96f3fe659_11111111111111111111111111110& E382
    convertToDouble +1817623E109
} 0x57dd85f96f3fe65a
test expr-28.119 {input floating-point conversion} {ieeeFloatingPoint} {
    # Ad2b d UN +6431543 E-97 x 14f6493f34a0bc_11111111111111111111111111110& E-300
    convertToDouble +6431543E-97
} 0x2d34f6493f34a0bd
test expr-28.120 {input floating-point conversion} {ieeeFloatingPoint} {
    # Ad2b dieee UN -5444097 E-21 x -18849dd33c95ae_11111111111111111111111111110& E-48
    convertToDouble -5444097E-21
} 0xbcf8849dd33c95af
test expr-28.121 {input floating-point conversion} {ieeeFloatingPoint} {
    # Ad2b d UN +8076999 E-121 x 1fd332f7e2e3b2_11111111111111111111111111110& E-380
    convertToDouble +8076999E-121
} 0x283fd332f7e2e3b3
test expr-28.122 {input floating-point conversion} {ieeeFloatingPoint} {
    # Ad2b d UN -9997649 E-270 x -1425e9d29e558d_1111111111111111111111111110& E-874
    convertToDouble -9997649E-270
} 0x895425e9d29e558e
test expr-28.123 {input floating-point conversion} {ieeeFloatingPoint} {
    # Ad2b d UN +50609263 E157 x 1193aff1f1c8e3_000000000000000000000000000000001& E547
    convertToDouble +50609263E157
} 0x622193aff1f1c8e3
test expr-28.124 {input floating-point conversion} {ieeeFloatingPoint} {
    # Ad2b d UN +70589528 E130 x 1e597c0b94b7ae_00000000000000000000000000000001& E457
    convertToDouble +70589528E130
} 0x5c8e597c0b94b7ae
test expr-28.125 {input floating-point conversion} {ieeeFloatingPoint} {
    # Ad2b d UN -88236910 E129 x -1e597c0b94b7ae_00000000000000000000000000000001& E454
    convertToDouble -88236910E129
} 0xdc5e597c0b94b7ae
test expr-28.126 {input floating-point conversion} {ieeeFloatingPoint} {
    # Ad2b d UN +87575437 E-310 x 1805c19e680456_0000000000000000000000000000000000001& E-1004
    convertToDouble +87575437E-310
} 0x013805c19e680456
test expr-28.127 {input floating-point conversion} {ieeeFloatingPoint} {
    # Ad2b d UN -23135572 E-127 x -17e5902ce0e151_000000000000000000000000000000001& E-398
    convertToDouble -23135572E-127
} 0xa717e5902ce0e151
test expr-28.128 {input floating-point conversion} {ieeeFloatingPoint} {
    # Ad2b d UN +85900881 E177 x 14375b2214e1b4_111111111111111111111111111111110& E614
    convertToDouble +85900881E177
} 0x6654375b2214e1b5
test expr-28.129 {input floating-point conversion} {ieeeFloatingPoint} {
    # Ad2b d UN -84863171 E113 x -1a4a8e56474b8b_111111111111111111111111111111110& E401
    convertToDouble -84863171E113
} 0xd90a4a8e56474b8c
test expr-28.130 {input floating-point conversion} {ieeeFloatingPoint} {
    # Ad2b d UN +68761586 E232 x 1a662c350f37f2_1111111111111111111111111111110& E796
    convertToDouble +68761586E232
} 0x71ba662c350f37f3
test expr-28.131 {input floating-point conversion} {ieeeFloatingPoint} {
    # Ad2b d UN -50464069 E286 x -1948dd06de561e_1111111111111111111111111111110& E975
    convertToDouble -50464069E286
} 0xfce948dd06de561f
test expr-28.132 {input floating-point conversion} {ieeeFloatingPoint} {
    # Ad2b d UN +27869147 E-248 x 1dbbac6f83a820_111111111111111111111111111111111110& E-800
    convertToDouble +27869147E-248
} 0x0dfdbbac6f83a821
test expr-28.133 {input floating-point conversion} {ieeeFloatingPoint} {
    # Ad2b d UN -55738294 E-248 x -1dbbac6f83a820_111111111111111111111111111111111110& E-799
    convertToDouble -55738294E-248
} 0x8e0dbbac6f83a821
test expr-28.134 {input floating-point conversion} {ieeeFloatingPoint} {
    # Ad2b d UN +70176353 E-53 x 100683a21de854_1111111111111111111111111111111110& E-150
    convertToDouble +70176353E-53
} 0x36900683a21de855
test expr-28.135 {input floating-point conversion} {ieeeFloatingPoint} {
    # Ad2b d UN -80555086 E-32 x -1f29ca0ff893b0_111111111111111111111111111111110& E-81
    convertToDouble -80555086E-32
} 0xbaef29ca0ff893b1
test expr-28.136 {input floating-point conversion} {ieeeFloatingPoint} {
    # Ad2b d UN -491080654 E121 x -1c569e968e0944_00000000000000000000000000000000000000001& E430
    convertToDouble -491080654E121
} 0xdadc569e968e0944
test expr-28.137 {input floating-point conversion} {ieeeFloatingPoint} {
    # Ad2b d UN +526250918 E287 x 14997a298b2f2e_0000000000000000000000000000000000001& E982
    convertToDouble +526250918E287
} 0x7d54997a298b2f2e
test expr-28.138 {input floating-point conversion} {ieeeFloatingPoint} {
    # Ad2b d UN -245540327 E121 x -1c569e968e0944_00000000000000000000000000000000000000001& E429
    convertToDouble -245540327E121
} 0xdacc569e968e0944
test expr-28.139 {input floating-point conversion} {ieeeFloatingPoint} {
    # Ad2b d UN -175150874 E-310 x -1805c19e680456_0000000000000000000000000000000000001& E-1003
    convertToDouble -175150874E-310
} 0x814805c19e680456
test expr-28.140 {input floating-point conversion} {ieeeFloatingPoint} {
    # Ad2b d UN +350301748 E-310 x 1805c19e680456_0000000000000000000000000000000000001& E-1002
    convertToDouble +350301748E-310
} 0x015805c19e680456
test expr-28.141 {input floating-point conversion} {ieeeFloatingPoint} {
    # Ad2b d UN -437877185 E-311 x -1805c19e680456_0000000000000000000000000000000000001& E-1005
    convertToDouble -437877185E-311
} 0x812805c19e680456
test expr-28.142 {input floating-point conversion} {ieeeFloatingPoint} {
    # Ad2b d UN +458117166 E52 x 16ce94febdc7a4_1111111111111111111111111111111111110& E201
    convertToDouble +458117166E52
} 0x4c86ce94febdc7a5
test expr-28.143 {input floating-point conversion} {ieeeFloatingPoint} {
    # Ad2b d UN -916234332 E52 x -16ce94febdc7a4_1111111111111111111111111111111111110& E202
    convertToDouble -916234332E52
} 0xcc96ce94febdc7a5
test expr-28.144 {input floating-point conversion} {ieeeFloatingPoint} {
    # Ad2b d UN +229058583 E52 x 16ce94febdc7a4_1111111111111111111111111111111111110& E200
    convertToDouble +229058583E52
} 0x4c76ce94febdc7a5
test expr-28.145 {input floating-point conversion} {ieeeFloatingPoint} {
    # Ad2b d UN -525789935 E98 x -16ecdc2a58fc64_11111111111111111111111111111111110& E354
    convertToDouble -525789935E98
} 0xd616ecdc2a58fc65
test expr-28.146 {input floating-point conversion} {ieeeFloatingPoint} {
    # Ad2b d UN +282926897 E-227 x 1ff5a70d3d2fee_1111111111111111111111111111111111110& E-727
    convertToDouble +282926897E-227
} 0x128ff5a70d3d2fef
test expr-28.147 {input floating-point conversion} {ieeeFloatingPoint} {
    # Ad2b d UN -565853794 E-227 x -1ff5a70d3d2fee_1111111111111111111111111111111111110& E-726
    convertToDouble -565853794E-227
} 0x929ff5a70d3d2fef
test expr-28.148 {input floating-point conversion} {ieeeFloatingPoint} {
    # Ad2b d UN +667284113 E-240 x 109355f8050c01_111111111111111111111111111111111110& E-768
    convertToDouble +667284113E-240
} 0x0ff09355f8050c02
test expr-28.149 {input floating-point conversion} {ieeeFloatingPoint} {
    # Ad2b d UN -971212611 E-126 x -1397d3c9745d2e_111111111111111111111111111111111111110& E-389
    convertToDouble -971212611E-126
} 0xa7a397d3c9745d2f
test expr-28.150 {input floating-point conversion} {ieeeFloatingPoint} {
    # Ad2b d UN +9981396317 E-182 x 18afe10a2a66aa_0000000000000000000000000000000000000001& E-572
    convertToDouble +9981396317E-182
} 0x1c38afe10a2a66aa
test expr-28.151 {input floating-point conversion} {ieeeFloatingPoint} {
    # Ad2b d UN -5035231965 E-156 x -101891fc4717fd_00000000000000000000000000000000000001& E-486
    convertToDouble -5035231965E-156
} 0xa1901891fc4717fd
test expr-28.152 {input floating-point conversion} {ieeeFloatingPoint} {
    # Ad2b d UN +8336960483 E-153 x 1a06a1024b95e1_000000000000000000000000000000000000001& E-476
    convertToDouble +8336960483E-153
} 0x223a06a1024b95e1
test expr-28.153 {input floating-point conversion} {ieeeFloatingPoint} {
    # Ad2b d UN -8056371144 E-155 x -101891fc4717fd_00000000000000000000000000000000000001& E-482
    convertToDouble -8056371144E-155
} 0xa1d01891fc4717fd
test expr-28.154 {input floating-point conversion} {ieeeFloatingPoint} {
    # Ad2b d UN +6418488827 E79 x 1021f14ed7b3f9_11111111111111111111111111111111111111110& E295
    convertToDouble +6418488827E79
} 0x526021f14ed7b3fa
test expr-28.155 {input floating-point conversion} {ieeeFloatingPoint} {
    # Ad2b d UN -3981006983 E252 x -102ebaf189d5f1_1111111111111111111111111111111111111110& E869
    convertToDouble -3981006983E252
} 0xf6402ebaf189d5f2
test expr-28.156 {input floating-point conversion} {ieeeFloatingPoint} {
    # Ad2b d UN +7962013966 E252 x 102ebaf189d5f1_1111111111111111111111111111111111111110& E870
    convertToDouble +7962013966E252
} 0x76502ebaf189d5f2
test expr-28.157 {input floating-point conversion} {ieeeFloatingPoint} {
    # Ad2b d UN -4713898551 E261 x -11d8813536e0df_11111111111111111111111111111111111110& E899
    convertToDouble -4713898551E261
} 0xf821d8813536e0e0
test expr-28.158 {input floating-point conversion} {ieeeFloatingPoint} {
    # Ad2b d UN +8715380633 E-58 x 14614c3219891e_11111111111111111111111111111111111111110& E-160
    convertToDouble +8715380633E-58
} 0x35f4614c3219891f
test expr-28.159 {input floating-point conversion} {ieeeFloatingPoint} {
    # Ad2b d UN -9078555839 E-109 x -1fc575867314ed_111111111111111111111111111111111111111111110& E-330
    convertToDouble -9078555839E-109
} 0xab5fc575867314ee
test expr-28.160 {input floating-point conversion} {ieeeFloatingPoint} {
    # Ad2b d UN +9712126110 E-127 x 1397d3c9745d2e_111111111111111111111111111111111111110& E-389
    convertToDouble +9712126110E-127
} 0x27a397d3c9745d2f
test expr-28.161 {input floating-point conversion} {ieeeFloatingPoint} {
    # Ad2b d UN +42333842451 E201 x 10189a26df575f_000000000000000000000000000000000000000000001& E703
    convertToDouble +42333842451E201
} 0x6be0189a26df575f
test expr-28.162 {input floating-point conversion} {ieeeFloatingPoint} {
    # Ad2b d UN -84667684902 E201 x -10189a26df575f_000000000000000000000000000000000000000000001& E704
    convertToDouble -84667684902E201
} 0xebf0189a26df575f
test expr-28.163 {input floating-point conversion} {ieeeFloatingPoint} {
    # Ad2b d UN +23792120709 E-315 x 10b517dc5d3212_00000000000000000000000000000000000000001& E-1012
    convertToDouble +23792120709E-315
} 0x00b0b517dc5d3212
test expr-28.164 {input floating-point conversion} {ieeeFloatingPoint} {
    # Ad2b d UN -78564021519 E-227 x -1155515fd37265_00000000000000000000000000000000000000000001& E-718
    convertToDouble -78564021519E-227
} 0x931155515fd37265
test expr-28.165 {input floating-point conversion} {ieeeFloatingPoint} {
    # Ad2b d UN +71812054883 E-188 x 1747b46d78c6fe_00000000000000000000000000000000000000001& E-589
    convertToDouble +71812054883E-188
} 0x1b2747b46d78c6fe
test expr-28.166 {input floating-point conversion} {ieeeFloatingPoint} {
    # Ad2b d UN -30311163631 E-116 x -163ef6f560afe7_00000000000000000000000000000000000000001& E-351
    convertToDouble -30311163631E-116
} 0xaa063ef6f560afe7
test expr-28.167 {input floating-point conversion} {ieeeFloatingPoint} {
    # Ad2b d UN +71803914657 E292 x 10c0c44cdc2c05_11111111111111111111111111111111111111111110& E1006
    convertToDouble +71803914657E292
} 0x7ed0c0c44cdc2c06
test expr-28.168 {input floating-point conversion} {ieeeFloatingPoint} {
    # Ad2b d UN +36314223356 E-109 x 1fc575867314ed_111111111111111111111111111111111111111111110& E-328
    convertToDouble +36314223356E-109
} 0x2b7fc575867314ee
test expr-28.169 {input floating-point conversion} {ieeeFloatingPoint} {
    # Ad2b d UN +18157111678 E-109 x 1fc575867314ed_111111111111111111111111111111111111111111110& E-329
    convertToDouble +18157111678E-109
} 0x2b6fc575867314ee
test expr-28.170 {input floating-point conversion} {ieeeFloatingPoint} {
    # Ad2b d UN -45392779195 E-110 x -1fc575867314ed_111111111111111111111111111111111111111111110& E-331
    convertToDouble -45392779195E-110
} 0xab4fc575867314ee
test expr-28.171 {input floating-point conversion} {ieeeFloatingPoint} {
    # Ad2b d UN +778380362293 E218 x 19ab8261990292_0000000000000000000000000000000000000000000000000001& E763
    convertToDouble +778380362293E218
} 0x6fa9ab8261990292
test expr-28.172 {input floating-point conversion} {ieeeFloatingPoint} {
    # Ad2b d UN -685763015669 E280 x -15fd7aa44d9477_000000000000000000000000000000000000000000000001& E969
    convertToDouble -685763015669E280
} 0xfc85fd7aa44d9477
test expr-28.173 {input floating-point conversion} {ieeeFloatingPoint} {
    # Ad2b d UN +952918668151 E70 x 14177a9915fbf8_00000000000000000000000000000000000000000000001& E272
    convertToDouble +952918668151E70
} 0x50f4177a9915fbf8
test expr-28.174 {input floating-point conversion} {ieeeFloatingPoint} {
    # Ad2b d UN -548357443505 E32 x -13abde2775e9b5_0000000000000000000000000000000000000000000001& E145
    convertToDouble -548357443505E32
} 0xc903abde2775e9b5
test expr-28.175 {input floating-point conversion} {ieeeFloatingPoint} {
    # Ad2b d UN +384865004907 E-285 x 1aa65b58639e69_00000000000000000000000000000000000000000000001& E-909
    convertToDouble +384865004907E-285
} 0x072aa65b58639e69
test expr-28.176 {input floating-point conversion} {ieeeFloatingPoint} {
    # Ad2b d UN -769730009814 E-285 x -1aa65b58639e69_00000000000000000000000000000000000000000000001& E-908
    convertToDouble -769730009814E-285
} 0x873aa65b58639e69
test expr-28.177 {input floating-point conversion} {ieeeFloatingPoint} {
    # Ad2b d UN +697015418417 E-93 x 152847dad80453_0000000000000000000000000000000000000000000001& E-270
    convertToDouble +697015418417E-93
} 0x2f152847dad80453
test expr-28.178 {input floating-point conversion} {ieeeFloatingPoint} {
    # Ad2b d UN -915654049301 E-28 x -1a645598d05989_0000000000000000000000000000000000000000000001& E-54
    convertToDouble -915654049301E-28
} 0xbc9a645598d05989
test expr-28.179 {input floating-point conversion} {ieeeFloatingPoint} {
    # Ad2b d UN +178548656339 E169 x 1b89d67c5b6d24_111111111111111111111111111111111111111111110& E598
    convertToDouble +178548656339E169
} 0x655b89d67c5b6d25
test expr-28.180 {input floating-point conversion} {ieeeFloatingPoint} {
    # Ad2b d UN -742522891517 E259 x -1c1c352fc3c308_11111111111111111111111111111111111111111111110& E899
    convertToDouble -742522891517E259
} 0xf82c1c352fc3c309
test expr-28.181 {input floating-point conversion} {ieeeFloatingPoint} {
    # Ad2b d UN +742522891517 E258 x 167cf7596968d3_11111111111111111111111111111111111111111111110& E896
    convertToDouble +742522891517E258
} 0x77f67cf7596968d4
test expr-28.182 {input floating-point conversion} {ieeeFloatingPoint} {
    # Ad2b d UN -357097312678 E169 x -1b89d67c5b6d24_111111111111111111111111111111111111111111110& E599
    convertToDouble -357097312678E169
} 0xe56b89d67c5b6d25
test expr-28.183 {input floating-point conversion} {ieeeFloatingPoint} {
    # Ad2b d UN -3113521449172 E218 x -19ab8261990292_0000000000000000000000000000000000000000000000000001& E765
    convertToDouble -3113521449172E218
} 0xefc9ab8261990292
test expr-28.184 {input floating-point conversion} {ieeeFloatingPoint} {
    # Ad2b d UN +3891901811465 E217 x 19ab8261990292_0000000000000000000000000000000000000000000000000001& E762
    convertToDouble +3891901811465E217
} 0x6f99ab8261990292
test expr-28.185 {input floating-point conversion} {ieeeFloatingPoint} {
    # Ad2b d UN -1556760724586 E218 x -19ab8261990292_0000000000000000000000000000000000000000000000000001& E764
    convertToDouble -1556760724586E218
} 0xefb9ab8261990292
test expr-28.186 {input floating-point conversion} {ieeeFloatingPoint} {
    # Ad2b d UN +9997878507563 E-195 x 153db2fea1ea31_0000000000000000000000000000000000000000000000001& E-605
    convertToDouble +9997878507563E-195
} 0x1a253db2fea1ea31
test expr-28.187 {input floating-point conversion} {ieeeFloatingPoint} {
    # Ad2b d UN -7247563029154 E-319 x -10493f056e9ef3_0000000000000000000000000000000000000000000000001& E-1017
    convertToDouble -7247563029154E-319
} 0x8060493f056e9ef3
test expr-28.188 {input floating-point conversion} {ieeeFloatingPoint} {
    # Ad2b d UN +3623781514577 E-319 x 10493f056e9ef3_0000000000000000000000000000000000000000000000001& E-1018
    convertToDouble +3623781514577E-319
} 0x0050493f056e9ef3
test expr-28.189 {input floating-point conversion} {ieeeFloatingPoint} {
    # Ad2b d UN -3092446298323 E-200 x -113918353bbc47_0000000000000000000000000000000000000000000000001& E-623
    convertToDouble -3092446298323E-200
} 0x99013918353bbc47
test expr-28.190 {input floating-point conversion} {ieeeFloatingPoint} {
    # Ad2b d UN +6363857920591 E145 x 128a61cf9483b6_1111111111111111111111111111111111111111111111111110& E524
    convertToDouble +6363857920591E145
} 0x60b28a61cf9483b7
test expr-28.191 {input floating-point conversion} {ieeeFloatingPoint} {
    # Ad2b d UN -8233559360849 E94 x -11f324d11d4861_1111111111111111111111111111111111111111111111110& E355
    convertToDouble -8233559360849E94
} 0xd621f324d11d4862
test expr-28.192 {input floating-point conversion} {ieeeFloatingPoint} {
    # Ad2b d UN +2689845954547 E49 x 10bd2bfd34f98a_1111111111111111111111111111111111111111111111110& E204
    convertToDouble +2689845954547E49
} 0x4cb0bd2bfd34f98b
test expr-28.193 {input floating-point conversion} {ieeeFloatingPoint} {
    # Ad2b d UN -5379691909094 E49 x -10bd2bfd34f98a_1111111111111111111111111111111111111111111111110& E205
    convertToDouble -5379691909094E49
} 0xccc0bd2bfd34f98b
test expr-28.194 {input floating-point conversion} {ieeeFloatingPoint} {
    # Ad2b d UN +5560322501926 E-301 x 15acc2053064c1_11111111111111111111111111111111111111111111111110& E-958
    convertToDouble +5560322501926E-301
} 0x0415acc2053064c2
test expr-28.195 {input floating-point conversion} {ieeeFloatingPoint} {
    # Ad2b d UN -7812878489261 E-179 x -126dae7bbeda74_11111111111111111111111111111111111111111111111111110& E-552
    convertToDouble -7812878489261E-179
} 0x9d726dae7bbeda75
test expr-28.196 {input floating-point conversion} {ieeeFloatingPoint} {
    # Ad2b d UN +8439398533053 E-256 x 170cc285f2d209_1111111111111111111111111111111111111111111111110& E-808
    convertToDouble +8439398533053E-256
} 0x0d770cc285f2d20a
test expr-28.197 {input floating-point conversion} {ieeeFloatingPoint} {
    # Ad2b d UN -2780161250963 E-301 x -15acc2053064c1_11111111111111111111111111111111111111111111111110& E-959
    convertToDouble -2780161250963E-301
} 0x8405acc2053064c2
test expr-28.198 {input floating-point conversion} {ieeeFloatingPoint} {
    # Ad2b d UN -87605699161665 E155 x -12920f96e7f9ef_00000000000000000000000000000000000000000000000000001& E561
    convertToDouble -87605699161665E155
} 0xe302920f96e7f9ef
test expr-28.199 {input floating-point conversion} {ieeeFloatingPoint} {
    # Ad2b d UN -17521139832333 E156 x -12920f96e7f9ef_00000000000000000000000000000000000000000000000000001& E562
    convertToDouble -17521139832333E156
} 0xe312920f96e7f9ef
test expr-28.200 {input floating-point conversion} {ieeeFloatingPoint} {
    # Ad2b d UN -88218101363513 E-170 x -18395688592faf_0000000000000000000000000000000000000000000000000001& E-519
    convertToDouble -88218101363513E-170
} 0x9f88395688592faf
test expr-28.201 {input floating-point conversion} {ieeeFloatingPoint} {
    # Ad2b d UN +38639244311627 E-115 x 114ef3e205c817_0000000000000000000000000000000000000000000000000001& E-337
    convertToDouble +38639244311627E-115
} 0x2ae14ef3e205c817
test expr-28.202 {input floating-point conversion} {ieeeFloatingPoint} {
    # Ad2b d UN +35593959807306 E261 x 1072f3819c1320_11111111111111111111111111111111111111111111111111110& E912
    convertToDouble +35593959807306E261
} 0x78f072f3819c1321
test expr-28.203 {input floating-point conversion} {ieeeFloatingPoint} {
    # Ad2b d UN -53390939710959 E260 x -13bd243521b08d_11111111111111111111111111111111111111111111111111110& E909
    convertToDouble -53390939710959E260
} 0xf8c3bd243521b08e
test expr-28.204 {input floating-point conversion} {ieeeFloatingPoint} {
    # Ad2b d UN +71187919614612 E261 x 1072f3819c1320_11111111111111111111111111111111111111111111111111110& E913
    convertToDouble +71187919614612E261
} 0x790072f3819c1321
test expr-28.205 {input floating-point conversion} {ieeeFloatingPoint} {
    # Ad2b d UN -88984899518265 E260 x -1072f3819c1320_11111111111111111111111111111111111111111111111111110& E910
    convertToDouble -88984899518265E260
} 0xf8d072f3819c1321
test expr-28.206 {input floating-point conversion} {ieeeFloatingPoint} {
    # Ad2b d UN +77003665618895 E-73 x 18bf7e7fa6f029_111111111111111111111111111111111111111111111111111111110& E-197
    convertToDouble +77003665618895E-73
} 0x33a8bf7e7fa6f02a
test expr-28.207 {input floating-point conversion} {ieeeFloatingPoint} {
    # Ad2b d UN -15400733123779 E-72 x -18bf7e7fa6f029_111111111111111111111111111111111111111111111111111111110& E-196
    convertToDouble -15400733123779E-72
} 0xb3b8bf7e7fa6f02a
test expr-28.208 {input floating-point conversion} {ieeeFloatingPoint} {
    # Ad2b d UN +61602932495116 E-72 x 18bf7e7fa6f029_111111111111111111111111111111111111111111111111111111110& E-194
    convertToDouble +61602932495116E-72
} 0x33d8bf7e7fa6f02a
test expr-28.209 {input floating-point conversion} {ieeeFloatingPoint} {
    # Ad2b d UN -30801466247558 E-72 x -18bf7e7fa6f029_111111111111111111111111111111111111111111111111111111110& E-195
    convertToDouble -30801466247558E-72
} 0xb3c8bf7e7fa6f02a
test expr-28.210 {input floating-point conversion} {ieeeFloatingPoint} {
    # Ad2b d UN +834735494917063 E-300 x 1fc6c26f899dd1_0000000000000000000000000000000000000000000000000000000001& E-948
    convertToDouble +834735494917063E-300
} 0x04bfc6c26f899dd1
test expr-28.211 {input floating-point conversion} {ieeeFloatingPoint} {
    # Ad2b d UN -589795149206434 E-151 x -15f2df5e675a0f_0000000000000000000000000000000000000000000000000000000001& E-453
    convertToDouble -589795149206434E-151
} 0xa3a5f2df5e675a0f
test expr-28.212 {input floating-point conversion} {ieeeFloatingPoint} {
    # Ad2b d UN +475603213226859 E-42 x 12d73088f4050a_000000000000000000000000000000000000000000000000000000001& E-91
    convertToDouble +475603213226859E-42
} 0x3a42d73088f4050a
test expr-28.213 {input floating-point conversion} {ieeeFloatingPoint} {
    # Ad2b d UN -294897574603217 E-151 x -15f2df5e675a0f_0000000000000000000000000000000000000000000000000000000001& E-454
    convertToDouble -294897574603217E-151
} 0xa395f2df5e675a0f
test expr-28.214 {input floating-point conversion} {ieeeFloatingPoint} {
    # Ad2b d UN +850813008001913 E93 x 172f7a1831ad70_11111111111111111111111111111111111111111111111111111110& E358
    convertToDouble +850813008001913E93
} 0x56572f7a1831ad71
test expr-28.215 {input floating-point conversion} {ieeeFloatingPoint} {
    # Ad2b d UN -203449172043339 E185 x -1102b47e4af987_11111111111111111111111111111111111111111111111111111110& E662
    convertToDouble -203449172043339E185
} 0xe95102b47e4af988
test expr-28.216 {input floating-point conversion} {ieeeFloatingPoint} {
    # Ad2b d UN +406898344086678 E185 x 1102b47e4af987_11111111111111111111111111111111111111111111111111111110& E663
    convertToDouble +406898344086678E185
} 0x696102b47e4af988
test expr-28.217 {input floating-point conversion} {ieeeFloatingPoint} {
    # Ad2b d UN -813796688173356 E185 x -1102b47e4af987_11111111111111111111111111111111111111111111111111111110& E664
    convertToDouble -813796688173356E185
} 0xe97102b47e4af988
test expr-28.218 {input floating-point conversion} {ieeeFloatingPoint} {
    # Ad2b d UN +6045338514609393 E244 x 1f746182e6cd5d_00000000000000000000000000000000000000000000000000000000001& E862
    convertToDouble +6045338514609393E244
} 0x75df746182e6cd5d
test expr-28.219 {input floating-point conversion} {ieeeFloatingPoint} {
    # Ad2b d UN -5145963778954906 E142 x -1dfc11fbf46087_00000000000000000000000000000000000000000000000000000000001& E523
    convertToDouble -5145963778954906E142
} 0xe0adfc11fbf46087
test expr-28.220 {input floating-point conversion} {ieeeFloatingPoint} {
    # Ad2b d UN +2572981889477453 E142 x 1dfc11fbf46087_00000000000000000000000000000000000000000000000000000000001& E522
    convertToDouble +2572981889477453E142
} 0x609dfc11fbf46087
test expr-28.221 {input floating-point conversion} {ieeeFloatingPoint} {
    # Ad2b d UN -6965949469487146 E74 x -15e2c10ad970b0_0000000000000000000000000000000000000000000000000000000001& E298
    convertToDouble -6965949469487146E74
} 0xd295e2c10ad970b0
test expr-28.222 {input floating-point conversion} {ieeeFloatingPoint} {
    # Ad2b d UN +6182410494241627 E-119 x 11b96458445d07_0000000000000000000000000000000000000000000000000000000000001& E-343
    convertToDouble +6182410494241627E-119
} 0x2a81b96458445d07
test expr-28.223 {input floating-point conversion} {ieeeFloatingPoint} {
    # Ad2b d UN -8510309498186985 E-277 x -1acc46749dccfe_000000000000000000000000000000000000000000000000000000000001& E-868
    convertToDouble -8510309498186985E-277
} 0x89bacc46749dccfe
test expr-28.224 {input floating-point conversion} {ieeeFloatingPoint} {
    # Ad2b d UN +6647704637273331 E-212 x 13e07d2c0cb1e9_0000000000000000000000000000000000000000000000000000000000001& E-652
    convertToDouble +6647704637273331E-212
} 0x1733e07d2c0cb1e9
test expr-28.225 {input floating-point conversion} {ieeeFloatingPoint} {
    # Ad2b d UN -2215901545757777 E-212 x -1a80a6e566428c_000000000000000000000000000000000000000000000000000000000001& E-654
    convertToDouble -2215901545757777E-212
} 0x971a80a6e566428c
test expr-28.226 {input floating-point conversion} {ieeeFloatingPoint} {
    # Ad2b d UN +3771476185376383 E276 x 183010aba78a53_111111111111111111111111111111111111111111111111111111111110& E968
    convertToDouble +3771476185376383E276
} 0x7c783010aba78a54
test expr-28.227 {input floating-point conversion} {ieeeFloatingPoint} {
    # Ad2b d UN -3729901848043846 E212 x -1f7d6721f7f143_111111111111111111111111111111111111111111111111111111111110& E755
    convertToDouble -3729901848043846E212
} 0xef2f7d6721f7f144
test expr-28.228 {input floating-point conversion} {ieeeFloatingPoint} {
    # Ad2b d UN +3771476185376383 E277 x 1e3c14d6916ce8_111111111111111111111111111111111111111111111111111111111110& E971
    convertToDouble +3771476185376383E277
} 0x7cae3c14d6916ce9
test expr-28.229 {input floating-point conversion} {ieeeFloatingPoint} {
    # Ad2b d UN -9977830465649166 E119 x -15f6de9d5d6b5a_111111111111111111111111111111111111111111111111111111111110& E448
    convertToDouble -9977830465649166E119
} 0xdbf5f6de9d5d6b5b
test expr-28.230 {input floating-point conversion} {ieeeFloatingPoint} {
    # Ad2b d UN +8439928496349319 E-142 x 12483a0f125699_111111111111111111111111111111111111111111111111111111111110& E-419
    convertToDouble +8439928496349319E-142
} 0x25c2483a0f12569a
test expr-28.231 {input floating-point conversion} {ieeeFloatingPoint} {
    # Ad2b d UN -8204230082070882 E-59 x -1d460f4fca1d36_1111111111111111111111111111111111111111111111111111111110& E-144
    convertToDouble -8204230082070882E-59
} 0xb6fd460f4fca1d37
test expr-28.232 {input floating-point conversion} {ieeeFloatingPoint} {
    # Ad2b d UN +8853686434843997 E-244 x 157a340eb5d4f0_11111111111111111111111111111111111111111111111111111111110& E-758
    convertToDouble +8853686434843997E-244
} 0x10957a340eb5d4f1
test expr-28.233 {input floating-point conversion} {ieeeFloatingPoint} {
    # Ad2b d UN -5553274272288559 E-104 x -1c47d20a19d1ed_1111111111111111111111111111111111111111111111111111111110& E-294
    convertToDouble -5553274272288559E-104
} 0xad9c47d20a19d1ee
test expr-28.234 {input floating-point conversion} {ieeeFloatingPoint} {
    # Ad2b d UN +36149023611096162 E144 x 1491daad0ba280_0000000000000000000000000000000000000000000000000000000000000001& E533
    convertToDouble +36149023611096162E144
} 0x614491daad0ba280
test expr-28.235 {input floating-point conversion} {ieeeFloatingPoint} {
    # Ad2b d UN -36149023611096162 E147 x -14166f8cfd5cb1_0000000000000000000000000000000000000000000000000000000000000001& E543
    convertToDouble -36149023611096162E147
} 0xe1e4166f8cfd5cb1
test expr-28.236 {input floating-point conversion} {ieeeFloatingPoint} {
    # Ad2b d UN +18074511805548081 E146 x 1011f2d73116f4_0000000000000000000000000000000000000000000000000000000000000001& E539
    convertToDouble +18074511805548081E146
} 0x61a011f2d73116f4
test expr-28.237 {input floating-point conversion} {ieeeFloatingPoint} {
    # Ad2b d UN -18074511805548081 E147 x -14166f8cfd5cb1_0000000000000000000000000000000000000000000000000000000000000001& E542
    convertToDouble -18074511805548081E147
} 0xe1d4166f8cfd5cb1
test expr-28.238 {input floating-point conversion} {ieeeFloatingPoint} {
    # Ad2b d UN +97338774138954421 E-290 x 10d9b828199006_0000000000000000000000000000000000000000000000000000000000000001& E-907
    convertToDouble +97338774138954421E-290
} 0x0740d9b828199006
test expr-28.239 {input floating-point conversion} {ieeeFloatingPoint} {
    # Ad2b d UN -88133809804950961 E-308 x -119710dc581911_000000000000000000000000000000000000000000000000000000000000001& E-967
    convertToDouble -88133809804950961E-308
} 0x83819710dc581911
test expr-28.240 {input floating-point conversion} {ieeeFloatingPoint} {
    # Ad2b d UN +94080055902682397 E-243 x 11d467e94b856e_0000000000000000000000000000000000000000000000000000000000000001& E-751
    convertToDouble +94080055902682397E-243
} 0x1101d467e94b856e
test expr-28.241 {input floating-point conversion} {ieeeFloatingPoint} {
    # Ad2b d UN -24691002732654881 E-115 x -159a2783ce70ab_000000000000000000000000000000000000000000000000000000000000001& E-328
    convertToDouble -24691002732654881E-115
} 0xab759a2783ce70ab
test expr-28.242 {input floating-point conversion} {ieeeFloatingPoint} {
    # Ad2b d UN +52306490527514614 E49 x 13de005bd620de_111111111111111111111111111111111111111111111111111111111111111110& E218
    convertToDouble +52306490527514614E49
} 0x4d93de005bd620df
test expr-28.243 {input floating-point conversion} {ieeeFloatingPoint} {
    # Ad2b d UN -26153245263757307 E49 x -13de005bd620de_111111111111111111111111111111111111111111111111111111111111111110& E217
    convertToDouble -26153245263757307E49
} 0xcd83de005bd620df
test expr-28.244 {input floating-point conversion} {ieeeFloatingPoint} {
    # Ad2b d UN +55188692254193604 E165 x 1a999ddec72ac9_11111111111111111111111111111111111111111111111111111111111110& E603
    convertToDouble +55188692254193604E165
} 0x65aa999ddec72aca
test expr-28.245 {input floating-point conversion} {ieeeFloatingPoint} {
    # Ad2b d UN -68985865317742005 E164 x -1a999ddec72ac9_11111111111111111111111111111111111111111111111111111111111110& E600
    convertToDouble -68985865317742005E164
} 0xe57a999ddec72aca
test expr-28.246 {input floating-point conversion} {ieeeFloatingPoint} {
    # Ad2b d UN +27176258005319167 E-261 x 17c0747bd76fa0_11111111111111111111111111111111111111111111111111111111111111110& E-813
    convertToDouble +27176258005319167E-261
} 0x0d27c0747bd76fa1
test expr-28.247 {input floating-point conversion} {ieeeFloatingPoint} {
    # Ad2b d UN -73169230107256116 E-248 x -122cea327fa99c_1111111111111111111111111111111111111111111111111111111111110& E-768
    convertToDouble -73169230107256116E-248
} 0x8ff22cea327fa99d
test expr-28.248 {input floating-point conversion} {ieeeFloatingPoint} {
    # Ad2b d UN +91461537634070145 E-249 x 122cea327fa99c_1111111111111111111111111111111111111111111111111111111111110& E-771
    convertToDouble +91461537634070145E-249
} 0x0fc22cea327fa99d
test expr-28.249 {input floating-point conversion} {ieeeFloatingPoint} {
    # Ad2b d UN -54352516010638334 E-261 x -17c0747bd76fa0_11111111111111111111111111111111111111111111111111111111111111110& E-812
    convertToDouble -54352516010638334E-261
} 0x8d37c0747bd76fa1
test expr-28.250 {input floating-point conversion} {ieeeFloatingPoint} {
    # Ad2b d UN +586144289638535878 E280 x 11eccbd6f62709_0000000000000000000000000000000000000000000000000000000000000000001& E989
    convertToDouble +586144289638535878E280
} 0x7dc1eccbd6f62709
test expr-28.251 {input floating-point conversion} {ieeeFloatingPoint} {
    # Ad2b d UN -601117006785295431 E245 x -1e8b3525b3737e_000000000000000000000000000000000000000000000000000000000000000001& E872
    convertToDouble -601117006785295431E245
} 0xf67e8b3525b3737e
test expr-28.252 {input floating-point conversion} {ieeeFloatingPoint} {
    # Ad2b d UN +293072144819267939 E280 x 11eccbd6f62709_0000000000000000000000000000000000000000000000000000000000000000001& E988
    convertToDouble +293072144819267939E280
} 0x7db1eccbd6f62709
test expr-28.253 {input floating-point conversion} {ieeeFloatingPoint} {
    # Ad2b d UN -953184713238516652 E272 x -138fd93f1f5342_00000000000000000000000000000000000000000000000000000000000000001& E963
    convertToDouble -953184713238516652E272
} 0xfc238fd93f1f5342
test expr-28.254 {input floating-point conversion} {ieeeFloatingPoint} {
    # Ad2b d UN +902042358290366539 E-281 x 122dc01ca1cb8c_0000000000000000000000000000000000000000000000000000000000000000001& E-874
    convertToDouble +902042358290366539E-281
} 0x09522dc01ca1cb8c
test expr-28.255 {input floating-point conversion} {ieeeFloatingPoint} {
    # Ad2b d UN -557035730189854663 E-294 x -13bfac6bc4767b_00000000000000000000000000000000000000000000000000000000000000000001& E-918
    convertToDouble -557035730189854663E-294
} 0x8693bfac6bc4767b
test expr-28.256 {input floating-point conversion} {ieeeFloatingPoint} {
    # Ad2b d UN +902042358290366539 E-280 x 16b93023ca3e6f_0000000000000000000000000000000000000000000000000000000000000000001& E-871
    convertToDouble +902042358290366539E-280
} 0x0986b93023ca3e6f
test expr-28.257 {input floating-point conversion} {ieeeFloatingPoint} {
    # Ad2b d UN -354944100507554393 E-238 x -19a91cece6ad07_000000000000000000000000000000000000000000000000000000000000000001& E-733
    convertToDouble -354944100507554393E-238
} 0x9229a91cece6ad07
test expr-28.258 {input floating-point conversion} {ieeeFloatingPoint} {
    # Ad2b d UN +272104041512242479 E199 x 1f92bacb3cb40b_11111111111111111111111111111111111111111111111111111111111111111111110& E718
    convertToDouble +272104041512242479E199
} 0x6cdf92bacb3cb40c
test expr-28.259 {input floating-point conversion} {ieeeFloatingPoint} {
    # Ad2b d UN -816312124536727437 E199 x -17ae0c186d8708_11111111111111111111111111111111111111111111111111111111111111111111110& E720
    convertToDouble -816312124536727437E199
} 0xecf7ae0c186d8709
test expr-28.260 {input floating-point conversion} {ieeeFloatingPoint} {
    # Ad2b d UN +544208083024484958 E199 x 1f92bacb3cb40b_11111111111111111111111111111111111111111111111111111111111111111111110& E719
    convertToDouble +544208083024484958E199
} 0x6cef92bacb3cb40c
test expr-28.261 {input floating-point conversion} {ieeeFloatingPoint} {
    # Ad2b d UN -792644927852378159 E78 x -17bff336d8ff05_111111111111111111111111111111111111111111111111111111111111111111110& E318
    convertToDouble -792644927852378159E78
} 0xd3d7bff336d8ff06
test expr-28.262 {input floating-point conversion} {ieeeFloatingPoint} {
    # Ad2b d UN -679406450132979175 E-263 x -17c0747bd76fa0_11111111111111111111111111111111111111111111111111111111111111110& E-815
    convertToDouble -679406450132979175E-263
} 0x8d07c0747bd76fa1
test expr-28.263 {input floating-point conversion} {ieeeFloatingPoint} {
    # Ad2b d UN +543525160106383340 E-262 x 17c0747bd76fa0_11111111111111111111111111111111111111111111111111111111111111110& E-812
    convertToDouble +543525160106383340E-262
} 0x0d37c0747bd76fa1
test expr-28.264 {input floating-point conversion} {ieeeFloatingPoint} {
    # Ad2b d UN +7400253695682920196 E215 x 1dca94e3990085_00000000000000000000000000000000000000000000000000000000000000000000001& E776
    convertToDouble +7400253695682920196E215
} 0x707dca94e3990085
test expr-28.265 {input floating-point conversion} {ieeeFloatingPoint} {
    # Ad2b d UN -1850063423920730049 E215 x -1dca94e3990085_00000000000000000000000000000000000000000000000000000000000000000000001& E774
    convertToDouble -1850063423920730049E215
} 0xf05dca94e3990085
test expr-28.266 {input floating-point conversion} {ieeeFloatingPoint} {
    # Ad2b d UN +3700126847841460098 E215 x 1dca94e3990085_00000000000000000000000000000000000000000000000000000000000000000000001& E775
    convertToDouble +3700126847841460098E215
} 0x706dca94e3990085
test expr-28.267 {input floating-point conversion} {ieeeFloatingPoint} {
    # Ad2b d UN -9250317119603650245 E214 x -1dca94e3990085_00000000000000000000000000000000000000000000000000000000000000000000001& E773
    convertToDouble -9250317119603650245E214
} 0xf04dca94e3990085
test expr-28.268 {input floating-point conversion} {ieeeFloatingPoint} {
    # Ad2b d UN +8396094300569779681 E-252 x 1ab223efcee35a_0000000000000000000000000000000000000000000000000000000000000000000000001& E-775
    convertToDouble +8396094300569779681E-252
} 0x0f8ab223efcee35a
test expr-28.269 {input floating-point conversion} {ieeeFloatingPoint} {
    # Ad2b d UN -3507665085003296281 E-75 x -160499b881ea50_00000000000000000000000000000000000000000000000000000000000000000000001& E-188
    convertToDouble -3507665085003296281E-75
} 0xb4360499b881ea50
test expr-28.270 {input floating-point conversion} {ieeeFloatingPoint} {
    # Ad2b d UN +7015330170006592562 E-75 x 160499b881ea50_00000000000000000000000000000000000000000000000000000000000000000000001& E-187
    convertToDouble +7015330170006592562E-75
} 0x34460499b881ea50
test expr-28.271 {input floating-point conversion} {ieeeFloatingPoint} {
    # Ad2b d UN -7015330170006592562 E-74 x -1b85c026a264e4_00000000000000000000000000000000000000000000000000000000000000000000001& E-184
    convertToDouble -7015330170006592562E-74
} 0xb47b85c026a264e4
test expr-28.272 {input floating-point conversion} {ieeeFloatingPoint} {
    # Ad2b d UN +7185620434951919351 E205 x 18d92d2bcc7a80_1111111111111111111111111111111111111111111111111111111111111111111111110& E743
    convertToDouble +7185620434951919351E205
} 0x6e68d92d2bcc7a81
test expr-28.273 {input floating-point conversion} {ieeeFloatingPoint} {
    # Ad2b d UN -1360520207561212395 E198 x -1f92bacb3cb40b_11111111111111111111111111111111111111111111111111111111111111111111110& E717
    convertToDouble -1360520207561212395E198
} 0xeccf92bacb3cb40c
test expr-28.274 {input floating-point conversion} {ieeeFloatingPoint} {
    # Ad2b d UN +2178999185345151731 E-184 x 19b2c4d2a82335_1111111111111111111111111111111111111111111111111111111111111111111110& E-551
    convertToDouble +2178999185345151731E-184
} 0x1d89b2c4d2a82336
test expr-28.275 {input floating-point conversion} {ieeeFloatingPoint} {
    # Ad2b d UN -8691089486201567102 E-218 x -1a9c42e5b6d89e_1111111111111111111111111111111111111111111111111111111111111111111110& E-662
    convertToDouble -8691089486201567102E-218
} 0x969a9c42e5b6d89f
test expr-28.276 {input floating-point conversion} {ieeeFloatingPoint} {
    # Ad2b d UN +4345544743100783551 E-218 x 1a9c42e5b6d89e_1111111111111111111111111111111111111111111111111111111111111111111110& E-663
    convertToDouble +4345544743100783551E-218
} 0x168a9c42e5b6d89f
test expr-28.277 {input floating-point conversion} {ieeeFloatingPoint} {
    # Ad2b d UN -4357998370690303462 E-184 x -19b2c4d2a82335_1111111111111111111111111111111111111111111111111111111111111111111110& E-550
    convertToDouble -4357998370690303462E-184
} 0x9d99b2c4d2a82336
test expr-28.278 {input floating-point conversion} {ieeeFloatingPoint} {
    # Ad2b d UN +59825267349106892461 E177 x 199c476d7868df_000000000000000000000000000000000000000000000000000000000000000000000001& E653
    convertToDouble +59825267349106892461E177
} 0x68c99c476d7868df
test expr-28.279 {input floating-point conversion} {ieeeFloatingPoint} {
    # Ad2b d UN -62259110684423957791 E47 x -1d8f2cfc20d6e8_0000000000000000000000000000000000000000000000000000000000000000000000001& E221
    convertToDouble -62259110684423957791E47
} 0xcdcd8f2cfc20d6e8
test expr-28.280 {input floating-point conversion} {ieeeFloatingPoint} {
    # Ad2b d UN +58380168477038565599 E265 x 1f686e9efbe48d_00000000000000000000000000000000000000000000000000000000000000000000000001& E945
    convertToDouble +58380168477038565599E265
} 0x7b0f686e9efbe48d
test expr-28.281 {input floating-point conversion} {ieeeFloatingPoint} {
    # Ad2b d UN -62259110684423957791 E48 x -12797c1d948651_0000000000000000000000000000000000000000000000000000000000000000000000001& E225
    convertToDouble -62259110684423957791E48
} 0xce02797c1d948651
test expr-28.282 {input floating-point conversion} {ieeeFloatingPoint} {
    # Ad2b d UN -33584377202279118724 E-252 x -1ab223efcee35a_0000000000000000000000000000000000000000000000000000000000000000000000001& E-773
    convertToDouble -33584377202279118724E-252
} 0x8faab223efcee35a
test expr-28.283 {input floating-point conversion} {ieeeFloatingPoint} {
    # Ad2b d UN -57484963479615354808 E205 x -18d92d2bcc7a80_1111111111111111111111111111111111111111111111111111111111111111111111110& E746
    convertToDouble -57484963479615354808E205
} 0xee98d92d2bcc7a81
test expr-28.284 {input floating-point conversion} {ieeeFloatingPoint} {
    # Ad2b d UN +71856204349519193510 E204 x 18d92d2bcc7a80_1111111111111111111111111111111111111111111111111111111111111111111111110& E743
    convertToDouble +71856204349519193510E204
} 0x6e68d92d2bcc7a81
test expr-28.285 {input floating-point conversion} {ieeeFloatingPoint} {
    # Ad2b d UN -14371240869903838702 E205 x -18d92d2bcc7a80_1111111111111111111111111111111111111111111111111111111111111111111111110& E744
    convertToDouble -14371240869903838702E205
} 0xee78d92d2bcc7a81
test expr-28.286 {input floating-point conversion} {ieeeFloatingPoint} {
    # Ad2b d UN +36992084760177624177 E-318 x 18c5f9551c2f99_111111111111111111111111111111111111111111111111111111111111111111111110& E-992
    convertToDouble +36992084760177624177E-318
} 0x01f8c5f9551c2f9a
test expr-28.287 {input floating-point conversion} {ieeeFloatingPoint} {
    # Ad2b d UN -73984169520355248354 E-318 x -18c5f9551c2f99_111111111111111111111111111111111111111111111111111111111111111111111110& E-991
    convertToDouble -73984169520355248354E-318
} 0x8208c5f9551c2f9a
test expr-28.288 {input floating-point conversion} {ieeeFloatingPoint} {
    # Ad2b d UN +99257763227713890244 E-115 x 15338a554b9ce0_11111111111111111111111111111111111111111111111111111111111111111111110& E-316
    convertToDouble +99257763227713890244E-115
} 0x2c35338a554b9ce1
test expr-28.289 {input floating-point conversion} {ieeeFloatingPoint} {
    # Ad2b d UN -87336362425182547697 E-280 x -1130304e7d9c32_11111111111111111111111111111111111111111111111111111111111111111111110& E-864
    convertToDouble -87336362425182547697E-280
} 0x89f130304e7d9c33
test expr-28.290 {input floating-point conversion} {ieeeFloatingPoint} {
    # Ad2b d UN +7 E289 x 1cbb547777a284_10000000001& E962
    convertToDouble +7E289
} 0x7c1cbb547777a285
test expr-28.291 {input floating-point conversion} {ieeeFloatingPoint} {
    # Ad2b d UN -3 E153 x -1ca3d8e6d80cba_100000001& E509
    convertToDouble -3E153
} 0xdfcca3d8e6d80cbb
test expr-28.292 {input floating-point conversion} {ieeeFloatingPoint} {
    # Ad2b d UN +6 E153 x 1ca3d8e6d80cba_100000001& E510
    convertToDouble +6E153
} 0x5fdca3d8e6d80cbb
test expr-28.293 {input floating-point conversion} {ieeeFloatingPoint} {
    # Ad2b d UN -5 E243 x -176ec98994f488_10000001& E809
    convertToDouble -5E243
} 0xf2876ec98994f489
test expr-28.294 {input floating-point conversion} {ieeeFloatingPoint} {
    # Ad2b d UN +7 E-161 x 1f7e0db3799aa2_10000000001& E-533
    convertToDouble +7E-161
} 0x1eaf7e0db3799aa3
test expr-28.295 {input floating-point conversion} {ieeeFloatingPoint} {
    # Ad2b d UN -7 E-172 x -15a4337446ef2a_1000000001& E-569
    convertToDouble -7E-172
} 0x9c65a4337446ef2b
test expr-28.296 {input floating-point conversion} {ieeeFloatingPoint} {
    # Ad2b d UN +8 E-63 x 1a53fc9631d10c_10000001& E-207
    convertToDouble +8E-63
} 0x330a53fc9631d10d
test expr-28.297 {input floating-point conversion} {ieeeFloatingPoint} {
    # Ad2b d UN -7 E-113 x -158c47e6eea282_10000001& E-373
    convertToDouble -7E-113
} 0xa8a58c47e6eea283
test expr-28.298 {input floating-point conversion} {ieeeFloatingPoint} {
    # Ad2b d UN +8 E126 x 17a2ecc414a03f_0111111111110& E421
    convertToDouble +8E126
} 0x5a47a2ecc414a03f
test expr-28.299 {input floating-point conversion} {ieeeFloatingPoint} {
    # Ad2b d UN -4 E126 x -17a2ecc414a03f_0111111111110& E420
    convertToDouble -4E126
} 0xda37a2ecc414a03f
test expr-28.300 {input floating-point conversion} {ieeeFloatingPoint} {
    # Ad2b d UN +5 E125 x 17a2ecc414a03f_0111111111110& E417
    convertToDouble +5E125
} 0x5a07a2ecc414a03f
test expr-28.301 {input floating-point conversion} {ieeeFloatingPoint} {
    # Ad2b d UN -1 E126 x -17a2ecc414a03f_0111111111110& E418
    convertToDouble -1E126
} 0xda17a2ecc414a03f
test expr-28.302 {input floating-point conversion} {ieeeFloatingPoint} {
    # Ad2b d UN +8 E-163 x 1708d0f84d3de7_011111110& E-539
    convertToDouble +8E-163
} 0x1e4708d0f84d3de7
test expr-28.303 {input floating-point conversion} {ieeeFloatingPoint} {
    # Ad2b d UN -1 E-163 x -1708d0f84d3de7_011111110& E-542
    convertToDouble -1E-163
} 0x9e1708d0f84d3de7
test expr-28.304 {input floating-point conversion} {ieeeFloatingPoint} {
    # Ad2b d UN +2 E-163 x 1708d0f84d3de7_011111110& E-541
    convertToDouble +2E-163
} 0x1e2708d0f84d3de7
test expr-28.305 {input floating-point conversion} {ieeeFloatingPoint} {
    # Ad2b d UN -4 E-163 x -1708d0f84d3de7_011111110& E-540
    convertToDouble -4E-163
} 0x9e3708d0f84d3de7
test expr-28.306 {input floating-point conversion} {ieeeFloatingPoint} {
    # Ad2b d UN +51 E195 x 15d51d249dca42_1000000000001& E653
    convertToDouble +51E195
} 0x68c5d51d249dca43
test expr-28.307 {input floating-point conversion} {ieeeFloatingPoint} {
    # Ad2b d UN -37 E46 x -1033d7eca0adee_100000000000001& E158
    convertToDouble -37E46
} 0xc9d033d7eca0adef
test expr-28.308 {input floating-point conversion} {ieeeFloatingPoint} {
    # Ad2b d UN +74 E46 x 1033d7eca0adee_100000000000001& E159
    convertToDouble +74E46
} 0x49e033d7eca0adef
test expr-28.309 {input floating-point conversion} {ieeeFloatingPoint} {
    # Ad2b d UN -56 E289 x -1cbb547777a284_10000000001& E965
    convertToDouble -56E289
} 0xfc4cbb547777a285
test expr-28.310 {input floating-point conversion} {ieeeFloatingPoint} {
    # Ad2b d UN +69 E-145 x 158a41b31c9a9a_100000000001& E-476
    convertToDouble +69E-145
} 0x22358a41b31c9a9b
test expr-28.311 {input floating-point conversion} {ieeeFloatingPoint} {
    # Ad2b d UN -70 E-162 x -1f7e0db3799aa2_10000000001& E-533
    convertToDouble -70E-162
} 0x9eaf7e0db3799aa3
test expr-28.312 {input floating-point conversion} {ieeeFloatingPoint} {
    # Ad2b d UN +56 E-161 x 1f7e0db3799aa2_10000000001& E-530
    convertToDouble +56E-161
} 0x1edf7e0db3799aa3
test expr-28.313 {input floating-point conversion} {ieeeFloatingPoint} {
    # Ad2b d UN -21 E-303 x -1ccd59caa6a750_10000000001& E-1003
    convertToDouble -21E-303
} 0x814ccd59caa6a751
test expr-28.314 {input floating-point conversion} {ieeeFloatingPoint} {
    # Ad2b d UN +34 E-276 x 12d5a4350d30ff_011111111110& E-912
    convertToDouble +34E-276
} 0x06f2d5a4350d30ff
test expr-28.315 {input floating-point conversion} {ieeeFloatingPoint} {
    # Ad2b d UN -68 E-276 x -12d5a4350d30ff_011111111110& E-911
    convertToDouble -68E-276
} 0x8702d5a4350d30ff
test expr-28.316 {input floating-point conversion} {ieeeFloatingPoint} {
    # Ad2b d UN +85 E-277 x 12d5a4350d30ff_011111111110& E-914
    convertToDouble +85E-277
} 0x06d2d5a4350d30ff
test expr-28.317 {input floating-point conversion} {ieeeFloatingPoint} {
    # Ad2b d UN -87 E-274 x -12d36cf48e7abd_011111111111110& E-904
    convertToDouble -87E-274
} 0x8772d36cf48e7abd
test expr-28.318 {input floating-point conversion} {ieeeFloatingPoint} {
    # Ad2b d UN +829 E102 x 17221a79cdd1d8_1000000000000001& E348
    convertToDouble +829E102
} 0x55b7221a79cdd1d9
test expr-28.319 {input floating-point conversion} {ieeeFloatingPoint} {
    # Ad2b d UN -623 E100 x -1640a62f3a83de_10000000000000000001& E341
    convertToDouble -623E100
} 0xd54640a62f3a83df
test expr-28.320 {input floating-point conversion} {ieeeFloatingPoint} {
    # Ad2b d UN +723 E-162 x 145457ee24abd2_1000000000000001& E-529
    convertToDouble +723E-162
} 0x1ee45457ee24abd3
test expr-28.321 {input floating-point conversion} {ieeeFloatingPoint} {
    # Ad2b d UN -457 E-102 x -1ffc81bc29f02a_100000000000000001& E-331
    convertToDouble -457E-102
} 0xab4ffc81bc29f02b
test expr-28.322 {input floating-point conversion} {ieeeFloatingPoint} {
    # Ad2b d UN +914 E-102 x 1ffc81bc29f02a_100000000000000001& E-330
    convertToDouble +914E-102
} 0x2b5ffc81bc29f02b
test expr-28.323 {input floating-point conversion} {ieeeFloatingPoint} {
    # Ad2b d UN -323 E-135 x -1d589ae4d70218_10000000000001& E-441
    convertToDouble -323E-135
} 0xa46d589ae4d70219
test expr-28.324 {input floating-point conversion} {ieeeFloatingPoint} {
    # Ad2b d UN +151 E176 x 1dcf7df8f573b7_0111111111111111110& E591
    convertToDouble +151E176
} 0x64edcf7df8f573b7
test expr-28.325 {input floating-point conversion} {ieeeFloatingPoint} {
    # Ad2b d UN -302 E176 x -1dcf7df8f573b7_0111111111111111110& E592
    convertToDouble -302E176
} 0xe4fdcf7df8f573b7
test expr-28.326 {input floating-point conversion} {ieeeFloatingPoint} {
    # Ad2b d UN +921 E90 x 1c420a45fd70ff_0111111111111110& E308
    convertToDouble +921E90
} 0x533c420a45fd70ff
test expr-28.327 {input floating-point conversion} {ieeeFloatingPoint} {
    # Ad2b d UN -604 E176 x -1dcf7df8f573b7_0111111111111111110& E593
    convertToDouble -604E176
} 0xe50dcf7df8f573b7
test expr-28.328 {input floating-point conversion} {ieeeFloatingPoint} {
    # Ad2b d UN +823 E-206 x 14a48933c208ad_0111111111111110& E-675
    convertToDouble +823E-206
} 0x15c4a48933c208ad
test expr-28.329 {input floating-point conversion} {ieeeFloatingPoint} {
    # Ad2b d UN -463 E-114 x -11d0c83f6378a5_011111111111110& E-370
    convertToDouble -463E-114
} 0xa8d1d0c83f6378a5
test expr-28.330 {input floating-point conversion} {ieeeFloatingPoint} {
    # Ad2b d UN +348 E-274 x 12d36cf48e7abd_011111111111110& E-902
    convertToDouble +348E-274
} 0x0792d36cf48e7abd
test expr-28.331 {input floating-point conversion} {ieeeFloatingPoint} {
    # Ad2b d UN +9968 E100 x 1640a62f3a83de_10000000000000000001& E345
    convertToDouble +9968E100
} 0x558640a62f3a83df
test expr-28.332 {input floating-point conversion} {ieeeFloatingPoint} {
    # Ad2b d UN -6230 E99 x -1640a62f3a83de_10000000000000000001& E341
    convertToDouble -6230E99
} 0xd54640a62f3a83df
test expr-28.333 {input floating-point conversion} {ieeeFloatingPoint} {
    # Ad2b d UN +1246 E100 x 1640a62f3a83de_10000000000000000001& E342
    convertToDouble +1246E100
} 0x555640a62f3a83df
test expr-28.334 {input floating-point conversion} {ieeeFloatingPoint} {
    # Ad2b d UN +6676 E-296 x 15519ac5142aaa_1000000000000000000001& E-971
    convertToDouble +6676E-296
} 0x0345519ac5142aab
test expr-28.335 {input floating-point conversion} {ieeeFloatingPoint} {
    # Ad2b d UN -8345 E-297 x -15519ac5142aaa_1000000000000000000001& E-974
    convertToDouble -8345E-297
} 0x8315519ac5142aab
test expr-28.336 {input floating-point conversion} {ieeeFloatingPoint} {
    # Ad2b d UN +1669 E-296 x 15519ac5142aaa_1000000000000000000001& E-973
    convertToDouble +1669E-296
} 0x0325519ac5142aab
test expr-28.337 {input floating-point conversion} {ieeeFloatingPoint} {
    # Ad2b d UN -3338 E-296 x -15519ac5142aaa_1000000000000000000001& E-972
    convertToDouble -3338E-296
} 0x8335519ac5142aab
test expr-28.338 {input floating-point conversion} {ieeeFloatingPoint} {
    # Ad2b d UN +3257 E58 x 1444b34a6fb3eb_01111111111111111110& E204
    convertToDouble +3257E58
} 0x4cb444b34a6fb3eb
test expr-28.339 {input floating-point conversion} {ieeeFloatingPoint} {
    # Ad2b d UN -6514 E58 x -1444b34a6fb3eb_01111111111111111110& E205
    convertToDouble -6514E58
} 0xccc444b34a6fb3eb
test expr-28.340 {input floating-point conversion} {ieeeFloatingPoint} {
    # Ad2b d UN +2416 E176 x 1dcf7df8f573b7_0111111111111111110& E595
    convertToDouble +2416E176
} 0x652dcf7df8f573b7
test expr-28.341 {input floating-point conversion} {ieeeFloatingPoint} {
    # Ad2b d UN +8085 E-63 x 19fbf3c19b9a79_0111111111111111110& E-197
    convertToDouble +8085E-63
} 0x33a9fbf3c19b9a79
test expr-28.342 {input floating-point conversion} {ieeeFloatingPoint} {
    # Ad2b d UN -3234 E-62 x -19fbf3c19b9a79_0111111111111111110& E-195
    convertToDouble -3234E-62
} 0xb3c9fbf3c19b9a79
test expr-28.343 {input floating-point conversion} {ieeeFloatingPoint} {
    # Ad2b d UN +1617 E-62 x 19fbf3c19b9a79_0111111111111111110& E-196
    convertToDouble +1617E-62
} 0x33b9fbf3c19b9a79
test expr-28.344 {input floating-point conversion} {ieeeFloatingPoint} {
    # Ad2b d UN -6468 E-62 x -19fbf3c19b9a79_0111111111111111110& E-194
    convertToDouble -6468E-62
} 0xb3d9fbf3c19b9a79
test expr-28.345 {input floating-point conversion} {ieeeFloatingPoint} {
    # Ad2b d UN +53418 E111 x 15b1051df943a8_1000000000000000000001& E384
    convertToDouble +53418E111
} 0x57f5b1051df943a9
test expr-28.346 {input floating-point conversion} {ieeeFloatingPoint} {
    # Ad2b d UN -60513 E160 x -15043b64e56c72_1000000000000000000001& E547
    convertToDouble -60513E160
} 0xe225043b64e56c73
test expr-28.347 {input floating-point conversion} {ieeeFloatingPoint} {
    # Ad2b d UN +26709 E111 x 15b1051df943a8_1000000000000000000001& E383
    convertToDouble +26709E111
} 0x57e5b1051df943a9
test expr-28.348 {input floating-point conversion} {ieeeFloatingPoint} {
    # Ad2b d UN -99447 E166 x -10782189b336ae_1000000000000000000001& E568
    convertToDouble -99447E166
} 0xe370782189b336af
test expr-28.349 {input floating-point conversion} {ieeeFloatingPoint} {
    # Ad2b d UN +12549 E48 x 10c52fe6dc6a1b_011111111111111111111110& E173
    convertToDouble +12549E48
} 0x4ac0c52fe6dc6a1b
test expr-28.350 {input floating-point conversion} {ieeeFloatingPoint} {
    # Ad2b d UN -25098 E48 x -10c52fe6dc6a1b_011111111111111111111110& E174
    convertToDouble -25098E48
} 0xcad0c52fe6dc6a1b
test expr-28.351 {input floating-point conversion} {ieeeFloatingPoint} {
    # Ad2b d UN +50196 E48 x 10c52fe6dc6a1b_011111111111111111111110& E175
    convertToDouble +50196E48
} 0x4ae0c52fe6dc6a1b
test expr-28.352 {input floating-point conversion} {ieeeFloatingPoint} {
    # Ad2b d UN -62745 E47 x -10c52fe6dc6a1b_011111111111111111111110& E172
    convertToDouble -62745E47
} 0xcab0c52fe6dc6a1b
test expr-28.353 {input floating-point conversion} {ieeeFloatingPoint} {
    # Ad2b d UN +83771 E-73 x 1ce886fb5ffd6d_0111111111111111111110& E-227
    convertToDouble +83771E-73
} 0x31cce886fb5ffd6d
test expr-28.354 {input floating-point conversion} {ieeeFloatingPoint} {
    # Ad2b d UN -97451 E-167 x -1c0f220fb1c70d_01111111111111111111110& E-539
    convertToDouble -97451E-167
} 0x9e4c0f220fb1c70d
test expr-28.355 {input floating-point conversion} {ieeeFloatingPoint} {
    # Ad2b d UN +86637 E-203 x 10943edb4e81db_0111111111111111111110& E-658
    convertToDouble +86637E-203
} 0x16d0943edb4e81db
test expr-28.356 {input floating-point conversion} {ieeeFloatingPoint} {
    # Ad2b d UN -75569 E-254 x -15a462d91c6ab3_0111111111111111111111111110& E-828
    convertToDouble -75569E-254
} 0x8c35a462d91c6ab3
test expr-28.357 {input floating-point conversion} {ieeeFloatingPoint} {
    # Ad2b d UN +473806 E83 x 17d15bf3186080_1000000000000000000000001& E294
    convertToDouble +473806E83
} 0x5257d15bf3186081
test expr-28.358 {input floating-point conversion} {ieeeFloatingPoint} {
    # Ad2b d UN -947612 E83 x -17d15bf3186080_1000000000000000000000001& E295
    convertToDouble -947612E83
} 0xd267d15bf3186081
test expr-28.359 {input floating-point conversion} {ieeeFloatingPoint} {
    # Ad2b d UN +292369 E76 x 18a85eb277e644_100000000000000000000000001& E270
    convertToDouble +292369E76
} 0x50d8a85eb277e645
test expr-28.360 {input floating-point conversion} {ieeeFloatingPoint} {
    # Ad2b d UN -584738 E76 x -18a85eb277e644_100000000000000000000000001& E271
    convertToDouble -584738E76
} 0xd0e8a85eb277e645
test expr-28.361 {input floating-point conversion} {ieeeFloatingPoint} {
    # Ad2b d UN +933587 E-140 x 1b248728b9c116_100000000000000000000000001& E-446
    convertToDouble +933587E-140
} 0x241b248728b9c117
test expr-28.362 {input floating-point conversion} {ieeeFloatingPoint} {
    # Ad2b dieee UN -720919 E-14 x -1ef696965cbf04_10000000000000000000000001& E-28
    convertToDouble -720919E-14
} 0xbe3ef696965cbf05
test expr-28.363 {input floating-point conversion} {ieeeFloatingPoint} {
    # Ad2b d UN +535001 E-149 x 10b38e07c745ae_1000000000000000000000001& E-476
    convertToDouble +535001E-149
} 0x2230b38e07c745af
test expr-28.364 {input floating-point conversion} {ieeeFloatingPoint} {
    # Ad2b d UN -890521 E-235 x -114828ee39c852_1000000000000000000000001& E-761
    convertToDouble -890521E-235
} 0x90614828ee39c853
test expr-28.365 {input floating-point conversion} {ieeeFloatingPoint} {
    # Ad2b d UN +548057 E81 x 11a1d9135cca53_0111111111111111111111110& E288
    convertToDouble +548057E81
} 0x51f1a1d9135cca53
test expr-28.366 {input floating-point conversion} {ieeeFloatingPoint} {
    # Ad2b d UN -706181 E88 x -1b156ac4c2d1e5_0111111111111111111111110& E311
    convertToDouble -706181E88
} 0xd36b156ac4c2d1e5
test expr-28.367 {input floating-point conversion} {ieeeFloatingPoint} {
    # Ad2b d UN +820997 E106 x 1b4f8b64fa125d_0111111111111111111111110& E371
    convertToDouble +820997E106
} 0x572b4f8b64fa125d
test expr-28.368 {input floating-point conversion} {ieeeFloatingPoint} {
    # Ad2b d UN -320681 E63 x -17ca18a876c5ef_0111111111111111111111110& E227
    convertToDouble -320681E63
} 0xce27ca18a876c5ef
test expr-28.369 {input floating-point conversion} {ieeeFloatingPoint} {
    # Ad2b d UN +928609 E-261 x 1be2dd66200bef_011111111111111111111111111110& E-848
    convertToDouble +928609E-261
} 0x0afbe2dd66200bef
test expr-28.370 {input floating-point conversion} {ieeeFloatingPoint} {
    # Ad2b d UN -302276 E-254 x -15a462d91c6ab3_0111111111111111111111111110& E-826
    convertToDouble -302276E-254
} 0x8c55a462d91c6ab3
test expr-28.371 {input floating-point conversion} {ieeeFloatingPoint} {
    # Ad2b d UN +151138 E-254 x 15a462d91c6ab3_0111111111111111111111111110& E-827
    convertToDouble +151138E-254
} 0x0c45a462d91c6ab3
test expr-28.372 {input floating-point conversion} {ieeeFloatingPoint} {
    # Ad2b d UN +4691773 E45 x 19147b9330eaae_1000000000000000000000000001& E171
    convertToDouble +4691773E45
} 0x4aa9147b9330eaaf
test expr-28.373 {input floating-point conversion} {ieeeFloatingPoint} {
    # Ad2b d UN -9383546 E45 x -19147b9330eaae_1000000000000000000000000001& E172
    convertToDouble -9383546E45
} 0xcab9147b9330eaaf
test expr-28.374 {input floating-point conversion} {ieeeFloatingPoint} {
    # Ad2b d UN +3059949 E-243 x 13ecf22ea07862_10000000000000000000000000001& E-786
    convertToDouble +3059949E-243
} 0x0ed3ecf22ea07863
test expr-28.375 {input floating-point conversion} {ieeeFloatingPoint} {
    # Ad2b d UN -6119898 E-243 x -13ecf22ea07862_10000000000000000000000000001& E-785
    convertToDouble -6119898E-243
} 0x8ee3ecf22ea07863
test expr-28.376 {input floating-point conversion} {ieeeFloatingPoint} {
    # Ad2b d UN +5356626 E-213 x 1b84252abdf6ba_100000000000000000000000001& E-686
    convertToDouble +5356626E-213
} 0x151b84252abdf6bb
test expr-28.377 {input floating-point conversion} {ieeeFloatingPoint} {
    # Ad2b d UN -4877378 E-199 x -11cd5cd90cb200_100000000000000000000000001& E-639
    convertToDouble -4877378E-199
} 0x9801cd5cd90cb201
test expr-28.378 {input floating-point conversion} {ieeeFloatingPoint} {
    # Ad2b d UN +7716693 E223 x 1972d9d2cff683_01111111111111111111111111110& E763
    convertToDouble +7716693E223
} 0x6fa972d9d2cff683
test expr-28.379 {input floating-point conversion} {ieeeFloatingPoint} {
    # Ad2b d UN -5452869 E109 x -16247b136fecc3_01111111111111111111111111110& E384
    convertToDouble -5452869E109
} 0xd7f6247b136fecc3
test expr-28.380 {input floating-point conversion} {ieeeFloatingPoint} {
    # Ad2b d UN +4590831 E156 x 14689b4a5fa201_011111111111111111111111111110& E540
    convertToDouble +4590831E156
} 0x61b4689b4a5fa201
test expr-28.381 {input floating-point conversion} {ieeeFloatingPoint} {
    # Ad2b d UN -9181662 E156 x -14689b4a5fa201_011111111111111111111111111110& E541
    convertToDouble -9181662E156
} 0xe1c4689b4a5fa201
test expr-28.382 {input floating-point conversion} {ieeeFloatingPoint} {
    # Ad2b d UN -3714436 E-261 x -1be2dd66200bef_011111111111111111111111111110& E-846
    convertToDouble -3714436E-261
} 0x8b1be2dd66200bef
test expr-28.383 {input floating-point conversion} {ieeeFloatingPoint} {
    # Ad2b d UN +4643045 E-262 x 1be2dd66200bef_011111111111111111111111111110& E-849
    convertToDouble +4643045E-262
} 0x0aebe2dd66200bef
test expr-28.384 {input floating-point conversion} {ieeeFloatingPoint} {
    # Ad2b d UN -7428872 E-261 x -1be2dd66200bef_011111111111111111111111111110& E-845
    convertToDouble -7428872E-261
} 0x8b2be2dd66200bef
test expr-28.385 {input floating-point conversion} {ieeeFloatingPoint} {
    # Ad2b d UN +52942146 E130 x 16c31d08af89c2_10000000000000000000000000000001& E457
    convertToDouble +52942146E130
} 0x5c86c31d08af89c3
test expr-28.386 {input floating-point conversion} {ieeeFloatingPoint} {
    # Ad2b d UN -27966061 E145 x -155bcf72fd10f8_1000000000000000000000000000000001& E506
    convertToDouble -27966061E145
} 0xdf955bcf72fd10f9
test expr-28.387 {input floating-point conversion} {ieeeFloatingPoint} {
    # Ad2b d UN +26471073 E130 x 16c31d08af89c2_10000000000000000000000000000001& E456
    convertToDouble +26471073E130
} 0x5c76c31d08af89c3
test expr-28.388 {input floating-point conversion} {ieeeFloatingPoint} {
    # Ad2b d UN -55932122 E145 x -155bcf72fd10f8_1000000000000000000000000000000001& E507
    convertToDouble -55932122E145
} 0xdfa55bcf72fd10f9
test expr-28.389 {input floating-point conversion} {ieeeFloatingPoint} {
    # Ad2b d UN +95412548 E-99 x 18e0bfb98864c8_100000000000000000000000000000001& E-303
    convertToDouble +95412548E-99
} 0x2d08e0bfb98864c9
test expr-28.390 {input floating-point conversion} {ieeeFloatingPoint} {
    # Ad2b d UN -47706274 E-99 x -18e0bfb98864c8_100000000000000000000000000000001& E-304
    convertToDouble -47706274E-99
} 0xacf8e0bfb98864c9
test expr-28.391 {input floating-point conversion} {ieeeFloatingPoint} {
    # Ad2b d UN +23853137 E-99 x 18e0bfb98864c8_100000000000000000000000000000001& E-305
    convertToDouble +23853137E-99
} 0x2ce8e0bfb98864c9
test expr-28.392 {input floating-point conversion} {ieeeFloatingPoint} {
    # Ad2b d UN -78493654 E-301 x -140d76077b648e_10000000000000000000000000000001& E-974
    convertToDouble -78493654E-301
} 0x83140d76077b648f
test expr-28.393 {input floating-point conversion} {ieeeFloatingPoint} {
    # Ad2b d UN +65346417 E29 x 13aa1ad778f23b_0111111111111111111111111111110& E122
    convertToDouble +65346417E29
} 0x4793aa1ad778f23b
test expr-28.394 {input floating-point conversion} {ieeeFloatingPoint} {
    # Ad2b d UN -51083099 E167 x -14a75eb58df47b_0111111111111111111111111111110& E580
    convertToDouble -51083099E167
} 0xe434a75eb58df47b
test expr-28.395 {input floating-point conversion} {ieeeFloatingPoint} {
    # Ad2b d UN +89396333 E264 x 1526f061ca9053_0111111111111111111111111111111110& E903
    convertToDouble +89396333E264
} 0x786526f061ca9053
test expr-28.396 {input floating-point conversion} {ieeeFloatingPoint} {
    # Ad2b d UN -84863171 E114 x -106e98f5ec8f37_0111111111111111111111111111111110& E405
    convertToDouble -84863171E114
} 0xd9406e98f5ec8f37
test expr-28.397 {input floating-point conversion} {ieeeFloatingPoint} {
    # Ad2b d UN +59540836 E-251 x 10430c2d075c07_011111111111111111111111111111110& E-808
    convertToDouble +59540836E-251
} 0x0d70430c2d075c07
test expr-28.398 {input floating-point conversion} {ieeeFloatingPoint} {
    # Ad2b d UN -74426045 E-252 x -10430c2d075c07_011111111111111111111111111111110& E-811
    convertToDouble -74426045E-252
} 0x8d40430c2d075c07
test expr-28.399 {input floating-point conversion} {ieeeFloatingPoint} {
    # Ad2b d UN +14885209 E-251 x 10430c2d075c07_011111111111111111111111111111110& E-810
    convertToDouble +14885209E-251
} 0x0d50430c2d075c07
test expr-28.400 {input floating-point conversion} {ieeeFloatingPoint} {
    # Ad2b d UN -29770418 E-251 x -10430c2d075c07_011111111111111111111111111111110& E-809
    convertToDouble -29770418E-251
} 0x8d60430c2d075c07
test expr-28.401 {input floating-point conversion} {ieeeFloatingPoint} {
    # Ad2b d UN +982161308 E122 x 11b6231e18c5ca_100000000000000000000000000000000000000001& E435
    convertToDouble +982161308E122
} 0x5b21b6231e18c5cb
test expr-28.402 {input floating-point conversion} {ieeeFloatingPoint} {
    # Ad2b d UN -245540327 E122 x -11b6231e18c5ca_100000000000000000000000000000000000000001& E433
    convertToDouble -245540327E122
} 0xdb01b6231e18c5cb
test expr-28.403 {input floating-point conversion} {ieeeFloatingPoint} {
    # Ad2b d UN +491080654 E122 x 11b6231e18c5ca_100000000000000000000000000000000000000001& E434
    convertToDouble +491080654E122
} 0x5b11b6231e18c5cb
test expr-28.404 {input floating-point conversion} {ieeeFloatingPoint} {
    # Ad2b d UN +525452622 E-310 x 12045136ce0340_1000000000000000000000000000000000001& E-1001
    convertToDouble +525452622E-310
} 0x0162045136ce0341
test expr-28.405 {input floating-point conversion} {ieeeFloatingPoint} {
    # Ad2b d UN -771837113 E-134 x -14e61f991c4ed0_100000000000000000000000000000000001& E-416
    convertToDouble -771837113E-134
} 0xa5f4e61f991c4ed1
test expr-28.406 {input floating-point conversion} {ieeeFloatingPoint} {
    # Ad2b d UN +820858081 E-150 x 14050669985a86_10000000000000000000000000000000001& E-469
    convertToDouble +820858081E-150
} 0x22a4050669985a87
test expr-28.407 {input floating-point conversion} {ieeeFloatingPoint} {
    # Ad2b d UN -262726311 E-310 x -12045136ce0340_1000000000000000000000000000000000001& E-1002
    convertToDouble -262726311E-310
} 0x8152045136ce0341
test expr-28.408 {input floating-point conversion} {ieeeFloatingPoint} {
    # Ad2b d UN +923091487 E209 x 10bc60e6896717_011111111111111111111111111111111110& E724
    convertToDouble +923091487E209
} 0x6d30bc60e6896717
test expr-28.409 {input floating-point conversion} {ieeeFloatingPoint} {
    # Ad2b d UN -653777767 E273 x -120223f2b3a881_0111111111111111111111111111111111111110& E936
    convertToDouble -653777767E273
} 0xfa720223f2b3a881
test expr-28.410 {input floating-point conversion} {ieeeFloatingPoint} {
    # Ad2b d UN +842116236 E-53 x 1809c5732cdc7f_0111111111111111111111111111111110& E-147
    convertToDouble +842116236E-53
} 0x36c809c5732cdc7f
test expr-28.411 {input floating-point conversion} {ieeeFloatingPoint} {
    # Ad2b d UN -741111169 E-202 x -15a3e1d1b73099_01111111111111111111111111111111110& E-642
    convertToDouble -741111169E-202
} 0x97d5a3e1d1b73099
test expr-28.412 {input floating-point conversion} {ieeeFloatingPoint} {
    # Ad2b d UN +839507247 E-284 x 129a1effc50859_0111111111111111111111111111111110& E-914
    convertToDouble +839507247E-284
} 0x06d29a1effc50859
test expr-28.413 {input floating-point conversion} {ieeeFloatingPoint} {
    # Ad2b d UN -951487269 E-264 x -1c92befccb5f59_0111111111111111111111111111111110& E-848
    convertToDouble -951487269E-264
} 0x8afc92befccb5f59
test expr-28.414 {input floating-point conversion} {ieeeFloatingPoint} {
    # Ad2b d UN -9821613080 E121 x -11b6231e18c5ca_100000000000000000000000000000000000000001& E435
    convertToDouble -9821613080E121
} 0xdb21b6231e18c5cb
test expr-28.415 {input floating-point conversion} {ieeeFloatingPoint} {
    # Ad2b d UN +6677856011 E-31 x 193a6d11077292_100000000000000000000000000000000000001& E-71
    convertToDouble +6677856011E-31
} 0x3b893a6d11077293
test expr-28.416 {input floating-point conversion} {ieeeFloatingPoint} {
    # Ad2b d UN -3573796826 E-266 x -112be2041a79fc_100000000000000000000000000000000000001& E-852
    convertToDouble -3573796826E-266
} 0x8ab12be2041a79fd
test expr-28.417 {input floating-point conversion} {ieeeFloatingPoint} {
    # Ad2b d UN +7147593652 E-266 x 112be2041a79fc_100000000000000000000000000000000000001& E-851
    convertToDouble +7147593652E-266
} 0x0ac12be2041a79fd
test expr-28.418 {input floating-point conversion} {ieeeFloatingPoint} {
    # Ad2b d UN -9981396317 E-181 x -1edbd94cb50054_100000000000000000000000000000000000001& E-569
    convertToDouble -9981396317E-181
} 0x9c6edbd94cb50055
test expr-28.419 {input floating-point conversion} {ieeeFloatingPoint} {
    # Ad2b d UN +3268888835 E272 x 120223f2b3a881_0111111111111111111111111111111111111110& E935
    convertToDouble +3268888835E272
} 0x7a620223f2b3a881
test expr-28.420 {input floating-point conversion} {ieeeFloatingPoint} {
    # Ad2b d UN -2615111068 E273 x -120223f2b3a881_0111111111111111111111111111111111111110& E938
    convertToDouble -2615111068E273
} 0xfa920223f2b3a881
test expr-28.421 {input floating-point conversion} {ieeeFloatingPoint} {
    # Ad2b d UN +1307555534 E273 x 120223f2b3a881_0111111111111111111111111111111111111110& E937
    convertToDouble +1307555534E273
} 0x7a820223f2b3a881
test expr-28.422 {input floating-point conversion} {ieeeFloatingPoint} {
    # Ad2b d UN +2990671154 E-190 x 13db11ac608107_01111111111111111111111111111111111111110& E-600
    convertToDouble +2990671154E-190
} 0x1a73db11ac608107
test expr-28.423 {input floating-point conversion} {ieeeFloatingPoint} {
    # Ad2b d UN -1495335577 E-190 x -13db11ac608107_01111111111111111111111111111111111111110& E-601
    convertToDouble -1495335577E-190
} 0x9a63db11ac608107
test expr-28.424 {input floating-point conversion} {ieeeFloatingPoint} {
    # Ad2b d UN +5981342308 E-190 x 13db11ac608107_01111111111111111111111111111111111111110& E-599
    convertToDouble +5981342308E-190
} 0x1a83db11ac608107
test expr-28.425 {input floating-point conversion} {ieeeFloatingPoint} {
    # Ad2b d UN -7476677885 E-191 x -13db11ac608107_01111111111111111111111111111111111111110& E-602
    convertToDouble -7476677885E-191
} 0x9a53db11ac608107
test expr-28.426 {input floating-point conversion} {ieeeFloatingPoint} {
    # Ad2b d UN +82259684194 E-202 x 12c3e72d179606_1000000000000000000000000000000000000000001& E-635
    convertToDouble +82259684194E-202
} 0x1842c3e72d179607
test expr-28.427 {input floating-point conversion} {ieeeFloatingPoint} {
    # Ad2b d UN -93227267727 E-49 x -1960fe08d5847e_100000000000000000000000000000000000000001& E-127
    convertToDouble -93227267727E-49
} 0xb80960fe08d5847f
test expr-28.428 {input floating-point conversion} {ieeeFloatingPoint} {
    # Ad2b d UN +41129842097 E-202 x 12c3e72d179606_1000000000000000000000000000000000000000001& E-636
    convertToDouble +41129842097E-202
} 0x1832c3e72d179607
test expr-28.429 {input floating-point conversion} {ieeeFloatingPoint} {
    # Ad2b d UN -47584241418 E-314 x -14e25dd3747e96_10000000000000000000000000000000000000001& E-1008
    convertToDouble -47584241418E-314
} 0x80f4e25dd3747e97
test expr-28.430 {input floating-point conversion} {ieeeFloatingPoint} {
    # Ad2b d UN -79360293406 E92 x -1c58a00bb31863_01111111111111111111111111111111111111110& E341
    convertToDouble -79360293406E92
} 0xd54c58a00bb31863
test expr-28.431 {input floating-point conversion} {ieeeFloatingPoint} {
    # Ad2b d UN +57332259349 E225 x 120811f528378b_01111111111111111111111111111111111111110& E783
    convertToDouble +57332259349E225
} 0x70e20811f528378b
test expr-28.432 {input floating-point conversion} {ieeeFloatingPoint} {
    # Ad2b d UN -57202326162 E111 x -1626f1c480545b_01111111111111111111111111111111111111110& E404
    convertToDouble -57202326162E111
} 0xd93626f1c480545b
test expr-28.433 {input floating-point conversion} {ieeeFloatingPoint} {
    # Ad2b d UN +86860597053 E-206 x 103b77d2b969d9_0111111111111111111111111111111111111111110& E-648
    convertToDouble +86860597053E-206
} 0x17703b77d2b969d9
test expr-28.434 {input floating-point conversion} {ieeeFloatingPoint} {
    # Ad2b d UN -53827010643 E-200 x -132fa69a69bd6d_0111111111111111111111111111111111111111110& E-629
    convertToDouble -53827010643E-200
} 0x98a32fa69a69bd6d
test expr-28.435 {input floating-point conversion} {ieeeFloatingPoint} {
    # Ad2b d UN +53587107423 E-61 x 100a19a3ffd981_011111111111111111111111111111111111111111110& E-167
    convertToDouble +53587107423E-61
} 0x35800a19a3ffd981
test expr-28.436 {input floating-point conversion} {ieeeFloatingPoint} {
    # Ad2b d UN +635007636765 E200 x 1824e73a4f030e_100000000000000000000000000000000000000000001& E703
    convertToDouble +635007636765E200
} 0x6be824e73a4f030f
test expr-28.437 {input floating-point conversion} {ieeeFloatingPoint} {
    # Ad2b d UN +508006109412 E201 x 1824e73a4f030e_100000000000000000000000000000000000000000001& E706
    convertToDouble +508006109412E201
} 0x6c1824e73a4f030f
test expr-28.438 {input floating-point conversion} {ieeeFloatingPoint} {
    # Ad2b d UN -254003054706 E201 x -1824e73a4f030e_100000000000000000000000000000000000000000001& E705
    convertToDouble -254003054706E201
} 0xec0824e73a4f030f
test expr-28.439 {input floating-point conversion} {ieeeFloatingPoint} {
    # Ad2b d UN +561029718715 E-72 x 1cd96a6972a14a_100000000000000000000000000000000000000000001& E-201
    convertToDouble +561029718715E-72
} 0x336cd96a6972a14b
test expr-28.440 {input floating-point conversion} {ieeeFloatingPoint} {
    # Ad2b d UN -897647549944 E-71 x -1cd96a6972a14a_100000000000000000000000000000000000000000001& E-197
    convertToDouble -897647549944E-71
} 0xb3acd96a6972a14b
test expr-28.441 {input floating-point conversion} {ieeeFloatingPoint} {
    # Ad2b d UN +112205943743 E-71 x 1cd96a6972a14a_100000000000000000000000000000000000000000001& E-200
    convertToDouble +112205943743E-71
} 0x337cd96a6972a14b
test expr-28.442 {input floating-point conversion} {ieeeFloatingPoint} {
    # Ad2b d UN -873947086081 E-236 x -19e117541d04e6_1000000000000000000000000000000000000000000001& E-745
    convertToDouble -873947086081E-236
} 0x9169e117541d04e7
test expr-28.443 {input floating-point conversion} {ieeeFloatingPoint} {
    # Ad2b d UN +809184709177 E116 x 1de27e59fb0679_011111111111111111111111111111111111111111110& E424
    convertToDouble +809184709177E116
} 0x5a7de27e59fb0679
test expr-28.444 {input floating-point conversion} {ieeeFloatingPoint} {
    # Ad2b d UN -573112917422 E81 x -11958b36c5102b_01111111111111111111111111111111111111111111110& E308
    convertToDouble -573112917422E81
} 0xd331958b36c5102b
test expr-28.445 {input floating-point conversion} {ieeeFloatingPoint} {
    # Ad2b d UN +286556458711 E81 x 11958b36c5102b_01111111111111111111111111111111111111111111110& E307
    convertToDouble +286556458711E81
} 0x5321958b36c5102b
test expr-28.446 {input floating-point conversion} {ieeeFloatingPoint} {
    # Ad2b d UN +952805821491 E-259 x 1551767ef8a9a3_011111111111111111111111111111111111111111110& E-821
    convertToDouble +952805821491E-259
} 0x0ca551767ef8a9a3
test expr-28.447 {input floating-point conversion} {ieeeFloatingPoint} {
    # Ad2b d UN -132189992873 E-44 x -1b746cf242410b_011111111111111111111111111111111111111111110& E-110
    convertToDouble -132189992873E-44
} 0xb91b746cf242410b
test expr-28.448 {input floating-point conversion} {ieeeFloatingPoint} {
    # Ad2b d UN -173696038493 E-144 x -1f8fefbb3249d3_011111111111111111111111111111111111111111110& E-442
    convertToDouble -173696038493E-144
} 0xa45f8fefbb3249d3
test expr-28.449 {input floating-point conversion} {ieeeFloatingPoint} {
    # Ad2b d UN +1831132757599 E-107 x 138e6edd48f2a2_1000000000000000000000000000000000000000000000001& E-315
    convertToDouble +1831132757599E-107
} 0x2c438e6edd48f2a3
test expr-28.450 {input floating-point conversion} {ieeeFloatingPoint} {
    # Ad2b d UN -9155663787995 E-108 x -138e6edd48f2a2_1000000000000000000000000000000000000000000000001& E-316
    convertToDouble -9155663787995E-108
} 0xac338e6edd48f2a3
test expr-28.451 {input floating-point conversion} {ieeeFloatingPoint} {
    # Ad2b d UN +7324531030396 E-107 x 138e6edd48f2a2_1000000000000000000000000000000000000000000000001& E-313
    convertToDouble +7324531030396E-107
} 0x2c638e6edd48f2a3
test expr-28.452 {input floating-point conversion} {ieeeFloatingPoint} {
    # Ad2b d UN -9277338894969 E-200 x -19d5a44fd99a6a_1000000000000000000000000000000000000000000000001& E-622
    convertToDouble -9277338894969E-200
} 0x9919d5a44fd99a6b
test expr-28.453 {input floating-point conversion} {ieeeFloatingPoint} {
    # Ad2b d UN +8188292423973 E287 x 1390273bf8f983_0111111111111111111111111111111111111111111111110& E996
    convertToDouble +8188292423973E287
} 0x7e3390273bf8f983
test expr-28.454 {input floating-point conversion} {ieeeFloatingPoint} {
    # Ad2b d UN -5672557437938 E59 x -148c2bd60a1523_011111111111111111111111111111111111111111111110& E238
    convertToDouble -5672557437938E59
} 0xced48c2bd60a1523
test expr-28.455 {input floating-point conversion} {ieeeFloatingPoint} {
    # Ad2b d UN +2836278718969 E59 x 148c2bd60a1523_011111111111111111111111111111111111111111111110& E237
    convertToDouble +2836278718969E59
} 0x4ec48c2bd60a1523
test expr-28.456 {input floating-point conversion} {ieeeFloatingPoint} {
    # Ad2b d UN -9995153153494 E54 x -17ba37c4fbe993_01111111111111111111111111111111111111111111110& E222
    convertToDouble -9995153153494E54
} 0xcdd7ba37c4fbe993
test expr-28.457 {input floating-point conversion} {ieeeFloatingPoint} {
    # Ad2b d UN +9224786422069 E-291 x 14ee5d56b32957_011111111111111111111111111111111111111111111111110& E-924
    convertToDouble +9224786422069E-291
} 0x0634ee5d56b32957
test expr-28.458 {input floating-point conversion} {ieeeFloatingPoint} {
    # Ad2b d UN -3142213164987 E-294 x -1d3409dfbca26f_011111111111111111111111111111111111111111111111110& E-936
    convertToDouble -3142213164987E-294
} 0x857d3409dfbca26f
test expr-28.459 {input floating-point conversion} {ieeeFloatingPoint} {
    # Ad2b d UN +6284426329974 E-294 x 1d3409dfbca26f_011111111111111111111111111111111111111111111111110& E-935
    convertToDouble +6284426329974E-294
} 0x058d3409dfbca26f
test expr-28.460 {input floating-point conversion} {ieeeFloatingPoint} {
    # Ad2b d UN -8340483752889 E-301 x -10419183e44b91_01111111111111111111111111111111111111111111111110& E-957
    convertToDouble -8340483752889E-301
} 0x8420419183e44b91
test expr-28.461 {input floating-point conversion} {ieeeFloatingPoint} {
    # Ad2b d UN +67039371486466 E89 x 17f203339c9628_10000000000000000000000000000000000000000000000000001& E341
    convertToDouble +67039371486466E89
} 0x5547f203339c9629
test expr-28.462 {input floating-point conversion} {ieeeFloatingPoint} {
    # Ad2b d UN -62150786615239 E197 x -12e79a035b9714_1000000000000000000000000000000000000000000000000001& E700
    convertToDouble -62150786615239E197
} 0xebb2e79a035b9715
test expr-28.463 {input floating-point conversion} {ieeeFloatingPoint} {
    # Ad2b d UN +33519685743233 E89 x 17f203339c9628_10000000000000000000000000000000000000000000000000001& E340
    convertToDouble +33519685743233E89
} 0x5537f203339c9629
test expr-28.464 {input floating-point conversion} {ieeeFloatingPoint} {
    # Ad2b d UN -52563419496999 E156 x -1bdb17625bf6e6_1000000000000000000000000000000000000000000000000001& E563
    convertToDouble -52563419496999E156
} 0xe32bdb17625bf6e7
test expr-28.465 {input floating-point conversion} {ieeeFloatingPoint} {
    # Ad2b d UN +32599460466991 E-65 x 1f395d4c779d8e_1000000000000000000000000000000000000000000000000001& E-172
    convertToDouble +32599460466991E-65
} 0x353f395d4c779d8f
test expr-28.466 {input floating-point conversion} {ieeeFloatingPoint} {
    # Ad2b d UN -41010988798007 E-133 x -152e1c9e04ee06_100000000000000000000000000000000000000000000000001& E-397
    convertToDouble -41010988798007E-133
} 0xa7252e1c9e04ee07
test expr-28.467 {input floating-point conversion} {ieeeFloatingPoint} {
    # Ad2b d UN +65198920933982 E-65 x 1f395d4c779d8e_1000000000000000000000000000000000000000000000000001& E-171
    convertToDouble +65198920933982E-65
} 0x354f395d4c779d8f
test expr-28.468 {input floating-point conversion} {ieeeFloatingPoint} {
    # Ad2b d UN -82021977596014 E-133 x -152e1c9e04ee06_100000000000000000000000000000000000000000000000001& E-396
    convertToDouble -82021977596014E-133
} 0xa7352e1c9e04ee07
test expr-28.469 {input floating-point conversion} {ieeeFloatingPoint} {
    # Ad2b d UN +80527976643809 E61 x 1c7c5aea080a49_0111111111111111111111111111111111111111111111111110& E248
    convertToDouble +80527976643809E61
} 0x4f7c7c5aea080a49
test expr-28.470 {input floating-point conversion} {ieeeFloatingPoint} {
    # Ad2b d UN -74712611505209 E158 x -1eeebe9ea010f3_011111111111111111111111111111111111111111111111110& E570
    convertToDouble -74712611505209E158
} 0xe39eeebe9ea010f3
test expr-28.471 {input floating-point conversion} {ieeeFloatingPoint} {
    # Ad2b d UN +53390939710959 E261 x 18ac6d426a1cb1_0111111111111111111111111111111111111111111111111110& E912
    convertToDouble +53390939710959E261
} 0x78f8ac6d426a1cb1
test expr-28.472 {input floating-point conversion} {ieeeFloatingPoint} {
    # Ad2b d UN -69277302659155 E225 x -1547166a3a2b0f_011111111111111111111111111111111111111111111111110& E793
    convertToDouble -69277302659155E225
} 0xf18547166a3a2b0f
test expr-28.473 {input floating-point conversion} {ieeeFloatingPoint} {
    # Ad2b d UN +46202199371337 E-72 x 128f9edfbd341f_0111111111111111111111111111111111111111111111111111111110& E-194
    convertToDouble +46202199371337E-72
} 0x33d28f9edfbd341f
test expr-28.474 {input floating-point conversion} {ieeeFloatingPoint} {
    # Ad2b d UN -23438635467783 E-179 x -1ba485b99e47af_0111111111111111111111111111111111111111111111111110& E-551
    convertToDouble -23438635467783E-179
} 0x9d8ba485b99e47af
test expr-28.475 {input floating-point conversion} {ieeeFloatingPoint} {
    # Ad2b d UN +41921560615349 E-67 x 19b2a5c4041e4b_0111111111111111111111111111111111111111111111111110& E-178
    convertToDouble +41921560615349E-67
} 0x34d9b2a5c4041e4b
test expr-28.476 {input floating-point conversion} {ieeeFloatingPoint} {
    # Ad2b d UN -92404398742674 E-72 x -128f9edfbd341f_0111111111111111111111111111111111111111111111111111111110& E-193
    convertToDouble -92404398742674E-72
} 0xb3e28f9edfbd341f
test expr-28.477 {input floating-point conversion} {ieeeFloatingPoint} {
    # Ad2b d UN +738545606647197 E124 x 13d8886a766a20_100000000000000000000000000000000000000000000000000001& E461
    convertToDouble +738545606647197E124
} 0x5cc3d8886a766a21
test expr-28.478 {input floating-point conversion} {ieeeFloatingPoint} {
    # Ad2b d UN -972708181182949 E117 x -15ed1f039cebfe_1000000000000000000000000000000000000000000000000000001& E438
    convertToDouble -972708181182949E117
} 0xdb55ed1f039cebff
test expr-28.479 {input floating-point conversion} {ieeeFloatingPoint} {
    # Ad2b d UN -837992143580825 E87 x -17f203339c9628_10000000000000000000000000000000000000000000000000001& E338
    convertToDouble -837992143580825E87
} 0xd517f203339c9629
test expr-28.480 {input floating-point conversion} {ieeeFloatingPoint} {
    # Ad2b d UN +609610927149051 E-255 x 104273b18918b0_100000000000000000000000000000000000000000000000000000001& E-798
    convertToDouble +609610927149051E-255
} 0x0e104273b18918b1
test expr-28.481 {input floating-point conversion} {ieeeFloatingPoint} {
    # Ad2b d UN -475603213226859 E-41 x -178cfcab31064c_10000000000000000000000000000000000000000000000000000001& E-88
    convertToDouble -475603213226859E-41
} 0xba778cfcab31064d
test expr-28.482 {input floating-point conversion} {ieeeFloatingPoint} {
    # Ad2b d UN +563002800671023 E-177 x 1035e7b5183922_10000000000000000000000000000000000000000000000000000001& E-539
    convertToDouble +563002800671023E-177
} 0x1e4035e7b5183923
test expr-28.483 {input floating-point conversion} {ieeeFloatingPoint} {
    # Ad2b d UN -951206426453718 E-41 x -178cfcab31064c_10000000000000000000000000000000000000000000000000000001& E-87
    convertToDouble -951206426453718E-41
} 0xba878cfcab31064d
test expr-28.484 {input floating-point conversion} {ieeeFloatingPoint} {
    # Ad2b d UN +805416432656519 E202 x 175d226331d039_01111111111111111111111111111111111111111111111111111110& E720
    convertToDouble +805416432656519E202
} 0x6cf75d226331d039
test expr-28.485 {input floating-point conversion} {ieeeFloatingPoint} {
    # Ad2b d UN -530658674694337 E159 x -112a13daa46fe3_0111111111111111111111111111111111111111111111111111110& E577
    convertToDouble -530658674694337E159
} 0xe4012a13daa46fe3
test expr-28.486 {input floating-point conversion} {ieeeFloatingPoint} {
    # Ad2b d UN +946574173863918 E208 x 1a2fbffdb7580b_011111111111111111111111111111111111111111111111111110& E740
    convertToDouble +946574173863918E208
} 0x6e3a2fbffdb7580b
test expr-28.487 {input floating-point conversion} {ieeeFloatingPoint} {
    # Ad2b d UN -318329953318553 E113 x -178358811cbc95_011111111111111111111111111111111111111111111111111110& E423
    convertToDouble -318329953318553E113
} 0xda678358811cbc95
test expr-28.488 {input floating-point conversion} {ieeeFloatingPoint} {
    # Ad2b d UN -462021993713370 E-73 x -128f9edfbd341f_0111111111111111111111111111111111111111111111111111111110& E-194
    convertToDouble -462021993713370E-73
} 0xb3d28f9edfbd341f
test expr-28.489 {input floating-point conversion} {ieeeFloatingPoint} {
    # Ad2b d UN +369617594970696 E-72 x 128f9edfbd341f_0111111111111111111111111111111111111111111111111111111110& E-191
    convertToDouble +369617594970696E-72
} 0x34028f9edfbd341f
test expr-28.490 {input floating-point conversion} {ieeeFloatingPoint} {
    # Ad2b d UN +3666156212014994 E233 x 1a37935f3b71c8_100000000000000000000000000000000000000000000000000000001& E825
    convertToDouble +3666156212014994E233
} 0x738a37935f3b71c9
test expr-28.491 {input floating-point conversion} {ieeeFloatingPoint} {
    # Ad2b d UN -1833078106007497 E233 x -1a37935f3b71c8_100000000000000000000000000000000000000000000000000000001& E824
    convertToDouble -1833078106007497E233
} 0xf37a37935f3b71c9
test expr-28.492 {input floating-point conversion} {ieeeFloatingPoint} {
    # Ad2b d UN +8301790508624232 E174 x 1dcfee6690ffc6_100000000000000000000000000000000000000000000000000000001& E630
    convertToDouble +8301790508624232E174
} 0x675dcfee6690ffc7
test expr-28.493 {input floating-point conversion} {ieeeFloatingPoint} {
    # Ad2b d UN -1037723813578029 E174 x -1dcfee6690ffc6_100000000000000000000000000000000000000000000000000000001& E627
    convertToDouble -1037723813578029E174
} 0xe72dcfee6690ffc7
test expr-28.494 {input floating-point conversion} {ieeeFloatingPoint} {
    # Ad2b d UN +7297662880581139 E-286 x 18ac8c79e1ff18_1000000000000000000000000000000000000000000000000000000000001& E-898
    convertToDouble +7297662880581139E-286
} 0x07d8ac8c79e1ff19
test expr-28.495 {input floating-point conversion} {ieeeFloatingPoint} {
    # Ad2b d UN -5106185698912191 E-276 x -141934d77659be_1000000000000000000000000000000000000000000000000000000000001& E-865
    convertToDouble -5106185698912191E-276
} 0x89e41934d77659bf
test expr-28.496 {input floating-point conversion} {ieeeFloatingPoint} {
    # Ad2b d UN +7487252720986826 E-165 x 18823a57adbef8_100000000000000000000000000000000000000000000000000000000000001& E-496
    convertToDouble +7487252720986826E-165
} 0x20f8823a57adbef9
test expr-28.497 {input floating-point conversion} {ieeeFloatingPoint} {
    # Ad2b d UN -3743626360493413 E-165 x -18823a57adbef8_100000000000000000000000000000000000000000000000000000000000001& E-497
    convertToDouble -3743626360493413E-165
} 0xa0e8823a57adbef9
test expr-28.498 {input floating-point conversion} {ieeeFloatingPoint} {
    # Ad2b d UN +3773057430100257 E230 x 1ba10d818fdafd_0111111111111111111111111111111111111111111111111111111110& E815
    convertToDouble +3773057430100257E230
} 0x72eba10d818fdafd
test expr-28.499 {input floating-point conversion} {ieeeFloatingPoint} {
    # Ad2b d UN -7546114860200514 E230 x -1ba10d818fdafd_0111111111111111111111111111111111111111111111111111111110& E816
    convertToDouble -7546114860200514E230
} 0xf2fba10d818fdafd
test expr-28.500 {input floating-point conversion} {ieeeFloatingPoint} {
    # Ad2b d UN +4321222892463822 E58 x 18750ea732fdad_011111111111111111111111111111111111111111111111111111110& E244
    convertToDouble +4321222892463822E58
} 0x4f38750ea732fdad
test expr-28.501 {input floating-point conversion} {ieeeFloatingPoint} {
    # Ad2b d UN -7793560217139653 E51 x -1280461b856ec5_0111111111111111111111111111111111111111111111111111111110& E222
    convertToDouble -7793560217139653E51
} 0xcdd280461b856ec5
test expr-28.502 {input floating-point conversion} {ieeeFloatingPoint} {
    # Ad2b d UN +26525993941010681 E112 x 187dcbf6ad5cf8_10000000000000000000000000000000000000000000000000000000000001& E426
    convertToDouble +26525993941010681E112
} 0x5a987dcbf6ad5cf9
test expr-28.503 {input floating-point conversion} {ieeeFloatingPoint} {
    # Ad2b d UN -53051987882021362 E112 x -187dcbf6ad5cf8_10000000000000000000000000000000000000000000000000000000000001& E427
    convertToDouble -53051987882021362E112
} 0xdaa87dcbf6ad5cf9
test expr-28.504 {input floating-point conversion} {ieeeFloatingPoint} {
    # Ad2b d UN +72844871414247907 E77 x 1bf00baf60b70c_100000000000000000000000000000000000000000000000000000000001& E311
    convertToDouble +72844871414247907E77
} 0x536bf00baf60b70d
test expr-28.505 {input floating-point conversion} {ieeeFloatingPoint} {
    # Ad2b d UN -88839359596763261 E105 x -1133b1a33a1108_100000000000000000000000000000000000000000000000000000000001& E405
    convertToDouble -88839359596763261E105
} 0xd94133b1a33a1109
test expr-28.506 {input floating-point conversion} {ieeeFloatingPoint} {
    # Ad2b d UN +18718131802467065 E-166 x 18823a57adbef8_100000000000000000000000000000000000000000000000000000000000001& E-498
    convertToDouble +18718131802467065E-166
} 0x20d8823a57adbef9
test expr-28.507 {input floating-point conversion} {ieeeFloatingPoint} {
    # Ad2b d UN -14974505441973652 E-165 x -18823a57adbef8_100000000000000000000000000000000000000000000000000000000000001& E-495
    convertToDouble -14974505441973652E-165
} 0xa108823a57adbef9
test expr-28.508 {input floating-point conversion} {ieeeFloatingPoint} {
    # Ad2b d UN +73429396004640239 E106 x 11c5cb19ef3451_01111111111111111111111111111111111111111111111111111111111110& E408
    convertToDouble +73429396004640239E106
} 0x5971c5cb19ef3451
test expr-28.509 {input floating-point conversion} {ieeeFloatingPoint} {
    # Ad2b d UN -58483921078398283 E57 x -108ce499519ce3_0111111111111111111111111111111111111111111111111111111111111110& E245
    convertToDouble -58483921078398283E57
} 0xcf408ce499519ce3
test expr-28.510 {input floating-point conversion} {ieeeFloatingPoint} {
    # Ad2b d UN +41391519190645203 E165 x 13f33667156017_011111111111111111111111111111111111111111111111111111111111110& E603
    convertToDouble +41391519190645203E165
} 0x65a3f33667156017
test expr-28.511 {input floating-point conversion} {ieeeFloatingPoint} {
    # Ad2b d UN -82783038381290406 E165 x -13f33667156017_011111111111111111111111111111111111111111111111111111111111110& E604
    convertToDouble -82783038381290406E165
} 0xe5b3f33667156017
test expr-28.512 {input floating-point conversion} {ieeeFloatingPoint} {
    # Ad2b d UN +58767043776702677 E-163 x 12c92fee3a3867_0111111111111111111111111111111111111111111111111111111111110& E-486
    convertToDouble +58767043776702677E-163
} 0x2192c92fee3a3867
test expr-28.513 {input floating-point conversion} {ieeeFloatingPoint} {
    # Ad2b d UN -90506231831231999 E-129 x -1bdc4114397ff3_01111111111111111111111111111111111111111111111111111111111110& E-373
    convertToDouble -90506231831231999E-129
} 0xa8abdc4114397ff3
test expr-28.514 {input floating-point conversion} {ieeeFloatingPoint} {
    # Ad2b d UN +64409240769861689 E-159 x 192238f7987779_011111111111111111111111111111111111111111111111111111111111110& E-473
    convertToDouble +64409240769861689E-159
} 0x22692238f7987779
test expr-28.515 {input floating-point conversion} {ieeeFloatingPoint} {
    # Ad2b d UN -77305427432277771 E-190 x -1e978b7780b613_0111111111111111111111111111111111111111111111111111111111110& E-576
    convertToDouble -77305427432277771E-190
} 0x9bfe978b7780b613
test expr-28.516 {input floating-point conversion} {ieeeFloatingPoint} {
    # Ad2b d UN +476592356619258326 E273 x 1873cf8ee72812_10000000000000000000000000000000000000000000000000000000000000001& E965
    convertToDouble +476592356619258326E273
} 0x7c4873cf8ee72813
test expr-28.517 {input floating-point conversion} {ieeeFloatingPoint} {
    # Ad2b d UN -953184713238516652 E273 x -1873cf8ee72812_10000000000000000000000000000000000000000000000000000000000000001& E966
    convertToDouble -953184713238516652E273
} 0xfc5873cf8ee72813
test expr-28.518 {input floating-point conversion} {ieeeFloatingPoint} {
    # Ad2b d UN +899810892172646163 E283 x 1adf51fa055e02_100000000000000000000000000000000000000000000000000000000000000000001& E999
    convertToDouble +899810892172646163E283
} 0x7e6adf51fa055e03
test expr-28.519 {input floating-point conversion} {ieeeFloatingPoint} {
    # Ad2b d UN -929167076892018333 E187 x -1da2c42fce2bc4_10000000000000000000000000000000000000000000000000000000000000000001& E680
    convertToDouble -929167076892018333E187
} 0xea7da2c42fce2bc5
test expr-28.520 {input floating-point conversion} {ieeeFloatingPoint} {
    # Ad2b d UN +647761278967534239 E-312 x 1a7a2476ec0b3e_10000000000000000000000000000000000000000000000000000000000000001& E-978
    convertToDouble +647761278967534239E-312
} 0x02da7a2476ec0b3f
test expr-28.521 {input floating-point conversion} {ieeeFloatingPoint} {
    # Ad2b d UN -644290479820542942 E-180 x -128d1407dfa832_10000000000000000000000000000000000000000000000000000000000000001& E-539
    convertToDouble -644290479820542942E-180
} 0x9e428d1407dfa833
test expr-28.522 {input floating-point conversion} {ieeeFloatingPoint} {
    # Ad2b d UN +926145344610700019 E-225 x 1307a67f1f69fe_10000000000000000000000000000000000000000000000000000000000000000001& E-688
    convertToDouble +926145344610700019E-225
} 0x14f307a67f1f69ff
test expr-28.523 {input floating-point conversion} {ieeeFloatingPoint} {
    # Ad2b d UN -958507931896511964 E-246 x -17406753df2f0c_10000000000000000000000000000000000000000000000000000000000000001& E-758
    convertToDouble -958507931896511964E-246
} 0x9097406753df2f0d
test expr-28.524 {input floating-point conversion} {ieeeFloatingPoint} {
    # Ad2b d UN +272104041512242479 E200 x 13bbb4bf05f087_011111111111111111111111111111111111111111111111111111111111111111111110& E722
    convertToDouble +272104041512242479E200
} 0x6d13bbb4bf05f087
test expr-28.525 {input floating-point conversion} {ieeeFloatingPoint} {
    # Ad2b d UN -792644927852378159 E79 x -1daff0048f3ec7_011111111111111111111111111111111111111111111111111111111111111111110& E321
    convertToDouble -792644927852378159E79
} 0xd40daff0048f3ec7
test expr-28.526 {input floating-point conversion} {ieeeFloatingPoint} {
    # Ad2b d UN +544208083024484958 E200 x 13bbb4bf05f087_011111111111111111111111111111111111111111111111111111111111111111111110& E723
    convertToDouble +544208083024484958E200
} 0x6d23bbb4bf05f087
test expr-28.527 {input floating-point conversion} {ieeeFloatingPoint} {
    # Ad2b d UN -929963218616126365 E290 x -108dcc0c505461_01111111111111111111111111111111111111111111111111111111111111110& E1023
    convertToDouble -929963218616126365E290
} 0xffe08dcc0c505461
test expr-28.528 {input floating-point conversion} {ieeeFloatingPoint} {
    # Ad2b d UN +305574339166810102 E-219 x 17f399fe02c4b9_011111111111111111111111111111111111111111111111111111111111111110& E-670
    convertToDouble +305574339166810102E-219
} 0x1617f399fe02c4b9
test expr-28.529 {input floating-point conversion} {ieeeFloatingPoint} {
    # Ad2b d UN -152787169583405051 E-219 x -17f399fe02c4b9_011111111111111111111111111111111111111111111111111111111111111110& E-671
    convertToDouble -152787169583405051E-219
} 0x9607f399fe02c4b9
test expr-28.530 {input floating-point conversion} {ieeeFloatingPoint} {
    # Ad2b d UN +611148678333620204 E-219 x 17f399fe02c4b9_011111111111111111111111111111111111111111111111111111111111111110& E-669
    convertToDouble +611148678333620204E-219
} 0x1627f399fe02c4b9
test expr-28.531 {input floating-point conversion} {ieeeFloatingPoint} {
    # Ad2b d UN -763935847917025255 E-220 x -17f399fe02c4b9_011111111111111111111111111111111111111111111111111111111111111110& E-672
    convertToDouble -763935847917025255E-220
} 0x95f7f399fe02c4b9
test expr-28.532 {input floating-point conversion} {ieeeFloatingPoint} {
    # Ad2b d UN +7439550220920798612 E158 x 177fe14f40159a_10000000000000000000000000000000000000000000000000000000000000000000001& E587
    convertToDouble +7439550220920798612E158
} 0x64a77fe14f40159b
test expr-28.533 {input floating-point conversion} {ieeeFloatingPoint} {
    # Ad2b d UN -3719775110460399306 E158 x -177fe14f40159a_10000000000000000000000000000000000000000000000000000000000000000000001& E586
    convertToDouble -3719775110460399306E158
} 0xe4977fe14f40159b
test expr-28.534 {input floating-point conversion} {ieeeFloatingPoint} {
    # Ad2b d UN +9299437776150998265 E157 x 177fe14f40159a_10000000000000000000000000000000000000000000000000000000000000000000001& E584
    convertToDouble +9299437776150998265E157
} 0x64777fe14f40159b
test expr-28.535 {input floating-point conversion} {ieeeFloatingPoint} {
    # Ad2b d UN -7120190517612959703 E120 x -13220dcd5899fc_1000000000000000000000000000000000000000000000000000000000000000000000001& E461
    convertToDouble -7120190517612959703E120
} 0xdcc3220dcd5899fd
test expr-28.536 {input floating-point conversion} {ieeeFloatingPoint} {
    # Ad2b d UN +3507665085003296281 E-73 x 11339818257f0e_100000000000000000000000000000000000000000000000000000000000000000000001& E-181
    convertToDouble +3507665085003296281E-73
} 0x34a1339818257f0f
test expr-28.537 {input floating-point conversion} {ieeeFloatingPoint} {
    # Ad2b d UN -7015330170006592562 E-73 x -11339818257f0e_100000000000000000000000000000000000000000000000000000000000000000000001& E-180
    convertToDouble -7015330170006592562E-73
} 0xb4b1339818257f0f
test expr-28.538 {input floating-point conversion} {ieeeFloatingPoint} {
    # Ad2b d UN -6684428762278255956 E-294 x -1d9f82a1a6b1b8_10000000000000000000000000000000000000000000000000000000000000000001& E-915
    convertToDouble -6684428762278255956E-294
} 0x86cd9f82a1a6b1b9
test expr-28.539 {input floating-point conversion} {ieeeFloatingPoint} {
    # Ad2b d UN -1088416166048969916 E200 x -13bbb4bf05f087_011111111111111111111111111111111111111111111111111111111111111111111110& E724
    convertToDouble -1088416166048969916E200
} 0xed33bbb4bf05f087
test expr-28.540 {input floating-point conversion} {ieeeFloatingPoint} {
    # Ad2b d UN -8707329328391759328 E200 x -13bbb4bf05f087_011111111111111111111111111111111111111111111111111111111111111111111110& E727
    convertToDouble -8707329328391759328E200
} 0xed63bbb4bf05f087
test expr-28.541 {input floating-point conversion} {ieeeFloatingPoint} {
    # Ad2b d UN +4439021781608558002 E-65 x 1038168b71e2c9_01111111111111111111111111111111111111111111111111111111111111111110& E-154
    convertToDouble +4439021781608558002E-65
} 0x365038168b71e2c9
test expr-28.542 {input floating-point conversion} {ieeeFloatingPoint} {
    # Ad2b d UN -8878043563217116004 E-65 x -1038168b71e2c9_01111111111111111111111111111111111111111111111111111111111111111110& E-153
    convertToDouble -8878043563217116004E-65
} 0xb66038168b71e2c9
test expr-28.543 {input floating-point conversion} {ieeeFloatingPoint} {
    # Ad2b d UN +2219510890804279001 E-65 x 1038168b71e2c9_01111111111111111111111111111111111111111111111111111111111111111110& E-155
    convertToDouble +2219510890804279001E-65
} 0x364038168b71e2c9
test expr-28.544 {input floating-point conversion} {ieeeFloatingPoint} {
    # Ad2b d UN +33051223951904955802 E55 x 1762068a24fd54_1000000000000000000000000000000000000000000000000000000000000000000000001& E247
    convertToDouble +33051223951904955802E55
} 0x4f6762068a24fd55
test expr-28.545 {input floating-point conversion} {ieeeFloatingPoint} {
    # Ad2b d UN -56961524140903677624 E120 x -13220dcd5899fc_1000000000000000000000000000000000000000000000000000000000000000000000001& E464
    convertToDouble -56961524140903677624E120
} 0xdcf3220dcd5899fd
test expr-28.546 {input floating-point conversion} {ieeeFloatingPoint} {
    # Ad2b d UN +71201905176129597030 E119 x 13220dcd5899fc_1000000000000000000000000000000000000000000000000000000000000000000000001& E461
    convertToDouble +71201905176129597030E119
} 0x5cc3220dcd5899fd
test expr-28.547 {input floating-point conversion} {ieeeFloatingPoint} {
    # Ad2b d UN +14030660340013185124 E-73 x 11339818257f0e_100000000000000000000000000000000000000000000000000000000000000000000001& E-179
    convertToDouble +14030660340013185124E-73
} 0x34c1339818257f0f
test expr-28.548 {input floating-point conversion} {ieeeFloatingPoint} {
    # Ad2b d UN -17538325425016481405 E-74 x -11339818257f0e_100000000000000000000000000000000000000000000000000000000000000000000001& E-182
    convertToDouble -17538325425016481405E-74
} 0xb491339818257f0f
test expr-28.549 {input floating-point conversion} {ieeeFloatingPoint} {
    # Ad2b d UN +67536228609141569109 E-133 x 10a1b35cf2a635_01111111111111111111111111111111111111111111111111111111111111111111110& E-376
    convertToDouble +67536228609141569109E-133
} 0x2870a1b35cf2a635
test expr-28.550 {input floating-point conversion} {ieeeFloatingPoint} {
    # Ad2b d UN -35620497849450218807 E-306 x -15b22082529425_0111111111111111111111111111111111111111111111111111111111111111111111110& E-952
    convertToDouble -35620497849450218807E-306
} 0x8475b22082529425
test expr-28.551 {input floating-point conversion} {ieeeFloatingPoint} {
    # Ad2b d UN +66550376797582521751 E-126 x 13897c0ede6c69_01111111111111111111111111111111111111111111111111111111111111111111110& E-353
    convertToDouble +66550376797582521751E-126
} 0x29e3897c0ede6c69
test expr-28.552 {input floating-point conversion} {ieeeFloatingPoint} {
    # Ad2b d UN -71240995698900437614 E-306 x -15b22082529425_0111111111111111111111111111111111111111111111111111111111111111111111110& E-951
    convertToDouble -71240995698900437614E-306
} 0x8485b22082529425
test expr-28.553 {input floating-point conversion} {ieeeFloatingPoint} {
    # Ad2b dieee UN +3 E24 x 13da329b633647_0001& E81
    convertToDouble +3E24
} 0x4503da329b633647
test expr-28.554 {input floating-point conversion} {ieeeFloatingPoint} {
    # Ad2b dieee UN -6 E24 x -13da329b633647_0001& E82
    convertToDouble -6E24
} 0xc513da329b633647
test expr-28.555 {input floating-point conversion} {ieeeFloatingPoint} {
    # Ad2b dieee UN +6 E26 x 1f04ef12cb04cf_0001& E88
    convertToDouble +6E26
} 0x457f04ef12cb04cf
test expr-28.556 {input floating-point conversion} {ieeeFloatingPoint} {
    # Ad2b dieee UN -7 E25 x -1cf389cd46047d_0000001& E85
    convertToDouble -7E25
} 0xc54cf389cd46047d
test expr-28.557 {input floating-point conversion} {ieeeFloatingPoint} {
    # Ad2b dieee UN +1 E-14 x 16849b86a12b9b_00000001& E-47
    convertToDouble +1E-14
} 0x3d06849b86a12b9b
test expr-28.558 {input floating-point conversion} {ieeeFloatingPoint} {
    # Ad2b dieee UN -2 E-14 x -16849b86a12b9b_00000001& E-46
    convertToDouble -2E-14
} 0xbd16849b86a12b9b
test expr-28.559 {input floating-point conversion} {ieeeFloatingPoint} {
    # Ad2b dieee UN +4 E-14 x 16849b86a12b9b_00000001& E-45
    convertToDouble +4E-14
} 0x3d26849b86a12b9b
test expr-28.560 {input floating-point conversion} {ieeeFloatingPoint} {
    # Ad2b dieee UN -8 E-14 x -16849b86a12b9b_00000001& E-44
    convertToDouble -8E-14
} 0xbd36849b86a12b9b
test expr-28.561 {input floating-point conversion} {ieeeFloatingPoint} {
    # Ad2b dieee UN +5 E26 x 19d971e4fe8401_1110& E88
    convertToDouble +5E26
} 0x4579d971e4fe8402
test expr-28.562 {input floating-point conversion} {ieeeFloatingPoint} {
    # Ad2b dieee UN -8 E27 x -19d971e4fe8401_1110& E92
    convertToDouble -8E27
} 0xc5b9d971e4fe8402
test expr-28.563 {input floating-point conversion} {ieeeFloatingPoint} {
    # Ad2b dieee UN +1 E27 x 19d971e4fe8401_1110& E89
    convertToDouble +1E27
} 0x4589d971e4fe8402
test expr-28.564 {input floating-point conversion} {ieeeFloatingPoint} {
    # Ad2b dieee UN -4 E27 x -19d971e4fe8401_1110& E91
    convertToDouble -4E27
} 0xc5a9d971e4fe8402
test expr-28.565 {input floating-point conversion} {ieeeFloatingPoint} {
    # Ad2b dieee UN +9 E-13 x 1faa7ab552a551_111110& E-41
    convertToDouble +9E-13
} 0x3d6faa7ab552a552
test expr-28.566 {input floating-point conversion} {ieeeFloatingPoint} {
    # Ad2b dieee UN -7 E-20 x -14a90ceafff9de_11110& E-64
    convertToDouble -7E-20
} 0xbbf4a90ceafff9df
test expr-28.567 {input floating-point conversion} {ieeeFloatingPoint} {
    # Ad2b dieee UN +56 E25 x 1cf389cd46047d_0000001& E88
    convertToDouble +56E25
} 0x457cf389cd46047d
test expr-28.568 {input floating-point conversion} {ieeeFloatingPoint} {
    # Ad2b dieee UN -70 E24 x -1cf389cd46047d_0000001& E85
    convertToDouble -70E24
} 0xc54cf389cd46047d
test expr-28.569 {input floating-point conversion} {ieeeFloatingPoint} {
    # Ad2b dieee UN +51 E26 x 107a9f01fbda8e_0000001& E92
    convertToDouble +51E26
} 0x45b07a9f01fbda8e
test expr-28.570 {input floating-point conversion} {ieeeFloatingPoint} {
    # Ad2b dieee UN +71 E-17 x 19949819f693d7_00000000001& E-51
    convertToDouble +71E-17
} 0x3cc9949819f693d7
test expr-28.571 {input floating-point conversion} {ieeeFloatingPoint} {
    # Ad2b dieee UN -31 E-5 x -1450efdc9c4da9_00000000001& E-12
    convertToDouble -31E-5
} 0xbf3450efdc9c4da9
test expr-28.572 {input floating-point conversion} {ieeeFloatingPoint} {
    # Ad2b dieee UN +62 E-5 x 1450efdc9c4da9_00000000001& E-11
    convertToDouble +62E-5
} 0x3f4450efdc9c4da9
test expr-28.573 {input floating-point conversion} {ieeeFloatingPoint} {
    # Ad2b dieee UN -94 E-8 x -1f8a89dc374df5_0000000001& E-21
    convertToDouble -94E-8
} 0xbeaf8a89dc374df5
test expr-28.574 {input floating-point conversion} {ieeeFloatingPoint} {
    # Ad2b dieee UN +67 E27 x 1b0fa33bba7231_11111110& E95
    convertToDouble +67E27
} 0x45eb0fa33bba7232
test expr-28.575 {input floating-point conversion} {ieeeFloatingPoint} {
    # Ad2b dieee UN -81 E24 x -10c01ab31bb5cb_1111110& E86
    convertToDouble -81E24
} 0xc550c01ab31bb5cc
test expr-28.576 {input floating-point conversion} {ieeeFloatingPoint} {
    # Ad2b dieee UN +54 E23 x 11ddfa58a6173f_111110& E82
    convertToDouble +54E23
} 0x4511ddfa58a61740
test expr-28.577 {input floating-point conversion} {ieeeFloatingPoint} {
    # Ad2b dieee UN -54 E25 x -1bead72a838453_111110& E88
    convertToDouble -54E25
} 0xc57bead72a838454
test expr-28.578 {input floating-point conversion} {ieeeFloatingPoint} {
    # Ad2b dieee UN +63 E-22 x 1dc03b8fd70169_11111111110& E-68
    convertToDouble +63E-22
} 0x3bbdc03b8fd7016a
test expr-28.579 {input floating-point conversion} {ieeeFloatingPoint} {
    # Ad2b dieee UN -63 E-23 x -17ccfc73126787_11111111110& E-71
    convertToDouble -63E-23
} 0xbb87ccfc73126788
test expr-28.580 {input floating-point conversion} {ieeeFloatingPoint} {
    # Ad2b dieee UN +43 E-4 x 119ce075f6fd21_111111110& E-8
    convertToDouble +43E-4
} 0x3f719ce075f6fd22
test expr-28.581 {input floating-point conversion} {ieeeFloatingPoint} {
    # Ad2b dieee UN -86 E-4 x -119ce075f6fd21_111111110& E-7
    convertToDouble -86E-4
} 0xbf819ce075f6fd22
test expr-28.582 {input floating-point conversion} {ieeeFloatingPoint} {
    # Ad2b dieee UN +942 E26 x 1306069e8681f3_00000000001& E96
    convertToDouble +942E26
} 0x45f306069e8681f3
test expr-28.583 {input floating-point conversion} {ieeeFloatingPoint} {
    # Ad2b dieee UN -471 E25 x -1e700a973d9cb8_0000000001& E91
    convertToDouble -471E25
} 0xc5ae700a973d9cb8
test expr-28.584 {input floating-point conversion} {ieeeFloatingPoint} {
    # Ad2b dieee UN +803 E24 x 14c1cee9cd666b_000000000001& E89
    convertToDouble +803E24
} 0x4584c1cee9cd666b
test expr-28.585 {input floating-point conversion} {ieeeFloatingPoint} {
    # Ad2b dieee UN -471 E26 x -1306069e8681f3_00000000001& E95
    convertToDouble -471E26
} 0xc5e306069e8681f3
test expr-28.586 {input floating-point conversion} {ieeeFloatingPoint} {
    # Ad2b dieee UN -409 E-21 x -1e2dcaa4115622_000000000001& E-62
    convertToDouble -409E-21
} 0xbc1e2dcaa4115622
test expr-28.587 {input floating-point conversion} {ieeeFloatingPoint} {
    # Ad2b dieee UN +818 E-21 x 1e2dcaa4115622_000000000001& E-61
    convertToDouble +818E-21
} 0x3c2e2dcaa4115622
test expr-28.588 {input floating-point conversion} {ieeeFloatingPoint} {
    # Ad2b dieee UN -867 E-8 x -122eabba029aba_000000000001& E-17
    convertToDouble -867E-8
} 0xbee22eabba029aba
test expr-28.589 {input floating-point conversion} {ieeeFloatingPoint} {
    # Ad2b dieee UN +538 E27 x 1b297cad9f70b5_1111111111111110& E98
    convertToDouble +538E27
} 0x461b297cad9f70b6
test expr-28.590 {input floating-point conversion} {ieeeFloatingPoint} {
    # Ad2b dieee UN -857 E24 x -16272678ba603b_11111111110& E89
    convertToDouble -857E24
} 0xc586272678ba603c
test expr-28.591 {input floating-point conversion} {ieeeFloatingPoint} {
    # Ad2b dieee UN +269 E27 x 1b297cad9f70b5_1111111111111110& E97
    convertToDouble +269E27
} 0x460b297cad9f70b6
test expr-28.592 {input floating-point conversion} {ieeeFloatingPoint} {
    # Ad2b dieee UN -403 E26 x -1046ec1e31dd85_1111111110& E95
    convertToDouble -403E26
} 0xc5e046ec1e31dd86
test expr-28.593 {input floating-point conversion} {ieeeFloatingPoint} {
    # Ad2b dieee UN +959 E-7 x 1923bd746a3527_11111111111110& E-14
    convertToDouble +959E-7
} 0x3f1923bd746a3528
test expr-28.594 {input floating-point conversion} {ieeeFloatingPoint} {
    # Ad2b dieee UN -959 E-6 x -1f6cacd184c271_1111111111110& E-11
    convertToDouble -959E-6
} 0xbf4f6cacd184c272
test expr-28.595 {input floating-point conversion} {ieeeFloatingPoint} {
    # Ad2b dieee UN +373 E-27 x 1cdc06b20ef182_1111111111110& E-82
    convertToDouble +373E-27
} 0x3adcdc06b20ef183
test expr-28.596 {input floating-point conversion} {ieeeFloatingPoint} {
    # Ad2b dieee UN -746 E-27 x -1cdc06b20ef182_1111111111110& E-81
    convertToDouble -746E-27
} 0xbaecdc06b20ef183
test expr-28.597 {input floating-point conversion} {ieeeFloatingPoint} {
    # Ad2b dieee UN +4069 E24 x 1a4b9887fbfe7a_0000000000001& E91
    convertToDouble +4069E24
} 0x45aa4b9887fbfe7a
test expr-28.598 {input floating-point conversion} {ieeeFloatingPoint} {
    # Ad2b dieee UN -4069 E23 x -150946d32ffec8_0000000000001& E88
    convertToDouble -4069E23
} 0xc5750946d32ffec8
test expr-28.599 {input floating-point conversion} {ieeeFloatingPoint} {
    # Ad2b dieee UN -8138 E24 x -1a4b9887fbfe7a_0000000000001& E92
    convertToDouble -8138E24
} 0xc5ba4b9887fbfe7a
test expr-28.600 {input floating-point conversion} {ieeeFloatingPoint} {
    # Ad2b dieee UN +8294 E-15 x 123d1b5eb1d778_000000000000000001& E-37
    convertToDouble +8294E-15
} 0x3da23d1b5eb1d778
test expr-28.601 {input floating-point conversion} {ieeeFloatingPoint} {
    # Ad2b dieee UN -4147 E-14 x -16cc62365e4d56_00000000000000001& E-35
    convertToDouble -4147E-14
} 0xbdc6cc62365e4d56
test expr-28.602 {input floating-point conversion} {ieeeFloatingPoint} {
    # Ad2b dieee UN +4147 E-15 x 123d1b5eb1d778_000000000000000001& E-38
    convertToDouble +4147E-15
} 0x3d923d1b5eb1d778
test expr-28.603 {input floating-point conversion} {ieeeFloatingPoint} {
    # Ad2b dieee UN -8294 E-14 x -16cc62365e4d56_00000000000000001& E-34
    convertToDouble -8294E-14
} 0xbdd6cc62365e4d56
test expr-28.604 {input floating-point conversion} {ieeeFloatingPoint} {
    # Ad2b dieee UN +538 E27 x 1b297cad9f70b5_1111111111111110& E98
    convertToDouble +538E27
} 0x461b297cad9f70b6
test expr-28.605 {input floating-point conversion} {ieeeFloatingPoint} {
    # Ad2b dieee UN -2690 E26 x -1b297cad9f70b5_1111111111111110& E97
    convertToDouble -2690E26
} 0xc60b297cad9f70b6
test expr-28.606 {input floating-point conversion} {ieeeFloatingPoint} {
    # Ad2b dieee UN +269 E27 x 1b297cad9f70b5_1111111111111110& E97
    convertToDouble +269E27
} 0x460b297cad9f70b6
test expr-28.607 {input floating-point conversion} {ieeeFloatingPoint} {
    # Ad2b dieee UN -2152 E27 x -1b297cad9f70b5_1111111111111110& E100
    convertToDouble -2152E27
} 0xc63b297cad9f70b6
test expr-28.608 {input floating-point conversion} {ieeeFloatingPoint} {
    # Ad2b dieee UN +1721 E-17 x 136071dcae4564_111111111111110& E-46
    convertToDouble +1721E-17
} 0x3d136071dcae4565
test expr-28.609 {input floating-point conversion} {ieeeFloatingPoint} {
    # Ad2b dieee UN -7979 E-27 x -134ac304747faf_111111111111110& E-77
    convertToDouble -7979E-27
} 0xbb234ac304747fb0
test expr-28.610 {input floating-point conversion} {ieeeFloatingPoint} {
    # Ad2b dieee UN +6884 E-17 x 136071dcae4564_111111111111110& E-44
    convertToDouble +6884E-17
} 0x3d336071dcae4565
test expr-28.611 {input floating-point conversion} {ieeeFloatingPoint} {
    # Ad2b dieee UN -8605 E-18 x -136071dcae4564_111111111111110& E-47
    convertToDouble -8605E-18
} 0xbd036071dcae4565
test expr-28.612 {input floating-point conversion} {ieeeFloatingPoint} {
    # Ad2b dieee UN +82854 E27 x 10570ed9e3cecc_00000000000000001& E106
    convertToDouble +82854E27
} 0x4690570ed9e3cecc
test expr-28.613 {input floating-point conversion} {ieeeFloatingPoint} {
    # Ad2b dieee UN -55684 E24 x -167d9735144ae3_00000000000000001& E95
    convertToDouble -55684E24
} 0xc5e67d9735144ae3
test expr-28.614 {input floating-point conversion} {ieeeFloatingPoint} {
    # Ad2b dieee UN +27842 E24 x 167d9735144ae3_00000000000000001& E94
    convertToDouble +27842E24
} 0x45d67d9735144ae3
test expr-28.615 {input floating-point conversion} {ieeeFloatingPoint} {
    # Ad2b dieee UN -48959 E25 x -18b7cd6ca56f85_00000000000000001& E98
    convertToDouble -48959E25
} 0xc618b7cd6ca56f85
test expr-28.616 {input floating-point conversion} {ieeeFloatingPoint} {
    # Ad2b dieee UN +81921 E-17 x 1cd2c9a6cdd003_000000000000000000001& E-41
    convertToDouble +81921E-17
} 0x3d6cd2c9a6cdd003
test expr-28.617 {input floating-point conversion} {ieeeFloatingPoint} {
    # Ad2b dieee UN -76207 E-8 x -18f8b4dd16f1df_0000000000000000001& E-11
    convertToDouble -76207E-8
} 0xbf48f8b4dd16f1df
test expr-28.618 {input floating-point conversion} {ieeeFloatingPoint} {
    # Ad2b dieee UN +4147 E-15 x 123d1b5eb1d778_000000000000000001& E-38
    convertToDouble +4147E-15
} 0x3d923d1b5eb1d778
test expr-28.619 {input floating-point conversion} {ieeeFloatingPoint} {
    # Ad2b dieee UN -41470 E-16 x -123d1b5eb1d778_000000000000000001& E-38
    convertToDouble -41470E-16
} 0xbd923d1b5eb1d778
test expr-28.620 {input floating-point conversion} {ieeeFloatingPoint} {
    # Ad2b dieee UN +89309 E24 x 12092ac5f2019e_1111111111111111110& E96
    convertToDouble +89309E24
} 0x45f2092ac5f2019f
test expr-28.621 {input floating-point conversion} {ieeeFloatingPoint} {
    # Ad2b dieee UN +75859 E26 x 17efd75a2938eb_1111111111111111111110& E102
    convertToDouble +75859E26
} 0x4657efd75a2938ec
test expr-28.622 {input floating-point conversion} {ieeeFloatingPoint} {
    # Ad2b dieee UN -75859 E25 x -132645e1ba93ef_1111111111111111111110& E99
    convertToDouble -75859E25
} 0xc6232645e1ba93f0
test expr-28.623 {input floating-point conversion} {ieeeFloatingPoint} {
    # Ad2b dieee UN +14257 E-23 x 150a246ecd44f2_1111111111111111110& E-63
    convertToDouble +14257E-23
} 0x3c050a246ecd44f3
test expr-28.624 {input floating-point conversion} {ieeeFloatingPoint} {
    # Ad2b dieee UN -28514 E-23 x -150a246ecd44f2_1111111111111111110& E-62
    convertToDouble -28514E-23
} 0xbc150a246ecd44f3
test expr-28.625 {input floating-point conversion} {ieeeFloatingPoint} {
    # Ad2b dieee UN +57028 E-23 x 150a246ecd44f2_1111111111111111110& E-61
    convertToDouble +57028E-23
} 0x3c250a246ecd44f3
test expr-28.626 {input floating-point conversion} {ieeeFloatingPoint} {
    # Ad2b dieee UN -71285 E-24 x -150a246ecd44f2_1111111111111111110& E-64
    convertToDouble -71285E-24
} 0xbbf50a246ecd44f3
test expr-28.627 {input floating-point conversion} {ieeeFloatingPoint} {
    # Ad2b dieee UN +344863 E27 x 1100c873963d6d_00000000000000000001& E108
    convertToDouble +344863E27
} 0x46b100c873963d6d
test expr-28.628 {input floating-point conversion} {ieeeFloatingPoint} {
    # Ad2b dieee UN -951735 E27 x -17764ad224e24a_000000000000000000001& E109
    convertToDouble -951735E27
} 0xc6c7764ad224e24a
test expr-28.629 {input floating-point conversion} {ieeeFloatingPoint} {
    # Ad2b dieee UN +200677 E23 x 1035e73135b834_0000000000000000001& E94
    convertToDouble +200677E23
} 0x45d035e73135b834
test expr-28.630 {input floating-point conversion} {ieeeFloatingPoint} {
    # Ad2b dieee UN -401354 E24 x -144360fd832641_0000000000000000001& E98
    convertToDouble -401354E24
} 0xc6144360fd832641
test expr-28.631 {input floating-point conversion} {ieeeFloatingPoint} {
    # Ad2b dieee UN +839604 E-11 x 119b96f36ec68b_00000000000000000000000001& E-17
    convertToDouble +839604E-11
} 0x3ee19b96f36ec68b
test expr-28.632 {input floating-point conversion} {ieeeFloatingPoint} {
    # Ad2b dieee UN -209901 E-11 x -119b96f36ec68b_00000000000000000000000001& E-19
    convertToDouble -209901E-11
} 0xbec19b96f36ec68b
test expr-28.633 {input floating-point conversion} {ieeeFloatingPoint} {
    # Ad2b dieee UN +419802 E-11 x 119b96f36ec68b_00000000000000000000000001& E-18
    convertToDouble +419802E-11
} 0x3ed19b96f36ec68b
test expr-28.634 {input floating-point conversion} {ieeeFloatingPoint} {
    # Ad2b dieee UN -537734 E-24 x -13d6c1088ae40e_0000000000000000000001& E-61
    convertToDouble -537734E-24
} 0xbc23d6c1088ae40e
test expr-28.635 {input floating-point conversion} {ieeeFloatingPoint} {
    # Ad2b dieee UN +910308 E26 x 11f3e1839eeab0_11111111111111111111110& E106
    convertToDouble +910308E26
} 0x4691f3e1839eeab1
test expr-28.636 {input floating-point conversion} {ieeeFloatingPoint} {
    # Ad2b dieee UN -227577 E26 x -11f3e1839eeab0_11111111111111111111110& E104
    convertToDouble -227577E26
} 0xc671f3e1839eeab1
test expr-28.637 {input floating-point conversion} {ieeeFloatingPoint} {
    # Ad2b dieee UN +455154 E26 x 11f3e1839eeab0_11111111111111111111110& E105
    convertToDouble +455154E26
} 0x4681f3e1839eeab1
test expr-28.638 {input floating-point conversion} {ieeeFloatingPoint} {
    # Ad2b dieee UN -531013 E25 x -10c17d25834171_11111111111111111111110& E102
    convertToDouble -531013E25
} 0xc650c17d25834172
test expr-28.639 {input floating-point conversion} {ieeeFloatingPoint} {
    # Ad2b dieee UN +963019 E-21 x 11592429784914_11111111111111111111110& E-50
    convertToDouble +963019E-21
} 0x3cd1592429784915
test expr-28.640 {input floating-point conversion} {ieeeFloatingPoint} {
    # Ad2b dieee UN -519827 E-13 x -1be872a8b30d7c_11111111111111111111110& E-25
    convertToDouble -519827E-13
} 0xbe6be872a8b30d7d
test expr-28.641 {input floating-point conversion} {ieeeFloatingPoint} {
    # Ad2b dieee UN +623402 E-27 x 178d2c97bde2a0_11111111111111111111110& E-71
    convertToDouble +623402E-27
} 0x3b878d2c97bde2a1
test expr-28.642 {input floating-point conversion} {ieeeFloatingPoint} {
    # Ad2b dieee UN -311701 E-27 x -178d2c97bde2a0_11111111111111111111110& E-72
    convertToDouble -311701E-27
} 0xbb778d2c97bde2a1
test expr-28.643 {input floating-point conversion} {ieeeFloatingPoint} {
    # Ad2b dieee UN +9613651 E26 x 17b31116270d9b_000000000000000000000001& E109
    convertToDouble +9613651E26
} 0x46c7b31116270d9b
test expr-28.644 {input floating-point conversion} {ieeeFloatingPoint} {
    # Ad2b dieee UN -9191316 E23 x -1733bfae0801fd_0000000000000000000001& E99
    convertToDouble -9191316E23
} 0xc62733bfae0801fd
test expr-28.645 {input floating-point conversion} {ieeeFloatingPoint} {
    # Ad2b dieee UN +4595658 E23 x 1733bfae0801fd_0000000000000000000001& E98
    convertToDouble +4595658E23
} 0x461733bfae0801fd
test expr-28.646 {input floating-point conversion} {ieeeFloatingPoint} {
    # Ad2b dieee UN -2297829 E23 x -1733bfae0801fd_0000000000000000000001& E97
    convertToDouble -2297829E23
} 0xc60733bfae0801fd
test expr-28.647 {input floating-point conversion} {ieeeFloatingPoint} {
    # Ad2b dieee UN -1679208 E-11 x -119b96f36ec68b_00000000000000000000000001& E-16
    convertToDouble -1679208E-11
} 0xbef19b96f36ec68b
test expr-28.648 {input floating-point conversion} {ieeeFloatingPoint} {
    # Ad2b dieee UN +3379223 E27 x 14d3794ce2fc25_1111111111111111111111110& E111
    convertToDouble +3379223E27
} 0x46e4d3794ce2fc26
test expr-28.649 {input floating-point conversion} {ieeeFloatingPoint} {
    # Ad2b dieee UN -6758446 E27 x -14d3794ce2fc25_1111111111111111111111110& E112
    convertToDouble -6758446E27
} 0xc6f4d3794ce2fc26
test expr-28.650 {input floating-point conversion} {ieeeFloatingPoint} {
    # Ad2b dieee UN +5444097 E-21 x 18849dd33c95ae_11111111111111111111111111110& E-48
    convertToDouble +5444097E-21
} 0x3cf8849dd33c95af
test expr-28.651 {input floating-point conversion} {ieeeFloatingPoint} {
    # Ad2b dieee UN -8399969 E-27 x -13d5783e85fcf7_1111111111111111111111110& E-67
    convertToDouble -8399969E-27
} 0xbbc3d5783e85fcf8
test expr-28.652 {input floating-point conversion} {ieeeFloatingPoint} {
    # Ad2b dieee UN +8366487 E-16 x 1cbf3d630403af_1111111111111111111111110& E-31
    convertToDouble +8366487E-16
} 0x3e0cbf3d630403b0
test expr-28.653 {input floating-point conversion} {ieeeFloatingPoint} {
    # Ad2b dieee UN -8366487 E-15 x -11f7865de2824d_11111111111111111111111110& E-27
    convertToDouble -8366487E-15
} 0xbe41f7865de2824e
test expr-28.654 {input floating-point conversion} {ieeeFloatingPoint} {
    # Ad2b dieee UN +65060671 E25 x 1009e7d474572a_0000000000000000000000000001& E109
    convertToDouble +65060671E25
} 0x46c009e7d474572a
test expr-28.655 {input floating-point conversion} {ieeeFloatingPoint} {
    # Ad2b dieee UN +65212389 E23 x 1493d098d37657_000000000000000000000000001& E102
    convertToDouble +65212389E23
} 0x465493d098d37657
test expr-28.656 {input floating-point conversion} {ieeeFloatingPoint} {
    # Ad2b dieee UN +55544957 E-13 x 174c1826f3010c_00000000000000000000000000001& E-18
    convertToDouble +55544957E-13
} 0x3ed74c1826f3010c
test expr-28.657 {input floating-point conversion} {ieeeFloatingPoint} {
    # Ad2b dieee UN -51040905 E-20 x -11f55b23c8bf2d_0000000000000000000000000001& E-41
    convertToDouble -51040905E-20
} 0xbd61f55b23c8bf2d
test expr-28.658 {input floating-point conversion} {ieeeFloatingPoint} {
    # Ad2b dieee UN +99585767 E-22 x 166cba8699f0f2_0000000000000000000000000001& E-47
    convertToDouble +99585767E-22
} 0x3d066cba8699f0f2
test expr-28.659 {input floating-point conversion} {ieeeFloatingPoint} {
    # Ad2b dieee UN -99585767 E-23 x -11f095387b2728_0000000000000000000000000001& E-50
    convertToDouble -99585767E-23
} 0xbcd1f095387b2728
test expr-28.660 {input floating-point conversion} {ieeeFloatingPoint} {
    # Ad2b dieee UN +40978393 E26 x 1941401cca2bfd_1111111111111111111111111110& E111
    convertToDouble +40978393E26
} 0x46e941401cca2bfe
test expr-28.661 {input floating-point conversion} {ieeeFloatingPoint} {
    # Ad2b dieee UN -67488159 E24 x -1a9e90059d12db_11111111111111111111111111110& E105
    convertToDouble -67488159E24
} 0xc68a9e90059d12dc
test expr-28.662 {input floating-point conversion} {ieeeFloatingPoint} {
    # Ad2b dieee UN +69005339 E23 x 15c634f6ef1f95_111111111111111111111111110& E102
    convertToDouble +69005339E23
} 0x4655c634f6ef1f96
test expr-28.663 {input floating-point conversion} {ieeeFloatingPoint} {
    # Ad2b dieee UN -81956786 E26 x -1941401cca2bfd_1111111111111111111111111110& E112
    convertToDouble -81956786E26
} 0xc6f941401cca2bfe
test expr-28.664 {input floating-point conversion} {ieeeFloatingPoint} {
    # Ad2b dieee UN -87105552 E-21 x -18849dd33c95ae_11111111111111111111111111110& E-44
    convertToDouble -87105552E-21
} 0xbd38849dd33c95af
test expr-28.665 {input floating-point conversion} {ieeeFloatingPoint} {
    # Ad2b dieee UN +10888194 E-21 x 18849dd33c95ae_11111111111111111111111111110& E-47
    convertToDouble +10888194E-21
} 0x3d08849dd33c95af
test expr-28.666 {input floating-point conversion} {ieeeFloatingPoint} {
    # Ad2b dieee UN -21776388 E-21 x -18849dd33c95ae_11111111111111111111111111110& E-46
    convertToDouble -21776388E-21
} 0xbd18849dd33c95af
test expr-28.667 {input floating-point conversion} {ieeeFloatingPoint} {
    # Ad2b dieee UN +635806667 E27 x 1e9cec176c96f8_000000000000000000000000000000001& E118
    convertToDouble +635806667E27
} 0x475e9cec176c96f8
test expr-28.668 {input floating-point conversion} {ieeeFloatingPoint} {
    # Ad2b dieee UN -670026614 E25 x -14a593f89f4194_00000000000000000000000000000001& E112
    convertToDouble -670026614E25
} 0xc6f4a593f89f4194
test expr-28.669 {input floating-point conversion} {ieeeFloatingPoint} {
    # Ad2b dieee UN +335013307 E26 x 19cef8f6c711f9_0000000000000000000000000000001& E114
    convertToDouble +335013307E26
} 0x4719cef8f6c711f9
test expr-28.670 {input floating-point conversion} {ieeeFloatingPoint} {
    # Ad2b dieee UN -335013307 E25 x -14a593f89f4194_00000000000000000000000000000001& E111
    convertToDouble -335013307E25
} 0xc6e4a593f89f4194
test expr-28.671 {input floating-point conversion} {ieeeFloatingPoint} {
    # Ad2b dieee UN +371790617 E-24 x 1aca538c61ba9c_000000000000000000000000000000001& E-52
    convertToDouble +371790617E-24
} 0x3cbaca538c61ba9c
test expr-28.672 {input floating-point conversion} {ieeeFloatingPoint} {
    # Ad2b dieee UN -371790617 E-25 x -156ea93d1afbb0_0000000000000000000000000000000001& E-55
    convertToDouble -371790617E-25
} 0xbc856ea93d1afbb0
test expr-28.673 {input floating-point conversion} {ieeeFloatingPoint} {
    # Ad2b dieee UN +743581234 E-24 x 1aca538c61ba9c_000000000000000000000000000000001& E-51
    convertToDouble +743581234E-24
} 0x3ccaca538c61ba9c
test expr-28.674 {input floating-point conversion} {ieeeFloatingPoint} {
    # Ad2b dieee UN -743581234 E-25 x -156ea93d1afbb0_0000000000000000000000000000000001& E-54
    convertToDouble -743581234E-25
} 0xbc956ea93d1afbb0
test expr-28.675 {input floating-point conversion} {ieeeFloatingPoint} {
    # Ad2b dieee UN +202464477 E24 x 13f6ec0435ce24_111111111111111111111111111110& E107
    convertToDouble +202464477E24
} 0x46a3f6ec0435ce25
test expr-28.676 {input floating-point conversion} {ieeeFloatingPoint} {
    # Ad2b dieee UN -404928954 E24 x -13f6ec0435ce24_111111111111111111111111111110& E108
    convertToDouble -404928954E24
} 0xc6b3f6ec0435ce25
test expr-28.677 {input floating-point conversion} {ieeeFloatingPoint} {
    # Ad2b dieee UN +997853758 E27 x 1805bfa33b98fa_111111111111111111111111111110& E119
    convertToDouble +997853758E27
} 0x476805bfa33b98fb
test expr-28.678 {input floating-point conversion} {ieeeFloatingPoint} {
    # Ad2b dieee UN -997853758 E26 x -1337cc829613fb_111111111111111111111111111110& E116
    convertToDouble -997853758E26
} 0xc73337cc829613fc
test expr-28.679 {input floating-point conversion} {ieeeFloatingPoint} {
    # Ad2b dieee UN +405498418 E-17 x 116a8093df66a6_111111111111111111111111111111110& E-28
    convertToDouble +405498418E-17
} 0x3e316a8093df66a7
test expr-28.680 {input floating-point conversion} {ieeeFloatingPoint} {
    # Ad2b dieee UN -582579084 E-14 x -186f653140a658_111111111111111111111111111111110& E-18
    convertToDouble -582579084E-14
} 0xbed86f653140a659
test expr-28.681 {input floating-point conversion} {ieeeFloatingPoint} {
    # Ad2b dieee UN +608247627 E-18 x 14e633e4a5ae61_111111111111111111111111111111110& E-31
    convertToDouble +608247627E-18
} 0x3e04e633e4a5ae62
test expr-28.682 {input floating-point conversion} {ieeeFloatingPoint} {
    # Ad2b dieee UN -291289542 E-14 x -186f653140a658_111111111111111111111111111111110& E-19
    convertToDouble -291289542E-14
} 0xbec86f653140a659
test expr-28.683 {input floating-point conversion} {ieeeFloatingPoint} {
    # Ad2b dieee UN -9537100005 E26 x -16f5b11191713a_000000000000000000000000000000001& E119
    convertToDouble -9537100005E26
} 0xc766f5b11191713a
test expr-28.684 {input floating-point conversion} {ieeeFloatingPoint} {
    # Ad2b dieee UN +6358066670 E27 x 1322138ea3de5b_000000000000000000000000000000001& E122
    convertToDouble +6358066670E27
} 0x479322138ea3de5b
test expr-28.685 {input floating-point conversion} {ieeeFloatingPoint} {
    # Ad2b dieee UN -1271613334 E27 x -1e9cec176c96f8_000000000000000000000000000000001& E119
    convertToDouble -1271613334E27
} 0xc76e9cec176c96f8
test expr-28.686 {input floating-point conversion} {ieeeFloatingPoint} {
    # Ad2b dieee UN +5229646999 E-16 x 118c3b89731f3d_000000000000000000000000000000000001& E-21
    convertToDouble +5229646999E-16
} 0x3ea18c3b89731f3d
test expr-28.687 {input floating-point conversion} {ieeeFloatingPoint} {
    # Ad2b dieee UN +5229646999 E-17 x 1c13927584fec8_00000000000000000000000000000000001& E-25
    convertToDouble +5229646999E-17
} 0x3e6c13927584fec8
test expr-28.688 {input floating-point conversion} {ieeeFloatingPoint} {
    # Ad2b dieee UN +4429943614 E24 x 1b4d37fa06864a_1111111111111111111111111111111110& E111
    convertToDouble +4429943614E24
} 0x46eb4d37fa06864b
test expr-28.689 {input floating-point conversion} {ieeeFloatingPoint} {
    # Ad2b dieee UN -8859887228 E24 x -1b4d37fa06864a_1111111111111111111111111111111110& E112
    convertToDouble -8859887228E24
} 0xc6fb4d37fa06864b
test expr-28.690 {input floating-point conversion} {ieeeFloatingPoint} {
    # Ad2b dieee UN +2214971807 E24 x 1b4d37fa06864a_1111111111111111111111111111111110& E110
    convertToDouble +2214971807E24
} 0x46db4d37fa06864b
test expr-28.691 {input floating-point conversion} {ieeeFloatingPoint} {
    # Ad2b dieee UN -4176887093 E26 x -141c692c5bd07a_111111111111111111111111111111110& E118
    convertToDouble -4176887093E26
} 0xc7541c692c5bd07b
test expr-28.692 {input floating-point conversion} {ieeeFloatingPoint} {
    # Ad2b dieee UN +4003495257 E-20 x 16026b2e07ec06_111111111111111111111111111111111110& E-35
    convertToDouble +4003495257E-20
} 0x3dc6026b2e07ec07
test expr-28.693 {input floating-point conversion} {ieeeFloatingPoint} {
    # Ad2b dieee UN -4361901637 E-23 x -188e29a9d7c5b8_11111111111111111111111111111111110& E-45
    convertToDouble -4361901637E-23
} 0xbd288e29a9d7c5b9
test expr-28.694 {input floating-point conversion} {ieeeFloatingPoint} {
    # Ad2b dieee UN +8723803274 E-23 x 188e29a9d7c5b8_11111111111111111111111111111111110& E-44
    convertToDouble +8723803274E-23
} 0x3d388e29a9d7c5b9
test expr-28.695 {input floating-point conversion} {ieeeFloatingPoint} {
    # Ad2b dieee UN -8006990514 E-20 x -16026b2e07ec06_111111111111111111111111111111111110& E-34
    convertToDouble -8006990514E-20
} 0xbdd6026b2e07ec07
test expr-28.696 {input floating-point conversion} {ieeeFloatingPoint} {
    # Ad2b dieee UN +72835110098 E27 x 1b65c41711fb6d_0000000000000000000000000000000000001& E125
    convertToDouble +72835110098E27
} 0x47cb65c41711fb6d
test expr-28.697 {input floating-point conversion} {ieeeFloatingPoint} {
    # Ad2b dieee UN -36417555049 E27 x -1b65c41711fb6d_0000000000000000000000000000000000001& E124
    convertToDouble -36417555049E27
} 0xc7bb65c41711fb6d
test expr-28.698 {input floating-point conversion} {ieeeFloatingPoint} {
    # Ad2b dieee UN +84279630104 E25 x 144a221b1cf62e_000000000000000000000000000000000001& E119
    convertToDouble +84279630104E25
} 0x47644a221b1cf62e
test expr-28.699 {input floating-point conversion} {ieeeFloatingPoint} {
    # Ad2b dieee UN -84279630104 E24 x -103b4e7c172b58_000000000000000000000000000000000001& E116
    convertToDouble -84279630104E24
} 0xc7303b4e7c172b58
test expr-28.700 {input floating-point conversion} {ieeeFloatingPoint} {
    # Ad2b dieee UN +21206176437 E-27 x 1872f563ae0cc9_0000000000000000000000000000000000001& E-56
    convertToDouble +21206176437E-27
} 0x3c7872f563ae0cc9
test expr-28.701 {input floating-point conversion} {ieeeFloatingPoint} {
    # Ad2b dieee UN -66461566917 E-22 x -1d3ae83e4322b3_00000000000000000000000000000000000001& E-38
    convertToDouble -66461566917E-22
} 0xbd9d3ae83e4322b3
test expr-28.702 {input floating-point conversion} {ieeeFloatingPoint} {
    # Ad2b dieee UN +64808355539 E-16 x 1b2ebe83265fbf_00000000000000000000000000000000000001& E-18
    convertToDouble +64808355539E-16
} 0x3edb2ebe83265fbf
test expr-28.703 {input floating-point conversion} {ieeeFloatingPoint} {
    # Ad2b dieee UN -84932679673 E-19 x -123d39339f1bf6_00000000000000000000000000000000000001& E-27
    convertToDouble -84932679673E-19
} 0xbe423d39339f1bf6
test expr-28.704 {input floating-point conversion} {ieeeFloatingPoint} {
    # Ad2b dieee UN +65205430094 E26 x 139f3e5d7fd76a_1111111111111111111111111111111111110& E122
    convertToDouble +65205430094E26
} 0x47939f3e5d7fd76b
test expr-28.705 {input floating-point conversion} {ieeeFloatingPoint} {
    # Ad2b dieee UN -68384463429 E25 x -107684982f634e_1111111111111111111111111111111111111110& E119
    convertToDouble -68384463429E25
} 0xc7607684982f634f
test expr-28.706 {input floating-point conversion} {ieeeFloatingPoint} {
    # Ad2b dieee UN +32602715047 E26 x 139f3e5d7fd76a_1111111111111111111111111111111111110& E121
    convertToDouble +32602715047E26
} 0x47839f3e5d7fd76b
test expr-28.707 {input floating-point conversion} {ieeeFloatingPoint} {
    # Ad2b dieee UN -62662203426 E27 x -1792269424688d_111111111111111111111111111111111110& E125
    convertToDouble -62662203426E27
} 0xc7c792269424688e
test expr-28.708 {input floating-point conversion} {ieeeFloatingPoint} {
    # Ad2b dieee UN +58784444678 E-18 x 1f8f45c64b4682_111111111111111111111111111111111111110& E-25
    convertToDouble +58784444678E-18
} 0x3e6f8f45c64b4683
test expr-28.709 {input floating-point conversion} {ieeeFloatingPoint} {
    # Ad2b dieee UN -50980203373 E-21 x -1c06d366394440_11111111111111111111111111111111111111111110& E-35
    convertToDouble -50980203373E-21
} 0xbdcc06d366394441
test expr-28.710 {input floating-point conversion} {ieeeFloatingPoint} {
    # Ad2b dieee UN +29392222339 E-18 x 1f8f45c64b4682_111111111111111111111111111111111111110& E-26
    convertToDouble +29392222339E-18
} 0x3e5f8f45c64b4683
test expr-28.711 {input floating-point conversion} {ieeeFloatingPoint} {
    # Ad2b dieee UN -75529940323 E-27 x -15c5203c0aad52_1111111111111111111111111111111111111110& E-54
    convertToDouble -75529940323E-27
} 0xbc95c5203c0aad53
test expr-28.712 {input floating-point conversion} {ieeeFloatingPoint} {
    # Ad2b dieee UN -937495906299 E26 x -11a1e0ebb6af11_000000000000000000000000000000000000000001& E126
    convertToDouble -937495906299E26
} 0xc7d1a1e0ebb6af11
test expr-28.713 {input floating-point conversion} {ieeeFloatingPoint} {
    # Ad2b dieee UN +842642485799 E-20 x 121879decdd7cb_000000000000000000000000000000000000000001& E-27
    convertToDouble +842642485799E-20
} 0x3e421879decdd7cb
test expr-28.714 {input floating-point conversion} {ieeeFloatingPoint} {
    # Ad2b dieee UN -387824150699 E-23 x -110e8302245571_00000000000000000000000000000000000000001& E-38
    convertToDouble -387824150699E-23
} 0xbd910e8302245571
test expr-28.715 {input floating-point conversion} {ieeeFloatingPoint} {
    # Ad2b dieee UN +924948814726 E-27 x 10a992d1fc6ded_00000000000000000000000000000000000000001& E-50
    convertToDouble +924948814726E-27
} 0x3cd0a992d1fc6ded
test expr-28.716 {input floating-point conversion} {ieeeFloatingPoint} {
    # Ad2b dieee UN -775648301398 E-23 x -110e8302245571_00000000000000000000000000000000000000001& E-37
    convertToDouble -775648301398E-23
} 0xbda10e8302245571
test expr-28.717 {input floating-point conversion} {ieeeFloatingPoint} {
    # Ad2b dieee UN +547075707432 E25 x 107684982f634e_1111111111111111111111111111111111111110& E122
    convertToDouble +547075707432E25
} 0x47907684982f634f
test expr-28.718 {input floating-point conversion} {ieeeFloatingPoint} {
    # Ad2b dieee UN +683844634290 E24 x 107684982f634e_1111111111111111111111111111111111111110& E119
    convertToDouble +683844634290E24
} 0x47607684982f634f
test expr-28.719 {input floating-point conversion} {ieeeFloatingPoint} {
    # Ad2b dieee UN -136768926858 E25 x -107684982f634e_1111111111111111111111111111111111111110& E120
    convertToDouble -136768926858E25
} 0xc7707684982f634f
test expr-28.720 {input floating-point conversion} {ieeeFloatingPoint} {
    # Ad2b dieee UN +509802033730 E-22 x 1c06d366394440_11111111111111111111111111111111111111111110& E-35
    convertToDouble +509802033730E-22
} 0x3dcc06d366394441
test expr-28.721 {input floating-point conversion} {ieeeFloatingPoint} {
    # Ad2b dieee UN +101960406746 E-21 x 1c06d366394440_11111111111111111111111111111111111111111110& E-34
    convertToDouble +101960406746E-21
} 0x3ddc06d366394441
test expr-28.722 {input floating-point conversion} {ieeeFloatingPoint} {
    # Ad2b dieee UN -815683253968 E-21 x -1c06d366394440_11111111111111111111111111111111111111111110& E-31
    convertToDouble -815683253968E-21
} 0xbe0c06d366394441
test expr-28.723 {input floating-point conversion} {ieeeFloatingPoint} {
    # Ad2b dieee UN +7344124123524 E24 x 1619b519dd6833_00000000000000000000000000000000000000000001& E122
    convertToDouble +7344124123524E24
} 0x479619b519dd6833
test expr-28.724 {input floating-point conversion} {ieeeFloatingPoint} {
    # Ad2b dieee UN -9180155154405 E23 x -1619b519dd6833_00000000000000000000000000000000000000000001& E119
    convertToDouble -9180155154405E23
} 0xc76619b519dd6833
test expr-28.725 {input floating-point conversion} {ieeeFloatingPoint} {
    # Ad2b dieee UN +6479463327323 E27 x 130a9b3e9bd05e_00000000000000000000000000000000000000000001& E132
    convertToDouble +6479463327323E27
} 0x48330a9b3e9bd05e
test expr-28.726 {input floating-point conversion} {ieeeFloatingPoint} {
    # Ad2b dieee UN -1836031030881 E24 x -1619b519dd6833_00000000000000000000000000000000000000000001& E120
    convertToDouble -1836031030881E24
} 0xc77619b519dd6833
test expr-28.727 {input floating-point conversion} {ieeeFloatingPoint} {
    # Ad2b dieee UN +4337269293039 E-19 x 1d1b5f354c63d6_00000000000000000000000000000000000000000001& E-22
    convertToDouble +4337269293039E-19
} 0x3e9d1b5f354c63d6
test expr-28.728 {input floating-point conversion} {ieeeFloatingPoint} {
    # Ad2b dieee UN -4599163554373 E-23 x -1948bf4d34088d_00000000000000000000000000000000000000000001& E-35
    convertToDouble -4599163554373E-23
} 0xbdc948bf4d34088d
test expr-28.729 {input floating-point conversion} {ieeeFloatingPoint} {
    # Ad2b dieee UN +9198327108746 E-23 x 1948bf4d34088d_00000000000000000000000000000000000000000001& E-34
    convertToDouble +9198327108746E-23
} 0x3dd948bf4d34088d
test expr-28.730 {input floating-point conversion} {ieeeFloatingPoint} {
    # Ad2b dieee UN +4812803938347 E27 x 1c4980a4ee94ce_111111111111111111111111111111111111111111110& E131
    convertToDouble +4812803938347E27
} 0x482c4980a4ee94cf
test expr-28.731 {input floating-point conversion} {ieeeFloatingPoint} {
    # Ad2b dieee UN -8412030890011 E23 x -14405075e52db9_11111111111111111111111111111111111111111110& E119
    convertToDouble -8412030890011E23
} 0xc764405075e52dba
test expr-28.732 {input floating-point conversion} {ieeeFloatingPoint} {
    # Ad2b dieee UN +9625607876694 E27 x 1c4980a4ee94ce_111111111111111111111111111111111111111111110& E132
    convertToDouble +9625607876694E27
} 0x483c4980a4ee94cf
test expr-28.733 {input floating-point conversion} {ieeeFloatingPoint} {
    # Ad2b dieee UN -4739968828249 E24 x -1c87140cdf8a1d_1111111111111111111111111111111111111111110& E121
    convertToDouble -4739968828249E24
} 0xc78c87140cdf8a1e
test expr-28.734 {input floating-point conversion} {ieeeFloatingPoint} {
    # Ad2b dieee UN +9697183891673 E-23 x 1aa7c959b6a666_11111111111111111111111111111111111111111111110& E-34
    convertToDouble +9697183891673E-23
} 0x3ddaa7c959b6a667
test expr-28.735 {input floating-point conversion} {ieeeFloatingPoint} {
    # Ad2b dieee UN -7368108517543 E-20 x -13c7535bbd85a1_1111111111111111111111111111111111111111111110& E-24
    convertToDouble -7368108517543E-20
} 0xbe73c7535bbd85a2
test expr-28.736 {input floating-point conversion} {ieeeFloatingPoint} {
    # Ad2b dieee UN +51461358161422 E25 x 18326f87d4cae0_0000000000000000000000000000000000000000000000001& E128
    convertToDouble +51461358161422E25
} 0x47f8326f87d4cae0
test expr-28.737 {input floating-point conversion} {ieeeFloatingPoint} {
    # Ad2b dieee UN -77192037242133 E26 x -16af488f577e32_0000000000000000000000000000000000000000000000001& E132
    convertToDouble -77192037242133E26
} 0xc836af488f577e32
test expr-28.738 {input floating-point conversion} {ieeeFloatingPoint} {
    # Ad2b dieee UN +77192037242133 E25 x 1225d3a5df9828_0000000000000000000000000000000000000000000000001& E129
    convertToDouble +77192037242133E25
} 0x480225d3a5df9828
test expr-28.739 {input floating-point conversion} {ieeeFloatingPoint} {
    # Ad2b dieee UN -51461358161422 E27 x -12e767221e3e7f_0000000000000000000000000000000000000000000000001& E135
    convertToDouble -51461358161422E27
} 0xc862e767221e3e7f
test expr-28.740 {input floating-point conversion} {ieeeFloatingPoint} {
    # Ad2b dieee UN +43999661561541 E-21 x 179f4476d372a3_0000000000000000000000000000000000000000000000001& E-25
    convertToDouble +43999661561541E-21
} 0x3e679f4476d372a3
test expr-28.741 {input floating-point conversion} {ieeeFloatingPoint} {
    # Ad2b dieee UN -87999323123082 E-21 x -179f4476d372a3_0000000000000000000000000000000000000000000000001& E-24
    convertToDouble -87999323123082E-21
} 0xbe779f4476d372a3
test expr-28.742 {input floating-point conversion} {ieeeFloatingPoint} {
    # Ad2b dieee UN +48374886826137 E-26 x 110538f23350d5_00000000000000000000000000000000000000000000001& E-41
    convertToDouble +48374886826137E-26
} 0x3d610538f23350d5
test expr-28.743 {input floating-point conversion} {ieeeFloatingPoint} {
    # Ad2b dieee UN -57684246567111 E-23 x -13d1f5c1b8a912_00000000000000000000000000000000000000000000001& E-31
    convertToDouble -57684246567111E-23
} 0xbe03d1f5c1b8a912
test expr-28.744 {input floating-point conversion} {ieeeFloatingPoint} {
    # Ad2b dieee UN +87192805957686 E23 x 1a3d16e55a9664_1111111111111111111111111111111111111111111110& E122
    convertToDouble +87192805957686E23
} 0x479a3d16e55a9665
test expr-28.745 {input floating-point conversion} {ieeeFloatingPoint} {
    # Ad2b dieee UN -75108713005913 E24 x -1c40b4baa79655_11111111111111111111111111111111111111111111110& E125
    convertToDouble -75108713005913E24
} 0xc7cc40b4baa79656
test expr-28.746 {input floating-point conversion} {ieeeFloatingPoint} {
    # Ad2b dieee UN +64233110587487 E27 x 179873e38669a6_1111111111111111111111111111111111111111111110& E135
    convertToDouble +64233110587487E27
} 0x48679873e38669a7
test expr-28.747 {input floating-point conversion} {ieeeFloatingPoint} {
    # Ad2b dieee UN -77577471133384 E-23 x -1aa7c959b6a666_11111111111111111111111111111111111111111111110& E-31
    convertToDouble -77577471133384E-23
} 0xbe0aa7c959b6a667
test expr-28.748 {input floating-point conversion} {ieeeFloatingPoint} {
    # Ad2b dieee UN +48485919458365 E-24 x 1aa7c959b6a666_11111111111111111111111111111111111111111111110& E-35
    convertToDouble +48485919458365E-24
} 0x3dcaa7c959b6a667
test expr-28.749 {input floating-point conversion} {ieeeFloatingPoint} {
    # Ad2b dieee UN -56908598265713 E-26 x -1405deef4bdef5_111111111111111111111111111111111111111111111110& E-41
    convertToDouble -56908598265713E-26
} 0xbd6405deef4bdef6
test expr-28.750 {input floating-point conversion} {ieeeFloatingPoint} {
    # Ad2b dieee UN +589722294620133 E23 x 162ed1b287caef_00000000000000000000000000000000000000000000000001& E125
    convertToDouble +589722294620133E23
} 0x47c62ed1b287caef
test expr-28.751 {input floating-point conversion} {ieeeFloatingPoint} {
    # Ad2b dieee UN +652835804449289 E-22 x 118640e490b087_0000000000000000000000000000000000000000000000000001& E-24
    convertToDouble +652835804449289E-22
} 0x3e718640e490b087
test expr-28.752 {input floating-point conversion} {ieeeFloatingPoint} {
    # Ad2b dieee UN -656415363936202 E-23 x -1c315cfe25d201_00000000000000000000000000000000000000000000000001& E-28
    convertToDouble -656415363936202E-23
} 0xbe3c315cfe25d201
test expr-28.753 {input floating-point conversion} {ieeeFloatingPoint} {
    # Ad2b dieee UN +579336749585745 E-25 x 1fd9709d9aeb19_00000000000000000000000000000000000000000000000001& E-35
    convertToDouble +579336749585745E-25
} 0x3dcfd9709d9aeb19
test expr-28.754 {input floating-point conversion} {ieeeFloatingPoint} {
    # Ad2b dieee UN -381292764980839 E-26 x -10c4f9921c3f8f_00000000000000000000000000000000000000000000000001& E-38
    convertToDouble -381292764980839E-26
} 0xbd90c4f9921c3f8f
test expr-28.755 {input floating-point conversion} {ieeeFloatingPoint} {
    # Ad2b dieee UN +965265859649698 E23 x 12279607edcb0c_1111111111111111111111111111111111111111111111110& E126
    convertToDouble +965265859649698E23
} 0x47d2279607edcb0d
test expr-28.756 {input floating-point conversion} {ieeeFloatingPoint} {
    # Ad2b dieee UN -848925235434882 E27 x -137d88ba4b43e3_1111111111111111111111111111111111111111111111111110& E139
    convertToDouble -848925235434882E27
} 0xc8a37d88ba4b43e4
test expr-28.757 {input floating-point conversion} {ieeeFloatingPoint} {
    # Ad2b dieee UN +536177612222491 E23 x 142b33dd3acafd_11111111111111111111111111111111111111111111111110& E125
    convertToDouble +536177612222491E23
} 0x47c42b33dd3acafe
test expr-28.758 {input floating-point conversion} {ieeeFloatingPoint} {
    # Ad2b dieee UN -424462617717441 E27 x -137d88ba4b43e3_1111111111111111111111111111111111111111111111111110& E138
    convertToDouble -424462617717441E27
} 0xc8937d88ba4b43e4
test expr-28.759 {input floating-point conversion} {ieeeFloatingPoint} {
    # Ad2b dieee UN +276009279888989 E-27 x 136c242313c288_111111111111111111111111111111111111111111111111110& E-42
    convertToDouble +276009279888989E-27
} 0x3d536c242313c289
test expr-28.760 {input floating-point conversion} {ieeeFloatingPoint} {
    # Ad2b dieee UN -608927158043691 E-26 x -1ac7e909c22f09_11111111111111111111111111111111111111111111111110& E-38
    convertToDouble -608927158043691E-26
} 0xbd9ac7e909c22f0a
test expr-28.761 {input floating-point conversion} {ieeeFloatingPoint} {
    # Ad2b dieee UN +552018559777978 E-27 x 136c242313c288_111111111111111111111111111111111111111111111111110& E-41
    convertToDouble +552018559777978E-27
} 0x3d636c242313c289
test expr-28.762 {input floating-point conversion} {ieeeFloatingPoint} {
    # Ad2b dieee UN -425678377667758 E-22 x -16da7aa49bdcd5_1111111111111111111111111111111111111111111111110& E-25
    convertToDouble -425678377667758E-22
} 0xbe66da7aa49bdcd6
test expr-28.763 {input floating-point conversion} {ieeeFloatingPoint} {
    # Ad2b dieee UN +8013702726927119 E26 x 126607f8f1b29e_00000000000000000000000000000000000000000000000000001& E139
    convertToDouble +8013702726927119E26
} 0x48a26607f8f1b29e
test expr-28.764 {input floating-point conversion} {ieeeFloatingPoint} {
    # Ad2b dieee UN +8862627962362001 E27 x 196f3b0e7787c2_00000000000000000000000000000000000000000000000000001& E142
    convertToDouble +8862627962362001E27
} 0x48d96f3b0e7787c2
test expr-28.765 {input floating-point conversion} {ieeeFloatingPoint} {
    # Ad2b dieee UN -5068007907757162 E26 x -17456a27848397_00000000000000000000000000000000000000000000000000001& E138
    convertToDouble -5068007907757162E26
} 0xc897456a27848397
test expr-28.766 {input floating-point conversion} {ieeeFloatingPoint} {
    # Ad2b dieee UN -7379714799828406 E-23 x -13cf4d2839e036_00000000000000000000000000000000000000000000000000001& E-24
    convertToDouble -7379714799828406E-23
} 0xbe73cf4d2839e036
test expr-28.767 {input floating-point conversion} {ieeeFloatingPoint} {
    # Ad2b dieee UN +4114538064016107 E-27 x 12188eda98010c_0000000000000000000000000000000000000000000000000001& E-38
    convertToDouble +4114538064016107E-27
} 0x3d92188eda98010c
test expr-28.768 {input floating-point conversion} {ieeeFloatingPoint} {
    # Ad2b dieee UN -3689857399914203 E-23 x -13cf4d2839e036_00000000000000000000000000000000000000000000000000001& E-25
    convertToDouble -3689857399914203E-23
} 0xbe63cf4d2839e036
test expr-28.769 {input floating-point conversion} {ieeeFloatingPoint} {
    # Ad2b dieee UN +5575954851815478 E23 x 1a37cfbf2ffdb5_1111111111111111111111111111111111111111111111111110& E128
    convertToDouble +5575954851815478E23
} 0x47fa37cfbf2ffdb6
test expr-28.770 {input floating-point conversion} {ieeeFloatingPoint} {
    # Ad2b dieee UN +3395700941739528 E27 x 137d88ba4b43e3_1111111111111111111111111111111111111111111111111110& E141
    convertToDouble +3395700941739528E27
} 0x48c37d88ba4b43e4
test expr-28.771 {input floating-point conversion} {ieeeFloatingPoint} {
    # Ad2b dieee UN +4115535777581961 E-23 x 1618596be30fe4_111111111111111111111111111111111111111111111111111110& E-25
    convertToDouble +4115535777581961E-23
} 0x3e6618596be30fe5
test expr-28.772 {input floating-point conversion} {ieeeFloatingPoint} {
    # Ad2b dieee UN -8231071555163922 E-23 x -1618596be30fe4_111111111111111111111111111111111111111111111111111110& E-24
    convertToDouble -8231071555163922E-23
} 0xbe7618596be30fe5
test expr-28.773 {input floating-point conversion} {ieeeFloatingPoint} {
    # Ad2b dieee UN +6550246696190871 E-26 x 1201538b0f8c69_111111111111111111111111111111111111111111111111111110& E-34
    convertToDouble +6550246696190871E-26
} 0x3dd201538b0f8c6a
test expr-28.774 {input floating-point conversion} {ieeeFloatingPoint} {
    # Ad2b dieee UN -68083046403986701 E27 x -186c70ba8ba28d_000000000000000000000000000000000000000000000000000000001& E145
    convertToDouble -68083046403986701E27
} 0xc9086c70ba8ba28d
test expr-28.775 {input floating-point conversion} {ieeeFloatingPoint} {
    # Ad2b dieee UN +43566388595783643 E27 x 1f41e1bf48b03f_111111111111111111111111111111111111111111111111111111110& E144
    convertToDouble +43566388595783643E27
} 0x48ff41e1bf48b040
test expr-28.776 {input floating-point conversion} {ieeeFloatingPoint} {
    # Ad2b dieee UN -87132777191567286 E27 x -1f41e1bf48b03f_111111111111111111111111111111111111111111111111111111110& E145
    convertToDouble -87132777191567286E27
} 0xc90f41e1bf48b040
test expr-28.777 {input floating-point conversion} {ieeeFloatingPoint} {
    # Ad2b dieee UN +59644881059342141 E25 x 1b6338d9d8ae38_11111111111111111111111111111111111111111111111111111110& E138
    convertToDouble +59644881059342141E25
} 0x489b6338d9d8ae39
test expr-28.778 {input floating-point conversion} {ieeeFloatingPoint} {
    # Ad2b dieee UN -83852770718576667 E23 x -18a4619ed6f442_111111111111111111111111111111111111111111111111111111110& E132
    convertToDouble -83852770718576667E23
} 0xc838a4619ed6f443
test expr-28.779 {input floating-point conversion} {ieeeFloatingPoint} {
    # Ad2b dieee UN +99482967418206961 E-25 x 155d224bfed7ac_11111111111111111111111111111111111111111111111111111111110& E-27
    convertToDouble +99482967418206961E-25
} 0x3e455d224bfed7ad
test expr-28.780 {input floating-point conversion} {ieeeFloatingPoint} {
    # Ad2b dieee UN -99482967418206961 E-26 x -11174ea3324623_11111111111111111111111111111111111111111111111111111111110& E-30
    convertToDouble -99482967418206961E-26
} 0xbe11174ea3324624
test expr-28.781 {input floating-point conversion} {ieeeFloatingPoint} {
    # Ad2b dieee UN +87446669969994614 E-27 x 1809832942376d_11111111111111111111111111111111111111111111111111111110& E-34
    convertToDouble +87446669969994614E-27
} 0x3dd809832942376e
test expr-28.782 {input floating-point conversion} {ieeeFloatingPoint} {
    # Ad2b dieee UN -43723334984997307 E-27 x -1809832942376d_11111111111111111111111111111111111111111111111111111110& E-35
    convertToDouble -43723334984997307E-27
} 0xbdc809832942376e
test expr-28.783 {input floating-point conversion} {ieeeFloatingPoint} {
    # Ad2b dieee UN +5 E24 x 108b2a2c280290_1001& E82
    convertToDouble +5E24
} 0x45108b2a2c280291
test expr-28.784 {input floating-point conversion} {ieeeFloatingPoint} {
    # Ad2b dieee UN -8 E25 x -108b2a2c280290_1001& E86
    convertToDouble -8E25
} 0xc5508b2a2c280291
test expr-28.785 {input floating-point conversion} {ieeeFloatingPoint} {
    # Ad2b dieee UN +1 E25 x 108b2a2c280290_1001& E83
    convertToDouble +1E25
} 0x45208b2a2c280291
test expr-28.786 {input floating-point conversion} {ieeeFloatingPoint} {
    # Ad2b dieee UN -4 E25 x -108b2a2c280290_1001& E85
    convertToDouble -4E25
} 0xc5408b2a2c280291
test expr-28.787 {input floating-point conversion} {ieeeFloatingPoint} {
    # Ad2b dieee UN +2 E-5 x 14f8b588e368f0_100001& E-16
    convertToDouble +2E-5
} 0x3ef4f8b588e368f1
test expr-28.788 {input floating-point conversion} {ieeeFloatingPoint} {
    # Ad2b dieee UN -5 E-6 x -14f8b588e368f0_100001& E-18
    convertToDouble -5E-6
} 0xbed4f8b588e368f1
test expr-28.789 {input floating-point conversion} {ieeeFloatingPoint} {
    # Ad2b dieee UN +4 E-5 x 14f8b588e368f0_100001& E-15
    convertToDouble +4E-5
} 0x3f04f8b588e368f1
test expr-28.790 {input floating-point conversion} {ieeeFloatingPoint} {
    # Ad2b dieee UN -3 E-20 x -11b578c96db19a_100001& E-65
    convertToDouble -3E-20
} 0xbbe1b578c96db19b
test expr-28.791 {input floating-point conversion} {ieeeFloatingPoint} {
    # Ad2b dieee UN +3 E27 x 1363156bbee301_0110& E91
    convertToDouble +3E27
} 0x45a363156bbee301
test expr-28.792 {input floating-point conversion} {ieeeFloatingPoint} {
    # Ad2b dieee UN -9 E26 x -1743b34e18439b_010& E89
    convertToDouble -9E26
} 0xc58743b34e18439b
test expr-28.793 {input floating-point conversion} {ieeeFloatingPoint} {
    # Ad2b dieee UN +7 E25 x 1cf389cd46047d_00& E85
    convertToDouble +7E25
} 0x454cf389cd46047d
test expr-28.794 {input floating-point conversion} {ieeeFloatingPoint} {
    # Ad2b dieee UN -6 E27 x -1363156bbee301_0110& E92
    convertToDouble -6E27
} 0xc5b363156bbee301
test expr-28.795 {input floating-point conversion} {ieeeFloatingPoint} {
    # Ad2b dieee UN +2 E-21 x 12e3b40a0e9b4f_0111110& E-69
    convertToDouble +2E-21
} 0x3ba2e3b40a0e9b4f
test expr-28.796 {input floating-point conversion} {ieeeFloatingPoint} {
    # Ad2b dieee UN -5 E-22 x -12e3b40a0e9b4f_0111110& E-71
    convertToDouble -5E-22
} 0xbb82e3b40a0e9b4f
test expr-28.797 {input floating-point conversion} {ieeeFloatingPoint} {
    # Ad2b dieee UN -4 E-21 x -12e3b40a0e9b4f_0111110& E-68
    convertToDouble -4E-21
} 0xbbb2e3b40a0e9b4f
test expr-28.798 {input floating-point conversion} {ieeeFloatingPoint} {
    # Ad2b dieee UN +87 E25 x 167d2d5406637c_10001& E89
    convertToDouble +87E25
} 0x45867d2d5406637d
test expr-28.799 {input floating-point conversion} {ieeeFloatingPoint} {
    # Ad2b dieee UN -97 E24 x -140f232256e982_1000000001& E86
    convertToDouble -97E24
} 0xc5540f232256e983
test expr-28.800 {input floating-point conversion} {ieeeFloatingPoint} {
    # Ad2b dieee UN +82 E-24 x 18c87154dff6c6_1000000001& E-74
    convertToDouble +82E-24
} 0x3b58c87154dff6c7
test expr-28.801 {input floating-point conversion} {ieeeFloatingPoint} {
    # Ad2b dieee UN -41 E-24 x -18c87154dff6c6_1000000001& E-75
    convertToDouble -41E-24
} 0xbb48c87154dff6c7
test expr-28.802 {input floating-point conversion} {ieeeFloatingPoint} {
    # Ad2b dieee UN +76 E-23 x 1cb644dc1633c0_10000001& E-71
    convertToDouble +76E-23
} 0x3b8cb644dc1633c1
test expr-28.803 {input floating-point conversion} {ieeeFloatingPoint} {
    # Ad2b dieee UN +83 E25 x 15747ab143e353_011111111110& E89
    convertToDouble +83E25
} 0x4585747ab143e353
test expr-28.804 {input floating-point conversion} {ieeeFloatingPoint} {
    # Ad2b dieee UN -50 E27 x -1431e0fae6d721_0111110& E95
    convertToDouble -50E27
} 0xc5e431e0fae6d721
test expr-28.805 {input floating-point conversion} {ieeeFloatingPoint} {
    # Ad2b dieee UN +25 E27 x 1431e0fae6d721_0111110& E94
    convertToDouble +25E27
} 0x45d431e0fae6d721
test expr-28.806 {input floating-point conversion} {ieeeFloatingPoint} {
    # Ad2b dieee UN -99 E27 x -13fe2e171cda19_011110& E96
    convertToDouble -99E27
} 0xc5f3fe2e171cda19
test expr-28.807 {input floating-point conversion} {ieeeFloatingPoint} {
    # Ad2b dieee UN +97 E-10 x 14d4a1a3157dc7_011111110& E-27
    convertToDouble +97E-10
} 0x3e44d4a1a3157dc7
test expr-28.808 {input floating-point conversion} {ieeeFloatingPoint} {
    # Ad2b dieee UN -57 E-20 x -15077f6f3242e7_011111110& E-61
    convertToDouble -57E-20
} 0xbc25077f6f3242e7
test expr-28.809 {input floating-point conversion} {ieeeFloatingPoint} {
    # Ad2b dieee UN +997 E23 x 149e12f51c1a3c_10000000001& E86
    convertToDouble +997E23
} 0x45549e12f51c1a3d
test expr-28.810 {input floating-point conversion} {ieeeFloatingPoint} {
    # Ad2b dieee UN +776 E24 x 140f232256e982_1000000001& E89
    convertToDouble +776E24
} 0x45840f232256e983
test expr-28.811 {input floating-point conversion} {ieeeFloatingPoint} {
    # Ad2b dieee UN -388 E24 x -140f232256e982_1000000001& E88
    convertToDouble -388E24
} 0xc5740f232256e983
test expr-28.812 {input floating-point conversion} {ieeeFloatingPoint} {
    # Ad2b dieee UN +521 E-10 x 1bf891c92c0890_100000000001& E-25
    convertToDouble +521E-10
} 0x3e6bf891c92c0891
test expr-28.813 {input floating-point conversion} {ieeeFloatingPoint} {
    # Ad2b dieee UN -506 E-26 x -1877fa0260beb2_10000000001& E-78
    convertToDouble -506E-26
} 0xbb1877fa0260beb3
test expr-28.814 {input floating-point conversion} {ieeeFloatingPoint} {
    # Ad2b dieee UN +739 E-10 x 13d65e8c76722c_10000000001& E-24
    convertToDouble +739E-10
} 0x3e73d65e8c76722d
test expr-28.815 {input floating-point conversion} {ieeeFloatingPoint} {
    # Ad2b dieee UN -867 E-7 x -16ba56a8834168_100000000001& E-14
    convertToDouble -867E-7
} 0xbf16ba56a8834169
test expr-28.816 {input floating-point conversion} {ieeeFloatingPoint} {
    # Ad2b dieee UN -415 E24 x -15747ab143e353_011111111110& E88
    convertToDouble -415E24
} 0xc575747ab143e353
test expr-28.817 {input floating-point conversion} {ieeeFloatingPoint} {
    # Ad2b dieee UN +332 E25 x 15747ab143e353_011111111110& E91
    convertToDouble +332E25
} 0x45a5747ab143e353
test expr-28.818 {input floating-point conversion} {ieeeFloatingPoint} {
    # Ad2b dieee UN -664 E25 x -15747ab143e353_011111111110& E92
    convertToDouble -664E25
} 0xc5b5747ab143e353
test expr-28.819 {input floating-point conversion} {ieeeFloatingPoint} {
    # Ad2b dieee UN +291 E-13 x 1ffeebfc8b81b5_01111111111110& E-36
    convertToDouble +291E-13
} 0x3dbffeebfc8b81b5
test expr-28.820 {input floating-point conversion} {ieeeFloatingPoint} {
    # Ad2b dieee UN -982 E-8 x -14981285e98e79_0111111111110& E-17
    convertToDouble -982E-8
} 0xbee4981285e98e79
test expr-28.821 {input floating-point conversion} {ieeeFloatingPoint} {
    # Ad2b dieee UN +582 E-13 x 1ffeebfc8b81b5_01111111111110& E-35
    convertToDouble +582E-13
} 0x3dcffeebfc8b81b5
test expr-28.822 {input floating-point conversion} {ieeeFloatingPoint} {
    # Ad2b dieee UN -491 E-8 x -14981285e98e79_0111111111110& E-18
    convertToDouble -491E-8
} 0xbed4981285e98e79
test expr-28.823 {input floating-point conversion} {ieeeFloatingPoint} {
    # Ad2b dieee UN +4574 E26 x 1717c1a612f954_100000000001& E98
    convertToDouble +4574E26
} 0x461717c1a612f955
test expr-28.824 {input floating-point conversion} {ieeeFloatingPoint} {
    # Ad2b dieee UN -8609 E26 x -15bb6f942546ee_1000000000001& E99
    convertToDouble -8609E26
} 0xc625bb6f942546ef
test expr-28.825 {input floating-point conversion} {ieeeFloatingPoint} {
    # Ad2b dieee UN +2287 E26 x 1717c1a612f954_100000000001& E97
    convertToDouble +2287E26
} 0x460717c1a612f955
test expr-28.826 {input floating-point conversion} {ieeeFloatingPoint} {
    # Ad2b dieee UN -4818 E24 x -1f22b65eb419a0_10000000001& E91
    convertToDouble -4818E24
} 0xc5af22b65eb419a1
test expr-28.827 {input floating-point conversion} {ieeeFloatingPoint} {
    # Ad2b dieee UN +6529 E-8 x 111d89a8b5c142_100000000000001& E-14
    convertToDouble +6529E-8
} 0x3f111d89a8b5c143
test expr-28.828 {input floating-point conversion} {ieeeFloatingPoint} {
    # Ad2b dieee UN -8151 E-21 x -12cb804b61b898_1000000000000001& E-57
    convertToDouble -8151E-21
} 0xbc62cb804b61b899
test expr-28.829 {input floating-point conversion} {ieeeFloatingPoint} {
    # Ad2b dieee UN +1557 E-12 x 1abfc227ab1026_10000000000001& E-30
    convertToDouble +1557E-12
} 0x3e1abfc227ab1027
test expr-28.830 {input floating-point conversion} {ieeeFloatingPoint} {
    # Ad2b dieee UN -2573 E-18 x -172cef1ebbca44_10000000000001& E-49
    convertToDouble -2573E-18
} 0xbce72cef1ebbca45
test expr-28.831 {input floating-point conversion} {ieeeFloatingPoint} {
    # Ad2b dieee UN +4929 E-16 x 1157a604ed019f_0111111111111110& E-41
    convertToDouble +4929E-16
} 0x3d6157a604ed019f
test expr-28.832 {input floating-point conversion} {ieeeFloatingPoint} {
    # Ad2b dieee UN -3053 E-22 x -1686f435fe6b6b_011111111111110& E-62
    convertToDouble -3053E-22
} 0xbc1686f435fe6b6b
test expr-28.833 {input floating-point conversion} {ieeeFloatingPoint} {
    # Ad2b dieee UN +9858 E-16 x 1157a604ed019f_0111111111111110& E-40
    convertToDouble +9858E-16
} 0x3d7157a604ed019f
test expr-28.834 {input floating-point conversion} {ieeeFloatingPoint} {
    # Ad2b dieee UN -7767 E-11 x -14d971170ed055_011111111111110& E-24
    convertToDouble -7767E-11
} 0xbe74d971170ed055
test expr-28.835 {input floating-point conversion} {ieeeFloatingPoint} {
    # Ad2b dieee UN +54339 E26 x 1125782ec15cbe_100000000000000001& E102
    convertToDouble +54339E26
} 0x465125782ec15cbf
test expr-28.836 {input floating-point conversion} {ieeeFloatingPoint} {
    # Ad2b dieee UN -62409 E25 x -1f822c980d4bb2_100000000000000001& E98
    convertToDouble -62409E25
} 0xc61f822c980d4bb3
test expr-28.837 {input floating-point conversion} {ieeeFloatingPoint} {
    # Ad2b dieee UN +32819 E27 x 19e3be885fc16a_100000000000001& E104
    convertToDouble +32819E27
} 0x4679e3be885fc16b
test expr-28.838 {input floating-point conversion} {ieeeFloatingPoint} {
    # Ad2b dieee UN -89849 E27 x -11b8371b6dda04_1000000000000001& E106
    convertToDouble -89849E27
} 0xc691b8371b6dda05
test expr-28.839 {input floating-point conversion} {ieeeFloatingPoint} {
    # Ad2b dieee UN +63876 E-20 x 1703856844bdbe_1000000000000000000001& E-51
    convertToDouble +63876E-20
} 0x3cc703856844bdbf
test expr-28.840 {input floating-point conversion} {ieeeFloatingPoint} {
    # Ad2b dieee UN -15969 E-20 x -1703856844bdbe_1000000000000000000001& E-53
    convertToDouble -15969E-20
} 0xbca703856844bdbf
test expr-28.841 {input floating-point conversion} {ieeeFloatingPoint} {
    # Ad2b dieee UN +31938 E-20 x 1703856844bdbe_1000000000000000000001& E-52
    convertToDouble +31938E-20
} 0x3cb703856844bdbf
test expr-28.842 {input floating-point conversion} {ieeeFloatingPoint} {
    # Ad2b dieee UN -79845 E-21 x -1703856844bdbe_1000000000000000000001& E-54
    convertToDouble -79845E-21
} 0xbc9703856844bdbf
test expr-28.843 {input floating-point conversion} {ieeeFloatingPoint} {
    # Ad2b dieee UN +89306 E27 x 119cccff237e17_011111111111110& E106
    convertToDouble +89306E27
} 0x46919cccff237e17
test expr-28.844 {input floating-point conversion} {ieeeFloatingPoint} {
    # Ad2b dieee UN -25487 E24 x -1496968ba07117_01111111111110& E94
    convertToDouble -25487E24
} 0xc5d496968ba07117
test expr-28.845 {input floating-point conversion} {ieeeFloatingPoint} {
    # Ad2b dieee UN +79889 E24 x 10222a1c7e27d3_01111111111110& E96
    convertToDouble +79889E24
} 0x45f0222a1c7e27d3
test expr-28.846 {input floating-point conversion} {ieeeFloatingPoint} {
    # Ad2b dieee UN -97379 E26 x -1eba3685911519_011111111111111110& E102
    convertToDouble -97379E26
} 0xc65eba3685911519
test expr-28.847 {input floating-point conversion} {ieeeFloatingPoint} {
    # Ad2b dieee UN +81002 E-8 x 1a8af0b45d9531_0111111111111111110& E-11
    convertToDouble +81002E-8
} 0x3f4a8af0b45d9531
test expr-28.848 {input floating-point conversion} {ieeeFloatingPoint} {
    # Ad2b dieee UN -43149 E-25 x -146064de6ecbed_011111111111111110& E-68
    convertToDouble -43149E-25
} 0xbbb46064de6ecbed
test expr-28.849 {input floating-point conversion} {ieeeFloatingPoint} {
    # Ad2b dieee UN +40501 E-8 x 1a8af0b45d9531_0111111111111111110& E-12
    convertToDouble +40501E-8
} 0x3f3a8af0b45d9531
test expr-28.850 {input floating-point conversion} {ieeeFloatingPoint} {
    # Ad2b dieee UN -60318 E-10 x -194c988f217e51_011111111111111110& E-18
    convertToDouble -60318E-10
} 0xbed94c988f217e51
test expr-28.851 {input floating-point conversion} {ieeeFloatingPoint} {
    # Ad2b dieee UN -648299 E27 x -1ff6af0bf00100_10000000000000000001& E108
    convertToDouble -648299E27
} 0xc6bff6af0bf00101
test expr-28.852 {input floating-point conversion} {ieeeFloatingPoint} {
    # Ad2b dieee UN +780649 E24 x 13b4d36f9edd18_10000000000000000001& E99
    convertToDouble +780649E24
} 0x4623b4d36f9edd19
test expr-28.853 {input floating-point conversion} {ieeeFloatingPoint} {
    # Ad2b dieee UN +720919 E-14 x 1ef696965cbf04_10000000000000000000000001& E-28
    convertToDouble +720919E-14
} 0x3e3ef696965cbf05
test expr-28.854 {input floating-point conversion} {ieeeFloatingPoint} {
    # Ad2b dieee UN -629703 E-11 x -1a69626d2629d0_1000000000000000000000001& E-18
    convertToDouble -629703E-11
} 0xbeda69626d2629d1
test expr-28.855 {input floating-point conversion} {ieeeFloatingPoint} {
    # Ad2b dieee UN +557913 E24 x 1c2adb44b394bf_01111111111111111110& E98
    convertToDouble +557913E24
} 0x461c2adb44b394bf
test expr-28.856 {input floating-point conversion} {ieeeFloatingPoint} {
    # Ad2b dieee UN -847899 E23 x -111f88fb93dce9_011111111111111111110& E96
    convertToDouble -847899E23
} 0xc5f11f88fb93dce9
test expr-28.857 {input floating-point conversion} {ieeeFloatingPoint} {
    # Ad2b dieee UN +565445 E27 x 1be0eb55770d4d_0111111111111111110& E108
    convertToDouble +565445E27
} 0x46bbe0eb55770d4d
test expr-28.858 {input floating-point conversion} {ieeeFloatingPoint} {
    # Ad2b dieee UN -736531 E24 x -1297b853d64ac7_01111111111111111110& E99
    convertToDouble -736531E24
} 0xc62297b853d64ac7
test expr-28.859 {input floating-point conversion} {ieeeFloatingPoint} {
    # Ad2b dieee UN +680013 E-19 x 13240293e95c3b_01111111111111111111110& E-44
    convertToDouble +680013E-19
} 0x3d33240293e95c3b
test expr-28.860 {input floating-point conversion} {ieeeFloatingPoint} {
    # Ad2b dieee UN -529981 E-10 x -1bc948d999ac11_011111111111111111110& E-15
    convertToDouble -529981E-10
} 0xbf0bc948d999ac11
test expr-28.861 {input floating-point conversion} {ieeeFloatingPoint} {
    # Ad2b dieee UN +382923 E-23 x 11a8c1c10a1fc5_011111111111111111110& E-58
    convertToDouble +382923E-23
} 0x3c51a8c1c10a1fc5
test expr-28.862 {input floating-point conversion} {ieeeFloatingPoint} {
    # Ad2b dieee UN -633614 E-18 x -164b166995a9b7_011111111111111111110& E-41
    convertToDouble -633614E-18
} 0xbd664b166995a9b7
test expr-28.863 {input floating-point conversion} {ieeeFloatingPoint} {
    # Ad2b dieee UN +2165479 E27 x 1ab10c016c34b8_100000000000000000000001& E110
    convertToDouble +2165479E27
} 0x46dab10c016c34b9
test expr-28.864 {input floating-point conversion} {ieeeFloatingPoint} {
    # Ad2b dieee UN -8661916 E27 x -1ab10c016c34b8_100000000000000000000001& E112
    convertToDouble -8661916E27
} 0xc6fab10c016c34b9
test expr-28.865 {input floating-point conversion} {ieeeFloatingPoint} {
    # Ad2b dieee UN +4330958 E27 x 1ab10c016c34b8_100000000000000000000001& E111
    convertToDouble +4330958E27
} 0x46eab10c016c34b9
test expr-28.866 {input floating-point conversion} {ieeeFloatingPoint} {
    # Ad2b dieee UN -9391993 E22 x -12f78bec748c98_1000000000000000000001& E96
    convertToDouble -9391993E22
} 0xc5f2f78bec748c99
test expr-28.867 {input floating-point conversion} {ieeeFloatingPoint} {
    # Ad2b dieee UN -5767352 E-14 x -1ef696965cbf04_10000000000000000000000001& E-25
    convertToDouble -5767352E-14
} 0xbe6ef696965cbf05
test expr-28.868 {input floating-point conversion} {ieeeFloatingPoint} {
    # Ad2b dieee UN +7209190 E-15 x 1ef696965cbf04_10000000000000000000000001& E-28
    convertToDouble +7209190E-15
} 0x3e3ef696965cbf05
test expr-28.869 {input floating-point conversion} {ieeeFloatingPoint} {
    # Ad2b dieee UN -1441838 E-14 x -1ef696965cbf04_10000000000000000000000001& E-27
    convertToDouble -1441838E-14
} 0xbe4ef696965cbf05
test expr-28.870 {input floating-point conversion} {ieeeFloatingPoint} {
    # Ad2b dieee UN +8478990 E22 x 111f88fb93dce9_011111111111111111110& E96
    convertToDouble +8478990E22
} 0x45f11f88fb93dce9
test expr-28.871 {input floating-point conversion} {ieeeFloatingPoint} {
    # Ad2b dieee UN +1473062 E24 x 1297b853d64ac7_01111111111111111110& E100
    convertToDouble +1473062E24
} 0x463297b853d64ac7
test expr-28.872 {input floating-point conversion} {ieeeFloatingPoint} {
    # Ad2b dieee UN +8366487 E-14 x 167567f55b22e1_0111111111111111111111110& E-24
    convertToDouble +8366487E-14
} 0x3e767567f55b22e1
test expr-28.873 {input floating-point conversion} {ieeeFloatingPoint} {
    # Ad2b dieee UN -8399969 E-25 x -1efd8be1b15b43_011111111111111111111110& E-61
    convertToDouble -8399969E-25
} 0xbc2efd8be1b15b43
test expr-28.874 {input floating-point conversion} {ieeeFloatingPoint} {
    # Ad2b dieee UN +9366737 E-12 x 13a4ba87ddc13f_011111111111111111111110& E-17
    convertToDouble +9366737E-12
} 0x3ee3a4ba87ddc13f
test expr-28.875 {input floating-point conversion} {ieeeFloatingPoint} {
    # Ad2b dieee UN -9406141 E-13 x -1f8fd047c84d49_0111111111111111111111110& E-21
    convertToDouble -9406141E-13
} 0xbeaf8fd047c84d49
test expr-28.876 {input floating-point conversion} {ieeeFloatingPoint} {
    # Ad2b dieee UN +65970979 E24 x 1a055dd68f3e3c_1000000000000000000000000001& E105
    convertToDouble +65970979E24
} 0x468a055dd68f3e3d
test expr-28.877 {input floating-point conversion} {ieeeFloatingPoint} {
    # Ad2b dieee UN -65060671 E26 x -140c61c9916cf4_100000000000000000000000001& E112
    convertToDouble -65060671E26
} 0xc6f40c61c9916cf5
test expr-28.878 {input floating-point conversion} {ieeeFloatingPoint} {
    # Ad2b dieee UN +54923002 E27 x 1527d37d8b38ea_10000000000000000000000001& E115
    convertToDouble +54923002E27
} 0x472527d37d8b38eb
test expr-28.879 {input floating-point conversion} {ieeeFloatingPoint} {
    # Ad2b dieee UN -63846927 E25 x -1f7a9d79dad9b4_10000000000000000000000001& E108
    convertToDouble -63846927E25
} 0xc6bf7a9d79dad9b5
test expr-28.880 {input floating-point conversion} {ieeeFloatingPoint} {
    # Ad2b dieee UN +99585767 E-21 x 1c07e928406d2e_100000000000000000000000001& E-44
    convertToDouble +99585767E-21
} 0x3d3c07e928406d2f
test expr-28.881 {input floating-point conversion} {ieeeFloatingPoint} {
    # Ad2b dieee UN +67488159 E25 x 10a31a03822bc9_011111111111111111111111111110& E109
    convertToDouble +67488159E25
} 0x46c0a31a03822bc9
test expr-28.882 {input floating-point conversion} {ieeeFloatingPoint} {
    # Ad2b dieee UN -69005339 E24 x -1b37c234aae77b_011111111111111111111111110& E105
    convertToDouble -69005339E24
} 0xc68b37c234aae77b
test expr-28.883 {input floating-point conversion} {ieeeFloatingPoint} {
    # Ad2b dieee UN +81956786 E27 x 1f919023fcb6fd_0111111111111111111111111110& E115
    convertToDouble +81956786E27
} 0x472f919023fcb6fd
test expr-28.884 {input floating-point conversion} {ieeeFloatingPoint} {
    # Ad2b dieee UN -40978393 E27 x -1f919023fcb6fd_0111111111111111111111111110& E114
    convertToDouble -40978393E27
} 0xc71f919023fcb6fd
test expr-28.885 {input floating-point conversion} {ieeeFloatingPoint} {
    # Ad2b dieee UN +77505754 E-12 x 145152b6f85e09_0111111111111111111111111110& E-14
    convertToDouble +77505754E-12
} 0x3f145152b6f85e09
test expr-28.886 {input floating-point conversion} {ieeeFloatingPoint} {
    # Ad2b dieee UN -38752877 E-12 x -145152b6f85e09_0111111111111111111111111110& E-15
    convertToDouble -38752877E-12
} 0xbf045152b6f85e09
test expr-28.887 {input floating-point conversion} {ieeeFloatingPoint} {
    # Ad2b dieee UN +82772981 E-15 x 16381dae63505f_0111111111111111111111111111110& E-24
    convertToDouble +82772981E-15
} 0x3e76381dae63505f
test expr-28.888 {input floating-point conversion} {ieeeFloatingPoint} {
    # Ad2b dieee UN -95593517 E-25 x -160ad862d8537d_0111111111111111111111111110& E-57
    convertToDouble -95593517E-25
} 0xbc660ad862d8537d
test expr-28.889 {input floating-point conversion} {ieeeFloatingPoint} {
    # Ad2b dieee UN +200036989 E25 x 18a80dedbc575e_10000000000000000000000000001& E110
    convertToDouble +200036989E25
} 0x46d8a80dedbc575f
test expr-28.890 {input floating-point conversion} {ieeeFloatingPoint} {
    # Ad2b dieee UN -772686455 E27 x -129a0c45ceca7a_1000000000000000000000000000001& E119
    convertToDouble -772686455E27
} 0xc7629a0c45ceca7b
test expr-28.891 {input floating-point conversion} {ieeeFloatingPoint} {
    # Ad2b dieee UN +859139907 E23 x 10f18c4dd0ffe2_10000000000000000000000000001& E106
    convertToDouble +859139907E23
} 0x4690f18c4dd0ffe3
test expr-28.892 {input floating-point conversion} {ieeeFloatingPoint} {
    # Ad2b dieee UN -400073978 E25 x -18a80dedbc575e_10000000000000000000000000001& E111
    convertToDouble -400073978E25
} 0xc6e8a80dedbc575f
test expr-28.893 {input floating-point conversion} {ieeeFloatingPoint} {
    # Ad2b dieee UN +569014327 E-14 x 17ddbeac19d3b2_100000000000000000000000000001& E-18
    convertToDouble +569014327E-14
} 0x3ed7ddbeac19d3b3
test expr-28.894 {input floating-point conversion} {ieeeFloatingPoint} {
    # Ad2b dieee UN -794263862 E-15 x -1aa6acb41dfc52_1000000000000000000000000000001& E-21
    convertToDouble -794263862E-15
} 0xbeaaa6acb41dfc53
test expr-28.895 {input floating-point conversion} {ieeeFloatingPoint} {
    # Ad2b dieee UN +397131931 E-15 x 1aa6acb41dfc52_1000000000000000000000000000001& E-22
    convertToDouble +397131931E-15
} 0x3e9aa6acb41dfc53
test expr-28.896 {input floating-point conversion} {ieeeFloatingPoint} {
    # Ad2b dieee UN -380398957 E-16 x -146c29d8331024_100000000000000000000000000001& E-25
    convertToDouble -380398957E-16
} 0xbe646c29d8331025
test expr-28.897 {input floating-point conversion} {ieeeFloatingPoint} {
    # Ad2b dieee UN +567366773 E27 x 1b5155dd5417f9_0111111111111111111111111111110& E118
    convertToDouble +567366773E27
} 0x475b5155dd5417f9
test expr-28.898 {input floating-point conversion} {ieeeFloatingPoint} {
    # Ad2b dieee UN -337440795 E24 x -10a31a03822bc9_011111111111111111111111111110& E108
    convertToDouble -337440795E24
} 0xc6b0a31a03822bc9
test expr-28.899 {input floating-point conversion} {ieeeFloatingPoint} {
    # Ad2b dieee UN +134976318 E25 x 10a31a03822bc9_011111111111111111111111111110& E110
    convertToDouble +134976318E25
} 0x46d0a31a03822bc9
test expr-28.900 {input floating-point conversion} {ieeeFloatingPoint} {
    # Ad2b dieee UN -269952636 E25 x -10a31a03822bc9_011111111111111111111111111110& E111
    convertToDouble -269952636E25
} 0xc6e0a31a03822bc9
test expr-28.901 {input floating-point conversion} {ieeeFloatingPoint} {
    # Ad2b dieee UN +932080597 E-20 x 147f25b4941e5b_0111111111111111111111111111110& E-37
    convertToDouble +932080597E-20
} 0x3da47f25b4941e5b
test expr-28.902 {input floating-point conversion} {ieeeFloatingPoint} {
    # Ad2b dieee UN -331091924 E-15 x -16381dae63505f_0111111111111111111111111111110& E-22
    convertToDouble -331091924E-15
} 0xbe96381dae63505f
test expr-28.903 {input floating-point conversion} {ieeeFloatingPoint} {
    # Ad2b dieee UN -413864905 E-16 x -16381dae63505f_0111111111111111111111111111110& E-25
    convertToDouble -413864905E-16
} 0xbe66381dae63505f
test expr-28.904 {input floating-point conversion} {ieeeFloatingPoint} {
    # Ad2b dieee UN +8539246247 E26 x 148eb7813eaeba_10000000000000000000000000000001& E119
    convertToDouble +8539246247E26
} 0x47648eb7813eaebb
test expr-28.905 {input floating-point conversion} {ieeeFloatingPoint} {
    # Ad2b dieee UN -5859139791 E26 x -1c35f28719d478_10000000000000000000000000000001& E118
    convertToDouble -5859139791E26
} 0xc75c35f28719d479
test expr-28.906 {input floating-point conversion} {ieeeFloatingPoint} {
    # Ad2b dieee UN +6105010149 E24 x 12d000fb2b138a_1000000000000000000000000000000001& E112
    convertToDouble +6105010149E24
} 0x46f2d000fb2b138b
test expr-28.907 {input floating-point conversion} {ieeeFloatingPoint} {
    # Ad2b dieee UN -3090745820 E27 x -129a0c45ceca7a_1000000000000000000000000000001& E121
    convertToDouble -3090745820E27
} 0xc7829a0c45ceca7b
test expr-28.908 {input floating-point conversion} {ieeeFloatingPoint} {
    # Ad2b dieee UN +3470877773 E-20 x 1314d381f2c31e_1000000000000000000000000000000001& E-35
    convertToDouble +3470877773E-20
} 0x3dc314d381f2c31f
test expr-28.909 {input floating-point conversion} {ieeeFloatingPoint} {
    # Ad2b dieee UN -6136309089 E-27 x -1c4c799fab4328_1000000000000000000000000000000001& E-58
    convertToDouble -6136309089E-27
} 0xbc5c4c799fab4329
test expr-28.910 {input floating-point conversion} {ieeeFloatingPoint} {
    # Ad2b dieee UN +8917758713 E-19 x 1ea424bda7d7f4_100000000000000000000000000000001& E-31
    convertToDouble +8917758713E-19
} 0x3e0ea424bda7d7f5
test expr-28.911 {input floating-point conversion} {ieeeFloatingPoint} {
    # Ad2b dieee UN -6941755546 E-20 x -1314d381f2c31e_1000000000000000000000000000000001& E-34
    convertToDouble -6941755546E-20
} 0xbdd314d381f2c31f
test expr-28.912 {input floating-point conversion} {ieeeFloatingPoint} {
    # Ad2b dieee UN +9194900535 E25 x 11b56f9c090dfb_011111111111111111111111111111111110& E116
    convertToDouble +9194900535E25
} 0x4731b56f9c090dfb
test expr-28.913 {input floating-point conversion} {ieeeFloatingPoint} {
    # Ad2b dieee UN -1838980107 E26 x -11b56f9c090dfb_011111111111111111111111111111111110& E117
    convertToDouble -1838980107E26
} 0xc741b56f9c090dfb
test expr-28.914 {input floating-point conversion} {ieeeFloatingPoint} {
    # Ad2b dieee UN +7355920428 E26 x 11b56f9c090dfb_011111111111111111111111111111111110& E119
    convertToDouble +7355920428E26
} 0x4761b56f9c090dfb
test expr-28.915 {input floating-point conversion} {ieeeFloatingPoint} {
    # Ad2b dieee UN -3677960214 E26 x -11b56f9c090dfb_011111111111111111111111111111111110& E118
    convertToDouble -3677960214E26
} 0xc751b56f9c090dfb
test expr-28.916 {input floating-point conversion} {ieeeFloatingPoint} {
    # Ad2b dieee UN +8473634343 E-17 x 16bf0984b232b7_0111111111111111111111111111111110& E-24
    convertToDouble +8473634343E-17
} 0x3e76bf0984b232b7
test expr-28.917 {input floating-point conversion} {ieeeFloatingPoint} {
    # Ad2b dieee UN -8870766274 E-16 x -1dc3ee22137269_0111111111111111111111111111111110& E-21
    convertToDouble -8870766274E-16
} 0xbeadc3ee22137269
test expr-28.918 {input floating-point conversion} {ieeeFloatingPoint} {
    # Ad2b dieee UN +4435383137 E-16 x 1dc3ee22137269_0111111111111111111111111111111110& E-22
    convertToDouble +4435383137E-16
} 0x3e9dc3ee22137269
test expr-28.919 {input floating-point conversion} {ieeeFloatingPoint} {
    # Ad2b dieee UN -9598990129 E-15 x -14216b286031e7_01111111111111111111111111111111110& E-17
    convertToDouble -9598990129E-15
} 0xbee4216b286031e7
test expr-28.920 {input floating-point conversion} {ieeeFloatingPoint} {
    # Ad2b dieee UN +71563496764 E26 x 15890d1ef6a0da_10000000000000000000000000000000000001& E122
    convertToDouble +71563496764E26
} 0x4795890d1ef6a0db
test expr-28.921 {input floating-point conversion} {ieeeFloatingPoint} {
    # Ad2b dieee UN -89454370955 E25 x -15890d1ef6a0da_10000000000000000000000000000000000001& E119
    convertToDouble -89454370955E25
} 0xc765890d1ef6a0db
test expr-28.922 {input floating-point conversion} {ieeeFloatingPoint} {
    # Ad2b dieee UN +17890874191 E26 x 15890d1ef6a0da_10000000000000000000000000000000000001& E120
    convertToDouble +17890874191E26
} 0x4775890d1ef6a0db
test expr-28.923 {input floating-point conversion} {ieeeFloatingPoint} {
    # Ad2b dieee UN -35781748382 E26 x -15890d1ef6a0da_10000000000000000000000000000000000001& E121
    convertToDouble -35781748382E26
} 0xc785890d1ef6a0db
test expr-28.924 {input floating-point conversion} {ieeeFloatingPoint} {
    # Ad2b dieee UN +57973447842 E-19 x 18e63f7cf5313c_1000000000000000000000000000000000000001& E-28
    convertToDouble +57973447842E-19
} 0x3e38e63f7cf5313d
test expr-28.925 {input floating-point conversion} {ieeeFloatingPoint} {
    # Ad2b dieee UN -28986723921 E-19 x -18e63f7cf5313c_1000000000000000000000000000000000000001& E-29
    convertToDouble -28986723921E-19
} 0xbe28e63f7cf5313d
test expr-28.926 {input floating-point conversion} {ieeeFloatingPoint} {
    # Ad2b dieee UN +76822711313 E-19 x 107f5f8b3bf818_100000000000000000000000000000000001& E-27
    convertToDouble +76822711313E-19
} 0x3e407f5f8b3bf819
test expr-28.927 {input floating-point conversion} {ieeeFloatingPoint} {
    # Ad2b dieee UN -97699466874 E-20 x -10c8de34de806e_10000000000000000000000000000000001& E-30
    convertToDouble -97699466874E-20
} 0xbe10c8de34de806f
test expr-28.928 {input floating-point conversion} {ieeeFloatingPoint} {
    # Ad2b dieee UN +67748656762 E27 x 197bf5559b31fd_01111111111111111111111111111111111110& E125
    convertToDouble +67748656762E27
} 0x47c97bf5559b31fd
test expr-28.929 {input floating-point conversion} {ieeeFloatingPoint} {
    # Ad2b dieee UN -19394840991 E24 x -1de1ea791a6e7d_0111111111111111111111111111111111110& E113
    convertToDouble -19394840991E24
} 0xc70de1ea791a6e7d
test expr-28.930 {input floating-point conversion} {ieeeFloatingPoint} {
    # Ad2b dieee UN +38789681982 E24 x 1de1ea791a6e7d_0111111111111111111111111111111111110& E114
    convertToDouble +38789681982E24
} 0x471de1ea791a6e7d
test expr-28.931 {input floating-point conversion} {ieeeFloatingPoint} {
    # Ad2b dieee UN -33874328381 E27 x -197bf5559b31fd_01111111111111111111111111111111111110& E124
    convertToDouble -33874328381E27
} 0xc7b97bf5559b31fd
test expr-28.932 {input floating-point conversion} {ieeeFloatingPoint} {
    # Ad2b dieee UN +54323763886 E-27 x 1f50c5c63e5441_0111111111111111111111111111111111110& E-55
    convertToDouble +54323763886E-27
} 0x3c8f50c5c63e5441
test expr-28.933 {input floating-point conversion} {ieeeFloatingPoint} {
    # Ad2b dieee UN -58987193887 E-20 x -14449185a4c829_011111111111111111111111111111111111110& E-31
    convertToDouble -58987193887E-20
} 0xbe04449185a4c829
test expr-28.934 {input floating-point conversion} {ieeeFloatingPoint} {
    # Ad2b dieee UN +27161881943 E-27 x 1f50c5c63e5441_0111111111111111111111111111111111110& E-56
    convertToDouble +27161881943E-27
} 0x3c7f50c5c63e5441
test expr-28.935 {input floating-point conversion} {ieeeFloatingPoint} {
    # Ad2b dieee UN -93042648033 E-19 x -13fb12dc023fd3_0111111111111111111111111111111111110& E-27
    convertToDouble -93042648033E-19
} 0xbe43fb12dc023fd3
test expr-28.936 {input floating-point conversion} {ieeeFloatingPoint} {
    # Ad2b dieee UN +520831059055 E27 x 187d469cb69dd0_10000000000000000000000000000000000000001& E128
    convertToDouble +520831059055E27
} 0x47f87d469cb69dd1
test expr-28.937 {input floating-point conversion} {ieeeFloatingPoint} {
    # Ad2b dieee UN -768124264394 E25 x -171d6a019edae8_1000000000000000000000000000000000000001& E122
    convertToDouble -768124264394E25
} 0xc7971d6a019edae9
test expr-28.938 {input floating-point conversion} {ieeeFloatingPoint} {
    # Ad2b dieee UN +384062132197 E25 x 171d6a019edae8_1000000000000000000000000000000000000001& E121
    convertToDouble +384062132197E25
} 0x47871d6a019edae9
test expr-28.939 {input floating-point conversion} {ieeeFloatingPoint} {
    # Ad2b dieee UN +765337749889 E-25 x 158ad6f5d0a854_100000000000000000000000000000000000000001& E-44
    convertToDouble +765337749889E-25
} 0x3d358ad6f5d0a855
test expr-28.940 {input floating-point conversion} {ieeeFloatingPoint} {
    # Ad2b dieee UN +794368912771 E25 x 17e79872f2f7ef_01111111111111111111111111111111111111110& E122
    convertToDouble +794368912771E25
} 0x4797e79872f2f7ef
test expr-28.941 {input floating-point conversion} {ieeeFloatingPoint} {
    # Ad2b dieee UN -994162090146 E23 x -132598f85e658b_011111111111111111111111111111111111110& E116
    convertToDouble -994162090146E23
} 0xc7332598f85e658b
test expr-28.942 {input floating-point conversion} {ieeeFloatingPoint} {
    # Ad2b dieee UN +781652779431 E26 x 1d670adf52038f_01111111111111111111111111111111111110& E125
    convertToDouble +781652779431E26
} 0x47cd670adf52038f
test expr-28.943 {input floating-point conversion} {ieeeFloatingPoint} {
    # Ad2b dieee UN +910077190046 E-26 x 147e3ce1871d79_01111111111111111111111111111111111111110& E-47
    convertToDouble +910077190046E-26
} 0x3d047e3ce1871d79
test expr-28.944 {input floating-point conversion} {ieeeFloatingPoint} {
    # Ad2b dieee UN -455038595023 E-26 x -147e3ce1871d79_01111111111111111111111111111111111111110& E-48
    convertToDouble -455038595023E-26
} 0xbcf47e3ce1871d79
test expr-28.945 {input floating-point conversion} {ieeeFloatingPoint} {
    # Ad2b dieee UN +471897551096 E-20 x 14449185a4c829_011111111111111111111111111111111111110& E-28
    convertToDouble +471897551096E-20
} 0x3e34449185a4c829
test expr-28.946 {input floating-point conversion} {ieeeFloatingPoint} {
    # Ad2b dieee UN -906698409911 E-21 x -1f27674f7d5745_0111111111111111111111111111111111111110& E-31
    convertToDouble -906698409911E-21
} 0xbe0f27674f7d5745
test expr-28.947 {input floating-point conversion} {ieeeFloatingPoint} {
    # Ad2b dieee UN +8854128003935 E25 x 10a71b8948faac_100000000000000000000000000000000000000001& E126
    convertToDouble +8854128003935E25
} 0x47d0a71b8948faad
test expr-28.948 {input floating-point conversion} {ieeeFloatingPoint} {
    # Ad2b dieee UN -8146122716299 E27 x -17f0762ac05654_1000000000000000000000000000000000000000001& E132
    convertToDouble -8146122716299E27
} 0xc837f0762ac05655
test expr-28.949 {input floating-point conversion} {ieeeFloatingPoint} {
    # Ad2b dieee UN +7083302403148 E26 x 10a71b8948faac_100000000000000000000000000000000000000001& E129
    convertToDouble +7083302403148E26
} 0x4800a71b8948faad
test expr-28.950 {input floating-point conversion} {ieeeFloatingPoint} {
    # Ad2b dieee UN -3541651201574 E26 x -10a71b8948faac_100000000000000000000000000000000000000001& E128
    convertToDouble -3541651201574E26
} 0xc7f0a71b8948faad
test expr-28.951 {input floating-point conversion} {ieeeFloatingPoint} {
    # Ad2b dieee UN +8394920649291 E-25 x 1d8978e8c1cc78_100000000000000000000000000000000000000000001& E-41
    convertToDouble +8394920649291E-25
} 0x3d6d8978e8c1cc79
test expr-28.952 {input floating-point conversion} {ieeeFloatingPoint} {
    # Ad2b dieee UN -7657975756753 E-22 x -1a5006d695fef0_1000000000000000000000000000000000000000000001& E-31
    convertToDouble -7657975756753E-22
} 0xbe0a5006d695fef1
test expr-28.953 {input floating-point conversion} {ieeeFloatingPoint} {
    # Ad2b dieee UN +5473834002228 E-20 x 1d632e1f745624_100000000000000000000000000000000000000000001& E-25
    convertToDouble +5473834002228E-20
} 0x3e6d632e1f745625
test expr-28.954 {input floating-point conversion} {ieeeFloatingPoint} {
    # Ad2b dieee UN -6842292502785 E-21 x -1d632e1f745624_100000000000000000000000000000000000000000001& E-28
    convertToDouble -6842292502785E-21
} 0xbe3d632e1f745625
test expr-28.955 {input floating-point conversion} {ieeeFloatingPoint} {
    # Ad2b dieee UN -2109568884597 E25 x -1fbdc386609b13_011111111111111111111111111111111111111110& E123
    convertToDouble -2109568884597E25
} 0xc7afbdc386609b13
test expr-28.956 {input floating-point conversion} {ieeeFloatingPoint} {
    # Ad2b dieee UN +8438275538388 E25 x 1fbdc386609b13_011111111111111111111111111111111111111110& E125
    convertToDouble +8438275538388E25
} 0x47cfbdc386609b13
test expr-28.957 {input floating-point conversion} {ieeeFloatingPoint} {
    # Ad2b dieee UN -4219137769194 E25 x -1fbdc386609b13_011111111111111111111111111111111111111110& E124
    convertToDouble -4219137769194E25
} 0xc7bfbdc386609b13
test expr-28.958 {input floating-point conversion} {ieeeFloatingPoint} {
    # Ad2b dieee UN +3200141789841 E-25 x 1684dcea3829f7_0111111111111111111111111111111111111111110& E-42
    convertToDouble +3200141789841E-25
} 0x3d5684dcea3829f7
test expr-28.959 {input floating-point conversion} {ieeeFloatingPoint} {
    # Ad2b dieee UN -8655689322607 E-22 x -1dbd9ff5dc8991_011111111111111111111111111111111111111110& E-31
    convertToDouble -8655689322607E-22
} 0xbe0dbd9ff5dc8991
test expr-28.960 {input floating-point conversion} {ieeeFloatingPoint} {
    # Ad2b dieee UN +6400283579682 E-25 x 1684dcea3829f7_0111111111111111111111111111111111111111110& E-41
    convertToDouble +6400283579682E-25
} 0x3d6684dcea3829f7
test expr-28.961 {input floating-point conversion} {ieeeFloatingPoint} {
    # Ad2b dieee UN -8837719634493 E-21 x -12fa9676d2585b_011111111111111111111111111111111111111110& E-27
    convertToDouble -8837719634493E-21
} 0xbe42fa9676d2585b
test expr-28.962 {input floating-point conversion} {ieeeFloatingPoint} {
    # Ad2b dieee UN +19428217075297 E24 x 1d3b7a1d154aba_10000000000000000000000000000000000000000000001& E123
    convertToDouble +19428217075297E24
} 0x47ad3b7a1d154abb
test expr-28.963 {input floating-point conversion} {ieeeFloatingPoint} {
    # Ad2b dieee UN -38856434150594 E24 x -1d3b7a1d154aba_10000000000000000000000000000000000000000000001& E124
    convertToDouble -38856434150594E24
} 0xc7bd3b7a1d154abb
test expr-28.964 {input floating-point conversion} {ieeeFloatingPoint} {
    # Ad2b dieee UN +77712868301188 E24 x 1d3b7a1d154aba_10000000000000000000000000000000000000000000001& E125
    convertToDouble +77712868301188E24
} 0x47cd3b7a1d154abb
test expr-28.965 {input floating-point conversion} {ieeeFloatingPoint} {
    # Ad2b dieee UN -77192037242133 E27 x -1c5b1ab32d5dbe_1000000000000000000000000000000000000000000000001& E135
    convertToDouble -77192037242133E27
} 0xc86c5b1ab32d5dbf
test expr-28.966 {input floating-point conversion} {ieeeFloatingPoint} {
    # Ad2b dieee UN +76579757567530 E-23 x 1a5006d695fef0_1000000000000000000000000000000000000000000001& E-31
    convertToDouble +76579757567530E-23
} 0x3e0a5006d695fef1
test expr-28.967 {input floating-point conversion} {ieeeFloatingPoint} {
    # Ad2b dieee UN +15315951513506 E-22 x 1a5006d695fef0_1000000000000000000000000000000000000000000001& E-30
    convertToDouble +15315951513506E-22
} 0x3e1a5006d695fef1
test expr-28.968 {input floating-point conversion} {ieeeFloatingPoint} {
    # Ad2b dieee UN -38289878783765 E-23 x -1a5006d695fef0_1000000000000000000000000000000000000000000001& E-32
    convertToDouble -38289878783765E-23
} 0xbdfa5006d695fef1
test expr-28.969 {input floating-point conversion} {ieeeFloatingPoint} {
    # Ad2b dieee UN +49378033925202 E25 x 1737aa2567167b_0111111111111111111111111111111111111111111110& E128
    convertToDouble +49378033925202E25
} 0x47f737aa2567167b
test expr-28.970 {input floating-point conversion} {ieeeFloatingPoint} {
    # Ad2b dieee UN -50940527102367 E24 x -132964f2944b05_0111111111111111111111111111111111111111111111110& E125
    convertToDouble -50940527102367E24
} 0xc7c32964f2944b05
test expr-28.971 {input floating-point conversion} {ieeeFloatingPoint} {
    # Ad2b dieee UN +98756067850404 E25 x 1737aa2567167b_0111111111111111111111111111111111111111111110& E129
    convertToDouble +98756067850404E25
} 0x480737aa2567167b
test expr-28.972 {input floating-point conversion} {ieeeFloatingPoint} {
    # Ad2b dieee UN -99589397544892 E26 x -1d4446075c4933_0111111111111111111111111111111111111111111110& E132
    convertToDouble -99589397544892E26
} 0xc83d4446075c4933
test expr-28.973 {input floating-point conversion} {ieeeFloatingPoint} {
    # Ad2b dieee UN -56908598265713 E-25 x -190756ab1ed6b3_011111111111111111111111111111111111111111111110& E-38
    convertToDouble -56908598265713E-25
} 0xbd990756ab1ed6b3
test expr-28.974 {input floating-point conversion} {ieeeFloatingPoint} {
    # Ad2b dieee UN +97470695699657 E-22 x 14ee821710e655_01111111111111111111111111111111111111111111110& E-27
    convertToDouble +97470695699657E-22
} 0x3e44ee821710e655
test expr-28.975 {input floating-point conversion} {ieeeFloatingPoint} {
    # Ad2b dieee UN -35851901247343 E-25 x -1f8921657e1581_0111111111111111111111111111111111111111111110& E-39
    convertToDouble -35851901247343E-25
} 0xbd8f8921657e1581
test expr-28.976 {input floating-point conversion} {ieeeFloatingPoint} {
    # Ad2b dieee UN +154384074484266 E27 x 1c5b1ab32d5dbe_1000000000000000000000000000000000000000000000001& E136
    convertToDouble +154384074484266E27
} 0x487c5b1ab32d5dbf
test expr-28.977 {input floating-point conversion} {ieeeFloatingPoint} {
    # Ad2b dieee UN -308768148968532 E27 x -1c5b1ab32d5dbe_1000000000000000000000000000000000000000000000001& E137
    convertToDouble -308768148968532E27
} 0xc88c5b1ab32d5dbf
test expr-28.978 {input floating-point conversion} {ieeeFloatingPoint} {
    # Ad2b dieee UN +910990389005985 E23 x 112242592ae54a_100000000000000000000000000000000000000000000001& E126
    convertToDouble +910990389005985E23
} 0x47d12242592ae54b
test expr-28.979 {input floating-point conversion} {ieeeFloatingPoint} {
    # Ad2b dieee UN +271742424169201 E-27 x 131f46bcf7b452_10000000000000000000000000000000000000000000000001& E-42
    convertToDouble +271742424169201E-27
} 0x3d531f46bcf7b453
test expr-28.980 {input floating-point conversion} {ieeeFloatingPoint} {
    # Ad2b dieee UN -543484848338402 E-27 x -131f46bcf7b452_10000000000000000000000000000000000000000000000001& E-41
    convertToDouble -543484848338402E-27
} 0xbd631f46bcf7b453
test expr-28.981 {input floating-point conversion} {ieeeFloatingPoint} {
    # Ad2b dieee UN +162192083357563 E-26 x 1c887b68658760_1000000000000000000000000000000000000000000000001& E-40
    convertToDouble +162192083357563E-26
} 0x3d7c887b68658761
test expr-28.982 {input floating-point conversion} {ieeeFloatingPoint} {
    # Ad2b dieee UN -869254552770081 E-23 x -12aac70665485e_1000000000000000000000000000000000000000000000000001& E-27
    convertToDouble -869254552770081E-23
} 0xbe42aac70665485f
test expr-28.983 {input floating-point conversion} {ieeeFloatingPoint} {
    # Ad2b dieee UN +664831007626046 E24 x 1f429cb67eb075_011111111111111111111111111111111111111111111111110& E128
    convertToDouble +664831007626046E24
} 0x47ff429cb67eb075
test expr-28.984 {input floating-point conversion} {ieeeFloatingPoint} {
    # Ad2b dieee UN -332415503813023 E24 x -1f429cb67eb075_011111111111111111111111111111111111111111111111110& E127
    convertToDouble -332415503813023E24
} 0xc7ef429cb67eb075
test expr-28.985 {input floating-point conversion} {ieeeFloatingPoint} {
    # Ad2b dieee UN +943701829041427 E24 x 162fb2e38ee461_01111111111111111111111111111111111111111111111110& E129
    convertToDouble +943701829041427E24
} 0x48062fb2e38ee461
test expr-28.986 {input floating-point conversion} {ieeeFloatingPoint} {
    # Ad2b dieee UN -101881054204734 E24 x -132964f2944b05_0111111111111111111111111111111111111111111111110& E126
    convertToDouble -101881054204734E24
} 0xc7d32964f2944b05
test expr-28.987 {input floating-point conversion} {ieeeFloatingPoint} {
    # Ad2b dieee UN +828027839666967 E-27 x 1d2236349da3cd_011111111111111111111111111111111111111111111111110& E-41
    convertToDouble +828027839666967E-27
} 0x3d6d2236349da3cd
test expr-28.988 {input floating-point conversion} {ieeeFloatingPoint} {
    # Ad2b dieee UN -280276135608777 E-27 x -13b901892fd0bf_0111111111111111111111111111111111111111111111110& E-42
    convertToDouble -280276135608777E-27
} 0xbd53b901892fd0bf
test expr-28.989 {input floating-point conversion} {ieeeFloatingPoint} {
    # Ad2b dieee UN +212839188833879 E-21 x 1c91194dc2d40b_0111111111111111111111111111111111111111111111110& E-23
    convertToDouble +212839188833879E-21
} 0x3e8c91194dc2d40b
test expr-28.990 {input floating-point conversion} {ieeeFloatingPoint} {
    # Ad2b dieee UN -113817196531426 E-25 x -190756ab1ed6b3_011111111111111111111111111111111111111111111110& E-37
    convertToDouble -113817196531426E-25
} 0xbda90756ab1ed6b3
test expr-28.991 {input floating-point conversion} {ieeeFloatingPoint} {
    # Ad2b dieee UN +9711553197796883 E27 x 1bdeec25c0f03e_10000000000000000000000000000000000000000000000000001& E142
    convertToDouble +9711553197796883E27
} 0x48dbdeec25c0f03f
test expr-28.992 {input floating-point conversion} {ieeeFloatingPoint} {
    # Ad2b dieee UN -2739849386524269 E26 x -19295ade212370_1000000000000000000000000000000000000000000000000001& E137
    convertToDouble -2739849386524269E26
} 0xc889295ade212371
test expr-28.993 {input floating-point conversion} {ieeeFloatingPoint} {
    # Ad2b dieee UN +5479698773048538 E26 x 19295ade212370_1000000000000000000000000000000000000000000000000001& E138
    convertToDouble +5479698773048538E26
} 0x4899295ade212371
test expr-28.994 {input floating-point conversion} {ieeeFloatingPoint} {
    # Ad2b dieee UN +6124568318523113 E-25 x 150b3a2e0aff14_1000000000000000000000000000000000000000000000000000001& E-31
    convertToDouble +6124568318523113E-25
} 0x3e050b3a2e0aff15
test expr-28.995 {input floating-point conversion} {ieeeFloatingPoint} {
    # Ad2b dieee UN -1139777988171071 E-24 x -1394cbee428ea4_10000000000000000000000000000000000000000000000000001& E-30
    convertToDouble -1139777988171071E-24
} 0xbe1394cbee428ea5
test expr-28.996 {input floating-point conversion} {ieeeFloatingPoint} {
    # Ad2b dieee UN +6322612303128019 E-27 x 1bcea0ec21e250_1000000000000000000000000000000000000000000000000000001& E-38
    convertToDouble +6322612303128019E-27
} 0x3d9bcea0ec21e251
test expr-28.997 {input floating-point conversion} {ieeeFloatingPoint} {
    # Ad2b dieee UN -2955864564844617 E-25 x -1450030e26c6dc_10000000000000000000000000000000000000000000000000001& E-32
    convertToDouble -2955864564844617E-25
} 0xbdf450030e26c6dd
test expr-28.998 {input floating-point conversion} {ieeeFloatingPoint} {
    # Ad2b dieee UN -9994029144998961 E25 x -125b2b7fed4a61_0111111111111111111111111111111111111111111111111110& E136
    convertToDouble -9994029144998961E25
} 0xc8725b2b7fed4a61
test expr-28.999 {input floating-point conversion} {ieeeFloatingPoint} {
    # Ad2b dieee UN -2971238324022087 E27 x -110dd7a301db67_0111111111111111111111111111111111111111111111111110& E141
    convertToDouble -2971238324022087E27
} 0xc8c10dd7a301db67
test expr-28.1000 {input floating-point conversion} {ieeeFloatingPoint} {
    # Ad2b dieee UN -1656055679333934 E-27 x -1d2236349da3cd_011111111111111111111111111111111111111111111111110& E-40
    convertToDouble -1656055679333934E-27
} 0xbd7d2236349da3cd
test expr-28.1001 {input floating-point conversion} {ieeeFloatingPoint} {
    # Ad2b dieee UN -1445488709150234 E-26 x -1fc960c59526c7_0111111111111111111111111111111111111111111111110& E-37
    convertToDouble -1445488709150234E-26
} 0xbdafc960c59526c7
test expr-28.1002 {input floating-point conversion} {ieeeFloatingPoint} {
    # Ad2b dieee UN +55824717499885172 E27 x 1406b0cd17fd56_1000000000000000000000000000000000000000000000000000000001& E145
    convertToDouble +55824717499885172E27
} 0x490406b0cd17fd57
test expr-28.1003 {input floating-point conversion} {ieeeFloatingPoint} {
    # Ad2b dieee UN -69780896874856465 E26 x -1406b0cd17fd56_1000000000000000000000000000000000000000000000000000000001& E142
    convertToDouble -69780896874856465E26
} 0xc8d406b0cd17fd57
test expr-28.1004 {input floating-point conversion} {ieeeFloatingPoint} {
    # Ad2b dieee UN +84161538867545199 E25 x 13529217bdce6c_10000000000000000000000000000000000000000000000000000000001& E139
    convertToDouble +84161538867545199E25
} 0x48a3529217bdce6d
test expr-28.1005 {input floating-point conversion} {ieeeFloatingPoint} {
    # Ad2b dieee UN -27912358749942586 E27 x -1406b0cd17fd56_1000000000000000000000000000000000000000000000000000000001& E144
    convertToDouble -27912358749942586E27
} 0xc8f406b0cd17fd57
test expr-28.1006 {input floating-point conversion} {ieeeFloatingPoint} {
    # Ad2b dieee UN +24711112462926331 E-25 x 153a07f6040d22_100000000000000000000000000000000000000000000000000000001& E-29
    convertToDouble +24711112462926331E-25
} 0x3e253a07f6040d23
test expr-28.1007 {input floating-point conversion} {ieeeFloatingPoint} {
    # Ad2b dieee UN -12645224606256038 E-27 x -1bcea0ec21e250_1000000000000000000000000000000000000000000000000000001& E-37
    convertToDouble -12645224606256038E-27
} 0xbdabcea0ec21e251
test expr-28.1008 {input floating-point conversion} {ieeeFloatingPoint} {
    # Ad2b dieee UN -12249136637046226 E-25 x -150b3a2e0aff14_1000000000000000000000000000000000000000000000000000001& E-30
    convertToDouble -12249136637046226E-25
} 0xbe150b3a2e0aff15
test expr-28.1009 {input floating-point conversion} {ieeeFloatingPoint} {
    # Ad2b dieee UN +74874448287465757 E27 x 1adc21d1d50b09_01111111111111111111111111111111111111111111111111111110& E145
    convertToDouble +74874448287465757E27
} 0x490adc21d1d50b09
test expr-28.1010 {input floating-point conversion} {ieeeFloatingPoint} {
    # Ad2b dieee UN -35642836832753303 E24 x -1a2fac2b421f53_0111111111111111111111111111111111111111111111111111110& E134
    convertToDouble -35642836832753303E24
} 0xc85a2fac2b421f53
test expr-28.1011 {input floating-point conversion} {ieeeFloatingPoint} {
    # Ad2b dieee UN -71285673665506606 E24 x -1a2fac2b421f53_0111111111111111111111111111111111111111111111111111110& E135
    convertToDouble -71285673665506606E24
} 0xc86a2fac2b421f53
test expr-28.1012 {input floating-point conversion} {ieeeFloatingPoint} {
    # Ad2b dieee UN +43723334984997307 E-26 x 1e0be3f392c549_01111111111111111111111111111111111111111111111111111110& E-32
    convertToDouble +43723334984997307E-26
} 0x3dfe0be3f392c549
test expr-28.1013 {input floating-point conversion} {ieeeFloatingPoint} {
    # Ad2b dieee UN +10182419849537963 E-24 x 15ddd831ebbe53_011111111111111111111111111111111111111111111111111110& E-27
    convertToDouble +10182419849537963E-24
} 0x3e45ddd831ebbe53
test expr-28.1014 {input floating-point conversion} {ieeeFloatingPoint} {
    # Ad2b dieee UN -93501703572661982 E-26 x -10103f97ea6e13_0111111111111111111111111111111111111111111111111110& E-30
    convertToDouble -93501703572661982E-26
} 0xbe10103f97ea6e13

test expr-29.1 {smallest representible number} {ieeeFloatingPoint} {
    list [catch {convertToDouble 4.9406564584124654e-324} result] \
	$result \
	[catch {convertToDouble 2.4703282292062327e-324} result] \
	$result \
	[catch {convertToDouble 2.47032822920623e-324} result] \
	$result
} {0 0x0000000000000001 0 0x0000000000000001 0 0x0000000000000000}
test expr-29.2 {smallest representible number} {ieeeFloatingPoint} {
    list [catch {convertToDouble -4.9406564584124654e-324} result] \
	$result \
	[catch {convertToDouble -2.4703282292062327e-324} result] \
	$result \
	[catch {convertToDouble -2.47032822920623e-324} result] \
	$result
} {0 0x8000000000000001 0 0x8000000000000001 0 0x8000000000000000}
test expr-29.3 {silent underflow on input conversion} {ieeeFloatingPoint} {
    set v ?
    list [scan 2.47032822920623e-324 %g v] $v
} {1 0.0}
test expr-29.4 {silent underflow on input conversion} {ieeeFloatingPoint} {
    set v ?
    list [scan -2.47032822920623e-324 %g v] $v
} {1 -0.0}

test expr-30.1 {largest representible number} {ieeeFloatingPoint} {
    list [catch {convertToDouble 1.7976931348623155e+308} result] \
	$result \
	[catch {convertToDouble 1.7976931348623157e+308} result] \
	$result \
	[catch {convertToDouble 1.7976931348623159e+308} result] \
	$result
} {0 0x7feffffffffffffe 0 0x7fefffffffffffff 0 0x7ff0000000000000}
test expr-30.2 {largest representible number} {ieeeFloatingPoint} {
    list [catch {convertToDouble -1.7976931348623155e+308} result] \
	$result \
	[catch {convertToDouble -1.7976931348623157e+308} result] \
	$result \
	[catch {convertToDouble -1.7976931348623159e+308} result] \
	$result
} {0 0xffeffffffffffffe 0 0xffefffffffffffff 0 0xfff0000000000000}
test expr-30.3 {silent overflow on input conversion} {ieeeFloatingPoint} {
    set v ?
    list [scan 1.7976931348623159e+308 %f v] $v
} {1 Inf}
test expr-30.4 {silent overflow on input conversion} {ieeeFloatingPoint} {
    set v ?
    list [scan -1.7976931348623159e+308 %f v] $v
} {1 -Inf}

# bool() tests (TIP #182)
set i 0
foreach s {yes true on} {
    test expr-31.$i.0 {boolean conversion} {expr bool($s)} 1
    test expr-31.$i.1 {boolean conversion} {expr bool(!$s)} 0
    test expr-31.$i.2 {boolean conversion} {expr bool("$s")} 1
    test expr-31.$i.3 {boolean conversion} {expr bool(!"$s")} 0
    set j 1
    while {$j < [string length $s]-1} {
	test expr-31.$i.4.$j {boolean conversion} {
	    expr bool([string range $s 0 $j])
	} 1
	test expr-31.$i.5.$j {boolean conversion} {
	    expr bool("[string range $s 0 $j]")
	} 1
	incr j
    }
    incr i
}
test expr-31.0.4.0 {boolean conversion} {expr bool(y)} 1
test expr-31.0.5.0 {boolean conversion} {expr bool("y")} 1
test expr-31.1.4.0 {boolean conversion} {expr bool(t)} 1
test expr-31.1.5.0 {boolean conversion} {expr bool("t")} 1
test expr-31.2.4.0 {boolean conversion} -body {
    expr bool(o)
} -returnCodes error -match glob -result *
test expr-31.2.5.0 {boolean conversion} -body {
    expr bool("o")
} -returnCodes error -match glob -result *
foreach s {no false off} {
    test expr-31.$i.0 {boolean conversion} {expr bool($s)} 0
    test expr-31.$i.1 {boolean conversion} {expr bool(!$s)} 1
    test expr-31.$i.2 {boolean conversion} {expr bool("$s")} 0
    test expr-31.$i.3 {boolean conversion} {expr bool(!"$s")} 1
    set j 1
    while {$j < [string length $s]-1} {
	test expr-31.$i.4.$j {boolean conversion} {
	    expr bool([string range $s 0 $j])
	} 0
	test expr-31.$i.5.$j {boolean conversion} {
	    expr bool("[string range $s 0 $j]")
	} 0
	incr j
    }
    incr i
}
test expr-31.3.4.0 {boolean conversion} {expr bool(n)} 0
test expr-31.3.5.0 {boolean conversion} {expr bool("n")} 0
test expr-31.4.4.0 {boolean conversion} {expr bool(f)} 0
test expr-31.4.5.0 {boolean conversion} {expr bool("f")} 0
test expr-31.6  {boolean conversion} {expr bool(-1 + 1)} 0
test expr-31.7  {boolean conversion} {expr bool(0 + 1)} 1
test expr-31.8  {boolean conversion} {expr bool(0.0)} 0
test expr-31.9  {boolean conversion} {expr bool(0x0)} 0
test expr-31.10 {boolean conversion} {expr bool(wide(0))} 0
test expr-31.11 {boolean conversion} {expr bool(5.0)} 1
test expr-31.12 {boolean conversion} {expr bool(5)} 1
test expr-31.13 {boolean conversion} {expr bool(0x5)} 1
test expr-31.14 {boolean conversion} {expr bool(wide(5))} 1
test expr-31.15 {boolean conversion} -body {
    expr bool("fred")
} -returnCodes error -match glob -result *

test expr-32.1 {expr mod basics} {
    set mod_nums [list \
        {-3 1} {-3 2} {-3 3} {-3 4} {-3 5} \
        {-3 -1} {-3 -2} {-3 -3} {-3 -4} {-3 -5} \
        {-2 1} {-2 2} {-2 3} {-2 4} {-2 5} \
        {-2 -1} {-2 -2} {-2 -3} {-2 -4} {-2 -5} \
        {-1 1} {-1 2} {-1 3} {-1 4} {-1 5} \
        {-1 -1} {-1 -2} {-1 -3} {-1 -4} {-1 -5} \
        {0 -100} {0 -1} {0 1} {0 100} \
        {1 1} {1 2} {1 3} {1 4} {1 5} \
        {1 -1} {1 -2} {1 -3} {1 -4} {1 -5} \
        {2 1} {2 2} {2 3} {2 4} {2 5} \
        {2 -1} {2 -2} {2 -3} {2 -4} {2 -5} \
        {3 1} {3 2} {3 3} {3 4} {3 5} \
        {3 -1} {3 -2} {3 -3} {3 -4} {3 -5} \
        ]
    set results [list]
    foreach pair $mod_nums {
        set dividend [lindex $pair 0]
        set divisor [lindex $pair 1]
        lappend results [expr {$dividend % $divisor}]
    }
    set results
} [list \
    0 1 0 1 2 \
    0 -1 0 -3 -3 \
    0 0 1 2 3 \
    0 0 -2 -2 -2 \
    0 1 2 3 4 \
    0 -1 -1 -1 -1 \
    0 0 0 0 \
    0 1 1 1 1 \
    0 -1 -2 -3 -4 \
    0 0 2 2 2 \
    0 0 -1 -2 -3 \
    0 1 0 3 3 \
    0 -1 0 -1 -2 \
    ]

test expr-32.2 {expr div basics} {
    set mod_nums [list \
        {-3 1} {-3 2} {-3 3} {-3 4} {-3 5} \
        {-3 -1} {-3 -2} {-3 -3} {-3 -4} {-3 -5} \
        {-2 1} {-2 2} {-2 3} {-2 4} {-2 5} \
        {-2 -1} {-2 -2} {-2 -3} {-2 -4} {-2 -5} \
        {-1 1} {-1 2} {-1 3} {-1 4} {-1 5} \
        {-1 -1} {-1 -2} {-1 -3} {-1 -4} {-1 -5} \
        {0 -100} {0 -1} {0 1} {0 100} \
        {1 1} {1 2} {1 3} {1 4} {1 5} \
        {1 -1} {1 -2} {1 -3} {1 -4} {1 -5} \
        {2 1} {2 2} {2 3} {2 4} {2 5} \
        {2 -1} {2 -2} {2 -3} {2 -4} {2 -5} \
        {3 1} {3 2} {3 3} {3 4} {3 5} \
        {3 -1} {3 -2} {3 -3} {3 -4} {3 -5} \
        ]
    set results [list]
    foreach pair $mod_nums {
        set dividend [lindex $pair 0]
        set divisor [lindex $pair 1]
        lappend results [expr {$dividend / $divisor}]
    }
    set results
} [list \
    -3 -2 -1 -1 -1 \
    3 1 1 0 0 \
    -2 -1 -1 -1 -1 \
    2 1 0 0 0 \
    -1 -1 -1 -1 -1 \
    1 0 0 0 0 \
    0 0 0 0 \
    1 0 0 0 0 \
    -1 -1 -1 -1 -1 \
    2 1 0 0 0 \
    -2 -1 -1 -1 -1 \
    3 1 1 0 0 \
    -3 -2 -1 -1 -1 \
    ]

test expr-32.3 {Bug 1585704} {
    expr 1%(1<<63)
} 1
test expr-32.4 {Bug 1585704} {
    expr -1%(1<<63)
} [expr (1<<63)-1]
test expr-32.5 {Bug 1585704} {
    expr (1<<32)%(1<<63)
} [expr 1<<32]
test expr-32.6 {Bug 1585704} {
    expr -(1<<32)%(1<<63)
} [expr (1<<63)-(1<<32)]
test expr-32.7 {bignum regression} {
    expr {0%(1<<63)}
} 0
test expr-32.8 {bignum regression} {
    expr {0%-(1<<63)}
} 0
test expr-32.9 {bignum regression} {
    expr {0%-(1+(1<<63))}
} 0

test expr-33.1 {parse largest long value} {
    set max_long_str 2147483647
    set max_long_hex "0x7FFFFFFF "

    # Convert to integer (long, not wide) internal rep
    set max_long 2147483647
    string is integer $max_long

    list \
        [expr {" $max_long_str "}] \
        [expr {$max_long_str + 0}] \
        [expr {$max_long + 0}] \
        [expr {2147483647 + 0}] \
        [expr {$max_long == $max_long_hex}] \
        [expr {int(2147483647 + 1) > 0}] \

} {2147483647 2147483647 2147483647 2147483647 1 1}
test expr-33.2 {parse smallest long value} longIs32bit {
    set min_long_str -2147483648
    set min_long_hex "-0x80000000 "

    set min_long -2147483648
    # This will convert to integer (not wide) internal rep
    string is integer $min_long

    # Note: If the final expression returns 0 then the
    # expression literal is being promoted to a wide type
    # when it should be parsed as a long type.
    list \
        [expr {" $min_long_str "}] \
        [expr {$min_long_str + 0}] \
        [expr {$min_long + 0}] \
        [expr {-2147483648 + 0}] \
        [expr {$min_long == $min_long_hex}] \
        [expr {int(-2147483648 - 1) == -0x80000001}] \

} {-2147483648 -2147483648 -2147483648 -2147483648 1 1}
test expr-33.3 {parse largest wide value} wideIs64bit {
    set max_wide_str 9223372036854775807
    set max_wide_hex "0x7FFFFFFFFFFFFFFF "

    # Convert to wide integer
    set max_wide 9223372036854775807
    string is integer $max_wide

    list \
        [expr {" $max_wide_str "}] \
        [expr {$max_wide_str + 0}] \
        [expr {$max_wide + 0}] \
        [expr {9223372036854775807 + 0}] \
        [expr {$max_wide == $max_wide_hex}] \
        [expr {wide(9223372036854775807 + 1) < 0}] \

} {9223372036854775807 9223372036854775807 9223372036854775807 9223372036854775807 1 1}
test expr-33.4 {parse smallest wide value} wideIs64bit {
    set min_wide_str -9223372036854775808
    set min_wide_hex "-0x8000000000000000 "

    set min_wide -9223372036854775808
    # Convert to wide integer
    string is integer $min_wide

    # Note: If the final expression returns 0 then the
    # wide integer is not being parsed correctly with
    # the leading - sign.
    list \
        [expr {" $min_wide_str "}] \
        [expr {$min_wide_str + 0}] \
        [expr {$min_wide + 0}] \
        [expr {-9223372036854775808 + 0}] \
        [expr {$min_wide == $min_wide_hex}] \
        [expr {wide(-9223372036854775808 - 1) == 0x7FFFFFFFFFFFFFFF}] \

} {-9223372036854775808 -9223372036854775808 -9223372036854775808 -9223372036854775808 1 1}

set min -2147483648
set max 2147483647

test expr-34.1 {expr edge cases} {
    expr {$min / $min}
} {1}
test expr-34.2 {expr edge cases} {
    expr {$min % $min}
} {0}
test expr-34.3 {expr edge cases} {
    expr {$min / ($min + 1)}
} {1}
test expr-34.4 {expr edge cases} {
    expr {$min % ($min + 1)}
} {-1}
test expr-34.5 {expr edge cases} {
    expr {$min / ($min + 2)}
} {1}
test expr-34.6 {expr edge cases} {
    expr {$min % ($min + 2)}
} {-2}
test expr-34.7 {expr edge cases} {
    expr {$min / ($min + 3)}
} {1}
test expr-34.8 {expr edge cases} {
    expr {$min % ($min + 3)}
} {-3}
test expr-34.9 {expr edge cases} {
    expr {$min / -3}
} {715827882}
test expr-34.10 {expr edge cases} {
    expr {$min % -3}
} {-2}
test expr-34.11 {expr edge cases} {
    expr {$min / -2}
} {1073741824}
test expr-34.12 {expr edge cases} {
    expr {$min % -2}
} {0}
test expr-34.13 {expr edge cases} {
    expr {int($min / -1)}
} {2147483648}
test expr-34.14 {expr edge cases} {
    expr {$min % -1}
} {0}
test expr-34.15 {expr edge cases} {
    expr {-int($min * -1)}
} $min
test expr-34.16 {expr edge cases} {
    expr {-int(-$min)}
} $min
test expr-34.17 {expr edge cases} {
    expr {$min / 1}
} $min
test expr-34.18 {expr edge cases} {
    expr {$min % 1}
} {0}
test expr-34.19 {expr edge cases} {
    expr {$min / 2}
} {-1073741824}
test expr-34.20 {expr edge cases} {
    expr {$min % 2}
} {0}
test expr-34.21 {expr edge cases} {
    expr {$min / 3}
} {-715827883}
test expr-34.22 {expr edge cases} {
    expr {$min % 3}
} {1}
test expr-34.23 {expr edge cases} {
    expr {$min / ($max - 3)}
} {-2}
test expr-34.24 {expr edge cases} {
    expr {$min % ($max - 3)}
} {2147483640}
test expr-34.25 {expr edge cases} {
    expr {$min / ($max - 2)}
} {-2}
test expr-34.26 {expr edge cases} {
    expr {$min % ($max - 2)}
} {2147483642}
test expr-34.27 {expr edge cases} {
    expr {$min / ($max - 1)}
} {-2}
test expr-34.28 {expr edge cases} {
    expr {$min % ($max - 1)}
} {2147483644}
test expr-34.29 {expr edge cases} {
    expr {$min / $max}
} {-2}
test expr-34.30 {expr edge cases} {
    expr {$min % $max}
} {2147483646}
test expr-34.31 {expr edge cases} {
    expr {$max / $max}
} {1}
test expr-34.32 {expr edge cases} {
    expr {$max % $max}
} {0}
test expr-34.33 {expr edge cases} {
    expr {$max / ($max - 1)}
} {1}
test expr-34.34 {expr edge cases} {
    expr {$max % ($max - 1)}
} {1}
test expr-34.35 {expr edge cases} {
    expr {$max / ($max - 2)}
} {1}
test expr-34.36 {expr edge cases} {
    expr {$max % ($max - 2)}
} {2}
test expr-34.37 {expr edge cases} {
    expr {$max / ($max - 3)}
} {1}
test expr-34.38 {expr edge cases} {
    expr {$max % ($max - 3)}
} {3}
test expr-34.39 {expr edge cases} {
    expr {$max / 3}
} {715827882}
test expr-34.40 {expr edge cases} {
    expr {$max % 3}
} {1}
test expr-34.41 {expr edge cases} {
    expr {$max / 2}
} {1073741823}
test expr-34.42 {expr edge cases} {
    expr {$max % 2}
} {1}
test expr-34.43 {expr edge cases} {
    expr {$max / 1}
} $max
test expr-34.44 {expr edge cases} {
    expr {$max % 1}
} {0}
test expr-34.45 {expr edge cases} {
    expr {$max / -1}
} "-$max"
test expr-34.46 {expr edge cases} {
    expr {$max % -1}
} {0}
test expr-34.47 {expr edge cases} {
    expr {$max / -2}
} {-1073741824}
test expr-34.48 {expr edge cases} {
    expr {$max % -2}
} {-1}
test expr-34.49 {expr edge cases} {
    expr {$max / -3}
} {-715827883}
test expr-34.50 {expr edge cases} {
    expr {$max % -3}
} {-2}
test expr-34.51 {expr edge cases} {
    expr {$max / ($min + 3)}
} {-2}
test expr-34.52 {expr edge cases} {
    expr {$max % ($min + 3)}
} {-2147483643}
test expr-34.53 {expr edge cases} {
    expr {$max / ($min + 2)}
} {-2}
test expr-34.54 {expr edge cases} {
    expr {$max % ($min + 2)}
} {-2147483645}
test expr-34.55 {expr edge cases} {
    expr {$max / ($min + 1)}
} {-1}
test expr-34.56 {expr edge cases} {
    expr {$max % ($min + 1)}
} {0}
test expr-34.57 {expr edge cases} {
    expr {$max / $min}
} {-1}
test expr-34.58 {expr edge cases} {
    expr {$max % $min}
} {-1}
test expr-34.59 {expr edge cases} {
    expr {($min + 1) / ($max - 1)}
} {-2}
test expr-34.60 {expr edge cases} {
    expr {($min + 1) % ($max - 1)}
} {2147483645}
test expr-34.61 {expr edge cases} {
    expr {($max - 1) / ($min + 1)}
} {-1}
test expr-34.62 {expr edge cases} {
    expr {($max - 1) % ($min + 1)}
} {-1}
test expr-34.63 {expr edge cases} {
    expr {($max - 1) / $min}
} {-1}
test expr-34.64 {expr edge cases} {
    expr {($max - 1) % $min}
} {-2}
test expr-34.65 {expr edge cases} {
    expr {($max - 2) / $min}
} {-1}
test expr-34.66 {expr edge cases} {
    expr {($max - 2) % $min}
} {-3}
test expr-34.67 {expr edge cases} {
    expr {($max - 3) / $min}
} {-1}
test expr-34.68 {expr edge cases} {
    expr {($max - 3) % $min}
} {-4}
test expr-34.69 {expr edge cases} {
    expr {-3 / $min}
} {0}
test expr-34.70 {expr edge cases} {
    expr {-3 % $min}
} {-3}
test expr-34.71 {expr edge cases} {
    expr {-2 / $min}
} {0}
test expr-34.72 {expr edge cases} {
    expr {-2 % $min}
} {-2}
test expr-34.73 {expr edge cases} {
    expr {-1 / $min}
} {0}
test expr-34.74 {expr edge cases} {
    expr {-1 % $min}
} {-1}
test expr-34.75 {expr edge cases} {
    expr {0 / $min}
} {0}
test expr-34.76 {expr edge cases} {
    expr {0 % $min}
} {0}
test expr-34.77 {expr edge cases} {
    expr {0 / ($min + 1)}
} {0}
test expr-34.78 {expr edge cases} {
    expr {0 % ($min + 1)}
} {0}
test expr-34.79 {expr edge cases} {
    expr {1 / $min}
} {-1}
test expr-34.80 {expr edge cases} {
    expr {1 % $min}
} {-2147483647}
test expr-34.81 {expr edge cases} {
    expr {1 / ($min + 1)}
} {-1}
test expr-34.82 {expr edge cases} {
    expr {1 % ($min + 1)}
} {-2147483646}
test expr-34.83 {expr edge cases} {
    expr {2 / $min}
} {-1}
test expr-34.84 {expr edge cases} {
    expr {2 % $min}
} {-2147483646}
test expr-34.85 {expr edge cases} {
    expr {2 / ($min + 1)}
} {-1}
test expr-34.86 {expr edge cases} {
    expr {2 % ($min + 1)}
} {-2147483645}
test expr-34.87 {expr edge cases} {
    expr {3 / $min}
} {-1}
test expr-34.88 {expr edge cases} {
    expr {3 % $min}
} {-2147483645}
test expr-34.89 {expr edge cases} {
    expr {3 / ($min + 1)}
} {-1}
test expr-34.90 {expr edge cases} {
    expr {3 % ($min + 1)}
} {-2147483644}

# Euclidean property:
# quotient * divisor + remainder = dividend

test expr-35.1 {expr edge cases} {
    set dividend $max
    set divisor 2
    set q [expr {$dividend / $divisor}]
    set r [expr {$dividend % $divisor}]
    list $q * $divisor + $r = [expr {($divisor * $q) + $r}]
} {1073741823 * 2 + 1 = 2147483647}
test expr-35.2 {expr edge cases} {
    set dividend [expr {$max - 1}]
    set divisor 2
    set q [expr {$dividend / $divisor}]
    set r [expr {$dividend % $divisor}]
    list $q * $divisor + $r = [expr {($q * $divisor) + $r}]
} {1073741823 * 2 + 0 = 2147483646}
test expr-35.3 {expr edge cases} {
    set dividend [expr {$max - 2}]
    set divisor 2
    set q [expr {$dividend / $divisor}]
    set r [expr {$dividend % $divisor}]
    list $q * $divisor + $r = [expr {($q * $divisor) + $r}]
} {1073741822 * 2 + 1 = 2147483645}
test expr-35.4 {expr edge cases} {
    set dividend $max
    set divisor 3
    set q [expr {$dividend / $divisor}]
    set r [expr {$dividend % $divisor}]
    list $q * $divisor + $r = [expr {($q * $divisor) + $r}]
} {715827882 * 3 + 1 = 2147483647}
test expr-35.5 {expr edge cases} {
    set dividend [expr {$max - 1}]
    set divisor 3
    set q [expr {$dividend / $divisor}]
    set r [expr {$dividend % $divisor}]
    list $q * $divisor + $r = [expr {($q * $divisor) + $r}]
} {715827882 * 3 + 0 = 2147483646}
test expr-35.6 {expr edge cases} {
    set dividend [expr {$max - 2}]
    set divisor 3
    set q [expr {$dividend / $divisor}]
    set r [expr {$dividend % $divisor}]
    list $q * $divisor + $r = [expr {($q * $divisor) + $r}]
} {715827881 * 3 + 2 = 2147483645}
test expr-35.7 {expr edge cases} {
    set dividend $min
    set divisor 2
    set q [expr {$dividend / $divisor}]
    set r [expr {$dividend % $divisor}]
    list $q * $divisor + $r = [expr {($q * $divisor) + $r}]
} {-1073741824 * 2 + 0 = -2147483648}
test expr-35.8 {expr edge cases} {
    set dividend [expr {$min + 1}]
    set divisor 2
    set q [expr {$dividend / $divisor}]
    set r [expr {$dividend % $divisor}]
    list $q * $divisor + $r = [expr {($q * $divisor) + $r}]
} {-1073741824 * 2 + 1 = -2147483647}
test expr-35.9 {expr edge cases} {
    set dividend [expr {$min + 2}]
    set divisor 2
    set q [expr {$dividend / $divisor}]
    set r [expr {$dividend % $divisor}]
    list $q * $divisor + $r = [expr {($q * $divisor) + $r}]
} {-1073741823 * 2 + 0 = -2147483646}
test expr-35.10 {expr edge cases} {
    # Two things could happen here. The multiplication
    # could overflow a 32 bit type, so that when
    # 1 is added it overflows again back to min.
    # The multiplication could also use a wide type
    # to hold ($min - 1) until 1 is added and
    # the number becomes $min again.
    set dividend $min
    set divisor 3
    set q [expr {$dividend / $divisor}]
    set r [expr {$dividend % $divisor}]
    list $q * $divisor + $r = [expr {($q * $divisor) + $r}]
} {-715827883 * 3 + 1 = -2147483648}
test expr-35.11 {expr edge cases} {
    set dividend $min
    set divisor -3
    set q [expr {$dividend / $divisor}]
    set r [expr {$dividend % $divisor}]
    list $q * $divisor + $r = [expr {($q * $divisor) + $r}]
} {715827882 * -3 + -2 = -2147483648}
test expr-35.12 {expr edge cases} {
    set dividend $min
    set divisor $min
    set q [expr {$dividend / $divisor}]
    set r [expr {$dividend % $divisor}]
    list $q * $divisor + $r = [expr {($q * $divisor) + $r}]
} {1 * -2147483648 + 0 = -2147483648}
test expr-35.13 {expr edge cases} {
    set dividend $min
    set divisor [expr {$min + 1}]
    set q [expr {$dividend / $divisor}]
    set r [expr {$dividend % $divisor}]
    list $q * $divisor + $r = [expr {($q * $divisor) + $r}]
} {1 * -2147483647 + -1 = -2147483648}
test expr-35.14 {expr edge cases} {
    set dividend $min
    set divisor [expr {$min + 2}]
    set q [expr {$dividend / $divisor}]
    set r [expr {$dividend % $divisor}]
    list $q * $divisor + $r = [expr {($q * $divisor) + $r}]
} {1 * -2147483646 + -2 = -2147483648}

# 64bit wide integer checks

set min -9223372036854775808
set max 9223372036854775807

test expr-36.1 {expr edge cases} {wideIs64bit} {
    expr {$min / $min}
} {1}
test expr-36.2 {expr edge cases} {wideIs64bit} {
    expr {$min % $min}
} {0}
test expr-36.3 {expr edge cases} {wideIs64bit} {
    expr {$min / ($min + 1)}
} {1}
test expr-36.4 {expr edge cases} {wideIs64bit} {
    expr {$min % ($min + 1)}
} {-1}
test expr-36.5 {expr edge cases} {wideIs64bit} {
    expr {$min / ($min + 2)}
} {1}
test expr-36.6 {expr edge cases} {wideIs64bit} {
    expr {$min % ($min + 2)}
} {-2}
test expr-36.7 {expr edge cases} {wideIs64bit} {
    expr {$min / ($min + 3)}
} {1}
test expr-36.8 {expr edge cases} {wideIs64bit} {
    expr {$min % ($min + 3)}
} {-3}
test expr-36.9 {expr edge cases} {wideIs64bit} {
    expr {$min / -3}
} {3074457345618258602}
test expr-36.10 {expr edge cases} {wideIs64bit} {
    expr {$min % -3}
} {-2}
test expr-36.11 {expr edge cases} {wideIs64bit} {
    expr {$min / -2}
} {4611686018427387904}
test expr-36.12 {expr edge cases} {wideIs64bit} {
    expr {$min % -2}
} {0}
test expr-36.13 {expr edge cases} wideIs64bit {
    expr {wide($min / -1)}
} $min
test expr-36.14 {expr edge cases} {wideIs64bit} {
    expr {$min % -1}
} {0}
test expr-36.15 {expr edge cases} wideIs64bit {
    expr {wide($min * -1)}
} $min
test expr-36.16 {expr edge cases} wideIs64bit {
    expr {wide(-$min)}
} $min
test expr-36.17 {expr edge cases} {wideIs64bit} {
    expr {$min / 1}
} $min
test expr-36.18 {expr edge cases} {wideIs64bit} {
    expr {$min % 1}
} {0}
test expr-36.19 {expr edge cases} {wideIs64bit} {
    expr {$min / 2}
} {-4611686018427387904}
test expr-36.20 {expr edge cases} {wideIs64bit} {
    expr {$min % 2}
} {0}
test expr-36.21 {expr edge cases} {wideIs64bit} {
    expr {$min / 3}
} {-3074457345618258603}
test expr-36.22 {expr edge cases} {wideIs64bit} {
    expr {$min % 3}
} {1}
test expr-36.23 {expr edge cases} {wideIs64bit} {
    expr {$min / ($max - 3)}
} {-2}
test expr-36.24 {expr edge cases} {wideIs64bit} {
    expr {$min % ($max - 3)}
} {9223372036854775800}
test expr-36.25 {expr edge cases} {wideIs64bit} {
    expr {$min / ($max - 2)}
} {-2}
test expr-36.26 {expr edge cases} {wideIs64bit} {
    expr {$min % ($max - 2)}
} {9223372036854775802}
test expr-36.27 {expr edge cases} {wideIs64bit} {
    expr {$min / ($max - 1)}
} {-2}
test expr-36.28 {expr edge cases} {wideIs64bit} {
    expr {$min % ($max - 1)}
} {9223372036854775804}
test expr-36.29 {expr edge cases} {wideIs64bit} {
    expr {$min / $max}
} {-2}
test expr-36.30 {expr edge cases} {wideIs64bit} {
    expr {$min % $max}
} {9223372036854775806}
test expr-36.31 {expr edge cases} {wideIs64bit} {
    expr {$max / $max}
} {1}
test expr-36.32 {expr edge cases} {wideIs64bit} {
    expr {$max % $max}
} {0}
test expr-36.33 {expr edge cases} {wideIs64bit} {
    expr {$max / ($max - 1)}
} {1}
test expr-36.34 {expr edge cases} {wideIs64bit} {
    expr {$max % ($max - 1)}
} {1}
test expr-36.35 {expr edge cases} {wideIs64bit} {
    expr {$max / ($max - 2)}
} {1}
test expr-36.36 {expr edge cases} {wideIs64bit} {
    expr {$max % ($max - 2)}
} {2}
test expr-36.37 {expr edge cases} {wideIs64bit} {
    expr {$max / ($max - 3)}
} {1}
test expr-36.38 {expr edge cases} {wideIs64bit} {
    expr {$max % ($max - 3)}
} {3}
test expr-36.39 {expr edge cases} {wideIs64bit} {
    expr {$max / 3}
} {3074457345618258602}
test expr-36.40 {expr edge cases} {wideIs64bit} {
    expr {$max % 3}
} {1}
test expr-36.41 {expr edge cases} {wideIs64bit} {
    expr {$max / 2}
} {4611686018427387903}
test expr-36.42 {expr edge cases} {wideIs64bit} {
    expr {$max % 2}
} {1}
test expr-36.43 {expr edge cases} {wideIs64bit} {
    expr {$max / 1}
} $max
test expr-36.44 {expr edge cases} {wideIs64bit} {
    expr {$max % 1}
} {0}
test expr-36.45 {expr edge cases} {wideIs64bit} {
    expr {$max / -1}
} "-$max"
test expr-36.46 {expr edge cases} {wideIs64bit} {
    expr {$max % -1}
} {0}
test expr-36.47 {expr edge cases} {wideIs64bit} {
    expr {$max / -2}
} {-4611686018427387904}
test expr-36.48 {expr edge cases} {wideIs64bit} {
    expr {$max % -2}
} {-1}
test expr-36.49 {expr edge cases} {wideIs64bit} {
    expr {$max / -3}
} {-3074457345618258603}
test expr-36.50 {expr edge cases} {wideIs64bit} {
    expr {$max % -3}
} {-2}
test expr-36.51 {expr edge cases} {wideIs64bit} {
    expr {$max / ($min + 3)}
} {-2}
test expr-36.52 {expr edge cases} {wideIs64bit} {
    expr {$max % ($min + 3)}
} {-9223372036854775803}
test expr-36.53 {expr edge cases} {wideIs64bit} {
    expr {$max / ($min + 2)}
} {-2}
test expr-36.54 {expr edge cases} {wideIs64bit} {
    expr {$max % ($min + 2)}
} {-9223372036854775805}
test expr-36.55 {expr edge cases} {wideIs64bit} {
    expr {$max / ($min + 1)}
} {-1}
test expr-36.56 {expr edge cases} {wideIs64bit} {
    expr {$max % ($min + 1)}
} {0}
test expr-36.57 {expr edge cases} {wideIs64bit} {
    expr {$max / $min}
} {-1}
test expr-36.58 {expr edge cases} {wideIs64bit} {
    expr {$max % $min}
} {-1}
test expr-36.59 {expr edge cases} {wideIs64bit} {
    expr {($min + 1) / ($max - 1)}
} {-2}
test expr-36.60 {expr edge cases} {wideIs64bit} {
    expr {($min + 1) % ($max - 1)}
} {9223372036854775805}
test expr-36.61 {expr edge cases} {wideIs64bit} {
    expr {($max - 1) / ($min + 1)}
} {-1}
test expr-36.62 {expr edge cases} {wideIs64bit} {
    expr {($max - 1) % ($min + 1)}
} {-1}
test expr-36.63 {expr edge cases} {wideIs64bit} {
    expr {($max - 1) / $min}
} {-1}
test expr-36.64 {expr edge cases} {wideIs64bit} {
    expr {($max - 1) % $min}
} {-2}
test expr-36.65 {expr edge cases} {wideIs64bit} {
    expr {($max - 2) / $min}
} {-1}
test expr-36.66 {expr edge cases} {wideIs64bit} {
    expr {($max - 2) % $min}
} {-3}
test expr-36.67 {expr edge cases} {wideIs64bit} {
    expr {($max - 3) / $min}
} {-1}
test expr-36.68 {expr edge cases} {wideIs64bit} {
    expr {($max - 3) % $min}
} {-4}
test expr-36.69 {expr edge cases} {wideIs64bit} {
    expr {-3 / $min}
} {0}
test expr-36.70 {expr edge cases} {wideIs64bit} {
    expr {-3 % $min}
} {-3}
test expr-36.71 {expr edge cases} {wideIs64bit} {
    expr {-2 / $min}
} {0}
test expr-36.72 {expr edge cases} {wideIs64bit} {
    expr {-2 % $min}
} {-2}
test expr-36.73 {expr edge cases} {wideIs64bit} {
    expr {-1 / $min}
} {0}
test expr-36.74 {expr edge cases} {wideIs64bit} {
    expr {-1 % $min}
} {-1}
test expr-36.75 {expr edge cases} {wideIs64bit} {
    expr {0 / $min}
} {0}
test expr-36.76 {expr edge cases} {wideIs64bit} {
    expr {0 % $min}
} {0}
test expr-36.77 {expr edge cases} {wideIs64bit} {
    expr {0 / ($min + 1)}
} {0}
test expr-36.78 {expr edge cases} {wideIs64bit} {
    expr {0 % ($min + 1)}
} {0}
test expr-36.79 {expr edge cases} {wideIs64bit} {
    expr {1 / $min}
} {-1}
test expr-36.80 {expr edge cases} {wideIs64bit} {
    expr {1 % $min}
} {-9223372036854775807}
test expr-36.81 {expr edge cases} {wideIs64bit} {
    expr {1 / ($min + 1)}
} {-1}
test expr-36.82 {expr edge cases} {wideIs64bit} {
    expr {1 % ($min + 1)}
} {-9223372036854775806}
test expr-36.83 {expr edge cases} {wideIs64bit} {
    expr {2 / $min}
} {-1}
test expr-36.84 {expr edge cases} {wideIs64bit} {
    expr {2 % $min}
} {-9223372036854775806}
test expr-36.85 {expr edge cases} {wideIs64bit} {
    expr {2 / ($min + 1)}
} {-1}
test expr-36.86 {expr edge cases} {wideIs64bit} {
    expr {2 % ($min + 1)}
} {-9223372036854775805}
test expr-36.87 {expr edge cases} {wideIs64bit} {
    expr {3 / $min}
} {-1}
test expr-36.88 {expr edge cases} {wideIs64bit} {
    expr {3 % $min}
} {-9223372036854775805}
test expr-36.89 {expr edge cases} {wideIs64bit} {
    expr {3 / ($min + 1)}
} {-1}
test expr-36.90 {expr edge cases} {wideIs64bit} {
    expr {3 % ($min + 1)}
} {-9223372036854775804}

test expr-37.1 {expr edge cases} {wideIs64bit} {
    set dividend $max
    set divisor 2
    set q [expr {$dividend / $divisor}]
    set r [expr {$dividend % $divisor}]
    list $q * $divisor + $r = [expr {($divisor * $q) + $r}]
} {4611686018427387903 * 2 + 1 = 9223372036854775807}
test expr-37.2 {expr edge cases} {wideIs64bit} {
    set dividend [expr {$max - 1}]
    set divisor 2
    set q [expr {$dividend / $divisor}]
    set r [expr {$dividend % $divisor}]
    list $q * $divisor + $r = [expr {($q * $divisor) + $r}]
} {4611686018427387903 * 2 + 0 = 9223372036854775806}
test expr-37.3 {expr edge cases} {wideIs64bit} {
    set dividend [expr {$max - 2}]
    set divisor 2
    set q [expr {$dividend / $divisor}]
    set r [expr {$dividend % $divisor}]
    list $q * $divisor + $r = [expr {($q * $divisor) + $r}]
} {4611686018427387902 * 2 + 1 = 9223372036854775805}
test expr-37.4 {expr edge cases} {wideIs64bit} {
    set dividend $max
    set divisor 3
    set q [expr {$dividend / $divisor}]
    set r [expr {$dividend % $divisor}]
    list $q * $divisor + $r = [expr {($q * $divisor) + $r}]
} {3074457345618258602 * 3 + 1 = 9223372036854775807}
test expr-37.5 {expr edge cases} {wideIs64bit} {
    set dividend [expr {$max - 1}]
    set divisor 3
    set q [expr {$dividend / $divisor}]
    set r [expr {$dividend % $divisor}]
    list $q * $divisor + $r = [expr {($q * $divisor) + $r}]
} {3074457345618258602 * 3 + 0 = 9223372036854775806}
test expr-37.6 {expr edge cases} {wideIs64bit} {
    set dividend [expr {$max - 2}]
    set divisor 3
    set q [expr {$dividend / $divisor}]
    set r [expr {$dividend % $divisor}]
    list $q * $divisor + $r = [expr {($q * $divisor) + $r}]
} {3074457345618258601 * 3 + 2 = 9223372036854775805}
test expr-37.7 {expr edge cases} {wideIs64bit} {
    set dividend $min
    set divisor 2
    set q [expr {$dividend / $divisor}]
    set r [expr {$dividend % $divisor}]
    list $q * $divisor + $r = [expr {($q * $divisor) + $r}]
} {-4611686018427387904 * 2 + 0 = -9223372036854775808}
test expr-37.8 {expr edge cases} {wideIs64bit} {
    set dividend [expr {$min + 1}]
    set divisor 2
    set q [expr {$dividend / $divisor}]
    set r [expr {$dividend % $divisor}]
    list $q * $divisor + $r = [expr {($q * $divisor) + $r}]
} {-4611686018427387904 * 2 + 1 = -9223372036854775807}
test expr-37.9 {expr edge cases} {wideIs64bit} {
    set dividend [expr {$min + 2}]
    set divisor 2
    set q [expr {$dividend / $divisor}]
    set r [expr {$dividend % $divisor}]
    list $q * $divisor + $r = [expr {($q * $divisor) + $r}]
} {-4611686018427387903 * 2 + 0 = -9223372036854775806}
test expr-37.10 {expr edge cases} {wideIs64bit} {
    # Multiplication overflows 64 bit type here,
    # so when the 1 is added it overflows
    # again and we end up back at min.
    set dividend $min
    set divisor 3
    set q [expr {$dividend / $divisor}]
    set r [expr {$dividend % $divisor}]
    list $q * $divisor + $r = [expr {($q * $divisor) + $r}]
} {-3074457345618258603 * 3 + 1 = -9223372036854775808}
test expr-37.11 {expr edge cases} {wideIs64bit} {
    set dividend $min
    set divisor -3
    set q [expr {$dividend / $divisor}]
    set r [expr {$dividend % $divisor}]
    list $q * $divisor + $r = [expr {($q * $divisor) + $r}]
} {3074457345618258602 * -3 + -2 = -9223372036854775808}
test expr-37.12 {expr edge cases} {wideIs64bit} {
    set dividend $min
    set divisor $min
    set q [expr {$dividend / $divisor}]
    set r [expr {$dividend % $divisor}]
    list $q * $divisor + $r = [expr {($q * $divisor) + $r}]
} {1 * -9223372036854775808 + 0 = -9223372036854775808}
test expr-37.13 {expr edge cases} {wideIs64bit} {
    set dividend $min
    set divisor [expr {$min + 1}]
    set q [expr {$dividend / $divisor}]
    set r [expr {$dividend % $divisor}]
    list $q * $divisor + $r = [expr {($q * $divisor) + $r}]
} {1 * -9223372036854775807 + -1 = -9223372036854775808}
test expr-37.14 {expr edge cases} {wideIs64bit} {
    set dividend $min
    set divisor [expr {$min + 2}]
    set q [expr {$dividend / $divisor}]
    set r [expr {$dividend % $divisor}]
    list $q * $divisor + $r = [expr {($q * $divisor) + $r}]
} {1 * -9223372036854775806 + -2 = -9223372036854775808}

test expr-38.1 {abs of smallest 32-bit integer [Bug 1241572]} {wideIs64bit} {
    expr {abs(-2147483648)}
} 2147483648
test expr-38.2 {abs and -0 [Bug 1893815]} {
    expr {abs(-0)}
} 0
test expr-38.3 {abs and -0 [Bug 1893815]} {
    expr {abs(-0.0)}
} 0.0
test expr-38.4 {abs and -0 [Bug 1893815]} {
    expr {abs(-1e-324)}
} 0.0
test expr-38.5 {abs and -0 [Bug 1893815]} {
    ::tcl::mathfunc::abs -0
} 0
test expr-38.6 {abs and -0 [Bug 1893815]} {
    ::tcl::mathfunc::abs -0.0
} 0.0
test expr-38.7 {abs and -0 [Bug 1893815]} {
    ::tcl::mathfunc::abs -1e-324
} 0.0
test expr-38.8 {abs and 0.0 [Bug 2954959]} {
    ::tcl::mathfunc::abs 0.0
} 0.0
test expr-38.9 {abs and 0.0 [Bug 2954959]} {
    expr {abs(0.0)}
} 0.0
test expr-38.10 {abs and -0x0 [Bug 2954959]} {
    expr {abs(-0x0)}
} 0
test expr-38.11 {abs and 0x0 [Bug 2954959]} {
    ::tcl::mathfunc::abs { 	0x0}
} { 	0x0}
test expr-38.12 {abs and -0x0 [Bug 2954959]} {
    ::tcl::mathfunc::abs { 	-0x0}
} 0
test expr-38.13 {abs and 0.0 [Bug 2954959]} {
    ::tcl::mathfunc::abs 1e-324
} 1e-324
test expr-38.14 {abs and INT64_MIN special-case} {
    ::tcl::mathfunc::abs -9223372036854775808
} 9223372036854775808
test expr-38.15 {abs and INT128_MIN special-case} {
    ::tcl::mathfunc::abs -170141183460469231731687303715884105728
} 170141183460469231731687303715884105728

testConstraint testexprlongobj   [llength [info commands testexprlongobj]]
testConstraint testexprdoubleobj [llength [info commands testexprdoubleobj]]

test expr-39.1 {Check that Tcl_ExprLongObj doesn't modify interpreter result if no error} testexprlongobj {
    testexprlongobj 4+1
} {This is a result: 5}
#Check for [Bug 1109484]
test expr-39.2 {Tcl_ExprLongObj handles wide ints gracefully} testexprlongobj {
    testexprlongobj wide(1)+2
} {This is a result: 3}

test expr-39.3 {Tcl_ExprLongObj on the empty string} \
    -constraints {testexprlongobj}\
    -body {testexprlongobj ""} \
    -match glob \
    -returnCodes error -result *
test expr-39.4 {Tcl_ExprLongObj coerces doubles} testexprlongobj {
    testexprlongobj 3+.14159
} {This is a result: 3}
test expr-39.5 {Tcl_ExprLongObj handles overflows} {testexprlongobj longIs32bit} {
    testexprlongobj 0x80000000
} {This is a result: -2147483648}
test expr-39.6 {Tcl_ExprLongObj handles overflows} {testexprlongobj longIs32bit} {
    testexprlongobj 0xffffffff
} {This is a result: -1}
test expr-39.7 {Tcl_ExprLongObj handles overflows} \
    -constraints {testexprlongobj longIs32bit} \
    -match glob \
    -body {
	list [catch {testexprlongobj 0x100000000} result] $result
    } \
    -result {1 {integer value too large to represent*}}
test expr-39.8 {Tcl_ExprLongObj handles overflows} testexprlongobj {
    testexprlongobj -0x80000000
} {This is a result: -2147483648}
test expr-39.9 {Tcl_ExprLongObj handles overflows} {testexprlongobj longIs32bit} {
    testexprlongobj -0x7fffffff
} {This is a result: -2147483647}
test expr-39.10 {Tcl_ExprLongObj handles overflows} \
    -constraints {testexprlongobj longIs32bit} \
    -match glob \
    -body {
	list [catch {testexprlongobj -0x100000000} result] $result
    } \
    -result {1 {integer value too large to represent*}}
test expr-39.11 {Tcl_ExprLongObj handles overflows} {testexprlongobj longIs32bit} {
    testexprlongobj 2147483648.
} {This is a result: -2147483648}
test expr-39.12 {Tcl_ExprLongObj handles overflows} {testexprlongobj longIs32bit} {
    testexprlongobj 4294967295.
} {This is a result: -1}
test expr-39.13 {Tcl_ExprLongObj handles overflows} \
    -constraints {testexprlongobj longIs32bit} \
    -match glob \
    -body {
	list [catch {testexprlongobj 4294967296.} result] $result
    } \
    -result {1 {integer value too large to represent*}}
test expr-39.14 {Tcl_ExprLongObj handles overflows} testexprlongobj {
    testexprlongobj -2147483648.
} {This is a result: -2147483648}
test expr-39.15 {Tcl_ExprLongObj handles overflows} {testexprlongobj longIs32bit} {
    testexprlongobj -2147483648.
} {This is a result: -2147483648}
test expr-39.16 {Tcl_ExprLongObj handles overflows} \
    -constraints {testexprlongobj longIs32bit} \
    -match glob \
    -body {
	list [catch {testexprlongobj 4294967296.} result] $result
    } \
    -result {1 {integer value too large to represent*}}

test expr-39.17 {Check that Tcl_ExprDoubleObj doesn't modify interpreter result if no error} testexprdoubleobj {
    testexprdoubleobj 4.+1.
} {This is a result: 5.0}
#Check for [Bug 1109484]
test expr-39.18 {Tcl_ExprDoubleObj on the empty string} \
    -constraints {testexprdoubleobj} \
    -match glob \
    -body {testexprdoubleobj ""} \
    -returnCodes error -result *
test expr-39.19 {Tcl_ExprDoubleObj coerces wides} testexprdoubleobj {
    testexprdoubleobj 1[string repeat 0 17]
} {This is a result: 1e+17}
test expr-39.20 {Tcl_ExprDoubleObj coerces bignums} testexprdoubleobj {
    testexprdoubleobj 1[string repeat 0 38]
} {This is a result: 1e+38}
test expr-39.21 {Tcl_ExprDoubleObj handles overflows} \
    testexprdoubleobj&&ieeeFloatingPoint {
	testexprdoubleobj 17976931348623157[string repeat 0 292].
    } {This is a result: 1.7976931348623157e+308}
test expr-39.22 {Tcl_ExprDoubleObj handles overflows that look like int} \
    testexprdoubleobj&&ieeeFloatingPoint {
	testexprdoubleobj 17976931348623157[string repeat 0 292]
    } {This is a result: 1.7976931348623157e+308}
test expr-39.23 {Tcl_ExprDoubleObj handles overflows} \
    testexprdoubleobj&&ieeeFloatingPoint {
	testexprdoubleobj 17976931348623165[string repeat 0 292].
    } {This is a result: Inf}
test expr-39.24 {Tcl_ExprDoubleObj handles overflows that look like int} \
    testexprdoubleobj&&ieeeFloatingPoint {
	testexprdoubleobj 17976931348623165[string repeat 0 292]
    } {This is a result: Inf}
test expr-39.25 {Tcl_ExprDoubleObj and NaN} \
    {testexprdoubleobj ieeeFloatingPoint} {
	list [catch {testexprdoubleobj 0.0/0.0} result] $result
    } {1 {domain error: argument not in valid range}}

test expr-40.1 {large octal shift} {
    expr 0o100000000000000000000000000000000
} [expr 0x1000000000000000000000000]
test expr-40.2 {large octal shift} {
    expr 0o100000000000000000000000000000001
} [expr 0x1000000000000000000000001]

test expr-41.1 {exponent overflow} {
    expr 1.0e2147483630
} Inf
test expr-41.2 {exponent underflow} {
    expr 1.0e-2147483630
} 0.0

test expr-41.3 {exponent overflow} {
    expr 1e2147483647
} Inf
test expr-41.4 {exponent overflow} {
    expr 1e2147483648
} Inf
test expr-41.5 {exponent overflow} {
    expr 100e2147483645
} Inf
test expr-41.6 {exponent overflow} {
    expr 100e2147483646
} Inf
test expr-41.7 {exponent overflow} {
    expr 1.0e2147483647
} Inf
test expr-41.8 {exponent overflow} {
    expr 1.0e2147483648
} Inf
test expr-41.9 {exponent overflow} {
    expr 1.2e2147483647
} Inf
test expr-41.10 {exponent overflow} {
    expr 1.2e2147483648
} Inf

test expr-41.11 {exponent overflow} {
    expr 1e-2147483648
} 0.0
test expr-41.12 {exponent overflow} {
    expr 1e-2147483649
} 0.0
test expr-41.13 {exponent overflow} {
    expr 100e-2147483650
} 0.0
test expr-41.14 {exponent overflow} {
    expr 100e-2147483651
} 0.0
test expr-41.15 {exponent overflow} {
    expr 1.0e-2147483648
} 0.0
test expr-41.16 {exponent overflow} {
    expr 1.0e-2147483649
} 0.0
test expr-41.17 {exponent overflow} {
    expr 1.23e-2147483646
} 0.0
test expr-41.18 {exponent overflow} {
    expr 1.23e-2147483647
} 0.0

test expr-41.19 {numSigDigs == 0} {
    expr 0e309
} 0.0
test expr-41.20 {numSigDigs == 0} {
    expr 0e310
} 0.0
test expr-41.21 {negative zero, large exponent} {
    expr -0e309
} -0.0
test expr-41.22 {negative zero, large exponent} {
    expr -0e310
} -0.0
test expr-41.23 {floating point overflow on significand (Bug 1de6b0629e)} {
    expr 123[string repeat 0 309]1e-310
} 123.0

test expr-42.1 {denormals} ieeeFloatingPoint {
    expr 7e-324
} 5e-324

# TIP 114

test expr-43.1 {0b notation} {
    expr 0b0
} 0
test expr-43.2 {0b notation} {
    expr 0b1
} 1
test expr-43.3 {0b notation} {
    expr 0b10
} 2
test expr-43.4 {0b notation} {
    expr 0b11
} 3
test expr-43.5 {0b notation} {
    expr 0b100
} 4
test expr-43.6 {0b notation} {
    expr 0b101
} 5
test expr-43.7 {0b notation} {
    expr 0b1000
} 8
test expr-43.8 {0b notation} {
    expr 0b1001
} 9
test expr-43.9 {0b notation} {
    expr 0b1[string repeat 0 31]
} 2147483648
test expr-43.10 {0b notation} {
    expr 0b1[string repeat 0 30]1
} 2147483649
test expr-43.11 {0b notation} {
    expr 0b[string repeat 1 64]
} 18446744073709551615
test expr-43.12 {0b notation} {
    expr 0b1[string repeat 0 64]
} 18446744073709551616
test expr-43.13 {0b notation} {
    expr 0b1[string repeat 0 63]1
} 18446744073709551617

test expr-44.1 {0o notation} {
    expr 0o0
} 0
test expr-44.2 {0o notation} {
    expr 0o1
} 1
test expr-44.3 {0o notation} {
    expr 0o7
} 7
test expr-44.4 {0o notation} {
    expr 0o10
} 8
test expr-44.5 {0o notation} {
    expr 0o11
} 9
test expr-44.6 {0o notation} {
    expr 0o100
} 64
test expr-44.7 {0o notation} {
    expr 0o101
} 65
test expr-44.8 {0o notation} {
    expr 0o1000
} 512
test expr-44.9 {0o notation} {
    expr 0o1001
} 513
test expr-44.10 {0o notation} {
    expr 0o1[string repeat 7 21]
} 18446744073709551615
test expr-44.11 {0o notation} {
    expr 0o2[string repeat 0 21]
} 18446744073709551616
test expr-44.12 {0o notation} {
    expr 0o2[string repeat 0 20]1
} 18446744073709551617

# TIP 237 again

test expr-45.1 {entier} {
    expr entier(0)
} 0
test expr-45.2 {entier} {
    expr entier(0.5)
} 0
test expr-45.3 {entier} {
    expr entier(1.0)
} 1
test expr-45.4 {entier} {
    expr entier(1.5)
} 1
test expr-45.5 {entier} {
    expr entier(2.0)
} 2
test expr-45.6 {entier} {
    expr entier(1e+22)
} 10000000000000000000000
test expr-45.7 {entier} {
    list [catch {expr entier(Inf)} result] $result
} {1 {integer value too large to represent}}
test expr-45.8 {entier} ieeeFloatingPoint {
    list [catch {expr {entier($ieeeValues(NaN))}} result] $result
} {1 {floating point value is Not a Number}}
test expr-45.9 {entier} ieeeFloatingPoint {
    list [catch {expr {entier($ieeeValues(-NaN))}} result] $result
} {1 {floating point value is Not a Number}}

test expr-46.1 {round() rounds to +-infinity} {
    expr round(0.5)
} 1
test expr-46.2 {round() rounds to +-infinity} {
    expr round(1.5)
} 2
test expr-46.3 {round() rounds to +-infinity} {
    expr round(-0.5)
} -1
test expr-46.4 {round() rounds to +-infinity} {
    expr round(-1.5)
} -2
test expr-46.5 {round() overflow} {
    expr round(9.2233720368547758e+018)
} 9223372036854775808
test expr-46.6 {round() overflow} {
    expr round(-9.2233720368547758e+018)
} -9223372036854775808
test expr-46.7 {round() bad value} -body {
    set x trash
    expr {round($x)}
} -returnCodes error -match glob -result *
test expr-46.8 {round() already an integer} {
    set x 123456789012
    incr x
    expr round($x)
} 123456789013
test expr-46.9 {round() boundary case - 1/2 - 1 ulp} {
    set x 0.25
    set bit 0.125
    while 1 {
	set newx [expr {$x + $bit}]
	if { $newx == $x || $newx == 0.5 } break
	set x $newx
	set bit [expr { $bit / 2.0 }]
    }
    expr {round($x)}
} 0
test expr-46.10 {round() boundary case - 1/2 + 1 ulp} {
    set x 0.75
    set bit 0.125
    while 1 {
	set newx [expr {$x - $bit}]
	if { $newx == $x || $newx == 0.5 } break
	set x $newx
	set bit [expr { $bit / 2.0 }]
    }
    expr {round($x)}
} 1
test expr-46.11 {round() boundary case - -1/2 - 1 ulp} {
    set x -0.75
    set bit 0.125
    while 1 {
	set newx [expr {$x + $bit}]
	if { $newx == $x || $newx == -0.5 } break
	set x $newx
	set bit [expr { $bit / 2.0 }]
    }
    expr {round($x)}
} -1
test expr-46.12 {round() boundary case - -1/2 + 1 ulp} {
    set x -0.25
    set bit 0.125
    while 1 {
	set newx [expr {$x - $bit}]
	if { $newx == $x || $newx == -0.5 } break
	set x $newx
	set bit [expr { $bit / 2.0 }]
    }
    expr {round($x)}
} 0
test expr-46.13 {round() boundary case - round down} {
    expr {round(2147483647 - 0.51)}
} 2147483646

test expr-46.14 {round() boundary case - round up} {
    expr {round(2147483647 - 0.50)}
} 2147483647

test expr-46.15 {round() boundary case - round up to wide} {
    expr {round(2147483647 + 0.50)}
} [expr {wide(2147483647) + 1}]

test expr-46.16 {round() boundary case - round up} {
    expr {round(-2147483648 + 0.51)}
} -2147483647

test expr-46.17 {round() boundary case - round down} {
    expr {round(-2147483648 + 0.50)}
} -2147483648
test expr-46.18 {round() boundary case - round down to wide} {
    expr {round(-2147483648 - 0.50)}
} [expr {wide(-2147483648) - 1}]

test expr-46.19 {round() handling of long/bignum boundary} {
    expr {round(double(0x7fffffffffffffff))}
} 9223372036854775808

test expr-47.1 {isqrt() - arg count} {
    list [catch {expr {isqrt(1,2)}} result] $result
} {1 {too many arguments for math function "isqrt"}}

test expr-47.2 {isqrt() - non-number} {
    list [catch {expr {isqrt({rubbish})}} result] $result
} {1 {expected number but got "rubbish"}}

test expr-47.3 {isqrt() - NaN} ieeeFloatingPoint {
    list [catch {expr {isqrt(NaN)}} result] $result
} {1 {floating point value is Not a Number}}

test expr-47.4 {isqrt() of negative floating point number} {
    list [catch {expr {isqrt(-1.0)}} result] $result
} {1 {square root of negative argument}}

test expr-47.5 {isqrt() of floating point zero} {
    expr isqrt(0.0)
} 0

test expr-47.6 {isqrt() of exact floating point numbers} {
    set trouble {}
    for {set i 0} {$i < 16} {incr i} {
	set root [expr {1 << $i}]
	set rm1 [expr {$root - 1}]
	set arg [expr {pow(2., (2 * $i))}]
	if {isqrt($arg-1) != $rm1} {
	    append trouble "i = " $i ": isqrt( " $arg "-1) != " $rm1 "\n"
	}
	if {isqrt($arg) != $root} {
	    append trouble "i = " $i ": isqrt( " $arg ") != " $root "\n"
	}
	if {isqrt($arg+1) != $root} {
	    append trouble "i = " $i ": isqrt( " $arg "+1) != " $root "\n"
	}
    }
    set trouble
} {}

test expr-47.7 {isqrt() of exact floating point numbers} ieeeFloatingPoint {
    set trouble {}
    for {set i 17} {$i < 27} {incr i} {
	set root [expr {1 << $i}]
	set rm1 [expr {$root - 1}]
	set arg [expr {pow(2., (2 * $i))}]
	if {isqrt($arg-1.0) != $rm1} {
	    append trouble "i = " $i ": isqrt( " $arg "-1) != " $rm1 "\n"
	}
	if {isqrt($arg) != $root} {
	    append trouble "i = " $i ": isqrt( " $arg ") != " $root "\n"
	}
	if {isqrt($arg+1.0) != $root} {
	    append trouble "i = " $i ": isqrt( " $arg "+1) != " $root "\n"
	}
    }
    set trouble
} {}

test expr-47.8 {isqrt of inexact floating point number} ieeeFloatingPoint {
    expr isqrt(2[string repeat 0 34])
} 141421356237309504

test expr-47.9 {isqrt of negative int} {
    list [catch {expr isqrt(-1)} result] $result
} {1 {square root of negative argument}}

test expr-47.10 {isqrt of negative bignum} {
    list [catch {expr isqrt(-1[string repeat 0 1000])} result] $result
} {1 {square root of negative argument}}

test expr-47.11 {isqrt of zero} {
    expr {isqrt(0)}
} 0

test expr-47.12 {isqrt of various sizes of integer} {
    set faults 0
    set trouble {}
    for {set i 0} {$faults < 10 && $i <= 1024} {incr i} {
	set root [expr {1 << $i}]
	set rm1 [expr {$root - 1}]
	set arg [expr {1 << (2 * $i)}]
	set tval [expr {isqrt($arg-1)}]
	if {$tval != $rm1} {
	    append trouble "i = " $i ": isqrt(" $arg "-1) == " $tval \
		" != " $rm1 "\n"
	    incr faults
	}
	set tval [expr {isqrt($arg)}]
	if {$tval != $root} {
	    append trouble "i = " $i ": isqrt(" $arg ") == " $tval \
		" != " $root "\n"
	    incr faults
	}
	set tval [expr {isqrt($arg+1)}]
	if {$tval != $root} {
	    append trouble "i = " $i ": isqrt(" $arg "+1) == " $tval \
		" != " $root "\n"
	    incr faults
	}
    }
    set trouble
} {}

test expr-47.13 {isqrt and floating point rounding (Bug 2143288)} {
    set trouble {}
    set faults 0
    for {set i 0} {$i < 29 && $faults < 10} {incr i} {
	for {set j 0} {$j <= $i} {incr j} {
	    set k [expr {isqrt((1<<56)+(1<<$i)+(1<<$j))}]
	    if {$k != (1<<28)} {
		append trouble "i = $i, j = $j, k = $k\n"
		incr faults
	    }
	}
	set k [expr {isqrt((1<<56)+(1<<29)+(1<<$i))}]
	if {$k != (1<<28)+1} {
	    append trouble "i = $i, k = $k\n"
	    incr faults
	}
    }
    set trouble
} {}

test expr-48.1 {Bug 1770224} {
    expr {-0x8000000000000001 >> 0x8000000000000000}
} -1

test expr-49.1 {Bug 2823282} {
    coroutine foo apply {{} {set expr expr; $expr {[yield]}}}
    foo 1
} 1

test expr-50.1 {test sqrt() of bignums with non-Inf answer} {
    expr {sqrt("1[string repeat 0 616]") == 1e308}
} 1

test expr-51.1 {test round-to-even on input} {
    expr 6.9294956446009195e15
} 6929495644600920.0

test expr-52.1 {
	comparison with empty string does not generate string representation
} {
	set a [list one two three]
	list [expr {$a eq {}}] [expr {$a < {}}] [expr {$a > {}}] [
		string match {*no string representation*} [
		::tcl::unsupported::representation $a]]
} {0 0 1 1}

<<<<<<< HEAD
foreach func {isfinite isinf isnan isnormal issubnormal} {
    test expr-53.1.$func {float classification: basic arg handling} -body {
	expr ${func}()
    } -returnCodes error -result "not enough arguments for math function \"$func\""
    test expr-53.2.$func {float classification: basic arg handling} -body {
	expr ${func}(1,2)
    } -returnCodes error -result "too many arguments for math function \"$func\""
    test expr-53.3.$func {float classification: basic arg handling} -body {
	expr ${func}(true)
    } -returnCodes error -result {expected number but got "true"}
    test expr-53.4.$func {float classification: basic arg handling} -body {
	expr ${func}("gorp")
    } -returnCodes error -result {expected number but got "gorp"}
    test expr-53.5.$func {float classification: basic arg handling} -body {
	expr ${func}(1.0)
    } -match glob -result *
    test expr-53.6.$func {float classification: basic arg handling} -body {
	expr ${func}(0x123)
    } -match glob -result *
}
=======
# Bug e3dcab1d14
proc do-one-test-expr-61 {e p float athreshold} {
    # e - power of 2 to test
    # p - tcl_precision to test wuth
    # float - floating point value 2**-$p
    # athreshold - tolerable absolute error (1/2 decimal digit in
    #              least significant place plus 1/2 least significant bit)
    set trouble {}
    set ::tcl_precision $p
    set xfmt x[expr $float]
    set ::tcl_precision 0
    set fmt [string range $xfmt 1 end]
    set aerror [expr {abs($fmt - $float)}]
    if {$aerror > $athreshold} {
        return "Result $fmt is more than $athreshold away from $float"
    } else {
        return {}
    }
}

proc run-test-expr-61 {} {
    for {set e 0} {$e <= 1023} {incr e} {
        set pt [expr {floor($e*log(2)/log(10))}]
        for {set p 6} {$p <= 17} {incr p} {
            set athreshold [expr {0.5*10.0**-($pt+$p) + 2.0**-($e+53)}]
            set numer [expr {5**$e}]
            set xfloat x[expr {2.**-$e}]
            set float [string range $xfloat 1 end]
            test expr-61.$p.$e "convert 2**-$e to decimal at precision $p" {
                do-one-test-expr-61 $e $p $float $athreshold
            } {}
        }
    }
    rename do-one-test-expr-61 {}
    rename run-test-expr-61 {}
}
run-test-expr-61
>>>>>>> 119519c4

test expr-54.0 {float classification: isfinite} {expr {isfinite(1.0)}} 1
test expr-54.1 {float classification: isfinite} {expr {isfinite(-1.0)}} 1
test expr-54.2 {float classification: isfinite} {expr {isfinite(0.0)}} 1
test expr-54.3 {float classification: isfinite} {expr {isfinite(-0.0)}} 1
test expr-54.4 {float classification: isfinite} {expr {isfinite(1/Inf)}} 1
test expr-54.5 {float classification: isfinite} {expr {isfinite(-1/Inf)}} 1
test expr-54.6 {float classification: isfinite} {expr {isfinite(1e-314)}} 1
test expr-54.7 {float classification: isfinite} {expr {isfinite(inf)}} 0
test expr-54.8 {float classification: isfinite} {expr {isfinite(-inf)}} 0
test expr-54.9 {float classification: isfinite} {expr {isfinite(NaN)}} 0

test expr-55.0 {float classification: isinf} {expr {isinf(1.0)}} 0
test expr-55.1 {float classification: isinf} {expr {isinf(-1.0)}} 0
test expr-55.2 {float classification: isinf} {expr {isinf(0.0)}} 0
test expr-55.3 {float classification: isinf} {expr {isinf(-0.0)}} 0
test expr-55.4 {float classification: isinf} {expr {isinf(1/Inf)}} 0
test expr-55.5 {float classification: isinf} {expr {isinf(-1/Inf)}} 0
test expr-55.6 {float classification: isinf} {expr {isinf(1e-314)}} 0
test expr-55.7 {float classification: isinf} {expr {isinf(inf)}} 1
test expr-55.8 {float classification: isinf} {expr {isinf(-inf)}} 1
test expr-55.9 {float classification: isinf} {expr {isinf(NaN)}} 0

test expr-56.0 {float classification: isnan} {expr {isnan(1.0)}} 0
test expr-56.1 {float classification: isnan} {expr {isnan(-1.0)}} 0
test expr-56.2 {float classification: isnan} {expr {isnan(0.0)}} 0
test expr-56.3 {float classification: isnan} {expr {isnan(-0.0)}} 0
test expr-56.4 {float classification: isnan} {expr {isnan(1/Inf)}} 0
test expr-56.5 {float classification: isnan} {expr {isnan(-1/Inf)}} 0
test expr-56.6 {float classification: isnan} {expr {isnan(1e-314)}} 0
test expr-56.7 {float classification: isnan} {expr {isnan(inf)}} 0
test expr-56.8 {float classification: isnan} {expr {isnan(-inf)}} 0
test expr-56.9 {float classification: isnan} {expr {isnan(NaN)}} 1

test expr-57.0 {float classification: isnormal} {expr {isnormal(1.0)}} 1
test expr-57.1 {float classification: isnormal} {expr {isnormal(-1.0)}} 1
test expr-57.2 {float classification: isnormal} {expr {isnormal(0.0)}} 0
test expr-57.3 {float classification: isnormal} {expr {isnormal(-0.0)}} 0
test expr-57.4 {float classification: isnormal} {expr {isnormal(1/Inf)}} 0
test expr-57.5 {float classification: isnormal} {expr {isnormal(-1/Inf)}} 0
test expr-57.6 {float classification: isnormal} {expr {isnormal(1e-314)}} 0
test expr-57.7 {float classification: isnormal} {expr {isnormal(inf)}} 0
test expr-57.8 {float classification: isnormal} {expr {isnormal(-inf)}} 0
test expr-57.9 {float classification: isnormal} {expr {isnormal(NaN)}} 0

test expr-58.0 {float classification: issubnormal} {expr {issubnormal(1.0)}} 0
test expr-58.1 {float classification: issubnormal} {expr {issubnormal(-1.0)}} 0
test expr-58.2 {float classification: issubnormal} {expr {issubnormal(0.0)}} 0
test expr-58.3 {float classification: issubnormal} {expr {issubnormal(-0.0)}} 0
test expr-58.4 {float classification: issubnormal} {expr {issubnormal(1/Inf)}} 0
test expr-58.5 {float classification: issubnormal} {expr {issubnormal(-1/Inf)}} 0
test expr-58.6 {float classification: issubnormal} {expr {issubnormal(1e-314)}} 1
test expr-58.7 {float classification: issubnormal} {expr {issubnormal(inf)}} 0
test expr-58.8 {float classification: issubnormal} {expr {issubnormal(-inf)}} 0
test expr-58.9 {float classification: issubnormal} {expr {issubnormal(NaN)}} 0

test expr-59.0 {float classification: fpclassify} {fpclassify 1.0} normal
test expr-59.1 {float classification: fpclassify} {fpclassify -1.0} normal
test expr-59.2 {float classification: fpclassify} {fpclassify 0.0} zero
test expr-59.3 {float classification: fpclassify} {fpclassify -0.0} zero
test expr-59.4 {float classification: fpclassify} {fpclassify [expr 1/Inf]} zero
test expr-59.5 {float classification: fpclassify} {fpclassify [expr -1/Inf]} zero
test expr-59.6 {float classification: fpclassify} {fpclassify 1e-314} subnormal
test expr-59.7 {float classification: fpclassify} {fpclassify inf} infinite
test expr-59.8 {float classification: fpclassify} {fpclassify -inf} infinite
test expr-59.9 {float classification: fpclassify} {fpclassify NaN} nan
test expr-59.10 {float classification: fpclassify} -returnCodes error -body {
    fpclassify
} -result {wrong # args: should be "fpclassify floatValue"}
test expr-59.11 {float classification: fpclassify} -returnCodes error -body {
    fpclassify a b
} -result {wrong # args: should be "fpclassify floatValue"}
test expr-59.12 {float classification: fpclassify} -returnCodes error -body {
    fpclassify gorp
} -result {expected number but got "gorp"}

test expr-60.1 {float classification: basic arg handling} -body {
    expr isunordered()
} -returnCodes error -result {not enough arguments for math function "isunordered"}
test expr-60.2 {float classification: basic arg handling} -body {
    expr isunordered(1)
} -returnCodes error -result {not enough arguments for math function "isunordered"}
test expr-60.3 {float classification: basic arg handling} -body {
    expr {isunordered(1, 2, 3)}
} -returnCodes error -result {too many arguments for math function "isunordered"}
test expr-60.4 {float classification: basic arg handling} -body {
    expr {isunordered(true, 1.0)}
} -returnCodes error -result {expected number but got "true"}
test expr-60.5 {float classification: basic arg handling} -body {
    expr {isunordered("gorp", 1.0)}
} -returnCodes error -result {expected number but got "gorp"}
test expr-60.6 {float classification: basic arg handling} -body {
    expr {isunordered(0x123, 1.0)}
} -match glob -result *
test expr-60.7 {float classification: basic arg handling} -body {
    expr {isunordered(1.0, true)}
} -returnCodes error -result {expected number but got "true"}
test expr-60.8 {float classification: basic arg handling} -body {
    expr {isunordered(1.0, "gorp")}
} -returnCodes error -result {expected number but got "gorp"}
test expr-60.9 {float classification: basic arg handling} -body {
    expr {isunordered(1.0, 0x123)}
} -match glob -result *

# Big matrix of comparisons, but it's just a binary isinf()
set values {1.0 -1.0 0.0 -0.0 1e-314 Inf -Inf NaN}
set results {0 0 0 0 0 0 0 1}
set ctr 0
foreach v1 $values r1 $results {
    foreach v2 $values r2 $results {
	test expr-61.[incr ctr] "float classification: isunordered($v1,$v2)" {
	    expr {isunordered($v1, $v2)}
	} [expr {$r1 || $r2}]
    }
}
unset -nocomplain values results ctr

test expr-62.1 {TIP 582: comments} -body {
    expr {1 # + 2}
} -result 1
test expr-62.2 {TIP 582: comments} -body {
    expr "1 #\n+ 2"
} -result 3
test expr-62.3 {TIP 582: comments} -setup {
    set ctr 0
} -body {
    expr {
	# This is a demonstration of a comment
	1 + 2 + 3
	# and another comment
	+ 4 + 5
	# + [incr ctr]
	+ [incr ctr]
    }
} -result 16
# Buggy because line breaks aren't tracked inside expressions at all
test expr-62.4 {TIP 582: comments don't hide line breaks} -setup {
    proc getline {} {
	dict get [info frame -1] line
    }
    set base [getline]
} -constraints knownBug -body {
    expr {
	0
	# a comment
	+ [getline] - $base
    }
} -cleanup {
    rename getline ""
} -result 5
test expr-62.5 {TIP 582: comments don't splice tokens} {
    set a False
    expr {$a#don't splice
ne#don't splice
false}
} 1
test expr-62.6 {TIP 582: comments don't splice tokens} {
    expr {0x2#don't splice
ne#don't splice
2}
} 1
test expr-62.7 {TIP 582: comments can go inside function calls} {
    expr {max(1,# comment
	      2)}
} 2
test expr-62.8 {TIP 582: comments can go inside function calls} {
    expr {max(1# comment
	      ,2)}
} 2
test expr-62.9 {TIP 582: comments can go inside function calls} {
    expr {max(# comment
	      1,2)}
} 2
test expr-62.10 {TIP 582: comments can go inside function calls} {
    expr {max# comment
	     (1,2)}
} 2

# cleanup
unset -nocomplain a
unset -nocomplain min
unset -nocomplain max
::tcltest::cleanupTests
return

# Local Variables:
# mode: tcl
# End:<|MERGE_RESOLUTION|>--- conflicted
+++ resolved
@@ -7255,7 +7255,6 @@
 		::tcl::unsupported::representation $a]]
 } {0 0 1 1}
 
-<<<<<<< HEAD
 foreach func {isfinite isinf isnan isnormal issubnormal} {
     test expr-53.1.$func {float classification: basic arg handling} -body {
 	expr ${func}()
@@ -7276,45 +7275,6 @@
 	expr ${func}(0x123)
     } -match glob -result *
 }
-=======
-# Bug e3dcab1d14
-proc do-one-test-expr-61 {e p float athreshold} {
-    # e - power of 2 to test
-    # p - tcl_precision to test wuth
-    # float - floating point value 2**-$p
-    # athreshold - tolerable absolute error (1/2 decimal digit in
-    #              least significant place plus 1/2 least significant bit)
-    set trouble {}
-    set ::tcl_precision $p
-    set xfmt x[expr $float]
-    set ::tcl_precision 0
-    set fmt [string range $xfmt 1 end]
-    set aerror [expr {abs($fmt - $float)}]
-    if {$aerror > $athreshold} {
-        return "Result $fmt is more than $athreshold away from $float"
-    } else {
-        return {}
-    }
-}
-
-proc run-test-expr-61 {} {
-    for {set e 0} {$e <= 1023} {incr e} {
-        set pt [expr {floor($e*log(2)/log(10))}]
-        for {set p 6} {$p <= 17} {incr p} {
-            set athreshold [expr {0.5*10.0**-($pt+$p) + 2.0**-($e+53)}]
-            set numer [expr {5**$e}]
-            set xfloat x[expr {2.**-$e}]
-            set float [string range $xfloat 1 end]
-            test expr-61.$p.$e "convert 2**-$e to decimal at precision $p" {
-                do-one-test-expr-61 $e $p $float $athreshold
-            } {}
-        }
-    }
-    rename do-one-test-expr-61 {}
-    rename run-test-expr-61 {}
-}
-run-test-expr-61
->>>>>>> 119519c4
 
 test expr-54.0 {float classification: isfinite} {expr {isfinite(1.0)}} 1
 test expr-54.1 {float classification: isfinite} {expr {isfinite(-1.0)}} 1
@@ -7492,12 +7452,51 @@
     expr {max# comment
 	     (1,2)}
 } 2
+
+# Bug e3dcab1d14
+proc do-one-test-expr-63 {e p float athreshold} {
+    # e - power of 2 to test
+    # p - tcl_precision to test wuth
+    # float - floating point value 2**-$p
+    # athreshold - tolerable absolute error (1/2 decimal digit in
+    #              least significant place plus 1/2 least significant bit)
+    set trouble {}
+    set ::tcl_precision $p
+    set xfmt x[expr $float]
+    set ::tcl_precision 0
+    set fmt [string range $xfmt 1 end]
+    set aerror [expr {abs($fmt - $float)}]
+    if {$aerror > $athreshold} {
+        return "Result $fmt is more than $athreshold away from $float"
+    } else {
+        return {}
+    }
+}
+
+proc run-test-expr-63 {} {
+    for {set e 0} {$e <= 1023} {incr e} {
+        set pt [expr {floor($e*log(2)/log(10))}]
+        for {set p 6} {$p <= 17} {incr p} {
+            set athreshold [expr {0.5*10.0**-($pt+$p) + 2.0**-($e+53)}]
+            set numer [expr {5**$e}]
+            set xfloat x[expr {2.**-$e}]
+            set float [string range $xfloat 1 end]
+            test expr-63.$p.$e "convert 2**-$e to decimal at precision $p" {
+                do-one-test-expr-63 $e $p $float $athreshold
+            } {}
+        }
+    }
+    rename do-one-test-expr-63 {}
+    rename run-test-expr-63 {}
+}
+run-test-expr-63
  
 # cleanup
 unset -nocomplain a
 unset -nocomplain min
 unset -nocomplain max
+
 ::tcltest::cleanupTests
 return
 
