--- conflicted
+++ resolved
@@ -596,22 +596,12 @@
 } -cleanup {
     catch {http::cleanup $token}
 } -returnCodes 1 -match glob -result "couldn't open socket*"
-<<<<<<< HEAD
-test http-4.16 {Leak with Close vs Keepalive (bug [6ca52aec14]} -body {
-    set before [lsort [chan names]]
-    set token [http::geturl $url -headers {X-Connection keep-alive}]
-    http::cleanup $token
-    update
-    set after [lsort [chan names]]
-    expr {$before eq $after ? "ok" : "{$before} is not {$after}"}
-} -result ok
-=======
 test http-4.16 {Leak with Close vs Keepalive (bug [6ca52aec14]} -setup {
     proc list-difference {l1 l2} {
 	lmap item $l2 {if {$item in $l1} continue; set item}
     }
 } -body {
-    set before [chan names]
+    set before [lsort [chan names]]
     set token [http::geturl $url -headers {X-Connection keep-alive}]
     http::cleanup $token
     update
@@ -620,7 +610,6 @@
 } -cleanup {
     rename list-difference {}
 } -result {}
->>>>>>> 48bc066e
 
 test http-5.1 {http::formatQuery} {
     http::formatQuery name1 value1 name2 "value two"
