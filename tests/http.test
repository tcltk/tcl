# Commands covered:  http::config, http::geturl, http::wait, http::reset
#
# This file contains a collection of tests for the http script library.
# Sourcing this file into Tcl runs the tests and generates output for errors.
# No output means no errors were found.
#
# Copyright (c) 1991-1993 The Regents of the University of California.
# Copyright (c) 1994-1996 Sun Microsystems, Inc.
# Copyright (c) 1998-2000 by Ajuba Solutions.
#
# See the file "license.terms" for information on usage and redistribution of
# this file, and for a DISCLAIMER OF ALL WARRANTIES.

package require tcltest 2
namespace import -force ::tcltest::*

if {[catch {package require http 2} version]} {
    if {[info exists http2]} {
	catch {puts "Cannot load http 2.* package"}
	return
    } else {
	catch {puts "Running http 2.* tests in slave interp"}
	set interp [interp create http2]
	$interp eval [list set http2 "running"]
	$interp eval [list set argv $argv]
	$interp eval [list source [info script]]
	interp delete $interp
	return
    }
}

proc bgerror {args} {
    global errorInfo
    puts stderr "http.test bgerror"
    puts stderr [join $args]
    puts stderr $errorInfo
}

set port 8010
set bindata "This is binary data\x0d\x0amore\x0dmore\x0amore\x00null"
catch {unset data}

# Ensure httpd file exists

set origFile [file join [pwd] [file dirname [info script]] httpd]
set httpdFile [file join [temporaryDirectory] httpd_[pid]]
if {![file exists $httpdFile]} {
    makeFile "" $httpdFile
    file delete $httpdFile
    file copy $origFile $httpdFile
    set removeHttpd 1
}

catch {package require Thread 2.7-}
if {[catch {package present Thread}] == 0 && [file exists $httpdFile]} {
    set httpthread [thread::create -preserved]
    thread::send $httpthread [list source $httpdFile]
    thread::send $httpthread [list set port $port]
    thread::send $httpthread [list set bindata $bindata]
    thread::send $httpthread {httpd_init $port}
    puts "Running httpd in thread $httpthread"
} else {
    if {![file exists $httpdFile]} {
	puts "Cannot read $httpdFile script, http test skipped"
	unset port
	return
    }
    source $httpdFile
    # Let the OS pick the port; that's much more flexible
    if {[catch {httpd_init 0} listen]} {
	puts "Cannot start http server, http test skipped"
	unset port
	return
    } else {
	set port [lindex [fconfigure $listen -sockname] 2]
    }
}

test http-1.1 {http::config} {
    http::config -useragent UserAgent
    http::config
} [list -accept */* -proxyfilter http::ProxyRequired -proxyhost {} -proxyport {} -urlencoding utf-8 -useragent "UserAgent"]
test http-1.2 {http::config} {
    http::config -proxyfilter
} http::ProxyRequired
test http-1.3 {http::config} {
    catch {http::config -junk}
} 1
test http-1.4 {http::config} {
    set savedconf [http::config]
    http::config -proxyhost nowhere.come -proxyport 8080 \
	-proxyfilter myFilter -useragent "Tcl Test Suite" \
	-urlencoding iso8859-1
    set x [http::config]
    http::config {*}$savedconf
    set x
} {-accept */* -proxyfilter myFilter -proxyhost nowhere.come -proxyport 8080 -urlencoding iso8859-1 -useragent {Tcl Test Suite}}
test http-1.5 {http::config} -returnCodes error -body {
    http::config -proxyhost {} -junk 8080
} -result {Unknown option -junk, must be: -accept, -proxyfilter, -proxyhost, -proxyport, -urlencoding, -useragent}
test http-1.6 {http::config} -setup {
    set oldenc [http::config -urlencoding]
} -body {
    set enc [list [http::config -urlencoding]]
    http::config -urlencoding iso8859-1
    lappend enc [http::config -urlencoding]
} -cleanup {
    http::config -urlencoding $oldenc
} -result {utf-8 iso8859-1}

test http-2.1 {http::reset} {
    catch {http::reset http#1}
} 0

test http-3.1 {http::geturl} -returnCodes error -body {
    http::geturl -bogus flag
} -result {Unknown option flag, can be: -binary, -blocksize, -channel, -command, -handler, -headers, -keepalive, -method, -myaddr, -progress, -protocol, -query, -queryblocksize, -querychannel, -queryprogress, -strict, -timeout, -type, -validate}
test http-3.2 {http::geturl} -returnCodes error -body {
    http::geturl http:junk
} -result {Unsupported URL: http:junk}
set url //[info hostname]:$port
set badurl //[info hostname]:[expr $port+1]
test http-3.3 {http::geturl} -body {
    set token [http::geturl $url]
    http::data $token
} -cleanup {
    http::cleanup $token
} -result "<html><head><title>HTTP/1.0 TEST</title></head><body>
<h1>Hello, World!</h1>
<h2>GET /</h2>
</body></html>"
set tail /a/b/c
set url //[info hostname]:$port/a/b/c
set fullurl HTTP://user:pass@[info hostname]:$port/a/b/c
set binurl //[info hostname]:$port/binary
set xmlurl //[info hostname]:$port/xml
set posturl //[info hostname]:$port/post
set badposturl //[info hostname]:$port/droppost
set authorityurl //[info hostname]:$port
set ipv6url http://\[::1\]:$port/
test http-3.4 {http::geturl} -body {
    set token [http::geturl $url]
    http::data $token
} -cleanup {
    http::cleanup $token
} -result "<html><head><title>HTTP/1.0 TEST</title></head><body>
<h1>Hello, World!</h1>
<h2>GET $tail</h2>
</body></html>"
proc selfproxy {host} {
    global port
    return [list [info hostname] $port]
}
test http-3.5 {http::geturl} -body {
    http::config -proxyfilter selfproxy
    set token [http::geturl $url]
    http::data $token
} -cleanup {
    http::config -proxyfilter http::ProxyRequired
    http::cleanup $token
} -result "<html><head><title>HTTP/1.0 TEST</title></head><body>
<h1>Hello, World!</h1>
<h2>GET http:$url</h2>
</body></html>"
test http-3.6 {http::geturl} -body {
    http::config -proxyfilter bogus
    set token [http::geturl $url]
    http::data $token
} -cleanup {
    http::config -proxyfilter http::ProxyRequired
    http::cleanup $token
} -result "<html><head><title>HTTP/1.0 TEST</title></head><body>
<h1>Hello, World!</h1>
<h2>GET $tail</h2>
</body></html>"
test http-3.7 {http::geturl} -body {
    set token [http::geturl $url -headers {Pragma no-cache}]
    http::data $token
} -cleanup {
    http::cleanup $token
} -result "<html><head><title>HTTP/1.0 TEST</title></head><body>
<h1>Hello, World!</h1>
<h2>GET $tail</h2>
</body></html>"
test http-3.8 {http::geturl} -body {
    set token [http::geturl $url -query Name=Value&Foo=Bar -timeout 2000]
    http::data $token
} -cleanup {
    http::cleanup $token
} -result "<html><head><title>HTTP/1.0 TEST</title></head><body>
<h1>Hello, World!</h1>
<h2>POST $tail</h2>
<h2>Query</h2>
<dl>
<dt>Name<dd>Value
<dt>Foo<dd>Bar
</dl>
</body></html>"
test http-3.9 {http::geturl} -body {
    set token [http::geturl $url -validate 1]
    http::code $token
} -cleanup {
    http::cleanup $token
} -result "HTTP/1.0 200 OK"
test http-3.10 {http::geturl queryprogress} -setup {
    set query foo=bar
    set sep ""
    set i 0
    # Create about 120K of query data
    while {$i < 14} {
	incr i
	append query $sep$query
	set sep &
    }
} -body {
    proc postProgress {token x y} {
	global postProgress
	lappend postProgress $y
    }
    set postProgress {}
    set t [http::geturl $posturl -keepalive 0 -query $query \
	    -queryprogress postProgress -queryblocksize 16384]
    http::wait $t
    list [http::status $t] [string length $query] $postProgress [http::data $t]
} -cleanup {
    http::cleanup $t
} -result {ok 122879 {16384 32768 49152 65536 81920 98304 114688 122879} {Got 122879 bytes}}
test http-3.11 {http::geturl querychannel with -command} -setup {
    set query foo=bar
    set sep ""
    set i 0
    # Create about 120K of query data
    while {$i < 14} {
	incr i
	append query $sep$query
	set sep &
    }
    set file [makeFile $query outdata]
} -body {
    set fp [open $file]
    proc asyncCB {token} {
	global postResult
	lappend postResult [http::data $token]
    }
    set postResult [list ]
    set t [http::geturl $posturl -querychannel $fp]
    http::wait $t
    set testRes [list [http::status $t] [string length $query] [http::data $t]]
    # Now do async
    http::cleanup $t
    close $fp
    set fp [open $file]
    set t [http::geturl $posturl -querychannel $fp -command asyncCB]
    set postResult [list PostStart]
    http::wait $t
    close $fp
    lappend testRes [http::status $t] $postResult
} -cleanup {
    removeFile outdata
    http::cleanup $t
} -result {ok 122879 {Got 122880 bytes} ok {PostStart {Got 122880 bytes}}}
# On Linux platforms when the client and server are on the same host, the
# client is unable to read the server's response one it hits the write error.
# The status is "eof".
# On Windows, the http::wait procedure gets a "connection reset by peer" error
# while reading the reply.
test http-3.12 {http::geturl querychannel with aborted request} -setup {
    set query foo=bar
    set sep ""
    set i 0
    # Create about 120K of query data
    while {$i < 14} {
	incr i
	append query $sep$query
	set sep &
    }
    set file [makeFile $query outdata]
} -constraints {nonPortable} -body {
    set fp [open $file]
    proc asyncCB {token} {
	global postResult
	lappend postResult [http::data $token]
    }
    proc postProgress {token x y} {
	global postProgress
	lappend postProgress $y
    }
    set postProgress {}
    # Now do async
    set postResult [list PostStart]
    if {[catch {
	set t [http::geturl $badposturl -querychannel $fp -command asyncCB \
		-queryprogress postProgress]
	http::wait $t
	upvar #0 $t state
    } err]} {
	puts $::errorInfo
	error $err
    }
    list [http::status $t] [http::code $t]
} -cleanup {
    removeFile outdata
    http::cleanup $t
} -result {ok {HTTP/1.0 200 Data follows}}
test http-3.13 {http::geturl socket leak test} {
    set chanCount [llength [file channels]]
    for {set i 0} {$i < 3} {incr i} {
	catch {http::geturl $badurl -timeout 5000}
    }
    # No extra channels should be taken
    expr {[llength [file channels]] == $chanCount}
} 1
test http-3.14 "http::geturl $fullurl" -body {
    set token [http::geturl $fullurl -validate 1]
    http::code $token
} -cleanup {
    http::cleanup $token
} -result "HTTP/1.0 200 OK"
test http-3.15 {http::geturl parse failures} -body {
    http::geturl "{invalid}:url"
} -returnCodes error -result {Unsupported URL: {invalid}:url}
test http-3.16 {http::geturl parse failures} -body {
    http::geturl http:relative/url
} -returnCodes error -result {Unsupported URL: http:relative/url}
test http-3.17 {http::geturl parse failures} -body {
    http::geturl /absolute/url
} -returnCodes error -result {Missing host part: /absolute/url}
test http-3.18 {http::geturl parse failures} -body {
    http::geturl http://somewhere:123456789/
} -returnCodes error -result {Invalid port number: 123456789}
test http-3.19 {http::geturl parse failures} -body {
    http::geturl http://{user}@somewhere
} -returnCodes error -result {Illegal characters in URL user}
test http-3.20 {http::geturl parse failures} -body {
    http::geturl http://%user@somewhere
} -returnCodes error -result {Illegal encoding character usage "%us" in URL user}
test http-3.21 {http::geturl parse failures} -body {
    http::geturl http://somewhere/{path}
} -returnCodes error -result {Illegal characters in URL path}
test http-3.22 {http::geturl parse failures} -body {
    http::geturl http://somewhere/%path
} -returnCodes error -result {Illegal encoding character usage "%pa" in URL path}
test http-3.23 {http::geturl parse failures} -body {
    http::geturl http://somewhere/path?{query}?
} -returnCodes error -result {Illegal characters in URL path}
test http-3.24 {http::geturl parse failures} -body {
    http::geturl http://somewhere/path?%query
} -returnCodes error -result {Illegal encoding character usage "%qu" in URL path}
test http-3.25 {http::meta} -setup {
    unset -nocomplain m token
} -body {
    set token [http::geturl $url -timeout 2000]
    array set m [http::meta $token]
    lsort [array names m]
} -cleanup {
    http::cleanup $token
    unset -nocomplain m token
} -result {Content-Length Content-Type Date}
test http-3.26 {http::meta} -setup {
    unset -nocomplain m token
} -body {
    set token [http::geturl $url -headers {X-Check 1} -timeout 2000]
    array set m [http::meta $token]
    lsort [array names m]
} -cleanup {
    http::cleanup $token
    unset -nocomplain m token
} -result {Content-Length Content-Type Date X-Check}
test http-3.27 {http::geturl: -headers override -type} -body {
    set token [http::geturl $url/headers -type "text/plain" -query dummy \
	    -headers [list "Content-Type" "text/plain;charset=utf-8"]]
    http::data $token
} -cleanup {
    http::cleanup $token
} -match regexp -result {(?n)Host .*
User-Agent .*
Connection close
Content-Type {text/plain;charset=utf-8}
Accept \*/\*
Accept-Encoding .*
Content-Length 5}
test http-3.28 {http::geturl: -headers override -type default} -body {
    set token [http::geturl $url/headers -query dummy \
	    -headers [list "Content-Type" "text/plain;charset=utf-8"]]
    http::data $token
} -cleanup {
    http::cleanup $token
} -match regexp -result {(?n)Host .*
User-Agent .*
Connection close
Content-Type {text/plain;charset=utf-8}
Accept \*/\*
Accept-Encoding .*
Content-Length 5}
test http-3.29 {http::geturl IPv6 address} -body {
    # We only want to see if the URL gets parsed correctly. This is
    # the case if http::geturl succeeds or returns a socket related
    # error. If the parsing is wrong, we'll get a parse error.
    # It'd be better to separate the URL parser from http::geturl, so
    # that it can be tested without also trying to make a connection.
    set error [catch {http::geturl $ipv6url -validate 1} token]
    if {$error && [string match "couldn't open socket: *" $token]} {
            set error 0
    }
    set error
} -cleanup {
    catch { http::cleanup $token }
} -result 0
test http-3.30 {http::geturl query without path} -body {
    set token [http::geturl $authorityurl?var=val]
    http::ncode $token
} -cleanup {
    catch { http::cleanup $token }
} -result 200
test http-3.31 {http::geturl fragment without path} -body {
    set token [http::geturl "$authorityurl#fragment42"]
    http::ncode $token
} -cleanup {
    catch { http::cleanup $token }
} -result 200
<<<<<<< HEAD
# Bug c11a51c482
test http-3.32 {http::geturl: -headers override -accept default} -body {
    set token [http::geturl $url/headers -query dummy \
	    -headers [list "Accept" "text/plain,application/tcl-test-value"]]
    http::data $token
} -cleanup {
    http::cleanup $token
} -match regexp -result {(?n)Host .*
User-Agent .*
Connection close
Accept text/plain,application/tcl-test-value
Accept-Encoding .*
Content-Type application/x-www-form-urlencoded
Content-Length 5}
=======
test http-3.32 {http::geturl application/xml is text} -body {
    set token [http::geturl "$xmlurl"]
    scan [http::data $token] "<%\[^>]>%c<%\[^>]>"
} -cleanup {
    catch { http::cleanup $token }
} -result {test 4660 /test}
>>>>>>> 2efacc36

test http-4.1 {http::Event} -body {
    set token [http::geturl $url -keepalive 0]
    upvar #0 $token data
    array set meta $data(meta)
    expr {($data(totalsize) == $meta(Content-Length))}
} -cleanup {
    http::cleanup $token
} -result 1
test http-4.2 {http::Event} -body {
    set token [http::geturl $url]
    upvar #0 $token data
    array set meta $data(meta)
    string compare $data(type) [string trim $meta(Content-Type)]
} -cleanup {
    http::cleanup $token
} -result 0
test http-4.3 {http::Event} -body {
    set token [http::geturl $url]
    http::code $token
} -cleanup {
    http::cleanup $token
} -result {HTTP/1.0 200 Data follows}
test http-4.4 {http::Event} -setup {
    set testfile [makeFile "" testfile]
} -body {
    set out [open $testfile w]
    set token [http::geturl $url -channel $out]
    close $out
    set in [open $testfile]
    set x [read $in]
} -cleanup {
    catch {close $in}
    catch {close $out}
    removeFile $testfile
    http::cleanup $token
} -result "<html><head><title>HTTP/1.0 TEST</title></head><body>
<h1>Hello, World!</h1>
<h2>GET $tail</h2>
</body></html>"
test http-4.5 {http::Event} -setup {
    set testfile [makeFile "" testfile]
} -body {
    set out [open $testfile w]
    fconfigure $out -translation lf
    set token [http::geturl $url -channel $out]
    close $out
    upvar #0 $token data
    expr {$data(currentsize) == $data(totalsize)}
} -cleanup {
    removeFile $testfile
    http::cleanup $token
} -result 1
test http-4.6 {http::Event} -setup {
    set testfile [makeFile "" testfile]
} -body {
    set out [open $testfile w]
    set token [http::geturl $binurl -channel $out]
    close $out
    set in [open $testfile]
    fconfigure $in -translation binary
    read $in
} -cleanup {
    catch {close $in}
    catch {close $out}
    removeFile $testfile
    http::cleanup $token
} -result "$bindata[string trimleft $binurl /]"
proc myProgress {token total current} {
    global progress httpLog
    if {[info exists httpLog] && $httpLog} {
	puts "progress $total $current"
    }
    set progress [list $total $current]
}
test http-4.6.1 {http::Event} knownBug {
    set token [http::geturl $url -blocksize 50 -progress myProgress]
    return $progress
} {111 111}
test http-4.7 {http::Event} -body {
    set token [http::geturl $url -keepalive 0 -progress myProgress]
    return $progress
} -cleanup {
    http::cleanup $token
} -result {111 111}
test http-4.8 {http::Event} -body {
    set token [http::geturl $url]
    http::status $token
} -cleanup {
    http::cleanup $token
} -result {ok}
test http-4.9 {http::Event} -body {
    set token [http::geturl $url -progress myProgress]
    http::code $token
} -cleanup {
    http::cleanup $token
} -result {HTTP/1.0 200 Data follows}
test http-4.10 {http::Event} -body {
    set token [http::geturl $url -progress myProgress]
    http::size $token
} -cleanup {
    http::cleanup $token
} -result {111}
# Timeout cases
#	Short timeout to working server (the test server). This lets us try a
#	reset during the connection.
test http-4.11 {http::Event} -body {
    set token [http::geturl $url -timeout 1 -keepalive 0 -command \#]
    http::reset $token
    http::status $token
} -cleanup {
    http::cleanup $token
} -result {reset}
#	Longer timeout with reset.
test http-4.12 {http::Event} -body {
    set token [http::geturl $url/?timeout=10 -keepalive 0 -command \#]
    http::reset $token
    http::status $token
} -cleanup {
    http::cleanup $token
} -result {reset}
#	Medium timeout to working server that waits even longer. The timeout
#	hits while waiting for a reply.
test http-4.13 {http::Event} -body {
    set token [http::geturl $url?timeout=30 -keepalive 0 -timeout 10 -command \#]
    http::wait $token
    http::status $token
} -cleanup {
    http::cleanup $token
} -result {timeout}
#	Longer timeout to good host, bad port, gets an error after the
#	connection "completes" but the socket is bad.
test http-4.14 {http::Event} -body {
    set token [http::geturl $badurl/?timeout=10 -timeout 10000 -command \#]
    if {$token eq ""} {
	error "bogus return from http::geturl"
    }
    http::wait $token
    lindex [http::error $token] 0
} -cleanup {
    catch {http::cleanup $token}
} -result {connect failed connection refused}
# Bogus host
test http-4.15 {http::Event} -body {
    # This test may fail if you use a proxy server. That is to be
    # expected and is not a problem with Tcl.
    set token [http::geturl //not_a_host.tcl.tk -timeout 1000 -command \#]
    http::wait $token
    http::status $token
    # error codes vary among platforms.
} -cleanup {
    catch {http::cleanup $token}
} -returnCodes 1 -match glob -result "couldn't open socket*"

test http-5.1 {http::formatQuery} {
    http::formatQuery name1 value1 name2 "value two"
} {name1=value1&name2=value%20two}
# test http-5.2 obsoleted by 5.4 and 5.5 with http 2.5
test http-5.3 {http::formatQuery} {
    http::formatQuery lines "line1\nline2\nline3"
} {lines=line1%0D%0Aline2%0D%0Aline3}
test http-5.4 {http::formatQuery} {
    http::formatQuery name1 ~bwelch name2 \xa1\xa2\xa2
} {name1=~bwelch&name2=%C2%A1%C2%A2%C2%A2}
test http-5.5 {http::formatQuery} {
    set enc [http::config -urlencoding]
    http::config -urlencoding iso8859-1
    set res [http::formatQuery name1 ~bwelch name2 \xa1\xa2\xa2]
    http::config -urlencoding $enc
    set res
} {name1=~bwelch&name2=%A1%A2%A2}

test http-6.1 {http::ProxyRequired} -body {
    http::config -proxyhost [info hostname] -proxyport $port
    set token [http::geturl $url]
    http::wait $token
    upvar #0 $token data
    set data(body)
} -cleanup {
    http::config -proxyhost {} -proxyport {}
    http::cleanup $token
} -result "<html><head><title>HTTP/1.0 TEST</title></head><body>
<h1>Hello, World!</h1>
<h2>GET http:$url</h2>
</body></html>"

test http-7.1 {http::mapReply} {
    http::mapReply "abc\$\[\]\"\\()\}\{"
} {abc%24%5B%5D%22%5C%28%29%7D%7B}
test http-7.2 {http::mapReply} {
    # RFC 2718 specifies that we pass urlencoding on utf-8 chars by default,
    # so make sure this gets converted to utf-8 then urlencoded.
    http::mapReply "\u2208"
} {%E2%88%88}
test http-7.3 {http::formatQuery} -setup {
    set enc [http::config -urlencoding]
} -returnCodes error -body {
    # this would be reverting to http <=2.4 behavior
    http::config -urlencoding ""
    http::mapReply "\u2208"
} -cleanup {
    http::config -urlencoding $enc
} -result "can't read \"formMap(\u2208)\": no such element in array"
test http-7.4 {http::formatQuery} -setup {
    set enc [http::config -urlencoding]
} -body {
    # this would be reverting to http <=2.4 behavior w/o errors
    # (unknown chars become '?')
    http::config -urlencoding "iso8859-1"
    http::mapReply "\u2208"
} -cleanup {
    http::config -urlencoding $enc
} -result {%3F}

# cleanup
catch {unset url}
catch {unset badurl}
catch {unset port}
catch {unset data}
if {[info exists httpthread]} {
    thread::release $httpthread
} else {
    close $listen
}

if {[info exists removeHttpd]} {
    removeFile $httpdFile
}

rename bgerror {}
::tcltest::cleanupTests

# Local variables:
# mode: tcl
# End:<|MERGE_RESOLUTION|>--- conflicted
+++ resolved
@@ -419,7 +419,6 @@
 } -cleanup {
     catch { http::cleanup $token }
 } -result 200
-<<<<<<< HEAD
 # Bug c11a51c482
 test http-3.32 {http::geturl: -headers override -accept default} -body {
     set token [http::geturl $url/headers -query dummy \
@@ -434,14 +433,13 @@
 Accept-Encoding .*
 Content-Type application/x-www-form-urlencoded
 Content-Length 5}
-=======
-test http-3.32 {http::geturl application/xml is text} -body {
+# Bug 838e99a76d
+test http-3.33 {http::geturl application/xml is text} -body {
     set token [http::geturl "$xmlurl"]
     scan [http::data $token] "<%\[^>]>%c<%\[^>]>"
 } -cleanup {
     catch { http::cleanup $token }
 } -result {test 4660 /test}
->>>>>>> 2efacc36
 
 test http-4.1 {http::Event} -body {
     set token [http::geturl $url -keepalive 0]
