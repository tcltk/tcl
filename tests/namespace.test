# Functionality covered: this file contains a collection of tests for the
# procedures in tclNamesp.c and tclEnsemble.c that implement Tcl's basic
# support for namespaces.  Other namespace-related tests appear in
# variable.test.
#
# Sourcing this file into Tcl runs the tests and generates output for errors.
# No output means no errors were found.
#
# Copyright (c) 1997 Sun Microsystems, Inc.
# Copyright (c) 1998-2000 by Scriptics Corporation.
#
# See the file "license.terms" for information on usage and redistribution of
# this file, and for a DISCLAIMER OF ALL WARRANTIES.

package require tcltest 2
namespace import -force ::tcltest::*
testConstraint memory [llength [info commands memory]]

::tcltest::loadTestedCommands
catch [list package require -exact Tcltest [info patchlevel]]

#
# REMARK: the tests for 'namespace upvar' are not done here. They are to be
# found in the file 'upvar.test'.
#

# Clear out any namespaces called test_ns_*
catch {namespace delete {*}[namespace children :: test_ns_*]}

proc fq {ns} {
    if {[string match ::* $ns]} {return $ns}
    set current [uplevel 1 {namespace current}]
    return [string trimright $current :]::[string trimleft $ns :]
}

test namespace-1.1 {TclInitNamespaces, GetNamespaceFromObj, NamespaceChildrenCmd} {
    namespace children :: test_ns_*
} {}

catch {unset l}
test namespace-2.1 {Tcl_GetCurrentNamespace} {
    list [namespace current] [namespace eval {} {namespace current}] \
        [namespace eval {} {namespace current}]
} {:: :: ::}
test namespace-2.2 {Tcl_GetCurrentNamespace} {
    set l {}
    lappend l [namespace current]
    namespace eval test_ns_1 {
        lappend l [namespace current]
        namespace eval foo {
            lappend l [namespace current]
        }
    }
    lappend l [namespace current]
} {:: ::test_ns_1 ::test_ns_1::foo ::}

test namespace-3.1 {Tcl_GetGlobalNamespace} {
    namespace eval test_ns_1 {namespace eval foo {namespace eval bar {} } }
    # namespace children uses Tcl_GetGlobalNamespace 
    namespace eval test_ns_1 {namespace children foo b*}
} {::test_ns_1::foo::bar}

test namespace-4.1 {Tcl_PushCallFrame with isProcCallFrame=1} {
    namespace eval test_ns_1 {
        variable v 123
        proc p {} {
            variable v
            return $v
        }
    }
    test_ns_1::p    ;# does Tcl_PushCallFrame to push p's namespace
} {123}
test namespace-4.2 {Tcl_PushCallFrame with isProcCallFrame=0} {
    namespace eval test_ns_1::baz {}  ;# does Tcl_PushCallFrame to create baz
    proc test_ns_1::baz::p {} {
        variable v
        set v 789
        set v}
    test_ns_1::baz::p
} {789}

test namespace-5.1 {Tcl_PopCallFrame, no vars} {
    namespace eval test_ns_1::blodge {}  ;# pushes then pops frame
} {}
test namespace-5.2 {Tcl_PopCallFrame, local vars must be deleted} -setup {
    namespace eval test_ns_1 {}
} -body {
    proc test_ns_1::r {} {
        set a 123
    }
    test_ns_1::r   ;# pushes then pop's r's frame
} -result {123}

test namespace-6.1 {Tcl_CreateNamespace} {
    catch {namespace delete {*}[namespace children :: test_ns_*]}
    list [lsort [namespace children :: test_ns_*]] \
        [namespace eval test_ns_1 {namespace current}] \
	[namespace eval test_ns_2 {namespace current}] \
	[namespace eval ::test_ns_3 {namespace current}] \
	[namespace eval ::test_ns_4 \
            {namespace eval foo {namespace current}}] \
	[namespace eval ::test_ns_5 \
            {namespace eval ::test_ns_6 {namespace current}}] \
        [lsort [namespace children :: test_ns_*]]
} {{} ::test_ns_1 ::test_ns_2 ::test_ns_3 ::test_ns_4::foo ::test_ns_6 {::test_ns_1 ::test_ns_2 ::test_ns_3 ::test_ns_4 ::test_ns_5 ::test_ns_6}}
test namespace-6.2 {Tcl_CreateNamespace, odd number of :'s in name is okay} {
    list [namespace eval :::test_ns_1::::foo {namespace current}] \
         [namespace eval test_ns_2:::::foo {namespace current}]
} {::test_ns_1::foo ::test_ns_2::foo}
test namespace-6.3 {Tcl_CreateNamespace, trailing ::s in ns name are ignored} {
    list [catch {namespace eval test_ns_7::: {namespace current}} msg] $msg 
} {0 ::test_ns_7}
test namespace-6.4 {Tcl_CreateNamespace, trailing ::s in ns name are ignored} {
    catch {namespace delete {*}[namespace children :: test_ns_*]}
    namespace eval test_ns_1:: {
        namespace eval test_ns_2:: {}
        namespace eval test_ns_3:: {}
    }
    lsort [namespace children ::test_ns_1]
} [lsort {::test_ns_1::test_ns_2 ::test_ns_1::test_ns_3}]
test namespace-6.5 {Tcl_CreateNamespace, relative ns names now only looked up in current ns} {
    set trigger {
        namespace eval test_ns_2 {namespace current}
    }
    set l {}
    lappend l [namespace eval test_ns_1 $trigger]
    namespace eval test_ns_1::test_ns_2 {}
    lappend l [namespace eval test_ns_1 $trigger]
} {::test_ns_1::test_ns_2 ::test_ns_1::test_ns_2}

test namespace-7.1 {Tcl_DeleteNamespace, active call frames in ns} {
    catch {namespace delete {*}[namespace children :: test_ns_*]}
    namespace eval test_ns_1 {
        proc p {} {
            namespace delete [namespace current]
            return [namespace current]
        }
    }
    list [test_ns_1::p] [catch {test_ns_1::p} msg] $msg
} {::test_ns_1 1 {invalid command name "test_ns_1::p"}}
test namespace-7.2 {Tcl_DeleteNamespace, no active call frames in ns} {
    namespace eval test_ns_2 {
        proc p {} {
            return [namespace current]
        }
    }
    list [test_ns_2::p] [namespace delete test_ns_2]
} {::test_ns_2 {}}
test namespace-7.3 {recursive Tcl_DeleteNamespace, active call frames in ns} {
    # [Bug 1355942]
    namespace eval test_ns_2 {
        set x 1
	trace add variable x unset "namespace delete [namespace current];#"
	namespace delete [namespace current]
    }
} {}
test namespace-7.4 {recursive Tcl_DeleteNamespace, active call frames in ns} {
    # [Bug 1355942]
    namespace eval test_ns_2 {
        proc x {} {}
	trace add command x delete "namespace delete [namespace current];#"
	namespace delete [namespace current]
    }
} {}
test namespace-7.5 {recursive Tcl_DeleteNamespace, no active call frames in ns} {
    # [Bug 1355942]
    namespace eval test_ns_2 {
        set x 1
	trace add variable x unset "namespace delete [namespace current];#"
    }
    namespace delete test_ns_2
} {}
test namespace-7.6 {recursive Tcl_DeleteNamespace, no active call frames in ns} {
    # [Bug 1355942]
    namespace eval test_ns_2 {
        proc x {} {}
	trace add command x delete "namespace delete [namespace current];#"
    }
    namespace delete test_ns_2
} {}
test namespace-7.7 {Bug 1655305} -setup {
    interp create slave
    # Can't invoke through the ensemble, since deleting the global namespace
    # (indirectly, via deleting ::tcl) deletes the ensemble.
    slave eval {rename ::tcl::info::commands ::infocommands}
    slave hide infocommands
    slave eval {
	proc foo {} {
	    namespace delete ::
	}
    }
} -body {
    slave eval foo
    slave invokehidden infocommands
} -cleanup {
    interp delete slave
} -result {}

test namespace-8.1 {TclTeardownNamespace, delete global namespace} {
    catch {interp delete test_interp}
    interp create test_interp
    interp eval test_interp {
        namespace eval test_ns_1 {
            namespace export p
            proc p {} {
                return [namespace current]
            }
        }
        namespace eval test_ns_2 {
            namespace import ::test_ns_1::p
            variable v 27
            proc q {} {
                variable v
                return "[p] $v"
            }
        }
        set x [test_ns_2::q]
        catch {set xxxx}
    }
    list [interp eval test_interp {test_ns_2::q}] \
         [interp eval test_interp {namespace delete ::}] \
         [catch {interp eval test_interp {set a 123}} msg] $msg \
         [interp delete test_interp]
} {{::test_ns_1 27} {} 1 {invalid command name "set"} {}}
test namespace-8.2 {TclTeardownNamespace, remove deleted ns from parent} {
    catch {namespace delete {*}[namespace children :: test_ns_*]}
    namespace eval test_ns_1::test_ns_2::test_ns_3a {proc p {} {}}
    namespace eval test_ns_1::test_ns_2::test_ns_3b {proc q {} {}}
    list [namespace children test_ns_1] \
         [namespace delete test_ns_1::test_ns_2] \
         [namespace children test_ns_1]
} {::test_ns_1::test_ns_2 {} {}}
test namespace-8.3 {TclTeardownNamespace, delete child namespaces} {
    catch {namespace delete {*}[namespace children :: test_ns_*]}
    namespace eval test_ns_1::test_ns_2::test_ns_3a {proc p {} {}}
    namespace eval test_ns_1::test_ns_2::test_ns_3b {proc q {} {}}
    list [namespace children test_ns_1] \
         [namespace delete test_ns_1::test_ns_2] \
         [namespace children test_ns_1] \
         [catch {namespace children test_ns_1::test_ns_2} msg] $msg \
         [info commands test_ns_1::test_ns_2::test_ns_3a::*]
} {::test_ns_1::test_ns_2 {} {} 1 {namespace "test_ns_1::test_ns_2" not found in "::"} {}}
test namespace-8.4 {TclTeardownNamespace, cmds imported from deleted ns go away} {
    catch {namespace delete {*}[namespace children :: test_ns_*]}
    namespace eval test_ns_export {
        namespace export cmd1 cmd2
        proc cmd1 {args} {return "cmd1: $args"}
        proc cmd2 {args} {return "cmd2: $args"}
    }
    namespace eval test_ns_import {
        namespace import ::test_ns_export::*
        proc p {} {return foo}
    }
    list [lsort [info commands test_ns_import::*]] \
         [namespace delete test_ns_export] \
         [info commands test_ns_import::*]
} [list [lsort {::test_ns_import::p ::test_ns_import::cmd1 ::test_ns_import::cmd2}] {} ::test_ns_import::p]
test namespace-8.5 {TclTeardownNamespace: preserve errorInfo; errorCode values} {
    interp create slave
    slave eval {trace add execution error leave {namespace delete :: ;#}}
    catch {slave eval error foo bar baz}
    interp delete slave
    set ::errorInfo
} {bar
    invoked from within
"slave eval error foo bar baz"}
test namespace-8.6 {TclTeardownNamespace: preserve errorInfo; errorCode values} {
    interp create slave 
    slave eval {trace add variable errorCode write {namespace delete :: ;#}}
    catch {slave eval error foo bar baz}
    interp delete slave
    set ::errorInfo
} {bar
    invoked from within
"slave eval error foo bar baz"}
test namespace-8.7 {TclTeardownNamespace: preserve errorInfo; errorCode values} {
    interp create slave
    slave eval {trace add execution error leave {namespace delete :: ;#}}
    catch {slave eval error foo bar baz}
    interp delete slave
    set ::errorCode
} baz

test namespace-9.1 {Tcl_Import, empty import pattern} {
    catch {namespace delete {*}[namespace children :: test_ns_*]}
    list [catch {namespace eval test_ns_import {namespace import {}}} msg] $msg
} {1 {empty import pattern}}
test namespace-9.2 {Tcl_Import, unknown namespace in import pattern} {
    list [catch {namespace eval test_ns_import {namespace import fred::x}} msg] $msg
} {1 {unknown namespace in import pattern "fred::x"}}
test namespace-9.3 {Tcl_Import, import ns == export ns} {
    list [catch {namespace eval test_ns_import {namespace import ::test_ns_import::puts}} msg] $msg
} {1 {import pattern "::test_ns_import::puts" tries to import from namespace "test_ns_import" into itself}}
test namespace-9.4 {Tcl_Import, simple import} {
    catch {namespace delete {*}[namespace children :: test_ns_*]}
    namespace eval test_ns_export {
        namespace export cmd1
        proc cmd1 {args} {return "cmd1: $args"}
        proc cmd2 {args} {return "cmd2: $args"}
    }
    namespace eval test_ns_import {
        namespace import ::test_ns_export::*
        proc p {} {return [cmd1 123]}
    }
    test_ns_import::p
} {cmd1: 123}
test namespace-9.5 {Tcl_Import, RFE 1230597} -setup {
    namespace eval test_ns_import {}
    namespace eval test_ns_export {}
} -body {
    list [catch {namespace eval test_ns_import {namespace import ::test_ns_export::*}} msg] $msg
} -result {0 {}}
test namespace-9.6 {Tcl_Import, cmd redefinition ok if allowOverwrite!=0} -setup {
    namespace eval test_ns_import {}
    namespace eval ::test_ns_export {
        proc cmd1 {args} {return "cmd1: $args"}
	namespace export cmd1
    }
} -body {
    namespace eval test_ns_import {
        namespace import -force ::test_ns_export::*
        cmd1 555
    }
} -result {cmd1: 555}
test namespace-9.7 {Tcl_Import, links are preserved if cmd is redefined} {
    catch {namespace delete {*}[namespace children :: test_ns_*]}
    namespace eval test_ns_export {
        namespace export cmd1
        proc cmd1 {args} {return "cmd1: $args"}
    }
    namespace eval test_ns_import {
        namespace import -force ::test_ns_export::*
    }
    list [test_ns_import::cmd1 a b c] \
         [test_ns_export::cmd1 d e f] \
         [proc test_ns_export::cmd1 {args} {return "new1: $args"}] \
         [namespace origin test_ns_import::cmd1] \
         [namespace origin test_ns_export::cmd1] \
         [test_ns_import::cmd1 g h i] \
         [test_ns_export::cmd1 j k l]
} {{cmd1: a b c} {cmd1: d e f} {} ::test_ns_export::cmd1 ::test_ns_export::cmd1 {new1: g h i} {new1: j k l}}
test namespace-9.8 {Tcl_Import: Bug 1017299} -setup {
    namespace eval one {
	namespace export cmd
	proc cmd {} {}
    }
    namespace eval two {
	namespace export cmd
	proc other args {}
    }
    namespace eval two \
	    [list namespace import [namespace current]::one::cmd]
    namespace eval three \
	    [list namespace import [namespace current]::two::cmd]
    namespace eval three {
	rename cmd other
	namespace export other
    }
} -body {
    namespace eval two [list namespace import -force \
	    [namespace current]::three::other]
    namespace origin two::other
} -cleanup {
    namespace delete one two three
} -match glob -result *::one::cmd
test namespace-9.9 {Tcl_Import: Bug 1017299} -setup {
    namespace eval one {
	namespace export cmd
	proc cmd {} {}
    }
    namespace eval two namespace export cmd
    namespace eval two \
	    [list namespace import [namespace current]::one::cmd]
    namespace eval three namespace export cmd
    namespace eval three \
	    [list namespace import [namespace current]::two::cmd]
} -body {
    namespace eval two [list namespace import -force \
	    [namespace current]::three::cmd]
    namespace origin two::cmd
} -cleanup {
    namespace delete one two three
} -returnCodes error -match glob -result {import pattern * would create a loop*}

test namespace-10.1 {Tcl_ForgetImport, check for valid namespaces} {
    catch {namespace delete {*}[namespace children :: test_ns_*]}
    list [catch {namespace forget xyzzy::*} msg] $msg
} {1 {unknown namespace in namespace forget pattern "xyzzy::*"}}
test namespace-10.2 {Tcl_ForgetImport, ignores patterns that don't match} {
    namespace eval test_ns_export {
        namespace export cmd1
        proc cmd1 {args} {return "cmd1: $args"}
        proc cmd2 {args} {return "cmd2: $args"}
    }
    namespace eval test_ns_import {
        namespace forget ::test_ns_export::wombat
    }
} {}
test namespace-10.3 {Tcl_ForgetImport, deletes matching imported cmds} -setup {
    namespace eval test_ns_export {
        namespace export cmd1
        proc cmd1 {args} {return "cmd1: $args"}
        proc cmd2 {args} {return "cmd2: $args"}
    }
} -body {
    namespace eval test_ns_import {
        namespace import ::test_ns_export::*
        proc p {} {return [cmd1 123]}
        set l {}
        lappend l [lsort [info commands ::test_ns_import::*]]
        namespace forget ::test_ns_export::cmd1
        lappend l [info commands ::test_ns_import::*]
        lappend l [catch {cmd1 777} msg] $msg
    }
} -result [list [lsort {::test_ns_import::p ::test_ns_import::cmd1}] ::test_ns_import::p 1 {invalid command name "cmd1"}]
test namespace-10.4 {Tcl_ForgetImport: Bug 560297} -setup {
    namespace eval origin {
	namespace export cmd
	proc cmd {} {}
    }
    namespace eval unrelated {
	proc cmd {} {}
    }
    namespace eval my \
	    [list namespace import [namespace current]::origin::cmd]
} -body {
    namespace eval my \
	    [list namespace forget [namespace current]::unrelated::cmd]
    my::cmd
} -cleanup {
    namespace delete origin unrelated my
}
test namespace-10.5 {Tcl_ForgetImport: Bug 560297} -setup {
    namespace eval origin {
	namespace export cmd
	proc cmd {} {}
    }
    namespace eval my \
	    [list namespace import [namespace current]::origin::cmd]
    namespace eval my rename cmd newname
} -body {
    namespace eval my \
	    [list namespace forget [namespace current]::origin::cmd]
    my::newname
} -cleanup {
    namespace delete origin my
} -returnCodes error -match glob -result *
test namespace-10.6 {Tcl_ForgetImport: Bug 560297} -setup {
    namespace eval origin {
	namespace export cmd
	proc cmd {} {}
    }
    namespace eval my \
	    [list namespace import [namespace current]::origin::cmd]
    namespace eval your {}
    namespace eval my \
	    [list rename cmd [namespace current]::your::newname]
} -body {
    namespace eval your namespace forget newname
    your::newname
} -cleanup {
    namespace delete origin my your
} -returnCodes error -match glob -result *
test namespace-10.7 {Tcl_ForgetImport: Bug 560297} -setup {
    namespace eval origin {
	namespace export cmd
	proc cmd {} {}
    }
    namespace eval link namespace export cmd
    namespace eval link \
	    [list namespace import [namespace current]::origin::cmd]
    namespace eval link2 namespace export cmd
    namespace eval link2 \
	    [list namespace import [namespace current]::link::cmd]
    namespace eval my \
	    [list namespace import [namespace current]::link2::cmd]
} -body {
    namespace eval my \
	    [list namespace forget [namespace current]::origin::cmd]
    my::cmd
} -cleanup {
    namespace delete origin link link2 my
} -returnCodes error -match glob -result *
test namespace-10.8 {Tcl_ForgetImport: Bug 560297} -setup {
    namespace eval origin {
	namespace export cmd
	proc cmd {} {}
    }
    namespace eval link namespace export cmd
    namespace eval link \
	    [list namespace import [namespace current]::origin::cmd]
    namespace eval link2 namespace export cmd
    namespace eval link2 \
	    [list namespace import [namespace current]::link::cmd]
    namespace eval my \
	    [list namespace import [namespace current]::link2::cmd]
} -body {
    namespace eval my \
	    [list namespace forget [namespace current]::link::cmd]
    my::cmd
} -cleanup {
    namespace delete origin link link2 my
}
test namespace-10.9 {Tcl_ForgetImport: Bug 560297} -setup {
    namespace eval origin {
	namespace export cmd
	proc cmd {} {}
    }
    namespace eval link namespace export cmd
    namespace eval link \
	    [list namespace import [namespace current]::origin::cmd]
    namespace eval link2 namespace export cmd
    namespace eval link2 \
	    [list namespace import [namespace current]::link::cmd]
    namespace eval my \
	    [list namespace import [namespace current]::link2::cmd]
} -body {
    namespace eval my \
	    [list namespace forget [namespace current]::link2::cmd]
    my::cmd
} -cleanup {
    namespace delete origin link link2 my
} -returnCodes error -match glob -result *

test namespace-11.1 {TclGetOriginalCommand, check if not imported cmd} -setup {
    catch {namespace delete {*}[namespace children :: test_ns_*]}
} -body {
    namespace eval test_ns_export {
        namespace export cmd1
        proc cmd1 {args} {return "cmd1: $args"}
    }
    list [namespace origin set] [namespace origin test_ns_export::cmd1]
} -result {::set ::test_ns_export::cmd1}
test namespace-11.2 {TclGetOriginalCommand, directly imported cmd} -setup {
    catch {namespace delete {*}[namespace children :: test_ns_*]}
    namespace eval test_ns_export {
        namespace export cmd1
        proc cmd1 {args} {return "cmd1: $args"}
    }
} -body {
    namespace eval test_ns_import1 {
        namespace import ::test_ns_export::*
        namespace export *
        proc p {} {namespace origin cmd1}
    }
    list [test_ns_import1::p] [namespace origin test_ns_import1::cmd1]
} -result {::test_ns_export::cmd1 ::test_ns_export::cmd1}
test namespace-11.3 {TclGetOriginalCommand, indirectly imported cmd} -setup {
    catch {namespace delete {*}[namespace children :: test_ns_*]}
    namespace eval test_ns_export {
        namespace export cmd1
        proc cmd1 {args} {return "cmd1: $args"}
    }
    namespace eval test_ns_import1 {
        namespace import ::test_ns_export::*
        namespace export *
        proc p {} {namespace origin cmd1}
    }
} -body {
    namespace eval test_ns_import2 {
        namespace import ::test_ns_import1::*
        proc q {} {return [cmd1 123]}
    }
    list [test_ns_import2::q] [namespace origin test_ns_import2::cmd1]
} -result {{cmd1: 123} ::test_ns_export::cmd1}

test namespace-12.1 {InvokeImportedCmd} {
    catch {namespace delete {*}[namespace children :: test_ns_*]}
    namespace eval test_ns_export {
        namespace export cmd1
        proc cmd1 {args} {namespace current}
    }
    namespace eval test_ns_import {
        namespace import ::test_ns_export::*
    }
    list [test_ns_import::cmd1]
} {::test_ns_export}

test namespace-13.1 {DeleteImportedCmd, deletes imported cmds} -setup {
    catch {namespace delete {*}[namespace children :: test_ns_*]}
    namespace eval test_ns_export {
        namespace export cmd1
        proc cmd1 {args} {namespace current}
    }
    namespace eval test_ns_import {
        namespace import ::test_ns_export::*
    }
} -body {
    namespace eval test_ns_import {
        set l {}
        lappend l [info commands ::test_ns_import::*]
        namespace forget ::test_ns_export::cmd1
        lappend l [info commands ::test_ns_import::*]
    }
} -result {::test_ns_import::cmd1 {}}
test namespace-13.2 {DeleteImportedCmd, Bug a4494e28ed} {
    # Will panic if still buggy
    namespace eval src {namespace export foo; proc foo {} {}}
    namespace eval dst {namespace import [namespace parent]::src::foo}
    trace add command src::foo delete \
        "[list namespace delete [namespace current]::dst] ;#"
    proc src::foo {} {}
    namespace delete src
} {}

test namespace-14.1 {TclGetNamespaceForQualName, absolute names} -setup {
    catch {namespace delete {*}[namespace children :: test_ns_*]}
    variable v 10
    namespace eval test_ns_1::test_ns_2 {
        variable v 20
    }
    namespace eval test_ns_2 {
        variable v 30
    }
} -body {
    namespace eval test_ns_1 {
        list $::v $::test_ns_2::v $::test_ns_1::test_ns_2::v \
		[lsort [namespace children :: test_ns_*]]
    }
} -result [list 10 30 20 [lsort {::test_ns_1 ::test_ns_2}]]
test namespace-14.2 {TclGetNamespaceForQualName, invalid absolute names} -setup {
    catch {namespace delete {*}[namespace children :: test_ns_*]}
    variable v 10
    namespace eval test_ns_1::test_ns_2 {
        variable v 20
    }
    namespace eval test_ns_2 {
        variable v 30
    }
} -body {
    namespace eval test_ns_1 {
        list [catch {set ::test_ns_777::v} msg] $msg \
             [catch {namespace children test_ns_777} msg] $msg
    }
} -result {1 {can't read "::test_ns_777::v": no such variable} 1 {namespace "test_ns_777" not found in "::test_ns_1"}}
test namespace-14.3 {TclGetNamespaceForQualName, relative names} -setup {
    catch {namespace delete {*}[namespace children :: test_ns_*]}
    variable v 10
    namespace eval test_ns_1::test_ns_2 {
        variable v 20
    }
    namespace eval test_ns_2 {
        variable v 30
    }
} -body {
    namespace eval test_ns_1 {
        list $v $test_ns_2::v
    }
} -result {10 20}
test namespace-14.4 {TclGetNamespaceForQualName, relative ns names looked up only in current ns} {
    namespace eval test_ns_1::test_ns_2 {
        namespace eval foo {}
    }
    namespace eval test_ns_1 {
        list [namespace children test_ns_2] \
             [catch {namespace children test_ns_1} msg] $msg
    }
} {::test_ns_1::test_ns_2::foo 1 {namespace "test_ns_1" not found in "::test_ns_1"}}
test namespace-14.5 {TclGetNamespaceForQualName, relative ns names looked up only in current ns} {
    namespace eval ::test_ns_2 {
        namespace eval bar {}
    }
    namespace eval test_ns_1 {
        list [catch {namespace delete test_ns_2::bar} msg] $msg
    }
} {1 {unknown namespace "test_ns_2::bar" in namespace delete command}}
test namespace-14.6 {TclGetNamespaceForQualName, relative ns names looked up only in current ns} {
    namespace eval test_ns_1::test_ns_2 {
        namespace eval foo {}
    }
    namespace eval test_ns_1 {
        list [namespace children test_ns_2] \
             [catch {namespace children test_ns_1} msg] $msg
    }
} {::test_ns_1::test_ns_2::foo 1 {namespace "test_ns_1" not found in "::test_ns_1"}}
test namespace-14.7 {TclGetNamespaceForQualName, ignore extra :s if ns} -setup {
    namespace eval test_ns_1::test_ns_2::foo {}
} -body {
    namespace children test_ns_1:::
} -result {::test_ns_1::test_ns_2}
test namespace-14.8 {TclGetNamespaceForQualName, ignore extra :s if ns} -setup {
    namespace eval test_ns_1::test_ns_2::foo {}
} -body {
    namespace children :::test_ns_1:::::test_ns_2:::
} -result {::test_ns_1::test_ns_2::foo}
test namespace-14.9 {TclGetNamespaceForQualName, extra ::s are significant for vars} {
    set l {}
    lappend l [catch {set test_ns_1::test_ns_2::} msg] $msg
    namespace eval test_ns_1::test_ns_2 {variable {} 2525}
    lappend l [set test_ns_1::test_ns_2::]
} {1 {can't read "test_ns_1::test_ns_2::": no such variable} 2525}
test namespace-14.10 {TclGetNamespaceForQualName, extra ::s are significant for vars} -setup {
    namespace eval test_ns_1::test_ns_2::foo {}
    unset -nocomplain test_ns_1::test_ns_2::
    set l {}
} -body {
    lappend l [catch {set test_ns_1::test_ns_2::} msg] $msg
    set test_ns_1::test_ns_2:: 314159
    lappend l [set test_ns_1::test_ns_2::]
} -result {1 {can't read "test_ns_1::test_ns_2::": no such variable} 314159}
test namespace-14.11 {TclGetNamespaceForQualName, extra ::s are significant for commands} -setup {
    namespace eval test_ns_1::test_ns_2::foo {}
    catch {rename test_ns_1::test_ns_2:: {}}
    set l {}
} -body {
    lappend l [catch {test_ns_1::test_ns_2:: hello} msg] $msg
    proc test_ns_1::test_ns_2:: {args} {return "\{\}: $args"}
    lappend l [test_ns_1::test_ns_2:: hello]
} -result {1 {invalid command name "test_ns_1::test_ns_2::"} {{}: hello}}
test namespace-14.12 {TclGetNamespaceForQualName, extra ::s are significant for vars} -setup {
    catch {namespace delete {*}[namespace children :: test_ns_*]}
} -body {
    namespace eval test_ns_1 {
        variable {}
        set test_ns_1::(x) y
    }
    set test_ns_1::(x)
} -result y
test namespace-14.13 {TclGetNamespaceForQualName, namespace other than global ns can't have empty name} -setup {
    catch {namespace delete {*}[namespace children :: test_ns_*]}
} -returnCodes error -body {
    namespace eval test_ns_1 {
	proc {} {} {}
	namespace eval {} {}
	{}
    }
} -result {can't create namespace "": only global namespace can have empty name}

test namespace-15.1 {Tcl_FindNamespace, absolute name found} -setup {
    catch {namespace delete {*}[namespace children :: test_ns_*]}
} -body {
    namespace eval test_ns_delete {
        namespace eval test_ns_delete2 {}
        proc cmd {args} {namespace current}
    }
    list [namespace delete ::test_ns_delete::test_ns_delete2] \
         [namespace children ::test_ns_delete]
} -result {{} {}}
test namespace-15.2 {Tcl_FindNamespace, absolute name not found} -body {
    namespace delete ::test_ns_delete::test_ns_delete2
} -returnCodes error -result {unknown namespace "::test_ns_delete::test_ns_delete2" in namespace delete command}
test namespace-15.3 {Tcl_FindNamespace, relative name found} {
    namespace eval test_ns_delete {
        namespace eval test_ns_delete2 {}
        namespace eval test_ns_delete3 {}
        list [namespace delete test_ns_delete2] \
             [namespace children [namespace current]]
    }
} {{} ::test_ns_delete::test_ns_delete3}
test namespace-15.4 {Tcl_FindNamespace, relative name not found} {
    namespace eval test_ns_delete2 {}
    namespace eval test_ns_delete {
        list [catch {namespace delete test_ns_delete2} msg] $msg
    }
} {1 {unknown namespace "test_ns_delete2" in namespace delete command}}

test namespace-16.1 {Tcl_FindCommand, absolute name found} -setup {
    catch {namespace delete {*}[namespace children :: test_ns_*]}
} -body {
    namespace eval test_ns_1 {
        proc cmd {args} {return "[namespace current]::cmd: $args"}
        variable v "::test_ns_1::cmd"
        eval $v one
    }
} -result {::test_ns_1::cmd: one}
test namespace-16.2 {Tcl_FindCommand, absolute name found} -setup {
    catch {namespace delete {*}[namespace children :: test_ns_*]}
    namespace eval test_ns_1 {
        proc cmd {args} {return "[namespace current]::cmd: $args"}
        variable v "::test_ns_1::cmd"
    }
} -body {
    eval $test_ns_1::v two
} -result {::test_ns_1::cmd: two}
test namespace-16.3 {Tcl_FindCommand, absolute name not found} {
    namespace eval test_ns_1 {
        variable v2 "::test_ns_1::ladidah"
        list [catch {eval $v2} msg] $msg
    }
} {1 {invalid command name "::test_ns_1::ladidah"}}

# save the "unknown" proc, which is redefined by the following two tests
catch {rename unknown unknown.old}
proc unknown {args} {
    return "unknown: $args"
}
test namespace-16.4 {Tcl_FindCommand, absolute name and TCL_GLOBAL_ONLY} {
    ::test_ns_1::foobar x y z
} {unknown: ::test_ns_1::foobar x y z}
test namespace-16.5 {Tcl_FindCommand, absolute name and TCL_GLOBAL_ONLY} {
    ::foobar 1 2 3 4 5
} {unknown: ::foobar 1 2 3 4 5}
test namespace-16.6 {Tcl_FindCommand, relative name and TCL_GLOBAL_ONLY} {
    test_ns_1::foobar x y z
} {unknown: test_ns_1::foobar x y z}
test namespace-16.7 {Tcl_FindCommand, relative name and TCL_GLOBAL_ONLY} {
    foobar 1 2 3 4 5
} {unknown: foobar 1 2 3 4 5}
# restore the "unknown" proc saved previously
catch {rename unknown {}}
catch {rename unknown.old unknown}

test namespace-16.8 {Tcl_FindCommand, relative name found} -setup {
    catch {namespace delete {*}[namespace children :: test_ns_*]}
    namespace eval test_ns_1 {
        proc cmd {args} {return "[namespace current]::cmd: $args"}
    }
} -body {
    namespace eval test_ns_1 {
        cmd a b c
    }
} -result {::test_ns_1::cmd: a b c}
test namespace-16.9 {Tcl_FindCommand, relative name found} -body {
    proc cmd2 {args} {return "[namespace current]::cmd2: $args"}
    namespace eval test_ns_1 {
       cmd2 a b c
    }
} -cleanup {
    catch {rename cmd2 {}}
} -result {::::cmd2: a b c}
test namespace-16.10 {Tcl_FindCommand, relative name found, only look in current then global ns} -body {
    proc cmd2 {args} {return "[namespace current]::cmd2: $args"}
    namespace eval test_ns_1 {
        proc cmd2 {args} {
            return "[namespace current]::cmd2 in test_ns_1: $args"
        }
        namespace eval test_ns_12 {
            cmd2 a b c
        }
    }
} -cleanup {
    catch {rename cmd2 {}}
} -result {::::cmd2: a b c}
test namespace-16.11 {Tcl_FindCommand, relative name not found} -body {
    namespace eval test_ns_1 {
       cmd3 a b c
    }
} -returnCodes error -result {invalid command name "cmd3"}

unset -nocomplain x
test namespace-17.1 {Tcl_FindNamespaceVar, absolute name found} -setup {
    catch {namespace delete {*}[namespace children :: test_ns_*]}
} -body {
    set x 314159
    namespace eval test_ns_1 {
        set ::x
    }
} -result {314159}
variable ::x 314159
test namespace-17.2 {Tcl_FindNamespaceVar, absolute name found} {
    namespace eval test_ns_1 {
        variable x 777
        set ::test_ns_1::x
    }
} {777}
test namespace-17.3 {Tcl_FindNamespaceVar, absolute name found} {
    namespace eval test_ns_1 {
        namespace eval test_ns_2 {
            variable x 1111
        }
        set ::test_ns_1::test_ns_2::x
    }
} {1111}
test namespace-17.4 {Tcl_FindNamespaceVar, absolute name not found} -body {
    namespace eval test_ns_1 {
        namespace eval test_ns_2 {
            variable x 1111
        }
        set ::test_ns_1::test_ns_2::y
    }
} -returnCodes error -result {can't read "::test_ns_1::test_ns_2::y": no such variable}
test namespace-17.5 {Tcl_FindNamespaceVar, absolute name and TCL_GLOBAL_ONLY} -setup {
    namespace eval ::test_ns_1::test_ns_2 {}
} -body {
    namespace eval test_ns_1 {
        namespace eval test_ns_3 {
            variable ::test_ns_1::test_ns_2::x 2222
        }
    }
    set ::test_ns_1::test_ns_2::x
} -result {2222}
test namespace-17.6 {Tcl_FindNamespaceVar, relative name found} -setup {
    namespace eval test_ns_1 {
        variable x 777
    }
} -body {
    namespace eval test_ns_1 {
        set x
    }
} -result {777}
test namespace-17.7 {Tcl_FindNamespaceVar, relative name found} {
    namespace eval test_ns_1 {
	variable x 777
        unset x
        set x  ;# must be global x now
    }
} {314159}
test namespace-17.8 {Tcl_FindNamespaceVar, relative name not found} -body {
    namespace eval test_ns_1 {
        set wuzzat
    }
} -returnCodes error -result {can't read "wuzzat": no such variable}
test namespace-17.9 {Tcl_FindNamespaceVar, relative name and TCL_GLOBAL_ONLY} {
    namespace eval test_ns_1 {
        variable a hello
    }
    set test_ns_1::a
} {hello}
test namespace-17.10 {Tcl_FindNamespaceVar, interference with cached varNames} -setup {
    namespace eval test_ns_1 {}
} -body {
    proc test_ns {} {
	set ::test_ns_1::a 0
    }
    test_ns
    rename test_ns {}
    namespace eval test_ns_1 unset a
    set a 0
    namespace eval test_ns_1 set a 1
    namespace delete test_ns_1
    return $a
} -result 1
catch {unset a}
catch {unset x}

catch {unset l}
catch {rename foo {}}
test namespace-18.1 {TclResetShadowedCmdRefs, one-level check for command shadowing} -setup {
    catch {namespace delete {*}[namespace children :: test_ns_*]}
} -body {
    proc foo {} {return "global foo"}
    namespace eval test_ns_1 {
        proc trigger {} {
            return [foo]
        }
    }
    set l ""
    lappend l [test_ns_1::trigger]
    namespace eval test_ns_1 {
        # force invalidation of cached ref to "foo" in proc trigger
        proc foo {} {return "foo in test_ns_1"}
    }
    lappend l [test_ns_1::trigger]
} -result {{global foo} {foo in test_ns_1}}
test namespace-18.2 {TclResetShadowedCmdRefs, multilevel check for command shadowing} {
    namespace eval test_ns_2 {
        proc foo {} {return "foo in ::test_ns_2"}
    }
    namespace eval test_ns_1 {
        namespace eval test_ns_2 {}
        proc trigger {} {
            return [test_ns_2::foo]
        }
    }
    set l ""
    lappend l [test_ns_1::trigger]
    namespace eval test_ns_1 {
        namespace eval test_ns_2 {
            # force invalidation of cached ref to "foo" in proc trigger
            proc foo {} {return "foo in ::test_ns_1::test_ns_2"}
        }
    }
    lappend l [test_ns_1::trigger]
} {{foo in ::test_ns_2} {foo in ::test_ns_1::test_ns_2}}
catch {unset l}
catch {rename foo {}}

test namespace-19.1 {GetNamespaceFromObj, global name found} -setup {
    catch {namespace delete {*}[namespace children :: test_ns_*]}
} -body {
    namespace eval test_ns_1::test_ns_2 {}
    namespace children ::test_ns_1
} -result {::test_ns_1::test_ns_2}
test namespace-19.2 {GetNamespaceFromObj, relative name found} -setup {
    catch {namespace delete {*}[namespace children :: test_ns_*]}
    namespace eval test_ns_1::test_ns_2 {}
} -body {
    namespace eval test_ns_1 {
        namespace children test_ns_2
    }
} -result {}
test namespace-19.3 {GetNamespaceFromObj, name not found} -setup {
    catch {namespace delete {*}[namespace children :: test_ns_*]}
} -body {
    namespace eval test_ns_1 {
        namespace children test_ns_99
    }
} -returnCodes error -result {namespace "test_ns_99" not found in "::test_ns_1"}
test namespace-19.4 {GetNamespaceFromObj, invalidation of cached ns refs} -setup {
    catch {namespace delete {*}[namespace children :: test_ns_*]}
    namespace eval test_ns_1::test_ns_2 {}
} -body {
    namespace eval test_ns_1 {
        proc foo {} {
            return [namespace children test_ns_2]
        }
        list [catch {namespace children test_ns_99} msg] $msg
    }
    set l {}
    lappend l [test_ns_1::foo]
    namespace delete test_ns_1::test_ns_2
    namespace eval test_ns_1::test_ns_2::test_ns_3 {}
    lappend l [test_ns_1::foo]
} -result {{} ::test_ns_1::test_ns_2::test_ns_3}

test namespace-20.1 {Tcl_NamespaceObjCmd, bad subcommand} {
    catch {namespace delete {*}[namespace children :: test_ns_*]}
    list [catch {namespace} msg] $msg
} {1 {wrong # args: should be "namespace subcommand ?arg ...?"}}
test namespace-20.2 {Tcl_NamespaceObjCmd, bad subcommand} -body {
    namespace wombat {}
} -returnCodes error -match glob -result {unknown or ambiguous subcommand "wombat": must be *}
test namespace-20.3 {Tcl_NamespaceObjCmd, abbreviations are okay} {
    namespace ch :: test_ns_*
} {}

test namespace-21.1 {NamespaceChildrenCmd, no args} -setup {
    catch {namespace delete {*}[namespace children :: test_ns_*]}
} -body {
    namespace eval test_ns_1::test_ns_2 {}
    expr {"::test_ns_1" in [namespace children]}
} -result {1}
test namespace-21.2 {NamespaceChildrenCmd, no args} -setup {
    catch {namespace delete {*}[namespace children :: test_ns_*]}
    namespace eval test_ns_1::test_ns_2 {}
} -body {
    namespace eval test_ns_1 {
        namespace children
    }
} -result {::test_ns_1::test_ns_2}
test namespace-21.3 {NamespaceChildrenCmd, ns name given} -setup {
    catch {namespace delete {*}[namespace children :: test_ns_*]}
    namespace eval test_ns_1::test_ns_2 {}
} -body {
    namespace children ::test_ns_1
} -result {::test_ns_1::test_ns_2}
test namespace-21.4 {NamespaceChildrenCmd, ns name given} -setup {
    catch {namespace delete {*}[namespace children :: test_ns_*]}
    namespace eval test_ns_1::test_ns_2 {}
} -body {
    namespace eval test_ns_1 {
        namespace children test_ns_2
    }
} -result {}
test namespace-21.5 {NamespaceChildrenCmd, too many args} {
    namespace eval test_ns_1 {
        list [catch {namespace children test_ns_2 xxx yyy} msg] $msg
    }
} {1 {wrong # args: should be "namespace children ?name? ?pattern?"}}
test namespace-21.6 {NamespaceChildrenCmd, glob-style pattern given} {
    namespace eval test_ns_1::test_ns_foo {}
    namespace children test_ns_1 *f*
} {::test_ns_1::test_ns_foo}
test namespace-21.7 {NamespaceChildrenCmd, glob-style pattern given} -setup {
    catch {namespace delete {*}[namespace children :: test_ns_*]}
    namespace eval test_ns_1::test_ns_2 {}
} -body {
    namespace eval test_ns_1::test_ns_foo {}
    lsort [namespace children test_ns_1 test*]
} -result {::test_ns_1::test_ns_2 ::test_ns_1::test_ns_foo}
test namespace-21.8 {NamespaceChildrenCmd, trivial pattern starting with ::} {
    namespace eval test_ns_1 {}
    namespace children [namespace current] [fq test_ns_1]
} [fq test_ns_1]

test namespace-22.1 {NamespaceCodeCmd, bad args} {
    catch {namespace delete {*}[namespace children :: test_ns_*]}
    list [catch {namespace code} msg] $msg \
         [catch {namespace code xxx yyy} msg] $msg
} {1 {wrong # args: should be "namespace code arg"} 1 {wrong # args: should be "namespace code arg"}}
test namespace-22.2 {NamespaceCodeCmd, arg is already scoped value} {
    namespace eval test_ns_1 {
        proc cmd {} {return "test_ns_1::cmd"}
    }
    namespace code {::namespace inscope ::test_ns_1 cmd}
} {::namespace inscope ::test_ns_1 cmd}
test namespace-22.3 {NamespaceCodeCmd, arg is already scoped value} {
    namespace code {namespace     inscope     ::test_ns_1 cmd}
} {::namespace inscope :: {namespace     inscope     ::test_ns_1 cmd}}
test namespace-22.4 {NamespaceCodeCmd, in :: namespace} {
    namespace code unknown
} {::namespace inscope :: unknown}
test namespace-22.5 {NamespaceCodeCmd, in other namespace} {
    namespace eval test_ns_1 {
        namespace code cmd
    }
} {::namespace inscope ::test_ns_1 cmd}
test namespace-22.6 {NamespaceCodeCmd, in other namespace} { 
    namespace eval test_ns_1 { 
	variable v 42 
    } 
    namespace eval test_ns_2 { 
	proc namespace args {} 
    } 
    namespace eval test_ns_2 [namespace eval test_ns_1 { 
	namespace code {set v} 
    }] 
} {42} 
test namespace-22.7 {NamespaceCodeCmd, Bug 3202171} {
    namespace eval demo {
	proc namespace args {puts $args}
	::namespace code {namespace inscope foo}
    }
} [list ::namespace inscope [fq demo] {namespace inscope foo}]

test namespace-23.1 {NamespaceCurrentCmd, bad args} {
    catch {namespace delete {*}[namespace children :: test_ns_*]}
    list [catch {namespace current xxx} msg] $msg \
         [catch {namespace current xxx yyy} msg] $msg
} {1 {wrong # args: should be "namespace current"} 1 {wrong # args: should be "namespace current"}}
test namespace-23.2 {NamespaceCurrentCmd, at global level} {
    namespace current
} {::}
test namespace-23.3 {NamespaceCurrentCmd, in nested ns} {
    namespace eval test_ns_1::test_ns_2 {
        namespace current
    }
} {::test_ns_1::test_ns_2}

test namespace-24.1 {NamespaceDeleteCmd, no args} {
    catch {namespace delete {*}[namespace children :: test_ns_*]}
    namespace delete
} {}
test namespace-24.2 {NamespaceDeleteCmd, one arg} {
    namespace eval test_ns_1::test_ns_2 {}
    namespace delete ::test_ns_1
} {}
test namespace-24.3 {NamespaceDeleteCmd, two args} {
    namespace eval test_ns_1::test_ns_2 {}
    list [namespace delete ::test_ns_1::test_ns_2] [namespace delete ::test_ns_1]
} {{} {}}
test namespace-24.4 {NamespaceDeleteCmd, unknown ns} {
    list [catch {namespace delete ::test_ns_foo} msg] $msg
} {1 {unknown namespace "::test_ns_foo" in namespace delete command}}

test namespace-25.1 {NamespaceEvalCmd, bad args} {
    catch {namespace delete {*}[namespace children :: test_ns_*]}
    list [catch {namespace eval} msg] $msg
} {1 {wrong # args: should be "namespace eval name arg ?arg...?"}}
test namespace-25.2 {NamespaceEvalCmd, bad args} -body {
    namespace test_ns_1
} -returnCodes error -match glob -result {unknown or ambiguous subcommand "test_ns_1": must be *}
catch {unset v}
test namespace-25.3 {NamespaceEvalCmd, new namespace} {
    set v 123
    namespace eval test_ns_1 {
        variable v 314159
        proc p {} {
            variable v
            return $v
        }
    }
    test_ns_1::p
} {314159}
test namespace-25.4 {NamespaceEvalCmd, existing namespace} -setup {
    namespace eval test_ns_1 {
        variable v 314159
        proc p {} {
            variable v
            return $v
        }
    }
} -body {
    namespace eval test_ns_1 {
        proc q {} {return [expr {[p]+1}]}
    }
    test_ns_1::q
} -result {314160}
test namespace-25.5 {NamespaceEvalCmd, multiple args} -setup {
    namespace eval test_ns_1 {variable v 314159}
} -body {
    namespace eval test_ns_1 "set" "v"
} -result {314159}
test namespace-25.6 {NamespaceEvalCmd, error in eval'd script} {
    list [catch {namespace eval test_ns_1 {xxxx}} msg] $msg $::errorInfo
} {1 {invalid command name "xxxx"} {invalid command name "xxxx"
    while executing
"xxxx"
    (in namespace eval "::test_ns_1" script line 1)
    invoked from within
"namespace eval test_ns_1 {xxxx}"}}
test namespace-25.7 {NamespaceEvalCmd, error in eval'd script} {
    list [catch {namespace eval test_ns_1 {error foo bar baz}} msg] $msg $::errorInfo
} {1 foo {bar
    (in namespace eval "::test_ns_1" script line 1)
    invoked from within
"namespace eval test_ns_1 {error foo bar baz}"}}
test namespace-25.8 {NamespaceEvalCmd, error in eval'd script} {
    list [catch {namespace eval test_ns_1 error foo bar baz} msg] $msg $::errorInfo
} {1 foo {bar
    (in namespace eval "::test_ns_1" script line 1)
    invoked from within
"namespace eval test_ns_1 error foo bar baz"}}
catch {unset v}
test namespace-25.9 {NamespaceEvalCmd, 545325} {
    namespace eval test_ns_1 info level 0
} {namespace eval test_ns_1 info level 0}

test namespace-26.1 {NamespaceExportCmd, no args and new ns} {
    catch {namespace delete {*}[namespace children :: test_ns_*]}
    namespace export
} {}
test namespace-26.2 {NamespaceExportCmd, just -clear arg} {
    namespace export -clear
} {}
test namespace-26.3 {NamespaceExportCmd, pattern can't specify a namespace} {
    namespace eval test_ns_1 {
        list [catch {namespace export ::zzz} msg] $msg
    }
} {1 {invalid export pattern "::zzz": pattern can't specify a namespace}}
test namespace-26.4 {NamespaceExportCmd, one pattern} {
    namespace eval test_ns_1 {
        namespace export cmd1
        proc cmd1 {args} {return "cmd1: $args"}
        proc cmd2 {args} {return "cmd2: $args"}
        proc cmd3 {args} {return "cmd3: $args"}
        proc cmd4 {args} {return "cmd4: $args"}
    }
    namespace eval test_ns_2 {
        namespace import ::test_ns_1::*
    }
    list [info commands test_ns_2::*] [test_ns_2::cmd1 hello]
} {::test_ns_2::cmd1 {cmd1: hello}}
test namespace-26.5 {NamespaceExportCmd, sequence of patterns, patterns accumulate} -setup {
    catch {namespace delete {*}[namespace children test_ns_*]}
    namespace eval test_ns_1 {
        proc cmd1 {args} {return "cmd1: $args"}
        proc cmd2 {args} {return "cmd2: $args"}
        proc cmd3 {args} {return "cmd3: $args"}
        proc cmd4 {args} {return "cmd4: $args"}
        namespace export cmd1 cmd3
    }
} -body {
    namespace eval test_ns_2 {
        namespace import -force ::test_ns_1::*
    }
    list [lsort [info commands test_ns_2::*]] [test_ns_2::cmd3 hello]
} -result {{::test_ns_2::cmd1 ::test_ns_2::cmd3} {cmd3: hello}}
test namespace-26.6 {NamespaceExportCmd, no patterns means return uniq'ed export list} -setup {
    catch {namespace delete {*}[namespace children test_ns_*]}
    namespace eval test_ns_1 {
        proc cmd1 {args} {return "cmd1: $args"}
        proc cmd2 {args} {return "cmd2: $args"}
        proc cmd3 {args} {return "cmd3: $args"}
        proc cmd4 {args} {return "cmd4: $args"}
        namespace export cmd1 cmd3
    }
} -body {
    namespace eval test_ns_1 {
        namespace export
    }
} -result {cmd1 cmd3}
test namespace-26.7 {NamespaceExportCmd, -clear resets export list} -setup {
    catch {namespace delete {*}[namespace children test_ns_*]}
    namespace eval test_ns_1 {
        proc cmd1 {args} {return "cmd1: $args"}
        proc cmd2 {args} {return "cmd2: $args"}
        proc cmd3 {args} {return "cmd3: $args"}
        proc cmd4 {args} {return "cmd4: $args"}
    }
} -body {
    namespace eval test_ns_1 {
        namespace export cmd1 cmd3
    }
    namespace eval test_ns_2 {
        namespace import ::test_ns_1::*
    }
    namespace eval test_ns_1 {
        namespace export -clear cmd4
    }
    namespace eval test_ns_2 {
        namespace import ::test_ns_1::*
    }
    list [lsort [info commands test_ns_2::*]] [test_ns_2::cmd4 hello]
} -result [list [lsort {::test_ns_2::cmd4 ::test_ns_2::cmd1 ::test_ns_2::cmd3}] {cmd4: hello}]
test namespace-26.8 {NamespaceExportCmd, -clear resets export list} {
    catch {namespace delete foo}
    namespace eval foo {
	namespace export x
	namespace export -clear
    }
    list [namespace eval foo namespace export] [namespace delete foo]
} {{} {}}

test namespace-27.1 {NamespaceForgetCmd, no args} {
    catch {namespace delete {*}[namespace children :: test_ns_*]}
    namespace forget
} {}
test namespace-27.2 {NamespaceForgetCmd, args must be valid namespaces} {
    list [catch {namespace forget ::test_ns_1::xxx} msg] $msg
} {1 {unknown namespace in namespace forget pattern "::test_ns_1::xxx"}}
test namespace-27.3 {NamespaceForgetCmd, arg is forgotten} {
    namespace eval test_ns_1 {
        namespace export cmd*
        proc cmd1 {args} {return "cmd1: $args"}
        proc cmd2 {args} {return "cmd2: $args"}
    }
    namespace eval test_ns_2 {
        namespace import ::test_ns_1::*
        namespace forget ::test_ns_1::cmd1
    }
    info commands ::test_ns_2::*
} {::test_ns_2::cmd2}

test namespace-28.1 {NamespaceImportCmd, no args} -setup {
    catch {namespace delete {*}[namespace children :: test_ns_*]}
} -body {
    namespace eval ::test_ns_1 {
	proc foo {} {}
	proc bar {} {}
	proc boo {} {}
	proc glorp {} {}
	namespace export foo b*
    }
    namespace eval ::test_ns_2 {
	namespace import ::test_ns_1::*
	lsort [namespace import]
    }
} -cleanup {
    catch {namespace delete {*}[namespace children :: test_ns_*]}
} -result {bar boo foo}
test namespace-28.2 {NamespaceImportCmd, no args and just "-force"} {
    namespace import -force
} {}
test namespace-28.3 {NamespaceImportCmd, arg is imported} {
    namespace eval test_ns_1 {
        namespace export cmd2
        proc cmd1 {args} {return "cmd1: $args"}
        proc cmd2 {args} {return "cmd2: $args"}
    }
    namespace eval test_ns_2 {
        namespace import ::test_ns_1::*
        namespace forget ::test_ns_1::cmd1
    }
    info commands test_ns_2::*
} {::test_ns_2::cmd2}

test namespace-29.1 {NamespaceInscopeCmd, bad args} {
    catch {namespace delete {*}[namespace children :: test_ns_*]}
    list [catch {namespace inscope} msg] $msg
} {1 {wrong # args: should be "namespace inscope name arg ?arg...?"}}
test namespace-29.2 {NamespaceInscopeCmd, bad args} {
    list [catch {namespace inscope ::} msg] $msg
} {1 {wrong # args: should be "namespace inscope name arg ?arg...?"}}
test namespace-29.3 {NamespaceInscopeCmd, specified ns must exist} -body {
    namespace inscope test_ns_1 {set v}
} -returnCodes error -result {namespace "test_ns_1" not found in "::"}
test namespace-29.4 {NamespaceInscopeCmd, simple case} {
    namespace eval test_ns_1 {
        variable v 747
        proc cmd {args} {
            variable v
            return "[namespace current]::cmd: v=$v, args=$args"
        }
    }
    namespace inscope test_ns_1 cmd
} {::test_ns_1::cmd: v=747, args=}
test namespace-29.5 {NamespaceInscopeCmd, has lappend semantics} -setup {
    namespace eval test_ns_1 {
        variable v 747
        proc cmd {args} {
            variable v
            return "[namespace current]::cmd: v=$v, args=$args"
        }
    }
} -body {
    list [namespace inscope test_ns_1 cmd x y z] \
         [namespace eval test_ns_1 [concat cmd [list x y z]]]
} -result {{::test_ns_1::cmd: v=747, args=x y z} {::test_ns_1::cmd: v=747, args=x y z}}
test namespace-29.6 {NamespaceInscopeCmd, 1400572} -setup {
    namespace eval test_ns_1 {}
} -body {
    namespace inscope test_ns_1 {info level 0}
} -result {namespace inscope test_ns_1 {info level 0}}

test namespace-30.1 {NamespaceOriginCmd, bad args} {
    catch {namespace delete {*}[namespace children :: test_ns_*]}
    list [catch {namespace origin} msg] $msg
} {1 {wrong # args: should be "namespace origin name"}}
test namespace-30.2 {NamespaceOriginCmd, bad args} {
    list [catch {namespace origin x y} msg] $msg
} {1 {wrong # args: should be "namespace origin name"}}
test namespace-30.3 {NamespaceOriginCmd, command not found} {
    list [catch {namespace origin fred} msg] $msg
} {1 {invalid command name "fred"}}
test namespace-30.4 {NamespaceOriginCmd, command isn't imported} {
    namespace origin set
} {::set}
test namespace-30.5 {NamespaceOriginCmd, imported command} {
    namespace eval test_ns_1 {
        namespace export cmd*
        proc cmd1 {args} {return "cmd1: $args"}
        proc cmd2 {args} {return "cmd2: $args"}
    }
    namespace eval test_ns_2 {
        namespace export *
        namespace import ::test_ns_1::*
        proc p {} {}
    }
    namespace eval test_ns_3 {
        namespace import ::test_ns_2::*
        list [namespace origin foreach] \
             [namespace origin p] \
             [namespace origin cmd1] \
             [namespace origin ::test_ns_2::cmd2]
    }
} {::foreach ::test_ns_2::p ::test_ns_1::cmd1 ::test_ns_1::cmd2}

test namespace-31.1 {NamespaceParentCmd, bad args} {
    catch {namespace delete {*}[namespace children :: test_ns_*]}
    list [catch {namespace parent a b} msg] $msg
} {1 {wrong # args: should be "namespace parent ?name?"}}
test namespace-31.2 {NamespaceParentCmd, no args} {
    namespace parent
} {}
test namespace-31.3 {NamespaceParentCmd, namespace specified} {
    namespace eval test_ns_1 {
        namespace eval test_ns_2 {
            namespace eval test_ns_3 {}
        }
    }
    list [namespace parent ::] \
         [namespace parent test_ns_1::test_ns_2] \
         [namespace eval test_ns_1::test_ns_2::test_ns_3 {namespace parent ::test_ns_1::test_ns_2}]
} {{} ::test_ns_1 ::test_ns_1}
test namespace-31.4 {NamespaceParentCmd, bad namespace specified} -body {
    namespace parent test_ns_1::test_ns_foo
} -returnCodes error -result {namespace "test_ns_1::test_ns_foo" not found in "::"}

test namespace-32.1 {NamespaceQualifiersCmd, bad args} {
    catch {namespace delete {*}[namespace children :: test_ns_*]}
    list [catch {namespace qualifiers} msg] $msg
} {1 {wrong # args: should be "namespace qualifiers string"}}
test namespace-32.2 {NamespaceQualifiersCmd, bad args} {
    list [catch {namespace qualifiers x y} msg] $msg
} {1 {wrong # args: should be "namespace qualifiers string"}}
test namespace-32.3 {NamespaceQualifiersCmd, simple name} {
    namespace qualifiers foo
} {}
test namespace-32.4 {NamespaceQualifiersCmd, leading ::} {
    namespace qualifiers ::x::y::z
} {::x::y}
test namespace-32.5 {NamespaceQualifiersCmd, no leading ::} {
    namespace qualifiers a::b
} {a}
test namespace-32.6 {NamespaceQualifiersCmd, :: argument} {
    namespace qualifiers ::
} {}
test namespace-32.7 {NamespaceQualifiersCmd, odd number of :s} {
    namespace qualifiers :::::
} {}
test namespace-32.8 {NamespaceQualifiersCmd, odd number of :s} {
    namespace qualifiers foo:::
} {foo}

test namespace-33.1 {NamespaceTailCmd, bad args} {
    catch {namespace delete {*}[namespace children :: test_ns_*]}
    list [catch {namespace tail} msg] $msg
} {1 {wrong # args: should be "namespace tail string"}}
test namespace-33.2 {NamespaceTailCmd, bad args} {
    list [catch {namespace tail x y} msg] $msg
} {1 {wrong # args: should be "namespace tail string"}}
test namespace-33.3 {NamespaceTailCmd, simple name} {
    namespace tail foo
} {foo}
test namespace-33.4 {NamespaceTailCmd, leading ::} {
    namespace tail ::x::y::z
} {z}
test namespace-33.5 {NamespaceTailCmd, no leading ::} {
    namespace tail a::b
} {b}
test namespace-33.6 {NamespaceTailCmd, :: argument} {
    namespace tail ::
} {}
test namespace-33.7 {NamespaceTailCmd, odd number of :s} {
    namespace tail :::::
} {}
test namespace-33.8 {NamespaceTailCmd, odd number of :s} {
    namespace tail foo:::
} {}

test namespace-34.1 {NamespaceWhichCmd, bad args} {
    catch {namespace delete {*}[namespace children :: test_ns_*]}
    list [catch {namespace which} msg] $msg
} {1 {wrong # args: should be "namespace which ?-command? ?-variable? name"}}
test namespace-34.2 {NamespaceWhichCmd, bad args} {
    list [catch {namespace which -fred x} msg] $msg
} {1 {wrong # args: should be "namespace which ?-command? ?-variable? name"}}
test namespace-34.3 {NamespaceWhichCmd, single arg is always command name} {
    namespace which -command
} {}
test namespace-34.4 {NamespaceWhichCmd, bad args} {
    list [catch {namespace which a b} msg] $msg
} {1 {wrong # args: should be "namespace which ?-command? ?-variable? name"}}
test namespace-34.5 {NamespaceWhichCmd, command lookup} -setup {
    catch {namespace delete {*}[namespace children test_ns_*]}
    namespace eval test_ns_1 {
        namespace export cmd*
        variable v1 111
        proc cmd1 {args} {return "cmd1: $args"}
        proc cmd2 {args} {return "cmd2: $args"}
    }
    namespace eval test_ns_2 {
        namespace export *
        namespace import ::test_ns_1::*
        variable v2 222
        proc p {} {}
    }
} -body {
    namespace eval test_ns_3 {
        namespace import ::test_ns_2::*
        variable v3 333
        list [namespace which -command foreach] \
             [namespace which -command p] \
             [namespace which -command cmd1] \
             [namespace which -command ::test_ns_2::cmd2] \
             [catch {namespace which -command ::test_ns_2::noSuchCmd} msg] $msg
    }
} -result {::foreach ::test_ns_3::p ::test_ns_3::cmd1 ::test_ns_2::cmd2 0 {}}
test namespace-34.6 {NamespaceWhichCmd, -command is default} -setup {
    catch {namespace delete {*}[namespace children test_ns_*]}
    namespace eval test_ns_1 {
        namespace export cmd*
        proc cmd1 {args} {return "cmd1: $args"}
        proc cmd2 {args} {return "cmd2: $args"}
    }
    namespace eval test_ns_2 {
        namespace export *
        namespace import ::test_ns_1::*
        proc p {} {}
    }
    namespace eval test_ns_3 {
        namespace import ::test_ns_2::*
    }
} -body {
    namespace eval test_ns_3 {
        list [namespace which foreach] \
             [namespace which p] \
             [namespace which cmd1] \
             [namespace which ::test_ns_2::cmd2]
    }
} -result {::foreach ::test_ns_3::p ::test_ns_3::cmd1 ::test_ns_2::cmd2}
test namespace-34.7 {NamespaceWhichCmd, variable lookup} -setup {
    catch {namespace delete {*}[namespace children test_ns_*]}
    namespace eval test_ns_1 {
        namespace export cmd*
        proc cmd1 {args} {return "cmd1: $args"}
        proc cmd2 {args} {return "cmd2: $args"}
    }
    namespace eval test_ns_2 {
        namespace export *
        namespace import ::test_ns_1::*
        variable v2 222
        proc p {} {}
    }
    namespace eval test_ns_3 {
        variable v3 333
        namespace import ::test_ns_2::*
    }
} -body {
    namespace eval test_ns_3 {
        list [namespace which -variable env] \
             [namespace which -variable v3] \
             [namespace which -variable ::test_ns_2::v2] \
             [catch {namespace which -variable ::test_ns_2::noSuchVar} msg] $msg
    }
} -result {::env ::test_ns_3::v3 ::test_ns_2::v2 0 {}}

test namespace-35.1 {FreeNsNameInternalRep, resulting ref count > 0} -setup {
    catch {namespace delete {*}[namespace children :: test_ns_*]}
} -body {
    namespace eval test_ns_1 {
        proc p {} {
            namespace delete [namespace current]
            return [namespace current]
        }
    }
    test_ns_1::p
} -result {::test_ns_1}
test namespace-35.2 {FreeNsNameInternalRep, resulting ref count == 0} {
    namespace eval test_ns_1 {
        proc q {} {
            return [namespace current]
        }
    }
    list [test_ns_1::q] \
         [namespace delete test_ns_1] \
         [catch {test_ns_1::q} msg] $msg
} {::test_ns_1 {} 1 {invalid command name "test_ns_1::q"}}

catch {unset x}
catch {unset y}
test namespace-36.1 {DupNsNameInternalRep} {
    catch {namespace delete {*}[namespace children :: test_ns_*]}
    namespace eval test_ns_1 {}
    set x "::test_ns_1"
    list [namespace parent $x] [set y $x] [namespace parent $y]
} {:: ::test_ns_1 ::}
catch {unset x}
catch {unset y}

test namespace-37.1 {SetNsNameFromAny, ns name found} {
    catch {namespace delete {*}[namespace children :: test_ns_*]}
    namespace eval test_ns_1::test_ns_2 {}
    namespace eval test_ns_1 {
        namespace children ::test_ns_1
    }
} {::test_ns_1::test_ns_2}
test namespace-37.2 {SetNsNameFromAny, ns name not found} -body {
    namespace eval test_ns_1 {
        namespace children ::test_ns_1::test_ns_foo
    }
} -returnCodes error -result {namespace "::test_ns_1::test_ns_foo" not found}

test namespace-38.1 {UpdateStringOfNsName} {
    catch {namespace delete {*}[namespace children :: test_ns_*]}
    ;# Tcl_NamespaceObjCmd calls UpdateStringOfNsName to get subcmd name
    list [namespace eval {} {namespace current}] \
         [namespace eval {} {namespace current}]
} {:: ::}

test namespace-39.1 {NamespaceExistsCmd} {
    catch {namespace delete {*}[namespace children :: test_ns_*]}
    namespace eval ::test_ns_z::test_me { variable foo }
    list [namespace exists ::] \
	    [namespace exists ::bogus_namespace] \
	    [namespace exists ::test_ns_z] \
	    [namespace exists test_ns_z] \
	    [namespace exists ::test_ns_z::foo] \
	    [namespace exists ::test_ns_z::test_me] \
	    [namespace eval ::test_ns_z { namespace exists ::test_me }] \
	    [namespace eval ::test_ns_z { namespace exists test_me }] \
	    [namespace exists :::::test_ns_z]
} {1 0 1 1 0 1 0 1 1}
test namespace-39.2 {NamespaceExistsCmd error} {
    list [catch {namespace exists} msg] $msg
} {1 {wrong # args: should be "namespace exists name"}}
test namespace-39.3 {NamespaceExistsCmd error} {
    list [catch {namespace exists a b} msg] $msg
} {1 {wrong # args: should be "namespace exists name"}}

test namespace-40.1 {Ignoring namespace proc "unknown"} -setup {
    rename unknown _unknown
} -body {
    proc unknown args {return global}
    namespace eval ns {proc unknown args {return local}}
    list [namespace eval ns aaa bbb] [namespace eval ns aaa]
} -cleanup {
    rename unknown {}   
    rename _unknown unknown
    namespace delete ns
} -result {global global}

test namespace-41.1 {Shadowing byte-compiled commands, Bug: 231259} {
    set res {}
    namespace eval ns {
	set res {}
	proc test {} {
	    set ::g 0
	}  
	lappend ::res [test]
	proc set {a b} {
	    ::set a [incr b]
	}
	lappend ::res [test]
    }
    namespace delete ns
    set res
} {0 1}
test namespace-41.2 {Shadowing byte-compiled commands, Bug: 231259} {
    set res {}
    namespace eval ns {}
    proc ns::a {i} {
	variable b
	proc set args {return "New proc is called"}
	return [set b $i]
    }
    ns::a 1
    set res [ns::a 2]
    namespace delete ns
    set res
} {New proc is called}
test namespace-41.3 {Shadowing byte-compiled commands, Bugs: 231259, 729692} {
    set res {}
    namespace eval ns {
	variable b 0
    }
    proc ns::a {i} {
	variable b
	proc set args {return "New proc is called"}
	return [set b $i]
    }
    set res [list [ns::a 1] $ns::b]
    namespace delete ns
    set res
} {{New proc is called} 0}

# Ensembles (TIP#112)

test namespace-42.1 {ensembles: basic} {
    namespace eval ns {
	namespace export x
	proc x {} {format 1}
	namespace ensemble create
    }
    list [info command ns] [ns x] [namespace delete ns] [info command ns]
} {ns 1 {} {}}
test namespace-42.2 {ensembles: basic} {
    namespace eval ns {
	namespace export x
	proc x {} {format 1}
	namespace ensemble create
    }
    rename ns foo
    list [info command foo] [foo x] [namespace delete ns] [info command foo]
} {foo 1 {} {}}
test namespace-42.3 {ensembles: basic} {
    namespace eval ns {
	namespace export x*
	proc x1 {} {format 1}
	proc x2 {} {format 2}
	namespace ensemble create
    }
    set result [list [ns x1] [ns x2]]
    lappend result [catch {ns x} msg] $msg
    rename ns {}
    lappend result [info command ns::x1]
    namespace delete ns
    lappend result [info command ns::x1]
} {1 2 1 {unknown or ambiguous subcommand "x": must be x1, or x2} ::ns::x1 {}}
test namespace-42.4 {ensembles: basic} -body {
    namespace eval ns {
	namespace export y*
	proc x1 {} {format 1}
	proc x2 {} {format 2}
	namespace ensemble create
    }
    list [catch {ns x} msg] $msg
} -cleanup {
    namespace delete ns
} -result {1 {unknown subcommand "x": namespace ::ns does not export any commands}}
test namespace-42.5 {ensembles: basic} -body {
    namespace eval ns {
	namespace export x*
	proc x1 {} {format 1}
	proc x2 {} {format 2}
	proc x3 {} {format 3}
	namespace ensemble create
    }
    list [catch {ns x} msg] $msg
} -cleanup {
    namespace delete ns
} -result {1 {unknown or ambiguous subcommand "x": must be x1, x2, or x3}}
test namespace-42.6 {ensembles: nested} -body {
    namespace eval ns {
	namespace export x*
	namespace eval x0 {
	    proc z {} {format 0}
	    namespace export z
	    namespace ensemble create
	}
	proc x1 {} {format 1}
	proc x2 {} {format 2}
	proc x3 {} {format 3}
	namespace ensemble create
    }
    list [ns x0 z] [ns x1] [ns x2] [ns x3]
} -cleanup {
    namespace delete ns
} -result {0 1 2 3}
test namespace-42.7 {ensembles: nested} -body {
    namespace eval ns {
	namespace export x*
	namespace eval x0 {
	    proc z {} {list [info level] [info level 1]}
	    namespace export z
	    namespace ensemble create
	}
	proc x1 {} {format 1}
	proc x2 {} {format 2}
	proc x3 {} {format 3}
	namespace ensemble create
    }
    list [ns x0 z] [ns x1] [ns x2] [ns x3]
} -cleanup {
    namespace delete ns
<<<<<<< HEAD
} -result {{1 ::ns::x0::z} 1 2 3}
test namespace-42.8 {ensembles: [Bug 1670091]} -setup {
=======
    set result
} {{1 ::ns::x0::z} 1 2 3}
test namespace-42.8 {
    ensembles: [Bug 1670091], panic due to pointer to a deallocated List
    struct.
} -setup {
>>>>>>> 26ad889c
    proc demo args {}
    variable target [list [namespace which demo] x]
    proc trial args {variable target; string length $target}
    trace add execution demo enter [namespace code trial]
    namespace ensemble create -command foo -map [list bar $target]
} -body {
    foo bar
} -cleanup {
    unset target
    rename demo {}
    rename trial {}
    rename foo {}
} -result {}

test namespace-42.9 {
    ensembles: [Bug 4f6a1ebd64], segmentation fault due to pointer to a
    deallocated List struct.
} -setup {
    namespace eval n {namespace ensemble create}
    set lst [dict create one ::two]
    namespace ensemble configure n -subcommands $lst -map $lst
} -body {
    n one
} -cleanup {
    namespace delete n
    unset -nocomplain lst
} -returnCodes error -match glob -result {invalid command name*}

test namespace-42.10 {
    ensembles: [Bug 4f6a1ebd64] segmentation fault due to pointer to a
    deallocated List struct (this time with duplicate of one in "dict").
} -setup {
    namespace eval n {namespace ensemble create}
    set lst [list one ::two one ::three]
    namespace ensemble configure n -subcommands $lst -map $lst
} -body {
    n one
} -cleanup {
    namespace delete n
    unset -nocomplain lst
} -returnCodes error -match glob -result {invalid command name *three*}

test namespace-43.1 {ensembles: dict-driven} {
    namespace eval ns {
	namespace export x*
	proc x1 {} {format 1}
	proc x2 {} {format 2}
	namespace ensemble create -map {a x1 b x2}
    }
    set result [list [catch {ns c} msg] $msg [namespace ensemble exists ns]]
    rename ns {}
    lappend result [namespace ensemble exists ns]
} {1 {unknown or ambiguous subcommand "c": must be a, or b} 1 0}
test namespace-43.2 {ensembles: dict-driven} -body {
    namespace eval ns {
	namespace export x*
	proc x1 {args} {list 1 $args}
	proc x2 {args} {list 2 [llength $args]}
	namespace ensemble create -map {
	    a ::ns::x1 b ::ns::x2 c {::ns::x1 .} d {::ns::x2 .}
	}
    }
    list [ns a] [ns b] [ns c] [ns c foo] [ns d] [ns d foo]
} -cleanup {
    namespace delete ns
} -result {{1 {}} {2 0} {1 .} {1 {. foo}} {2 1} {2 2}}
set SETUP {
    namespace eval ns {
	namespace export a b
	proc a args {format 1,[llength $args]}
	proc b args {format 2,[llength $args]}
	proc c args {format 3,[llength $args]}
	proc d args {format 4,[llength $args]}
	namespace ensemble create -subcommands {b c}
    }
}
test namespace-43.3 {ensembles: list-driven} -setup $SETUP -body {
    namespace delete ns
} -result {}
test namespace-43.4 {ensembles: list-driven} -setup $SETUP -body {
    ns a foo bar boo spong wibble
} -cleanup {namespace delete ns} -returnCodes error -result {unknown or ambiguous subcommand "a": must be b, or c}
test namespace-43.5 {ensembles: list-driven} -setup $SETUP -body {
    ns b foo bar boo spong wibble
} -cleanup {namespace delete ns} -result 2,5
test namespace-43.6 {ensembles: list-driven} -setup $SETUP -body {
    ns c foo bar boo spong wibble
} -cleanup {namespace delete ns} -result 3,5
test namespace-43.7 {ensembles: list-driven} -setup $SETUP -body {
    ns d foo bar boo spong wibble
} -cleanup {namespace delete ns} -returnCodes error -result {unknown or ambiguous subcommand "d": must be b, or c}
set SETUP {
    namespace eval ns {
	namespace export a b
	proc a args {format 1,[llength $args]}
	proc b args {format 2,[llength $args]}
	proc c args {format 3,[llength $args]}
	proc d args {format 4,[llength $args]}
	namespace ensemble create -subcommands {b c} -map {c ::ns::d}
    }
}
test namespace-43.8 {ensembles: list-and-map-driven} -setup $SETUP -body {
    namespace delete ns
} -result {}
test namespace-43.9 {ensembles: list-and-map-driven} -setup $SETUP -body {
    ns a foo bar boo spong wibble
} -cleanup {namespace delete ns} -returnCodes error -result {unknown or ambiguous subcommand "a": must be b, or c}
test namespace-43.10 {ensembles: list-and-map-driven} -setup $SETUP -body {
    ns b foo bar boo spong wibble
} -cleanup {namespace delete ns} -result 2,5
test namespace-43.11 {ensembles: list-and-map-driven} -setup $SETUP -body {
    ns c foo bar boo spong wibble
} -cleanup {namespace delete ns} -result 4,5
test namespace-43.12 {ensembles: list-and-map-driven} -setup $SETUP -body {
    ns d foo bar boo spong wibble
} -cleanup {namespace delete ns} -returnCodes error -result {unknown or ambiguous subcommand "d": must be b, or c}
set SETUP {
    namespace eval ns {
	namespace export *
	proc foo args {format bar}
	proc spong args {format wibble}
	namespace ensemble create -prefixes off
    }
}
test namespace-43.13 {ensembles: turn off prefixes} -setup $SETUP -body {
    namespace delete ns
} -result {}
test namespace-43.14 {ensembles: turn off prefixes} -setup $SETUP -body {
    ns fo
} -cleanup {namespace delete ns} -returnCodes error -result {unknown subcommand "fo": must be foo, or spong}
test namespace-43.15 {ensembles: turn off prefixes} -setup $SETUP -body {
    ns foo
} -cleanup {namespace delete ns} -result bar
test namespace-43.16 {ensembles: turn off prefixes} -setup $SETUP -body {
    ns s
} -cleanup {namespace delete ns} -returnCodes error -result {unknown subcommand "s": must be foo, or spong}
test namespace-43.17 {ensembles: turn off prefixes} -setup $SETUP -body {
    ns spong
} -cleanup {namespace delete ns} -result wibble

test namespace-44.1 {ensemble: errors} {
    list [catch {namespace ensemble} msg] $msg
} {1 {wrong # args: should be "namespace ensemble subcommand ?arg ...?"}}
test namespace-44.2 {ensemble: errors} {
    list [catch {namespace ensemble ?} msg] $msg
} {1 {bad subcommand "?": must be configure, create, or exists}}
test namespace-44.3 {ensemble: errors} {
    namespace eval ns {
	list [catch {namespace ensemble create -map x} msg] $msg
    }
} {1 {missing value to go with key}}
test namespace-44.4 {ensemble: errors} {
    namespace eval ns {
	list [catch {namespace ensemble create -map {x {}}} msg] $msg
    }
} {1 {ensemble subcommand implementations must be non-empty lists}}
test namespace-44.5 {ensemble: errors} -setup {
    namespace ensemble create -command foobar -subcommands {foobarcget foobarconfigure}
} -body {
    foobar foobarcon
} -cleanup {
    rename foobar {}
} -returnCodes error -result {invalid command name "::foobarconfigure"}
test namespace-44.6 {ensemble: errors} -returnCodes error -body {
    namespace ensemble create gorp
} -result {wrong # args: should be "namespace ensemble create ?option value ...?"}

test namespace-45.1 {ensemble: introspection} {
    namespace eval ns {
	namespace export x
	proc x {} {}
	namespace ensemble create
	set ::result [namespace ensemble configure ::ns]
    }
    namespace delete ns
    set result
} {-map {} -namespace ::ns -parameters {} -prefixes 1 -subcommands {} -unknown {}}
test namespace-45.2 {ensemble: introspection} {
    namespace eval ns {
	namespace export x
	proc x {} {}
	namespace ensemble create -map {A x}
	set ::result [namespace ensemble configure ::ns -map]
    }
    namespace delete ns
    set result
} {A ::ns::x}

test namespace-46.1 {ensemble: modification} {
    namespace eval ns {
	namespace export x
	proc x {} {format 123}
	# Ensemble maps A->x
	namespace ensemble create -command ns -map {A ::ns::x}
	set ::result [list [namespace ensemble configure ns -map] [ns A]]
	# Ensemble maps B->x
	namespace ensemble configure ns -map {B ::ns::x}
	lappend ::result [namespace ensemble configure ns -map] [ns B]
	# Ensemble maps x->x
	namespace ensemble configure ns -map {}
	lappend ::result [namespace ensemble configure ns -map] [ns x]
    }
    namespace delete ns
    set result
} {{A ::ns::x} 123 {B ::ns::x} 123 {} 123}
test namespace-46.2 {ensemble: ensembles really use current export list} {
    namespace eval ns {
	namespace export x1
	proc x1 {} {format 1}
	proc x2 {} {format 1}
	namespace ensemble create
    }
    catch {ns ?} msg; set result [list $msg]
    namespace eval ns {namespace export x*}
    catch {ns ?} msg; lappend result $msg
    rename ns::x1 {}
    catch {ns ?} msg; lappend result $msg
    namespace delete ns
    set result
} {{unknown or ambiguous subcommand "?": must be x1} {unknown or ambiguous subcommand "?": must be x1, or x2} {unknown or ambiguous subcommand "?": must be x2}}
test namespace-46.3 {ensemble: implementation errors} {
    namespace eval ns {
	variable count 0
	namespace ensemble create -map {
	    a {::lappend ::result}
	    b {::incr ::ns::count}
	}
    }
    set result {}
    lappend result [catch { ns } msg] $msg
    ns a [ns b 10]
    catch {rename p {}}
    rename ns p
    p a [p b 3000]
    lappend result $ns::count
    namespace delete ns
    lappend result [info command p]
} {1 {wrong # args: should be "ns subcommand ?arg ...?"} 10 3010 3010 {}}
test namespace-46.4 {ensemble: implementation errors} {
    namespace eval ns {
	namespace ensemble create
    }
    set result [info command ns]
    lappend result [catch {ns ?} msg] $msg
    namespace delete ns
    set result
} {ns 1 {unknown subcommand "?": namespace ::ns does not export any commands}}
test namespace-46.5 {ensemble: implementation errors} {
    namespace eval ns {
	namespace ensemble create -map {makeError ::error}
    }
    list [catch {ns makeError "an error happened"} msg] $msg $::errorInfo [namespace delete ns]
} {1 {an error happened} {an error happened
    while executing
"ns makeError "an error happened""} {}}
test namespace-46.6 {ensemble: implementation renames/deletes itself} {
    namespace eval ns {
	namespace ensemble create -map {to ::rename}
    }
    ns to ns foo
    foo to foo bar
    bar to bar spong
    spong to spong {}
    namespace delete ns
} {}
test namespace-46.7 {ensemble: implementation deletes its namespace} {
    namespace eval ns {
	namespace ensemble create -map {kill {::namespace delete}}
    }
    ns kill ns
} {}
test namespace-46.8 {ensemble: implementation deletes its namespace} {
    namespace eval ns {
	namespace export *
	proc foo {} {
	    variable x 1
	    bar
	    # Tricky; what is the correct return value anyway?
	    info exist x
	}
	proc bar {} {
	    namespace delete [namespace current]
	}
	namespace ensemble create
    }
    list [ns foo] [info exist ns::x]
} {1 0}
test namespace-46.9 {ensemble: configuring really configures things} {
    namespace eval ns {
	namespace ensemble create -map {a a} -prefixes 0
    }
    set result [list [catch {ns x} msg] $msg]
    namespace ensemble configure ns -map {b b}
    lappend result [catch {ns x} msg] $msg
    namespace delete ns
    set result
} {1 {unknown subcommand "x": must be a} 1 {unknown subcommand "x": must be b}}

test namespace-47.1 {ensemble: unknown handler} {
    set log {}
    namespace eval ns {
	namespace export {[a-z]*}
	proc Magic {ensemble subcmd args} {
	    global log
	    if {[string match {[a-z]*} $subcmd]} {
		lappend log "making $subcmd"
		proc $subcmd args {
		    global log
		    lappend log "running [info level 0]"
		    llength $args
		}
	    } else {
		lappend log "unknown $subcmd - args = $args"
		return -code error \
			"unknown or protected subcommand \"$subcmd\""
	    }
	}
	namespace ensemble create -unknown ::ns::Magic
    }
    set result {}
    lappend result [catch {ns a b c} msg] $msg
    lappend result [catch {ns a b c} msg] $msg
    lappend result [catch {ns b c d} msg] $msg
    lappend result [catch {ns c d e} msg] $msg
    lappend result [catch {ns Magic foo bar spong wibble} msg] $msg
    list $result [lsort [info commands ::ns::*]] $log [namespace delete ns]
} {{0 2 0 2 0 2 0 2 1 {unknown or protected subcommand "Magic"}} {::ns::Magic ::ns::a ::ns::b ::ns::c} {{making a} {running ::ns::a b c} {running ::ns::a b c} {making b} {running ::ns::b c d} {making c} {running ::ns::c d e} {unknown Magic - args = foo bar spong wibble}} {}}
test namespace-47.2 {ensemble: unknown handler} {
    namespace eval ns {
	namespace export {[a-z]*}
	proc Magic {ensemble subcmd args} {
	    error foobar
	}
	namespace ensemble create -unknown ::ns::Magic
    }
    list [catch {ns spong} msg] $msg $::errorInfo [namespace delete ns]
} {1 foobar {foobar
    while executing
"error foobar"
    (procedure "::ns::Magic" line 2)
    invoked from within
"::ns::Magic ::ns spong"
    (ensemble unknown subcommand handler)
    invoked from within
"ns spong"} {}}
test namespace-47.3 {ensemble: unknown handler} {
    namespace eval ns {
	variable count 0
	namespace export {[a-z]*}
	proc a {} {}
	proc c {} {}
	proc Magic {ensemble subcmd args} {
	    variable count
	    incr count
	    proc b {} {}
	}
	namespace ensemble create -unknown ::ns::Magic
    }
    list [catch {ns spong} msg] $msg $ns::count [namespace delete ns]
} {1 {unknown or ambiguous subcommand "spong": must be a, b, or c} 1 {}}
test namespace-47.4 {ensemble: unknown handler} {
    namespace eval ns {
	namespace export {[a-z]*}
	proc Magic {ensemble subcmd args} {
	    return -code break
	}
	namespace ensemble create -unknown ::ns::Magic
    }
    list [catch {ns spong} msg] $msg $::errorInfo [namespace delete ns]
} {1 {unknown subcommand handler returned bad code: break} {unknown subcommand handler returned bad code: break
    result of ensemble unknown subcommand handler: ::ns::Magic ::ns spong
    invoked from within
"ns spong"} {}}
test namespace-47.5 {ensemble: unknown handler} {
    namespace ensemble create -command foo -unknown bar
    proc bar {args} {
	global result target
	lappend result "LOG $args"
	return $target
    }
    set result {}
    set target {}
    lappend result [catch {foo bar} msg] $msg
    set target {lappend result boo hoo}
    lappend result [catch {foo bar} msg] $msg [namespace ensemble config foo]
    rename foo {}
    set result
} {{LOG ::foo bar} 1 {unknown subcommand "bar": namespace :: does not export any commands} {LOG ::foo bar} boo hoo 0 {{LOG ::foo bar} 1 {unknown subcommand "bar": namespace :: does not export any commands} {LOG ::foo bar} boo hoo} {-map {} -namespace :: -parameters {} -prefixes 1 -subcommands {} -unknown bar}}
test namespace-47.6 {ensemble: unknown handler} {
    namespace ensemble create -command foo -unknown bar
    proc bar {args} {
	return "\{"
    }
    set result [list [catch {foo bar} msg] $msg $::errorInfo]
    rename foo {}
    set result
} {1 {unmatched open brace in list} {unmatched open brace in list
    while parsing result of ensemble unknown subcommand handler
    invoked from within
"foo bar"}}
test namespace-47.7 {ensemble: unknown handler, commands with spaces} {
    namespace ensemble create -command foo -unknown bar
    proc bar {args} {
	list ::set ::x [join $args |]
    }
    set result [foo {one two three}]
    rename foo {}
    set result
} {::foo|one two three}
test namespace-47.8 {ensemble: unknown handler, commands with spaces} {
    namespace ensemble create -command foo -unknown {bar boo}
    proc bar {args} {
	list ::set ::x [join $args |]
    }
    set result [foo {one two three}]
    rename foo {}
    set result
} {boo|::foo|one two three}

test namespace-48.1 {ensembles and namespace import: unknown handler} {
    namespace eval foo {
	namespace export bar
	namespace ensemble create -command bar -unknown ::foo::u -subcomm x
	proc u {ens args} {
	    global result
	    lappend result $ens $args
	    namespace ensemble config $ens -subcommand {x y}
	}
	proc u2 {ens args} {
	    global result
	    lappend result $ens $args
	    namespace ensemble config ::bar -subcommand {x y z}
	}
	proc x args {
	    global result
	    lappend result XXX $args
	}
	proc y args {
	    global result
	    lappend result YYY $args
	}
	proc z args {
	    global result
	    lappend result ZZZ $args
	}
    }
    namespace import -force foo::bar
    set result [list [namespace ensemble config bar]]
    bar x 123
    bar y 456
    namespace ensemble config bar -unknown ::foo::u2
    bar z 789
    namespace delete foo
    set result
} {{-map {} -namespace ::foo -parameters {} -prefixes 1 -subcommands x -unknown ::foo::u} XXX 123 ::foo::bar {y 456} YYY 456 ::foo::bar {z 789} ZZZ 789}
test namespace-48.2 {ensembles and namespace import: exists} {
    namespace eval foo {
	namespace ensemble create -command ::foo::bar
	namespace export bar
    }
    set result     [namespace ensemble exist foo::bar]
    lappend result [namespace ensemble exist bar]
    namespace import foo::bar
    lappend result [namespace ensemble exist bar]
    rename foo::bar foo::bar2
    lappend result [namespace ensemble exist bar] \
	    [namespace ensemble exist spong]
    rename bar spong
    lappend result [namespace ensemble exist bar] \
	    [namespace ensemble exist spong]
    rename foo::bar2 {}
    lappend result [namespace ensemble exist spong]
    namespace delete foo
    set result
} {1 0 1 1 0 0 1 0}
test namespace-48.3 {ensembles and namespace import: config} {
    catch {rename spong {}}
    namespace eval foo {
	namespace ensemble create -command ::foo::bar
	namespace export bar boo
	proc boo {} {}
    }
    namespace import foo::bar foo::boo
    set result [namespace ensemble config bar -namespace]
    lappend result [catch {namespace ensemble config boo} msg] $msg
    lappend result [catch {namespace ensemble config spong} msg] $msg
    namespace delete foo
    set result
} {::foo 1 {"boo" is not an ensemble command} 1 {unknown command "spong"}}

test namespace-49.1 {ensemble subcommand caching} -body {
    namespace ens cre -command a -map {b {lappend result 1}}
    namespace ens cre -command c -map {b {lappend result 2}}
    proc x {} {a b; c b; a b; c b}
    x
} -result {1 2 1 2} -cleanup {
    rename a {}
    rename c {}
    rename x {}
}
test namespace-49.2 {strange delete crash} -body {
    namespace eval foo {namespace ensemble create -command ::bar}
    trace add command ::bar delete DeleteTrace
    proc DeleteTrace {old new op} {
	trace remove command ::bar delete DeleteTrace
	rename $old ""
	# This next line caused a bus error in [Bug 1220058]
	namespace delete foo
    }
    rename ::bar ""
} -result "" -cleanup {
    rename DeleteTrace ""
}

test namespace-50.1 {ensembles affect proc arguments error messages} -body {
    namespace ens cre -command a -map {b {bb foo}}
    proc bb {c d {e f} args} {list $c $args}
    a b
} -returnCodes error -result "wrong # args: should be \"a b d ?e? ?arg ...?\"" -cleanup {
    rename a {}
    rename bb {}
}
test namespace-50.2 {ensembles affect WrongNumArgs error messages} -body {
    namespace ens cre -command a -map {b {string is}}
    a b boolean
} -returnCodes error -result "wrong # args: should be \"a b class ?-strict? ?-failindex var? str\"" -cleanup {
    rename a {}
}
test namespace-50.3 {chained ensembles affect error messages} -body {
    namespace ens cre -command a -map {b c}
    namespace ens cre -command c -map {d e}
    proc e f {}
    a b d
} -returnCodes error -result "wrong # args: should be \"a b d f\"" -cleanup {
    rename a {}
    rename c {}
}
test namespace-50.4 {chained ensembles affect error messages} -body {
    namespace ens cre -command a -map {b {c d}}
    namespace ens cre -command c -map {d {e f}}
    proc e f {}
    a b d
} -returnCodes error -result "wrong # args: should be \"a b\"" -cleanup {
    rename a {}
    rename c {}
}
test namespace-50.5 {[4402cfa58c]} -setup {
    proc bar {ev} {}
    proc bingo {xx} {}
    namespace ensemble create -command launch -map {foo bar event bingo}
    set result {}
} -body {
    catch {launch foo} m; lappend result $m
    catch {launch ev} m; lappend result $m
    catch {launch foo} m; lappend result $m
} -cleanup {
    rename launch {}
    rename bingo {}
    rename bar {}
} -result {{wrong # args: should be "launch foo ev"} {wrong # args: should be "launch event xx"} {wrong # args: should be "launch foo ev"}}
test namespace-50.6 {[4402cfa58c]} -setup {
    proc target {x y} {}
    namespace ensemble create -command e2 -map {s2 target}
    namespace ensemble create -command e1 -map {s1 e2}
    set result {}
} -body {
    set s s
    catch {e1 s1 s2 a} m; lappend result $m
    catch {e1 $s s2 a} m; lappend result $m
    catch {e1 s1 $s a} m; lappend result $m
    catch {e1 $s $s a} m; lappend result $m
} -cleanup {
    rename e1 {}
    rename e2 {}
    rename target {}
} -result {{wrong # args: should be "e1 s1 s2 x y"} {wrong # args: should be "e1 s1 s2 x y"} {wrong # args: should be "e1 s1 s2 x y"} {wrong # args: should be "e1 s1 s2 x y"}}
test namespace-50.7 {[4402cfa58c]} -setup {
    proc target {x y} {}
    namespace ensemble create -command e2 -map {s2 target}
    namespace ensemble create -command e1 -map {s1 e2} -parameters foo
    set result {}
} -body {
    set s s
    catch {e1 s2 s1 a} m; lappend result $m
    catch {e1 $s s1 a} m; lappend result $m
    catch {e1 s2 $s a} m; lappend result $m
    catch {e1 $s $s a} m; lappend result $m
} -cleanup {
    rename e1 {}
    rename e2 {}
    rename target {}
} -result {{wrong # args: should be "e1 s2 s1 x y"} {wrong # args: should be "e1 s2 s1 x y"} {wrong # args: should be "e1 s2 s1 x y"} {wrong # args: should be "e1 s2 s1 x y"}}
test namespace-50.8 {[f961d7d1dd]} -setup {
    proc target {} {}
    namespace ensemble create -command e -map {s target} -parameters {{a b}}
} -body {
    e
} -returnCodes error -result {wrong # args: should be "e {a b} subcommand ?arg ...?"} -cleanup {
    rename e {}
    rename target {}
}
test namespace-50.9 {[cea0344a51]} -body {
    namespace eval foo {
	namespace eval bar {
	    namespace delete foo
	}
    }
} -returnCodes error -result {unknown namespace "foo" in namespace delete command}

test namespace-51.1 {name resolution path control} -body {
    namespace eval ::test_ns_1 {
	namespace eval test_ns_2 {
	    proc pathtestA {} {
		::return [pathtestB],[pathtestC],[pathtestD],[namespace path]
	    }
	    proc pathtestC {} {
		::return 2
	    }
	}
	proc pathtestB {} {
	    return 1
	}
	proc pathtestC {} {
	    return 1
	}
	namespace path ::test_ns_1
    }
    proc ::pathtestB {} {
	return global
    }
    proc ::pathtestD {} {
	return global
    }
    test_ns_1::test_ns_2::pathtestA
} -result "global,2,global," -cleanup {
    namespace delete ::test_ns_1
    catch {rename ::pathtestB {}}
    catch {rename ::pathtestD {}}
}
test namespace-51.2 {name resolution path control} -body {
    namespace eval ::test_ns_1 {
	namespace eval test_ns_2 {
	    namespace path ::test_ns_1
	    proc pathtestA {} {
		::return [pathtestB],[pathtestC],[pathtestD],[namespace path]
	    }
	    proc pathtestC {} {
		::return 2
	    }
	}
	proc pathtestB {} {
	    return 1
	}
	proc pathtestC {} {
	    return 1
	}
    }
    proc ::pathtestB {} {
	return global
    }
    proc ::pathtestD {} {
	return global
    }
    ::test_ns_1::test_ns_2::pathtestA
} -result "1,2,global,::test_ns_1" -cleanup {
    namespace delete ::test_ns_1
    catch {rename ::pathtestB {}}
    catch {rename ::pathtestD {}}
}
test namespace-51.3 {name resolution path control} -body {
    namespace eval ::test_ns_1 {
	namespace eval test_ns_2 {
	    proc pathtestA {} {
		::return [pathtestB],[pathtestC],[pathtestD],[namespace path]
	    }
	    proc pathtestC {} {
		::return 2
	    }
	}
	proc pathtestB {} {
	    return 1
	}
	proc pathtestC {} {
	    return 1
	}
    }
    proc ::pathtestB {} {
	return global
    }
    proc ::pathtestD {} {
	return global
    }
    set result [::test_ns_1::test_ns_2::pathtestA]
    namespace eval ::test_ns_1::test_ns_2 {
	namespace path ::test_ns_1
    }
    lappend result [::test_ns_1::test_ns_2::pathtestA]
    rename ::test_ns_1::pathtestB {}
    lappend result [::test_ns_1::test_ns_2::pathtestA]
} -result "global,2,global, 1,2,global,::test_ns_1 global,2,global,::test_ns_1" -cleanup {
    namespace delete ::test_ns_1
    catch {rename ::pathtestB {}}
    catch {rename ::pathtestD {}}
}
test namespace-51.4 {name resolution path control} -body {
    namespace eval ::test_ns_1 {
	namespace eval test_ns_2 {
	    proc pathtestA {} {
		::return [pathtestB],[pathtestC],[pathtestD],[namespace path]
	    }
	    proc pathtestC {} {
		::return 2
	    }
	}
	proc pathtestB {} {
	    return 1
	}
	proc pathtestC {} {
	    return 1
	}
    }
    proc ::pathtestB {} {
	return global
    }
    proc ::pathtestD {} {
	return global
    }
    set result [::test_ns_1::test_ns_2::pathtestA]
    namespace eval ::test_ns_1::test_ns_2 {
	namespace path ::test_ns_1
    }
    lappend result [::test_ns_1::test_ns_2::pathtestA]
    namespace eval ::test_ns_1::test_ns_2 {
	namespace path {}
    }
    lappend result [::test_ns_1::test_ns_2::pathtestA]
} -result "global,2,global, 1,2,global,::test_ns_1 global,2,global," -cleanup {
    namespace delete ::test_ns_1
    catch {rename ::pathtestB {}}
    catch {rename ::pathtestD {}}
}
test namespace-51.5 {name resolution path control} -body {
    namespace eval ::test_ns_1 {
	namespace eval test_ns_2 {
	    proc pathtestA {} {
		::return [pathtestB],[pathtestC],[pathtestD],[namespace path]
	    }
	    proc pathtestC {} {
		::return 2
	    }
	    namespace path ::test_ns_1
	}
	proc pathtestB {} {
	    return 1
	}
	proc pathtestC {} {
	    return 1
	}
	proc pathtestD {} {
	    return 1
	}
    }
    proc ::pathtestB {} {
	return global
    }
    proc ::pathtestD {} {
	return global
    }
    set result [::test_ns_1::test_ns_2::pathtestA]
    namespace eval ::test_ns_1::test_ns_2 {
	namespace path {:: ::test_ns_1}
    }
    lappend result [::test_ns_1::test_ns_2::pathtestA]
    rename ::test_ns_1::test_ns_2::pathtestC {}
    lappend result [::test_ns_1::test_ns_2::pathtestA]
} -result "1,2,1,::test_ns_1 {global,2,global,:: ::test_ns_1} {global,1,global,:: ::test_ns_1}" -cleanup {
    namespace delete ::test_ns_1
    catch {rename ::pathtestB {}}
    catch {rename ::pathtestD {}}
}
test namespace-51.6 {name resolution path control} -body {
    namespace eval ::test_ns_1 {
	namespace eval test_ns_2 {
	    proc pathtestA {} {
		::return [pathtestB],[pathtestC],[pathtestD],[namespace path]
	    }
	    proc pathtestC {} {
		::return 2
	    }
	    namespace path ::test_ns_1
	}
	proc pathtestB {} {
	    return 1
	}
	proc pathtestC {} {
	    return 1
	}
	proc pathtestD {} {
	    return 1
	}
    }
    proc ::pathtestB {} {
	return global
    }
    proc ::pathtestD {} {
	return global
    }
    set result [::test_ns_1::test_ns_2::pathtestA]
    namespace eval ::test_ns_1::test_ns_2 {
	namespace path {:: ::test_ns_1}
    }
    lappend result [::test_ns_1::test_ns_2::pathtestA]
    rename ::test_ns_1::test_ns_2::pathtestC {}
    lappend result [::test_ns_1::test_ns_2::pathtestA]
    proc ::pathtestC {} {
	return global
    }
    lappend result [::test_ns_1::test_ns_2::pathtestA]
} -result "1,2,1,::test_ns_1 {global,2,global,:: ::test_ns_1} {global,1,global,:: ::test_ns_1} {global,global,global,:: ::test_ns_1}" -cleanup {
    namespace delete ::test_ns_1
    catch {rename ::pathtestB {}}
    catch {rename ::pathtestD {}}
}
test namespace-51.7 {name resolution path control} -body {
    namespace eval ::test_ns_1 {
    }
    namespace eval ::test_ns_2 {
	namespace path ::test_ns_1
	proc getpath {} {namespace path}
    }
    list [::test_ns_2::getpath] [namespace delete ::test_ns_1] [::test_ns_2::getpath]
} -result {::test_ns_1 {} {}} -cleanup {
    catch {namespace delete ::test_ns_1}
    namespace delete ::test_ns_2
}
test namespace-51.8 {name resolution path control} -body {
    namespace eval ::test_ns_1 {
    }
    namespace eval ::test_ns_2 {
    }
    namespace eval ::test_ns_3 {
    }
    namespace eval ::test_ns_4 {
	namespace path {::test_ns_1 ::test_ns_2 ::test_ns_3}
	proc getpath {} {namespace path}
    }
    list [::test_ns_4::getpath] [namespace delete ::test_ns_2] [::test_ns_4::getpath]
} -result {{::test_ns_1 ::test_ns_2 ::test_ns_3} {} {::test_ns_1 ::test_ns_3}} -cleanup {
    catch {namespace delete ::test_ns_1}
    catch {namespace delete ::test_ns_2}
    catch {namespace delete ::test_ns_3}
    catch {namespace delete ::test_ns_4}
}
test namespace-51.9 {name resolution path control} -body {
    namespace eval ::test_ns_1 {
    }
    namespace eval ::test_ns_2 {
    }
    namespace eval ::test_ns_3 {
    }
    namespace eval ::test_ns_4 {
	namespace path {::test_ns_1 ::test_ns_2 ::test_ns_3}
	proc getpath {} {namespace path}
    }
    list [::test_ns_4::getpath] [namespace delete ::test_ns_2] [namespace eval ::test_ns_2 {}] [::test_ns_4::getpath]
} -result {{::test_ns_1 ::test_ns_2 ::test_ns_3} {} {} {::test_ns_1 ::test_ns_3}} -cleanup {
    catch {namespace delete ::test_ns_1}
    catch {namespace delete ::test_ns_2}
    catch {namespace delete ::test_ns_3}
    catch {namespace delete ::test_ns_4}
}
test namespace-51.10 {name resolution path control} -body {
    namespace eval ::test_ns_1 {
	namespace path does::not::exist
    }
} -returnCodes error -result {namespace "does::not::exist" not found in "::test_ns_1"} -cleanup {
    catch {namespace delete ::test_ns_1}
}
test namespace-51.11 {name resolution path control} -body {
    namespace eval ::test_ns_1 {
	proc foo {} {return 1}
    }
    namespace eval ::test_ns_2 {
	proc foo {} {return 2}
    }
    namespace eval ::test_ns_3 {
	namespace path ::test_ns_1
    }
    namespace eval ::test_ns_4 {
	namespace path {::test_ns_3 ::test_ns_2}
	foo
    }
} -result 2 -cleanup {
    catch {namespace delete ::test_ns_1}
    catch {namespace delete ::test_ns_2}
    catch {namespace delete ::test_ns_3}
    catch {namespace delete ::test_ns_4}
}
test namespace-51.12 {name resolution path control} -body {
    namespace eval ::test_ns_1 {
	proc foo {} {return 1}
    }
    namespace eval ::test_ns_2 {
	proc foo {} {return 2}
    }
    namespace eval ::test_ns_3 {
	namespace path ::test_ns_1
    }
    namespace eval ::test_ns_4 {
	namespace path {::test_ns_3 ::test_ns_2}
	list [foo] [namespace delete ::test_ns_3] [foo]
    }
} -result {2 {} 2} -cleanup {
    catch {namespace delete ::test_ns_1}
    catch {namespace delete ::test_ns_2}
    catch {namespace delete ::test_ns_3}
    catch {namespace delete ::test_ns_4}
}
test namespace-51.13 {name resolution path control} -body {
    set ::result {}
    namespace eval ::test_ns_1 {
	proc foo {} {lappend ::result 1}
    }
    namespace eval ::test_ns_2 {
	proc foo {} {lappend ::result 2}
	trace add command foo delete "namespace eval ::test_ns_3 foo;#"
    }
    namespace eval ::test_ns_3 {
	proc foo {} {
	    lappend ::result 3
	    namespace delete [namespace current]
	    ::test_ns_4::bar
	}
    }
    namespace eval ::test_ns_4 {
	namespace path {::test_ns_2 ::test_ns_3 ::test_ns_1}
	proc bar {} {
	    list [foo] [namespace delete ::test_ns_2] [foo]
	}
	bar
    }
    # Should the result be "2 {} {2 3 2 1}" instead?
} -result {2 {} {2 3 1 1}} -cleanup {
    catch {namespace delete ::test_ns_1}
    catch {namespace delete ::test_ns_2}
    catch {namespace delete ::test_ns_3}
    catch {namespace delete ::test_ns_4}
}
test namespace-51.14 {name resolution path control} -setup {
    foreach cmd [info commands foo*] {
	rename $cmd {}
    }
    namespace eval ::test_ns_1 {}
    namespace eval ::test_ns_2 {}
    namespace eval ::test_ns_3 {}
} -body {
    proc foo0 {} {}
    proc ::test_ns_1::foo1 {} {}
    proc ::test_ns_2::foo2 {} {}
    namespace eval ::test_ns_3 {
	variable result {}
	lappend result [info commands foo*]
	namespace path {::test_ns_1 ::test_ns_2}
	lappend result [info commands foo*]
	proc foo2 {} {}
	lappend result [info commands foo*]
	rename foo2 {}
	lappend result [info commands foo*]
	namespace delete ::test_ns_1
	lappend result [info commands foo*]
    }
} -cleanup {
    catch {namespace delete ::test_ns_1}
    catch {namespace delete ::test_ns_2}
    catch {namespace delete ::test_ns_3}
} -result {foo0 {foo1 foo2 foo0} {foo2 foo1 foo0} {foo1 foo2 foo0} {foo2 foo0}}
test namespace-51.15 {namespace resolution path control} -body {
    namespace eval ::test_ns_2 {
	proc foo {} {return 2}
    }
    namespace eval ::test_ns_1 {
	namespace eval test_ns_2 {
	    proc foo {} {return 1_2}
	}
	namespace eval test_ns_3 {
	    namespace path ::test_ns_1
	    test_ns_2::foo
	}
    }
} -result 1_2 -cleanup {
    namespace delete ::test_ns_1
    namespace delete ::test_ns_2
}
test namespace-51.16 {Bug 1566526} {
    interp create slave
    slave eval namespace eval demo namespace path ::
    interp delete slave
} {}
test namespace-51.17 {resolution epoch handling: Bug 2898722} -setup {
    set result {}
    catch {namespace delete ::a}
} -body {
    namespace eval ::a {
	proc c {} {lappend ::result A}
	c
	namespace eval b {
	    variable d c
	    lappend ::result [catch { $d }]
	}
	lappend ::result .
	namespace eval b {
	    namespace path [namespace parent]
	    $d;[format %c 99]
	}
	lappend ::result .
	namespace eval b {
	    proc c {} {lappend ::result B}
	    $d;[format %c 99]
	}
	lappend ::result .
    }
    namespace eval ::a::b {
	$d;[format %c 99]
	lappend ::result .
	proc ::c {} {lappend ::result G}
	$d;[format %c 99]
	lappend ::result .
	rename ::a::c {}
	$d;[format %c 99]
	lappend ::result .
	rename ::a::b::c {}
	$d;[format %c 99]
    }
} -cleanup {
    namespace delete ::a
    catch {rename ::c {}}
    unset result
} -result {A 1 . A A . B B . B B . B B . B B . G G}
test namespace-51.18 {Bug 3185407} -setup {
    namespace eval ::test_ns_1 {}
} -body {
    namespace eval ::test_ns_1 {
	variable result {}
	namespace eval ns {proc foo {} {}}
	namespace eval ns2 {proc foo {} {}}
	namespace path {ns ns2}
	variable x foo
	lappend result [namespace which $x]
	proc foo {} {}
	lappend result [namespace which $x]
    }
} -cleanup {
    namespace delete ::test_ns_1
} -result {::test_ns_1::ns::foo ::test_ns_1::foo}

# TIP 181 - namespace unknown tests
test namespace-52.1 {unknown: default handler ::unknown} {
    set result [list [namespace eval foobar { namespace unknown }]]
    lappend result [namespace eval :: { namespace unknown }]
    namespace delete foobar
    set result
} {{} ::unknown}
test namespace-52.2 {unknown: default resolution global} {
    proc ::foo {} { return "GLOBAL" }
    namespace eval ::bar { proc foo {} { return "NAMESPACE" } }
    namespace eval ::bar::jim { proc test {} { foo } }
    set result [::bar::jim::test]
    namespace delete ::bar
    rename ::foo {}
    set result
} {GLOBAL}
test namespace-52.3 {unknown: default resolution local} {
    proc ::foo {} { return "GLOBAL" }
    namespace eval ::bar {
	proc foo {} { return "NAMESPACE" }
	proc test {} { foo }
    }
    set result [::bar::test]
    namespace delete ::bar
    rename ::foo {}
    set result
} {NAMESPACE}
test namespace-52.4 {unknown: set handler} {
    namespace eval foo {
	namespace unknown [list dispatch]
	proc dispatch {args} { return $args }
	proc test {} {
	    UnknownCmd a b c
	}
    }
    set result [foo::test]
    namespace delete foo
    set result
} {UnknownCmd a b c}
test namespace-52.5 {unknown: search path before unknown is unaltered} {
    proc ::test2 {args} { return "TEST2: $args" }
    namespace eval foo {
	namespace unknown [list dispatch]
	proc dispatch {args} { return "UNKNOWN: $args" }
	proc test1 {args} { return "TEST1: $args" }
	proc test {} {
	    set result [list [test1 a b c]]
	    lappend result [test2 a b c]
	    lappend result [test3 a b c]
	    return $result
	}
    }
    set result [foo::test]
    namespace delete foo
    rename ::test2 {}
    set result
} {{TEST1: a b c} {TEST2: a b c} {UNKNOWN: test3 a b c}}
test namespace-52.6 {unknown: deleting handler restores default} {
    rename ::unknown ::_unknown_orig
    proc ::unknown {args} { return "DEFAULT: $args" }
    namespace eval foo {
	namespace unknown dummy
	namespace unknown {}
    }
    set result [namespace eval foo { dummy a b c }]
    rename ::unknown {}
    rename ::_unknown_orig ::unknown
    namespace delete foo
    set result
} {DEFAULT: dummy a b c}
test namespace-52.7 {unknown: setting global unknown handler} {
    proc ::myunknown {args} { return "MYUNKNOWN: $args" }
    namespace eval :: { namespace unknown ::myunknown }
    set result [namespace eval foo { dummy a b c }]
    namespace eval :: { namespace unknown {} }
    rename ::myunknown {}
    namespace delete foo
    set result
} {MYUNKNOWN: dummy a b c}
test namespace-52.8 {unknown: destroying and redefining global namespace} {
    set i [interp create]
    $i hide proc
    $i hide namespace
    $i hide return
    $i invokehidden namespace delete ::
    $i expose return
    $i invokehidden proc unknown args { return "FINE" }
    $i eval { foo bar bob }
} {FINE}
test namespace-52.9 {unknown: refcounting} -setup {
    proc this args {
	unset args		;# stop sharing
	set copy [namespace unknown]
	string length $copy	;# shimmer away list rep
	info level 0
    }
    set handler [namespace unknown]
    namespace unknown {this is a test}
    catch {rename noSuchCommand {}}
} -body {
    noSuchCommand
} -cleanup {
    namespace unknown $handler
    rename this {}
} -result {this is a test noSuchCommand}
testConstraint testevalobjv [llength [info commands testevalobjv]]
test namespace-52.10 {unknown: with TCL_EVAL_GLOBAL} -constraints {
    testevalobjv
} -setup {
    rename ::unknown unknown.save
    proc ::unknown args {
	set caller [uplevel 1 {namespace current}]
	namespace eval $caller {
	    variable foo
	    return $foo
	}
    }
    catch {rename ::noSuchCommand {}}
} -body {
    namespace eval :: {
	variable foo SUCCESS
    }
    namespace eval test_ns_1 {
	variable foo FAIL
	testevalobjv 1 noSuchCommand
    }
} -cleanup {
    unset -nocomplain ::foo
    namespace delete test_ns_1
    rename ::unknown {}
    rename unknown.save ::unknown
} -result SUCCESS
test namespace-52.11 {unknown: with TCL_EVAL_INVOKE} -setup {
    set handler [namespace eval :: {namespace unknown}]
    namespace eval :: {namespace unknown unknown}
    rename ::unknown unknown.save
    namespace eval :: {
	proc unknown args {
	    return SUCCESS
	}
    }
    catch {rename ::noSuchCommand {}}
    set ::slave [interp create]
} -body {
    $::slave alias bar noSuchCommand
    namespace eval test_ns_1 {
	namespace unknown unknown
	proc unknown args {
	    return FAIL
	}
	$::slave eval bar
    }
} -cleanup {
    interp delete $::slave
    unset ::slave
    namespace delete test_ns_1
    rename ::unknown {}
    rename unknown.save ::unknown
    namespace eval :: [list namespace unknown $handler]
} -result SUCCESS
test namespace-52.12 {unknown: error case must not reset handler} -body {
    namespace eval foo {
	namespace unknown ok
	catch {namespace unknown {{}{}{}}}
	namespace unknown
    }
} -cleanup {
    namespace delete foo
} -result ok

# TIP 314 - ensembles with parameters
test namespace-53.1 {ensembles: parameters} {
    namespace eval ns {
	namespace export x
	proc x {para} {list 1 $para}
	namespace ensemble create -parameters {para1}
    }
    list [info command ns] [ns bar x] [namespace delete ns] [info command ns]
} {ns {1 bar} {} {}}
test namespace-53.2 {ensembles: parameters} -setup {
    namespace eval ns {
	namespace export x
	proc x {para} {list 1 $para}
	namespace ensemble create
    }
} -body {
    namespace ensemble configure ns -parameters {para1}
    rename ns foo
    list [info command foo] [foo bar x] [namespace delete ns] [info command foo]
} -result {foo {1 bar} {} {}}
test namespace-53.3 {ensembles: parameters} -setup {
    namespace eval ns {
	namespace export x*
	proc x1 {para} {list 1 $para}
	proc x2 {para} {list 2 $para}
	namespace ensemble create -parameters param1
    }
} -body {
    set result [list [ns x2 x1] [ns x1 x2]]
    lappend result [catch {ns x} msg] $msg
    lappend result [catch {ns x x} msg] $msg
    rename ns {}
    lappend result [info command ns::x1]
    namespace delete ns
    lappend result [info command ns::x1]
} -result\
   {{1 x2} {2 x1}\
    1 {wrong # args: should be "ns param1 subcommand ?arg ...?"}\
    1 {unknown or ambiguous subcommand "x": must be x1, or x2}\
    ::ns::x1 {}}
test namespace-53.4 {ensembles: parameters} -setup {
    namespace eval ns {
	namespace export x*
	proc x1 {a1 a2} {list 1 $a1 $a2}
	proc x2 {a1 a2} {list 2 $a1 $a2}
	proc x3 {a1 a2} {list 3 $a1 $a2}
	namespace ensemble create
    }
} -body {
    set result {}
    lappend result [ns x1 x2 x3]
    namespace ensemble configure ns -parameters p1
    lappend result [ns x1 x2 x3]
    namespace ensemble configure ns -parameters {p1 p2}
    lappend result [ns x1 x2 x3]
} -cleanup {
    namespace delete ns
} -result {{1 x2 x3} {2 x1 x3} {3 x1 x2}}
test namespace-53.5 {ensembles: parameters} -setup {
    namespace eval ns {
	namespace export x*
	proc x1 {para} {list 1 $para}
	proc x2 {para} {list 2 $para}
	proc x3 {para} {list 3 $para}
	namespace ensemble create
    }
} -body {
    set result [list [catch {ns x x1} msg] $msg]
    lappend result [catch {ns x1 x} msg] $msg
    namespace ensemble configure ns -parameters p1
    lappend result [catch {ns x1 x} msg] $msg
    lappend result [catch {ns x x1} msg] $msg
} -cleanup {
    namespace delete ns
} -result\
   {1 {unknown or ambiguous subcommand "x": must be x1, x2, or x3}\
    0 {1 x}\
    1 {unknown or ambiguous subcommand "x": must be x1, x2, or x3}\
    0 {1 x}}
test namespace-53.6 {ensembles: nested} -setup {
    namespace eval ns {
	namespace export x*
	namespace eval x0 {
	    proc z {args} {list 0 $args}
	    namespace export z
	    namespace ensemble create
	}
	proc x1 {args} {list 1 $args}
	proc x2 {args} {list 2 $args}
	proc x3 {args} {list 3 $args}
	namespace ensemble create -parameters p
    }
} -body {
    list [ns z x0] [ns z x1] [ns z x2] [ns z x3]
} -cleanup {
    namespace delete ns
} -result {{0 {}} {1 z} {2 z} {3 z}}
test namespace-53.7 {ensembles: parameters & wrong # args} -setup {
    namespace eval ns {
	namespace export x*
	proc x1 {a1 a2 a3 a4} {list x1 $a1 $a2 $a3 $a4}
	namespace ensemble create -parameters p1
    }
} -body {
    set result {}
    lappend result [catch {ns} msg] $msg
    lappend result [catch {ns x1} msg] $msg
    lappend result [catch {ns x1 x1} msg] $msg
    lappend result [catch {ns x1 x1 x1} msg] $msg
    lappend result [catch {ns x1 x1 x1 x1} msg] $msg
    lappend result [catch {ns x1 x1 x1 x1 x1} msg] $msg
} -cleanup {
    namespace delete ns
} -result\
   {1 {wrong # args: should be "ns p1 subcommand ?arg ...?"}\
    1 {wrong # args: should be "ns p1 subcommand ?arg ...?"}\
    1 {wrong # args: should be "ns x1 x1 a2 a3 a4"}\
    1 {wrong # args: should be "ns x1 x1 a2 a3 a4"}\
    1 {wrong # args: should be "ns x1 x1 a2 a3 a4"}\
    0 {x1 x1 x1 x1 x1}}
test namespace-53.8 {ensemble: unknown handler changing -parameters} -setup {
    namespace eval ns {
	namespace export x*
	proc x1 {a1} {list 1 $a1}
	proc Magic {ensemble subcmd args} {
	    namespace ensemble configure $ensemble\
              -parameters [lrange p1 [llength [
                namespace ensemble configure $ensemble -parameters
              ]] 0]
            list
	}
	namespace ensemble create -unknown ::ns::Magic
    }
} -body {
    set result {}
    lappend result [catch {ns x1 x2} msg] $msg [namespace ensemble configure ns -parameters]
    lappend result [catch {ns x2 x1} msg] $msg [namespace ensemble configure ns -parameters]
    lappend result [catch {ns x2 x3} msg] $msg [namespace ensemble configure ns -parameters]
} -cleanup {
    namespace delete ns
} -result\
   {0 {1 x2} {}\
    0 {1 x2} p1\
    1 {unknown or ambiguous subcommand "x2": must be x1} {}}
test namespace-53.9 {ensemble: unknown handler changing -parameters,\
  thereby eating all args} -setup {
    namespace eval ns {
	namespace export x*
	proc x1 {args} {list 1 $args}
	proc Magic {ensemble subcmd args} {
	    namespace ensemble configure $ensemble\
              -parameters {p1 p2 p3 p4 p5}
            list
	}
	namespace ensemble create -unknown ::ns::Magic
    }
} -body {
    set result {}
    lappend result [catch {ns x1 x2} msg] $msg [namespace ensemble configure ns -parameters]
    lappend result [catch {ns x2 x1} msg] $msg [namespace ensemble configure ns -parameters]
    lappend result [catch {ns a1 a2 a3 a4 a5 x1} msg] $msg [namespace ensemble configure ns -parameters]
} -cleanup {
    namespace delete ns
} -result\
   {0 {1 x2} {}\
    1 {wrong # args: should be "ns p1 p2 p3 p4 p5 subcommand ?arg ...?"} {p1 p2 p3 p4 p5}\
    0 {1 {a1 a2 a3 a4 a5}} {p1 p2 p3 p4 p5}}
test namespace-53.10 {ensembles: nested rewrite} -setup {
    namespace eval ns {
	namespace export x
	namespace eval x {
	    proc z0 {} {list 0}
	    proc z1 {a1} {list 1 $a1}
	    proc z2 {a1 a2} {list 2 $a1 $a2}
	    proc z3 {a1 a2 a3} {list 3 $a1 $a2 $a3}
	    namespace export z*
	    namespace ensemble create
	}
	namespace ensemble create -parameters p
    }
} -body {
    set result {}
    # In these cases, parsing the subensemble does not grab a new word.
    lappend result [catch {ns z0 x} msg] $msg
    lappend result [catch {ns z1 x} msg] $msg
    lappend result [catch {ns z2 x} msg] $msg
    lappend result [catch {ns z2 x v} msg] $msg
    namespace ensemble configure ns::x -parameters q1
    # In these cases, parsing the subensemble grabs a new word.
    lappend result [catch {ns v x z0} msg] $msg
    lappend result [catch {ns v x z1} msg] $msg
    lappend result [catch {ns v x z2} msg] $msg
    lappend result [catch {ns v x z2 v2} msg] $msg
} -cleanup {
    namespace delete ns
} -result\
   {0 0\
    1 {wrong # args: should be "ns z1 x a1"}\
    1 {wrong # args: should be "ns z2 x a1 a2"}\
    1 {wrong # args: should be "ns z2 x a1 a2"}\
    1 {wrong # args: should be "::ns::x::z0"}\
    0 {1 v}\
    1 {wrong # args: should be "ns v x z2 a2"}\
    0 {2 v v2}}
test namespace-53.11 {ensembles: nested rewrite} -setup {
    namespace eval ns {
	namespace export x
	namespace eval x {
	    proc z2 {a1 a2} {list 2 $a1 $a2}
	    namespace export z*
	    namespace ensemble create -parameter p
	}
	namespace ensemble create
    }
} -body {
    list [catch {ns x 1 z2} msg] $msg
} -cleanup {
    namespace delete ns
    unset -nocomplain msg
} -result {1 {wrong # args: should be "ns x 1 z2 a2"}}

test namespace-54.1 {leak on namespace deletion} -constraints {memory} \
-setup {
    proc getbytes {} {
	set lines [split [memory info] "\n"]
	lindex $lines 3 3
    }
} -body {
    set end [getbytes]
    for {set i 0} {$i < 5} {incr i} {
	set ns ::y$i
	namespace eval $ns {}
	namespace delete $ns
	set start $end
	set end [getbytes]
    }
    set leakedBytes [expr {$end - $start}]
} -cleanup {
    rename getbytes {}
    unset i ns start end
} -result 0

test namespace-55.1 {compiled ensembles inside compiled ensembles: Bug 6d2f249a01} {
    info class [format %s constructor] oo::object
} ""

test namespace-56.1 {bug f97d4ee020: mutually-entangled deletion} {
    namespace eval ::testing {
	proc abc {} {}
	proc def {} {}
	trace add command abc delete "rename ::testing::def {}; #"
	trace add command def delete "rename ::testing::abc {}; #"
    }
    namespace delete ::testing
} {}
test namespace-56.2 {bug f97d4ee020: mutually-entangled deletion} {
    namespace eval ::testing {
	namespace eval abc {proc xyz {} {}}
	namespace eval def {proc xyz {} {}}
	trace add command abc::xyz delete "namespace delete ::testing::def {}; #"
	trace add command def::xyz delete "namespace delete ::testing::abc {}; #"
    }
    namespace delete ::testing
} {}
test namespace-56.3 {bug f97d4ee020: mutually-entangled deletion} {
    namespace eval ::testing {
	variable gone {}
	oo::class create CB {
	    variable cmd
	    constructor other {set cmd $other}
	    destructor {rename $cmd {}; lappend ::testing::gone $cmd}
	}
	namespace eval abc {
	    ::testing::CB create def ::testing::abc::ghi
	    ::testing::CB create ghi ::testing::abc::def
	}
	namespace delete abc
	try {
	    return [lsort $gone]
	} finally {
	    namespace delete ::testing
	}
    }
} {::testing::abc::def ::testing::abc::ghi}

# cleanup
catch {rename cmd1 {}}
catch {unset l}
catch {unset msg}
catch {unset trigger}
namespace delete {*}[namespace children :: test_ns_*]
::tcltest::cleanupTests
return

# Local Variables:
# mode: tcl
# End:<|MERGE_RESOLUTION|>--- conflicted
+++ resolved
@@ -1785,17 +1785,11 @@
     list [ns x0 z] [ns x1] [ns x2] [ns x3]
 } -cleanup {
     namespace delete ns
-<<<<<<< HEAD
 } -result {{1 ::ns::x0::z} 1 2 3}
-test namespace-42.8 {ensembles: [Bug 1670091]} -setup {
-=======
-    set result
-} {{1 ::ns::x0::z} 1 2 3}
 test namespace-42.8 {
     ensembles: [Bug 1670091], panic due to pointer to a deallocated List
     struct.
 } -setup {
->>>>>>> 26ad889c
     proc demo args {}
     variable target [list [namespace which demo] x]
     proc trial args {variable target; string length $target}
