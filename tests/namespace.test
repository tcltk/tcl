--- conflicted
+++ resolved
@@ -2478,7 +2478,6 @@
     slave eval namespace eval demo namespace path ::
     interp delete slave
 } {}
-<<<<<<< HEAD
 test namespace-51.17 {resolution epoch handling: Bug 2898722} -setup {
     set result {}
     catch {namespace delete ::a}
@@ -2519,8 +2518,7 @@
     catch {rename ::c {}}
     unset result
 } -result {A 1 . A A . B B . B B . B B . B B . G G}
-=======
-test namespace-51.17 {Bug 3185407} -setup {
+test namespace-51.18 {Bug 3185407} -setup {
     namespace eval ::test_ns_1 {}
 } -body {
     namespace eval ::test_ns_1 {
@@ -2536,7 +2534,6 @@
 } -cleanup {
     namespace delete ::test_ns_1
 } -result {::test_ns_1::ns::foo ::test_ns_1::foo}
->>>>>>> 3fc9e52c
 
 # TIP 181 - namespace unknown tests
 test namespace-52.1 {unknown: default handler ::unknown} {
