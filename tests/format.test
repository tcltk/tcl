# Commands covered:  format
#
# This file contains a collection of tests for one or more of the Tcl
# built-in commands.  Sourcing this file into Tcl runs the tests and
# generates output for errors.  No output means no errors were found.
#
# Copyright (c) 1991-1994 The Regents of the University of California.
# Copyright (c) 1994-1998 Sun Microsystems, Inc.
#
# See the file "license.terms" for information on usage and redistribution
# of this file, and for a DISCLAIMER OF ALL WARRANTIES.

if {[lsearch [namespace children] ::tcltest] == -1} {
    package require tcltest 2
    namespace import -force ::tcltest::*
}

# %u output depends on word length, so this test is not portable.
testConstraint longIs32bit [expr {$tcl_platform(wordSize) == 4}]
testConstraint longIs64bit [expr {$tcl_platform(wordSize) == 8}]
<<<<<<< HEAD
testConstraint wideIs64bit \
	[expr {(wide(0x80000000) > 0) && (wide(0x8000000000000000) < 0)}]
=======
testConstraint wideIs64bit [expr {wide(0x8000000000000000) < 0}]
>>>>>>> 2f2b7f6a
testConstraint pointerIs64bit [expr {$tcl_platform(pointerSize) >= 8}]

test format-1.1 {integer formatting} {
    format "%*d %d %d %d" 6 34 16923 -12 -1
} {    34 16923 -12 -1}
test format-1.2 {integer formatting} {
    format "%4d %4d %4d %4d %d %#x %#X" 6 34 16923 -12 -1 14 12
} {   6   34 16923  -12 -1 0xe 0xC}
test format-1.3 {integer formatting} longIs32bit {
    format "%4u %4u %4u %4u %d %#o" 6 34 16923 -12 -1 0
} {   6   34 16923 4294967284 -1 0}
test format-1.3.1 {integer formatting} longIs64bit {
    format "%4u %4u %4u %4u %d %#o" 6 34 16923 -12 -1 0
} {   6   34 16923 18446744073709551604 -1 0}
test format-1.4 {integer formatting} {
    format "%-4d %-4i %-4d %-4ld" 6 34 16923 -12 -1
} {6    34   16923 -12 }
test format-1.5 {integer formatting} {
    format "%04d %04d %04d %04i" 6 34 16923 -12 -1
} {0006 0034 16923 -012}
test format-1.6 {integer formatting} {
    format "%00*d" 6 34
} {000034}
# Printing negative numbers in hex or octal format depends on word
# length, so these tests are not portable.
test format-1.7 {integer formatting} longIs32bit {
    format "%4x %4x %4x %4x" 6 34 16923 -12 -1
} {   6   22 421b fffffff4}
test format-1.7.1 {integer formatting} longIs64bit {
    format "%4x %4x %4x %4x" 6 34 16923 -12 -1
} {   6   22 421b fffffffffffffff4}
test format-1.8 {integer formatting} longIs32bit {
    format "%#x %#x %#X %#X %#x" 0 6 34 16923 -12 -1
} {0 0x6 0x22 0x421B 0xfffffff4}
test format-1.8.1 {integer formatting} longIs64bit {
    format "%#x %#x %#X %#X %#x" 0 6 34 16923 -12 -1
} {0 0x6 0x22 0x421B 0xfffffffffffffff4}
test format-1.9 {integer formatting} longIs32bit {
    format "%#5x %#20x %#20x %#20x %#20x" 0 6 34 16923 -12 -1
} {    0                  0x6                 0x22               0x421b           0xfffffff4}
test format-1.9.1 {integer formatting} longIs64bit {
    format "%#5x %#20x %#20x %#20x %#20x" 0 6 34 16923 -12 -1
} {    0                  0x6                 0x22               0x421b   0xfffffffffffffff4}
test format-1.10 {integer formatting} longIs32bit {
    format "%-#5x %-#20x %-#20x %-#20x %-#20x" 0 6 34 16923 -12 -1
} {0     0x6                  0x22                 0x421b               0xfffffff4          }
test format-1.10.1 {integer formatting} longIs64bit {
    format "%-#5x %-#20x %-#20x %-#20x %-#20x" 0 6 34 16923 -12 -1
} {0     0x6                  0x22                 0x421b               0xfffffffffffffff4  }
test format-1.11 {integer formatting} longIs32bit {
    format "%-#5o %-#20o %#-20o %#-20o %#-20o" 0 6 34 16923 -12 -1
} {0     0o6                  0o42                 0o41033              0o37777777764       }
test format-1.11.1 {integer formatting} longIs64bit {
    format "%-#5o %-#20o %#-20o %#-20o %#-20o" 0 6 34 16923 -12 -1
} {0     0o6                  0o42                 0o41033              0o1777777777777777777764}
test format-1.12 {integer formatting} {
    format "%b %#b %#b %llb" 5 0 5 [expr {2**100}]
} {101 0 0b101 10000000000000000000000000000000000000000000000000000000000000000000000000000000000000000000000000000}
test format-1.13 {integer formatting} {
    format "%#0d %#0d %#0d %#0d %#0d" 0 6 34 16923 -12 -1
} {0 0d6 0d34 0d16923 -0d12}
test format-1.14 {integer formatting} {
    format "%#05d %#020d %#020d %#020d %#020d" 0 6 34 16923 -12 -1
} {00000 0d000000000000000006 0d000000000000000034 0d000000000000016923 -0d00000000000000012}
test format-1.15 {integer formatting} {
    format "%-#05d %-#020d %-#020d %-#020d %-#020d" 0 6 34 16923 -12 -1
} {00000 0d000000000000000006 0d000000000000000034 0d000000000000016923 -0d00000000000000012}


test format-2.1 {string formatting} {
    format "%s %s %c %s" abcd {This is a very long test string.} 120 x
} {abcd This is a very long test string. x x}
test format-2.2 {string formatting} {
    format "%20s %20s %20c %20s" abcd {This is a very long test string.} 120 x
} {                abcd This is a very long test string.                    x                    x}
test format-2.3 {string formatting} {
    format "%.10s %.10s %c %.10s" abcd {This is a very long test string.} 120 x
} {abcd This is a  x x}
test format-2.4 {string formatting} {
    format "%s %s %% %c %s" abcd {This is a very long test string.} 120 x
} {abcd This is a very long test string. % x x}
test format-2.5 {string formatting, embedded nulls} {
    format "%10s" abc\0def
} "   abc\0def"
test format-2.6 {string formatting, international chars} {
    format "%10s" abc\ufeffdef
} "   abc\ufeffdef"
test format-2.7 {string formatting, international chars} {
    format "%.5s" abc\ufeffdef
} "abc\ufeffd"
test format-2.8 {string formatting, international chars} {
    format "foo\ufeffbar%s" baz
} "foo\ufeffbarbaz"
test format-2.9 {string formatting, width} {
    format "a%5sa" f
} "a    fa"
test format-2.10 {string formatting, width} {
    format "a%-5sa" f
} "af    a"
test format-2.11 {string formatting, width} {
    format "a%2sa" foo
} "afooa"
test format-2.12 {string formatting, width} {
    format "a%0sa" foo
} "afooa"
test format-2.13 {string formatting, precision} {
    format "a%.2sa" foobarbaz
} "afoa"
test format-2.14 {string formatting, precision} {
    format "a%.sa" foobarbaz
} "aa"
test format-2.15 {string formatting, precision} {
    list [catch {format "a%.-2sa" foobarbaz} msg] $msg
} {1 {bad field specifier "-"}}
test format-2.16 {string formatting, width and precision} {
    format "a%5.2sa" foobarbaz
} "a   foa"
test format-2.17 {string formatting, width and precision} {
    format "a%5.7sa" foobarbaz
} "afoobarba"

test format-3.1 {Tcl_FormatObjCmd: character formatting} {
    format "|%c|%0c|%-1c|%1c|%-6c|%6c|%*c|%*c|" 65 65 65 65 65 65 3 65 -4 65
} "|A|A|A|A|A     |     A|  A|A   |"
test format-3.2 {Tcl_FormatObjCmd: international character formatting} {
    format "|%c|%0c|%-1c|%1c|%-6c|%6c|%*c|%*c|" 0xa2 0x4e4e 0x25a 0xc3 0xff08 0 3 0x6575 -4 0x4e4f
} "|\ua2|\u4e4e|\u25a|\uc3|\uff08     |     \0|  \u6575|\u4e4f   |"

test format-4.1 {e and f formats} {eformat} {
    format "%e %e %e %e" 34.2e12 68.514 -.125 -16000. .000053
} {3.420000e+13 6.851400e+01 -1.250000e-01 -1.600000e+04}
test format-4.2 {e and f formats} {eformat} {
    format "%20e %20e %20e %20e" 34.2e12 68.514 -.125 -16000. .000053
} {        3.420000e+13         6.851400e+01        -1.250000e-01        -1.600000e+04}
test format-4.3 {e and f formats} {eformat} {
    format "%.1e %.1e %.1e %.1e" 34.2e12 68.514 -.126 -16000. .000053
} {3.4e+13 6.9e+01 -1.3e-01 -1.6e+04}
test format-4.4 {e and f formats} {eformat} {
    format "%020e %020e %020e %020e" 34.2e12 68.514 -.126 -16000. .000053
} {000000003.420000e+13 000000006.851400e+01 -00000001.260000e-01 -00000001.600000e+04}
test format-4.5 {e and f formats} {eformat} {
    format "%7.1e %7.1e %7.1e %7.1e" 34.2e12 68.514 -.126 -16000. .000053
} {3.4e+13 6.9e+01 -1.3e-01 -1.6e+04}
test format-4.6 {e and f formats} {
    format "%f %f %f %f" 34.2e12 68.514 -.125 -16000. .000053
} {34200000000000.000000 68.514000 -0.125000 -16000.000000}
test format-4.7 {e and f formats} {
    format "%.4f %.4f %.4f %.4f %.4f" 34.2e12 68.514 -.125 -16000. .000053
} {34200000000000.0000 68.5140 -0.1250 -16000.0000 0.0001}
test format-4.8 {e and f formats} {eformat} {
    format "%.4e %.5e %.6e" -9.99996 -9.99996 9.99996
} {-1.0000e+01 -9.99996e+00 9.999960e+00}
test format-4.9 {e and f formats} {
    format "%.4f %.5f %.6f" -9.99996 -9.99996 9.99996
} {-10.0000 -9.99996 9.999960}
test format-4.10 {e and f formats} {
    format "%20f %-20f %020f" -9.99996 -9.99996 9.99996
} {           -9.999960 -9.999960            0000000000009.999960}
test format-4.11 {e and f formats} {
    format "%-020f %020f" -9.99996 -9.99996 9.99996
} {-9.999960            -000000000009.999960}
test format-4.12 {e and f formats} {eformat} {
    format "%.0e %#.0e" -9.99996 -9.99996 9.99996
} {-1e+01 -1.e+01}
test format-4.13 {e and f formats} {
    format "%.0f %#.0f" -9.99996 -9.99996 9.99996
} {-10 -10.}
test format-4.14 {e and f formats} {
    format "%.4f %.5f %.6f" -9.99996 -9.99996 9.99996
} {-10.0000 -9.99996 9.999960}
test format-4.15 {e and f formats} {
    format "%3.0f %3.0f %3.0f %3.0f" 1.0 1.1 1.01 1.001
} {  1   1   1   1}
test format-4.16 {e and f formats} {
    format "%3.1f %3.1f %3.1f %3.1f" 0.0 0.1 0.01 0.001
} {0.0 0.1 0.0 0.0}

test format-5.1 {g-format} {eformat} {
    format "%.3g" 12341.0
} {1.23e+04}
test format-5.2 {g-format} {eformat} {
    format "%.3G" 1234.12345
} {1.23E+03}
test format-5.3 {g-format} {
    format "%.3g" 123.412345
} {123}
test format-5.4 {g-format} {
    format "%.3g" 12.3412345
} {12.3}
test format-5.5 {g-format} {
    format "%.3g" 1.23412345
} {1.23}
test format-5.6 {g-format} {
    format "%.3g" 1.23412345
} {1.23}
test format-5.7 {g-format} {
    format "%.3g" .123412345
} {0.123}
test format-5.8 {g-format} {
    format "%.3g" .012341
} {0.0123}
test format-5.9 {g-format} {
    format "%.3g" .0012341
} {0.00123}
test format-5.10 {g-format} {
    format "%.3g" .00012341
} {0.000123}
test format-5.11 {g-format} {eformat} {
    format "%.3g" .00001234
} {1.23e-05}
test format-5.12 {g-format} {eformat} {
    format "%.4g" 9999.6
} {1e+04}
test format-5.13 {g-format} {
    format "%.4g" 999.96
} {1000}
test format-5.14 {g-format} {
    format "%.3g" 1.0
} {1}
test format-5.15 {g-format} {
    format "%.3g" .1
} {0.1}
test format-5.16 {g-format} {
    format "%.3g" .01
} {0.01}
test format-5.17 {g-format} {
    format "%.3g" .001
} {0.001}
test format-5.18 {g-format} {eformat} {
    format "%.3g" .00001
} {1e-05}
test format-5.19 {g-format} {eformat} {
    format "%#.3g" 1234.0
} {1.23e+03}
test format-5.20 {g-format} {eformat} {
    format "%#.3G" 9999.5
} {1.00E+04}

test format-6.1 {floating-point zeroes} {eformat} {
    format "%e %f %g" 0.0 0.0 0.0 0.0
} {0.000000e+00 0.000000 0}
test format-6.2 {floating-point zeroes} {eformat} {
    format "%.4e %.4f %.4g" 0.0 0.0 0.0 0.0
} {0.0000e+00 0.0000 0}
test format-6.3 {floating-point zeroes} {eformat} {
    format "%#.4e %#.4f %#.4g" 0.0 0.0 0.0 0.0
} {0.0000e+00 0.0000 0.000}
test format-6.4 {floating-point zeroes} {eformat} {
    format "%.0e %.0f %.0g" 0.0 0.0 0.0 0.0
} {0e+00 0 0}
test format-6.5 {floating-point zeroes} {eformat} {
    format "%#.0e %#.0f %#.0g" 0.0 0.0 0.0 0.0
} {0.e+00 0. 0.}
test format-6.6 {floating-point zeroes} {
    format "%3.0f %3.0f %3.0f %3.0f" 0.0 0.0 0.0 0.0
} {  0   0   0   0}
test format-6.7 {floating-point zeroes} {
    format "%3.0f %3.0f %3.0f %3.0f" 1.0 1.1 1.01 1.001
} {  1   1   1   1}
test format-6.8 {floating-point zeroes} {
    format "%3.1f %3.1f %3.1f %3.1f" 0.0 0.1 0.01 0.001
} {0.0 0.1 0.0 0.0}

test format-7.1 {various syntax features} {
    format "%*.*f" 12 3 12.345678901
} {      12.346}
test format-7.2 {various syntax features} {
    format "%0*.*f" 12 3 12.345678901
} {00000012.346}
test format-7.3 {various syntax features} {
    format "\*\t\\n"
} {*	\n}

test format-8.1 {error conditions} {
    catch format
} 1
test format-8.2 {error conditions} {
    catch format msg
    set msg
} {wrong # args: should be "format formatString ?arg ...?"}
test format-8.3 {error conditions} {
    catch {format %*d}
} 1
test format-8.4 {error conditions} {
    catch {format %*d} msg
    set msg
} {not enough arguments for all format specifiers}
test format-8.5 {error conditions} {
    catch {format %*.*f 12}
} 1
test format-8.6 {error conditions} {
    catch {format %*.*f 12} msg
    set msg
} {not enough arguments for all format specifiers}
test format-8.7 {error conditions} {
    catch {format %*.*f 12 3}
} 1
test format-8.8 {error conditions} {
    catch {format %*.*f 12 3} msg
    set msg
} {not enough arguments for all format specifiers}
test format-8.9 {error conditions} {
    list [catch {format %*d x 3} msg] $msg
} {1 {expected integer but got "x"}}
test format-8.10 {error conditions} {
    list [catch {format %*.*f 2 xyz 3} msg] $msg
} {1 {expected integer but got "xyz"}}
test format-8.11 {error conditions} {
    catch {format %d 2a}
} 1
test format-8.12 {error conditions} {
    catch {format %d 2a} msg
    set msg
} {expected integer but got "2a"}
test format-8.13 {error conditions} {
    catch {format %c 2x}
} 1
test format-8.14 {error conditions} {
    catch {format %c 2x} msg
    set msg
} {expected integer but got "2x"}
test format-8.15 {error conditions} {
    catch {format %f 2.1z}
} 1
test format-8.16 {error conditions} {
    catch {format %f 2.1z} msg
    set msg
} {expected floating-point number but got "2.1z"}
test format-8.17 {error conditions} {
    catch {format ab%}
} 1
test format-8.18 {error conditions} {
    catch {format ab% 12} msg
    set msg
} {format string ended in middle of field specifier}
test format-8.19 {error conditions} {
    catch {format %q x}
} 1
test format-8.20 {error conditions} {
    catch {format %r x} msg
    set msg
} {bad field specifier "r"}
test format-8.21 {error conditions} {
    catch {format %d}
} 1
test format-8.22 {error conditions} {
    catch {format %d} msg
    set msg
} {not enough arguments for all format specifiers}
test format-8.23 {error conditions} {
    catch {format "%d %d" 24 xyz} msg
    set msg
} {expected integer but got "xyz"}
# Since "%zd" and "%td" are equivalent to "%lld" in 64-bit platforms and
# equivalent to "%d" in 32-bit platforms, they are really not useful in
# scripts, therefore they are not documented. It's intended use is through
# the function Tcl_AppendPrintfToObj (et al).
test format-8.24 {Undocumented formats} -body {
    format "%zd %td %d" [expr 2**30] [expr 2**30] [expr 2**30]
} -result {1073741824 1073741824 1073741824}
test format-8.25 {Undocumented formats} -constraints pointerIs64bit -body {
    format "%zd %td %lld" [expr 2**33] [expr 2**33] [expr 2**33]
} -result {8589934592 8589934592 8589934592}
# Since "%p" is equivalent to "%#llx" in 64-bit platforms and equivalent
# to "%#x" in 32-bit platforms, it are really not useful in scripts,
# therefore they are not documented. It's intended use is through the
# function Tcl_AppendPrintfToObj (et al).
test format-8.26 {Undocumented formats} -body {
    format "%p %#x" [expr 2**31] [expr 2**31]
} -result {0x80000000 0x80000000}
test format-8.27 {Undocumented formats} -constraints pointerIs64bit -body {
    format "%p %#llx" [expr 2**33] [expr 2**33]
} -result {0x200000000 0x200000000}

test format-9.1 {long result} {
    set a {1234567890abcdefghijklmnopqrstuvwxyzABCDEFGHIJKLMNOPQRSTUVWXYZ 1 2 3 4 5 6 7 8 9 0 a b c d e f g h i j k l m n o p q r s t u v w x y z A B C D E F G H I J K L M N O P Q R S T U V W X Y Z}
    format {1111 2222 3333 4444 5555 6666 7777 8888 9999 aaaa bbbb cccc dddd eeee ffff gggg hhhh iiii jjjj kkkk llll mmmm nnnn oooo pppp qqqq rrrr ssss tttt uuuu vvvv wwww xxxx yyyy zzzz AAAA BBBB CCCC DDDD EEEE FFFF GGGG %s %s} $a $a
} {1111 2222 3333 4444 5555 6666 7777 8888 9999 aaaa bbbb cccc dddd eeee ffff gggg hhhh iiii jjjj kkkk llll mmmm nnnn oooo pppp qqqq rrrr ssss tttt uuuu vvvv wwww xxxx yyyy zzzz AAAA BBBB CCCC DDDD EEEE FFFF GGGG 1234567890abcdefghijklmnopqrstuvwxyzABCDEFGHIJKLMNOPQRSTUVWXYZ 1 2 3 4 5 6 7 8 9 0 a b c d e f g h i j k l m n o p q r s t u v w x y z A B C D E F G H I J K L M N O P Q R S T U V W X Y Z 1234567890abcdefghijklmnopqrstuvwxyzABCDEFGHIJKLMNOPQRSTUVWXYZ 1 2 3 4 5 6 7 8 9 0 a b c d e f g h i j k l m n o p q r s t u v w x y z A B C D E F G H I J K L M N O P Q R S T U V W X Y Z}

test format-10.1 {"h" format specifier} {
    format %hd 0xffff
} -1
test format-10.2 {"h" format specifier} {
    format %hx 0x10fff
} fff
test format-10.3 {"h" format specifier} {
    format %hd 0x10000
} 0
test format-10.4 {"h" format specifier} {
    # Bug 1154163: This is minimal behaviour for %hx specifier!
    format %hx 1
} 1
test format-10.5 {"h" format specifier} {
    # Bug 1284178: Highly out-of-range values shouldn't cause errors
    format %hu 0x100000000
} 0

test format-11.1 {XPG3 %$n specifiers} {
    format {%2$d %1$d} 4 5
} {5 4}
test format-11.2 {XPG3 %$n specifiers} {
    format {%2$d %1$d %1$d %3$d} 4 5 6
} {5 4 4 6}
test format-11.3 {XPG3 %$n specifiers} {
    list [catch {format {%2$d %3$d} 4 5} msg] $msg
} {1 {"%n$" argument index out of range}}
test format-11.4 {XPG3 %$n specifiers} {
    list [catch {format {%2$d %0$d} 4 5 6} msg] $msg
} {1 {"%n$" argument index out of range}}
test format-11.5 {XPG3 %$n specifiers} {
    list [catch {format {%d %1$d} 4 5 6} msg] $msg
} {1 {cannot mix "%" and "%n$" conversion specifiers}}
test format-11.6 {XPG3 %$n specifiers} {
    list [catch {format {%2$d %d} 4 5 6} msg] $msg
} {1 {cannot mix "%" and "%n$" conversion specifiers}}
test format-11.7 {XPG3 %$n specifiers} {
    list [catch {format {%2$d %3d} 4 5 6} msg] $msg
} {1 {cannot mix "%" and "%n$" conversion specifiers}}
test format-11.8 {XPG3 %$n specifiers} {
    format {%2$*d %3$d} 1 10 4
} {         4 4}
test format-11.9 {XPG3 %$n specifiers} {
    format {%2$.*s %4$d} 1 5 abcdefghijklmnop 44
} {abcde 44}
test format-11.10 {XPG3 %$n specifiers} {
    list [catch {format {%2$*d} 4} msg] $msg
} {1 {"%n$" argument index out of range}}
test format-11.11 {XPG3 %$n specifiers} {
    list [catch {format {%2$*d} 4 5} msg] $msg
} {1 {"%n$" argument index out of range}}
test format-11.12 {XPG3 %$n specifiers} {
    list [catch {format {%2$*d} 4 5 6} msg] $msg
} {0 {    6}}

test format-12.1 {negative width specifiers} {
    format "%*d" -47 25
} {25                                             }

test format-13.1 {tcl_precision fuzzy comparison} {
    catch {unset a}
    catch {unset b}
    catch {unset c}
    catch {unset d}
    set a 0.0000000000001
    set b 0.00000000000001
    set c 0.00000000000000001
    set d [expr $a + $b + $c]
    format {%0.10f %0.12f %0.15f %0.17f} $d $d $d $d
} {0.0000000000 0.000000000000 0.000000000000110 0.00000000000011001}
test format-13.2 {tcl_precision fuzzy comparison} {
    catch {unset a}
    catch {unset b}
    catch {unset c}
    catch {unset d}
    set a 0.000000000001
    set b 0.000000000000005
    set c 0.0000000000000008
    set d [expr $a + $b + $c]
    format {%0.10f %0.12f %0.15f %0.17f} $d $d $d $d
} {0.0000000000 0.000000000001 0.000000000001006 0.00000000000100580}
test format-13.3 {tcl_precision fuzzy comparison} {
    catch {unset a}
    catch {unset b}
    catch {unset c}
    set a 0.00000000000099
    set b 0.000000000000011
    set c [expr $a + $b]
    format {%0.10f %0.12f %0.15f %0.17f} $c $c $c $c
} {0.0000000000 0.000000000001 0.000000000001001 0.00000000000100100}
test format-13.4 {tcl_precision fuzzy comparison} {
    catch {unset a}
    catch {unset b}
    catch {unset c}
    set a 0.444444444444
    set b 0.33333333333333
    set c [expr $a + $b]
    format {%0.10f %0.12f %0.15f %0.16f} $c $c $c $c
} {0.7777777778 0.777777777777 0.777777777777330 0.7777777777773300}
test format-13.5 {tcl_precision fuzzy comparison} {
    catch {unset a}
    catch {unset b}
    catch {unset c}
    set a 0.444444444444
    set b 0.99999999999999
    set c [expr $a + $b]
    format {%0.10f %0.12f %0.15f} $c $c $c
} {1.4444444444 1.444444444444 1.444444444443990}

test format-14.1 {testing MAX_FLOAT_SIZE for 0 and 1} {
    format {%s} ""
} {}
test format-14.2 {testing MAX_FLOAT_SIZE for 0 and 1} {
    format {%s} "a"
} {a}

test format-15.1 {testing %0..s 0 padding for chars/strings} {
    format %05s a
} {0000a}
test format-15.2 {testing %0..s 0 padding for chars/strings} {
    format "% 5s" a
} {    a}
test format-15.3 {testing %0..s 0 padding for chars/strings} {
    format %5s a
} {    a}
test format-15.4 {testing %0..s 0 padding for chars/strings} {
    format %05c 61
} {0000=}
test format-15.5 {testing %d space padding for integers} {
    format "(% 1d) (% 1d)" 10 -10
} {( 10) (-10)}
test format-15.6 {testing %d plus padding for integers} {
    format "(%+1d) (%+1d)" 10 -10
} {(+10) (-10)}

set a "0123456789"
set b ""
for {set i 0} {$i < 290} {incr i} {
    append b $a
}
for {set i 290} {$i < 400} {incr i} {
    test format-16.[expr $i -289] {testing MAX_FLOAT_SIZE} {
        format {%s} $b
    } $b
    append b "x"
}

<<<<<<< HEAD
test format-17.1 {testing %d with wide} {wideIs64bit longIs32bit} {
=======
test format-17.1 {testing %d with wide} {longIs32bit wideIs64bit} {
>>>>>>> 2f2b7f6a
    format %d 7810179016327718216
} 1819043144
test format-17.2 {testing %ld with wide} {wideIs64bit} {
    format %ld 7810179016327718216
} 7810179016327718216
test format-17.3 {testing %ld with non-wide} {wideIs64bit} {
    format %ld 42
} 42
test format-17.4 {testing %l with non-integer} {
    format %lf 1
} 1.000000
test format-17.5 {testing %llu with positive bignum} -body {
    format %llu 0xabcdef0123456789abcdef
} -result 207698809136909011942886895
test format-17.6 {testing %llu with negative number} -body {
    format %llu -1
} -returnCodes 1 -result {unsigned bignum format is invalid}

test format-18.1 {do not demote existing numeric values} {
    set a 0xaaaaaaaa
    # Ensure $a and $b are separate objects
    set b 0xaaaa
    append b aaaa
    set result [expr {$a == $b}]
    format %08lx $b
    lappend result [expr {$a == $b}]
    set b 0xaaaa
    append b aaaa
    lappend result [expr {$a == $b}]
    format %08x $b
    lappend result [expr {$a == $b}]
} {1 1 1 1}
<<<<<<< HEAD
test format-18.2 {do not demote existing numeric values} {longIs32bit} {
=======
test format-18.2 {do not demote existing numeric values} {longIs32bit wideIs64bit} {
>>>>>>> 2f2b7f6a
    set a [expr {0xaaaaaaaaaa + 1}]
    set b 0xaaaaaaaaab
    list [format %08x $a] [expr {$a == $b}]
} {aaaaaaab 1}

test format-19.1 {regression test - tcl-core message by Brian Griffin on 26 0ctober 2004} -body {
    set x 0x8fedc654
    list [expr { ~ $x }] [format %08x [expr { ~$x }]]
} -match regexp -result {-2414724693 f*701239ab}
test format-19.2 {Bug 1867855} {
    format %llx 0
} 0
test format-19.3 {Bug 2830354} {
    string length [format %340f 0]
} 340

test format-19.4.1 {Bug d498578df4: width overflow should cause limit exceeded} \
-constraints {longIs32bit} -body {
    # in case of overflow into negative, it produces width -2 (and limit exceeded),
    # in case of width will be unsigned, it will be outside limit (2GB for 32bit)...
    # and it don't throw an error in case the bug is not fixed (and probably no segfault).
    format %[expr {0xffffffff - 1}]g 0
} -returnCodes error -result "max size for a Tcl value exceeded"

test format-19.4.2 {Bug d498578df4: width overflow should cause limit exceeded} -body {
    # limit should exceeds in any case,
    # and it don't throw an error in case the bug is not fixed (and probably no segfault).
    format %[expr {0xffffffffffffffff - 1}]g 0
} -returnCodes error -result "max size for a Tcl value exceeded"

# Note that this test may fail in future versions
test format-20.1 {Bug 2932421: plain %s caused intrep change of args} -body {
    set x [dict create a b c d]
    format %s $x
    # After this, obj in $x should be a dict
    # We are testing to make sure it has not been shimmered to a
    # different intrep when that is not necessary.
    # Whether or not there is a string rep - we should not care!
    tcl::unsupported::representation $x
} -match glob -result {value is a dict *}

# cleanup
catch {unset a}
catch {unset b}
catch {unset c}
catch {unset d}
::tcltest::cleanupTests
return

# Local Variables:
# mode: tcl
# End:<|MERGE_RESOLUTION|>--- conflicted
+++ resolved
@@ -18,12 +18,7 @@
 # %u output depends on word length, so this test is not portable.
 testConstraint longIs32bit [expr {$tcl_platform(wordSize) == 4}]
 testConstraint longIs64bit [expr {$tcl_platform(wordSize) == 8}]
-<<<<<<< HEAD
-testConstraint wideIs64bit \
-	[expr {(wide(0x80000000) > 0) && (wide(0x8000000000000000) < 0)}]
-=======
 testConstraint wideIs64bit [expr {wide(0x8000000000000000) < 0}]
->>>>>>> 2f2b7f6a
 testConstraint pointerIs64bit [expr {$tcl_platform(pointerSize) >= 8}]
  
@@ -551,11 +546,7 @@
     append b "x"
 }
 
-<<<<<<< HEAD
-test format-17.1 {testing %d with wide} {wideIs64bit longIs32bit} {
-=======
 test format-17.1 {testing %d with wide} {longIs32bit wideIs64bit} {
->>>>>>> 2f2b7f6a
     format %d 7810179016327718216
 } 1819043144
 test format-17.2 {testing %ld with wide} {wideIs64bit} {
@@ -588,11 +579,7 @@
     format %08x $b
     lappend result [expr {$a == $b}]
 } {1 1 1 1}
-<<<<<<< HEAD
-test format-18.2 {do not demote existing numeric values} {longIs32bit} {
-=======
 test format-18.2 {do not demote existing numeric values} {longIs32bit wideIs64bit} {
->>>>>>> 2f2b7f6a
     set a [expr {0xaaaaaaaaaa + 1}]
     set b 0xaaaaaaaaab
     list [format %08x $a] [expr {$a == $b}]
