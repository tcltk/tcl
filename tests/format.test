# Commands covered:  format
#
# This file contains a collection of tests for one or more of the Tcl
# built-in commands.  Sourcing this file into Tcl runs the tests and
# generates output for errors.  No output means no errors were found.
#
# Copyright © 1991-1994 The Regents of the University of California.
# Copyright © 1994-1998 Sun Microsystems, Inc.
#
# See the file "license.terms" for information on usage and redistribution
# of this file, and for a DISCLAIMER OF ALL WARRANTIES.

if {"::tcltest" ni [namespace children]} {
    package require tcltest 2.5
    namespace import -force ::tcltest::*
}

# %u output depends on word length, so this test is not portable.
testConstraint longIs32bit [expr {$tcl_platform(wordSize) == 4}]
testConstraint longIs64bit [expr {$tcl_platform(wordSize) == 8}]
testConstraint wideIs64bit [expr {wide(0x8000000000000000) < 0}]
testConstraint pointerIs64bit [expr {$tcl_platform(pointerSize) >= 8}]
# MSVC uses a broken libc that gets sprintf("%g") wrong. This is a pain
# particularly in Continuous Integration, and there isn't anything much we can
# do about it.
testConstraint knownMsvcBug [expr {![info exists ::env(CI_BUILD_WITH_MSVC)]}]

test format-1.1 {integer formatting} {
    format "%*d %d %d %d" 6 34 16923 -12 -1
} {    34 16923 -12 -1}
test format-1.2 {integer formatting} {
    format "%4d %4d %4d %4d %d %#x %#X" 6 34 16923 -12 -1 14 12
} {   6   34 16923  -12 -1 0xe 0xC}
test format-1.3 {integer formatting} longIs32bit {
    format "%4u %4u %4u %4u %d %#o" 6 34 16923 -12 -1 0
} {   6   34 16923 4294967284 -1 0}
test format-1.3.1 {integer formatting} longIs64bit {
    format "%4u %4u %4u %4u %d %#o" 6 34 16923 -12 -1 0
} {   6   34 16923 18446744073709551604 -1 0}
test format-1.4 {integer formatting} {
    format "%-4d %-4i %-4d %-4ld" 6 34 16923 -12 -1
} {6    34   16923 -12 }
test format-1.5 {integer formatting} {
    format "%04d %04d %04d %04i" 6 34 16923 -12 -1
} {0006 0034 16923 -012}
test format-1.6 {integer formatting} {
    format "%00*d" 6 34
} {000034}
# Printing negative numbers in hex or octal format depends on word
# length, so these tests are not portable.
test format-1.7 {integer formatting} longIs32bit {
    format "%4x %4x %4x %4x" 6 34 16923 -12 -1
} {   6   22 421b fffffff4}
test format-1.7.1 {integer formatting} longIs64bit {
    format "%4x %4x %4x %4x" 6 34 16923 -12 -1
} {   6   22 421b fffffffffffffff4}
test format-1.8 {integer formatting} longIs32bit {
    format "%#x %#x %#X %#X %#x" 0 6 34 16923 -12 -1
} {0 0x6 0x22 0x421B 0xfffffff4}
test format-1.8.1 {integer formatting} longIs64bit {
    format "%#x %#x %#X %#X %#x" 0 6 34 16923 -12 -1
} {0 0x6 0x22 0x421B 0xfffffffffffffff4}
test format-1.9 {integer formatting} longIs32bit {
    format "%#5x %#20x %#20x %#20x %#20x" 0 6 34 16923 -12 -1
} {    0                  0x6                 0x22               0x421b           0xfffffff4}
test format-1.9.1 {integer formatting} longIs64bit {
    format "%#5x %#20x %#20x %#20x %#20x" 0 6 34 16923 -12 -1
} {    0                  0x6                 0x22               0x421b   0xfffffffffffffff4}
test format-1.10 {integer formatting} longIs32bit {
    format "%-#5x %-#20x %-#20x %-#20x %-#20x" 0 6 34 16923 -12 -1
} {0     0x6                  0x22                 0x421b               0xfffffff4          }
test format-1.10.1 {integer formatting} longIs64bit {
    format "%-#5x %-#20x %-#20x %-#20x %-#20x" 0 6 34 16923 -12 -1
} {0     0x6                  0x22                 0x421b               0xfffffffffffffff4  }
test format-1.11 {integer formatting} longIs32bit {
    format "%-#5o %-#20o %#-20o %#-20o %#-20o" 0 6 34 16923 -12 -1
} {0     0o6                  0o42                 0o41033              0o37777777764       }
test format-1.11.1 {integer formatting} longIs64bit {
    format "%-#5o %-#20o %#-20o %#-20o %#-20o" 0 6 34 16923 -12 -1
} {0     0o6                  0o42                 0o41033              0o1777777777777777777764}
test format-1.12 {integer formatting} {
    format "%b %#b %#b %llb" 5 0 5 [expr {2**100}]
} {101 0 0b101 10000000000000000000000000000000000000000000000000000000000000000000000000000000000000000000000000000}
test format-1.13 {integer formatting} {
    format "%#0d %#0d %#0d %#0d %#0d" 0 6 34 16923 -12 -1
} {0 6 34 16923 -12}
test format-1.14 {integer formatting} {
    format "%#05d %#020d %#020d %#020d %#020d" 0 6 34 16923 -12 -1
} {00000 00000000000000000006 00000000000000000034 00000000000000016923 -0000000000000000012}
test format-1.15 {integer formatting} {
    format "%-#05d %-#020d %-#020d %-#020d %-#020d" 0 6 34 16923 -12 -1
} {00000 00000000000000000006 00000000000000000034 00000000000000016923 -0000000000000000012}


test format-2.1 {string formatting} {
    format "%s %s %c %s" abcd {This is a very long test string.} 120 x
} {abcd This is a very long test string. x x}
test format-2.2 {string formatting} {
    format "%20s %20s %20c %20s" abcd {This is a very long test string.} 120 x
} {                abcd This is a very long test string.                    x                    x}
test format-2.3 {string formatting} {
    format "%.10s %.10s %c %.10s" abcd {This is a very long test string.} 120 x
} {abcd This is a  x x}
test format-2.4 {string formatting} {
    format "%s %s %% %c %s" abcd {This is a very long test string.} 120 x
} {abcd This is a very long test string. % x x}
test format-2.5 {string formatting, embedded nulls} {
    format "%10s" abc\0def
} "   abc\0def"
test format-2.6 {string formatting, international chars} {
    format "%10s" abc\ufeffdef
} "   abc\ufeffdef"
test format-2.7 {string formatting, international chars} {
    format "%.5s" abc\ufeffdef
} "abc\ufeffd"
test format-2.8 {string formatting, international chars} {
    format "foo\ufeffbar%s" baz
} "foo\ufeffbarbaz"
test format-2.9 {string formatting, width} {
    format "a%5sa" f
} "a    fa"
test format-2.10 {string formatting, width} {
    format "a%-5sa" f
} "af    a"
test format-2.11 {string formatting, width} {
    format "a%2sa" foo
} "afooa"
test format-2.12 {string formatting, width} {
    format "a%0sa" foo
} "afooa"
test format-2.13 {string formatting, precision} {
    format "a%.2sa" foobarbaz
} "afoa"
test format-2.14 {string formatting, precision} {
    format "a%.sa" foobarbaz
} "aa"
test format-2.15 {string formatting, precision} {
    list [catch {format "a%.-2sa" foobarbaz} msg] $msg
} {1 {bad field specifier "-"}}
test format-2.16 {string formatting, width and precision} {
    format "a%5.2sa" foobarbaz
} "a   foa"
test format-2.17 {string formatting, width and precision} {
    format "a%5.7sa" foobarbaz
} "afoobarba"

test format-3.1 {Tcl_FormatObjCmd: character formatting} {
    format "|%c|%0c|%-1c|%1c|%-6c|%6c|%*c|%*c|" 65 65 65 65 65 65 3 65 -4 65
} "|A|A|A|A|A     |     A|  A|A   |"
test format-3.2 {Tcl_FormatObjCmd: international character formatting} {
    format "|%c|%0c|%-1c|%1c|%-6c|%6c|%*c|%*c|" 0xa2 0x4e4e 0x25a 0xc3 0xff08 0 3 0x6575 -4 0x4e4f
} "|\ua2|\u4e4e|\u25a|\uc3|\uff08     |     \0|  \u6575|\u4e4f   |"

test format-4.1 {e and f formats} {eformat} {
    format "%e %e %e %e" 34.2e12 68.514 -.125 -16000. .000053
} {3.420000e+13 6.851400e+01 -1.250000e-01 -1.600000e+04}
test format-4.2 {e and f formats} {eformat} {
    format "%20e %20e %20e %20e" 34.2e12 68.514 -.125 -16000. .000053
} {        3.420000e+13         6.851400e+01        -1.250000e-01        -1.600000e+04}
test format-4.3 {e and f formats} {eformat} {
    format "%.1e %.1e %.1e %.1e" 34.2e12 68.514 -.126 -16000. .000053
} {3.4e+13 6.9e+01 -1.3e-01 -1.6e+04}
test format-4.4 {e and f formats} {eformat} {
    format "%020e %020e %020e %020e" 34.2e12 68.514 -.126 -16000. .000053
} {000000003.420000e+13 000000006.851400e+01 -00000001.260000e-01 -00000001.600000e+04}
test format-4.5 {e and f formats} {eformat} {
    format "%7.1e %7.1e %7.1e %7.1e" 34.2e12 68.514 -.126 -16000. .000053
} {3.4e+13 6.9e+01 -1.3e-01 -1.6e+04}
test format-4.6 {e and f formats} {
    format "%f %f %f %f" 34.2e12 68.514 -.125 -16000. .000053
} {34200000000000.000000 68.514000 -0.125000 -16000.000000}
test format-4.7 {e and f formats} {
    format "%.4f %.4f %.4f %.4f %.4f" 34.2e12 68.514 -.125 -16000. .000053
} {34200000000000.0000 68.5140 -0.1250 -16000.0000 0.0001}
test format-4.8 {e and f formats} {eformat} {
    format "%.4e %.5e %.6e" -9.99996 -9.99996 9.99996
} {-1.0000e+01 -9.99996e+00 9.999960e+00}
test format-4.9 {e and f formats} {
    format "%.4f %.5f %.6f" -9.99996 -9.99996 9.99996
} {-10.0000 -9.99996 9.999960}
test format-4.10 {e and f formats} {
    format "%20f %-20f %020f" -9.99996 -9.99996 9.99996
} {           -9.999960 -9.999960            0000000000009.999960}
test format-4.11 {e and f formats} {
    format "%-020f %020f" -9.99996 -9.99996 9.99996
} {-9.999960            -000000000009.999960}
test format-4.12 {e and f formats} {eformat} {
    format "%.0e %#.0e" -9.99996 -9.99996 9.99996
} {-1e+01 -1.e+01}
test format-4.13 {e and f formats} {
    format "%.0f %#.0f" -9.99996 -9.99996 9.99996
} {-10 -10.}
test format-4.14 {e and f formats} {
    format "%.4f %.5f %.6f" -9.99996 -9.99996 9.99996
} {-10.0000 -9.99996 9.999960}
test format-4.15 {e and f formats} {
    format "%3.0f %3.0f %3.0f %3.0f" 1.0 1.1 1.01 1.001
} {  1   1   1   1}
test format-4.16 {e and f formats} {
    format "%3.1f %3.1f %3.1f %3.1f" 0.0 0.1 0.01 0.001
} {0.0 0.1 0.0 0.0}

test format-5.1 {g-format} {eformat} {
    format "%.3g" 12341.0
} {1.23e+04}
test format-5.2 {g-format} {eformat} {
    format "%.3G" 1234.12345
} {1.23E+03}
test format-5.3 {g-format} {
    format "%.3g" 123.412345
} {123}
test format-5.4 {g-format} {
    format "%.3g" 12.3412345
} {12.3}
test format-5.5 {g-format} {
    format "%.3g" 1.23412345
} {1.23}
test format-5.6 {g-format} {
    format "%.3g" 1.23412345
} {1.23}
test format-5.7 {g-format} {
    format "%.3g" .123412345
} {0.123}
test format-5.8 {g-format} {
    format "%.3g" .012341
} {0.0123}
test format-5.9 {g-format} {
    format "%.3g" .0012341
} {0.00123}
test format-5.10 {g-format} {
    format "%.3g" .00012341
} {0.000123}
test format-5.11 {g-format} {eformat} {
    format "%.3g" .00001234
} {1.23e-05}
test format-5.12 {g-format} {eformat} {
    format "%.4g" 9999.6
} {1e+04}
test format-5.13 {g-format} {
    format "%.4g" 999.96
} {1000}
test format-5.14 {g-format} {
    format "%.3g" 1.0
} {1}
test format-5.15 {g-format} {
    format "%.3g" .1
} {0.1}
test format-5.16 {g-format} {
    format "%.3g" .01
} {0.01}
test format-5.17 {g-format} {
    format "%.3g" .001
} {0.001}
test format-5.18 {g-format} {eformat} {
    format "%.3g" .00001
} {1e-05}
test format-5.19 {g-format} {eformat} {
    format "%#.3g" 1234.0
} {1.23e+03}
test format-5.20 {g-format} {eformat} {
    format "%#.3G" 9999.5
} {1.00E+04}

test format-6.1 {floating-point zeroes} {eformat} {
    format "%e %f %g" 0.0 0.0 0.0 0.0
} {0.000000e+00 0.000000 0}
test format-6.2 {floating-point zeroes} {eformat} {
    format "%.4e %.4f %.4g" 0.0 0.0 0.0 0.0
} {0.0000e+00 0.0000 0}
test format-6.3 {floating-point zeroes} {eformat knownMsvcBug} {
    format "%#.4e %#.4f %#.4g" 0.0 0.0 0.0 0.0
} {0.0000e+00 0.0000 0.000}
test format-6.4 {floating-point zeroes} {eformat} {
    format "%.0e %.0f %.0g" 0.0 0.0 0.0 0.0
} {0e+00 0 0}
test format-6.5 {floating-point zeroes} {eformat knownMsvcBug} {
    format "%#.0e %#.0f %#.0g" 0.0 0.0 0.0 0.0
} {0.e+00 0. 0.}
test format-6.6 {floating-point zeroes} {
    format "%3.0f %3.0f %3.0f %3.0f" 0.0 0.0 0.0 0.0
} {  0   0   0   0}
test format-6.7 {floating-point zeroes} {
    format "%3.0f %3.0f %3.0f %3.0f" 1.0 1.1 1.01 1.001
} {  1   1   1   1}
test format-6.8 {floating-point zeroes} {
    format "%3.1f %3.1f %3.1f %3.1f" 0.0 0.1 0.01 0.001
} {0.0 0.1 0.0 0.0}

test format-7.1 {various syntax features} {
    format "%*.*f" 12 3 12.345678901
} {      12.346}
test format-7.2 {various syntax features} {
    format "%0*.*f" 12 3 12.345678901
} {00000012.346}
test format-7.3 {various syntax features} {
    format "\*\t\\n"
} {*	\n}

test format-8.1 {error conditions} {
    catch format
} 1
test format-8.2 {error conditions} {
    catch format msg
    set msg
} {wrong # args: should be "format formatString ?arg ...?"}
test format-8.3 {error conditions} {
    catch {format %*d}
} 1
test format-8.4 {error conditions} {
    catch {format %*d} msg
    set msg
} {not enough arguments for all format specifiers}
test format-8.5 {error conditions} {
    catch {format %*.*f 12}
} 1
test format-8.6 {error conditions} {
    catch {format %*.*f 12} msg
    set msg
} {not enough arguments for all format specifiers}
test format-8.7 {error conditions} {
    catch {format %*.*f 12 3}
} 1
test format-8.8 {error conditions} {
    catch {format %*.*f 12 3} msg
    set msg
} {not enough arguments for all format specifiers}
test format-8.9 {error conditions} {
    list [catch {format %*d x 3} msg] $msg
} {1 {expected integer but got "x"}}
test format-8.10 {error conditions} {
    list [catch {format %*.*f 2 xyz 3} msg] $msg
} {1 {expected integer but got "xyz"}}
test format-8.11 {error conditions} {
    catch {format %d 2a}
} 1
test format-8.12 {error conditions} {
    catch {format %d 2a} msg
    set msg
} {expected integer but got "2a"}
test format-8.13 {error conditions} {
    catch {format %c 2x}
} 1
test format-8.14 {error conditions} {
    catch {format %c 2x} msg
    set msg
} {expected integer but got "2x"}
test format-8.15 {error conditions} {
    catch {format %f 2.1z}
} 1
test format-8.16 {error conditions} {
    catch {format %f 2.1z} msg
    set msg
} {expected floating-point number but got "2.1z"}
test format-8.17 {error conditions} {
    catch {format ab%}
} 1
test format-8.18 {error conditions} {
    catch {format ab% 12} msg
    set msg
} {format string ended in middle of field specifier}
test format-8.19 {error conditions} {
    catch {format %q x}
} 1
test format-8.20 {error conditions} {
    catch {format %r x} msg
    set msg
} {bad field specifier "r"}
test format-8.21 {error conditions} {
    catch {format %d}
} 1
test format-8.22 {error conditions} {
    catch {format %d} msg
    set msg
} {not enough arguments for all format specifiers}
test format-8.23 {error conditions} {
    catch {format "%d %d" 24 xyz} msg
    set msg
} {expected integer but got "xyz"}
# Since "%zd" and "%td" are equivalent to "%lld" in 64-bit platforms and
# equivalent to "%d" in 32-bit platforms, they are really not useful in
# scripts, therefore they are not documented. It's intended use is through
# the function Tcl_AppendPrintfToObj (et al).
test format-8.24 {Undocumented formats} -body {
    format "%zd %td %d" [expr {2**30}] [expr {2**30}] [expr {2**30}]
} -result {1073741824 1073741824 1073741824}
test format-8.25 {Undocumented formats} -constraints pointerIs64bit -body {
    format "%zd %td %lld" [expr {2**33}] [expr {2**33}] [expr {2**33}]
} -result {8589934592 8589934592 8589934592}
# Since "%p" is equivalent to "%#llx" in 64-bit platforms and equivalent
# to "%#x" in 32-bit platforms, it are really not useful in scripts,
# therefore they are not documented. It's intended use is through the
# function Tcl_AppendPrintfToObj (et al).
test format-8.26 {Undocumented formats} -body {
    format "%p %#x" [expr {2**31}] [expr {2**31}]
} -result {0x80000000 0x80000000}
test format-8.27 {Undocumented formats} -constraints pointerIs64bit -body {
    format "%p %#llx" [expr {2**33}] [expr {2**33}]
} -result {0x200000000 0x200000000}

test format-9.1 {long result} {
    set a {1234567890abcdefghijklmnopqrstuvwxyzABCDEFGHIJKLMNOPQRSTUVWXYZ 1 2 3 4 5 6 7 8 9 0 a b c d e f g h i j k l m n o p q r s t u v w x y z A B C D E F G H I J K L M N O P Q R S T U V W X Y Z}
    format {1111 2222 3333 4444 5555 6666 7777 8888 9999 aaaa bbbb cccc dddd eeee ffff gggg hhhh iiii jjjj kkkk llll mmmm nnnn oooo pppp qqqq rrrr ssss tttt uuuu vvvv wwww xxxx yyyy zzzz AAAA BBBB CCCC DDDD EEEE FFFF GGGG %s %s} $a $a
} {1111 2222 3333 4444 5555 6666 7777 8888 9999 aaaa bbbb cccc dddd eeee ffff gggg hhhh iiii jjjj kkkk llll mmmm nnnn oooo pppp qqqq rrrr ssss tttt uuuu vvvv wwww xxxx yyyy zzzz AAAA BBBB CCCC DDDD EEEE FFFF GGGG 1234567890abcdefghijklmnopqrstuvwxyzABCDEFGHIJKLMNOPQRSTUVWXYZ 1 2 3 4 5 6 7 8 9 0 a b c d e f g h i j k l m n o p q r s t u v w x y z A B C D E F G H I J K L M N O P Q R S T U V W X Y Z 1234567890abcdefghijklmnopqrstuvwxyzABCDEFGHIJKLMNOPQRSTUVWXYZ 1 2 3 4 5 6 7 8 9 0 a b c d e f g h i j k l m n o p q r s t u v w x y z A B C D E F G H I J K L M N O P Q R S T U V W X Y Z}

test format-10.1 {"h" format specifier} {
    format %hd 0xffff
} -1
test format-10.2 {"h" format specifier} {
    format %hx 0x10fff
} fff
test format-10.3 {"h" format specifier} {
    format %hd 0x10000
} 0
test format-10.4 {"h" format specifier} {
    # Bug 1154163: This is minimal behaviour for %hx specifier!
    format %hx 1
} 1
test format-10.5 {"h" format specifier} {
    # Bug 1284178: Highly out-of-range values shouldn't cause errors
    format %hu 0x100000000
} 0

test format-11.1 {XPG3 %$n specifiers} {
    format {%2$d %1$d} 4 5
} {5 4}
test format-11.2 {XPG3 %$n specifiers} {
    format {%2$d %1$d %1$d %3$d} 4 5 6
} {5 4 4 6}
test format-11.3 {XPG3 %$n specifiers} {
    list [catch {format {%2$d %3$d} 4 5} msg] $msg
} {1 {"%n$" argument index out of range}}
test format-11.4 {XPG3 %$n specifiers} {
    list [catch {format {%2$d %0$d} 4 5 6} msg] $msg
} {1 {"%n$" argument index out of range}}
test format-11.5 {XPG3 %$n specifiers} {
    list [catch {format {%d %1$d} 4 5 6} msg] $msg
} {1 {cannot mix "%" and "%n$" conversion specifiers}}
test format-11.6 {XPG3 %$n specifiers} {
    list [catch {format {%2$d %d} 4 5 6} msg] $msg
} {1 {cannot mix "%" and "%n$" conversion specifiers}}
test format-11.7 {XPG3 %$n specifiers} {
    list [catch {format {%2$d %3d} 4 5 6} msg] $msg
} {1 {cannot mix "%" and "%n$" conversion specifiers}}
test format-11.8 {XPG3 %$n specifiers} {
    format {%2$*d %3$d} 1 10 4
} {         4 4}
test format-11.9 {XPG3 %$n specifiers} {
    format {%2$.*s %4$d} 1 5 abcdefghijklmnop 44
} {abcde 44}
test format-11.10 {XPG3 %$n specifiers} {
    list [catch {format {%2$*d} 4} msg] $msg
} {1 {"%n$" argument index out of range}}
test format-11.11 {XPG3 %$n specifiers} {
    list [catch {format {%2$*d} 4 5} msg] $msg
} {1 {"%n$" argument index out of range}}
test format-11.12 {XPG3 %$n specifiers} {
    list [catch {format {%2$*d} 4 5 6} msg] $msg
} {0 {    6}}

test format-12.1 {negative width specifiers} {
    format "%*d" -47 25
} {25                                             }

test format-13.1 {tcl_precision fuzzy comparison} {
    catch {unset a}
    catch {unset b}
    catch {unset c}
    catch {unset d}
    set a 0.0000000000001
    set b 0.00000000000001
    set c 0.00000000000000001
    set d [expr {$a + $b + $c}]
    format {%0.10f %0.12f %0.15f %0.17f} $d $d $d $d
} {0.0000000000 0.000000000000 0.000000000000110 0.00000000000011001}
test format-13.2 {tcl_precision fuzzy comparison} {
    catch {unset a}
    catch {unset b}
    catch {unset c}
    catch {unset d}
    set a 0.000000000001
    set b 0.000000000000005
    set c 0.0000000000000008
    set d [expr {$a + $b + $c}]
    format {%0.10f %0.12f %0.15f %0.17f} $d $d $d $d
} {0.0000000000 0.000000000001 0.000000000001006 0.00000000000100580}
test format-13.3 {tcl_precision fuzzy comparison} {
    catch {unset a}
    catch {unset b}
    catch {unset c}
    set a 0.00000000000099
    set b 0.000000000000011
    set c [expr {$a + $b}]
    format {%0.10f %0.12f %0.15f %0.17f} $c $c $c $c
} {0.0000000000 0.000000000001 0.000000000001001 0.00000000000100100}
test format-13.4 {tcl_precision fuzzy comparison} {
    catch {unset a}
    catch {unset b}
    catch {unset c}
    set a 0.444444444444
    set b 0.33333333333333
    set c [expr {$a + $b}]
    format {%0.10f %0.12f %0.15f %0.16f} $c $c $c $c
} {0.7777777778 0.777777777777 0.777777777777330 0.7777777777773300}
test format-13.5 {tcl_precision fuzzy comparison} {
    catch {unset a}
    catch {unset b}
    catch {unset c}
    set a 0.444444444444
    set b 0.99999999999999
    set c [expr {$a + $b}]
    format {%0.10f %0.12f %0.15f} $c $c $c
} {1.4444444444 1.444444444444 1.444444444443990}

test format-14.1 {testing MAX_FLOAT_SIZE for 0 and 1} {
    format {%s} ""
} {}
test format-14.2 {testing MAX_FLOAT_SIZE for 0 and 1} {
    format {%s} "a"
} {a}

test format-15.1 {testing %0..s 0 padding for chars/strings} {
    format %05s a
} {0000a}
test format-15.2 {testing %0..s 0 padding for chars/strings} {
    format "% 5s" a
} {    a}
test format-15.3 {testing %0..s 0 padding for chars/strings} {
    format %5s a
} {    a}
test format-15.4 {testing %0..s 0 padding for chars/strings} {
    format %05c 61
} {0000=}
test format-15.5 {testing %d space padding for integers} {
    format "(% 1d) (% 1d)" 10 -10
} {( 10) (-10)}
test format-15.6 {testing %d plus padding for integers} {
    format "(%+1d) (%+1d)" 10 -10
} {(+10) (-10)}

set a "0123456789"
set b ""
for {set i 0} {$i < 290} {incr i} {
    append b $a
}
for {set i 290} {$i < 400} {incr i} {
<<<<<<< HEAD
    test format-16.[expr {$i - 289}] {testing MAX_FLOAT_SIZE} {
=======
    test format-16.[expr {$i -289}] {testing MAX_FLOAT_SIZE} {
>>>>>>> 800a6d49
        format {%s} $b
    } $b
    append b "x"
}

test format-17.1 {testing %d with wide} {longIs32bit wideIs64bit} {
    format %d 7810179016327718216
} 1819043144
test format-17.2 {testing %ld with wide} {wideIs64bit} {
    format %ld 7810179016327718216
} 7810179016327718216
test format-17.3 {testing %ld with non-wide} {wideIs64bit} {
    format %ld 42
} 42
test format-17.4 {testing %l with non-integer} {
    format %lf 1
} 1.000000
test format-17.5 {testing %llu with positive bignum} -body {
    format %llu 0xabcdef0123456789abcdef
} -result 207698809136909011942886895
test format-17.6 {testing %llu with negative number} -body {
    format %llu -1
} -returnCodes 1 -result {unsigned bignum format is invalid}

test format-18.1 {do not demote existing numeric values} {
    set a 0xaaaaaaaa
    # Ensure $a and $b are separate objects
    set b 0xaaaa
    append b aaaa
    set result [expr {$a == $b}]
    format %08lx $b
    lappend result [expr {$a == $b}]
    set b 0xaaaa
    append b aaaa
    lappend result [expr {$a == $b}]
    format %08x $b
    lappend result [expr {$a == $b}]
} {1 1 1 1}
test format-18.2 {do not demote existing numeric values} {longIs32bit wideIs64bit} {
    set a [expr {0xaaaaaaaaaa + 1}]
    set b 0xaaaaaaaaab
    list [format %08x $a] [expr {$a == $b}]
} {aaaaaaab 1}

test format-19.1 {regression test - tcl-core message by Brian Griffin on 26 0ctober 2004} -body {
    set x 0x8fedc654
    list [expr { ~ $x }] [format %08x [expr { ~$x }]]
} -match regexp -result {-2414724693 f*701239ab}
test format-19.2 {Bug 1867855} {
    format %llx 0
} 0
test format-19.3 {Bug 2830354} {
    string length [format %340f 0]
} 340

test format-19.4.1 {Bug d498578df4: width overflow should cause limit exceeded} \
-constraints {longIs32bit} -body {
    # in case of overflow into negative, it produces width -2 (and limit exceeded),
    # in case of width will be unsigned, it will be outside limit (2GB for 32bit)...
    # and it don't throw an error in case the bug is not fixed (and probably no segfault).
    format %[expr {0xffffffff - 1}]g 0
} -returnCodes error -result "max size for a Tcl value exceeded"

test format-19.4.2 {Bug d498578df4: width overflow should cause limit exceeded} -body {
    # limit should exceeds in any case,
    # and it don't throw an error in case the bug is not fixed (and probably no segfault).
    format %[expr {0xffffffffffffffff - 1}]g 0
} -returnCodes error -result "max size for a Tcl value exceeded"

# Note that this test may fail in future versions
test format-20.1 {Bug 2932421: plain %s caused intrep change of args} -body {
    set x [dict create a b c d]
    format %s $x
    # After this, obj in $x should be a dict
    # We are testing to make sure it has not been shimmered to a
    # different intrep when that is not necessary.
    # Whether or not there is a string rep - we should not care!
    tcl::unsupported::representation $x
} -match glob -result {value is a dict *}

# cleanup
catch {unset a}
catch {unset b}
catch {unset c}
catch {unset d}
::tcltest::cleanupTests
return

# Local Variables:
# mode: tcl
# End:<|MERGE_RESOLUTION|>--- conflicted
+++ resolved
@@ -1,640 +1,728 @@
-# Commands covered:  format
+# Commands covered:  exec
 #
-# This file contains a collection of tests for one or more of the Tcl
-# built-in commands.  Sourcing this file into Tcl runs the tests and
-# generates output for errors.  No output means no errors were found.
+# This file contains a collection of tests for one or more of the Tcl built-in
+# commands. Sourcing this file into Tcl runs the tests and generates output
+# for errors. No output means no errors were found.
 #
 # Copyright © 1991-1994 The Regents of the University of California.
-# Copyright © 1994-1998 Sun Microsystems, Inc.
+# Copyright © 1994-1997 Sun Microsystems, Inc.
+# Copyright © 1998-1999 Scriptics Corporation.
 #
-# See the file "license.terms" for information on usage and redistribution
-# of this file, and for a DISCLAIMER OF ALL WARRANTIES.
+# See the file "license.terms" for information on usage and redistribution of
+# this file, and for a DISCLAIMER OF ALL WARRANTIES.
+
+# There is no point in running Valgrind on cases where [exec] forks but then
+# fails and the child process doesn't go through full cleanup.
 
 if {"::tcltest" ni [namespace children]} {
     package require tcltest 2.5
     namespace import -force ::tcltest::*
 }
 
-# %u output depends on word length, so this test is not portable.
-testConstraint longIs32bit [expr {$tcl_platform(wordSize) == 4}]
-testConstraint longIs64bit [expr {$tcl_platform(wordSize) == 8}]
-testConstraint wideIs64bit [expr {wide(0x8000000000000000) < 0}]
-testConstraint pointerIs64bit [expr {$tcl_platform(pointerSize) >= 8}]
-# MSVC uses a broken libc that gets sprintf("%g") wrong. This is a pain
-# particularly in Continuous Integration, and there isn't anything much we can
-# do about it.
-testConstraint knownMsvcBug [expr {![info exists ::env(CI_BUILD_WITH_MSVC)]}]
+loadTestedCommands
+catch [list package require -exact tcl::test [info patchlevel]]
+package require tcltests
+
+# All tests require the "exec" command.
+# Skip them if exec is not defined.
+testConstraint exec [llength [info commands exec]]
+# Some skips when running in a macOS CI environment
+testConstraint noosxCI [expr {![info exists ::env(MAC_CI)]}]
+
+unset -nocomplain path
+
+# Utilities that are like bourne shell stalwarts, but cross-platform.
+set path(echo) [makeFile {
+    puts -nonewline [lindex $argv 0]
+    foreach str [lrange $argv 1 end] {
+	puts -nonewline " $str"
+    }
+    puts {}
+    exit
+} echo]
+set path(echo2) [makeFile {
+    puts stdout [join $argv]
+    puts stderr [lindex $argv 1]
+    exit
+} echo2]
+set path(cat) [makeFile {
+    if {$argv eq ""} {
+	set argv -
+    }
+    fconfigure stdout -translation binary
+    foreach name $argv {
+	if {$name eq "-"} {
+	    set f stdin
+	} elseif {[catch {open $name r} f] != 0} {
+	    puts stderr $f
+	    continue
+	}
+	fconfigure $f -translation binary
+	while {[eof $f] == 0} {
+	    puts -nonewline [read $f]
+	}
+	if {$f ne "stdin"} {
+	    close $f
+	}
+    }
+    exit
+} cat]
+set path(wc) [makeFile {
+    set data [read stdin]
+    set lines [regsub -all "\n" $data {} dummy]
+    set words [regsub -all "\[^ \t\n]+" $data {} dummy]
+    set chars [string length $data]
+    puts [format "%8.d%8.d%8.d" $lines $words $chars]
+    exit
+} wc]
+set path(sh) [makeFile {
+    if {[lindex $argv 0] ne "-c"} {
+	error "sh: unexpected arguments $argv"
+    }
+    set cmd [lindex $argv 1]
+    lappend cmd ";"
+    set newcmd {}
+    foreach arg $cmd {
+	if {$arg eq ";"} {
+	    exec >@stdout 2>@stderr [info nameofexecutable] {*}$newcmd
+	    set newcmd {}
+	    continue
+	}
+	if {$arg eq "1>&2"} {
+	    set arg >@stderr
+	}
+	lappend newcmd $arg
+    }
+    exit
+} sh]
+set path(sh2) [makeFile {
+    if {[lindex $argv 0] ne "-c"} {
+	error "sh: unexpected arguments $argv"
+    }
+    set cmd [lindex $argv 1]
+    lappend cmd ";"
+    set newcmd {}
+    foreach arg $cmd {
+	if {$arg eq ";"} {
+	    exec -ignorestderr >@stdout [info nameofexecutable] {*}$newcmd
+	    set newcmd {}
+	    continue
+	}
+	lappend newcmd $arg
+    }
+    exit
+} sh2]
+set path(sleep) [makeFile {
+    after [expr {$argv*1000}]
+    exit
+} sleep]
+set path(exit) [makeFile {
+    exit $argv
+} exit]
+
+proc readfile filename {
+    set f [open $filename]
+    set d [read $f]
+    close $f
+    return [string trimright $d \n]
+}
  
-test format-1.1 {integer formatting} {
-    format "%*d %d %d %d" 6 34 16923 -12 -1
-} {    34 16923 -12 -1}
-test format-1.2 {integer formatting} {
-    format "%4d %4d %4d %4d %d %#x %#X" 6 34 16923 -12 -1 14 12
-} {   6   34 16923  -12 -1 0xe 0xC}
-test format-1.3 {integer formatting} longIs32bit {
-    format "%4u %4u %4u %4u %d %#o" 6 34 16923 -12 -1 0
-} {   6   34 16923 4294967284 -1 0}
-test format-1.3.1 {integer formatting} longIs64bit {
-    format "%4u %4u %4u %4u %d %#o" 6 34 16923 -12 -1 0
-} {   6   34 16923 18446744073709551604 -1 0}
-test format-1.4 {integer formatting} {
-    format "%-4d %-4i %-4d %-4ld" 6 34 16923 -12 -1
-} {6    34   16923 -12 }
-test format-1.5 {integer formatting} {
-    format "%04d %04d %04d %04i" 6 34 16923 -12 -1
-} {0006 0034 16923 -012}
-test format-1.6 {integer formatting} {
-    format "%00*d" 6 34
-} {000034}
-# Printing negative numbers in hex or octal format depends on word
-# length, so these tests are not portable.
-test format-1.7 {integer formatting} longIs32bit {
-    format "%4x %4x %4x %4x" 6 34 16923 -12 -1
-} {   6   22 421b fffffff4}
-test format-1.7.1 {integer formatting} longIs64bit {
-    format "%4x %4x %4x %4x" 6 34 16923 -12 -1
-} {   6   22 421b fffffffffffffff4}
-test format-1.8 {integer formatting} longIs32bit {
-    format "%#x %#x %#X %#X %#x" 0 6 34 16923 -12 -1
-} {0 0x6 0x22 0x421B 0xfffffff4}
-test format-1.8.1 {integer formatting} longIs64bit {
-    format "%#x %#x %#X %#X %#x" 0 6 34 16923 -12 -1
-} {0 0x6 0x22 0x421B 0xfffffffffffffff4}
-test format-1.9 {integer formatting} longIs32bit {
-    format "%#5x %#20x %#20x %#20x %#20x" 0 6 34 16923 -12 -1
-} {    0                  0x6                 0x22               0x421b           0xfffffff4}
-test format-1.9.1 {integer formatting} longIs64bit {
-    format "%#5x %#20x %#20x %#20x %#20x" 0 6 34 16923 -12 -1
-} {    0                  0x6                 0x22               0x421b   0xfffffffffffffff4}
-test format-1.10 {integer formatting} longIs32bit {
-    format "%-#5x %-#20x %-#20x %-#20x %-#20x" 0 6 34 16923 -12 -1
-} {0     0x6                  0x22                 0x421b               0xfffffff4          }
-test format-1.10.1 {integer formatting} longIs64bit {
-    format "%-#5x %-#20x %-#20x %-#20x %-#20x" 0 6 34 16923 -12 -1
-} {0     0x6                  0x22                 0x421b               0xfffffffffffffff4  }
-test format-1.11 {integer formatting} longIs32bit {
-    format "%-#5o %-#20o %#-20o %#-20o %#-20o" 0 6 34 16923 -12 -1
-} {0     0o6                  0o42                 0o41033              0o37777777764       }
-test format-1.11.1 {integer formatting} longIs64bit {
-    format "%-#5o %-#20o %#-20o %#-20o %#-20o" 0 6 34 16923 -12 -1
-} {0     0o6                  0o42                 0o41033              0o1777777777777777777764}
-test format-1.12 {integer formatting} {
-    format "%b %#b %#b %llb" 5 0 5 [expr {2**100}]
-} {101 0 0b101 10000000000000000000000000000000000000000000000000000000000000000000000000000000000000000000000000000}
-test format-1.13 {integer formatting} {
-    format "%#0d %#0d %#0d %#0d %#0d" 0 6 34 16923 -12 -1
-} {0 6 34 16923 -12}
-test format-1.14 {integer formatting} {
-    format "%#05d %#020d %#020d %#020d %#020d" 0 6 34 16923 -12 -1
-} {00000 00000000000000000006 00000000000000000034 00000000000000016923 -0000000000000000012}
-test format-1.15 {integer formatting} {
-    format "%-#05d %-#020d %-#020d %-#020d %-#020d" 0 6 34 16923 -12 -1
-} {00000 00000000000000000006 00000000000000000034 00000000000000016923 -0000000000000000012}
-
-
-test format-2.1 {string formatting} {
-    format "%s %s %c %s" abcd {This is a very long test string.} 120 x
-} {abcd This is a very long test string. x x}
-test format-2.2 {string formatting} {
-    format "%20s %20s %20c %20s" abcd {This is a very long test string.} 120 x
-} {                abcd This is a very long test string.                    x                    x}
-test format-2.3 {string formatting} {
-    format "%.10s %.10s %c %.10s" abcd {This is a very long test string.} 120 x
-} {abcd This is a  x x}
-test format-2.4 {string formatting} {
-    format "%s %s %% %c %s" abcd {This is a very long test string.} 120 x
-} {abcd This is a very long test string. % x x}
-test format-2.5 {string formatting, embedded nulls} {
-    format "%10s" abc\0def
-} "   abc\0def"
-test format-2.6 {string formatting, international chars} {
-    format "%10s" abc\ufeffdef
-} "   abc\ufeffdef"
-test format-2.7 {string formatting, international chars} {
-    format "%.5s" abc\ufeffdef
-} "abc\ufeffd"
-test format-2.8 {string formatting, international chars} {
-    format "foo\ufeffbar%s" baz
-} "foo\ufeffbarbaz"
-test format-2.9 {string formatting, width} {
-    format "a%5sa" f
-} "a    fa"
-test format-2.10 {string formatting, width} {
-    format "a%-5sa" f
-} "af    a"
-test format-2.11 {string formatting, width} {
-    format "a%2sa" foo
-} "afooa"
-test format-2.12 {string formatting, width} {
-    format "a%0sa" foo
-} "afooa"
-test format-2.13 {string formatting, precision} {
-    format "a%.2sa" foobarbaz
-} "afoa"
-test format-2.14 {string formatting, precision} {
-    format "a%.sa" foobarbaz
-} "aa"
-test format-2.15 {string formatting, precision} {
-    list [catch {format "a%.-2sa" foobarbaz} msg] $msg
-} {1 {bad field specifier "-"}}
-test format-2.16 {string formatting, width and precision} {
-    format "a%5.2sa" foobarbaz
-} "a   foa"
-test format-2.17 {string formatting, width and precision} {
-    format "a%5.7sa" foobarbaz
-} "afoobarba"
-
-test format-3.1 {Tcl_FormatObjCmd: character formatting} {
-    format "|%c|%0c|%-1c|%1c|%-6c|%6c|%*c|%*c|" 65 65 65 65 65 65 3 65 -4 65
-} "|A|A|A|A|A     |     A|  A|A   |"
-test format-3.2 {Tcl_FormatObjCmd: international character formatting} {
-    format "|%c|%0c|%-1c|%1c|%-6c|%6c|%*c|%*c|" 0xa2 0x4e4e 0x25a 0xc3 0xff08 0 3 0x6575 -4 0x4e4f
-} "|\ua2|\u4e4e|\u25a|\uc3|\uff08     |     \0|  \u6575|\u4e4f   |"
-
-test format-4.1 {e and f formats} {eformat} {
-    format "%e %e %e %e" 34.2e12 68.514 -.125 -16000. .000053
-} {3.420000e+13 6.851400e+01 -1.250000e-01 -1.600000e+04}
-test format-4.2 {e and f formats} {eformat} {
-    format "%20e %20e %20e %20e" 34.2e12 68.514 -.125 -16000. .000053
-} {        3.420000e+13         6.851400e+01        -1.250000e-01        -1.600000e+04}
-test format-4.3 {e and f formats} {eformat} {
-    format "%.1e %.1e %.1e %.1e" 34.2e12 68.514 -.126 -16000. .000053
-} {3.4e+13 6.9e+01 -1.3e-01 -1.6e+04}
-test format-4.4 {e and f formats} {eformat} {
-    format "%020e %020e %020e %020e" 34.2e12 68.514 -.126 -16000. .000053
-} {000000003.420000e+13 000000006.851400e+01 -00000001.260000e-01 -00000001.600000e+04}
-test format-4.5 {e and f formats} {eformat} {
-    format "%7.1e %7.1e %7.1e %7.1e" 34.2e12 68.514 -.126 -16000. .000053
-} {3.4e+13 6.9e+01 -1.3e-01 -1.6e+04}
-test format-4.6 {e and f formats} {
-    format "%f %f %f %f" 34.2e12 68.514 -.125 -16000. .000053
-} {34200000000000.000000 68.514000 -0.125000 -16000.000000}
-test format-4.7 {e and f formats} {
-    format "%.4f %.4f %.4f %.4f %.4f" 34.2e12 68.514 -.125 -16000. .000053
-} {34200000000000.0000 68.5140 -0.1250 -16000.0000 0.0001}
-test format-4.8 {e and f formats} {eformat} {
-    format "%.4e %.5e %.6e" -9.99996 -9.99996 9.99996
-} {-1.0000e+01 -9.99996e+00 9.999960e+00}
-test format-4.9 {e and f formats} {
-    format "%.4f %.5f %.6f" -9.99996 -9.99996 9.99996
-} {-10.0000 -9.99996 9.999960}
-test format-4.10 {e and f formats} {
-    format "%20f %-20f %020f" -9.99996 -9.99996 9.99996
-} {           -9.999960 -9.999960            0000000000009.999960}
-test format-4.11 {e and f formats} {
-    format "%-020f %020f" -9.99996 -9.99996 9.99996
-} {-9.999960            -000000000009.999960}
-test format-4.12 {e and f formats} {eformat} {
-    format "%.0e %#.0e" -9.99996 -9.99996 9.99996
-} {-1e+01 -1.e+01}
-test format-4.13 {e and f formats} {
-    format "%.0f %#.0f" -9.99996 -9.99996 9.99996
-} {-10 -10.}
-test format-4.14 {e and f formats} {
-    format "%.4f %.5f %.6f" -9.99996 -9.99996 9.99996
-} {-10.0000 -9.99996 9.999960}
-test format-4.15 {e and f formats} {
-    format "%3.0f %3.0f %3.0f %3.0f" 1.0 1.1 1.01 1.001
-} {  1   1   1   1}
-test format-4.16 {e and f formats} {
-    format "%3.1f %3.1f %3.1f %3.1f" 0.0 0.1 0.01 0.001
-} {0.0 0.1 0.0 0.0}
-
-test format-5.1 {g-format} {eformat} {
-    format "%.3g" 12341.0
-} {1.23e+04}
-test format-5.2 {g-format} {eformat} {
-    format "%.3G" 1234.12345
-} {1.23E+03}
-test format-5.3 {g-format} {
-    format "%.3g" 123.412345
-} {123}
-test format-5.4 {g-format} {
-    format "%.3g" 12.3412345
-} {12.3}
-test format-5.5 {g-format} {
-    format "%.3g" 1.23412345
-} {1.23}
-test format-5.6 {g-format} {
-    format "%.3g" 1.23412345
-} {1.23}
-test format-5.7 {g-format} {
-    format "%.3g" .123412345
-} {0.123}
-test format-5.8 {g-format} {
-    format "%.3g" .012341
-} {0.0123}
-test format-5.9 {g-format} {
-    format "%.3g" .0012341
-} {0.00123}
-test format-5.10 {g-format} {
-    format "%.3g" .00012341
-} {0.000123}
-test format-5.11 {g-format} {eformat} {
-    format "%.3g" .00001234
-} {1.23e-05}
-test format-5.12 {g-format} {eformat} {
-    format "%.4g" 9999.6
-} {1e+04}
-test format-5.13 {g-format} {
-    format "%.4g" 999.96
-} {1000}
-test format-5.14 {g-format} {
-    format "%.3g" 1.0
-} {1}
-test format-5.15 {g-format} {
-    format "%.3g" .1
-} {0.1}
-test format-5.16 {g-format} {
-    format "%.3g" .01
-} {0.01}
-test format-5.17 {g-format} {
-    format "%.3g" .001
-} {0.001}
-test format-5.18 {g-format} {eformat} {
-    format "%.3g" .00001
-} {1e-05}
-test format-5.19 {g-format} {eformat} {
-    format "%#.3g" 1234.0
-} {1.23e+03}
-test format-5.20 {g-format} {eformat} {
-    format "%#.3G" 9999.5
-} {1.00E+04}
-
-test format-6.1 {floating-point zeroes} {eformat} {
-    format "%e %f %g" 0.0 0.0 0.0 0.0
-} {0.000000e+00 0.000000 0}
-test format-6.2 {floating-point zeroes} {eformat} {
-    format "%.4e %.4f %.4g" 0.0 0.0 0.0 0.0
-} {0.0000e+00 0.0000 0}
-test format-6.3 {floating-point zeroes} {eformat knownMsvcBug} {
-    format "%#.4e %#.4f %#.4g" 0.0 0.0 0.0 0.0
-} {0.0000e+00 0.0000 0.000}
-test format-6.4 {floating-point zeroes} {eformat} {
-    format "%.0e %.0f %.0g" 0.0 0.0 0.0 0.0
-} {0e+00 0 0}
-test format-6.5 {floating-point zeroes} {eformat knownMsvcBug} {
-    format "%#.0e %#.0f %#.0g" 0.0 0.0 0.0 0.0
-} {0.e+00 0. 0.}
-test format-6.6 {floating-point zeroes} {
-    format "%3.0f %3.0f %3.0f %3.0f" 0.0 0.0 0.0 0.0
-} {  0   0   0   0}
-test format-6.7 {floating-point zeroes} {
-    format "%3.0f %3.0f %3.0f %3.0f" 1.0 1.1 1.01 1.001
-} {  1   1   1   1}
-test format-6.8 {floating-point zeroes} {
-    format "%3.1f %3.1f %3.1f %3.1f" 0.0 0.1 0.01 0.001
-} {0.0 0.1 0.0 0.0}
-
-test format-7.1 {various syntax features} {
-    format "%*.*f" 12 3 12.345678901
-} {      12.346}
-test format-7.2 {various syntax features} {
-    format "%0*.*f" 12 3 12.345678901
-} {00000012.346}
-test format-7.3 {various syntax features} {
-    format "\*\t\\n"
-} {*	\n}
-
-test format-8.1 {error conditions} {
-    catch format
+# ----------------------------------------------------------------------
+# Basic operations.
+
+test exec-1.1 {basic exec operation} {exec} {
+    exec [interpreter] $path(echo) a b c
+} "a b c"
+test exec-1.2 {pipelining} {exec stdio} {
+    exec [interpreter] $path(echo) a b c d | [interpreter] $path(cat) | [interpreter] $path(cat)
+} "a b c d"
+test exec-1.3 {pipelining} {exec stdio} {
+    set a [exec [interpreter] $path(echo) a b c d | [interpreter] $path(cat) | [interpreter] $path(wc)]
+    list [scan $a "%d %d %d" b c d] $b $c
+} {3 1 4}
+set arg {12345678901234567890123456789012345678901234567890}
+set arg "$arg$arg$arg$arg$arg$arg"
+test exec-1.4 {long command lines} {exec} {
+    exec [interpreter] $path(echo) $arg
+} $arg
+set arg {}
+
+# I/O redirection: input from Tcl command.
+
+test exec-2.1 {redirecting input from immediate source} {exec stdio} {
+    exec [interpreter] $path(cat) << "Sample text"
+} {Sample text}
+test exec-2.2 {redirecting input from immediate source} {exec stdio} {
+    exec << "Sample text" [interpreter] $path(cat) | [interpreter] $path(cat)
+} {Sample text}
+test exec-2.3 {redirecting input from immediate source} {exec stdio} {
+    exec [interpreter] $path(cat) << "Sample text" | [interpreter] $path(cat)
+} {Sample text}
+test exec-2.4 {redirecting input from immediate source} {exec stdio} {
+    exec [interpreter] $path(cat) | [interpreter] $path(cat) << "Sample text"
+} {Sample text}
+test exec-2.5 {redirecting input from immediate source} {exec} {
+    exec [interpreter] $path(cat) "<<Joined to arrows"
+} {Joined to arrows}
+test exec-2.6 {redirecting input from immediate source, with UTF} -setup {
+    set sysenc [encoding system]
+    encoding system iso8859-1
+    proc quotenonascii s {
+	regsub -all {\[|\\|\]} $s {\\&} s
+	regsub -all "\[\u007f-\uffff\]" $s \
+	    {[apply {c {format {\u%04x} [scan $c %c]}} &]} s
+	return [subst -novariables $s]
+    }
+} -constraints {exec} -body {
+    # If this fails, it may give back: "\uC3\uA9\uC3\uA0\uC3\uBC\uC3\uB1"
+    # If it does, this means that the UTF -> external conversion did not occur
+    # before writing out the temp file.
+    quotenonascii [exec [interpreter] $path(cat) << "\uE9\uE0\uFC\uF1"]
+} -cleanup {
+    encoding system $sysenc
+    rename quotenonascii {}
+} -result {\u00e9\u00e0\u00fc\u00f1}
+
+# I/O redirection: output to file.
+
+set path(gorp.file) [makeFile {} gorp.file]
+file delete $path(gorp.file)
+
+test exec-3.1 {redirecting output to file} {exec} {
+    exec [interpreter] $path(echo) "Some simple words" > $path(gorp.file)
+    exec [interpreter] $path(cat) $path(gorp.file)
+} "Some simple words"
+test exec-3.2 {redirecting output to file} {exec stdio} {
+    exec [interpreter] $path(echo) "More simple words" | >$path(gorp.file) [interpreter] $path(cat) | [interpreter] $path(cat)
+    exec [interpreter] $path(cat) $path(gorp.file)
+} "More simple words"
+test exec-3.3 {redirecting output to file} {exec stdio} {
+    exec > $path(gorp.file) [interpreter] $path(echo) "Different simple words" | [interpreter] $path(cat) | [interpreter] $path(cat)
+    exec [interpreter] $path(cat) $path(gorp.file)
+} "Different simple words"
+test exec-3.4 {redirecting output to file} {exec} {
+    exec [interpreter] $path(echo) "Some simple words" >$path(gorp.file)
+    exec [interpreter] $path(cat) $path(gorp.file)
+} "Some simple words"
+test exec-3.5 {redirecting output to file} {exec} {
+    exec [interpreter] $path(echo) "First line" >$path(gorp.file)
+    exec [interpreter] $path(echo) "Second line" >> $path(gorp.file)
+    exec [interpreter] $path(cat) $path(gorp.file)
+} "First line\nSecond line"
+test exec-3.6 {redirecting output to file} {exec} {
+    exec [interpreter] $path(echo) "First line" >$path(gorp.file)
+    exec [interpreter] $path(echo) "Second line" >>$path(gorp.file)
+    exec [interpreter] $path(cat) $path(gorp.file)
+} "First line\nSecond line"
+test exec-3.7 {redirecting output to file} {exec} {
+    set f [open $path(gorp.file) w]
+    puts $f "Line 1"
+    flush $f
+    exec [interpreter] $path(echo) "More text" >@ $f
+    exec [interpreter] $path(echo) >@$f "Even more"
+    puts $f "Line 3"
+    close $f
+    exec [interpreter] $path(cat) $path(gorp.file)
+} "Line 1\nMore text\nEven more\nLine 3"
+
+# I/O redirection: output and stderr to file.
+
+file delete $path(gorp.file)
+
+test exec-4.1 {redirecting output and stderr to file} {exec} {
+    exec [interpreter] $path(echo) "test output" >& $path(gorp.file)
+    exec [interpreter] $path(cat) $path(gorp.file)
+} "test output"
+test exec-4.2 {redirecting output and stderr to file} {exec} {
+    list [exec [interpreter] $path(sh) -c "\"$path(echo)\" foo bar 1>&2" >&$path(gorp.file)] \
+	    [exec [interpreter] $path(cat) $path(gorp.file)]
+} {{} {foo bar}}
+test exec-4.3 {redirecting output and stderr to file} {exec} {
+    exec [interpreter] $path(echo) "first line" > $path(gorp.file)
+    list [exec [interpreter] $path(sh) -c "\"$path(echo)\" foo bar 1>&2" >>&$path(gorp.file)] \
+	    [exec [interpreter] $path(cat) $path(gorp.file)]
+} "{} {first line\nfoo bar}"
+test exec-4.4 {redirecting output and stderr to file} {exec} {
+    set f [open $path(gorp.file) w]
+    puts $f "Line 1"
+    flush $f
+    exec [interpreter] $path(echo) "More text" >&@ $f
+    exec [interpreter] $path(echo) >&@$f "Even more"
+    puts $f "Line 3"
+    close $f
+    exec [interpreter] $path(cat) $path(gorp.file)
+} "Line 1\nMore text\nEven more\nLine 3"
+test exec-4.5 {redirecting output and stderr to file} {exec} {
+    set f [open $path(gorp.file) w]
+    puts $f "Line 1"
+    flush $f
+    exec >&@ $f [interpreter] $path(sh) -c "\"$path(echo)\" foo bar 1>&2"
+    exec >&@$f [interpreter] $path(sh) -c "\"$path(echo)\" xyzzy 1>&2"
+    puts $f "Line 3"
+    close $f
+    exec [interpreter] $path(cat) $path(gorp.file)
+} "Line 1\nfoo bar\nxyzzy\nLine 3"
+
+# I/O redirection: input from file.
+
+if {[testConstraint exec]} {
+    exec [interpreter] $path(echo) "Just a few thoughts" > $path(gorp.file)
+}
+test exec-5.1 {redirecting input from file} {exec} {
+    exec [interpreter] $path(cat) < $path(gorp.file)
+} {Just a few thoughts}
+test exec-5.2 {redirecting input from file} {exec stdio} {
+    exec [interpreter] $path(cat) | [interpreter] $path(cat) < $path(gorp.file)
+} {Just a few thoughts}
+test exec-5.3 {redirecting input from file} {exec stdio} {
+    exec [interpreter] $path(cat) < $path(gorp.file) | [interpreter] $path(cat)
+} {Just a few thoughts}
+test exec-5.4 {redirecting input from file} {exec stdio} {
+    exec < $path(gorp.file) [interpreter] $path(cat) | [interpreter] $path(cat)
+} {Just a few thoughts}
+test exec-5.5 {redirecting input from file} {exec} {
+    exec [interpreter] $path(cat) <$path(gorp.file)
+} {Just a few thoughts}
+test exec-5.6 {redirecting input from file} -constraints {exec} -body {
+    set f [open $path(gorp.file) r]
+    exec [interpreter] $path(cat) <@ $f
+} -cleanup {
+    close $f
+} -result {Just a few thoughts}
+test exec-5.7 {redirecting input from file} -constraints {exec} -body {
+    set f [open $path(gorp.file) r]
+    exec <@$f [interpreter] $path(cat)
+} -cleanup {
+    close $f
+} -result {Just a few thoughts}
+
+# I/O redirection: standard error through a pipeline.
+
+test exec-6.1 {redirecting stderr through a pipeline} {exec stdio} {
+    exec [interpreter] $path(sh) -c "\"$path(echo)\" foo bar" |& [interpreter] $path(cat)
+} "foo bar"
+test exec-6.2 {redirecting stderr through a pipeline} {exec stdio} {
+    exec [interpreter] $path(sh) -c "\"$path(echo)\" foo bar 1>&2" |& [interpreter] $path(cat)
+} "foo bar"
+test exec-6.3 {redirecting stderr through a pipeline} {exec stdio} {
+    exec [interpreter] $path(sh) -c "\"$path(echo)\" foo bar 1>&2" \
+	|& [interpreter] $path(sh) -c "\"$path(echo)\" second msg 1>&2 ; \"$path(cat)\"" |& [interpreter] $path(cat)
+} "second msg\nfoo bar"
+
+# I/O redirection: combinations.
+
+set path(gorp.file2) [makeFile {} gorp.file2]
+
+test exec-7.1 {multiple I/O redirections} {exec} {
+    exec << "command input" > $path(gorp.file2) [interpreter] $path(cat) < $path(gorp.file)
+    exec [interpreter] $path(cat) $path(gorp.file2)
+} {Just a few thoughts}
+test exec-7.2 {multiple I/O redirections} {exec} {
+    exec < $path(gorp.file) << "command input" [interpreter] $path(cat)
+} {command input}
+
+# Long input to command and output from command.
+set a "0123456789 xxxxxxxxx abcdefghi ABCDEFGHIJK\n"
+set a [concat $a $a $a $a]
+set a [concat $a $a $a $a]
+set a [concat $a $a $a $a]
+set a [concat $a $a $a $a]
+test exec-8.1 {long input and output} {exec} {
+    exec [interpreter] $path(cat) << $a
+} $a
+# More than 20 arguments to exec.
+test exec-8.2 {long input and output} {exec} {
+    exec [interpreter] $path(echo) 1 2 3 4 5 6 7 8 9 10 11 12 13 14 15 16 17 18 19 20 21 22 23
+} {1 2 3 4 5 6 7 8 9 10 11 12 13 14 15 16 17 18 19 20 21 22 23}
+
+# Commands that return errors.
+
+test exec-9.1 {commands returning errors} {exec notValgrind} {
+    set x [catch {exec gorp456} msg]
+    list $x [string tolower $msg] [string tolower $errorCode]
+} {1 {couldn't execute "gorp456": no such file or directory} {posix enoent {no such file or directory}}}
+test exec-9.2 {commands returning errors} {exec notValgrind} {
+    string tolower [list [catch {exec [interpreter] echo foo | foo123} msg] $msg $errorCode]
+} {1 {couldn't execute "foo123": no such file or directory} {posix enoent {no such file or directory}}}
+test exec-9.3 {commands returning errors} -constraints {exec stdio} -body {
+    exec [interpreter] $path(sleep) 1 | [interpreter] $path(exit) 43 | [interpreter] $path(sleep) 1
+} -returnCodes error -result {child process exited abnormally}
+test exec-9.4 {commands returning errors} -constraints {exec stdio} -body {
+    exec [interpreter] $path(exit) 43 | [interpreter] $path(echo) "foo bar"
+} -returnCodes error -result {foo bar
+child process exited abnormally}
+test exec-9.5 {commands returning errors} -constraints {exec stdio notValgrind} -body {
+    exec gorp456 | [interpreter] echo a b c
+} -returnCodes error -result {couldn't execute "gorp456": no such file or directory}
+test exec-9.6 {commands returning errors} -constraints {exec} -body {
+    exec [interpreter] $path(sh) -c "\"$path(echo)\" error msg 1>&2"
+} -returnCodes error -result {error msg}
+test exec-9.7 {commands returning errors} -constraints {exec stdio nonPortable} -body {
+    # This test can fail easily on multiprocessor machines
+    exec [interpreter] $path(sh) -c "\"$path(echo)\" error msg 1>&2 ; \"$path(sleep)\" 1" \
+	| [interpreter] $path(sh) -c "\"$path(echo)\" error msg 1>&2 ; \"$path(sleep)\" 1"
+} -returnCodes error -result {error msg
+error msg}
+set path(err) [makeFile {} err]
+test exec-9.8 {commands returning errors} -constraints {exec} -setup {
+    set f [open $path(err) w]
+    puts $f {
+	puts stdout out
+	puts stderr err
+    }
+    close $f
+} -body {
+    exec [interpreter] $path(err)
+} -returnCodes error -result {out
+err}
+
+# Errors in executing the Tcl command, as opposed to errors in the processes
+# that are invoked.
+
+test exec-10.1 {errors in exec invocation} -constraints {exec} -body {
+    exec
+} -returnCodes error -result {wrong # args: should be "exec ?-option ...? arg ?arg ...?"}
+test exec-10.2 {errors in exec invocation} -constraints {exec} -body {
+    exec | cat
+} -returnCodes error -result {illegal use of | or |& in command}
+test exec-10.3 {errors in exec invocation} -constraints {exec} -body {
+    exec cat |
+} -returnCodes error -result {illegal use of | or |& in command}
+test exec-10.4 {errors in exec invocation} -constraints {exec} -body {
+    exec cat | | cat
+} -returnCodes error -result {illegal use of | or |& in command}
+test exec-10.5 {errors in exec invocation} -constraints {exec} -body {
+    exec cat | |& cat
+} -returnCodes error -result {illegal use of | or |& in command}
+test exec-10.6 {errors in exec invocation} -constraints {exec} -body {
+    exec cat |&
+} -returnCodes error -result {illegal use of | or |& in command}
+test exec-10.7 {errors in exec invocation} -constraints {exec} -body {
+    exec cat <
+} -returnCodes error -result {can't specify "<" as last word in command}
+test exec-10.8 {errors in exec invocation} -constraints {exec} -body {
+    exec cat >
+} -returnCodes error -result {can't specify ">" as last word in command}
+test exec-10.9 {errors in exec invocation} -constraints {exec} -body {
+    exec cat <<
+} -returnCodes error -result {can't specify "<<" as last word in command}
+test exec-10.10 {errors in exec invocation} -constraints {exec} -body {
+    exec cat >>
+} -returnCodes error -result {can't specify ">>" as last word in command}
+test exec-10.11 {errors in exec invocation} -constraints {exec} -body {
+    exec cat >&
+} -returnCodes error -result {can't specify ">&" as last word in command}
+test exec-10.12 {errors in exec invocation} -constraints {exec} -body {
+    exec cat >>&
+} -returnCodes error -result {can't specify ">>&" as last word in command}
+test exec-10.13 {errors in exec invocation} -constraints {exec} -body {
+    exec cat >@
+} -returnCodes error -result {can't specify ">@" as last word in command}
+test exec-10.14 {errors in exec invocation} -constraints {exec} -body {
+    exec cat <@
+} -returnCodes error -result {can't specify "<@" as last word in command}
+test exec-10.15 {errors in exec invocation} -constraints {exec} -body {
+    exec cat < a/b/c
+} -returnCodes error -result {couldn't read file "a/b/c": no such file or directory}
+test exec-10.16 {errors in exec invocation} -constraints {exec} -body {
+    exec cat << foo > a/b/c
+} -returnCodes error -result {couldn't write file "a/b/c": no such file or directory}
+test exec-10.17 {errors in exec invocation} -constraints {exec} -body {
+    exec cat << foo > a/b/c
+} -returnCodes error -result {couldn't write file "a/b/c": no such file or directory}
+set f [open $path(gorp.file) w]
+test exec-10.18 {errors in exec invocation} -constraints {exec} -body {
+    exec cat <@ $f
+} -returnCodes error -result "channel \"$f\" wasn't opened for reading"
+close $f
+set f [open $path(gorp.file) r]
+test exec-10.19 {errors in exec invocation} -constraints {exec} -body {
+    exec cat >@ $f
+} -returnCodes error -result "channel \"$f\" wasn't opened for writing"
+close $f
+test exec-10.20 {errors in exec invocation} -constraints {exec notValgrind} -body {
+    exec ~non_existent_user/foo/bar
+} -returnCodes error -result {user "non_existent_user" doesn't exist}
+test exec-10.21 {errors in exec invocation} -constraints {exec notValgrind} -body {
+    exec [interpreter] true | ~xyzzy_bad_user/x | false
+} -returnCodes error -result {user "xyzzy_bad_user" doesn't exist}
+test exec-10.22 {errors in exec invocation} -constraints {exec notValgrind} -body {
+    exec echo test > ~non_existent_user/foo/bar
+} -returnCodes error -result {user "non_existent_user" doesn't exist}
+# Commands in background.
+
+test exec-11.1 {commands in background} {exec} {
+    set time [time {exec [interpreter] $path(sleep) 2 &}]
+    expr {[lindex $time 0] < 1000000}
 } 1
-test format-8.2 {error conditions} {
-    catch format msg
-    set msg
-} {wrong # args: should be "format formatString ?arg ...?"}
-test format-8.3 {error conditions} {
-    catch {format %*d}
+test exec-11.2 {commands in background} -constraints {exec} -body {
+    exec [interpreter] $path(echo) a &b
+} -result {a &b}
+test exec-11.3 {commands in background} {exec} {
+    llength [exec [interpreter] $path(sleep) 1 &]
 } 1
-test format-8.4 {error conditions} {
-    catch {format %*d} msg
-    set msg
-} {not enough arguments for all format specifiers}
-test format-8.5 {error conditions} {
-    catch {format %*.*f 12}
-} 1
-test format-8.6 {error conditions} {
-    catch {format %*.*f 12} msg
-    set msg
-} {not enough arguments for all format specifiers}
-test format-8.7 {error conditions} {
-    catch {format %*.*f 12 3}
-} 1
-test format-8.8 {error conditions} {
-    catch {format %*.*f 12 3} msg
-    set msg
-} {not enough arguments for all format specifiers}
-test format-8.9 {error conditions} {
-    list [catch {format %*d x 3} msg] $msg
-} {1 {expected integer but got "x"}}
-test format-8.10 {error conditions} {
-    list [catch {format %*.*f 2 xyz 3} msg] $msg
-} {1 {expected integer but got "xyz"}}
-test format-8.11 {error conditions} {
-    catch {format %d 2a}
-} 1
-test format-8.12 {error conditions} {
-    catch {format %d 2a} msg
-    set msg
-} {expected integer but got "2a"}
-test format-8.13 {error conditions} {
-    catch {format %c 2x}
-} 1
-test format-8.14 {error conditions} {
-    catch {format %c 2x} msg
-    set msg
-} {expected integer but got "2x"}
-test format-8.15 {error conditions} {
-    catch {format %f 2.1z}
-} 1
-test format-8.16 {error conditions} {
-    catch {format %f 2.1z} msg
-    set msg
-} {expected floating-point number but got "2.1z"}
-test format-8.17 {error conditions} {
-    catch {format ab%}
-} 1
-test format-8.18 {error conditions} {
-    catch {format ab% 12} msg
-    set msg
-} {format string ended in middle of field specifier}
-test format-8.19 {error conditions} {
-    catch {format %q x}
-} 1
-test format-8.20 {error conditions} {
-    catch {format %r x} msg
-    set msg
-} {bad field specifier "r"}
-test format-8.21 {error conditions} {
-    catch {format %d}
-} 1
-test format-8.22 {error conditions} {
-    catch {format %d} msg
-    set msg
-} {not enough arguments for all format specifiers}
-test format-8.23 {error conditions} {
-    catch {format "%d %d" 24 xyz} msg
-    set msg
-} {expected integer but got "xyz"}
-# Since "%zd" and "%td" are equivalent to "%lld" in 64-bit platforms and
-# equivalent to "%d" in 32-bit platforms, they are really not useful in
-# scripts, therefore they are not documented. It's intended use is through
-# the function Tcl_AppendPrintfToObj (et al).
-test format-8.24 {Undocumented formats} -body {
-    format "%zd %td %d" [expr {2**30}] [expr {2**30}] [expr {2**30}]
-} -result {1073741824 1073741824 1073741824}
-test format-8.25 {Undocumented formats} -constraints pointerIs64bit -body {
-    format "%zd %td %lld" [expr {2**33}] [expr {2**33}] [expr {2**33}]
-} -result {8589934592 8589934592 8589934592}
-# Since "%p" is equivalent to "%#llx" in 64-bit platforms and equivalent
-# to "%#x" in 32-bit platforms, it are really not useful in scripts,
-# therefore they are not documented. It's intended use is through the
-# function Tcl_AppendPrintfToObj (et al).
-test format-8.26 {Undocumented formats} -body {
-    format "%p %#x" [expr {2**31}] [expr {2**31}]
-} -result {0x80000000 0x80000000}
-test format-8.27 {Undocumented formats} -constraints pointerIs64bit -body {
-    format "%p %#llx" [expr {2**33}] [expr {2**33}]
-} -result {0x200000000 0x200000000}
-
-test format-9.1 {long result} {
-    set a {1234567890abcdefghijklmnopqrstuvwxyzABCDEFGHIJKLMNOPQRSTUVWXYZ 1 2 3 4 5 6 7 8 9 0 a b c d e f g h i j k l m n o p q r s t u v w x y z A B C D E F G H I J K L M N O P Q R S T U V W X Y Z}
-    format {1111 2222 3333 4444 5555 6666 7777 8888 9999 aaaa bbbb cccc dddd eeee ffff gggg hhhh iiii jjjj kkkk llll mmmm nnnn oooo pppp qqqq rrrr ssss tttt uuuu vvvv wwww xxxx yyyy zzzz AAAA BBBB CCCC DDDD EEEE FFFF GGGG %s %s} $a $a
-} {1111 2222 3333 4444 5555 6666 7777 8888 9999 aaaa bbbb cccc dddd eeee ffff gggg hhhh iiii jjjj kkkk llll mmmm nnnn oooo pppp qqqq rrrr ssss tttt uuuu vvvv wwww xxxx yyyy zzzz AAAA BBBB CCCC DDDD EEEE FFFF GGGG 1234567890abcdefghijklmnopqrstuvwxyzABCDEFGHIJKLMNOPQRSTUVWXYZ 1 2 3 4 5 6 7 8 9 0 a b c d e f g h i j k l m n o p q r s t u v w x y z A B C D E F G H I J K L M N O P Q R S T U V W X Y Z 1234567890abcdefghijklmnopqrstuvwxyzABCDEFGHIJKLMNOPQRSTUVWXYZ 1 2 3 4 5 6 7 8 9 0 a b c d e f g h i j k l m n o p q r s t u v w x y z A B C D E F G H I J K L M N O P Q R S T U V W X Y Z}
-
-test format-10.1 {"h" format specifier} {
-    format %hd 0xffff
-} -1
-test format-10.2 {"h" format specifier} {
-    format %hx 0x10fff
-} fff
-test format-10.3 {"h" format specifier} {
-    format %hd 0x10000
+test exec-11.4 {commands in background} {exec stdio} {
+    llength [exec [interpreter] $path(sleep) 1 | [interpreter] $path(sleep) 1 | [interpreter] $path(sleep) 1 &]
+} 3
+test exec-11.5 {commands in background} {exec} {
+    set f [open $path(gorp.file) w]
+    puts $f [list catch [list exec [info nameofexecutable] $path(echo) foo &]]
+    close $f
+    exec [interpreter] $path(gorp.file)
+} foo
+
+# Make sure that background commands are properly reaped when they
+# eventually die.
+
+if {[testConstraint exec] && [testConstraint nonPortable]} {
+    after 1300
+    exec [interpreter] $path(sleep) 1
+}
+test exec-12.1 {reaping background processes} {exec unix nonPortable} {
+    for {set i 0} {$i < 20} {incr i} {
+	exec echo foo > /dev/null &
+    }
+    after 1000
+    catch {exec ps | fgrep "echo foo" | fgrep -v fgrep | wc} msg
+    lindex $msg 0
 } 0
-test format-10.4 {"h" format specifier} {
-    # Bug 1154163: This is minimal behaviour for %hx specifier!
-    format %hx 1
-} 1
-test format-10.5 {"h" format specifier} {
-    # Bug 1284178: Highly out-of-range values shouldn't cause errors
-    format %hu 0x100000000
-} 0
-
-test format-11.1 {XPG3 %$n specifiers} {
-    format {%2$d %1$d} 4 5
-} {5 4}
-test format-11.2 {XPG3 %$n specifiers} {
-    format {%2$d %1$d %1$d %3$d} 4 5 6
-} {5 4 4 6}
-test format-11.3 {XPG3 %$n specifiers} {
-    list [catch {format {%2$d %3$d} 4 5} msg] $msg
-} {1 {"%n$" argument index out of range}}
-test format-11.4 {XPG3 %$n specifiers} {
-    list [catch {format {%2$d %0$d} 4 5 6} msg] $msg
-} {1 {"%n$" argument index out of range}}
-test format-11.5 {XPG3 %$n specifiers} {
-    list [catch {format {%d %1$d} 4 5 6} msg] $msg
-} {1 {cannot mix "%" and "%n$" conversion specifiers}}
-test format-11.6 {XPG3 %$n specifiers} {
-    list [catch {format {%2$d %d} 4 5 6} msg] $msg
-} {1 {cannot mix "%" and "%n$" conversion specifiers}}
-test format-11.7 {XPG3 %$n specifiers} {
-    list [catch {format {%2$d %3d} 4 5 6} msg] $msg
-} {1 {cannot mix "%" and "%n$" conversion specifiers}}
-test format-11.8 {XPG3 %$n specifiers} {
-    format {%2$*d %3$d} 1 10 4
-} {         4 4}
-test format-11.9 {XPG3 %$n specifiers} {
-    format {%2$.*s %4$d} 1 5 abcdefghijklmnop 44
-} {abcde 44}
-test format-11.10 {XPG3 %$n specifiers} {
-    list [catch {format {%2$*d} 4} msg] $msg
-} {1 {"%n$" argument index out of range}}
-test format-11.11 {XPG3 %$n specifiers} {
-    list [catch {format {%2$*d} 4 5} msg] $msg
-} {1 {"%n$" argument index out of range}}
-test format-11.12 {XPG3 %$n specifiers} {
-    list [catch {format {%2$*d} 4 5 6} msg] $msg
-} {0 {    6}}
-
-test format-12.1 {negative width specifiers} {
-    format "%*d" -47 25
-} {25                                             }
-
-test format-13.1 {tcl_precision fuzzy comparison} {
-    catch {unset a}
-    catch {unset b}
-    catch {unset c}
-    catch {unset d}
-    set a 0.0000000000001
-    set b 0.00000000000001
-    set c 0.00000000000000001
-    set d [expr {$a + $b + $c}]
-    format {%0.10f %0.12f %0.15f %0.17f} $d $d $d $d
-} {0.0000000000 0.000000000000 0.000000000000110 0.00000000000011001}
-test format-13.2 {tcl_precision fuzzy comparison} {
-    catch {unset a}
-    catch {unset b}
-    catch {unset c}
-    catch {unset d}
-    set a 0.000000000001
-    set b 0.000000000000005
-    set c 0.0000000000000008
-    set d [expr {$a + $b + $c}]
-    format {%0.10f %0.12f %0.15f %0.17f} $d $d $d $d
-} {0.0000000000 0.000000000001 0.000000000001006 0.00000000000100580}
-test format-13.3 {tcl_precision fuzzy comparison} {
-    catch {unset a}
-    catch {unset b}
-    catch {unset c}
-    set a 0.00000000000099
-    set b 0.000000000000011
-    set c [expr {$a + $b}]
-    format {%0.10f %0.12f %0.15f %0.17f} $c $c $c $c
-} {0.0000000000 0.000000000001 0.000000000001001 0.00000000000100100}
-test format-13.4 {tcl_precision fuzzy comparison} {
-    catch {unset a}
-    catch {unset b}
-    catch {unset c}
-    set a 0.444444444444
-    set b 0.33333333333333
-    set c [expr {$a + $b}]
-    format {%0.10f %0.12f %0.15f %0.16f} $c $c $c $c
-} {0.7777777778 0.777777777777 0.777777777777330 0.7777777777773300}
-test format-13.5 {tcl_precision fuzzy comparison} {
-    catch {unset a}
-    catch {unset b}
-    catch {unset c}
-    set a 0.444444444444
-    set b 0.99999999999999
-    set c [expr {$a + $b}]
-    format {%0.10f %0.12f %0.15f} $c $c $c
-} {1.4444444444 1.444444444444 1.444444444443990}
-
-test format-14.1 {testing MAX_FLOAT_SIZE for 0 and 1} {
-    format {%s} ""
-} {}
-test format-14.2 {testing MAX_FLOAT_SIZE for 0 and 1} {
-    format {%s} "a"
-} {a}
-
-test format-15.1 {testing %0..s 0 padding for chars/strings} {
-    format %05s a
-} {0000a}
-test format-15.2 {testing %0..s 0 padding for chars/strings} {
-    format "% 5s" a
-} {    a}
-test format-15.3 {testing %0..s 0 padding for chars/strings} {
-    format %5s a
-} {    a}
-test format-15.4 {testing %0..s 0 padding for chars/strings} {
-    format %05c 61
-} {0000=}
-test format-15.5 {testing %d space padding for integers} {
-    format "(% 1d) (% 1d)" 10 -10
-} {( 10) (-10)}
-test format-15.6 {testing %d plus padding for integers} {
-    format "(%+1d) (%+1d)" 10 -10
-} {(+10) (-10)}
-
-set a "0123456789"
-set b ""
-for {set i 0} {$i < 290} {incr i} {
-    append b $a
+test exec-12.2 {reaping background processes} {exec unix nonPortable} {
+    exec sleep 2 | sleep 2 | sleep 2 &
+    catch {exec ps | fgrep -i "sleep" | fgrep -i -v fgrep | wc} msg
+    set x [lindex $msg 0]
+    after 3000
+    catch {exec ps | fgrep -i "sleep" | fgrep -i -v fgrep | wc} msg
+    list $x [lindex $msg 0]
+} {3 0}
+test exec-12.3 {reaping background processes} {exec unix nonPortable} {
+    exec sleep 1000 &
+    exec sleep 1000 &
+    set x [exec ps | fgrep "sleep" | fgrep -v fgrep]
+    set pids {}
+    foreach i [split $x \n] {
+	lappend pids [lindex $i 0]
+    }
+    foreach i $pids {
+	catch {exec kill -STOP $i}
+    }
+    catch {exec ps | fgrep "sleep" | fgrep -v fgrep | wc} msg
+    set x [lindex $msg 0]
+    foreach i $pids {
+	catch {exec kill -KILL $i}
+    }
+    catch {exec ps | fgrep "sleep" | fgrep -v fgrep | wc} msg
+    list $x [lindex $msg 0]
+} {2 0}
+
+# Make sure "errorCode" is set correctly.
+
+test exec-13.1 {setting errorCode variable} {exec} {
+    list [catch {exec [interpreter] $path(cat) < a/b/c} msg] [string tolower $errorCode]
+} {1 {posix enoent {no such file or directory}}}
+test exec-13.2 {setting errorCode variable} {exec} {
+    list [catch {exec [interpreter] $path(cat) > a/b/c} msg] [string tolower $errorCode]
+} {1 {posix enoent {no such file or directory}}}
+test exec-13.3 {setting errorCode variable} {exec notValgrind} {
+    set x [catch {exec _weird_cmd_} msg]
+    list $x [string tolower $msg] [lindex $errorCode 0] \
+	    [string tolower [lrange $errorCode 2 end]]
+} {1 {couldn't execute "_weird_cmd_": no such file or directory} POSIX {{no such file or directory}}}
+test exec-13.4 {extended exit result codes} -setup {
+    set tmp [makeFile {exit 0x00000101} tmpfile.exec-13.4]
+} -constraints {win} -body {
+    list [catch {exec [interpreter] $tmp} err] [lreplace $::errorCode 1 1 {}]
+} -cleanup {
+    removeFile $tmp
+} -result {1 {CHILDSTATUS {} 257}}
+test exec-13.5 {extended exit result codes: max value} -setup {
+    set tmp [makeFile {exit 0x3fffffff} tmpfile.exec-13.5]
+} -constraints {win} -body {
+    list [catch {exec [interpreter] $tmp} err] [lreplace $::errorCode 1 1 {}]
+} -cleanup {
+    removeFile $tmp
+} -result {1 {CHILDSTATUS {} 1073741823}}
+test exec-13.6 {extended exit result codes: signalled} -setup {
+    set tmp [makeFile {exit 0xC0000016} tmpfile.exec-13.6]
+} -constraints {win} -body {
+    list [catch {exec [interpreter] $tmp} err] [lreplace $::errorCode 1 1 {}]
+} -cleanup {
+    removeFile $tmp
+} -result {1 {CHILDKILLED {} SIGABRT SIGABRT}}
+
+# Switches before the first argument
+
+test exec-14.1 {-keepnewline switch} {exec} {
+    exec -keepnewline [interpreter] $path(echo) foo
+} "foo\n"
+test exec-14.2 {-keepnewline switch} -constraints {exec} -body {
+    exec -keepnewline
+} -returnCodes error -result {wrong # args: should be "exec ?-option ...? arg ?arg ...?"}
+test exec-14.3 {unknown switch} -constraints {exec} -body {
+    exec -gorp
+} -returnCodes error -result {bad option "-gorp": must be -ignorestderr, -keepnewline, or --}
+test exec-14.4 {-- switch} -constraints {exec notValgrind} -body {
+    exec -- -gorp
+} -returnCodes error -result {couldn't execute "-gorp": no such file or directory}
+test exec-14.5 {-ignorestderr switch} {exec} {
+    # Alas, the use of -ignorestderr is buried here :-(
+    exec [interpreter] $path(sh2) -c [list $path(echo2) foo bar] 2>@1
+} "foo bar\nbar"
+
+# Redirecting standard error separately from standard output
+
+test exec-15.1 {standard error redirection} {exec} {
+    exec [interpreter] $path(echo) "First line" > $path(gorp.file)
+    list [exec [interpreter] $path(sh) -c "\"$path(echo)\" foo bar 1>&2" 2> $path(gorp.file)] \
+	    [exec [interpreter] $path(cat) $path(gorp.file)]
+} {{} {foo bar}}
+test exec-15.2 {standard error redirection} {exec stdio} {
+    list [exec [interpreter] $path(sh) -c "\"$path(echo)\" foo bar 1>&2" \
+	      | [interpreter] $path(echo) biz baz >$path(gorp.file) 2> $path(gorp.file2)] \
+	[exec [interpreter] $path(cat) $path(gorp.file)] \
+	[exec [interpreter] $path(cat) $path(gorp.file2)]
+} {{} {biz baz} {foo bar}}
+test exec-15.3 {standard error redirection} {exec stdio} {
+    list [exec [interpreter] $path(sh) -c "\"$path(echo)\" foo bar 1>&2" \
+	      | [interpreter] $path(echo) biz baz 2>$path(gorp.file) > $path(gorp.file2)] \
+	[exec [interpreter] $path(cat) $path(gorp.file)] \
+	[exec [interpreter] $path(cat) $path(gorp.file2)]
+} {{} {foo bar} {biz baz}}
+test exec-15.4 {standard error redirection} {exec} {
+    set f [open $path(gorp.file) w]
+    puts $f "Line 1"
+    flush $f
+    exec [interpreter] $path(sh) -c "\"$path(echo)\" foo bar 1>&2" 2>@ $f
+    puts $f "Line 3"
+    close $f
+    readfile $path(gorp.file)
+} {Line 1
+foo bar
+Line 3}
+test exec-15.5 {standard error redirection} {exec} {
+    exec [interpreter] $path(echo) "First line" > "$path(gorp.file)"
+    exec [interpreter] "$path(sh)" -c "\"$path(echo)\" foo bar 1>&2" 2>> "$path(gorp.file)"
+    readfile $path(gorp.file)
+} {First line
+foo bar}
+test exec-15.6 {standard error redirection} {exec stdio} {
+    exec [interpreter] "$path(sh)" -c "\"$path(echo)\" foo bar 1>&2" > "$path(gorp.file2)" 2> "$path(gorp.file)" \
+	    >& "$path(gorp.file)" 2> "$path(gorp.file2)" | [interpreter] $path(echo) biz baz
+    list [readfile $path(gorp.file)] [readfile $path(gorp.file2)]
+} {{biz baz} {foo bar}}
+test exec-15.7 {standard error redirection 2>@1} {exec stdio} {
+    # This redirects stderr output into normal result output from exec
+    exec [interpreter] "$path(sh)" -c "\"$path(echo)\" foo bar 1>&2" 2>@1
+} {foo bar}
+
+test exec-16.1 {flush output before exec} {exec} {
+    set f [open $path(gorp.file) w]
+    puts $f "First line"
+    exec [interpreter] $path(echo) "Second line" >@ $f
+    puts $f "Third line"
+    close $f
+    readfile $path(gorp.file)
+} {First line
+Second line
+Third line}
+test exec-16.2 {flush output before exec} {exec} {
+    set f [open $path(gorp.file) w]
+    puts $f "First line"
+    exec [interpreter] << {puts stderr {Second line}} >&@ $f > $path(gorp.file2)
+    puts $f "Third line"
+    close $f
+    readfile $path(gorp.file)
+} {First line
+Second line
+Third line}
+
+test exec-17.1 {inheriting standard I/O} -constraints {exec} -setup {
+    set path(script) [makeFile {} script]
+    set f [open $path(script) w]
+    puts $f [list lassign [list \
+	    [info nameofexecutable] $path(gorp.file) $path(echo) $path(sleep) \
+        ] exe file echo sleep]
+    puts $f {
+	close stdout
+	set f [open $file w]
+	catch {exec $exe $echo foobar &}
+	exec $exe $sleep 2
+	close $f
+    }
+    close $f
+} -body {
+    catch {exec [interpreter] $path(script)} result
+    list $result [readfile $path(gorp.file)]
+} -cleanup {
+    removeFile $path(script)
+} -result {{} foobar}
+
+test exec-18.1 {exec deals with weird file names} -body {
+    set path(fooblah) [makeFile {contents} "foo\[\{blah"]
+    exec [interpreter] $path(cat) $path(fooblah)
+} -constraints {exec} -cleanup {
+    removeFile $path(fooblah)
+} -result contents
+test exec-18.2 {exec cat deals with weird file names} -body {
+    # This is cross-platform, but the cat isn't predictably correct on
+    # Windows.
+    set path(fooblah) [makeFile {contents} "foo\[\{blah"]
+    exec cat $path(fooblah)
+} -constraints {exec tempNotWin} -cleanup {
+    removeFile $path(fooblah)
+} -result contents
+
+# Note that this test cannot be adapted to work on Windows; that platform has
+# no kernel support for an analog of O_APPEND. OTOH, that means we can assume
+# that there is a POSIX shell...
+#
+# This test also fails in some cases when building with macOS
+test exec-19.1 {exec >> uses O_APPEND} -constraints {exec unix notValgrind noosxCI} -setup {
+    set tmpfile [makeFile {0} tmpfile.exec-19.1]
+} -body {
+    # Note that we have to allow for the current contents of the temporary
+    # file, which is why the result is 14 and not 12
+    exec /bin/sh -c \
+	    {for a in 1 2 3; do sleep 1; echo $a; done} >>$tmpfile &
+    exec /bin/sh -c \
+	    {for a in 4 5 6; do sleep 1; echo $a >&2; done} 2>>$tmpfile &
+    exec /bin/sh -c \
+	    {for a in a b c; do sleep 1; echo $a; done} >>$tmpfile &
+    exec /bin/sh -c \
+	    {for a in d e f; do sleep 1; echo $a >&2; done} 2>>$tmpfile &
+    # The above four shell invocations take about 3 seconds to finish, so allow
+    # 5s (in case the machine is busy)
+    after 5000
+    # Check that no bytes have got lost through mixups with overlapping
+    # appends, which is only guaranteed to work when we set O_APPEND on the
+    # file descriptor in the [exec >>...]
+    file size $tmpfile
+} -cleanup {
+    removeFile $tmpfile
+} -result 26
+
+# Tests to ensure batch files and .CMD (Bug 9ece99d58b)
+# can be executed on Windows
+test exec-20.0 {exec .bat file} -constraints {win} -body {
+    set log [makeFile {} exec20.log]
+    exec [makeFile "echo %1> $log" exec20.bat] "Testing exec-20.0"
+    viewFile $log
+} -result "\"Testing exec-20.0\""
+test exec-20.1 {exec .CMD file} -constraints {win} -body {
+    set log [makeFile {} exec201.log]
+    exec [makeFile "echo %1> $log" exec201.CMD] "Testing exec-20.1"
+    viewFile $log
+} -result "\"Testing exec-20.1\""
++
+# ----------------------------------------------------------------------
+# cleanup
+
+foreach file {gorp.file gorp.file2 echo echo2 cat wc sh sh2 sleep exit err} {
+    removeFile $file
 }
-for {set i 290} {$i < 400} {incr i} {
-<<<<<<< HEAD
-    test format-16.[expr {$i - 289}] {testing MAX_FLOAT_SIZE} {
-=======
-    test format-16.[expr {$i -289}] {testing MAX_FLOAT_SIZE} {
->>>>>>> 800a6d49
-        format {%s} $b
-    } $b
-    append b "x"
-}
-
-test format-17.1 {testing %d with wide} {longIs32bit wideIs64bit} {
-    format %d 7810179016327718216
-} 1819043144
-test format-17.2 {testing %ld with wide} {wideIs64bit} {
-    format %ld 7810179016327718216
-} 7810179016327718216
-test format-17.3 {testing %ld with non-wide} {wideIs64bit} {
-    format %ld 42
-} 42
-test format-17.4 {testing %l with non-integer} {
-    format %lf 1
-} 1.000000
-test format-17.5 {testing %llu with positive bignum} -body {
-    format %llu 0xabcdef0123456789abcdef
-} -result 207698809136909011942886895
-test format-17.6 {testing %llu with negative number} -body {
-    format %llu -1
-} -returnCodes 1 -result {unsigned bignum format is invalid}
-
-test format-18.1 {do not demote existing numeric values} {
-    set a 0xaaaaaaaa
-    # Ensure $a and $b are separate objects
-    set b 0xaaaa
-    append b aaaa
-    set result [expr {$a == $b}]
-    format %08lx $b
-    lappend result [expr {$a == $b}]
-    set b 0xaaaa
-    append b aaaa
-    lappend result [expr {$a == $b}]
-    format %08x $b
-    lappend result [expr {$a == $b}]
-} {1 1 1 1}
-test format-18.2 {do not demote existing numeric values} {longIs32bit wideIs64bit} {
-    set a [expr {0xaaaaaaaaaa + 1}]
-    set b 0xaaaaaaaaab
-    list [format %08x $a] [expr {$a == $b}]
-} {aaaaaaab 1}
-
-test format-19.1 {regression test - tcl-core message by Brian Griffin on 26 0ctober 2004} -body {
-    set x 0x8fedc654
-    list [expr { ~ $x }] [format %08x [expr { ~$x }]]
-} -match regexp -result {-2414724693 f*701239ab}
-test format-19.2 {Bug 1867855} {
-    format %llx 0
-} 0
-test format-19.3 {Bug 2830354} {
-    string length [format %340f 0]
-} 340
-
-test format-19.4.1 {Bug d498578df4: width overflow should cause limit exceeded} \
--constraints {longIs32bit} -body {
-    # in case of overflow into negative, it produces width -2 (and limit exceeded),
-    # in case of width will be unsigned, it will be outside limit (2GB for 32bit)...
-    # and it don't throw an error in case the bug is not fixed (and probably no segfault).
-    format %[expr {0xffffffff - 1}]g 0
-} -returnCodes error -result "max size for a Tcl value exceeded"
-
-test format-19.4.2 {Bug d498578df4: width overflow should cause limit exceeded} -body {
-    # limit should exceeds in any case,
-    # and it don't throw an error in case the bug is not fixed (and probably no segfault).
-    format %[expr {0xffffffffffffffff - 1}]g 0
-} -returnCodes error -result "max size for a Tcl value exceeded"
-
-# Note that this test may fail in future versions
-test format-20.1 {Bug 2932421: plain %s caused intrep change of args} -body {
-    set x [dict create a b c d]
-    format %s $x
-    # After this, obj in $x should be a dict
-    # We are testing to make sure it has not been shimmered to a
-    # different intrep when that is not necessary.
-    # Whether or not there is a string rep - we should not care!
-    tcl::unsupported::representation $x
-} -match glob -result {value is a dict *}
--
-# cleanup
-catch {unset a}
-catch {unset b}
-catch {unset c}
-catch {unset d}
+unset -nocomplain path
+
 ::tcltest::cleanupTests
 return
 
