# Commands covered:  format
#
# This file contains a collection of tests for one or more of the Tcl
# built-in commands.  Sourcing this file into Tcl runs the tests and
# generates output for errors.  No output means no errors were found.
#
# Copyright (c) 1991-1994 The Regents of the University of California.
# Copyright (c) 1994-1998 Sun Microsystems, Inc.
#
# See the file "license.terms" for information on usage and redistribution
# of this file, and for a DISCLAIMER OF ALL WARRANTIES.

if {[lsearch [namespace children] ::tcltest] == -1} {
    package require tcltest 2
    namespace import -force ::tcltest::*
}

# %u output depends on word length, so this test is not portable.
testConstraint longIs32bit [expr {int(0x80000000) < 0}]
testConstraint longIs64bit [expr {int(0x8000000000000000) < 0}]
testConstraint wideIs64bit \
	[expr {(wide(0x80000000) > 0) && (wide(0x8000000000000000) < 0)}]
testConstraint wideBiggerThanInt [expr {wide(0x80000000) != int(0x80000000)}]

test format-1.1 {integer formatting} {
    format "%*d %d %d %d" 6 34 16923 -12 -1
} {    34 16923 -12 -1}
test format-1.2 {integer formatting} {
    format "%4d %4d %4d %4d %d %#x %#X" 6 34 16923 -12 -1 14 12
} {   6   34 16923  -12 -1 0xe 0XC}
test format-1.3 {integer formatting} longIs32bit {
    format "%4u %4u %4u %4u %d %#o" 6 34 16923 -12 -1 0
} {   6   34 16923 4294967284 -1 0}
test format-1.3.1 {integer formatting} longIs64bit {
    format "%4u %4u %4u %4u %d %#o" 6 34 16923 -12 -1 0
} {   6   34 16923 18446744073709551604 -1 0}
test format-1.4 {integer formatting} {
    format "%-4d %-4i %-4d %-4ld" 6 34 16923 -12 -1
} {6    34   16923 -12 }
test format-1.5 {integer formatting} {
    format "%04d %04d %04d %04i" 6 34 16923 -12 -1
} {0006 0034 16923 -012}
test format-1.6 {integer formatting} {
    format "%00*d" 6 34
} {000034}
# Printing negative numbers in hex or octal format depends on word
# length, so these tests are not portable.
test format-1.7 {integer formatting} longIs32bit {
    format "%4x %4x %4x %4x" 6 34 16923 -12 -1
} {   6   22 421b fffffff4}
test format-1.7.1 {integer formatting} longIs64bit {
    format "%4x %4x %4x %4x" 6 34 16923 -12 -1
} {   6   22 421b fffffffffffffff4}
test format-1.8 {integer formatting} longIs32bit {
    format "%#x %#X %#X %#x" 6 34 16923 -12 -1
} {0x6 0X22 0X421B 0xfffffff4}
test format-1.8.1 {integer formatting} longIs64bit {
    format "%#x %#X %#X %#x" 6 34 16923 -12 -1
} {0x6 0X22 0X421B 0xfffffffffffffff4}
test format-1.9 {integer formatting} longIs32bit {
    format "%#20x %#20x %#20x %#20x" 6 34 16923 -12 -1
} {                 0x6                 0x22               0x421b           0xfffffff4}
test format-1.9.1 {integer formatting} longIs64bit {
    format "%#20x %#20x %#20x %#20x" 6 34 16923 -12 -1
} {                 0x6                 0x22               0x421b   0xfffffffffffffff4}
test format-1.10 {integer formatting} longIs32bit {
    format "%-#20x %-#20x %-#20x %-#20x" 6 34 16923 -12 -1
} {0x6                  0x22                 0x421b               0xfffffff4          }
test format-1.10.1 {integer formatting} longIs64bit {
    format "%-#20x %-#20x %-#20x %-#20x" 6 34 16923 -12 -1
} {0x6                  0x22                 0x421b               0xfffffffffffffff4  }
test format-1.11 {integer formatting} longIs32bit {
    format "%-#20o %#-20o %#-20o %#-20o" 6 34 16923 -12 -1
} {06                   042                  041033               037777777764        }
test format-1.11.1 {integer formatting} longIs64bit {
    format "%-#20o %#-20o %#-20o %#-20o" 6 34 16923 -12 -1
} {06                   042                  041033               01777777777777777777764}

test format-2.1 {string formatting} {
    format "%s %s %c %s" abcd {This is a very long test string.} 120 x
} {abcd This is a very long test string. x x}
test format-2.2 {string formatting} {
    format "%20s %20s %20c %20s" abcd {This is a very long test string.} 120 x
} {                abcd This is a very long test string.                    x                    x}
test format-2.3 {string formatting} {
    format "%.10s %.10s %c %.10s" abcd {This is a very long test string.} 120 x
} {abcd This is a  x x}
test format-2.4 {string formatting} {
    format "%s %s %% %c %s" abcd {This is a very long test string.} 120 x
} {abcd This is a very long test string. % x x}
test format-2.5 {string formatting, embedded nulls} {
    format "%10s" abc\0def
} "   abc\0def"
test format-2.6 {string formatting, international chars} {
    format "%10s" abc\ufeffdef
} "   abc\ufeffdef"
test format-2.7 {string formatting, international chars} {
    format "%.5s" abc\ufeffdef
} "abc\ufeffd"
test format-2.8 {string formatting, international chars} {
    format "foo\ufeffbar%s" baz
} "foo\ufeffbarbaz"
test format-2.9 {string formatting, width} {
    format "a%5sa" f
} "a    fa"
test format-2.10 {string formatting, width} {
    format "a%-5sa" f
} "af    a"
test format-2.11 {string formatting, width} {
    format "a%2sa" foo
} "afooa"
test format-2.12 {string formatting, width} {
    format "a%0sa" foo
} "afooa"
test format-2.13 {string formatting, precision} {
    format "a%.2sa" foobarbaz
} "afoa"
test format-2.14 {string formatting, precision} {
    format "a%.sa" foobarbaz
} "aa"
test format-2.15 {string formatting, precision} {
    list [catch {format "a%.-2sa" foobarbaz} msg] $msg
} {1 {bad field specifier "-"}}
test format-2.16 {string formatting, width and precision} {
    format "a%5.2sa" foobarbaz
} "a   foa"
test format-2.17 {string formatting, width and precision} {
    format "a%5.7sa" foobarbaz
} "afoobarba"

test format-3.1 {Tcl_FormatObjCmd: character formatting} {
    format "|%c|%0c|%-1c|%1c|%-6c|%6c|%*c|%*c|" 65 65 65 65 65 65 3 65 -4 65
} "|A|A|A|A|A     |     A|  A|A   |"
test format-3.2 {Tcl_FormatObjCmd: international character formatting} {
    format "|%c|%0c|%-1c|%1c|%-6c|%6c|%*c|%*c|" 0xa2 0x4e4e 0x25a 0xc3 0xff08 0 3 0x6575 -4 0x4e4f
} "|\ua2|\u4e4e|\u25a|\uc3|\uff08     |     \0|  \u6575|\u4e4f   |"

test format-4.1 {e and f formats} {eformat} {
    format "%e %e %e %e" 34.2e12 68.514 -.125 -16000. .000053
} {3.420000e+13 6.851400e+01 -1.250000e-01 -1.600000e+04}
test format-4.2 {e and f formats} {eformat} {
    format "%20e %20e %20e %20e" 34.2e12 68.514 -.125 -16000. .000053
} {        3.420000e+13         6.851400e+01        -1.250000e-01        -1.600000e+04}
test format-4.3 {e and f formats} {eformat} {
    format "%.1e %.1e %.1e %.1e" 34.2e12 68.514 -.126 -16000. .000053
} {3.4e+13 6.9e+01 -1.3e-01 -1.6e+04}
test format-4.4 {e and f formats} {eformat} {
    format "%020e %020e %020e %020e" 34.2e12 68.514 -.126 -16000. .000053
} {000000003.420000e+13 000000006.851400e+01 -00000001.260000e-01 -00000001.600000e+04}
test format-4.5 {e and f formats} {eformat} {
    format "%7.1e %7.1e %7.1e %7.1e" 34.2e12 68.514 -.126 -16000. .000053
} {3.4e+13 6.9e+01 -1.3e-01 -1.6e+04}
test format-4.6 {e and f formats} {
    format "%f %f %f %f" 34.2e12 68.514 -.125 -16000. .000053
} {34200000000000.000000 68.514000 -0.125000 -16000.000000}
test format-4.7 {e and f formats} {
    format "%.4f %.4f %.4f %.4f %.4f" 34.2e12 68.514 -.125 -16000. .000053
} {34200000000000.0000 68.5140 -0.1250 -16000.0000 0.0001}
test format-4.8 {e and f formats} {eformat} {
    format "%.4e %.5e %.6e" -9.99996 -9.99996 9.99996
} {-1.0000e+01 -9.99996e+00 9.999960e+00}
test format-4.9 {e and f formats} {
    format "%.4f %.5f %.6f" -9.99996 -9.99996 9.99996
} {-10.0000 -9.99996 9.999960}
test format-4.10 {e and f formats} {
    format "%20f %-20f %020f" -9.99996 -9.99996 9.99996
} {           -9.999960 -9.999960            0000000000009.999960}
test format-4.11 {e and f formats} {
    format "%-020f %020f" -9.99996 -9.99996 9.99996
} {-9.999960            -000000000009.999960}
test format-4.12 {e and f formats} {eformat} {
    format "%.0e %#.0e" -9.99996 -9.99996 9.99996
} {-1e+01 -1.e+01}
test format-4.13 {e and f formats} {
    format "%.0f %#.0f" -9.99996 -9.99996 9.99996
} {-10 -10.}
test format-4.14 {e and f formats} {
    format "%.4f %.5f %.6f" -9.99996 -9.99996 9.99996
} {-10.0000 -9.99996 9.999960}
test format-4.15 {e and f formats} {
    format "%3.0f %3.0f %3.0f %3.0f" 1.0 1.1 1.01 1.001
} {  1   1   1   1}
test format-4.16 {e and f formats} {
    format "%3.1f %3.1f %3.1f %3.1f" 0.0 0.1 0.01 0.001
} {0.0 0.1 0.0 0.0}

test format-5.1 {g-format} {eformat} {
    format "%.3g" 12341.0
} {1.23e+04}
test format-5.2 {g-format} {eformat} {
    format "%.3G" 1234.12345
} {1.23E+03}
test format-5.3 {g-format} {
    format "%.3g" 123.412345
} {123}
test format-5.4 {g-format} {
    format "%.3g" 12.3412345
} {12.3}
test format-5.5 {g-format} {
    format "%.3g" 1.23412345
} {1.23}
test format-5.6 {g-format} {
    format "%.3g" 1.23412345
} {1.23}
test format-5.7 {g-format} {
    format "%.3g" .123412345
} {0.123}
test format-5.8 {g-format} {
    format "%.3g" .012341
} {0.0123}
test format-5.9 {g-format} {
    format "%.3g" .0012341
} {0.00123}
test format-5.10 {g-format} {
    format "%.3g" .00012341
} {0.000123}
test format-5.11 {g-format} {eformat} {
    format "%.3g" .00001234
} {1.23e-05}
test format-5.12 {g-format} {eformat} {
    format "%.4g" 9999.6
} {1e+04}
test format-5.13 {g-format} {
    format "%.4g" 999.96
} {1000}
test format-5.14 {g-format} {
    format "%.3g" 1.0
} {1}
test format-5.15 {g-format} {
    format "%.3g" .1
} {0.1}
test format-5.16 {g-format} {
    format "%.3g" .01
} {0.01}
test format-5.17 {g-format} {
    format "%.3g" .001
} {0.001}
test format-5.18 {g-format} {eformat} {
    format "%.3g" .00001
} {1e-05}
test format-5.19 {g-format} {eformat} {
    format "%#.3g" 1234.0
} {1.23e+03}
test format-5.20 {g-format} {eformat} {
    format "%#.3G" 9999.5
} {1.00E+04}

test format-6.1 {floating-point zeroes} {eformat} {
    format "%e %f %g" 0.0 0.0 0.0 0.0
} {0.000000e+00 0.000000 0}
test format-6.2 {floating-point zeroes} {eformat} {
    format "%.4e %.4f %.4g" 0.0 0.0 0.0 0.0
} {0.0000e+00 0.0000 0}
test format-6.3 {floating-point zeroes} {eformat} {
    format "%#.4e %#.4f %#.4g" 0.0 0.0 0.0 0.0
} {0.0000e+00 0.0000 0.000}
test format-6.4 {floating-point zeroes} {eformat} {
    format "%.0e %.0f %.0g" 0.0 0.0 0.0 0.0
} {0e+00 0 0}
test format-6.5 {floating-point zeroes} {eformat} {
    format "%#.0e %#.0f %#.0g" 0.0 0.0 0.0 0.0
} {0.e+00 0. 0.}
test format-6.6 {floating-point zeroes} {
    format "%3.0f %3.0f %3.0f %3.0f" 0.0 0.0 0.0 0.0
} {  0   0   0   0}
test format-6.7 {floating-point zeroes} {
    format "%3.0f %3.0f %3.0f %3.0f" 1.0 1.1 1.01 1.001
} {  1   1   1   1}
test format-6.8 {floating-point zeroes} {
    format "%3.1f %3.1f %3.1f %3.1f" 0.0 0.1 0.01 0.001
} {0.0 0.1 0.0 0.0}

test format-7.1 {various syntax features} {
    format "%*.*f" 12 3 12.345678901
} {      12.346}
test format-7.2 {various syntax features} {
    format "%0*.*f" 12 3 12.345678901
} {00000012.346}
test format-7.3 {various syntax features} {
    format "\*\t\\n"
} {*	\n}

test format-8.1 {error conditions} {
    catch format
} 1
test format-8.2 {error conditions} {
    catch format msg
    set msg
} {wrong # args: should be "format formatString ?arg arg ...?"}
test format-8.3 {error conditions} {
    catch {format %*d}
} 1
test format-8.4 {error conditions} {
    catch {format %*d} msg
    set msg
} {not enough arguments for all format specifiers}
test format-8.5 {error conditions} {
    catch {format %*.*f 12}
} 1
test format-8.6 {error conditions} {
    catch {format %*.*f 12} msg
    set msg
} {not enough arguments for all format specifiers}
test format-8.7 {error conditions} {
    catch {format %*.*f 12 3}
} 1
test format-8.8 {error conditions} {
    catch {format %*.*f 12 3} msg
    set msg
} {not enough arguments for all format specifiers}
test format-8.9 {error conditions} {
    list [catch {format %*d x 3} msg] $msg
} {1 {expected integer but got "x"}}
test format-8.10 {error conditions} {
    list [catch {format %*.*f 2 xyz 3} msg] $msg
} {1 {expected integer but got "xyz"}}
test format-8.11 {error conditions} {
    catch {format %d 2a}
} 1
test format-8.12 {error conditions} {
    catch {format %d 2a} msg
    set msg
} {expected integer but got "2a"}
test format-8.13 {error conditions} {
    catch {format %c 2x}
} 1
test format-8.14 {error conditions} {
    catch {format %c 2x} msg
    set msg
} {expected integer but got "2x"}
test format-8.15 {error conditions} {
    catch {format %f 2.1z}
} 1
test format-8.16 {error conditions} {
    catch {format %f 2.1z} msg
    set msg
} {expected floating-point number but got "2.1z"}
test format-8.17 {error conditions} {
    catch {format ab%}
} 1
test format-8.18 {error conditions} {
    catch {format ab% 12} msg
    set msg
} {format string ended in middle of field specifier}
test format-8.19 {error conditions} {
    catch {format %q x}
} 1
test format-8.20 {error conditions} {
    catch {format %q x} msg
    set msg
} {bad field specifier "q"}
test format-8.21 {error conditions} {
    catch {format %d}
} 1
test format-8.22 {error conditions} {
    catch {format %d} msg
    set msg
} {not enough arguments for all format specifiers}
test format-8.23 {error conditions} {
    catch {format "%d %d" 24 xyz} msg
    set msg
} {expected integer but got "xyz"}

test format-9.1 {long result} {
    set a {1234567890abcdefghijklmnopqrstuvwxyzABCDEFGHIJKLMNOPQRSTUVWXYZ 1 2 3 4 5 6 7 8 9 0 a b c d e f g h i j k l m n o p q r s t u v w x y z A B C D E F G H I J K L M N O P Q R S T U V W X Y Z}
    format {1111 2222 3333 4444 5555 6666 7777 8888 9999 aaaa bbbb cccc dddd eeee ffff gggg hhhh iiii jjjj kkkk llll mmmm nnnn oooo pppp qqqq rrrr ssss tttt uuuu vvvv wwww xxxx yyyy zzzz AAAA BBBB CCCC DDDD EEEE FFFF GGGG %s %s} $a $a
} {1111 2222 3333 4444 5555 6666 7777 8888 9999 aaaa bbbb cccc dddd eeee ffff gggg hhhh iiii jjjj kkkk llll mmmm nnnn oooo pppp qqqq rrrr ssss tttt uuuu vvvv wwww xxxx yyyy zzzz AAAA BBBB CCCC DDDD EEEE FFFF GGGG 1234567890abcdefghijklmnopqrstuvwxyzABCDEFGHIJKLMNOPQRSTUVWXYZ 1 2 3 4 5 6 7 8 9 0 a b c d e f g h i j k l m n o p q r s t u v w x y z A B C D E F G H I J K L M N O P Q R S T U V W X Y Z 1234567890abcdefghijklmnopqrstuvwxyzABCDEFGHIJKLMNOPQRSTUVWXYZ 1 2 3 4 5 6 7 8 9 0 a b c d e f g h i j k l m n o p q r s t u v w x y z A B C D E F G H I J K L M N O P Q R S T U V W X Y Z}

test format-10.1 {"h" format specifier} {
    format %hd 0xffff
} -1
test format-10.2 {"h" format specifier} {
    format %hx 0x10fff
} fff
test format-10.3 {"h" format specifier} {
    format %hd 0x10000
} 0
test format-10.4 {"h" format specifier} {
    # Bug 1154163: This is minimal behaviour for %hx specifier!
    format %hx 1
} 1
test format-10.5 {"h" format specifier} {
    # Bug 1284178: Highly out-of-range values shouldn't cause errors
    format %hu 0x100000000
} 0

test format-11.1 {XPG3 %$n specifiers} {
    format {%2$d %1$d} 4 5
} {5 4}
test format-11.2 {XPG3 %$n specifiers} {
    format {%2$d %1$d %1$d %3$d} 4 5 6
} {5 4 4 6}
test format-11.3 {XPG3 %$n specifiers} {
    list [catch {format {%2$d %3$d} 4 5} msg] $msg
} {1 {"%n$" argument index out of range}}
test format-11.4 {XPG3 %$n specifiers} {
    list [catch {format {%2$d %0$d} 4 5 6} msg] $msg
} {1 {"%n$" argument index out of range}}
test format-11.5 {XPG3 %$n specifiers} {
    list [catch {format {%d %1$d} 4 5 6} msg] $msg
} {1 {cannot mix "%" and "%n$" conversion specifiers}}
test format-11.6 {XPG3 %$n specifiers} {
    list [catch {format {%2$d %d} 4 5 6} msg] $msg
} {1 {cannot mix "%" and "%n$" conversion specifiers}}
test format-11.7 {XPG3 %$n specifiers} {
    list [catch {format {%2$d %3d} 4 5 6} msg] $msg
} {1 {cannot mix "%" and "%n$" conversion specifiers}}
test format-11.8 {XPG3 %$n specifiers} {
    format {%2$*d %3$d} 1 10 4
} {         4 4}
test format-11.9 {XPG3 %$n specifiers} {
    format {%2$.*s %4$d} 1 5 abcdefghijklmnop 44
} {abcde 44}
test format-11.10 {XPG3 %$n specifiers} {
    list [catch {format {%2$*d} 4} msg] $msg
} {1 {"%n$" argument index out of range}}
test format-11.11 {XPG3 %$n specifiers} {
    list [catch {format {%2$*d} 4 5} msg] $msg
} {1 {"%n$" argument index out of range}}
test format-11.12 {XPG3 %$n specifiers} {
    list [catch {format {%2$*d} 4 5 6} msg] $msg
} {0 {    6}}

test format-12.1 {negative width specifiers} {
    format "%*d" -47 25
} {25                                             }

test format-13.1 {tcl_precision fuzzy comparison} {
    catch {unset a}
    catch {unset b}
    catch {unset c}
    catch {unset d}
    set a 0.0000000000001
    set b 0.00000000000001
    set c 0.00000000000000001
    set d [expr $a + $b + $c]
    format {%0.10f %0.12f %0.15f %0.17f} $d $d $d $d
} {0.0000000000 0.000000000000 0.000000000000110 0.00000000000011001}
test format-13.2 {tcl_precision fuzzy comparison} {
    catch {unset a}
    catch {unset b}
    catch {unset c}
    catch {unset d}
    set a 0.000000000001
    set b 0.000000000000005
    set c 0.0000000000000008
    set d [expr $a + $b + $c]
    format {%0.10f %0.12f %0.15f %0.17f} $d $d $d $d
} {0.0000000000 0.000000000001 0.000000000001006 0.00000000000100580}
test format-13.3 {tcl_precision fuzzy comparison} {
    catch {unset a}
    catch {unset b}
    catch {unset c}
    set a 0.00000000000099
    set b 0.000000000000011
    set c [expr $a + $b]
    format {%0.10f %0.12f %0.15f %0.17f} $c $c $c $c
} {0.0000000000 0.000000000001 0.000000000001001 0.00000000000100100}
test format-13.4 {tcl_precision fuzzy comparison} {
    catch {unset a}
    catch {unset b}
    catch {unset c}
    set a 0.444444444444
    set b 0.33333333333333
    set c [expr $a + $b]
    format {%0.10f %0.12f %0.15f %0.16f} $c $c $c $c
} {0.7777777778 0.777777777777 0.777777777777330 0.7777777777773300}
test format-13.5 {tcl_precision fuzzy comparison} {
    catch {unset a}
    catch {unset b}
    catch {unset c}
    set a 0.444444444444
    set b 0.99999999999999
    set c [expr $a + $b]
    format {%0.10f %0.12f %0.15f} $c $c $c
} {1.4444444444 1.444444444444 1.444444444443990}

test format-14.1 {testing MAX_FLOAT_SIZE for 0 and 1} {
    format {%s} ""
} {}
test format-14.2 {testing MAX_FLOAT_SIZE for 0 and 1} {
    format {%s} "a"
} {a}

test format-15.1 {testing %0..s 0 padding for chars/strings} {
    format %05s a
} {0000a}
test format-15.2 {testing %0..s 0 padding for chars/strings} {
    format "% 5s" a
} {    a}
test format-15.3 {testing %0..s 0 padding for chars/strings} {
    format %5s a
} {    a}
test format-15.4 {testing %0..s 0 padding for chars/strings} {
    format %05c 61
} {0000=}
test format-15.5 {testing %d space padding for integers} {
    format "(% 1d) (% 1d)" 10 -10
} {( 10) (-10)}
test format-15.6 {testing %d plus padding for integers} {
    format "(%+1d) (%+1d)" 10 -10
} {(+10) (-10)}

set a "0123456789"
set b ""
for {set i 0} {$i < 290} {incr i} {
    append b $a
}
for {set i 290} {$i < 400} {incr i} {
    test format-16.[expr $i -289] {testing MAX_FLOAT_SIZE} {
        format {%s} $b
    } $b
    append b "x"
}

test format-17.1 {testing %d with wide} {wideIs64bit wideBiggerThanInt} {
    format %d 7810179016327718216
} 1819043144
test format-17.2 {testing %ld with wide} {wideIs64bit} {
    format %ld 7810179016327718216
} 7810179016327718216
test format-17.3 {testing %ld with non-wide} {wideIs64bit} {
    format %ld 42
} 42
test format-17.4 {testing %l with non-integer} {
    format %lf 1
} 1.000000

test format-18.1 {do not demote existing numeric values} {
    set a 0xaaaaaaaa
    # Ensure $a and $b are separate objects
    set b 0xaaaa
    append b aaaa

    set result [expr {$a == $b}]
    format %08lx $b
    lappend result [expr {$a == $b}]

    set b 0xaaaa
    append b aaaa

    lappend result [expr {$a == $b}]
    format %08x $b
    lappend result [expr {$a == $b}]
} {1 1 1 1}
test format-18.2 {do not demote existing numeric values} {wideBiggerThanInt} {
    set a [expr {0xaaaaaaaaaa + 1}]
    set b 0xaaaaaaaaab
    list [format %08x $a] [expr {$a == $b}]
} {aaaaaaab 1}

test format-19.1 {
    regression test - tcl-core message by Brian Griffin on
    26 0ctober 2004
} -body {
    set x 0x8fedc654
    list [expr { ~ $x }] [format %08x [expr { ~$x }]]
} -match regexp -result {-2414724693 f*701239ab}

test format-19.2 {Bug 1867855} {
    format %llx 0
} 0

test format-19.3 {Bug 2830354} {
    string length [format %340f 0]
} 340

<<<<<<< HEAD
=======
test format-19.4.1 {Bug d498578df4: width overflow should cause limit exceeded} \
-constraints {longIs32bit} -body {
    # in case of overflow into negative, it produces width -2 (and limit exceeded),
    # in case of width will be unsigned, it will be outside limit (2GB for 32bit)...
    # and it don't throw an error in case the bug is not fixed (and probably no segfault).
    format %[expr {0xffffffff - 1}]g 0
} -returnCodes error -result "max size for a Tcl value exceeded"

test format-19.4.2 {Bug d498578df4: width overflow should cause limit exceeded} -body {
    # limit should exceeds in any case,
    # and it don't throw an error in case the bug is not fixed (and probably no segfault).
    format %[expr {0xffffffffffffffff - 1}]g 0
} -returnCodes error -result "max size for a Tcl value exceeded"

>>>>>>> 1dec12d6
# cleanup
catch {unset a}
catch {unset b}
catch {unset c}
catch {unset d}
::tcltest::cleanupTests
return

# Local Variables:
# mode: tcl
# End:<|MERGE_RESOLUTION|>--- conflicted
+++ resolved
@@ -565,8 +565,6 @@
     string length [format %340f 0]
 } 340
 
-<<<<<<< HEAD
-=======
 test format-19.4.1 {Bug d498578df4: width overflow should cause limit exceeded} \
 -constraints {longIs32bit} -body {
     # in case of overflow into negative, it produces width -2 (and limit exceeded),
@@ -581,7 +579,6 @@
     format %[expr {0xffffffffffffffff - 1}]g 0
 } -returnCodes error -result "max size for a Tcl value exceeded"
 
->>>>>>> 1dec12d6
 # cleanup
 catch {unset a}
 catch {unset b}
