--- conflicted
+++ resolved
@@ -55,17 +55,10 @@
 } {   6   22 421b fffffffffffffff4}
 test format-1.8 {integer formatting} longIs32bit {
     format "%#x %#x %#X %#X %#x" 0 6 34 16923 -12 -1
-<<<<<<< HEAD
-} {0 0x6 0X22 0X421B 0xfffffff4}
-test format-1.8.1 {integer formatting} longIs64bit {
-    format "%#x %#x %#X %#X %#x" 0 6 34 16923 -12 -1
-} {0 0x6 0X22 0X421B 0xfffffffffffffff4}
-=======
 } {0 0x6 0x22 0x421B 0xfffffff4}
 test format-1.8.1 {integer formatting} longIs64bit {
     format "%#x %#x %#X %#X %#x" 0 6 34 16923 -12 -1
 } {0 0x6 0x22 0x421B 0xfffffffffffffff4}
->>>>>>> ca0b2a01
 test format-1.9 {integer formatting} longIs32bit {
     format "%#5x %#20x %#20x %#20x %#20x" 0 6 34 16923 -12 -1
 } {    0                  0x6                 0x22               0x421b           0xfffffff4}
