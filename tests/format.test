--- conflicted
+++ resolved
@@ -81,30 +81,14 @@
     format "%b %#b %#b %llb" 5 0 5 [expr {2**100}]
 } {101 0b0 0b101 10000000000000000000000000000000000000000000000000000000000000000000000000000000000000000000000000000}
 test format-1.13 {integer formatting} {
-    format "%#d %#d %#d %#d %#d" 0 6 34 16923 -12 -1
-<<<<<<< HEAD
+    format "%#0d %#0d %#0d %#0d %#0d" 0 6 34 16923 -12 -1
 } {0d0 0d6 0d34 0d16923 -0d12}
 test format-1.14 {integer formatting} {
-    format "%#5d %#20d %#20d %#20d %#20d" 0 6 34 16923 -12 -1
-} {  0d0                  0d6                 0d34              0d16923                -0d12}
+    format "%#05d %#020d %#020d %#020d %#020d" 0 6 34 16923 -12 -1
+} {0d000 0d000000000000000006 0d000000000000000034 0d000000000000016923 -0d00000000000000012}
 test format-1.15 {integer formatting} {
-    format "%-#5d %-#20d %-#20d %-#20d %-#20d" 0 6 34 16923 -12 -1
-} {0d0   0d6                  0d34                 0d16923              -0d12               }
-=======
-} {0 6 34 16923 -12}
-test format-1.14 {integer formatting} longIs32bit {
-    format "%#05d %#20d %#20d %#20d %#20d" 0 6 34 16923 -12 -1
-} {0d000                    6                   34                16923                  -12}
-test format-1.14.1 {integer formatting} longIs64bit {
-    format "%#05d %#20d %#20d %#20d %#20d" 0 6 34 16923 -12 -1
-} {0d000                    6                   34                16923             -12}
-test format-1.15 {integer formatting} longIs32bit {
-    format "%-#05d %-#20d %-#20d %-#20d %-#20d" 0 6 34 16923 -12 -1
-} {0d000 6                    34                   16923                -12                 }
-test format-1.15.1 {integer formatting} longIs64bit {
-    format "%-#5d %-#20d %-#20d %-#20d %-#20d" 0 6 34 16923 -12 -1
-} {0d000 6                    34                   16923                -12        }
->>>>>>> 74e53a74
+    format "%-#05d %-#020d %-#020d %-#020d %-#020d" 0 6 34 16923 -12 -1
+} {0d000 0d000000000000000006 0d000000000000000034 0d000000000000016923 -0d00000000000000012}
 
 
 test format-2.1 {string formatting} {
