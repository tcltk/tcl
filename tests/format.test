--- conflicted
+++ resolved
@@ -402,11 +402,7 @@
 test format-8.27 {Undocumented formats} -constraints pointerIs64bit -body {
     format "%p %#llx" [expr {2**33}] [expr {2**33}]
 } -result {0x200000000 0x200000000}
-<<<<<<< HEAD
-test format-8.28 {Internal use of TCL_COMBINE flag should not be visiable at script level} {
-=======
 test format-8.28 {Internal use of TCL_COMBINE flag should not be visible at script level} {
->>>>>>> d0a333d6
     format %c 0x10000041
 } \uFFFD
 
