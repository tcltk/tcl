# This file contains a collection of tests for the procedures in the file
# tclCmdIL.c. Sourcing this file into Tcl runs the tests and generates output
# for errors. No output means no errors were found.
#
# Copyright (c) 1997 Sun Microsystems, Inc.
# Copyright (c) 1998-1999 by Scriptics Corporation.
#
# See the file "license.terms" for information on usage and redistribution of
# this file, and for a DISCLAIMER OF ALL WARRANTIES.

if {[lsearch [namespace children] ::tcltest] == -1} {
    package require tcltest 2
    namespace import -force ::tcltest::*
}

::tcltest::loadTestedCommands
catch [list package require -exact Tcltest [info patchlevel]]

# Used for constraining memory leak tests
testConstraint memory [llength [info commands memory]]
<<<<<<< HEAD
testConstraint testobj [llength [info commands testobj]]
testConstraint prlimit [expr {[testConstraint macOrUnix] && ![catch { exec prlimit -n }]}]
=======
source [file join [file dirname [info script]] internals.tcl]
namespace import -force ::tcltest::internals::*
>>>>>>> a7e3beac

test cmdIL-1.1 {Tcl_LsortObjCmd procedure} -returnCodes error -body {
    lsort
} -result {wrong # args: should be "lsort ?-option value ...? list"}
test cmdIL-1.2 {Tcl_LsortObjCmd procedure} -returnCodes error -body {
    lsort -foo {1 3 2 5}
} -result {bad option "-foo": must be -ascii, -command, -decreasing, -dictionary, -increasing, -index, -indices, -integer, -nocase, -real, -stride, or -unique}
test cmdIL-1.3 {Tcl_LsortObjCmd procedure, default options} {
    lsort {d e c b a \{ d35 d300}
} {a b c d d300 d35 e \{}
test cmdIL-1.4 {Tcl_LsortObjCmd procedure, -ascii option} {
    lsort -integer -ascii {d e c b a d35 d300}
} {a b c d d300 d35 e}
test cmdIL-1.5 {Tcl_LsortObjCmd procedure, -command option} -body {
    lsort -command {1 3 2 5}
} -returnCodes error -result {"-command" option must be followed by comparison command}
test cmdIL-1.6 {Tcl_LsortObjCmd procedure, -command option} -setup {
    proc cmp {a b} {
	expr {[string match x* $b] - [string match x* $a]}
    }
} -body {
    lsort -command cmp {x1 abc x2 def x3 x4}
} -result {x1 x2 x3 x4 abc def} -cleanup {
    rename cmp ""
}
test cmdIL-1.7 {Tcl_LsortObjCmd procedure, -decreasing option} {
    lsort -decreasing {d e c b a d35 d300}
} {e d35 d300 d c b a}
test cmdIL-1.8 {Tcl_LsortObjCmd procedure, -dictionary option} {
    lsort -dictionary {d e c b a d35 d300}
} {a b c d d35 d300 e}
test cmdIL-1.9 {Tcl_LsortObjCmd procedure, -dictionary option} {
    lsort -dictionary {1k 0k 10k}
} {0k 1k 10k}
test cmdIL-1.10 {Tcl_LsortObjCmd procedure, -increasing option} {
    lsort -decreasing -increasing {d e c b a d35 d300}
} {a b c d d300 d35 e}
test cmdIL-1.11 {Tcl_LsortObjCmd procedure, -index option} -body {
    lsort -index {1 3 2 5}
} -returnCodes error -result {"-index" option must be followed by list index}
test cmdIL-1.12 {Tcl_LsortObjCmd procedure, -index option} -body {
    lsort -index foo {1 3 2 5}
} -returnCodes error -result {bad index "foo": must be integer?[+-]integer? or end?[+-]integer?}
test cmdIL-1.13 {Tcl_LsortObjCmd procedure, -index option} {
    lsort -index end -integer {{2 25} {10 20 50 100} {3 16 42} 1}
} {1 {2 25} {3 16 42} {10 20 50 100}}
test cmdIL-1.14 {Tcl_LsortObjCmd procedure, -index option} {
    lsort -index 1 -integer {{1 25 100} {3 16 42} {10 20 50}}
} {{3 16 42} {10 20 50} {1 25 100}}
test cmdIL-1.15 {Tcl_LsortObjCmd procedure, -integer option} {
    lsort -integer {24 6 300 18}
} {6 18 24 300}
test cmdIL-1.16 {Tcl_LsortObjCmd procedure, -integer option} -body {
    lsort -integer {1 3 2.4}
} -returnCodes error -result {expected integer but got "2.4"}
test cmdIL-1.17 {Tcl_LsortObjCmd procedure, -real option} {
    lsort -real {24.2 6e3 150e-1}
} {150e-1 24.2 6e3}
test cmdIL-1.18 {Tcl_LsortObjCmd procedure, bogus list} -body {
    lsort "1 2 3 \{ 4"
} -returnCodes error -result {unmatched open brace in list}
test cmdIL-1.19 {Tcl_LsortObjCmd procedure, empty list} {
    lsort {}
} {}
test cmdIL-1.22 {Tcl_LsortObjCmd procedure, unique sort} {
    lsort -integer -unique {3 1 2 3 1 4 3}
} {1 2 3 4}
test cmdIL-1.23 {Tcl_LsortObjCmd procedure, unique sort with index} {
    # lsort -unique should return the last unique item
    lsort -unique -index 0 {{a b} {c b} {a c} {d a}}
} {{a c} {c b} {d a}}
test cmdIL-1.24 {Tcl_LsortObjCmd procedure, order of -index and -command} -setup {
    catch {rename 1 ""}
    proc testcmp {a b} {return [string compare $a $b]}
} -body {
    set l [list [list a b] [list c d]]
    lsort -command testcmp -index 1 $l
} -cleanup {
    rename testcmp ""
} -result [list [list a b] [list c d]]
test cmdIL-1.25 {Tcl_LsortObjCmd procedure, order of -index and -command} -setup {
    catch {rename 1 ""}
    proc testcmp {a b} {return [string compare $a $b]}
} -body {
    set l [list [list a b] [list c d]]
    lsort -index 1 -command testcmp $l
} -cleanup {
    rename testcmp ""
} -result [list [list a b] [list c d]]
# Note that the required order only exists in the end-1'th element; indexing
# using the end element or any fixed offset from the start will not work...
test cmdIL-1.26 {Tcl_LsortObjCmd procedure, offset indexing from end} {
    lsort -index end-1 {{a 1 e i} {b 2 3 f g} {c 4 5 6 d h}}
} {{c 4 5 6 d h} {a 1 e i} {b 2 3 f g}}
test cmdIL-1.27 {Tcl_LsortObjCmd procedure, returning indices} {
    lsort -indices {a c b}
} {0 2 1}
test cmdIL-1.28 {Tcl_LsortObjCmd procedure, returning indices} {
    lsort -indices -unique -decreasing -real {1.2 34.5 34.5 5.6}
} {2 3 0}
test cmdIL-1.29 {Tcl_LsortObjCmd procedure, loss of list rep during sorting} {
    set l {1 2 3}
    string length [lsort -command {apply {args {string length $::l}}} $l]
} 5
test cmdIL-1.30 {Tcl_LsortObjCmd procedure, -stride option} {
    lsort -stride 2 {f e d c b a}
} {b a d c f e}
test cmdIL-1.31 {Tcl_LsortObjCmd procedure, -stride option} {
    lsort -stride 3 {f e d c b a}
} {c b a f e d}
test cmdIL-1.32 {lsort -stride errors} -returnCodes error -body {
    lsort -stride foo bar
} -result {expected integer but got "foo"}
test cmdIL-1.33 {lsort -stride errors} -returnCodes error -body {
    lsort -stride 1 bar
} -result {stride length must be at least 2}
test cmdIL-1.34 {lsort -stride errors} -returnCodes error -body {
    lsort -stride 2 {a b c}
} -result {list size must be a multiple of the stride length}
test cmdIL-1.35 {lsort -stride errors} -returnCodes error -body {
    lsort -stride 2 -index 3 {a b c d}
} -result {when used with "-stride", the leading "-index" value must be within the group}
test cmdIL-1.36 {lsort -stride and -index: Bug 2918962} {
    lsort -stride 2 -index {0 1} {
	{{c o d e} 54321} {{b l a h} 94729}
	{{b i g} 12345} {{d e m o} 34512}
    }
} {{{b i g} 12345} {{d e m o} 34512} {{c o d e} 54321} {{b l a h} 94729}}
test cmdIL-1.41 {lsort -stride and -index} -body {
    lsort -stride 2 -index -2 {a 2 b 1}
} -returnCodes error -result {index "-2" cannot select an element from any list}
test cmdIL-1.42 {lsort -stride and-index} -body {
    lsort -stride 2 -index -1-1 {a 2 b 1}
} -returnCodes error -result {index "-1-1" cannot select an element from any list}

# Can't think of any good tests for the MergeSort and MergeLists procedures,
# except a bunch of random lists to sort.

test cmdIL-2.1 {MergeSort and MergeLists procedures} -setup {
    set result {}
    set r 1435753299
    proc rand {} {
	global r
	set r [expr {(16807 * $r) % (0x7fffffff)}]
    }
} -body {
    for {set i 0} {$i < 150} {incr i} {
	set x {}
	for {set j 0} {$j < $i} {incr j} {
	    lappend x [expr {[rand] & 0xfff}]
	}
	set y [lsort -integer $x]
	set old -1
	foreach el $y {
	    if {$el < $old} {
		append result "list {$x} sorted to {$y}, element $el out of order\n"
		break
	    }
	    set old $el
	}
    }
    string trim $result
} -cleanup {
    rename rand ""
} -result {}

test cmdIL-3.1 {SortCompare procedure, skip comparisons after error} -body {
    set ::x 0
    list [catch {
	lsort -integer -command {apply {{a b} {
	    incr ::x
	    error "error #$::x"
	}}} {48 6 28 190 16 2 3 6 1}
    } msg] $msg $::x
} -result {1 {error #1} 1}
test cmdIL-3.2 {SortCompare procedure, -index option} -body {
    lsort -integer -index 2 "\\\{ {30 40 50}"
} -returnCodes error -result {unmatched open brace in list}
test cmdIL-3.3 {SortCompare procedure, -index option} -body {
    lsort -integer -index 2 {{20 10} {15 30 40}}
} -returnCodes error -result {element 2 missing from sublist "20 10"}
test cmdIL-3.4 {SortCompare procedure, -index option} -body {
    lsort -integer -index 2 "{a b c} \\\{"
} -returnCodes error -result {expected integer but got "c"}
test cmdIL-3.4.1 {SortCompare procedure, -index option} -body {
    lsort -integer -index 2 "{1 2 3} \\\{"
} -returnCodes error -result {unmatched open brace in list}
test cmdIL-3.5 {SortCompare procedure, -index option} -body {
    lsort -integer -index 2 {{20 10 13} {15}}
} -returnCodes error -result {element 2 missing from sublist "15"}
test cmdIL-3.5.1 {SortCompare procedure, -index option (out of range, calculated index)} -body {
    lsort -index 1+3 {{1 . c} {2 . b} {3 . a}}
} -returnCodes error -result {element 4 missing from sublist "1 . c"}
test cmdIL-3.5.2 {SortCompare procedure, -index option (out of range, calculated index)} -body {
    lsort -index -1-1 {{1 . c} {2 . b} {3 . a}}
} -returnCodes error -result {index "-1-1" cannot select an element from any list}
test cmdIL-3.5.3 {SortCompare procedure, -index option (out of range, calculated index)} -body {
    lsort -index -2 {{1 . c} {2 . b} {3 . a}}
} -returnCodes error -result {index "-2" cannot select an element from any list}
test cmdIL-3.5.4 {SortCompare procedure, -index option (out of range, calculated index)} -body {
    lsort -index end-4 {{1 . c} {2 . b} {3 . a}}
} -returnCodes error -result {element -2 missing from sublist "1 . c"}
test cmdIL-3.5.5 {SortCompare procedure, -index option} {
    lsort -index {} {a b}
} {a b}
test cmdIL-3.5.6 {SortCompare procedure, -index option} {
    lsort -index {} [list a \{]
} {a \{}
test cmdIL-3.5.7 {SortCompare procedure, -index option (out of range, calculated index)} -body {
    lsort -index end--1 {{1 . c} {2 . b} {3 . a}}
} -returnCodes error -result {index "end--1" cannot select an element from any list}
test cmdIL-3.5.8 {SortCompare procedure, -index option (out of range, calculated index)} -body {
    lsort -index end+1 {{1 . c} {2 . b} {3 . a}}
} -returnCodes error -result {index "end+1" cannot select an element from any list}
test cmdIL-3.5.9 {SortCompare procedure, -index option (out of range, calculated index)} -body {
    lsort -index end+2 {{1 . c} {2 . b} {3 . a}}
} -returnCodes error -result {index "end+2" cannot select an element from any list}
test cmdIL-3.6 {SortCompare procedure, -index option} {
    lsort -integer -index 2 {{1 15 30} {2 5 25} {3 25 20}}
} {{3 25 20} {2 5 25} {1 15 30}}
test cmdIL-3.7 {SortCompare procedure, -ascii option} {
    lsort -ascii {d e c b a d35 d300 100 20}
} {100 20 a b c d d300 d35 e}
test cmdIL-3.8 {SortCompare procedure, -dictionary option} {
    lsort -dictionary {d e c b a d35 d300 100 20}
} {20 100 a b c d d35 d300 e}
test cmdIL-3.9 {SortCompare procedure, -integer option} -body {
    lsort -integer {x 3}
} -returnCodes error -result {expected integer but got "x"}
test cmdIL-3.10 {SortCompare procedure, -integer option} -body {
    lsort -integer {3 q}
} -returnCodes error -result {expected integer but got "q"}
test cmdIL-3.11 {SortCompare procedure, -integer option} {
    lsort -integer {35 21 0x20 30 0o23 100 8}
} {8 0o23 21 30 0x20 35 100}
test cmdIL-3.12 {SortCompare procedure, -real option} -body {
    lsort -real {6...4 3}
} -returnCodes error -result {expected floating-point number but got "6...4"}
test cmdIL-3.13 {SortCompare procedure, -real option} -body {
    lsort -real {3 1x7}
} -returnCodes error -result {expected floating-point number but got "1x7"}
test cmdIL-3.14 {SortCompare procedure, -real option} {
    lsort -real {24 2.5e01 16.7 85e-1 10.004}
} {85e-1 10.004 16.7 24 2.5e01}
test cmdIL-3.15 {SortCompare procedure, -command option} -body {
    proc cmp {a b} {
	error "comparison error"
    }
    list [catch {lsort -command cmp {48 6}} msg] $msg $::errorInfo
} -cleanup {
    rename cmp ""
} -result {1 {comparison error} {comparison error
    while executing
"error "comparison error""
    (procedure "cmp" line 2)
    invoked from within
"cmp 48 6"
    (-compare command)
    invoked from within
"lsort -command cmp {48 6}"}}
test cmdIL-3.16 {SortCompare procedure, -command option, long command} -body {
    proc cmp {dummy a b} {
	string compare $a $b
    }
    lsort -command {cmp {this argument is very very long in order to make the dstring overflow its statically allocated space}} {{this first element is also long in order to help expand the dstring} {the second element, last but not least, is quite long also, in order to make absolutely sure that space is allocated dynamically for the dstring}}
} -cleanup {
    rename cmp ""
} -result {{the second element, last but not least, is quite long also, in order to make absolutely sure that space is allocated dynamically for the dstring} {this first element is also long in order to help expand the dstring}}
test cmdIL-3.17 {SortCompare procedure, -command option, non-integer result} -body {
    proc cmp {a b} {
	return foow
    }
    lsort -command cmp {48 6}
} -returnCodes error -cleanup {
    rename cmp ""
} -result {-compare command returned non-integer result}
test cmdIL-3.18 {SortCompare procedure, -command option} -body {
    proc cmp {a b} {
	expr {$b - $a}
    }
    lsort -command cmp {48 6 18 22 21 35 36}
} -cleanup {
    rename cmp ""
} -result {48 36 35 22 21 18 6}
test cmdIL-3.19 {SortCompare procedure, -decreasing option} {
    lsort -decreasing -integer {35 21 0x20 30 0o23 100 8}
} {100 35 0x20 30 21 0o23 8}

test cmdIL-4.1 {DictionaryCompare procedure, numerics, leading zeros} {
    lsort -dictionary {a003b a03b}
} {a03b a003b}
test cmdIL-4.2 {DictionaryCompare procedure, numerics, leading zeros} {
    lsort -dictionary {a3b a03b}
} {a3b a03b}
test cmdIL-4.3 {DictionaryCompare procedure, numerics, leading zeros} {
    lsort -dictionary {a3b A03b}
} {A03b a3b}
test cmdIL-4.4 {DictionaryCompare procedure, numerics, leading zeros} {
    lsort -dictionary {a3b a03B}
} {a3b a03B}
test cmdIL-4.5 {DictionaryCompare procedure, numerics, leading zeros} {
    lsort -dictionary {00000 000}
} {000 00000}
test cmdIL-4.6 {DictionaryCompare procedure, numerics, different lengths} {
    lsort -dictionary {a321b a03210b}
} {a321b a03210b}
test cmdIL-4.7 {DictionaryCompare procedure, numerics, different lengths} {
    lsort -dictionary {a03210b a321b}
} {a321b a03210b}
test cmdIL-4.8 {DictionaryCompare procedure, numerics} {
    lsort -dictionary {48 6a 18b 22a 21aa 35 36}
} {6a 18b 21aa 22a 35 36 48}
test cmdIL-4.9 {DictionaryCompare procedure, numerics} {
    lsort -dictionary {a123x a123b}
} {a123b a123x}
test cmdIL-4.10 {DictionaryCompare procedure, numerics} {
    lsort -dictionary {a123b a123x}
} {a123b a123x}
test cmdIL-4.11 {DictionaryCompare procedure, numerics} {
    lsort -dictionary {a1b aab}
} {a1b aab}
test cmdIL-4.12 {DictionaryCompare procedure, numerics} {
    lsort -dictionary {a1b a!b}
} {a!b a1b}
test cmdIL-4.13 {DictionaryCompare procedure, numerics} {
    lsort -dictionary {a1b2c a1b1c}
} {a1b1c a1b2c}
test cmdIL-4.14 {DictionaryCompare procedure, numerics} {
    lsort -dictionary {a1b2c a1b3c}
} {a1b2c a1b3c}
test cmdIL-4.15 {DictionaryCompare procedure, long numbers} {
    lsort -dictionary {a7654884321988762b a7654884321988761b}
} {a7654884321988761b a7654884321988762b}
test cmdIL-4.16 {DictionaryCompare procedure, long numbers} {
    lsort -dictionary {a8765488432198876b a7654884321988761b}
} {a7654884321988761b a8765488432198876b}
test cmdIL-4.17 {DictionaryCompare procedure, case} {
    lsort -dictionary {aBCd abcc}
} {abcc aBCd}
test cmdIL-4.18 {DictionaryCompare procedure, case} {
    lsort -dictionary {aBCd abce}
} {aBCd abce}
test cmdIL-4.19 {DictionaryCompare procedure, case} {
    lsort -dictionary {abcd ABcc}
} {ABcc abcd}
test cmdIL-4.20 {DictionaryCompare procedure, case} {
    lsort -dictionary {abcd ABce}
} {abcd ABce}
test cmdIL-4.21 {DictionaryCompare procedure, case} {
    lsort -dictionary {abCD ABcd}
} {ABcd abCD}
test cmdIL-4.22 {DictionaryCompare procedure, case} {
    lsort -dictionary {ABcd aBCd}
} {ABcd aBCd}
test cmdIL-4.23 {DictionaryCompare procedure, case} {
    lsort -dictionary {ABcd AbCd}
} {ABcd AbCd}
test cmdIL-4.24 {DictionaryCompare procedure, international characters} {hasIsoLocale} {
    ::tcltest::set_iso8859_1_locale
    set result [lsort -dictionary "a b c A B C \xe3 \xc4"]
    ::tcltest::restore_locale
    set result
} "A a B b C c \xe3 \xc4"
test cmdIL-4.25 {DictionaryCompare procedure, international characters} {hasIsoLocale} {
    ::tcltest::set_iso8859_1_locale
    set result [lsort -dictionary "a23\xe3 a23\xc5 a23\xe4"]
    ::tcltest::restore_locale
    set result
} "a23\xe3 a23\xe4 a23\xc5"
test cmdIL-4.26 {DefaultCompare procedure, signed characters} {
    set l [lsort [list "abc\200" "abc"]]
    set viewlist {}
    foreach s $l {
	set viewelem ""
	set len [string length $s]
	for {set i 0} {$i < $len} {incr i} {
	    set c [string index $s $i]
	    scan $c %c d
	    if {$d > 0 && $d < 128} {
		append viewelem $c
	    } else {
		append viewelem "\\[format %03o $d]"
	    }
	}
	lappend viewlist $viewelem
    }
    set viewlist
} [list "abc" "abc\\200"]
test cmdIL-4.27 {DictionaryCompare procedure, signed characters} {
    set l [lsort -dictionary [list "abc\200" "abc"]]
    set viewlist {}
    foreach s $l {
	set viewelem ""
	set len [string length $s]
	for {set i 0} {$i < $len} {incr i} {
	    set c [string index $s $i]
	    scan $c %c d
	    if {$d > 0 && $d < 128} {
		append viewelem $c
	    } else {
		append viewelem "\\[format %03o $d]"
	    }
	}
	lappend viewlist $viewelem
    }
    set viewlist
} [list "abc" "abc\\200"]
test cmdIL-4.28 {DictionaryCompare procedure, chars between Z and a in ASCII} {
    lsort -dictionary [list AA ` c CC]
} [list ` AA c CC]
test cmdIL-4.29 {DictionaryCompare procedure, chars between Z and a in ASCII} {
    lsort -dictionary [list AA ` c ^ \\ CC \[ \]]
} [list \[ \\ \] ^ ` AA c CC]
test cmdIL-4.30 {DictionaryCompare procedure, chars between Z and a in ASCII} {
    lsort -dictionary [list AA ` c ^ _ \\ CC \[ dude \] funky]
} [list \[ \\ \] ^ _ ` AA c CC dude funky]
test cmdIL-4.31 {DictionaryCompare procedure, chars between Z and a in ASCII} {
    lsort -dictionary [list AA c ` CC]
} [list ` AA c CC]
test cmdIL-4.32 {DictionaryCompare procedure, chars between Z and a in ASCII} {
    lsort -dictionary [list AA c CC `]
} [list ` AA c CC]
test cmdIL-4.33 {DictionaryCompare procedure, chars between Z and a in ASCII} {
    lsort -dictionary [list AA ! c CC `]
} [list ! ` AA c CC]
test cmdIL-4.34 {SortCompare procedure, -ascii option with -nocase option} {
    lsort -ascii -nocase {d e c b a d35 d300 100 20}
} {100 20 a b c d d300 d35 e}
test cmdIL-4.35 {SortCompare procedure, -ascii option with -nocase option} {
    lsort -ascii -nocase {d E c B a D35 d300 100 20}
} {100 20 a B c d d300 D35 E}
test cmdIL-4.36 {SortCompare procedure, UTF-8 with -nocase option} {
    scan [lsort -ascii -nocase [list \u101 \u100]] %c%c%c
} {257 32 256}
test cmdIL-4.37 {SortCompare procedure, UTF-8 with -nocase option} {
    scan [lsort -ascii -nocase [list a\u0000a a]] %c%c%c%c%c
} {97 32 97 0 97}
test cmdIL-4.38 {SortCompare procedure, UTF-8 with -nocase option} {
    scan [lsort -ascii -nocase [list a a\u0000a]] %c%c%c%c%c
} {97 32 97 0 97}

test cmdIL-5.1 {lsort with list style index} {
    lsort -ascii -decreasing -index {0 1} {
	{{Jim Alpha} 20000410}
	{{Joe Bravo} 19990320}
	{{Jacky Charlie} 19390911}
    }
} {{{Jacky Charlie} 19390911} {{Joe Bravo} 19990320} {{Jim Alpha} 20000410}}
test cmdIL-5.2 {lsort with list style index} {
    lsort -decreasing -index {0 1} {
	{{Jim Alpha} 20000410}
	{{Joe Bravo} 19990320}
	{{Jacky Charlie} 19390911}
    }
} {{{Jacky Charlie} 19390911} {{Joe Bravo} 19990320} {{Jim Alpha} 20000410}}
test cmdIL-5.3 {lsort with list style index} {
    lsort -integer -increasing -index {1 end} {
	{{Jim Alpha} 20000410}
	{{Joe Bravo} 19990320}
	{{Jacky Charlie} 19390911}
    }
} {{{Jacky Charlie} 19390911} {{Joe Bravo} 19990320} {{Jim Alpha} 20000410}}
test cmdIL-5.4 {lsort with list style index} {
    lsort -integer -index {1 end-1} {
	{the {0 1 2 3 4 5} quick}
	{brown {0 1 2 3 4} fox}
	{jumps {30 31 2 33} over}
	{the {0 1 2} lazy}
	{dogs {0 1}}
    }
} {{dogs {0 1}} {the {0 1 2} lazy} {jumps {30 31 2 33} over} {brown {0 1 2 3 4} fox} {the {0 1 2 3 4 5} quick}}
test cmdIL-5.5 {lsort with list style index and sharing} -body {
    proc test_lsort {l} {
	set n $l
	foreach e $l {lappend n [list [expr {rand()}] $e]}
	lindex [lsort -real -index $l $n] 1 1
    }
    expr srand(1)
    test_lsort 0
} -result 0 -cleanup {
    rename test_lsort ""
}
<<<<<<< HEAD
test cmdIL-5.6 {lsort with multiple list-style index options} {
    lsort -index {1 2 3} -index 0 {{a b} {c d} {b e}}
} {{a b} {b e} {c d}}
test cmdIL-5.7 {lsort memory exhaustion} -constraints {prlimit} -body {
    # test it in child process (with limited address space):
    set pipe {}
    if {[catch {
	set pipe [open |[list [interpreter]] r+]
	exec prlimit -p [pid $pipe] --as=80000000
    } msg]} {
	catch {close $pipe}
	tcltest::Skip "prlimit: error - [regsub {^\s*([^\n]*).*$} $msg {\1}]"
    }
    # if no error (enough memory), or error by list creation - add it as skipped test:
    if {![catch {
	chan configure $pipe -buffering line
	puts $pipe {
	    # create list and get length (avoid too long output in interactive shells):
	    llength [set l [lrepeat 4000000 ""]]
	    # test OOM:
	    puts [llength [lsort $l]]
	    exit
	}
	set result [read $pipe]
	close $pipe
	set pipe {}
	set result
    } result] || [regexp {^(?:list creation failed|unable to (?:re)?alloc)} $result]} {
	tcltest::Skip "prlimit: wrong AS-limit, result: $result"
=======
test cmdIL-5.7 {lsort memory exhaustion} -constraints {testWithLimit} -body {
    # test it in child process (with limited address space) ca. 80MB extra memory
    # on x64 system it would be not enough to sort 4M items (the half 2M only),
    # warn and skip if no error (enough memory) or error by list creation:
    testWithLimit \
	-warn-on-code 0 -warn-on-alloc-error 1 \
	-addmem [expr {$tcl_platform(pointerSize)*4000000 + $tcl_platform(pointerSize)*3*2000000}] \
    {
	# create list and get length (avoid too long output in interactive shells):
	llength [set l [lrepeat 4000000 ""]]
	# test OOM:
	llength [lsort $l]
>>>>>>> a7e3beac
    }
    # expecting error no memory by sort
} -returnCodes 1 -result {no enough memory to proccess sort of 4000000 items}

# Compiled version
test cmdIL-6.1 {lassign command syntax} -returnCodes error -body {
    apply {{} { lassign }}
} -result {wrong # args: should be "lassign list ?varName ...?"}
test cmdIL-6.2 {lassign command syntax} {
    apply {{} { lassign x }}
} x
test cmdIL-6.3 {lassign command} -body {
    apply {{} {
	set x FAIL
	list [lassign a x] $x
    }}
} -result {{} a}
test cmdIL-6.4 {lassign command} -body {
    apply {{} {
	set x FAIL
	set y FAIL
	list [lassign a x y] $x $y
    }}
} -result {{} a {}}
test cmdIL-6.5 {lassign command} -body {
    apply {{} {
	set x FAIL
	set y FAIL
	list [lassign {a b} x y] $x $y
    }}
} -result {{} a b}
test cmdIL-6.6 {lassign command} -body {
    apply {{} {
	set x FAIL
	set y FAIL
	list [lassign {a b c} x y] $x $y
    }}
} -result {c a b}
test cmdIL-6.7 {lassign command} -body {
    apply {{} {
	set x FAIL
	set y FAIL
	list [lassign {a b c d} x y] $x $y
    }}
} -result {{c d} a b}
test cmdIL-6.8 {lassign command - list format error} -body {
    apply {{} {
	set x FAIL
	set y FAIL
	list [catch {lassign {a {b}c d} x y} msg] $msg $x $y
    }}
} -result {1 {list element in braces followed by "c" instead of space} FAIL FAIL}
test cmdIL-6.9 {lassign command - assignment to arrays} -body {
    apply {{} {
	list [lassign {a b} x(x)] $x(x)
    }}
} -result {b a}
test cmdIL-6.10 {lassign command - variable update error} -body {
    apply {{} {
	set x(x) {}
	lassign a x
    }}
} -returnCodes error -result {can't set "x": variable is array}
test cmdIL-6.11 {lassign command - variable update error} -body {
    apply {{} {
	set x(x) {}
	set y FAIL
	list [catch {lassign a y x} msg] $msg $y
    }}
} -result {1 {can't set "x": variable is array} a}
test cmdIL-6.12 {lassign command - memory leak testing} -setup {
    unset -nocomplain x y
    set x(x) {}
    set y FAIL
    proc getbytes {} {
        set lines [split [memory info] "\n"]
        lindex [lindex $lines 3] 3
    }
    proc stress {} {
	global x y
	lassign {} y y y y y y y y y y y y y y y y y y y y y y y y y y y y y y
	catch {lassign {} y y y y y y y y y y y y y y y y y y y y y y y y y x}
	catch {lassign {} x}
    }
} -constraints memory -body {
    set end [getbytes]
    for {set i 0} {$i < 5} {incr i} {
	stress
	set tmp $end
	set end [getbytes]
    }
    expr {$end - $tmp}
} -result 0 -cleanup {
    unset -nocomplain x y i tmp end
    rename getbytes {}
    rename stress {}
}
# Force non-compiled version
test cmdIL-6.13 {lassign command syntax} -returnCodes error -body {
    apply {{} {
	set lassign lassign
	$lassign
    }}
} -result {wrong # args: should be "lassign list ?varName ...?"}
test cmdIL-6.14 {lassign command syntax} {
    apply {{} {
	set lassign lassign
	$lassign x
    }}
} x
test cmdIL-6.15 {lassign command} -body {
    apply {{} {
	set lassign lassign
	set x FAIL
	list [$lassign a x] $x
    }}
} -result {{} a}
test cmdIL-6.16 {lassign command} -body {
    apply {{} {
	set lassign lassign
	set x FAIL
	set y FAIL
	list [$lassign a x y] $x $y
    }}
} -result {{} a {}}
test cmdIL-6.17 {lassign command} -body {
    apply {{} {
	set lassign lassign
	set x FAIL
	set y FAIL
	list [$lassign {a b} x y] $x $y
    }}
} -result {{} a b}
test cmdIL-6.18 {lassign command} -body {
    apply {{} {
	set lassign lassign
	set x FAIL
	set y FAIL
	list [$lassign {a b c} x y] $x $y
    }}
} -result {c a b}
test cmdIL-6.19 {lassign command} -body {
    apply {{} {
	set lassign lassign
	set x FAIL
	set y FAIL
	list [$lassign {a b c d} x y] $x $y
    }}
} -result {{c d} a b}
test cmdIL-6.20 {lassign command - list format error} -body {
    apply {{} {
	set lassign lassign
	set x FAIL
	set y FAIL
	list [catch {$lassign {a {b}c d} x y} msg] $msg $x $y
    }}
} -result {1 {list element in braces followed by "c" instead of space} FAIL FAIL}
test cmdIL-6.21 {lassign command - assignment to arrays} -body {
    apply {{} {
	set lassign lassign
	list [$lassign {a b} x(x)] $x(x)
    }}
} -result {b a}
test cmdIL-6.22 {lassign command - variable update error} -body {
    apply {{} {
	set lassign lassign
	set x(x) {}
	$lassign a x
    }}
} -returnCodes 1 -result {can't set "x": variable is array}
test cmdIL-6.23 {lassign command - variable update error} -body {
    apply {{} {
	set lassign lassign
	set x(x) {}
	set y FAIL
	list [catch {$lassign a y x} msg] $msg $y
    }}
} -result {1 {can't set "x": variable is array} a}
test cmdIL-6.24 {lassign command - memory leak testing} -setup {
    set x(x) {}
    set y FAIL
    proc getbytes {} {
        set lines [split [memory info] "\n"]
        lindex [lindex $lines 3] 3
    }
    proc stress {} {
	global x y
	set lassign lassign
	$lassign {} y y y y y y y y y y y y y y y y y y y y y y y y y y y y y y
	catch {$lassign {} y y y y y y y y y y y y y y y y y y y y y y y y y x}
	catch {$lassign {} x}
    }
} -constraints memory -body {
    set end [getbytes]
    for {set i 0} {$i < 5} {incr i} {
	stress
	set tmp $end
	set end [getbytes]
    }
    expr {$end - $tmp}
} -result 0 -cleanup {
    unset -nocomplain x y i tmp end
    rename getbytes {}
    rename stress {}
}
# Assorted shimmering problems
test cmdIL-6.25 {lassign command - shimmering protection} -body {
    apply {{} {
	set x {a b c}
	list [lassign $x $x y] $x [set $x] $y
    }}
} -result {c {a b c} a b}
test cmdIL-6.26 {lassign command - shimmering protection} -body {
    apply {{} {
	set x {a b c}
	set lassign lassign
	list [$lassign $x $x y] $x [set $x] $y
    }}
} -result {c {a b c} a b}

test cmdIL-7.1 {lreverse command} -body {
    lreverse
} -returnCodes error -result "wrong # args: should be \"lreverse list\""
test cmdIL-7.2 {lreverse command} -body {
    lreverse a b
} -returnCodes error -result "wrong # args: should be \"lreverse list\""
test cmdIL-7.3 {lreverse command} -body {
    lreverse "not \{a list"
} -returnCodes error -result {unmatched open brace in list}
test cmdIL-7.4 {lreverse command - shared object} {
    set x {a b {c d} e f}
    lreverse $x
} {f e {c d} b a}
test cmdIL-7.5 {lreverse command - unshared object} {
    lreverse [list a b {c d} e f]
} {f e {c d} b a}
test cmdIL-7.6 {lreverse command - unshared object [Bug 1672585]} {
    lreverse [set x {1 2 3}][unset x]
} {3 2 1}
test cmdIL-7.7 {lreverse command - empty object [Bug 1876793]} {
    lreverse [list]
} {}
test cmdIL-7.8 {lreverse command - shared intrep [Bug 1675044]} -setup {
    teststringobj set 1 {1 2 3}
    testobj convert 1 list
    testobj duplicate 1 2
    variable x [teststringobj get 1]
    variable y [teststringobj get 2]
    testobj freeallvars
    proc K {a b} {return $a}
} -constraints testobj -body {
    lreverse [K $y [unset y]]
    lindex $x 0
} -cleanup {
    unset -nocomplain x y
    rename K {}
} -result 1

# This belongs in info test, but adding tests there breaks tests
# that compute source file line numbers.
test info-20.6 {Bug 3587651} -setup {
    namespace eval my {namespace eval tcl {namespace eval mathfunc {
        proc demo x {return 42}
    }}}} -body {    namespace eval my {expr {"demo" in [info functions]}}} -cleanup {
    namespace delete my
} -result 1


# cleanup
::tcltest::cleanupTests
return

# Local Variables:
# mode: tcl
# End:<|MERGE_RESOLUTION|>--- conflicted
+++ resolved
@@ -18,13 +18,9 @@
 
 # Used for constraining memory leak tests
 testConstraint memory [llength [info commands memory]]
-<<<<<<< HEAD
 testConstraint testobj [llength [info commands testobj]]
-testConstraint prlimit [expr {[testConstraint macOrUnix] && ![catch { exec prlimit -n }]}]
-=======
 source [file join [file dirname [info script]] internals.tcl]
 namespace import -force ::tcltest::internals::*
->>>>>>> a7e3beac
 
 test cmdIL-1.1 {Tcl_LsortObjCmd procedure} -returnCodes error -body {
     lsort
@@ -507,37 +503,9 @@
 } -result 0 -cleanup {
     rename test_lsort ""
 }
-<<<<<<< HEAD
 test cmdIL-5.6 {lsort with multiple list-style index options} {
     lsort -index {1 2 3} -index 0 {{a b} {c d} {b e}}
 } {{a b} {b e} {c d}}
-test cmdIL-5.7 {lsort memory exhaustion} -constraints {prlimit} -body {
-    # test it in child process (with limited address space):
-    set pipe {}
-    if {[catch {
-	set pipe [open |[list [interpreter]] r+]
-	exec prlimit -p [pid $pipe] --as=80000000
-    } msg]} {
-	catch {close $pipe}
-	tcltest::Skip "prlimit: error - [regsub {^\s*([^\n]*).*$} $msg {\1}]"
-    }
-    # if no error (enough memory), or error by list creation - add it as skipped test:
-    if {![catch {
-	chan configure $pipe -buffering line
-	puts $pipe {
-	    # create list and get length (avoid too long output in interactive shells):
-	    llength [set l [lrepeat 4000000 ""]]
-	    # test OOM:
-	    puts [llength [lsort $l]]
-	    exit
-	}
-	set result [read $pipe]
-	close $pipe
-	set pipe {}
-	set result
-    } result] || [regexp {^(?:list creation failed|unable to (?:re)?alloc)} $result]} {
-	tcltest::Skip "prlimit: wrong AS-limit, result: $result"
-=======
 test cmdIL-5.7 {lsort memory exhaustion} -constraints {testWithLimit} -body {
     # test it in child process (with limited address space) ca. 80MB extra memory
     # on x64 system it would be not enough to sort 4M items (the half 2M only),
@@ -550,7 +518,6 @@
 	llength [set l [lrepeat 4000000 ""]]
 	# test OOM:
 	llength [lsort $l]
->>>>>>> a7e3beac
     }
     # expecting error no memory by sort
 } -returnCodes 1 -result {no enough memory to proccess sort of 4000000 items}
