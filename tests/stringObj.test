# Commands covered: none
#
# This file contains tests for the procedures in tclStringObj.c that implement
# the Tcl type manager for the string type.
#
# Sourcing this file into Tcl runs the tests and generates output for errors.
# No output means no errors were found.
#
# Copyright © 1995-1997 Sun Microsystems, Inc.
# Copyright © 1998-1999 Scriptics Corporation.
#
# See the file "license.terms" for information on usage and redistribution of
# this file, and for a DISCLAIMER OF ALL WARRANTIES.

if {"::tcltest" ni [namespace children]} {
    package require tcltest 2.5
    namespace import -force ::tcltest::*
}

::tcltest::loadTestedCommands
catch [list package require -exact tcl::test [info patchlevel]]
package require tcltests

testConstraint testobj [llength [info commands testobj]]
testConstraint testbytestring [llength [info commands testbytestring]]
testConstraint testdstring [llength [info commands testdstring]]
testConstraint tip389 [expr {[string length \U010000] == 2}]
testConstraint utf32 [expr {[string length [format %c 0x10000]] == 1}]

test stringObj-1.1 {string type registration} {testobj deprecated} {
    set t [testobj types]
    set first [string first "string" $t]
    set result [expr {$first >= 0}]
} 1

test stringObj-2.1 {Tcl_NewStringObj} testobj {
    set result ""
    lappend result [testobj freeallvars]
    lappend result [teststringobj set 1 abcd]
    lappend result [testobj type 1]
    lappend result [testobj refcount 1]
} {{} abcd string 2}

test stringObj-3.1 {Tcl_SetStringObj, existing "empty string" object} testobj {
    set result ""
    lappend result [testobj freeallvars]
    lappend result [testobj newobj 1]
    lappend result [teststringobj set 1 xyz]	;# makes existing obj a string
    lappend result [testobj type 1]
    lappend result [testobj refcount 1]
} {{} {} xyz string 2}
test stringObj-3.2 {Tcl_SetStringObj, existing non-"empty string" object} testobj {
    set result ""
    lappend result [testobj freeallvars]
    lappend result [testintobj set 1 512]
    lappend result [teststringobj set 1 foo]	;# makes existing obj a string
    lappend result [testobj type 1]
    lappend result [testobj refcount 1]
} {{} 512 foo string 2}

test stringObj-4.1 {Tcl_SetObjLength procedure, string gets shorter} {testobj utf32 deprecated} {
    testobj freeallvars
    teststringobj set 1 test
    teststringobj setlength 1 3
    list [teststringobj length 1] [teststringobj length2 1] \
	    [teststringobj get 1]
} {3 3 tes}
test stringObj-4.2 {Tcl_SetObjLength procedure, string gets longer} {testobj deprecated} {
    testobj freeallvars
    teststringobj set 1 abcdef
    teststringobj setlength 1 10
    list [teststringobj length 1] [teststringobj length2 1]
} {10 10}
test stringObj-4.3 {Tcl_SetObjLength procedure, string gets longer} {testobj utf32 deprecated} {
    testobj freeallvars
    teststringobj set 1 abcdef
    teststringobj append 1 xyzq -1
    list [teststringobj length 1] [teststringobj length2 1] \
	    [teststringobj get 1]
} {10 10 abcdefxyzq}
test stringObj-4.4 {Tcl_SetObjLength procedure, "expty string", length 0} {testobj deprecated} {
    testobj freeallvars
    testobj newobj 1
    teststringobj setlength 1 0
    list [teststringobj length2 1] [teststringobj get 1]
} {0 {}}

test stringObj-5.1 {Tcl_AppendToObj procedure, type conversion} testobj {
    testobj freeallvars
    testintobj set2 1 43
    teststringobj append 1 xyz -1
    teststringobj get 1
} {43xyz}
test stringObj-5.2 {Tcl_AppendToObj procedure, length calculation} testobj {
    testobj freeallvars
    teststringobj set 1 {x y }
    teststringobj append 1 bbCCddEE 4
    teststringobj append 1 123 -1
    teststringobj get 1
} {x y bbCC123}
test stringObj-5.3 {Tcl_AppendToObj procedure, reallocating space} {testobj utf32 deprecated} {
    testobj freeallvars
    teststringobj set 1 xyz
    teststringobj setlength 1 15
    teststringobj setlength 1 2
    set result {}
    teststringobj append 1 1234567890123 -1
    lappend result [teststringobj length 1] [teststringobj length2 1]
    teststringobj setlength 1 10
    teststringobj append 1 abcdef -1
    lappend result [teststringobj length 1] [teststringobj length2 1] \
	    [teststringobj get 1]
} {15 15 16 16 xy12345678abcdef}

test stringObj-6.1 {Tcl_AppendStringsToObj procedure, type conversion} testobj {
    testobj freeallvars
    teststringobj set2 1 [list a b]
    teststringobj appendstrings 1 xyz { 1234 } foo
    teststringobj get 1
} {a bxyz 1234 foo}
test stringObj-6.2 {Tcl_AppendStringsToObj procedure, counting space} testobj {
    testobj freeallvars
    teststringobj set 1 abc
    teststringobj appendstrings 1
    list [teststringobj length 1] [teststringobj get 1]
} {3 abc}
test stringObj-6.3 {Tcl_AppendStringsToObj procedure, counting space} testobj {
    testobj freeallvars
    teststringobj set 1 abc
    teststringobj appendstrings 1 {} {} {} {}
    list [teststringobj length 1] [teststringobj get 1]
} {3 abc}
test stringObj-6.4 {Tcl_AppendStringsToObj procedure, counting space} testobj {
    testobj freeallvars
    teststringobj set 1 abc
    teststringobj appendstrings 1 { 123 } abcdefg
    list [teststringobj length 1] [teststringobj get 1]
} {15 {abc 123 abcdefg}}
test stringObj-6.5 {Tcl_AppendStringsToObj procedure, don't double space if initial string empty} {testobj utf32 deprecated} {
    testobj freeallvars
    testobj newobj 1
    teststringobj appendstrings 1 123 abcdefg
    list [teststringobj length 1] [teststringobj length2 1] [teststringobj get 1]
} {10 10 123abcdefg}
test stringObj-6.6 {Tcl_AppendStringsToObj procedure, space reallocation} {testobj deprecated} {
    testobj freeallvars
    teststringobj set 1 abc
    teststringobj setlength 1 10
    teststringobj setlength 1 2
    teststringobj appendstrings 1 34567890
    list [teststringobj length 1] [teststringobj length2 1] \
	    [teststringobj get 1]
} {10 10 ab34567890}
test stringObj-6.7 {Tcl_AppendStringsToObj procedure, space reallocation} {testobj utf32 deprecated} {
    testobj freeallvars
    teststringobj set 1 abc
    teststringobj setlength 1 10
    teststringobj setlength 1 2
    teststringobj appendstrings 1 34567890x
    list [teststringobj length 1] [teststringobj length2 1] \
	    [teststringobj get 1]
} {11 11 ab34567890x}
test stringObj-6.8 {Tcl_AppendStringsToObj procedure, object totally empty} {testobj deprecated} {
    testobj freeallvars
    testobj newobj 1
    teststringobj appendstrings 1 {}
    list [teststringobj length2 1] [teststringobj get 1]
} {0 {}}
test stringObj-6.9 {Tcl_AppendStringToObj, pure unicode} testobj {
    testobj freeallvars
    teststringobj set2 1 [string replace abc 1 1 d]
    teststringobj appendstrings 1 foo bar soom
    teststringobj get 1
} adcfoobarsoom

test stringObj-7.1 {SetStringFromAny procedure} {testobj utf32 deprecated} {
    testobj freeallvars
    teststringobj set2 1 [list a b]
    teststringobj append 1 x -1
    list [teststringobj length 1] [teststringobj length2 1] \
	    [teststringobj get 1]
} {4 4 {a bx}}
test stringObj-7.2 {SetStringFromAny procedure, null object} {testobj deprecated} {
    testobj freeallvars
    testobj newobj 1
    teststringobj appendstrings 1 {}
    list [teststringobj length 1] [teststringobj length2 1] \
	    [teststringobj get 1]
} {0 0 {}}
test stringObj-7.3 {SetStringFromAny called with non-string obj} testobj {
    set x 2345
    list [incr x] [testobj objtype $x] [string index $x end] \
	    [testobj objtype $x]
} {2346 int 6 string}
test stringObj-7.4 {SetStringFromAny called with string obj} testobj {
    set x "abcdef"
    list [string length $x] [testobj objtype $x] \
	    [string length $x] [testobj objtype $x]
} {6 string 6 string}

test stringObj-8.1 {DupStringInternalRep procedure} {testobj utf32 deprecated} {
    testobj freeallvars
    teststringobj set 1 {}
    teststringobj append 1 abcde -1
    testobj duplicate 1 2
    list [teststringobj length 1] [teststringobj length2 1] \
	    [teststringobj maxchars 1] [teststringobj get 1] \
	    [teststringobj length 2] [teststringobj length2 2] \
	    [teststringobj maxchars 2] [teststringobj get 2]
} {5 5 5 abcde 5 5 5 abcde}
test stringObj-8.2 {DupUnicodeInternalRep, mixed width chars} testobj {
    set x abc\xEF\xBF\xAEghi
    string length $x
    set y $x
    list [testobj objtype $x] [testobj objtype $y] [append x "\xAE\xBF\xEF"] \
	    [set y] [testobj objtype $x] [testobj objtype $y]
} "string string abc\xEF\xBF\xAEghi\xAE\xBF\xEF abc\xEF\xBF\xAEghi string string"
test stringObj-8.3 {DupUnicodeInternalRep, mixed width chars} testobj {
    set x abc\xEF\xBF\xAEghi
    set y $x
    string length $x
    list [testobj objtype $x] [testobj objtype $y] [append x "\xAE\xBF\xEF"] \
	    [set y] [testobj objtype $x] [testobj objtype $y]
} "string string abc\xEF\xBF\xAEghi\xAE\xBF\xEF abc\xEF\xBF\xAEghi string string"
test stringObj-8.4 {DupUnicodeInternalRep, all byte-size chars} testobj {
    set x abcdefghi
    string length $x
    set y $x
    list [testobj objtype $x] [testobj objtype $y] [append x jkl] \
	    [set y] [testobj objtype $x] [testobj objtype $y]
} {string string abcdefghijkl abcdefghi string string}
test stringObj-8.5 {DupUnicodeInternalRep, all byte-size chars} testobj {
    set x abcdefghi
    set y $x
    string length $x
    list [testobj objtype $x] [testobj objtype $y] [append x jkl] \
	    [set y] [testobj objtype $x] [testobj objtype $y]
} {string string abcdefghijkl abcdefghi string string}

test stringObj-9.1 {TclAppendObjToObj, mixed src & dest} {testobj testdstring} {
    set x abc\xEF\xBF\xAEghi
    testdstring free
    testdstring append \xAE\xBF\xEF -1
    set y [testdstring get]
    string length $x
    list [testobj objtype $x] [testobj objtype $y] [append x $y] \
	    [set y] [testobj objtype $x] [testobj objtype $y]
} "string none abc\xEF\xBF\xAEghi\xAE\xBF\xEF \xAE\xBF\xEF string none"
test stringObj-9.2 {TclAppendObjToObj, mixed src & dest} testobj {
    set x abc\xEF\xBF\xAEghi
    string length $x
    list [testobj objtype $x] [append x $x] [testobj objtype $x] \
	    [append x $x] [testobj objtype $x]
} "string abc\xEF\xBF\xAEghiabc\xEF\xBF\xAEghi string\
abc\xEF\xBF\xAEghiabc\xEF\xBF\xAEghiabc\xEF\xBF\xAEghiabc\xEF\xBF\xAEghi\
string"
test stringObj-9.3 {TclAppendObjToObj, mixed src & 1-byte dest} {testobj testdstring} {
    set x abcdefghi
    testdstring free
    testdstring append \xAE\xBF\xEF -1
    set y [testdstring get]
    string length $x
    list [testobj objtype $x] [testobj objtype $y] [append x $y] \
	    [set y] [testobj objtype $x] [testobj objtype $y]
} "string none abcdefghi\xAE\xBF\xEF \xAE\xBF\xEF string none"
test stringObj-9.4 {TclAppendObjToObj, 1-byte src & dest} {testobj testdstring} {
    set x abcdefghi
    testdstring free
    testdstring append jkl -1
    set y [testdstring get]
    string length $x
    list [testobj objtype $x] [testobj objtype $y] [append x $y] \
	    [set y] [testobj objtype $x] [testobj objtype $y]
} {string none abcdefghijkl jkl string none}
test stringObj-9.5 {TclAppendObjToObj, 1-byte src & dest} testobj {
    set x abcdefghi
    string length $x
    list [testobj objtype $x] [append x $x] [testobj objtype $x] \
	    [append x $x] [testobj objtype $x]
} {string abcdefghiabcdefghi string abcdefghiabcdefghiabcdefghiabcdefghi\
string}
test stringObj-9.6 {TclAppendObjToObj, 1-byte src & mixed dest} {testobj testdstring} {
    set x abc\xEF\xBF\xAEghi
    testdstring free
    testdstring append jkl -1
    set y [testdstring get]
    string length $x
    list [testobj objtype $x] [testobj objtype $y] [append x $y] \
	    [set y] [testobj objtype $x] [testobj objtype $y]
} "string none abc\xEF\xBF\xAEghijkl jkl string none"
test stringObj-9.7 {TclAppendObjToObj, integer src & dest} testobj {
    set x [expr {4 * 5}]
    set y [expr {4 + 5}]
    list [testobj objtype $x] [testobj objtype $y] [append x $y] \
	    [testobj objtype $x] [append x $y] [testobj objtype $x] \
	    [testobj objtype $y]
} {int int 209 string 2099 string int}
test stringObj-9.8 {TclAppendObjToObj, integer src & dest} testobj {
    set x [expr {4 * 5}]
    list [testobj objtype $x] [append x $x] [testobj objtype $x] \
	    [append x $x] [testobj objtype $x]
} {int 2020 string 20202020 string}
test stringObj-9.9 {TclAppendObjToObj, integer src & 1-byte dest} testobj {
    set x abcdefghi
    set y [expr {4 + 5}]
    string length $x
    list [testobj objtype $x] [testobj objtype $y] [append x $y] \
	    [set y] [testobj objtype $x] [testobj objtype $y]
} {string int abcdefghi9 9 string int}
test stringObj-9.10 {TclAppendObjToObj, integer src & mixed dest} testobj {
    set x abc\xEF\xBF\xAEghi
    set y [expr {4 + 5}]
    string length $x
    list [testobj objtype $x] [testobj objtype $y] [append x $y] \
	    [set y] [testobj objtype $x] [testobj objtype $y]
} "string int abc\xEF\xBF\xAEghi9 9 string int"
test stringObj-9.11 {TclAppendObjToObj, mixed src & 1-byte dest index check} testobj {
    # bug 2678, in <=8.2.0, the second obj (the one to append) in
    # Tcl_AppendObjToObj was not correctly checked to see if it was all one
    # byte chars, so a unicode string would be added as one byte chars.
    set x abcdef
    set len [string length $x]
    set y a\xFCb\xE5c\xEF
    set len [string length $y]
    append x $y
    string length $x
    set q {}
    for {set i 0} {$i < 12} {incr i} {
	lappend q [string index $x $i]
    }
    set q
} "a b c d e f a \xFC b \xE5 c \xEF"

test stringObj-10.1 {Tcl_GetRange with all byte-size chars} {testobj testdstring} {
    testdstring free
    testdstring append abcdef -1
    set x [testdstring get]
    list [testobj objtype $x] [set y [string range $x 1 end-1]] \
	    [testobj objtype $x] [testobj objtype $y]
} [list none bcde string string]
test stringObj-10.2 {Tcl_GetRange with some mixed width chars} {testobj testdstring} {
    testdstring free
    testdstring append "abcïïdef" -1
    set x [testdstring get]
    list [testobj objtype $x] [set y [string range $x 1 end-1]] \
	    [testobj objtype $x] [testobj objtype $y]
} [list none "bcïïde" string string]
test stringObj-10.3 {Tcl_GetRange with some mixed width chars} testobj {
    set x "abcïïdef"
    string length $x
    list [testobj objtype $x] [set y [string range $x 1 end-1]] \
	    [testobj objtype $x] [testobj objtype $y]
} [list string "bcïïde" string string]
test stringObj-10.4 {Tcl_GetRange with some mixed width chars} testobj {
    set a "ïa¿b®cï¿d®"
    set result [list]
    while {[string length $a] > 0} {
	set a [string range $a 1 end-1]
	lappend result $a
    }
    set result
} [list a\xBFb\xAEc\xEF\xBFd	\
	\xBFb\xAEc\xEF\xBF	\
	b\xAEc\xEF			\
	\xAEc				\
	{}]

test stringObj-11.1 {UpdateStringOfString} testobj {
    set x 2345
    list [string index $x end] [testobj objtype $x] [incr x] \
	    [testobj objtype $x]
} {5 string 2346 int}

test stringObj-12.1 {Tcl_GetUniChar with byte-size chars} testobj {
    set x "abcdefghi"
    list [string index $x 0] [string index $x 1]
} {a b}
test stringObj-12.2 {Tcl_GetUniChar with byte-size chars} testobj {
    set x "abcdefghi"
    list [string index $x 3] [string index $x end]
} {d i}
test stringObj-12.3 {Tcl_GetUniChar with byte-size chars} testobj {
    set x "abcdefghi"
    list [string index $x end] [string index $x end-1]
} {i h}
test stringObj-12.4 {Tcl_GetUniChar with mixed width chars} testobj {
    string index "\xEFa\xBFb\xAEc\xAE\xBFd\xEF" 0
} "\xEF"
test stringObj-12.5 {Tcl_GetUniChar} testobj {
    set x "\xEFa\xBFb\xAEc\xAE\xBFd\xEF"
    list [string index $x 4] [string index $x 0]
} "\xAE \xEF"
test stringObj-12.6 {Tcl_GetUniChar} testobj {
    string index "\xEFa\xBFb\xAEc\xEF\xBFd\xAE" end
} "\xAE"

test stringObj-13.1 {Tcl_GetCharLength with byte-size chars} testobj {
    set a ""
    list [string length $a] [string length $a]
} {0 0}
test stringObj-13.2 {Tcl_GetCharLength with byte-size chars} testobj {
    string length "a"
} 1
test stringObj-13.3 {Tcl_GetCharLength with byte-size chars} testobj {
    set a "abcdef"
    list [string length $a] [string length $a]
} {6 6}
test stringObj-13.4 {Tcl_GetCharLength with mixed width chars} testobj {
    string length "\xAE"
} 1
test stringObj-13.5 {Tcl_GetCharLength with mixed width chars} testobj {
    # string length "ï¿®ï¿®"
    # Use \uXXXX notation below instead of hardcoding the values, otherwise
    # the test will fail in multibyte locales.
    string length "\xEF\xBF\xAE\xEF\xBF\xAE"
} 6
test stringObj-13.6 {Tcl_GetCharLength with mixed width chars} testobj {
    # set a "ïa¿b®cï¿d®"
    # Use \uXXXX notation below instead of hardcoding the values, otherwise
    # the test will fail in multibyte locales.
    set a "\xEFa\xBFb\xAEc\xEF\xBFd\xAE"
    list [string length $a] [string length $a]
} {10 10}
test stringObj-13.7 {Tcl_GetCharLength with identity nulls} {testobj testbytestring} {
    # SF bug #684699
    string length [testbytestring \x00]
} 1
test stringObj-13.8 {Tcl_GetCharLength with identity nulls} {testobj testbytestring} {
    string length [testbytestring \x01\x00\x02]
} 3

test stringObj-14.1 {Tcl_SetObjLength on pure unicode object} testobj {
    teststringobj set 1 foo
    teststringobj maxchars 1
    teststringobj append 1 bar -1
    teststringobj maxchars 1
    teststringobj append 1 bar -1
    teststringobj setlength 1 0
    teststringobj append 1 bar -1
    teststringobj get 1
} {bar}

test stringObj-15.1 {Tcl_Append*ToObj: self appends} testobj {
    teststringobj set 1 foo
    teststringobj appendself 1 0
} foofoo
test stringObj-15.2 {Tcl_Append*ToObj: self appends} testobj {
    teststringobj set 1 foo
    teststringobj appendself 1 1
} foooo
test stringObj-15.3 {Tcl_Append*ToObj: self appends} testobj {
    teststringobj set 1 foo
    teststringobj appendself 1 2
} fooo
test stringObj-15.4 {Tcl_Append*ToObj: self appends} testobj {
    teststringobj set 1 foo
    teststringobj appendself 1 3
} foo
test stringObj-15.5 {Tcl_Append*ToObj: self appends} {testobj tip389 deprecated} {
    teststringobj set 1 foo
    teststringobj appendself2 1 0
} foofoo
test stringObj-15.6 {Tcl_Append*ToObj: self appends} {testobj tip389 deprecated} {
    teststringobj set 1 foo
    teststringobj appendself2 1 1
} foooo
test stringObj-15.7 {Tcl_Append*ToObj: self appends} {testobj tip389 deprecated} {
    teststringobj set 1 foo
    teststringobj appendself2 1 2
} fooo
test stringObj-15.8 {Tcl_Append*ToObj: self appends} {testobj tip389 deprecated} {
    teststringobj set 1 foo
    teststringobj appendself2 1 3
} foo

test stringObj-16.0 {Tcl_GetRange: normal case} {testobj deprecated} {
    teststringobj set 1 abcde
    teststringobj range 1 1 3
} bcd
test stringObj-16.1 {Tcl_GetRange: first > end} {testobj deprecated} {
    teststringobj set 1 abcde
    teststringobj range 1 10 5
} {}
test stringObj-16.2 {Tcl_GetRange: last > end} {testobj deprecated} {
    teststringobj set 1 abcde
    teststringobj range 1 3 13
} de
test stringObj-16.3 {Tcl_GetRange: first = -1} {testobj deprecated} {
    teststringobj set 1 abcde
    teststringobj range 1 -1 3
} abcd
test stringObj-16.4 {Tcl_GetRange: last = -1} {testobj deprecated} {
    teststringobj set 1 abcde
    teststringobj range 1 1 -1
} bcde
test stringObj-16.5 {Tcl_GetRange: fist = last = -1} {testobj deprecated} {
    teststringobj set 1 abcde
    teststringobj range 1 -1 -1
} abcde
<<<<<<< HEAD
=======
test stringObj-16.6 {Tcl_GetRange: old anomaly} testobj {
    # Older implementations could return "cde"
    teststringobj set 1 abcde
    teststringobj range 1 2 0
} {}

>>>>>>> cccb9994

if {[testConstraint testobj]} {
    testobj freeallvars
}

# cleanup
::tcltest::cleanupTests
return

# Local Variables:
# mode: tcl
# End:<|MERGE_RESOLUTION|>--- conflicted
+++ resolved
@@ -497,15 +497,11 @@
     teststringobj set 1 abcde
     teststringobj range 1 -1 -1
 } abcde
-<<<<<<< HEAD
-=======
 test stringObj-16.6 {Tcl_GetRange: old anomaly} testobj {
     # Older implementations could return "cde"
     teststringobj set 1 abcde
     teststringobj range 1 2 0
 } {}
-
->>>>>>> cccb9994
  
 if {[testConstraint testobj]} {
