--- conflicted
+++ resolved
@@ -96,7 +96,7 @@
     cleanup
 } -constraints {unix notRoot} -body {
     file mkdir td1/td2/td3
-    file attributes td1/td2 -permissions 0o000
+    file attributes td1/td2 -permissions 0
     file rename td1/td2/td3 td2
 } -returnCodes error -cleanup {
     file attributes td1/td2 -permissions 0o755
@@ -223,7 +223,7 @@
     close [open tf1 a]
     file attributes tf1 -permissions 0o472
     file copy tf1 tf2
-    format 0o%03o [file attributes tf2 -permissions]
+    file attributes tf2 -permissions
 } -cleanup {
     cleanup
 } -result 0o472 ;# i.e. perms field of [exec ls -l tf2] is -r--rwx-w-
@@ -336,15 +336,15 @@
     catch {file delete -force -- foo.test}
 } -constraints {unix notRoot} -body {
     close [open foo.test w]
-    list [file attributes foo.test -permissions 0o000] \
-	[format 0o%03o [file attributes foo.test -permissions]]
-} -cleanup {
-    file delete -force -- foo.test
-} -result {{} 0o000}
+    list [file attributes foo.test -permissions 0] \
+	[file attributes foo.test -permissions]
+} -cleanup {
+    file delete -force -- foo.test
+} -result {{} 00000}
 test unixFCmd-17.2 {SetPermissionsAttribute} -setup {
     catch {file delete -force -- foo.test}
 } -constraints {unix notRoot} -returnCodes error -body {
-    file attributes foo.test -permissions 0o000
+    file attributes foo.test -permissions 0
 } -result {could not set permissions for file "foo.test": no such file or directory}
 test unixFCmd-17.3 {SetPermissionsAttribute} -setup {
     catch {file delete -force -- foo.test}
@@ -370,22 +370,16 @@
       set result {}
       foreach permstr $permList {
 	file attributes foo.test -permissions $permstr
-	lappend result [format 0o%03o [file attributes foo.test -permissions]]
+	lappend result [file attributes foo.test -permissions]
       }
       set result
     } $expected
 }
 permcheck unixFCmd-17.5   rwxrwxrwx	0o777
 permcheck unixFCmd-17.6   r--r---w-	0o442
-<<<<<<< HEAD
 permcheck unixFCmd-17.7   {0 u+rwx,g+r u-w o+rwx} {00000 0o740 0o540 0o547}
 permcheck unixFCmd-17.11  --x--x--x	0o111
 permcheck unixFCmd-17.12  {0 a+rwx} {00000 0o777}
-=======
-permcheck unixFCmd-17.7   {0 u+rwx,g+r u-w o+rwx} {0o000 0o740 0o540 0o547}
-permcheck unixFCmd-17.11  --x--x--x	0o111
-permcheck unixFCmd-17.12  {0 a+rwx} {0o000 0o777}
->>>>>>> c99f3541
 file delete -force -- foo.test
 
 test unixFCmd-18.1 {Unix pwd} -constraints {unix notRoot nonPortable} -setup {
@@ -396,7 +390,7 @@
     set nd $cd/tstdir
     file mkdir $nd
     cd $nd
-    file attributes $nd -permissions 0o000
+    file attributes $nd -permissions 0
     pwd
 } -returnCodes error -cleanup {
     cd $cd
