--- conflicted
+++ resolved
@@ -1,14 +1,14 @@
 # Commands tested in this file: socket.
 #
-# This file contains a collection of tests for one or more of the Tcl built-in
-# commands. Sourcing this file into Tcl runs the tests and generates output
-# for errors. No output means no errors were found.
+# This file contains a collection of tests for one or more of the Tcl
+# built-in commands.  Sourcing this file into Tcl runs the tests and
+# generates output for errors.  No output means no errors were found.
 #
 # Copyright (c) 1994-1996 Sun Microsystems, Inc.
 # Copyright (c) 1998-2000 Ajuba Solutions.
 #
-# See the file "license.terms" for information on usage and redistribution of
-# this file, and for a DISCLAIMER OF ALL WARRANTIES.
+# See the file "license.terms" for information on usage and redistribution
+# of this file, and for a DISCLAIMER OF ALL WARRANTIES.
 
 # Running socket tests with a remote server:
 # ------------------------------------------
@@ -41,8 +41,8 @@
 #
 # When the server starts, it prints out a detailed message containing its
 # configuration information, and it will block until killed with a Ctrl-C.
-# Once the remote server exists, you can run the tests in socket.test with the
-# server by setting two Tcl variables:
+# Once the remote server exists, you can run the tests in socket.test with
+# the server by setting two Tcl variables:
 #
 #     % set remoteServerIP <name or address of machine on which server runs>
 #     % set remoteServerPort 2048
@@ -63,47 +63,16 @@
 package require tcltest 2
 namespace import -force ::tcltest::*
 
-# Some tests require the Thread package or exec command
-testConstraint thread [expr {0 == [catch {package require Thread 2.7-}]}]
+# Some tests require the testthread and exec commands
+testConstraint testthread [llength [info commands testthread]]
 testConstraint exec [llength [info commands exec]]
 
 # Produce a random port number in the Dynamic/Private range
 # from 49152 through 65535.
 proc randport {} { expr {int(rand()*16383+49152)} }
 
-# Test the latency of tcp connections over the loopback interface. Some OSes
-# (e.g. NetBSD) seem to use the Nagle algorithm and delayed ACKs, so it takes
-# up to 200ms for a packet sent to localhost to arrive. We're measuring this
-# here, so that OSes that don't have this problem can run the tests at full
-# speed.
-set server [socket -server {apply {{s a p} {set ::s1 $s}}} 0]
-set s2 [socket localhost [lindex [fconfigure $server -sockname] 2]]
-vwait s1; close $server
-fconfigure $s1 -buffering line
-fconfigure $s2 -buffering line
-set t1 [clock milliseconds]
-puts $s2 test1; gets $s1
-puts $s2 test2; gets $s1
-close $s1; close $s2
-set t2 [clock milliseconds]
-set lat1 [expr {($t2-$t1)*2}]; # doubled as a safety margin
-
-# Test the latency of failed connection attempts over the loopback
-# interface. They can take more than a second under Windowos and requres
-# additional [after]s in some tests that are not needed on systems that fail
-# immediately.
-set t1 [clock milliseconds]
-catch {socket 127.0.0.1 [randport]}
-set t2 [clock milliseconds]
-set lat2 [expr {($t2-$t1)*3}]
-
-# Use the maximum of the two latency calculations, but at least 100ms
-set latency [expr {$lat1 > $lat2 ? $lat1 : $lat2}]
-set latency [expr {$latency > 100 ? $latency : 100}]
-unset t1 t2 s1 s2 lat1 lat2 server
-
-# If remoteServerIP or remoteServerPort are not set, check in the environment
-# variables for externally set values.
+# If remoteServerIP or remoteServerPort are not set, check in the
+# environment variables for externally set values.
 #
 
 if {![info exists remoteServerIP]} {
@@ -112,7 +81,7 @@
     }
 }
 if {![info exists remoteServerPort]} {
-    if {[info exists env(remoteServerPort)]} {
+    if {[info exists env(remoteServerIP)]} {
 	set remoteServerPort $env(remoteServerPort)
     } else {
         if {[info exists remoteServerIP]} {
@@ -121,55 +90,24 @@
     }
 }
 
-if 0 {
-    # activate this to time the tests
-    proc test {args} {
-        set name [lindex $args 0]
-        puts "[lindex [time {uplevel [linsert $args 0 tcltest::test]}] 0] @@@ $name"
-    }
-}
-
-foreach {af localhost} {
-    inet 127.0.0.1
-    inet6 ::1
-} {
-    # Check if the family is supported and set the constraint accordingly
-    testConstraint supported_$af [expr {![catch {socket -server foo -myaddr $localhost 0} sock]}]
-    catch {close $sock}
-}
-testConstraint supported_any [expr {[testConstraint supported_inet] || [testConstraint supported_inet6]}]
-
-set sock [socket -server foo -myaddr localhost 0]
-set sockname [fconfigure $sock -sockname]
-close $sock
-testConstraint localhost_v4 [expr {"127.0.0.1" in $sockname}]
-testConstraint localhost_v6 [expr {"::1" in $sockname}]
-
-
-foreach {af localhost} {
-    any 127.0.0.1
-    inet 127.0.0.1
-    inet6 ::1
-} {
-    set ::tcl::unsupported::socketAF $af
 #
 # Check if we're supposed to do tests against the remote server
 #
 
 set doTestsWithRemoteServer 1
 if {![info exists remoteServerIP]} {
-    set remoteServerIP $localhost
+    set remoteServerIP 127.0.0.1
 }
 if {($doTestsWithRemoteServer == 1) && (![info exists remoteServerPort])} {
-    set remoteServerPort [randport]
+    set remoteServerPort 2048
 }
 
-# Attempt to connect to a remote server if one is already running. If it is
-# not running or for some other reason the connect fails, attempt to start the
-# remote server on the local host listening on port 2048. This is only done on
-# platforms that support exec (i.e. not on the Mac). On platforms that do not
-# support exec, the remote server must be started by the user before running
-# the tests.
+# Attempt to connect to a remote server if one is already running. If it
+# is not running or for some other reason the connect fails, attempt to
+# start the remote server on the local host listening on port 2048. This
+# is only done on platforms that support exec (i.e. not on the Mac). On
+# platforms that do not support exec, the remote server must be started
+# by the user before running the tests.
 
 set remoteProcChan ""
 set commandSocket ""
@@ -183,7 +121,7 @@
 	set noRemoteTestReason "can't exec"
 	set doTestsWithRemoteServer 0
     } else {
-	set remoteServerIP $localhost
+	set remoteServerIP 127.0.0.1
 	# Be *extra* careful in case this file is sourced from
 	# a directory other than the current one...
 	set remoteFile [file join [pwd] [file dirname [info script]] \
@@ -193,7 +131,7 @@
 		    [interpreter] $remoteFile -serverIsSilent \
 		    -port $remoteServerPort -address $remoteServerIP]" w+]
 	} msg]} then {
-	    gets $remoteProcChan
+	    after 1000
 	    if {[catch {
 		set commandSocket [socket $remoteServerIP $remoteServerPort]
 	    } msg] == 0} then {
@@ -220,7 +158,8 @@
 }
 
 #
-# If we do the tests, define a command to send a command to the remote server.
+# If we do the tests, define a command to send a command to the
+# remote server.
 #
 
 if {[testConstraint doTestsWithRemoteServer]} {
@@ -237,74 +176,71 @@
 	    error "remote server disappeared: $msg"
 	}
 
+	set resp ""
 	while {1} {
 	    set line [gets $commandSocket]
 	    if {[eof $commandSocket]} {
 		error "remote server disappaered"
 	    }
-	    if {$line eq "--Marker--Marker--Marker--"} {
-		lassign $result code info value
-                return -code $code -errorinfo $info $value
+	    if {[string compare $line "--Marker--Marker--Marker--"] == 0} {
+		if {[string compare [lindex $resp 0] error] == 0} {
+		    error [lindex $resp 1]
+		} else {
+		    return [lindex $resp 1]
+		}
+	    } else {
+		append resp $line "\n"
 	    }
-            append result $line "\n"
 	}
     }
 }
 
-proc getPort sock {
-    lindex [fconfigure $sock -sockname] 2
-}
-
--
-# ----------------------------------------------------------------------
-
-test socket_$af-1.1 {arg parsing for socket command} -constraints [list socket supported_$af] -body {
-    socket -server
-} -returnCodes error -result {no argument given for -server option}
-test socket_$af-1.2 {arg parsing for socket command} -constraints [list socket supported_$af] -body {
-    socket -server foo
-} -returnCodes error -result {wrong # args: should be "socket ?-myaddr addr? ?-myport myport? ?-async? host port" or "socket -server command ?-myaddr addr? port"}
-test socket_$af-1.3 {arg parsing for socket command} -constraints [list socket supported_$af] -body {
-    socket -myaddr
-} -returnCodes error -result {no argument given for -myaddr option}
-test socket_$af-1.4 {arg parsing for socket command} -constraints [list socket supported_$af] -body {
-    socket -myaddr $localhost
-} -returnCodes error -result {wrong # args: should be "socket ?-myaddr addr? ?-myport myport? ?-async? host port" or "socket -server command ?-myaddr addr? port"}
-test socket_$af-1.5 {arg parsing for socket command} -constraints [list socket supported_$af] -body {
-    socket -myport
-} -returnCodes error -result {no argument given for -myport option}
-test socket_$af-1.6 {arg parsing for socket command} -constraints [list socket supported_$af] -body {
-    socket -myport xxxx
-} -returnCodes error -result {expected integer but got "xxxx"}
-test socket_$af-1.7 {arg parsing for socket command} -constraints [list socket supported_$af] -body {
-    socket -myport 2522
-} -returnCodes error -result {wrong # args: should be "socket ?-myaddr addr? ?-myport myport? ?-async? host port" or "socket -server command ?-myaddr addr? port"}
-test socket_$af-1.8 {arg parsing for socket command} -constraints [list socket supported_$af] -body {
-    socket -froboz
-} -returnCodes error -result {bad option "-froboz": must be -async, -myaddr, -myport, or -server}
-test socket_$af-1.9 {arg parsing for socket command} -constraints [list socket supported_$af] -body {
-    socket -server foo -myport 2521 3333
-} -returnCodes error -result {option -myport is not valid for servers}
-test socket_$af-1.10 {arg parsing for socket command} -constraints [list socket supported_$af] -body {
-    socket host 2528 -junk
-} -returnCodes error -result {wrong # args: should be "socket ?-myaddr addr? ?-myport myport? ?-async? host port" or "socket -server command ?-myaddr addr? port"}
-test socket_$af-1.11 {arg parsing for socket command} -constraints [list socket supported_$af] -body {
-    socket -server callback 2520 --
-} -returnCodes error -result {wrong # args: should be "socket ?-myaddr addr? ?-myport myport? ?-async? host port" or "socket -server command ?-myaddr addr? port"}
-test socket_$af-1.12 {arg parsing for socket command} -constraints [list socket supported_$af] -body {
-    socket foo badport
-} -returnCodes error -result {expected integer but got "badport"}
-test socket_$af-1.13 {arg parsing for socket command} -constraints [list socket supported_$af] -body {
-    socket -async -server
-} -returnCodes error -result {cannot set -async option for server sockets}
-test socket_$af-1.14 {arg parsing for socket command} -constraints [list socket supported_$af] -body {
-    socket -server foo -async
-} -returnCodes error -result {cannot set -async option for server sockets}
+test socket-1.1 {arg parsing for socket command} {socket} {
+    list [catch {socket -server} msg] $msg
+} {1 {no argument given for -server option}}
+test socket-1.2 {arg parsing for socket command} {socket} {
+    list [catch {socket -server foo} msg] $msg
+} {1 {wrong # args: should be "socket ?-myaddr addr? ?-myport myport? ?-async? host port" or "socket -server command ?-myaddr addr? port"}}
+test socket-1.3 {arg parsing for socket command} {socket} {
+    list [catch {socket -myaddr} msg] $msg
+} {1 {no argument given for -myaddr option}}
+test socket-1.4 {arg parsing for socket command} {socket} {
+    list [catch {socket -myaddr 127.0.0.1} msg] $msg
+} {1 {wrong # args: should be "socket ?-myaddr addr? ?-myport myport? ?-async? host port" or "socket -server command ?-myaddr addr? port"}}
+test socket-1.5 {arg parsing for socket command} {socket} {
+    list [catch {socket -myport} msg] $msg
+} {1 {no argument given for -myport option}}
+test socket-1.6 {arg parsing for socket command} {socket} {
+    list [catch {socket -myport xxxx} msg] $msg
+} {1 {expected integer but got "xxxx"}}
+test socket-1.7 {arg parsing for socket command} {socket} {
+    list [catch {socket -myport 2522} msg] $msg
+} {1 {wrong # args: should be "socket ?-myaddr addr? ?-myport myport? ?-async? host port" or "socket -server command ?-myaddr addr? port"}}
+test socket-1.8 {arg parsing for socket command} {socket} {
+    list [catch {socket -froboz} msg] $msg
+} {1 {bad option "-froboz": must be -async, -myaddr, -myport, or -server}}
+test socket-1.9 {arg parsing for socket command} {socket} {
+    list [catch {socket -server foo -myport 2521 3333} msg] $msg
+} {1 {option -myport is not valid for servers}}
+test socket-1.10 {arg parsing for socket command} {socket} {
+    list [catch {socket host 2528 -junk} msg] $msg
+} {1 {wrong # args: should be "socket ?-myaddr addr? ?-myport myport? ?-async? host port" or "socket -server command ?-myaddr addr? port"}}
+test socket-1.11 {arg parsing for socket command} {socket} {
+    list [catch {socket -server callback 2520 --} msg] $msg
+} {1 {wrong # args: should be "socket ?-myaddr addr? ?-myport myport? ?-async? host port" or "socket -server command ?-myaddr addr? port"}}
+test socket-1.12 {arg parsing for socket command} {socket} {
+    list [catch {socket foo badport} msg] $msg
+} {1 {expected integer but got "badport"}}
+test socket-1.13 {arg parsing for socket command} {socket} {
+list [catch {socket -async -server} msg] $msg
+} {1 {cannot set -async option for server sockets}}
+test socket-1.14 {arg parsing for socket command} {socket} {
+list [catch {socket -server foo -async} msg] $msg
+} {1 {cannot set -async option for server sockets}}
 
 set path(script) [makeFile {} script]
 
-test socket_$af-2.1 {tcp connection} -constraints [list socket supported_$af stdio] -setup {
+test socket-2.1 {tcp connection} {socket stdio} {
     file delete $path(script)
     set f [open $path(script) w]
     puts $f {
@@ -326,17 +262,23 @@
     set f [open "|[list [interpreter] $path(script)]" r]
     gets $f x
     gets $f listen
-} -body {
-    # $x == "ready" at this point
-    set sock [socket $localhost $listen]
+    if {[catch {socket 127.0.0.1 $listen} msg]} {
+        set x $msg
+    } else {
+        lappend x [gets $f]
+        close $msg
+    }
     lappend x [gets $f]
-    close $sock
-    lappend x [gets $f]
-} -cleanup {
-    close $f
-} -result {ready done {}}
-test socket_$af-2.2 {tcp connection with client port specified} -setup {
-    set port [randport]
+    close $f
+    set x
+} {ready done {}}
+
+if [info exists port] {
+    incr port
+} else {
+    set port [expr 2048 + [pid]%1024]
+}
+test socket-2.2 {tcp connection with client port specified} {socket stdio} {
     file delete $path(script)
     set f [open $path(script) w]
     puts $f {
@@ -358,31 +300,32 @@
     set f [open "|[list [interpreter] $path(script)]" r]
     gets $f x
     gets $f listen
-} -constraints [list socket supported_$af stdio] -body {
-    # $x == "ready" at this point
-    set sock [socket -myport $port $localhost $listen]
-    puts $sock hello
-    flush $sock
-    lappend x [expr {[gets $f] eq "hello $port"}]
-    close $sock
-    return $x
-} -cleanup {
-    catch {close [socket $localhost $listen]}
-    close $f
-} -result {ready 1}
-test socket_$af-2.3 {tcp connection with client interface specified} -setup {
+    global port
+    if {[catch {socket -myport $port 127.0.0.1 $listen} sock]} {
+        set x $sock
+	close [socket 127.0.0.1 $listen]
+	puts stderr $sock
+    } else {
+        puts $sock hello
+	flush $sock
+        lappend x [gets $f]
+        close $sock
+    }
+    close $f
+    set x
+} [list ready "hello $port"]
+test socket-2.3 {tcp connection with client interface specified} {socket stdio} {
     file delete $path(script)
     set f [open $path(script) w]
     puts $f {
 	set timer [after 2000 "set x done"]
-        set f [socket  -server accept 0]
+        set f [socket  -server accept 2830]
 	proc accept {file addr port} {
             global x
             puts "[gets $file] $addr"
             close $file
             set x done
 	}
-	puts [lindex [fconfigure $f -sockname] 2]
 	puts ready
 	vwait x
 	after cancel $timer
@@ -390,26 +333,24 @@
     }
     close $f
     set f [open "|[list [interpreter] $path(script)]" r]
-    gets $f listen
     gets $f x
-} -constraints [list socket supported_$af stdio] -body {
-    # $x == "ready" at this point
-    set sock [socket -myaddr $localhost $localhost $listen]
-    puts $sock hello
-    flush $sock
-    lappend x [gets $f]
-    close $sock
-    return $x
-} -cleanup {
-    close $f
-} -result [list ready [list hello $localhost]]
-test socket_$af-2.4 {tcp connection with server interface specified} -setup {
+    if {[catch {socket -myaddr 127.0.0.1 127.0.0.1 2830} sock]} {
+        set x $sock
+    } else {
+        puts $sock hello
+	flush $sock
+        lappend x [gets $f]
+        close $sock
+    }
+    close $f
+    set x
+} {ready {hello 127.0.0.1}}
+test socket-2.4 {tcp connection with server interface specified} {socket stdio} {
     file delete $path(script)
     set f [open $path(script) w]
-    puts $f [list set localhost $localhost]
     puts $f {
 	set timer [after 2000 "set x done"]
-        set f [socket -server accept -myaddr $localhost 0]
+        set f [socket -server accept -myaddr 127.0.0.1 0]
 	proc accept {file addr port} {
             global x
             puts "[gets $file]"
@@ -426,18 +367,18 @@
     set f [open "|[list [interpreter] $path(script)]" r]
     gets $f x
     gets $f listen
-} -constraints [list socket supported_$af stdio] -body {
-    # $x == "ready" at this point
-    set sock [socket $localhost $listen]
-    puts $sock hello
-    flush $sock
-    lappend x [gets $f]
-    close $sock
-    return $x
-} -cleanup {
-    close $f
-} -result {ready hello}
-test socket_$af-2.5 {tcp connection with redundant server port} -setup {
+    if {[catch {socket 127.0.0.1 $listen} sock]} {
+        set x $sock
+    } else {
+        puts $sock hello
+	flush $sock
+        lappend x [gets $f]
+        close $sock
+    }
+    close $f
+    set x
+} {ready hello}
+test socket-2.5 {tcp connection with redundant server port} {socket stdio} {
     file delete $path(script)
     set f [open $path(script) w]
     puts $f {
@@ -459,28 +400,28 @@
     set f [open "|[list [interpreter] $path(script)]" r]
     gets $f x
     gets $f listen
-} -constraints [list socket supported_$af stdio] -body {
-    # $x == "ready" at this point
-    set sock [socket $localhost $listen]
-    puts $sock hello
-    flush $sock
-    lappend x [gets $f]
-    close $sock
-    return $x
-} -cleanup {
-    close $f
-} -result {ready hello}
-test socket_$af-2.6 {tcp connection} -constraints [list socket supported_$af] -body {
+    if {[catch {socket 127.0.0.1 $listen} sock]} {
+        set x $sock
+    } else {
+        puts $sock hello
+	flush $sock
+        lappend x [gets $f]
+        close $sock
+    }
+    close $f
+    set x
+} {ready hello}
+test socket-2.6 {tcp connection} {socket} {
     set status ok
-    if {![catch {set sock [socket $localhost [randport]]}]} {
+    if {![catch {set sock [socket 127.0.0.1 2833]}]} {
 	if {![catch {gets $sock}]} {
 	    set status broken
 	}
 	close $sock
     }
     set status
-} -result ok
-test socket_$af-2.7 {echo server, one line} -constraints [list socket supported_$af stdio] -setup {
+} ok
+test socket-2.7 {echo server, one line} {socket stdio} {
     file delete $path(script)
     set f [open $path(script) w]
     puts $f {
@@ -511,18 +452,18 @@
     set f [open "|[list [interpreter] $path(script)]" r]
     gets $f
     gets $f listen
-} -body {
-    set s [socket $localhost $listen]
+    set s [socket 127.0.0.1 $listen]
     fconfigure $s -buffering line -translation lf
     puts $s "hello abcdefghijklmnop"
+    after 1000
     set x [gets $s]
     close $s
-    list $x [gets $f]
-} -cleanup {
-    close $f
-} -result {{hello abcdefghijklmnop} done}
+    set y [gets $f]
+    close $f
+    list $x $y
+} {{hello abcdefghijklmnop} done}
 removeFile script
-test socket_$af-2.8 {echo server, loop 50 times, single connection} -setup {
+test socket-2.8 {echo server, loop 50 times, single connection} -constraints {socket stdio} -setup {
     set path(script) [makeFile {
 	set f [socket -server accept 0]
 	proc accept {s a p} {
@@ -550,11 +491,11 @@
 	close $f
 	puts "done $i"
     } script]
+} -body {
     set f [open "|[list [interpreter] $path(script)]" r]
     gets $f
     gets $f listen
-} -constraints [list socket supported_$af stdio] -body {
-    set s [socket $localhost $listen]
+    set s [socket 127.0.0.1 $listen]
     fconfigure $s -buffering line
     catch {
 	for {set x 0} {$x < 50} {incr x} {
@@ -564,30 +505,30 @@
     }
     close $s
     catch {set x [gets $f]}
-    return $x
+    close $f
+    set x
 } -cleanup {
-    close $f
     removeFile script
 } -result {done 50}
 set path(script) [makeFile {} script]
-test socket_$af-2.9 {socket conflict} -constraints [list socket supported_$af stdio] -body {
+test socket-2.9 {socket conflict} {socket stdio} {
     set s [socket -server accept 0]
     file delete $path(script)
     set f [open $path(script) w]
-    puts $f [list set ::tcl::unsupported::socketAF $::tcl::unsupported::socketAF]
-    puts $f "socket -server accept [lindex [fconfigure $s -sockname] 2]"
+    puts -nonewline $f "socket -server accept [lindex [fconfigure $s -sockname] 2]"
     close $f
     set f [open "|[list [interpreter] $path(script)]" r]
     gets $f
     after 100
-    close $f
-} -returnCodes error -cleanup {
-    close $s
-} -match glob -result {couldn't open socket: address already in use*}
-test socket_$af-2.10 {close on accept, accepted socket lives} -setup {
+    set x [list [catch {close $f} msg]]
+    regsub "\n.*$" $msg {} msg ; # cut part of the error message containing the port number
+    lappend x $msg
+    close $s
+    set x
+} {1 {couldn't open socket: address already in use}}
+test socket-2.10 {close on accept, accepted socket lives} {socket} {
     set done 0
     set timer [after 20000 "set done timed_out"]
-} -constraints [list socket supported_$af] -body {
     set ss [socket -server accept 0]
     proc accept {s a p} {
 	global ss
@@ -601,51 +542,48 @@
 	close $s
 	set done 1
     }
-    set cs [socket $localhost [lindex [fconfigure $ss -sockname] 2]]
+    set cs [socket [info hostname] [lindex [fconfigure $ss -sockname] 2]]
     puts $cs hello
     close $cs
     vwait done
-    return $done
-} -cleanup {
     after cancel $timer
-} -result 1
-test socket_$af-2.11 {detecting new data} -constraints [list socket supported_$af] -setup {
+    set done
+} 1
+test socket-2.11 {detecting new data} {socket} {
     proc accept {s a p} {
 	global sock
 	set sock $s
     }
+
     set s [socket -server accept 0]
     set sock ""
-} -body {
-    set s2 [socket $localhost [lindex [fconfigure $s -sockname] 2]]
+    set s2 [socket 127.0.0.1 [lindex [fconfigure $s -sockname] 2]]
     vwait sock
     puts $s2 one
     flush $s2
-    after idle {set x 1}
-    vwait x
+    after 500
     fconfigure $sock -blocking 0
     set result a:[gets $sock]
     lappend result b:[gets $sock]
     fconfigure $sock -blocking 1
     puts $s2 two
     flush $s2
-    after $latency {set x 1}; # NetBSD fails here if we do [after idle]
-    vwait x
+    after 500
     fconfigure $sock -blocking 0
     lappend result c:[gets $sock]
-} -cleanup {
     fconfigure $sock -blocking 1
     close $s2
     close $s
     close $sock
-} -result {a:one b: c:two}
-
-test socket_$af-3.1 {socket conflict} -constraints [list socket supported_$af stdio] -setup {
+    set result
+} {a:one b: c:two}
+
+
+test socket-3.1 {socket conflict} {socket stdio} {
     file delete $path(script)
     set f [open $path(script) w]
-    puts $f [list set localhost $localhost]
-    puts $f {
-	set f [socket -server accept -myaddr $localhost 0]
+    puts $f {
+	set f [socket -server accept -myaddr 127.0.0.1 0]
 	puts ready
 	puts [lindex [fconfigure $f -sockname] 2]
 	gets stdin
@@ -655,22 +593,21 @@
     set f [open "|[list [interpreter] $path(script)]" r+]
     gets $f
     gets $f listen
-} -body {
-    socket -server accept -myaddr $localhost $listen
-} -cleanup {
+    set x [list [catch {socket -server accept -myaddr 127.0.0.1 $listen} msg] \
+		$msg]
     puts $f bye
     close $f
-} -returnCodes error -result {couldn't open socket: address already in use}
-test socket_$af-3.2 {server with several clients} -setup {
+    set x
+} {1 {couldn't open socket: address already in use}}
+test socket-3.2 {server with several clients} {socket stdio} {
     file delete $path(script)
     set f [open $path(script) w]
-    puts $f [list set localhost $localhost]
     puts $f {
 	set t1 [after 30000 "set x timed_out"]
 	set t2 [after 31000 "set x timed_out"]
 	set t3 [after 32000 "set x timed_out"]
 	set counter 0
-	set s [socket -server accept -myaddr $localhost 0]
+	set s [socket -server accept -myaddr 127.0.0.1 0]
 	proc accept {s a p} {
 	    fileevent $s readable [list echo $s]
 	    fconfigure $s -buffering line
@@ -700,13 +637,11 @@
     set f [open "|[list [interpreter] $path(script)]" r+]
     set x [gets $f]
     gets $f listen
-} -constraints [list socket supported_$af stdio] -body {
-    # $x == "ready" here
-    set s1 [socket $localhost $listen]
+    set s1 [socket 127.0.0.1 $listen]
     fconfigure $s1 -buffering line
-    set s2 [socket $localhost $listen]
+    set s2 [socket 127.0.0.1 $listen]
     fconfigure $s2 -buffering line
-    set s3 [socket $localhost $listen]
+    set s3 [socket 127.0.0.1 $listen]
     fconfigure $s3 -buffering line
     for {set i 0} {$i < 100} {incr i} {
 	puts $s1 hello,s1
@@ -720,17 +655,16 @@
     close $s2
     close $s3
     lappend x [gets $f]
-} -cleanup {
-    close $f
-} -result {ready done}
-
-test socket_$af-4.1 {server with several clients} -setup {
+    close $f
+    set x
+} {ready done}
+
+test socket-4.1 {server with several clients} {socket stdio} {
     file delete $path(script)
     set f [open $path(script) w]
-    puts $f [list set localhost $localhost]
     puts $f {
 	set port [gets stdin]
-	set s [socket $localhost $port]
+	set s [socket 127.0.0.1 $port]
 	fconfigure $s -buffering line
 	for {set i 0} {$i < 100} {incr i} {
 	    puts $s hello
@@ -747,7 +681,6 @@
     fconfigure $p2 -buffering line
     set p3 [open "|[list [interpreter] $path(script)]" r+]
     fconfigure $p3 -buffering line
-} -constraints [list socket supported_$af stdio] -body {
     proc accept {s a p} {
 	fconfigure $s -buffering line
 	fileevent $s readable [list echo $s]
@@ -765,7 +698,7 @@
     set t1 [after 30000 "set x timed_out"]
     set t2 [after 31000 "set x timed_out"]
     set t3 [after 32000 "set x timed_out"]
-    set s [socket -server accept -myaddr $localhost 0]
+    set s [socket -server accept -myaddr 127.0.0.1 0]
     set listen [lindex [fconfigure $s -sockname] 2]
     puts $p1 $listen
     puts $p2 $listen
@@ -781,42 +714,52 @@
     lappend l [list p1 [gets $p1] $x]
     lappend l [list p2 [gets $p2] $x]
     lappend l [list p3 [gets $p3] $x]
-} -cleanup {
     puts $p1 bye
     puts $p2 bye
     puts $p3 bye
     close $p1
     close $p2
     close $p3
-} -result {{p1 bye done} {p2 bye done} {p3 bye done}}
-test socket_$af-4.2 {byte order problems, socket numbers, htons} -body {
-    close [socket -server dodo -myaddr $localhost 0x3000]
-    return ok
-} -constraints [list socket supported_$af] -result ok
-
-test socket_$af-5.1 {byte order problems, socket numbers, htons} -body {
+    set l
+} {{p1 bye done} {p2 bye done} {p3 bye done}}
+test socket-4.2 {byte order problems, socket numbers, htons} {socket} {
+    set x ok
+    if {[catch {socket -server dodo -myaddr 127.0.0.1 0x3000} msg]} {
+	set x $msg
+    } else {
+	close $msg
+    }
+    set x
+} ok
+
+test socket-5.1 {byte order problems, socket numbers, htons} \
+	{socket unix notRoot} {
+    set x {couldn't open socket: not owner}
     if {![catch {socket -server dodo 0x1} msg]} {
+        set x {htons problem, should be disallowed, are you running as SU?}
 	close $msg
-        return {htons problem, should be disallowed, are you running as SU?}
-    }
-    return {couldn't open socket: not owner}
-} -constraints [list socket supported_$af unix notRoot] -result {couldn't open socket: not owner}
-test socket_$af-5.2 {byte order problems, socket numbers, htons} -body {
+    }
+    set x
+} {couldn't open socket: not owner}
+test socket-5.2 {byte order problems, socket numbers, htons} {socket} {
+    set x {couldn't open socket: port number too high}
     if {![catch {socket -server dodo 0x10000} msg]} {
+	set x {port resolution problem, should be disallowed}
 	close $msg
-	return {port resolution problem, should be disallowed}
-    }
-    return {couldn't open socket: port number too high}
-} -constraints [list socket supported_$af] -result {couldn't open socket: port number too high}
-test socket_$af-5.3 {byte order problems, socket numbers, htons} -body {
+    }
+    set x
+} {couldn't open socket: port number too high}
+test socket-5.3 {byte order problems, socket numbers, htons} \
+	{socket unix notRoot} {
+    set x {couldn't open socket: not owner}
     if {![catch {socket -server dodo 21} msg]} {
+	set x {htons problem, should be disallowed, are you running as SU?}
 	close $msg
-	return {htons problem, should be disallowed, are you running as SU?}
-    }
-    return {couldn't open socket: not owner}
-} -constraints [list socket supported_$af unix notRoot] -result {couldn't open socket: not owner}
-
-test socket_$af-6.1 {accept callback error} -constraints [list socket supported_$af stdio] -setup {
+    }
+    set x
+} {couldn't open socket: not owner}
+
+test socket-6.1 {accept callback error} -constraints {socket stdio} -setup {
     proc myHandler {msg options} {
 	variable x $msg
     }
@@ -825,45 +768,26 @@
     file delete $path(script)
 } -body {
     set f [open $path(script) w]
-    puts $f [list set localhost $localhost]
     puts $f {
 	gets stdin port
-	socket $localhost $port
+	socket 127.0.0.1 $port
     }
     close $f
     set f [open "|[list [interpreter] $path(script)]" r+]
     proc accept {s a p} {expr 10 / 0}
-    set s [socket -server accept -myaddr $localhost 0]
+    set s [socket -server accept -myaddr 127.0.0.1 0]
     puts $f [lindex [fconfigure $s -sockname] 2]
     close $f
     set timer [after 10000 "set x timed_out"]
     vwait x
     after cancel $timer
     close $s
-    return $x
+    set x
 } -cleanup {
     interp bgerror {} $handler
 } -result {divide by zero}
 
-test socket_$af-6.2 {
-    readable fileevent on server socket
-} -setup {
-    set sock [socket -server dummy 0]
-} -constraints [list socket supported_$af] -body {
-    fileevent $sock readable dummy
-} -cleanup {
-    close $sock
-} -returnCodes 1 -result "channel is not readable"
-
-test socket_$af-6.3 {writable fileevent on server socket} -setup {
-    set sock [socket -server dummy 0]
-} -constraints [list socket supported_$af] -body {
-    fileevent $sock writable dummy
-} -cleanup {
-    close $sock
-} -returnCodes 1 -result "channel is not writable"
-
-test socket_$af-7.1 {testing socket specific options} -setup {
+test socket-7.1 {testing socket specific options} {socket stdio} {
     file delete $path(script)
     set f [open $path(script) w]
     puts $f {
@@ -882,23 +806,20 @@
     set f [open "|[list [interpreter] $path(script)]" r]
     gets $f
     gets $f listen
+    set s [socket 127.0.0.1 $listen]
+    set p [fconfigure $s -peername]
+    close $s
+    close $f
     set l ""
-} -constraints [list socket supported_$af stdio] -body {
-    set s [socket $localhost $listen]
-    set p [fconfigure $s -peername]
-    close $s
-    lappend l [string compare [lindex $p 0] $localhost]
+    lappend l [string compare [lindex $p 0] 127.0.0.1]
     lappend l [string compare [lindex $p 2] $listen]
     lappend l [llength $p]
-} -cleanup {
-    close $f
-} -result {0 0 3}
-test socket_$af-7.2 {testing socket specific options} -setup {
+} {0 0 3}
+test socket-7.2 {testing socket specific options} {socket stdio} {
     file delete $path(script)
     set f [open $path(script) w]
-    puts $f [list set ::tcl::unsupported::socketAF $::tcl::unsupported::socketAF]
-    puts $f {
-	set ss [socket -server accept 0]
+    puts $f {
+	set ss [socket -server accept 2821]
 	proc accept args {
 	    global x
 	    set x done
@@ -913,46 +834,39 @@
     set f [open "|[list [interpreter] $path(script)]" r]
     gets $f
     gets $f listen
-} -constraints [list socket supported_$af stdio] -body {
-    set s [socket $localhost $listen]
+    set s [socket 127.0.0.1 $listen]
     set p [fconfigure $s -sockname]
     close $s
+    close $f
     list [llength $p] \
-	    [regexp {^(127\.0\.0\.1|0\.0\.0\.0|::1)$} [lindex $p 0]] \
+	    [regexp {^(127\.0\.0\.1|0\.0\.0\.0)$} [lindex $p 0]] \
 	    [expr {[lindex $p 2] == $listen}]
-} -cleanup {
-    close $f
-} -result {3 1 0}
-test socket_$af-7.3 {testing socket specific options} -constraints [list socket supported_$af] -body {
-    set s [socket -server accept -myaddr $localhost 0]
+} {3 1 0}
+test socket-7.3 {testing socket specific options} {socket} {
+    set s [socket -server accept -myaddr 127.0.0.1 0]
     set l [fconfigure $s]
     close $s
     update
     llength $l
-} -result 14
-test socket_$af-7.4 {testing socket specific options} -constraints [list socket supported_$af] -setup {
-    set timer [after 10000 "set x timed_out"]
-    set l ""
-} -body {
-    set s [socket -server accept -myaddr $localhost 0]
+} 14
+test socket-7.4 {testing socket specific options} {socket} {
+    set s [socket -server accept -myaddr 127.0.0.1 0]
     proc accept {s a p} {
 	global x
 	set x [fconfigure $s -sockname]
 	close $s
     }
     set listen [lindex [fconfigure $s -sockname] 2]
-    set s1 [socket $localhost $listen]
+    set s1 [socket 127.0.0.1 $listen]
+    set timer [after 10000 "set x timed_out"]
     vwait x
+    after cancel $timer
+    close $s
+    close $s1
+    set l ""
     lappend l [expr {[lindex $x 2] == $listen}] [llength $x]
-} -cleanup {
-    after cancel $timer
-    close $s
-    close $s1
-} -result {1 3}
-test socket_$af-7.5 {testing socket specific options} -setup {
-    set timer [after 10000 "set x timed_out"]
-    set l ""
-} -constraints [list socket supported_$af unixOrPc] -body {
+} {1 3}
+test socket-7.5 {testing socket specific options} {socket unixOrPc} {
     set s [socket -server accept 0]
     proc accept {s a p} {
 	global x
@@ -960,18 +874,19 @@
 	close $s
     }
     set listen [lindex [fconfigure $s -sockname] 2]
-    set s1 [socket $localhost $listen]
+    set s1 [socket 127.0.0.1 $listen]
+    set timer [after 10000 "set x timed_out"]
     vwait x
+    after cancel $timer
+    close $s
+    close $s1
+    set l ""
     lappend l [lindex $x 0] [expr {[lindex $x 2] == $listen}] [llength $x]
-} -cleanup {
-    after cancel $timer
-    close $s
-    close $s1
-} -result [list $localhost 1 3]
-
-test socket_$af-8.1 {testing -async flag on sockets} -constraints [list socket supported_$af] -body {
-    # NOTE: This test may fail on some Solaris 2.4 systems. If it does, check
-    # that you have these patches installed (using showrev -p):
+} {127.0.0.1 1 3}
+
+test socket-8.1 {testing -async flag on sockets} {socket} {
+    # NOTE: This test may fail on some Solaris 2.4 systems. If it does,
+    # check that you have these patches installed (using showrev -p):
     #
     # 101907-05, 101925-02, 101945-14, 101959-03, 101969-05, 101973-03,
     # 101977-03, 101981-02, 101985-01, 102001-03, 102003-01, 102007-01,
@@ -980,26 +895,25 @@
     # 101878-03, 101879-01, 101880-03, 101933-01, 101950-01, 102030-01,
     # 102057-08, 102140-01, 101920-02, 101921-09, 101922-07, 101923-03
     #
-    # If after installing these patches you are still experiencing a problem,
-    # please email jyl@eng.sun.com. We have not observed this failure on
-    # Solaris 2.5, so another option (instead of installing these patches) is
-    # to upgrade to Solaris 2.5.
-    set s [socket -server accept -myaddr $localhost 0]
+    # If after installing these patches you are still experiencing a
+    # problem, please email jyl@eng.sun.com. We have not observed this
+    # failure on Solaris 2.5, so another option (instead of installing
+    # these patches) is to upgrade to Solaris 2.5.
+    set s [socket -server accept -myaddr 127.0.0.1 0]
     proc accept {s a p} {
 	global x
 	puts $s bye
 	close $s
 	set x done
     }
-    set s1 [socket -async $localhost [lindex [fconfigure $s -sockname] 2]]
+    set s1 [socket -async 127.0.0.1 [lindex [fconfigure $s -sockname] 2]]
     vwait x
-    gets $s1
-} -cleanup {
+    set z [gets $s1]
     close $s
     close $s1
-} -result bye
-
-<<<<<<< HEAD
+    set z
+} bye
+
 test socket-8.2 {testing writable event when quick failure} {socket win} {
     # Test for bug 336441ed59 where a quick background fail was ignored
 
@@ -1016,15 +930,23 @@
     set x
 } writable
 
+test socket-8.3 {testing fileevent readable on failed async socket connect} {socket} {
+    # Test for bug 581937ab1e
+
+    set a1 [after 5000 {set x timeout}]
+    # This connect should fail
+    set s [socket -async localhost [randport]]
+    fileevent $s readable {set x readable}
+    vwait x
+    catch {close $s}
+    after cancel $a1
+    set x
+} readable
+
 test socket-9.1 {testing spurious events} {socket} {
-=======
-test socket_$af-9.1 {testing spurious events} -constraints [list socket supported_$af] -setup {
->>>>>>> 5685e62f
     set len 0
     set spurious 0
     set done 0
-    set timer [after 10000 "set done timed_out"]
-} -body {
     proc readlittle {s} {
 	global spurious done len
 	set l [read $s 1]
@@ -1043,25 +965,24 @@
 	fconfigure $s -buffering none -blocking off
 	fileevent $s readable [list readlittle $s]
     }
-    set s [socket -server accept -myaddr $localhost 0]
-    set c [socket $localhost [lindex [fconfigure $s -sockname] 2]]
+    set s [socket -server accept -myaddr 127.0.0.1 0]
+    set c [socket 127.0.0.1 [lindex [fconfigure $s -sockname] 2]]
     puts -nonewline $c 01234567890123456789012345678901234567890123456789
     close $c
+    set timer [after 10000 "set done timed_out"]
     vwait done
+    after cancel $timer
     close $s
     list $spurious $len
-} -cleanup {
-    after cancel $timer
-} -result {0 50}
-test socket_$af-9.2 {testing async write, fileevents, flush on close} -constraints [list socket supported_$af] -setup {
+} {0 50}
+test socket-9.2 {testing async write, fileevents, flush on close} {socket} {
     set firstblock ""
     for {set i 0} {$i < 5} {incr i} {set firstblock "a$firstblock$firstblock"}
     set secondblock ""
     for {set i 0} {$i < 16} {incr i} {
 	set secondblock "b$secondblock$secondblock"
     }
-    set timer [after 10000 "set done timed_out"]
-    set l [socket -server accept -myaddr $localhost 0]
+    set l [socket -server accept -myaddr 127.0.0.1 0]
     proc accept {s a p} {
 	fconfigure $s -blocking 0 -translation lf -buffersize 16384 \
 		-buffering line
@@ -1070,20 +991,19 @@
     proc readable {s} {
 	set l [gets $s]
 	fileevent $s readable {}
-	after idle respond $s
+	after 1000 respond $s
     }
     proc respond {s} {
 	global firstblock
 	puts -nonewline $s $firstblock
-	after idle writedata $s
+	after 1000 writedata $s
     }
     proc writedata {s} {
 	global secondblock
 	puts -nonewline $s $secondblock
 	close $s
     }
-} -body {
-    set s [socket $localhost [lindex [fconfigure $l -sockname] 2]]
+    set s [socket 127.0.0.1 [lindex [fconfigure $l -sockname] 2]]
     fconfigure $s -blocking 0 -trans lf -buffering line
     set count 0
     puts $s hello
@@ -1097,27 +1017,15 @@
 	}
     }
     fileevent $s readable "readit $s"
+    set timer [after 10000 "set done timed_out"]
     vwait done
-    return $count
-} -cleanup {
+    after cancel $timer
     close $l
-    after cancel $timer
-} -result 65566
-test socket_$af-9.3 {testing EOF stickyness} -constraints [list socket supported_$af] -setup {
-    set count 0
-    set done false
-    proc write_then_close {s} {
-	puts $s bye
-	close $s
-    }
-    proc accept {s a p} {
-	fconfigure $s -buffering line -translation lf
-	fileevent $s writable "write_then_close $s"
-    }
-    set s [socket -server accept -myaddr $localhost 0]
-} -body {
+    set count
+} 65566
+test socket-9.3 {testing EOF stickyness} {socket} {
     proc count_to_eof {s} {
-	global count done
+	global count done timer
 	set l [gets $s]
 	if {[eof $s]} {
 	    incr count
@@ -1125,30 +1033,41 @@
 		close $s
 		set done true
 		set count {eof is sticky}
+		after cancel $timer
 	    }
 	}
     }
-    proc timerproc {s} {
-	global done count
+    proc timerproc {} {
+	global done count c
 	set done true
 	set count {timer went off, eof is not sticky}
+	close $c
+    }
+    set count 0
+    set done false
+    proc write_then_close {s} {
+	puts $s bye
 	close $s
     }
-    set c [socket $localhost [lindex [fconfigure $s -sockname] 2]]
+    proc accept {s a p} {
+	fconfigure $s -buffering line -translation lf
+	fileevent $s writable "write_then_close $s"
+    }
+    set s [socket -server accept -myaddr 127.0.0.1 0]
+    set c [socket 127.0.0.1 [lindex [fconfigure $s -sockname] 2]]
     fconfigure $c -blocking off -buffering line -translation lf
     fileevent $c readable "count_to_eof $c"
-    set timer [after 1000 timerproc $c]
+    set timer [after 1000 timerproc]
     vwait done
-    return $count
-} -cleanup {
-    close $s
-    after cancel $timer
-} -result {eof is sticky}
+    close $s
+    set count
+} {eof is sticky}
 
 removeFile script
 
-test socket_$af-10.1 {testing socket accept callback error handling} \
-    -constraints [list socket supported_$af] -setup {
+test socket-10.1 {testing socket accept callback error handling} -constraints {
+    socket
+} -setup {
     variable goterror 0
     proc myHandler {msg options} {
 	variable goterror 1
@@ -1156,64 +1075,68 @@
     set handler [interp bgerror {}]
     interp bgerror {} [namespace which myHandler]
 } -body {
-    set s [socket -server accept -myaddr $localhost 0]
+    set s [socket -server accept -myaddr 127.0.0.1 0]
     proc accept {s a p} {close $s; error}
-    set c [socket $localhost [lindex [fconfigure $s -sockname] 2]]
+    set c [socket 127.0.0.1 [lindex [fconfigure $s -sockname] 2]]
     vwait goterror
     close $s
     close $c
-    return $goterror
+    set goterror
 } -cleanup {
     interp bgerror {} $handler
 } -result 1
 
-test socket_$af-11.1 {tcp connection} -setup {
-    set port [sendCommand {
-	set server [socket -server accept 0]
+test socket-11.1 {tcp connection} {socket doTestsWithRemoteServer} {
+    sendCommand {
+	set socket9_1_test_server [socket -server accept 2834]
 	proc accept {s a p} {
 	    puts $s done
 	    close $s
 	}
-	getPort $server
-    }]
-} -constraints [list socket supported_$af doTestsWithRemoteServer] -body {
-    set s [socket $remoteServerIP $port]
-    gets $s
-} -cleanup {
-    close $s
-    sendCommand {close $server}
-} -result done
-test socket_$af-11.2 {client specifies its port} -setup {
-    set lport [randport]
-    set rport [sendCommand {
-	set server [socket -server accept 0]
+    }
+    set s [socket $remoteServerIP 2834]
+    set r [gets $s]
+    close $s
+    sendCommand {close $socket9_1_test_server}
+    set r
+} done
+test socket-11.2 {client specifies its port} {socket doTestsWithRemoteServer} {
+    if {[info exists port]} {
+	incr port
+    } else {
+	set port [expr 2048 + [pid]%1024]
+    }
+    sendCommand {
+	set socket9_2_test_server [socket -server accept 2835]
 	proc accept {s a p} {
 	    puts $s $p
 	    close $s
 	}
-	getPort $server
-    }]
-} -constraints [list socket supported_$af doTestsWithRemoteServer] -body {
-    set s [socket -myport $lport $remoteServerIP $rport]
+    }
+    set s [socket -myport $port $remoteServerIP 2835]
     set r [gets $s]
-    expr {$r==$lport ? "ok" : "broken: $r != $port"}
-} -cleanup {
-    close $s
-    sendCommand {close $server}
-} -result ok
-test socket_$af-11.3 {trying to connect, no server} -body {
+    close $s
+    sendCommand {close $socket9_2_test_server}
+    if {$r == $port} {
+	set result ok
+    } else {
+	set result broken
+    }
+    set result
+} ok
+test socket-11.3 {trying to connect, no server} {socket doTestsWithRemoteServer} {
     set status ok
-    if {![catch {set s [socket $remoteServerIp [randport]]}]} {
+    if {![catch {set s [socket $remoteServerIp 2836]}]} {
 	if {![catch {gets $s}]} {
 	    set status broken
 	}
 	close $s
     }
-    return $status
-} -constraints [list socket supported_$af doTestsWithRemoteServer] -result ok
-test socket_$af-11.4 {remote echo, one line} -setup {
-    set port [sendCommand {
-	set server [socket -server accept 0]
+    set status
+} ok
+test socket-11.4 {remote echo, one line} {socket doTestsWithRemoteServer} {
+    sendCommand {
+	set socket10_6_test_server [socket -server accept 2836]
 	proc accept {s a p} {
 	    fileevent $s readable [list echo $s]
 	    fconfigure $s -buffering line -translation crlf
@@ -1226,20 +1149,18 @@
 		puts $s $l
 	    }
 	}
-	getPort $server
-    }]
-} -constraints [list socket supported_$af doTestsWithRemoteServer] -body {
-    set f [socket $remoteServerIP $port]
+    }
+    set f [socket $remoteServerIP 2836]
     fconfigure $f -translation crlf -buffering line
     puts $f hello
-    gets $f
-} -cleanup {
-    catch {close $f}
-    sendCommand {close $server}
-} -result hello
-test socket_$af-11.5 {remote echo, 50 lines} -setup {
-    set port [sendCommand {
-	set server [socket -server accept 0]
+    set r [gets $f]
+    close $f
+    sendCommand {close $socket10_6_test_server}
+    set r
+} hello
+test socket-11.5 {remote echo, 50 lines} {socket doTestsWithRemoteServer} {
+    sendCommand {
+	set socket10_7_test_server [socket -server accept 2836]
 	proc accept {s a p} {
 	    fileevent $s readable [list echo $s]
 	    fconfigure $s -buffering line -translation crlf
@@ -1252,33 +1173,33 @@
 		puts $s $l
 	    }
 	}
-	getPort $server
-    }]
-} -constraints [list socket supported_$af doTestsWithRemoteServer] -body {
-    set f [socket $remoteServerIP $port]
+    }
+    set f [socket $remoteServerIP 2836]
     fconfigure $f -translation crlf -buffering line
     for {set cnt 0} {$cnt < 50} {incr cnt} {
 	puts $f "hello, $cnt"
-	if {[gets $f] != "hello, $cnt"} {
+	if {[string compare [gets $f] "hello, $cnt"] != 0} {
 	    break
 	}
     }
-    return $cnt
-} -cleanup {
-    close $f
-    sendCommand {close $server}
-} -result 50
-test socket_$af-11.6 {socket conflict} -setup {
-    set s1 [socket -server accept -myaddr $localhost 0]
-} -constraints [list socket supported_$af doTestsWithRemoteServer] -body {
-    set s2 [socket -server accept -myaddr $localhost [getPort $s1]]
-    list [getPort $s2] [close $s2]
-} -cleanup {
+    close $f
+    sendCommand {close $socket10_7_test_server}
+    set cnt
+} 50
+test socket-11.6 {socket conflict} {socket doTestsWithRemoteServer} {
+    set s1 [socket -server accept -myaddr 127.0.0.1 2836]
+    if {[catch {set s2 [socket -server accept -myaddr 127.0.0.1 2836]} msg]} {
+	set result [list 1 $msg]
+    } else {
+	set result [list 0 [lindex [fconfigure $s2 -sockname] 2]]
+	close $s2
+    }
     close $s1
-} -returnCodes error -result {couldn't open socket: address already in use}
-test socket_$af-11.7 {server with several clients} -setup {
-    set port [sendCommand {
-	set server [socket -server accept 0]
+    set result
+} {1 {couldn't open socket: address already in use}}
+test socket-11.7 {server with several clients} {socket doTestsWithRemoteServer} {
+    sendCommand {
+	set socket10_9_test_server [socket -server accept 2836]
 	proc accept {s a p} {
 	    fconfigure $s -buffering line
 	    fileevent $s readable [list echo $s]
@@ -1291,14 +1212,12 @@
 		puts $s $l
 	    }
 	}
-	getPort $server
-    }]
-} -constraints [list socket supported_$af doTestsWithRemoteServer] -body {
-    set s1 [socket $remoteServerIP $port]
+    }
+    set s1 [socket $remoteServerIP 2836]
     fconfigure $s1 -buffering line
-    set s2 [socket $remoteServerIP $port]
+    set s2 [socket $remoteServerIP 2836]
     fconfigure $s2 -buffering line
-    set s3 [socket $remoteServerIP $port]
+    set s3 [socket $remoteServerIP 2836]
     fconfigure $s3 -buffering line
     for {set i 0} {$i < 100} {incr i} {
 	puts $s1 hello,s1
@@ -1308,31 +1227,28 @@
 	puts $s3 hello,s3
 	gets $s3
     }
-    return $i
-} -cleanup {
     close $s1
     close $s2
     close $s3
-    sendCommand {close $server}
-} -result 100
-test socket_$af-11.8 {client with several servers} -setup {
-    lassign [sendCommand {
-	set s1 [socket -server "accept server1" 0]
-	set s2 [socket -server "accept server2" 0]
-	set s3 [socket -server "accept server3" 0]
+    sendCommand {close $socket10_9_test_server}
+    set i
+} 100
+test socket-11.8 {client with several servers} {socket doTestsWithRemoteServer} {
+    sendCommand {
+	set s1 [socket -server "accept 4003" 4003]
+	set s2 [socket -server "accept 4004" 4004]
+	set s3 [socket -server "accept 4005" 4005]
 	proc accept {mp s a p} {
 	    puts $s $mp
 	    close $s
 	}
-	list [getPort $s1] [getPort $s2] [getPort $s3]
-    }] p1 p2 p3
-} -constraints [list socket supported_$af doTestsWithRemoteServer] -body {
-    set s1 [socket $remoteServerIP $p1]
-    set s2 [socket $remoteServerIP $p2]
-    set s3 [socket $remoteServerIP $p3]
-    list [gets $s1] [gets $s1] [eof $s1] [gets $s2] [gets $s2] [eof $s2] \
+    }
+    set s1 [socket $remoteServerIP 4003]
+    set s2 [socket $remoteServerIP 4004]
+    set s3 [socket $remoteServerIP 4005]
+    set l ""
+    lappend l [gets $s1] [gets $s1] [eof $s1] [gets $s2] [gets $s2] [eof $s2] \
 	[gets $s3] [gets $s3] [eof $s3]
-} -cleanup {
     close $s1
     close $s2
     close $s3
@@ -1341,56 +1257,55 @@
 	close $s2
 	close $s3
     }
-} -result {server1 {} 1 server2 {} 1 server3 {} 1}
-test socket_$af-11.9 {accept callback error} -constraints [list socket supported_$af doTestsWithRemoteServer] -setup {
+    set l
+} {4003 {} 1 4004 {} 1 4005 {} 1}
+test socket-11.9 {accept callback error} -constraints {
+    socket doTestsWithRemoteServer
+} -setup {
     proc myHandler {msg options} {
 	variable x $msg
     }
     set handler [interp bgerror {}]
     interp bgerror {} [namespace which myHandler]
-    set timer [after 10000 "set x timed_out"]
 } -body {
-    set s [socket -server accept 0]
-    proc accept {s a p} {expr {10 / 0}}
-    sendCommand "set port [getPort $s]"
-    if {[catch {
-	sendCommand {
+    set s [socket -server accept 2836]
+    proc accept {s a p} {expr 10 / 0}
+    if {[catch {sendCommand {
 	    set peername [fconfigure $callerSocket -peername]
-	    set s [socket [lindex $peername 0] $port]
+	    set s [socket [lindex $peername 0] 2836]
 	    close $s
-    	 }
-    } msg]} then {
+    	 }} msg]} {
 	close $s
 	error $msg
     }
+    set timer [after 10000 "set x timed_out"]
     vwait x
-    return $x
+    after cancel $timer
+    close $s
+    set x
 } -cleanup {
-    close $s
-    after cancel $timer
     interp bgerror {} $handler
 } -result {divide by zero}
-test socket_$af-11.10 {testing socket specific options} -setup {
-    set port [sendCommand {
-	set server [socket -server accept 0]
+test socket-11.10 {testing socket specific options} {socket doTestsWithRemoteServer} {
+    sendCommand {
+	set socket10_12_test_server [socket -server accept 2836]
 	proc accept {s a p} {close $s}
-	getPort $server
-    }]
-} -constraints [list socket supported_$af doTestsWithRemoteServer] -body {
-    set s [socket $remoteServerIP $port]
+    }
+    set s [socket $remoteServerIP 2836]
     set p [fconfigure $s -peername]
     set n [fconfigure $s -sockname]
-    list [expr {[lindex $p 2] == $port}] [llength $p] [llength $n]
-} -cleanup {
-    close $s
-    sendCommand {close $server}
-} -result {1 3 3}
-test socket_$af-11.11 {testing spurious events} -setup {
-    set port [sendCommand {
-	set server [socket -server accept 0]
+    set l ""
+    lappend l [lindex $p 2] [llength $p] [llength $p]
+    close $s
+    sendCommand {close $socket10_12_test_server}
+    set l
+} {2836 3 3}
+test socket-11.11 {testing spurious events} {socket doTestsWithRemoteServer} {
+    sendCommand {
+	set socket10_13_test_server [socket -server accept 2836]
 	proc accept {s a p} {
 	    fconfigure $s -translation "auto lf"
-	    after idle writesome $s
+	    after 100 writesome $s
 	}
 	proc writesome {s} {
 	    for {set i 0} {$i < 100} {incr i} {
@@ -1398,13 +1313,10 @@
 	    }
 	    close $s
 	}
-	getPort $server
-    }]
+    }
     set len 0
     set spurious 0
     set done 0
-    set timer [after 40000 "set done timed_out"]
-} -constraints [list socket supported_$af doTestsWithRemoteServer] -body {
     proc readlittle {s} {
 	global spurious done len
 	set l [read $s 1]
@@ -1419,85 +1331,49 @@
 	    incr len [string length $l]
 	}
     }
-    set c [socket $remoteServerIP $port]
+    set c [socket $remoteServerIP 2836]
     fileevent $c readable "readlittle $c"
+    set timer [after 40000 "set done timed_out"]
     vwait done
+    after cancel $timer
+    sendCommand {close $socket10_13_test_server}
     list $spurious $len $done
-} -cleanup {
-    after cancel $timer
-    sendCommand {close $server}
-} -result {0 2690 1}
-test socket_$af-11.12 {testing EOF stickyness} -constraints [list socket supported_$af doTestsWithRemoteServer] -setup {
+} {0 2690 1}
+test socket-11.12 {testing EOF stickyness} {socket doTestsWithRemoteServer} {
     set counter 0
     set done 0
-    set port [sendCommand {
-	set server [socket -server accept 0]
-	proc accept {s a p} {
-	    after idle close $s
-	}
-	getPort $server
-    }]
-    proc timed_out {} {
-	global c done
-	set done {timed_out, EOF is not sticky}
-	close $c
-    }
-    set after_id [after 1000 timed_out]
-} -body {
     proc count_up {s} {
-	global counter done
+	global counter done after_id
 	set l [gets $s]
 	if {[eof $s]} {
 	    incr counter
 	    if {$counter > 9} {
 		set done {EOF is sticky}
+		after cancel $after_id
 		close $s
 	    }
 	}
     }
-    set c [socket $remoteServerIP $port]
+    proc timed_out {} {
+	global c done
+	set done {timed_out, EOF is not sticky}
+	close $c
+    }
+    sendCommand {
+	set socket10_14_test_server [socket -server accept 2836]
+	proc accept {s a p} {
+	    after 100 close $s
+	}
+    }
+    set c [socket $remoteServerIP 2836]
     fileevent $c readable [list count_up $c]
+    set after_id [after 1000 timed_out]
     vwait done
-    return $done
-} -cleanup {
-    after cancel $after_id
-    sendCommand {close $server}
-} -result {EOF is sticky}
-test socket_$af-11.13 {testing async write, async flush, async close} -setup {
-    set port [sendCommand {
-	set firstblock ""
-	for {set i 0} {$i < 5} {incr i} {
-		set firstblock "a$firstblock$firstblock"
-	}
-	set secondblock ""
-	for {set i 0} {$i < 16} {incr i} {
-	    set secondblock "b$secondblock$secondblock"
-	}
-	set l [socket -server accept 0]
-	proc accept {s a p} {
-	    fconfigure $s -blocking 0 -translation lf -buffersize 16384 \
-		-buffering line
-	    fileevent $s readable "readable $s"
-	}
-	proc readable {s} {
-	    set l [gets $s]
-	    fileevent $s readable {}
-	    after idle respond $s
-	}
-	proc respond {s} {
-	    global firstblock
-	    puts -nonewline $s $firstblock
-	    after idle writedata $s
-	}
-	proc writedata {s} {
-	    global secondblock
-	    puts -nonewline $s $secondblock
-	    close $s
-	}
-	getPort $l
-    }]
-    set timer [after 10000 "set done timed_out"]
-} -constraints [list socket supported_$af doTestsWithRemoteServer] -body {
+    sendCommand {close $socket10_14_test_server}
+    set done
+} {EOF is sticky}
+test socket-11.13 {testing async write, async flush, async close} \
+	{socket doTestsWithRemoteServer} {
     proc readit {s} {
 	global count done
 	set l [read $s]
@@ -1507,113 +1383,161 @@
 	    set done 1
 	}
     }
-    set s [socket $remoteServerIP $port]
+    sendCommand {
+	set firstblock ""
+	for {set i 0} {$i < 5} {incr i} {
+		set firstblock "a$firstblock$firstblock"
+	}
+	set secondblock ""
+	for {set i 0} {$i < 16} {incr i} {
+	    set secondblock "b$secondblock$secondblock"
+	}
+	set l [socket -server accept 2845]
+	proc accept {s a p} {
+	    fconfigure $s -blocking 0 -translation lf -buffersize 16384 \
+		-buffering line
+	    fileevent $s readable "readable $s"
+	}
+	proc readable {s} {
+	    set l [gets $s]
+	    fileevent $s readable {}
+	    after 1000 respond $s
+	}
+	proc respond {s} {
+	    global firstblock
+	    puts -nonewline $s $firstblock
+	    after 1000 writedata $s
+	}
+	proc writedata {s} {
+	    global secondblock
+	    puts -nonewline $s $secondblock
+	    close $s
+	}
+    }
+    set s [socket $remoteServerIP 2845]
     fconfigure $s -blocking 0 -trans lf -buffering line
     set count 0
     puts $s hello
     fileevent $s readable "readit $s"
+    set timer [after 10000 "set done timed_out"]
     vwait done
-    return $count
-} -cleanup {
     after cancel $timer
     sendCommand {close $l}
-} -result 65566
+    set count
+} 65566
 
 set path(script1) [makeFile {} script1]
 set path(script2) [makeFile {} script2]
 
-test socket_$af-12.1 {testing inheritance of server sockets} -setup {
+test socket-12.1 {testing inheritance of server sockets} {socket stdio exec} {
     file delete $path(script1)
     file delete $path(script2)
-    # Script1 is just a 10 second delay. If the server socket is inherited, it
-    # will be held open for 10 seconds
+
+    # Script1 is just a 10 second delay.  If the server socket
+    # is inherited, it will be held open for 10 seconds
+
     set f [open $path(script1) w]
     puts $f {
-	fileevent stdin readable exit
 	after 10000 exit
 	vwait forever
     }
     close $f
-    # Script2 creates the server socket, launches script1, and exits.
-    # The server socket will now be closed unless script1 inherited it.
+
+    # Script2 creates the server socket, launches script1,
+    # waits a second, and exits.  The server socket will now
+    # be closed unless script1 inherited it.
+
     set f [open $path(script2) w]
     puts $f [list set tcltest [interpreter]]
-    puts $f [list set delay $path(script1)]
-    puts $f [list set localhost $localhost]
-    puts $f {
-	set f [socket -server accept -myaddr $localhost 0]
+    puts -nonewline $f {
+	set f [socket -server accept -myaddr 127.0.0.1 0]
+	puts [lindex [fconfigure $f -sockname] 2]
 	proc accept { file addr port } {
 	    close $file
 	}
-	exec $tcltest $delay &
-	puts [lindex [fconfigure $f -sockname] 2]
+	exec $tcltest }
+    puts $f [list $path(script1) &]
+    puts $f {
 	close $f
-        exit
-    }
-    close $f
-} -constraints [list socket supported_$af stdio exec] -body {
+	after 1000 exit
+	vwait forever
+    }
+    close $f
+
     # Launch script2 and wait 5 seconds
+
     ### exec [interpreter] script2 &
     set p [open "|[list [interpreter] $path(script2)]" r]
+    gets $p listen
+
+    after 5000 { set ok_to_proceed 1 }
+    vwait ok_to_proceed
+
     # If we can still connect to the server, the socket got inherited.
-    if {[catch {close [socket $localhost $listen]}]} {
-	return {server socket was not inherited}
+
+    if {[catch {socket 127.0.0.1 $listen} msg]} {
+	set x {server socket was not inherited}
     } else {
-	return {server socket was inherited}
-    }
-} -cleanup {
-    catch {close $p}
-} -result {server socket was not inherited}
-test socket_$af-12.2 {testing inheritance of client sockets} -setup {
+	close $msg
+	set x {server socket was inherited}
+    }
+
+    close $p
+    set x
+} {server socket was not inherited}
+test socket-12.2 {testing inheritance of client sockets} {socket stdio exec} {
     file delete $path(script1)
     file delete $path(script2)
-    # Script1 is just a 20 second delay. If the server socket is inherited, it
-    # will be held open for 20 seconds
+
+    # Script1 is just a 20 second delay.  If the server socket
+    # is inherited, it will be held open for 10 seconds
+
     set f [open $path(script1) w]
     puts $f {
-	fileevent stdin readable exit
 	after 20000 exit
 	vwait forever
     }
     close $f
-    # Script2 opens the client socket and writes to it. It then launches
-    # script1 and exits. If the child process inherited the client socket, the
-    # socket will still be open.
+
+    # Script2 opens the client socket and writes to it.  It then
+    # launches script1 and exits.  If the child process inherited the
+    # client socket, the socket will still be open.
+
     set f [open $path(script2) w]
     puts $f [list set tcltest [interpreter]]
-    puts $f [list set delay $path(script1)]
-    puts $f [list set localhost $localhost]
-    puts $f {
+    puts -nonewline $f {
         gets stdin port
-	set f [socket $localhost $port]
-        exec $tcltest $delay &
+	set f [socket 127.0.0.1 $port]
+        exec $tcltest }
+    puts $f [list $path(script1) &]
+    puts $f {
 	puts $f testing
 	flush $f
-        exit
-    }
-    close $f
-    # If the socket doesn't hit end-of-file in 10 seconds, the script1 process
-    # must have inherited the client.
-    set failed 0
-    set after [after 10000 [list set failed 1]]
-} -constraints [list socket supported_$af stdio exec] -body {
+	after 1000 exit
+	vwait forever
+    }
+    close $f
+
     # Create the server socket
-    set server [socket -server accept -myaddr $localhost 0]
+
+    set server [socket -server accept -myaddr 127.0.0.1 0]
     proc accept { file host port } {
 	# When the client connects, establish the read handler
 	global server
 	close $server
 	fileevent $file readable [list getdata $file]
 	fconfigure $file -buffering line -blocking 0
+	return
     }
     proc getdata { file } {
 	# Read handler on the accepted socket.
-	global x failed
+	global x
+	global failed
 	set status [catch {read $file} data]
 	if {$status != 0} {
 	    set x {read failed, error was $data}
 	    catch { close $file }
-	} elseif {$data ne ""} {
+	} elseif {[string compare {} $data]} {
 	} elseif {[fblocked $file]} {
 	} elseif {[eof $file]} {
 	    if {$failed} {
@@ -1626,56 +1550,80 @@
 	    set x {impossible case}
 	    catch { close $file }
 	}
-    }
+	return
+    }
+
+    # If the socket doesn't hit end-of-file in 10 seconds, the
+    # script1 process must have inherited the client.
+
+    set failed 0
+    after 10000 [list set failed 1]
+
     # Launch the script2 process
     ### exec [interpreter] script2 &
+
     set p [open "|[list [interpreter] $path(script2)]" w]
     puts $p [lindex [fconfigure $server -sockname] 2] ; flush $p
+
     vwait x
-    return $x
-} -cleanup {
-    after cancel $after
+    if {!$failed} {
+	vwait failed
+    }
     close $p
-} -result {client socket was not inherited}
-test socket_$af-12.3 {testing inheritance of accepted sockets} -setup {
+    set x
+} {client socket was not inherited}
+test socket-12.3 {testing inheritance of accepted sockets} {socket stdio exec} {
     file delete $path(script1)
     file delete $path(script2)
+
     set f [open $path(script1) w]
     puts $f {
-	fileevent stdin readable exit
 	after 10000 exit
 	vwait forever
     }
     close $f
+
     set f [open $path(script2) w]
     puts $f [list set tcltest [interpreter]]
-    puts $f [list set delay $path(script1)]
-    puts $f [list set localhost $localhost]
-    puts $f {
-	set server [socket -server accept -myaddr $localhost 0]
-	proc accept { file host port } {
-	    global tcltest delay
+    puts -nonewline $f {
+	set server [socket -server accept -myaddr 127.0.0.1 0]
+	puts stdout [lindex [fconfigure $server -sockname] 2]
+	proc accept { file host port } }
+    puts $f \{
+    puts -nonewline $f {
+	    global tcltest
 	    puts $file {test data on socket}
-	    exec $tcltest $delay &
-            after idle exit
-	}
-	puts stdout [lindex [fconfigure $server -sockname] 2]
+	    exec $tcltest }
+    puts $f [list $path(script1) &]
+    puts $f {
+	    after 1000 exit
+	}
+    puts $f \}
+    puts $f {
 	vwait forever
     }
     close $f
-} -constraints [list socket supported_$af stdio exec] -body {
-    # Launch the script2 process and connect to it. See how long the socket
-    # stays open
+
+    # Launch the script2 process and connect to it.  See how long
+    # the socket stays open
+
     ## exec [interpreter] script2 &
     set p [open "|[list [interpreter] $path(script2)]" r]
     gets $p listen
-    set f [socket $localhost $listen]
+
+    after 1000 set ok_to_proceed 1
+    vwait ok_to_proceed
+
+    set f [socket 127.0.0.1 $listen]
     fconfigure $f -buffering full -blocking 0
     fileevent $f readable [list getdata $f]
-    # If the socket is still open after 5 seconds, the script1 process must
-    # have inherited the accepted socket.
+
+    # If the socket is still open after 5 seconds, the script1 process
+    # must have inherited the accepted socket.
+
     set failed 0
-    set after [after 5000 [list set failed 1]]
+    after 5000 set failed 1
+
     proc getdata { file } {
 	# Read handler on the client socket.
 	global x
@@ -1699,17 +1647,18 @@
 	}
 	return
     }
+
     vwait x
-    return $x
-} -cleanup {
-    after cancel $after
-    catch {close $p}
-} -result {accepted socket was not inherited}
-
-test socket_$af-13.1 {Testing use of shared socket between two threads} -body {
-    # create a thread
-    set serverthread [thread::create -preserved [string map [list @localhost@ $localhost] {
-        set f [socket -server accept -myaddr @localhost@ 0]
+
+    close $p
+    set x
+} {accepted socket was not inherited}
+
+test socket-13.1 {Testing use of shared socket between two threads} \
+        -constraints {socket testthread} -setup {
+    threadReap
+    set path(script) [makeFile {
+        set f [socket -server accept -myaddr 127.0.0.1 0]
         set listen [lindex [fconfigure $f -sockname] 2]
         proc accept {s a p} {
             fileevent $s readable [list echo $s]
@@ -1730,503 +1679,43 @@
         set i 0
         vwait x
         close $f
-	thread::wait
-    }]]
-    set port [thread::send $serverthread {set listen}]
-    set s [socket $localhost $port]
+        # thread cleans itself up.
+        testthread exit
+    } script]
+} -body {
+    # create a thread
+    set serverthread [testthread create [list source $path(script) ] ]
+    update
+    set port [testthread send $serverthread {set listen}]
+    update
+
+    after 1000
+    set s [socket 127.0.0.1 $port]
     fconfigure $s -buffering line
+
     catch {
         puts $s "hello"
         gets $s result
     }
     close $s
-    thread::release $serverthread
-    append result " " [llength [thread::names]]
-} -result {hello 1} -constraints [list socket supported_$af thread] 
--
-# ----------------------------------------------------------------------
+    update
+
+    after 2000
+    lappend result [threadReap]
+} -cleanup {
+    removeFile script
+} -result {hello 1}
 
 removeFile script1
 removeFile script2
 
 # cleanup
-if {$remoteProcChan ne ""} {
-    catch {sendCommand exit}
+if {[string match sock* $commandSocket] == 1} {
+   puts $commandSocket exit
+   flush $commandSocket
 }
 catch {close $commandSocket}
 catch {close $remoteProcChan}
-}
-unset ::tcl::unsupported::socketAF
-test socket-14.0.0 {[socket -async] when server only listens on IPv4} \
-    -constraints [list socket supported_any localhost_v4] \
-    -setup {
-        proc accept {s a p} {
-            global x
-            puts $s bye
-            close $s
-            set x ok
-        }
-        set server [socket -server accept -myaddr 127.0.0.1 0]
-        set port [lindex [fconfigure $server -sockname] 2]
-    } -body {
-        set client [socket -async localhost $port]
-        set after [after $latency {set x [fconfigure $client -error]}]
-        vwait x
-        set x
-    } -cleanup {
-        after cancel $after
-        close $server
-        close $client
-        unset x
-    } -result ok
-test socket-14.0.1 {[socket -async] when server only listens on IPv6} \
-    -constraints [list socket supported_any localhost_v6] \
-    -setup {
-        proc accept {s a p} {
-            global x
-            puts $s bye
-            close $s
-            set x ok
-        }
-        set server [socket -server accept -myaddr ::1 0]
-        set port [lindex [fconfigure $server -sockname] 2]
-    } -body {
-        set client [socket -async localhost $port]
-        set after [after $latency {set x [fconfigure $client -error]}]
-        vwait x
-        set x
-    } -cleanup {
-        after cancel $after
-        close $server
-        close $client
-        unset x
-    } -result ok
-test socket-14.1 {[socket -async] fileevent while still connecting} \
-    -constraints [list socket supported_any] \
-    -setup {
-        proc accept {s a p} {
-            global x
-            puts $s bye
-            close $s
-	    lappend x ok
-        }
-        set server [socket -server accept -myaddr localhost 0]
-        set port [lindex [fconfigure $server -sockname] 2]
-        set x ""
-    } -body {
-        set client [socket -async localhost $port]
-        fileevent $client writable {
-            lappend x [fconfigure $client -error]
-	    fileevent $client writable {}
-        }
-        set after [after $latency {lappend x timeout}]
-        while {[llength $x] < 2 && "timeout" ni $x} {
-            vwait x
-        }
-        lsort $x; # we only want to see both events, the order doesn't matter
-    } -cleanup {
-        after cancel $after
-        close $server
-        close $client
-        unset x
-    } -result {{} ok}
-test socket-14.2 {[socket -async] fileevent connection refused} \
-    -constraints [list socket supported_any] \
-    -body {
-        set client [socket -async localhost [randport]]
-        fileevent $client writable {set x ok}
-        set after [after $latency {set x timeout}]
-        vwait x
-        after cancel $after
-        lappend x [fconfigure $client -error]
-    } -cleanup {
-        after cancel $after
-        close $client
-        unset x after client
-    } -result {ok {connection refused}}
-test socket-14.3 {[socket -async] when server only listens on IPv6} \
-    -constraints [list socket supported_any localhost_v6] \
-    -setup {
-        proc accept {s a p} {
-            global x
-            puts $s bye
-            close $s
-            set x ok
-        }
-        set server [socket -server accept -myaddr ::1 0]
-        set port [lindex [fconfigure $server -sockname] 2]
-    } -body {
-        set client [socket -async localhost $port]
-        set after [after $latency {set x [fconfigure $client -error]}]
-        vwait x
-        set x
-    } -cleanup {
-        after cancel $after
-        close $server
-        close $client
-        unset x
-    } -result ok
-test socket-14.4 {[socket -async] and both, readdable and writable fileevents} \
-    -constraints [list socket supported_any] \
-    -setup {
-        proc accept {s a p} {
-            puts $s bye
-            close $s
-        }
-        set server [socket -server accept -myaddr localhost 0]
-        set port [lindex [fconfigure $server -sockname] 2]
-        set x ""
-    } -body {
-        set client [socket -async localhost $port]
-        fileevent $client writable {
-            lappend x [fconfigure $client -error]
-            fileevent $client writable {}
-        }
-        fileevent $client readable {lappend x [gets $client]}
-        set after [after $latency {lappend x timeout}]
-        while {[llength $x] < 2 && "timeout" ni $x} {
-            vwait x
-        }
-        lsort $x
-    } -cleanup {
-        after cancel $after
-        close $client
-        close $server
-        unset x
-    } -result {{} bye}
-test socket-14.5 {[socket -async] which fails before any connect() can be made} \
-    -constraints [list socket supported_any] \
-    -body {
-        # address from rfc5737
-        socket -async -myaddr 192.0.2.42 127.0.0.1 [randport]
-    } \
-    -returnCodes 1 \
-    -result {couldn't open socket: cannot assign requested address}
-test socket-14.6.0 {[socket -async] with no event loop and server listening on IPv4} \
-    -constraints [list socket supported_inet supported_inet6] \
-    -setup {
-        proc accept {s a p} {
-            global x
-            puts $s bye
-            close $s
-            set x ok
-        }
-        set server [socket -server accept -myaddr 127.0.0.1 0]
-        set port [lindex [fconfigure $server -sockname] 2]
-        set x ""
-    } \
-    -body {
-        set client [socket -async localhost $port]
-        for {set i 0} {$i < 50} {incr i } {
-            update
-            if {$x ne ""} {
-                lappend x [gets $client]
-                break
-            }
-            after 100
-        }
-        set x
-    } \
-    -cleanup {
-        close $server
-        close $client
-        unset x
-    } \
-    -result {ok bye}
-test socket-14.6.1 {[socket -async] with no event loop and server listening on IPv6} \
-    -constraints [list socket supported_inet supported_inet6] \
-    -setup {
-        proc accept {s a p} {
-            global x
-            puts $s bye
-            close $s
-            set x ok
-        }
-        set server [socket -server accept -myaddr ::1 0]
-        set port [lindex [fconfigure $server -sockname] 2]
-        set x ""
-    } \
-    -body {
-        set client [socket -async localhost $port]
-        for {set i 0} {$i < 50} {incr i } {
-            update
-            if {$x ne ""} {
-                lappend x [gets $client]
-                break
-            }
-            after 100
-        }
-        set x
-    } \
-    -cleanup {
-        close $server
-        close $client
-        unset x
-    } \
-    -result {ok bye}
-test socket-14.7.0 {pending [socket -async] and blocking [gets], server is IPv4} \
-    -constraints {socket supported_inet supported_inet6} \
-    -setup {
-        makeFile {
-            set server [socket -server accept -myaddr 127.0.0.1 0]
-            proc accept {s h p} {puts $s ok; close $s; set ::x 1}
-            puts [lindex [fconfigure $server -sockname] 2]
-            flush stdout
-            vwait x
-        } script
-        set fd [open |[list [interpreter] script] RDWR]
-        set port [gets $fd]
-    } -body {
-        set sock [socket -async localhost $port]
-        list [fconfigure $sock -error] [gets $sock] [fconfigure $sock -error]
-    } -cleanup {
-        # make sure the server exits
-        catch {socket 127.0.0.1 $port}
-        close $sock
-        close $fd
-    } -result {{} ok {}}
-test socket-14.7.1 {pending [socket -async] and blocking [gets], server is IPv6} \
-    -constraints {socket supported_inet supported_inet6} \
-    -setup {
-        makeFile {
-            set server [socket -server accept -myaddr ::1 0]
-            proc accept {s h p} {puts $s ok; close $s; set ::x 1}
-            puts [lindex [fconfigure $server -sockname] 2]
-            flush stdout
-            vwait x
-        } script
-        set fd [open |[list [interpreter] script] RDWR]
-        set port [gets $fd]
-    } -body {
-        set sock [socket -async localhost $port]
-        list [fconfigure $sock -error] [gets $sock] [fconfigure $sock -error]
-    } -cleanup {
-        # make sure the server exits
-        catch {socket ::1 $port}
-        close $sock
-        close $fd
-    } -result {{} ok {}}
-test socket-14.7.2 {pending [socket -async] and blocking [gets], no listener} \
-    -constraints {socket supported_inet supported_inet6} \
-    -body {
-        set sock [socket -async localhost [randport]]
-        catch {gets $sock} x
-        list $x [fconfigure $sock -error]
-    } -cleanup {
-        close $sock
-    } -match glob -result {{error reading "sock*": socket is not connected} {connection refused}}
-test socket-14.8.0 {pending [socket -async] and nonblocking [gets], server is IPv4} \
-    -constraints {socket supported_inet supported_inet6} \
-    -setup {
-        makeFile {
-            set server [socket -server accept -myaddr 127.0.0.1 0]
-            proc accept {s h p} {puts $s ok; close $s; set ::x 1}
-            puts [lindex [fconfigure $server -sockname] 2]
-            flush stdout
-            vwait x
-        } script
-        set fd [open |[list [interpreter] script] RDWR]
-        set port [gets $fd]
-    } -body {
-        set sock [socket -async localhost $port]
-        fconfigure $sock -blocking 0
-        for {set i 0} {$i < 50} {incr i } {
-            if {[catch {gets $sock} x] || $x ne "" || ![fblocked $sock]} break
-            after 200
-        }
-        set x
-    } -cleanup {
-        # make sure the server exits
-        catch {socket 127.0.0.1 $port}
-        close $sock
-        close $fd
-    } -result {ok}
-test socket-14.8.1 {pending [socket -async] and nonblocking [gets], server is IPv6} \
-    -constraints {socket supported_inet supported_inet6} \
-    -setup {
-        makeFile {
-            set server [socket -server accept -myaddr ::1 0]
-            proc accept {s h p} {puts $s ok; close $s; set ::x 1}
-            puts [lindex [fconfigure $server -sockname] 2]
-            flush stdout
-            vwait x
-        } script
-        set fd [open |[list [interpreter] script] RDWR]
-        set port [gets $fd]
-    } -body {
-        set sock [socket -async localhost $port]
-        fconfigure $sock -blocking 0
-        for {set i 0} {$i < 50} {incr i } {
-            if {[catch {gets $sock} x] || $x ne "" || ![fblocked $sock]} break
-            after 200
-        }
-        set x
-    } -cleanup {
-        # make sure the server exits
-        catch {socket ::1 $port}
-        close $sock
-        close $fd
-    } -result {ok}
-test socket-14.8.2 {pending [socket -async] and nonblocking [gets], no listener} \
-    -constraints {socket supported_inet supported_inet6} \
-    -body {
-        set sock [socket -async localhost [randport]]
-        fconfigure $sock -blocking 0
-        for {set i 0} {$i < 50} {incr i } {
-            if {[catch {gets $sock} x] || $x ne "" || ![fblocked $sock]} break
-            after 200
-        }
-        fconfigure $sock -error
-    } -cleanup {
-        close $sock
-    } -match glob -result {connection refused}
-test socket-14.9.0 {pending [socket -async] and blocking [puts], server is IPv4} \
-    -constraints {socket supported_inet supported_inet6} \
-    -setup {
-        makeFile {
-            set server [socket -server accept -myaddr 127.0.0.1 0]
-            proc accept {s h p} {set ::x $s}
-            puts [lindex [fconfigure $server -sockname] 2]
-            flush stdout
-            vwait x
-            puts [gets $x]
-        } script
-        set fd [open |[list [interpreter] script] RDWR]
-        set port [gets $fd]
-    } -body {
-        set sock [socket -async localhost $port]
-        puts $sock ok
-        flush $sock
-        list [fconfigure $sock -error] [gets $fd]
-    } -cleanup {
-        # make sure the server exits
-        catch {socket 127.0.0.1 $port}
-        close $sock
-        close $fd
-    } -result {{} ok}
-test socket-14.9.1 {pending [socket -async] and blocking [puts], server is IPv6} \
-    -constraints {socket supported_inet supported_inet6} \
-    -setup {
-        makeFile {
-            set server [socket -server accept -myaddr ::1 0]
-            proc accept {s h p} {set ::x $s}
-            puts [lindex [fconfigure $server -sockname] 2]
-            flush stdout
-            vwait x
-            puts [gets $x]
-        } script
-        set fd [open |[list [interpreter] script] RDWR]
-        set port [gets $fd]
-    } -body {
-        set sock [socket -async localhost $port]
-        puts $sock ok
-        flush $sock
-        list [fconfigure $sock -error] [gets $fd]
-    } -cleanup {
-        # make sure the server exits
-        catch {socket ::1 $port}
-        close $sock
-        close $fd
-    } -result {{} ok}
-test socket-14.10.0 {pending [socket -async] and blocking [puts], server is IPv4} \
-    -constraints {socket supported_inet supported_inet6} \
-    -setup {
-        makeFile {
-            set server [socket -server accept -myaddr 127.0.0.1 0]
-            proc accept {s h p} {set ::x $s}
-            puts [lindex [fconfigure $server -sockname] 2]
-            flush stdout
-            vwait x
-            puts [gets $x]
-        } script
-        set fd [open |[list [interpreter] script] RDWR]
-        set port [gets $fd]
-    } -body {
-        set sock [socket -async localhost $port]
-        fconfigure $sock -blocking 0
-        puts $sock ok
-        flush $sock
-        fileevent $fd readable {set x 1}
-        vwait x
-        list [fconfigure $sock -error] [gets $fd]
-    } -cleanup {
-        # make sure the server exits
-        catch {socket 127.0.0.1 $port}
-        close $sock
-        close $fd
-    } -result {{} ok}
-test socket-14.10.1 {pending [socket -async] and blocking [puts], server is IPv6} \
-    -constraints {socket supported_inet supported_inet6} \
-    -setup {
-        makeFile {
-            set server [socket -server accept -myaddr ::1 0]
-            proc accept {s h p} {set ::x $s}
-            puts [lindex [fconfigure $server -sockname] 2]
-            flush stdout
-            vwait x
-            puts [gets $x]
-        } script
-        set fd [open |[list [interpreter] script] RDWR]
-        set port [gets $fd]
-    } -body {
-        set sock [socket -async localhost $port]
-        fconfigure $sock -blocking 0
-        puts $sock ok
-        flush $sock
-        fileevent $fd readable {set x 1}
-        vwait x
-        list [fconfigure $sock -error] [gets $fd]
-    } -cleanup {
-        # make sure the server exits
-        catch {socket ::1 $port}
-        close $sock
-        close $fd
-    } -result {{} ok}
-test socket-14.11.0 {pending [socket -async] and blocking [puts], no listener, no flush} \
-    -constraints {socket supported_inet supported_inet6} \
-    -body {
-        set sock [socket -async localhost [randport]]
-        fconfigure $sock -blocking 0
-        puts $sock ok
-        fileevent $sock writable {set x 1}
-        vwait x
-        close $sock
-    } -cleanup {
-    } -result {broken pipe} -returnCodes 1
-test socket-14.11.1 {pending [socket -async] and blocking [puts], no listener, flush} \
-    -constraints {socket supported_inet supported_inet6} \
-    -body {
-        set sock [socket -async localhost [randport]]
-        fconfigure $sock -blocking 0
-        puts $sock ok
-        flush $sock
-        fileevent $sock writable {set x 1}
-        vwait x
-        close $sock
-    } -cleanup {
-        unset x
-    } -result {broken pipe} -returnCodes 1
-test socket-14.12 {[socket -async] background progress triggered by [fconfigure -error]} \
-    -constraints {socket supported_inet supported_inet6} \
-    -body {
-        set s [socket -async localhost [randport]]
-        for {set i 0} {$i < 50} {incr i} {
-            set x [fconfigure $s -error]
-            if {$x != ""} break
-            after 200
-        }
-        set x
-    } -cleanup {
-        close $s
-        unset x s
-    } -result {connection refused}
-
 ::tcltest::cleanupTests
 flush stdout
-return
-
-# Local Variables:
-# mode: tcl
-# fill-column: 78
-# End:+return