--- conflicted
+++ resolved
@@ -61,19 +61,12 @@
 # using the remote server are not performed.
 
 if {"::tcltest" ni [namespace children]} {
-<<<<<<< HEAD
-    package require tcltest
-    namespace import -force ::tcltest::*
-}
-
-::tcltest::loadTestedCommands
-catch [list package require -exact Tcltest [info patchlevel]]
-=======
     package require tcltest 2.5
     namespace import -force ::tcltest::*
 }
 
->>>>>>> f2963d15
+::tcltest::loadTestedCommands
+catch [list package require -exact Tcltest [info patchlevel]]
 ::tcltest::loadTestedCommands
 
 if {[expr {[info exists ::env(TRAVIS_OSX_IMAGE)] && [string match xcode* $::env(TRAVIS_OSX_IMAGE)]}]} {
