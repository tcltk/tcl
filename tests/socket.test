--- conflicted
+++ resolved
@@ -2423,7 +2423,6 @@
 	puts $sock ok
 	fileevent $sock writable {set x 1}
 	vwait x
-<<<<<<< HEAD
 	close $sock
     } -cleanup {
 	catch {close $sock}
@@ -2454,7 +2453,7 @@
 	set s [socket -async localhost [randport]]
 	for {set i 0} {$i < 50} {incr i} {
 	    set x [fconfigure $s -error]
-	    if {$x != ""} break
+	    if {$x ne ""} break
 	    after 200
 	}
 	set x
@@ -2466,69 +2465,6 @@
 test socket-14.13 {testing writable event when quick failure} \
     -constraints {socket win supported_inet notWine} \
     -body {
-=======
-	puts [gets $x]
-    } script
-    set fd [open |[list [interpreter] script] RDWR]
-    set port [gets $fd]
-    set after [after $latency set x timeout]
-} -constraints {socket supported_inet6 localhost_v6} -body {
-    set sock [socket -async localhost $port]
-    fconfigure $sock -blocking 0
-    puts $sock ok
-    flush $sock
-    fileevent $fd readable {set x 1}
-    vwait x
-    list [fconfigure $sock -error] [gets $fd]
-} -cleanup {
-    after cancel $after
-    catch {close $fd}
-    catch {close $sock}
-    removeFile script
-} -result {{} ok}
-test socket-14.11.0 {pending [socket -async] and nonblocking [puts], no listener, no flush} -setup {
-    set after [after $latency set x timeout]
-} -body {
-    set sock [socket -async localhost [randport]]
-    fconfigure $sock -blocking 0
-    puts $sock ok
-    fileevent $sock writable {set x 1}
-    vwait x
-    close $sock
-} -constraints socket -cleanup {
-    after cancel $after
-    catch {close $sock}
-    unset -nocomplain x
-} -result {socket is not connected} -returnCodes 1
-test socket-14.11.1 {pending [socket -async] and nonblocking [puts], no listener, flush} -setup {
-    set after [after $latency set x timeout]
-} -body {
-    set sock [socket -async localhost [randport]]
-    fconfigure $sock -blocking 0
-    puts $sock ok
-    flush $sock
-    fileevent $sock writable {set x 1}
-    vwait x
-    close $sock
-} -constraints {socket nonPortable} -cleanup {
-    after cancel $timeout
-    catch {close $sock}
-    unset -nocomplain x
-} -result {socket is not connected} -returnCodes 1
-test socket-14.12 {[socket -async] background progress triggered by [fconfigure -error]} -body {
-    set s [socket -async localhost [randport]]
-    for {set i 0} {$i < 50} {incr i} {
-	set x [fconfigure $s -error]
-	if {$x ne ""} break
-	after 200
-    }
-    set x
-} -constraints socket -cleanup {
-    catch {close $s}
-    unset -nocomplain x s
-} -result {connection refused}
-test socket-14.13 {testing writable event when quick failure} -body {
->>>>>>> fa956a35
     # Test for bug 336441ed59 where a quick background fail was ignored
 
     # Test only for windows as socket -async 255.255.255.255 fails
