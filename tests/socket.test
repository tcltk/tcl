--- conflicted
+++ resolved
@@ -2426,7 +2426,6 @@
 test socket-14.11.0 {pending [socket -async] and nonblocking [puts], no listener, no flush} \
     -constraints {socket notWinCI} \
     -body {
-<<<<<<< HEAD
         set sock [socket -async localhost [randport]]
         fileevent $sock writable {incr x}
         vwait x
@@ -2435,14 +2434,6 @@
         fileevent $sock writable {incr x}
         vwait x
         close $sock
-=======
-	set sock [socket -async localhost [randport]]
-	fconfigure $sock -blocking 0
-	puts $sock ok
-	fileevent $sock writable {set x 1}
-	vwait x
-	close $sock
->>>>>>> 2ba12cd8
     } -cleanup {
 	catch {close $sock}
 	unset x
