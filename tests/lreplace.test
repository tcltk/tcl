# Commands covered:  lreplace
#
# This file contains a collection of tests for one or more of the Tcl
# built-in commands.  Sourcing this file into Tcl runs the tests and
# generates output for errors.  No output means no errors were found.
#
# Copyright (c) 1991-1993 The Regents of the University of California.
# Copyright (c) 1994 Sun Microsystems, Inc.
# Copyright (c) 1998-1999 by Scriptics Corporation.
#
# See the file "license.terms" for information on usage and redistribution
# of this file, and for a DISCLAIMER OF ALL WARRANTIES.
<<<<<<< HEAD
#
# RCS: @(#) $Id: lreplace.test,v 1.10 2008/07/21 22:22:28 nijtmans Exp $
=======
>>>>>>> 09374559

if {[lsearch [namespace children] ::tcltest] == -1} {
    package require tcltest
    namespace import -force ::tcltest::*
}

test lreplace-1.1 {lreplace command} {
    lreplace {1 2 3 4 5} 0 0 a
} {a 2 3 4 5}
test lreplace-1.2 {lreplace command} {
    lreplace {1 2 3 4 5} 1 1 a
} {1 a 3 4 5}
test lreplace-1.3 {lreplace command} {
    lreplace {1 2 3 4 5} 2 2 a
} {1 2 a 4 5}
test lreplace-1.4 {lreplace command} {
    lreplace {1 2 3 4 5} 3 3 a
} {1 2 3 a 5}
test lreplace-1.5 {lreplace command} {
    lreplace {1 2 3 4 5} 4 4 a
} {1 2 3 4 a}
test lreplace-1.6 {lreplace command} {
    lreplace {1 2 3 4 5} 4 5 a
} {1 2 3 4 a}
test lreplace-1.7 {lreplace command} {
    lreplace {1 2 3 4 5} -1 -1 a
} {a 1 2 3 4 5}
test lreplace-1.8 {lreplace command} {
    lreplace {1 2 3 4 5} 2 end a b c d
} {1 2 a b c d}
test lreplace-1.9 {lreplace command} {
    lreplace {1 2 3 4 5} 0 3
} {5}
test lreplace-1.10 {lreplace command} {
    lreplace {1 2 3 4 5} 0 4
} {}
test lreplace-1.11 {lreplace command} {
    lreplace {1 2 3 4 5} 0 1
} {3 4 5}
test lreplace-1.12 {lreplace command} {
    lreplace {1 2 3 4 5} 2 3
} {1 2 5}
test lreplace-1.13 {lreplace command} {
    lreplace {1 2 3 4 5} 3 end
} {1 2 3}
test lreplace-1.14 {lreplace command} {
    lreplace {1 2 3 4 5} -1 4 a b c
} {a b c}
test lreplace-1.15 {lreplace command} {
    lreplace {a b "c c" d e f} 3 3
} {a b {c c} e f}
test lreplace-1.16 {lreplace command} {
    lreplace { 1 2 3 4 5} 0 0 a
} {a 2 3 4 5}
test lreplace-1.17 {lreplace command} {
    lreplace {1 2 3 4 "5 6"} 4 4 a
} {1 2 3 4 a}
test lreplace-1.18 {lreplace command} {
    lreplace {1 2 3 4 {5 6}} 4 4 a
} {1 2 3 4 a}
test lreplace-1.19 {lreplace command} {
    lreplace {1 2 3 4} 2 end x y z
} {1 2 x y z}
test lreplace-1.20 {lreplace command} {
    lreplace {1 2 3 4} end end a
} {1 2 3 a}
test lreplace-1.21 {lreplace command} {
    lreplace {1 2 3 4} end 3 a
} {1 2 3 a}
test lreplace-1.22 {lreplace command} {
    lreplace {1 2 3 4} end end
} {1 2 3}
test lreplace-1.23 {lreplace command} {
    lreplace {1 2 3 4} 2 -1 xy
} {1 2 xy 3 4}
test lreplace-1.24 {lreplace command} {
    lreplace {1 2 3 4} end -1 z
} {1 2 3 z 4}
test lreplace-1.25 {lreplace command} {
    concat \"[lreplace {\}\     hello} end end]\"
} {"\}\ "}
test lreplace-1.26 {lreplace command} {
    catch {unset foo}
    set foo {a b}
    list [set foo [lreplace $foo end end]] \
        [set foo [lreplace $foo end end]] \
        [set foo [lreplace $foo end end]]
} {a {} {}}


test lreplace-2.1 {lreplace errors} {
    list [catch lreplace msg] $msg
} {1 {wrong # args: should be "lreplace list first last ?element ...?"}}
test lreplace-2.2 {lreplace errors} {
    list [catch {lreplace a b} msg] $msg
} {1 {wrong # args: should be "lreplace list first last ?element ...?"}}
test lreplace-2.3 {lreplace errors} {
    list [catch {lreplace x a 10} msg] $msg
} {1 {bad index "a": must be integer?[+-]integer? or end?[+-]integer?}}
test lreplace-2.4 {lreplace errors} {
    list [catch {lreplace x 10 x} msg] $msg
} {1 {bad index "x": must be integer?[+-]integer? or end?[+-]integer?}}
test lreplace-2.5 {lreplace errors} {
    list [catch {lreplace x 10 1x} msg] $msg
} {1 {bad index "1x": must be integer?[+-]integer? or end?[+-]integer?}}
test lreplace-2.6 {lreplace errors} {
    list [catch {lreplace x 3 2} msg] $msg
} {1 {list doesn't contain element 3}}
test lreplace-2.7 {lreplace errors} {
    list [catch {lreplace x 1 1} msg] $msg
} {1 {list doesn't contain element 1}}

test lreplace-3.1 {lreplace won't modify shared argument objects} {
    proc p {} {
        lreplace "a b c" 1 1 "x y"
        return "a b c"
    }
    p
} "a b c"

# cleanup
catch {unset foo}
::tcltest::cleanupTests
return<|MERGE_RESOLUTION|>--- conflicted
+++ resolved
@@ -10,11 +10,6 @@
 #
 # See the file "license.terms" for information on usage and redistribution
 # of this file, and for a DISCLAIMER OF ALL WARRANTIES.
-<<<<<<< HEAD
-#
-# RCS: @(#) $Id: lreplace.test,v 1.10 2008/07/21 22:22:28 nijtmans Exp $
-=======
->>>>>>> 09374559
 
 if {[lsearch [namespace children] ::tcltest] == -1} {
     package require tcltest
