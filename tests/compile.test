# This file contains tests for the files tclCompile.c, tclCompCmds.c and
# tclLiteral.c
#
# This file contains a collection of tests for one or more of the Tcl built-in
# commands. Sourcing this file into Tcl runs the tests and generates output
# for errors. No output means no errors were found.
#
# Copyright (c) 1997 by Sun Microsystems, Inc.
# Copyright (c) 1998-1999 by Scriptics Corporation.
#
# See the file "license.terms" for information on usage and redistribution of
# this file, and for a DISCLAIMER OF ALL WARRANTIES.

package require tcltest 2
namespace import -force ::tcltest::*

::tcltest::loadTestedCommands
catch [list package require -exact Tcltest [info patchlevel]]

testConstraint exec       [llength [info commands exec]]
testConstraint memory     [llength [info commands memory]]
testConstraint testevalex [llength [info commands testevalex]]

# The following tests are very incomplete, although the rest of the
# test suite covers this file fairly well.

catch {rename p ""}
catch {namespace delete test_ns_compile}
catch {unset x}
catch {unset y}
catch {unset a}

test compile-1.1 {TclCompileString: look up cmds in proc ns, not current ns} -setup {
    catch {namespace delete test_ns_compile}
    catch {unset x}
} -body {
    set x 123
    namespace eval test_ns_compile {
        proc set {args} {
            global x
            lappend x test_ns_compile::set
        }
        proc p {} {
            set 0
        }
    }
    list [test_ns_compile::p] [set x]
} -result {{123 test_ns_compile::set} {123 test_ns_compile::set}}
test compile-1.2 {TclCompileString, error result is reset if TclGetLong determines word isn't an integer} {
    proc p {x} {info commands 3m}
    list [catch {p} msg] $msg
} {1 {wrong # args: should be "p x"}}

test compile-2.1 {TclCompileDollarVar: global scalar name with ::s} -setup {
    catch {unset x}
} -body {
    set x 123
    list $::x [expr {"x" in [info globals]}]
} -result {123 1}
test compile-2.2 {TclCompileDollarVar: global scalar name with ::s} -setup {
    catch {unset y}
} -body {
    proc p {} {
        set ::y 789
        return $::y
    }
    list [p] $::y [expr {"y" in [info globals]}]
} -result {789 789 1}
test compile-2.3 {TclCompileDollarVar: global array name with ::s} -setup {
    catch {unset a}
} -body {
    set ::a(1) 2
    list $::a(1) [set ::a($::a(1)) 3] $::a(2) [expr {"a" in [info globals]}]
} -result {2 3 3 1}
test compile-2.4 {TclCompileDollarVar: global scalar name with ::s} -setup {
    catch {unset a}
} -body {
    proc p {} {
        set ::a(1) 1
        return $::a($::a(1))
    }
    list [p] $::a(1) [expr {"a" in [info globals]}]
} -result {1 1 1}
test compile-2.5 {TclCompileDollarVar: global array, called as ${arrName(0)}} -setup {
    catch {unset a}
} -body {
    proc p {} {
	global a
        set a(1) 1
        return ${a(1)}$::a(1)$a(1)
    }
    list [p] $::a(1) [expr {"a" in [info globals]}]
} -result {111 1 1}

test compile-3.1 {TclCompileCatchCmd: only catch cmds with scalar vars are compiled inline} -setup {
    catch {unset a}
} -body {
    set a(1) xyzzyx
    proc p {} {
        global a
        catch {set x 123} a(1)
    }
    list [p] $a(1)
} -result {0 123}
test compile-3.2 {TclCompileCatchCmd: non-local variables} {
    set ::foo 1
    proc catch-test {} {
	catch {set x 3} ::foo
    }
    catch-test
    return $::foo
} 3
test compile-3.3 {TclCompileCatchCmd: overagressive compiling [bug 219184]} {
    proc catch-test {str} {
	catch [eval $str GOOD]
	error BAD
    }
    catch {catch-test error} ::foo
    return $::foo
} {GOOD}
test compile-3.4 {TclCompileCatchCmd: bcc'ed [return] is caught} {
    proc foo {} {
	set fail [catch {
	    return 1
	}] ; # {}	
	return 2
    }
    foo
} {2}
test compile-3.5 {TclCompileCatchCmd: recover from error, [Bug 705406]} {
    proc foo {} {
	catch {
	    if {[a]} {
		if b {}
	    }   
	}   
    }
    list [catch foo msg] $msg
} {0 1}
test compile-3.6 {TclCompileCatchCmd: error in storing result [Bug 3098302]} {*}{
     -setup {
	 namespace eval catchtest {
	     variable result1 {}
	 }
	 trace add variable catchtest::result1 write catchtest::failtrace
	 proc catchtest::failtrace {n1 n2 op} {
	     return -code error "trace on $n1 fails by request"
	 }
     }
    -body {
	proc catchtest::x {} {
	    variable result1
	    set count 0
	    for {set i 0} {$i < 10} {incr i} {
		set status2 [catch {
		    set status1 [catch {
			return -code error -level 0 "original failure"
		    } result1 options1]
		} result2 options2]
		incr count
	    }
	    list $count $result2
	}
	catchtest::x
    }
    -result {10 {can't set "result1": trace on result1 fails by request}}
    -cleanup {namespace delete catchtest}
}

test compile-3.7 {TclCompileCatchCmd: error in storing options [Bug 3098302]} {*}{
     -setup {
	 namespace eval catchtest {
	     variable options1 {}
	 }
	 trace add variable catchtest::options1 write catchtest::failtrace
	 proc catchtest::failtrace {n1 n2 op} {
	     return -code error "trace on $n1 fails by request"
	 }
     }
    -body {
	proc catchtest::x {} {
	    variable options1
	    set count 0
	    for {set i 0} {$i < 10} {incr i} {
		set status2 [catch {
		    set status1 [catch {
			return -code error -level 0 "original failure"
		    } result1 options1]
		} result2 options2]
		incr count
	    }
	    list $count $result2
	}
	catchtest::x
    }
    -result {10 {can't set "options1": trace on options1 fails by request}}
    -cleanup {namespace delete catchtest}
}

test compile-4.1 {TclCompileForCmd: command substituted test expression} {
    set i 0
    set j 0
    # Should be "forever"
    for {} [expr $i < 3] {} {
	set j [incr i]
	if {$j > 3} break
    }
    set j
} {4}

test compile-5.1 {TclCompileForeachCmd: exception stack} {
    proc foreach-exception-test {} {
	foreach array(index) [list 1 2 3] break
	foreach array(index) [list 1 2 3] break
	foreach scalar [list 1 2 3] break
    }
    list [catch foreach-exception-test result] $result
} {0 {}}
test compile-5.2 {TclCompileForeachCmd: non-local variables} {
    set ::foo 1
    proc foreach-test {} {
	foreach ::foo {1 2 3} {}
    }
    foreach-test
    set ::foo
} 3
test compile-5.3 {TclCompileForeachCmd: [Bug b9b2079e6d]} -setup {
    proc demo {} {
	foreach x y {
	    if 1 break else
	}
    }
} -body {
    demo
} -cleanup {
    rename demo {}
} -returnCodes error -result {wrong # args: no script following "else" argument}

test compile-6.1 {TclCompileSetCmd: global scalar names with ::s} -setup {
    catch {unset x}
    catch {unset y}
} -body {
    set x 123
    proc p {} {
        set ::y 789
        return $::y
    }
    list $::x [expr {"x" in [info globals]}] \
         [p] $::y [expr {"y" in [info globals]}]
} -result {123 1 789 789 1}
test compile-6.2 {TclCompileSetCmd: global array names with ::s} -setup {
    catch {unset a}
} -body {
    set ::a(1) 2
    proc p {} {
        set ::a(1) 1
        return $::a($::a(1))
    }
    list $::a(1) [p] [set ::a($::a(1)) 3] $::a(1) [expr {"a" in [info globals]}]
} -result {2 1 3 3 1}
test compile-6.3 {TclCompileSetCmd: namespace var names with ::s} -setup {
    catch {namespace delete test_ns_compile}
    catch {unset x}
} -body {
    namespace eval test_ns_compile {
        variable v hello
        variable arr
        set ::x $::test_ns_compile::v
	set ::test_ns_compile::arr(1) 123
    }
    list $::x $::test_ns_compile::arr(1)
} -result {hello 123}

test compile-7.1 {TclCompileWhileCmd: command substituted test expression} {
    set i 0
    set j 0
    # Should be "forever"
    while [expr $i < 3] {
	set j [incr i]
	if {$j > 3} break
    }
    set j
} {4}

test compile-8.1 {CollectArgInfo: binary data} {
    list [catch "string length \000foo" msg] $msg
} {0 4}
test compile-8.2 {CollectArgInfo: binary data} {
    list [catch "string length foo\000" msg] $msg
} {0 4}
test compile-8.3 {CollectArgInfo: handle "]" at end of command properly} {
    set x ]
} {]}

test compile-9.1 {UpdateStringOfByteCode: called for duplicate of compiled empty object} {
    proc p {} {
        set x {}
        eval $x
        append x { }
        eval $x
    }
    p
} {}

test compile-10.1 {BLACKBOX: exception stack overflow} {
    set x {{0}}
    set y 0
    while {$y < 100} {
	if !$x {incr y}
    }
} {}

test compile-11.1 {Tcl_Append*: ensure Tcl_ResetResult is used properly} -body {
    apply {{} {
	# shared object - Interp result && Var 'r'
	set r [list foobar]
	# command that will add error to result
	lindex a bogus
    }}
} -returnCodes error -result {bad index "bogus": must be integer?[+-]integer? or end?[+-]integer?}
test compile-11.2 {Tcl_Append*: ensure Tcl_ResetResult is used properly} -body {
    apply {{} { set r [list foobar] ; string index a bogus }}
} -returnCodes error -result {bad index "bogus": must be integer?[+-]integer? or end?[+-]integer?}
test compile-11.3 {Tcl_Append*: ensure Tcl_ResetResult is used properly} -body {
    apply {{} { set r [list foobar] ; string index a 0o9 }}
} -returnCodes error -match glob -result {*invalid octal number*}
test compile-11.4 {Tcl_Append*: ensure Tcl_ResetResult is used properly} -body {
    apply {{} { set r [list foobar] ; array set var {one two many} }}
} -returnCodes error -result {list must have an even number of elements}
test compile-11.5 {Tcl_Append*: ensure Tcl_ResetResult is used properly} -body {
    apply {{} { set r [list foobar] ; incr foo bar baz}}
} -returnCodes error -result {wrong # args: should be "incr varName ?increment?"}
test compile-11.6 {Tcl_Append*: ensure Tcl_ResetResult is used properly} -body {
    apply {{} { set r [list foobar] ; incr}}
} -returnCodes error -result {wrong # args: should be "incr varName ?increment?"}
test compile-11.7 {Tcl_Append*: ensure Tcl_ResetResult is used properly} -body {
    apply {{} { set r [list foobar] ; expr !a }}
} -returnCodes error -match glob -result *
test compile-11.8 {Tcl_Append*: ensure Tcl_ResetResult is used properly} -body {
    apply {{} { set r [list foobar] ; expr {!a} }}
} -returnCodes error -match glob -result *
test compile-11.9 {Tcl_Append*: ensure Tcl_ResetResult is used properly} -body {
    apply {{} { set r [list foobar] ; llength "\{" }}
    list [catch {p} msg] $msg
} -returnCodes error -result {unmatched open brace in list}

# 
# Special section for tests of tclLiteral.c
# The following tests check for incorrect memory handling in
# TclReleaseLiteral. They are only effective when tcl is compiled with
# TCL_MEM_DEBUG
#
# Special test for leak on interp delete [Bug 467523]. 
test compile-12.1 {testing literal leak on interp delete} -setup {
    proc getbytes {} {
	set lines [split [memory info] "\n"]
	lindex $lines 3 3
    }
} -constraints memory -body {
    set end [getbytes]
    for {set i 0} {$i < 5} {incr i} {
	interp create foo 
	foo eval { 
	    namespace eval bar {}
	} 
	interp delete foo
	set tmp $end
	set end [getbytes]
    }
    set leakedBytes [expr {$end - $tmp}]
} -cleanup {
    rename getbytes {}
    unset -nocomplain end i tmp leakedBytes
} -result 0
# Special test for a memory error in a preliminary fix of [Bug 467523].  It
# requires executing a helpfile.  Presumably the child process is used because
# when this test fails, it crashes.
test compile-12.2 {testing error on literal deletion} -constraints {memory exec} -body {
    set sourceFile [makeFile {
	for {set i 0} {$i < 5} {incr i} {
	    namespace eval bar {}
	    namespace delete bar
	}
	puts 0
    } source.file]
    exec [interpreter] $sourceFile 
} -cleanup {
    catch {removeFile $sourceFile}
} -result 0
# Test to catch buffer overrun in TclCompileTokens from buf 530320
test compile-12.3 {check for a buffer overrun} -body {
    proc crash {} {
	puts $array([expr {a+2}])
    }
    crash
} -returnCodes error -cleanup {
    rename crash {}
} -match glob -result *
test compile-12.4 {TclCleanupLiteralTable segfault} -body {
    # Tcl Bug 1001997
    # Here, we're trying to test a case that causes a crash in
    # TclCleanupLiteralTable.  The conditions that we're trying to establish
    # are:
    # - TclCleanupLiteralTable is attempting to clean up a bytecode object in
    #   the literal table.
    # - The bytecode object in question contains the only reference to another
    #   literal.
    # - The literal in question is in the same hash bucket as the bytecode
    #   object, and immediately follows it in the chain.
    # Since newly registered literals are added at the FRONT of the bucket
    # chains, and since the bytecode object is registered before its literals,
    # this is difficult to achieve.  What we do is:
    #  (a) do a [namespace eval] of a string that's calculated to hash into
    #      the same bucket as a literal that it contains.  In this case, the
    #      script and the variable 'bugbug' land in the same bucket.
    #  (b) do a [namespace eval] of a string that contains enough literals to
    #      force TclRegisterLiteral to rebuild the global literal table.  The
    #      newly created hash buckets will contain the literals, IN REVERSE
    #      ORDER, thus putting the bytecode immediately ahead of 'bugbug' and
    #      'bug4345bug'.  The bytecode object will contain the only references
    #      to those two literals.
    #  (c) Delete the interpreter to invoke TclCleanupLiteralTable and tickle
    #      the bug.
    proc foo {} {
	set i [interp create]
	$i eval {
	    namespace eval ::w {concat 4649; variable bugbug}
	    namespace eval ::w {
		concat x1 x2 x3 x4 x5 x6 x7 x8 x9 x10 \
		    x11 x12 x13 x14 x15 x16 x17 x18 x19 x20 \
		    x21 x22 x23 x24 x25 x26 x27 x28 x29 x30 \
		    x31 x32 X33 X34 X35 X36 X37 X38 X39 X40 \
		    x41 x42 x43 x44 x45 x46 x47 x48 x49 x50 \
		    x51 x52 x53 x54 x55 x56 x57 x58 x59 x60 \
		    x61 x62 x63 x64
		concat y1 y2 y3 y4 y5 y6 y7 y8 y9 y10 \
		    y11 y12 y13 y14 y15 y16 y17 y18 y19 y20 \
		    y21 y22 y23 y24 y25 y26 y27 y28 y29 y30 \
		    y31 y32 Y33 Y34 Y35 Y36 Y37 Y38 Y39 Y40 \
		    y41 y42 y43 y44 y45 y46 y47 y48 y49 y50 \
		    y51 y52 y53 y54 y55 y56 y57 y58 y59 y60 \
		    y61 y62 y63 y64
		concat z1 z2 z3 z4 z5 z6 z7 z8 z9 z10 \
		    z11 z12 z13 z14 z15 z16 z17 z18 z19 z20 \
		    z21 z22 z23 z24 z25 z26 z27 z28 z29 z30 \
		    z31 z32
	    }
	}
	interp delete $i; # must not crash
	return ok
    }
    foo
} -cleanup {
    rename foo {}
} -result ok

# Special test for underestimating the maxStackSize required for a compiled
# command. A failure will cause a segfault in the child process.
test compile-13.1 {testing underestimate of maxStackSize in list cmd} {exec} {
    set body {set x [list}
    for {set i 0} {$i < 3000} {incr i} {
	append body " $i"
    }
    append body {]; puts OK}
    regsub BODY {proc crash {} {BODY}; crash} $body script
    list [catch {exec [interpreter] << $script} msg] $msg
} {0 OK}

# Tests of nested compile (body in body compilation), should not generate stack overflow
# (with abnormal program termination), bug [fec0c17d39]:
test compile-13.2 {TclCompileScript: testing nested scripts compilation} -setup {
    set i [interp create]
    interp recursionlimit $i [expr {10000+50}]
    $i eval {proc gencode {nr {cmd eval} {nl 0}} {
	set code ""
	set e ""; if {$nl} {set e "\n"}
	for {set i 0} {$i < $nr} {incr i} {
	    append code "$cmd \{$e"
	}
	append code "lappend result 1$e"
	for {set i 0} {$i < $nr} {incr i} {
	    append code "\}$e"
	}
	#puts [format "%% %.40s ... %d bytes" $code [string length $code]]
	return $code
    }}
} -body {
    # Test different compilation variants (instructions evalStk, invokeStk, etc),
    # with 2000 (1000 in debug) nested scripts (bodies). If you get SO/SF exceptions on some low-stack
    # boxes or systems, please don't decrease it (either provide a constraint)
<<<<<<< HEAD
    $i eval {foreach cmd {eval "if 1" try catch} {
	set c [gencode 2000 $cmd]
=======
    $i eval {foreach cmd {eval "if 1" catch} {
	set c [gencode [expr {![info exists ::tcl_platform(debug)] ? 2000 : 1000}] $cmd]
>>>>>>> 6e297fef
	if 1 $c
    }}
    $i eval {set result}
} -result {1 1 1 1} -cleanup {
    interp delete $i
}

# Tests compile-14.* for [Bug 599788] [Bug 0c043a175a47da8c2342]
test compile-14.1 {testing errors in element name; segfault?} {} {
     catch {set a([error])} msg1
     catch {set bubba([join $abba $jubba]) $vol} msg2
     list $msg1 $msg2
} {{wrong # args: should be "error message ?errorInfo? ?errorCode?"} {can't read "abba": no such variable}}

test compile-14.2 {testing element name "$"} -body {
    unset -nocomplain a
    set a() 1
    set a(1) 2 
    set a($) 3
    list [set a()] [set a(1)] [set a($)] [unset a() a(1); lindex [array names a] 0]
} -cleanup {unset a} -result [list 1 2 3 {$}]


# Tests compile-15.* cover Tcl Bug 633204
test compile-15.1 {proper TCL_RETURN code from [return]} {
    apply {{} {catch return}}
} 2
test compile-15.2 {proper TCL_RETURN code from [return]} {
    apply {{} {catch {return foo}}}
} 2
test compile-15.3 {proper TCL_RETURN code from [return]} {
    apply {{} {catch {return $::tcl_library}}}
} 2
test compile-15.4 {proper TCL_RETURN code from [return]} {
    apply {{} {catch {return [info library]}}}
} 2
test compile-15.5 {proper TCL_RETURN code from [return]} {
    apply {{} {catch {set a 1}; return}}
} ""

for {set noComp 0} {$noComp <= 1} {incr noComp} {

if $noComp {
    interp alias {} run {} testevalex
    set constraints testevalex
} else {
    interp alias {} run {} if 1
    set constraints {}
}

test compile-16.1.$noComp {TclCompileScript: word expansion} $constraints {
    run "list [string repeat {{*}a } 255]"
} [lrepeat 255 a]
test compile-16.2.$noComp {TclCompileScript: word expansion} $constraints {
    run "list [string repeat {{*}a } 256]"
} [lrepeat 256 a]
test compile-16.3.$noComp {TclCompileScript: word expansion} $constraints {
    run "list [string repeat {{*}a } 257]"
} [lrepeat 257 a]
test compile-16.4.$noComp {TclCompileScript: word expansion} $constraints {
    run {{*}list}
} {}
test compile-16.5.$noComp {TclCompileScript: word expansion} $constraints {
    run {{*}list {*}{x y z}}
} {x y z}
test compile-16.6.$noComp {TclCompileScript: word expansion} $constraints {
    run {{*}list {*}[list x y z]}
} {x y z}
test compile-16.7.$noComp {TclCompileScript: word expansion} $constraints {
    run {{*}list {*}[list x y z][list x y z]}
} {x y zx y z}
test compile-16.8.$noComp {TclCompileScript: word expansion} -body {
    set l {x y z}
    run {{*}list {*}$l}
} -constraints $constraints -cleanup {
    unset l
} -result {x y z}
test compile-16.9.$noComp {TclCompileScript: word expansion} -body {
    set l {x y z}
    run {{*}list {*}$l$l}
} -constraints $constraints -cleanup {
    unset l
} -result {x y zx y z}
test compile-16.10.$noComp {TclCompileScript: word expansion} -body {
    run {{*}\{}
} -constraints $constraints -returnCodes error \
-result {unmatched open brace in list}
test compile-16.11.$noComp {TclCompileScript: word expansion} -body {
    proc badList {} {return \{}
    run {{*}[badList]}
} -constraints $constraints -cleanup {
    rename badList {}
} -returnCodes error  -result {unmatched open brace in list}
test compile-16.12.$noComp {TclCompileScript: word expansion} $constraints {
    run {{*}list x y z}
} {x y z}
test compile-16.13.$noComp {TclCompileScript: word expansion} $constraints {
    run {{*}list x y {*}z}
} {x y z}
test compile-16.14.$noComp {TclCompileScript: word expansion} $constraints {
    run {{*}list x {*}y z}
} {x y z}
test compile-16.15.$noComp {TclCompileScript: word expansion} $constraints {
    run {list x y {*}z}
} {x y z}
test compile-16.16.$noComp {TclCompileScript: word expansion} $constraints {
    run {list x {*}y z}
} {x y z}
test compile-16.17.$noComp {TclCompileScript: word expansion} $constraints {
    run {list {*}x y z}
} {x y z}

# These tests note that expansion can in theory cause the number of arguments
# to a command to exceed INT_MAX, which is as big as objc is allowed to get.
#
# In practice, it seems we will run out of memory before we confront this
# issue. Note that compiled operations run out of memory at smaller objc
# values than direct string evaluation.
#
# These tests are constrained as knownBug because they are likely to cause
# memory allocation panics somewhere, and we don't want panics in the test
# suite.
#
test compile-16.18.$noComp {TclCompileScript: word expansion} -body {
    proc LongList {} {return [lrepeat [expr {1<<10}] x]}
    llength [run "list [string repeat {{*}[LongList] } [expr {1<<10}]]"]
} -constraints [linsert $constraints 0 knownBug] -cleanup {
    rename LongList {}
} -returnCodes ok  -result [expr {1<<20}]
test compile-16.19.$noComp {TclCompileScript: word expansion} -body {
    proc LongList {} {return [lrepeat [expr {1<<11}] x]}
    llength [run "list [string repeat {{*}[LongList] } [expr {1<<11}]]"]
} -constraints [linsert $constraints 0 knownBug] -cleanup {
    rename LongList {}
} -returnCodes ok  -result [expr {1<<22}]
test compile-16.20.$noComp {TclCompileScript: word expansion} -body {
    proc LongList {} {return [lrepeat [expr {1<<12}] x]}
    llength [run "list [string repeat {{*}[LongList] } [expr {1<<12}]]"]
} -constraints [linsert $constraints 0 knownBug] -cleanup {
    rename LongList {}
} -returnCodes ok  -result [expr {1<<24}]
# This is the one that should cause overflow
test compile-16.21.$noComp {TclCompileScript: word expansion} -body {
    proc LongList {} {return [lrepeat [expr {1<<16}] x]}
    llength [run "list [string repeat {{*}[LongList] } [expr {1<<16}]]"]
} -constraints [linsert $constraints 0 knownBug] -cleanup {
    rename LongList {}
} -returnCodes ok  -result [expr {wide(1)<<32}]
test compile-16.22.$noComp {
    Bug 845412: TclCompileScript: word expansion not mandatory
} -body {
    # This test may crash and will fail unless Bug 845412 is fixed.
    proc ReturnResults args {return $args}
    run "ReturnResults [string repeat {x } 260]"
} -constraints $constraints -cleanup {
    rename ReturnResults {}
} -returnCodes ok -result [string trim [string repeat {x } 260]]
test compile-16.23.$noComp {
    Bug 1032805: defer parse error until run time
} -constraints $constraints -body {
    namespace eval x {
	run {
	    proc if {a b} {uplevel 1 [list set $a $b]}
	    if 1 {syntax {}{}}
	}
    }
} -cleanup {
    namespace delete x
} -returnCodes ok -result {syntax {}{}}
test compile-16.24.$noComp {
    Bug 1638414: bad list constant as first expanded term
} -constraints $constraints -body {
    run "{*}\"\{foo bar\""
} -returnCodes error -result {unmatched open brace in list}
test compile-16.25.$noComp {TclCompileScript: word expansion, naked backslashes} $constraints {
    run {list {*}{a \n b}}
} {a {
} b}
test compile-16.26.$noComp {TclCompileScript: word expansion, protected backslashes} $constraints {
    run {list {*}{a {\n} b}}
} {a {\n} b}
}	;# End of noComp loop

# These tests are messy because it wrecks the interpreter it runs in!  They
# demonstrate issues arising from [FRQ 1101710]
test compile-17.1 {Command interpretation binding for compiled code} -constraints knownBug -setup {
    set i [interp create]
} -body {
    $i eval {
	if 1 {
	    expr [
		proc expr args {return substituted}
		format {[subst compiled]}
	    ]
	}
    }
} -cleanup {
    interp delete $i
} -result substituted
test compile-17.2 {Command interpretation binding for non-compiled code} -setup {
    set i [interp create]
} -body {
    $i eval {
	if 1 {
	    [subst expr] [
		proc expr args {return substituted}
		format {[subst compiled]}
	    ]
	}
    }
} -cleanup {
    interp delete $i
} -result substituted

# This tests the supported parts of the unsupported [disassemble] command. It
# does not check the format of disassembled bytecode though; that's liable to
# change without warning.

set disassemblables [linsert [join {
    constructor destructor lambda method objmethod proc script
} ", "] end-1 or]
test compile-18.1 {disassembler - basics} -returnCodes error -body {
    tcl::unsupported::disassemble
} -match glob -result {wrong # args: should be "*"}
test compile-18.2 {disassembler - basics} -returnCodes error -body {
    tcl::unsupported::disassemble ?
} -result "bad type \"?\": must be $disassemblables"
test compile-18.3 {disassembler - basics} -returnCodes error -body {
    tcl::unsupported::disassemble lambda
} -match glob -result {wrong # args: should be "* lambda lambdaTerm"}
test compile-18.4 {disassembler - basics} -returnCodes error -body {
    tcl::unsupported::disassemble lambda \{
} -result "can't interpret \"\{\" as a lambda expression"
test compile-18.5 {disassembler - basics} -body {
    # Allow any string: the result format is not defined anywhere!
    tcl::unsupported::disassemble lambda {{} {}}
} -match glob -result *
test compile-18.6 {disassembler - basics} -returnCodes error -body {
    tcl::unsupported::disassemble proc
} -match glob -result {wrong # args: should be "* proc procName"}
test compile-18.7 {disassembler - basics} -returnCodes error -body {
    tcl::unsupported::disassemble proc nosuchproc
} -result {"nosuchproc" isn't a procedure}
test compile-18.8 {disassembler - basics} -setup {
    proc chewonthis {} {}
} -body {
    # Allow any string: the result format is not defined anywhere!
    tcl::unsupported::disassemble proc chewonthis
} -cleanup {
    rename chewonthis {}
} -match glob -result *
test compile-18.9 {disassembler - basics} -returnCodes error -body {
    tcl::unsupported::disassemble script
} -match glob -result {wrong # args: should be "* script script"}
test compile-18.10 {disassembler - basics} -body {
    # Allow any string: the result format is not defined anywhere!
    tcl::unsupported::disassemble script {}
} -match glob -result *
test compile-18.11 {disassembler - basics} -returnCodes error -body {
    tcl::unsupported::disassemble method
} -match glob -result {wrong # args: should be "* method className methodName"}
test compile-18.12 {disassembler - basics} -returnCodes error -body {
    tcl::unsupported::disassemble method nosuchclass foo
} -result {nosuchclass does not refer to an object}
test compile-18.13 {disassembler - basics} -returnCodes error -setup {
    oo::object create justanobject
} -body {
    tcl::unsupported::disassemble method justanobject foo
} -cleanup {
    justanobject destroy
} -result {"justanobject" is not a class}
test compile-18.14 {disassembler - basics} -returnCodes error -body {
    tcl::unsupported::disassemble method oo::object nosuchmethod
} -result {unknown method "nosuchmethod"}
test compile-18.15 {disassembler - basics} -setup {
    oo::class create foo {method bar {} {}}
} -body {
    # Allow any string: the result format is not defined anywhere!
    tcl::unsupported::disassemble method foo bar
} -cleanup {
    foo destroy
} -match glob -result *
test compile-18.16 {disassembler - basics} -returnCodes error -body {
    tcl::unsupported::disassemble objmethod
} -match glob -result {wrong # args: should be "* objmethod objectName methodName"}
test compile-18.17 {disassembler - basics} -returnCodes error -body {
    tcl::unsupported::disassemble objmethod nosuchobject foo
} -result {nosuchobject does not refer to an object}
test compile-18.18 {disassembler - basics} -returnCodes error -body {
    tcl::unsupported::disassemble objmethod oo::object nosuchmethod
} -result {unknown method "nosuchmethod"}
test compile-18.19 {disassembler - basics} -setup {
    oo::object create foo
    oo::objdefine foo {method bar {} {}}
} -body {
    # Allow any string: the result format is not defined anywhere!
    tcl::unsupported::disassemble objmethod foo bar
} -cleanup {
    foo destroy
} -match glob -result *
# There never was a compile-18.20.
# The keys of the dictionary produced by [getbytecode] are defined.
set bytecodekeys {literals variables exception instructions auxiliary commands script namespace stackdepth exceptdepth}
test compile-18.21 {disassembler - basics} -returnCodes error -body {
    tcl::unsupported::getbytecode
} -match glob -result {wrong # args: should be "*"}
test compile-18.22 {disassembler - basics} -returnCodes error -body {
    tcl::unsupported::getbytecode ?
} -result "bad type \"?\": must be $disassemblables"
test compile-18.23 {disassembler - basics} -returnCodes error -body {
    tcl::unsupported::getbytecode lambda
} -match glob -result {wrong # args: should be "* lambda lambdaTerm"}
test compile-18.24 {disassembler - basics} -returnCodes error -body {
    tcl::unsupported::getbytecode lambda \{
} -result "can't interpret \"\{\" as a lambda expression"
test compile-18.25 {disassembler - basics} -body {
    dict keys [tcl::unsupported::getbytecode lambda {{} {}}]
} -result "$bytecodekeys initiallinenumber sourcefile"
test compile-18.26 {disassembler - basics} -returnCodes error -body {
    tcl::unsupported::getbytecode proc
} -match glob -result {wrong # args: should be "* proc procName"}
test compile-18.27 {disassembler - basics} -returnCodes error -body {
    tcl::unsupported::getbytecode proc nosuchproc
} -result {"nosuchproc" isn't a procedure}
test compile-18.28 {disassembler - basics} -setup {
    proc chewonthis {} {}
} -body {
    dict keys [tcl::unsupported::getbytecode proc chewonthis]
} -cleanup {
    rename chewonthis {}
} -result "$bytecodekeys initiallinenumber sourcefile"
test compile-18.28.1 {disassembler - tricky bit} -setup {
    eval [list proc chewonthis {} {}]
} -body {
    dict keys [tcl::unsupported::getbytecode proc chewonthis]
} -cleanup {
    rename chewonthis {}
} -result $bytecodekeys
test compile-18.28.2 {disassembler - tricky bit} -setup {
    eval {proc chewonthis {} {}}
} -body {
    dict keys [tcl::unsupported::getbytecode proc chewonthis]
} -cleanup {
    rename chewonthis {}
} -result "$bytecodekeys initiallinenumber sourcefile"
test compile-18.28.3 {disassembler - tricky bit} -setup {
    proc Proc {n a b} {
	proc $n $a $b
    }
    Proc chewonthis {} {}
} -body {
    dict keys [tcl::unsupported::getbytecode proc chewonthis]
} -cleanup {
    rename Proc {}
    rename chewonthis {}
} -result $bytecodekeys
test compile-18.28.4 {disassembler - tricky bit} -setup {
    proc Proc {n a b} {
	tailcall proc $n $a $b
    }
    Proc chewonthis {} {}
} -body {
    dict keys [tcl::unsupported::getbytecode proc chewonthis]
} -cleanup {
    rename Proc {}
    rename chewonthis {}
} -result "$bytecodekeys initiallinenumber sourcefile"
test compile-18.29 {disassembler - basics} -returnCodes error -body {
    tcl::unsupported::getbytecode script
} -match glob -result {wrong # args: should be "* script script"}
test compile-18.30 {disassembler - basics} -body {
    dict keys [tcl::unsupported::getbytecode script {}]
} -result $bytecodekeys
test compile-18.31 {disassembler - basics} -returnCodes error -body {
    tcl::unsupported::getbytecode method
} -match glob -result {wrong # args: should be "* method className methodName"}
test compile-18.32 {disassembler - basics} -returnCodes error -body {
    tcl::unsupported::getbytecode method nosuchclass foo
} -result {nosuchclass does not refer to an object}
test compile-18.33 {disassembler - basics} -returnCodes error -setup {
    oo::object create justanobject
} -body {
    tcl::unsupported::getbytecode method justanobject foo
} -cleanup {
    justanobject destroy
} -result {"justanobject" is not a class}
test compile-18.34 {disassembler - basics} -returnCodes error -body {
    tcl::unsupported::getbytecode method oo::object nosuchmethod
} -result {unknown method "nosuchmethod"}
test compile-18.35 {disassembler - basics} -setup {
    oo::class create foo {method bar {} {}}
} -body {
    dict keys [tcl::unsupported::getbytecode method foo bar]
} -cleanup {
    foo destroy
} -result "$bytecodekeys initiallinenumber sourcefile"
test compile-18.36 {disassembler - basics} -returnCodes error -body {
    tcl::unsupported::getbytecode objmethod
} -match glob -result {wrong # args: should be "* objmethod objectName methodName"}
test compile-18.37 {disassembler - basics} -returnCodes error -body {
    tcl::unsupported::getbytecode objmethod nosuchobject foo
} -result {nosuchobject does not refer to an object}
test compile-18.38 {disassembler - basics} -returnCodes error -body {
    tcl::unsupported::getbytecode objmethod oo::object nosuchmethod
} -result {unknown method "nosuchmethod"}
test compile-18.39 {disassembler - basics} -setup {
    oo::object create foo
    oo::objdefine foo {method bar {} {}}
} -body {
    dict keys [tcl::unsupported::getbytecode objmethod foo bar]
} -cleanup {
    foo destroy
} -result "$bytecodekeys initiallinenumber sourcefile"
test compile-18.40 {disassembler - basics} -returnCodes error -body {
    tcl::unsupported::disassemble constructor
} -match glob -result {wrong # args: should be "* constructor className"}
test compile-18.41 {disassembler - basics} -returnCodes error -body {
    tcl::unsupported::disassemble constructor nosuchclass
} -result {nosuchclass does not refer to an object}
test compile-18.42 {disassembler - basics} -returnCodes error -setup {
    oo::object create justanobject
} -body {
    tcl::unsupported::disassemble constructor justanobject
} -cleanup {
    justanobject destroy
} -result {"justanobject" is not a class}
test compile-18.43 {disassembler - basics} -returnCodes error -setup {
    oo::class create constructorless
} -body {
    tcl::unsupported::disassemble constructor constructorless
} -cleanup {
    constructorless destroy
} -result {"constructorless" has no defined constructor}
test compile-18.44 {disassembler - basics} -setup {
    oo::class create foo {constructor {} {set x 1}}
} -body {
    # Allow any string: the result format is not defined anywhere!
    tcl::unsupported::disassemble constructor foo
} -cleanup {
    foo destroy
} -match glob -result *
test compile-18.45 {disassembler - basics} -returnCodes error -body {
    tcl::unsupported::getbytecode constructor
} -match glob -result {wrong # args: should be "* constructor className"}
test compile-18.46 {disassembler - basics} -returnCodes error -body {
    tcl::unsupported::getbytecode constructor nosuchobject
} -result {nosuchobject does not refer to an object}
test compile-18.47 {disassembler - basics} -returnCodes error -setup {
    oo::class create constructorless
} -body {
    tcl::unsupported::getbytecode constructor constructorless
} -cleanup {
    constructorless destroy
} -result {"constructorless" has no defined constructor}
test compile-18.48 {disassembler - basics} -setup {
    oo::class create foo {constructor {} {set x 1}}
} -body {
    dict keys [tcl::unsupported::getbytecode constructor foo]
} -cleanup {
    foo destroy
} -result "$bytecodekeys"
# There is no compile-18.49
test compile-18.50 {disassembler - basics} -returnCodes error -body {
    tcl::unsupported::disassemble destructor
} -match glob -result {wrong # args: should be "* destructor className"}
test compile-18.51 {disassembler - basics} -returnCodes error -body {
    tcl::unsupported::disassemble destructor nosuchclass
} -result {nosuchclass does not refer to an object}
test compile-18.52 {disassembler - basics} -returnCodes error -setup {
    oo::object create justanobject
} -body {
    tcl::unsupported::disassemble destructor justanobject
} -cleanup {
    justanobject destroy
} -result {"justanobject" is not a class}
test compile-18.53 {disassembler - basics} -returnCodes error -setup {
    oo::class create constructorless
} -body {
    tcl::unsupported::disassemble destructor constructorless
} -cleanup {
    constructorless destroy
} -result {"constructorless" has no defined destructor}
test compile-18.54 {disassembler - basics} -setup {
    oo::class create foo {destructor {set x 1}}
} -body {
    # Allow any string: the result format is not defined anywhere!
    tcl::unsupported::disassemble destructor foo
} -cleanup {
    foo destroy
} -match glob -result *
test compile-18.55 {disassembler - basics} -returnCodes error -body {
    tcl::unsupported::getbytecode destructor
} -match glob -result {wrong # args: should be "* destructor className"}
test compile-18.56 {disassembler - basics} -returnCodes error -body {
    tcl::unsupported::getbytecode destructor nosuchobject
} -result {nosuchobject does not refer to an object}
test compile-18.57 {disassembler - basics} -returnCodes error -setup {
    oo::class create constructorless
} -body {
    tcl::unsupported::getbytecode destructor constructorless
} -cleanup {
    constructorless destroy
} -result {"constructorless" has no defined destructor}
test compile-18.58 {disassembler - basics} -setup {
    oo::class create foo {destructor {set x 1}}
} -body {
    dict keys [tcl::unsupported::getbytecode destructor foo]
} -cleanup {
    foo destroy
} -result "$bytecodekeys"

test compile-19.0 {Bug 3614102: reset stack housekeeping} -body {
    # This will panic in a --enable-symbols=compile build, unless bug is fixed.
    apply {{} {list [if 1]}}
} -returnCodes error -match glob -result *

test compile-20.1 {ensure there are no infinite loops in optimizing} {
    tcl::unsupported::disassemble script {
	while 1 {
	    return -code continue -level 0
	}
    }
    return
} {}
test compile-20.2 {ensure there are no infinite loops in optimizing} {
    tcl::unsupported::disassemble script {
	while 1 {
	    while 1 {
		return -code break -level 0
	    }
	}
    }
    return
} {}

test compile-21.1 {stack balance management} {
    apply {{} {
	set result {}
	while 1 {
	    lappend result a
	    lappend result [list b [break]]
	    lappend result c
	}
	return $result
    }}
} a
test compile-21.2 {stack balance management} {
    apply {{} {
	set result {}
	while {[incr i] <= 10} {
	    lappend result $i
	    lappend result [list b [continue] c]
	    lappend result c
	}
	return $result
    }}
} {1 2 3 4 5 6 7 8 9 10}
test compile-21.3 {stack balance management} {
    apply {args {
	set result {}
	while 1 {
	    lappend result a
	    lappend result [concat {*}$args [break]]
	    lappend result c
	}
	return $result
    }} P Q R S T
} a
test compile-21.4 {stack balance management} {
    apply {args {
	set result {}
	while {[incr i] <= 10} {
	    lappend result $i
	    lappend result [concat {*}$args [continue] c]
	    lappend result c
	}
	return $result
    }} P Q R S T
} {1 2 3 4 5 6 7 8 9 10}

# TODO sometime - check that bytecode from tbcload is *not* disassembled.

# cleanup
catch {rename p ""}
catch {namespace delete test_ns_compile}
catch {unset x}
catch {unset y}
catch {unset a}
::tcltest::cleanupTests
return

# Local Variables:
# mode: tcl
# fill-column: 78
# End:<|MERGE_RESOLUTION|>--- conflicted
+++ resolved
@@ -489,13 +489,8 @@
     # Test different compilation variants (instructions evalStk, invokeStk, etc),
     # with 2000 (1000 in debug) nested scripts (bodies). If you get SO/SF exceptions on some low-stack
     # boxes or systems, please don't decrease it (either provide a constraint)
-<<<<<<< HEAD
     $i eval {foreach cmd {eval "if 1" try catch} {
-	set c [gencode 2000 $cmd]
-=======
-    $i eval {foreach cmd {eval "if 1" catch} {
 	set c [gencode [expr {![info exists ::tcl_platform(debug)] ? 2000 : 1000}] $cmd]
->>>>>>> 6e297fef
 	if 1 $c
     }}
     $i eval {set result}
