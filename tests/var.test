# This file contains tests for the tclVar.c source file. Tests appear in the
# same order as the C code that they test. The set of tests is currently
# incomplete since it currently includes only new tests for code changed for
# the addition of Tcl namespaces. Other variable-related tests appear in
# several other test files including namespace.test, set.test, trace.test, and
# upvar.test.
#
# Sourcing this file into Tcl runs the tests and generates output for errors.
# No output means no errors were found.
#
# Copyright (c) 1997 Sun Microsystems, Inc.
# Copyright (c) 1998-1999 by Scriptics Corporation.
#
# See the file "license.terms" for information on usage and redistribution of
# this file, and for a DISCLAIMER OF ALL WARRANTIES.

if {"::tcltest" ni [namespace children]} {
    package require tcltest 2.2
    namespace import -force ::tcltest::*
}

::tcltest::loadTestedCommands
catch [list package require -exact Tcltest [info patchlevel]]

testConstraint testupvar [llength [info commands testupvar]]
testConstraint testgetvarfullname [llength [info commands testgetvarfullname]]
testConstraint testsetnoerr [llength [info commands testsetnoerr]]
testConstraint memory [llength [info commands memory]]
<<<<<<< HEAD
=======
if {[testConstraint memory]} {
    proc getbytes {} {
        return [lindex [split [memory info] \n] 3 3]
    }
    proc leaktest {script {iterations 3}} {
        set end [getbytes]
        for {set i 0} {$i < $iterations} {incr i} {
            uplevel 1 $script
            set tmp $end
            set end [getbytes]
        }
        return [expr {$end - $tmp}]
    }
}
>>>>>>> c19fcd57

catch {rename p ""}
catch {namespace delete test_ns_var}
catch {unset xx}
catch {unset x}
catch {unset y}
catch {unset i}
catch {unset a}
catch {unset arr}

test var-1.1 {TclLookupVar, Array handling} -setup {
    catch {unset a}
} -body {
    set x "incr"  ;# force no compilation and runtime call to Tcl_IncrCmd 
    set i 10
    set arr(foo) 37
    list [$x i] $i [$x arr(foo)] $arr(foo)
} -result {11 11 38 38}
set ::x "global value"
namespace eval test_ns_var {
    variable x "namespace value"
}
test var-1.2 {TclLookupVar, TCL_GLOBAL_ONLY implies global namespace var} {
    namespace eval test_ns_var {
        proc p {} {
            global x  ;# specifies TCL_GLOBAL_ONLY to get global x
            return $x
        }
    }
    test_ns_var::p
} {global value}
test var-1.3 {TclLookupVar, TCL_NAMESPACE_ONLY implies namespace var} {
    namespace eval test_ns_var {
        proc q {} {
            variable x  ;# specifies TCL_NAMESPACE_ONLY to get namespace x
            return $x
        }
    }
    test_ns_var::q
} {namespace value}
test var-1.4 {TclLookupVar, no active call frame implies global namespace var} {
    set x
} {global value}
test var-1.5 {TclLookupVar, active call frame pushed for namespace eval implies namespace var} {
    namespace eval test_ns_var {set x}
} {namespace value}
test var-1.6 {TclLookupVar, name starts with :: implies some namespace var} {
    namespace eval test_ns_var {set ::x}
} {global value}
test var-1.7 {TclLookupVar, error finding namespace var} -body {
    set a:::b
} -returnCodes error -result {can't read "a:::b": no such variable}
test var-1.8 {TclLookupVar, error finding namespace var} -body {
    set ::foobarfoo
} -returnCodes error -result {can't read "::foobarfoo": no such variable}
test var-1.9 {TclLookupVar, create new namespace var} {
    namespace eval test_ns_var {
        set v hello
    }
} {hello}
test var-1.10 {TclLookupVar, create new namespace var} -setup {
    catch {unset y}
} -body {
    namespace eval test_ns_var {
        set ::y 789
    }
    set y
} -result {789}
test var-1.11 {TclLookupVar, error creating new namespace var} -body {
    namespace eval test_ns_var {
        set ::test_ns_var::foo::bar 314159
    }
} -returnCodes error -result {can't set "::test_ns_var::foo::bar": parent namespace doesn't exist}
test var-1.12 {TclLookupVar, error creating new namespace var} -body {
    namespace eval test_ns_var {
        set ::test_ns_var::foo:: 1997
    }
} -returnCodes error -result {can't set "::test_ns_var::foo::": parent namespace doesn't exist}
test var-1.13 {TclLookupVar, new namespace var is created in a particular namespace} {
    catch {unset aNeWnAmEiNnS}
    namespace eval test_ns_var {
        namespace eval test_ns_var2::test_ns_var3 {
            set aNeWnAmEiNnS 77777
        }
        # namespace which builds a name by traversing nsPtr chain to ::
        namespace which -variable test_ns_var2::test_ns_var3::aNeWnAmEiNnS
    }
} {::test_ns_var::test_ns_var2::test_ns_var3::aNeWnAmEiNnS}
test var-1.14 {TclLookupVar, namespace code ignores ":"s in middle and end of var names} {
    namespace eval test_ns_var {
        set : 123
        set v: 456
        set x:y: 789
        list [set :] [set v:] [set x:y:] \
             ${:} ${v:} ${x:y:} \
             [expr {":" in [info vars]}] \
             [expr {"v:" in [info vars]}] \
             [expr {"x:y:" in [info vars]}]
    }
} {123 456 789 123 456 789 1 1 1}
test var-1.15 {TclLookupVar, resurrect variable via upvar to deleted namespace: compiled code path} {
    namespace eval test_ns_var {
	variable foo 2
    }
    proc p {} {
	variable ::test_ns_var::foo
	lappend result [catch {set foo} msg] $msg
        namespace delete ::test_ns_var
	lappend result [catch {set foo 3} msg] $msg
	lappend result [catch {set foo(3) 3} msg] $msg
    }
    p
} {0 2 1 {can't set "foo": upvar refers to variable in deleted namespace} 1 {can't set "foo(3)": upvar refers to variable in deleted namespace}}
test var-1.16 {TclLookupVar, resurrect variable via upvar to deleted namespace: uncompiled code path} {
    namespace eval test_ns_var {
	variable result
        namespace eval subns {
	    variable foo 2
	}
	upvar 0 subns::foo foo
	lappend result [catch {set foo} msg] $msg
        namespace delete subns
	lappend result [catch {set foo 3} msg] $msg
	lappend result [catch {set foo(3) 3} msg] $msg
        namespace delete [namespace current]
	set result
    }
} {0 2 1 {can't set "foo": upvar refers to variable in deleted namespace} 1 {can't set "foo(3)": upvar refers to variable in deleted namespace}}
test var-1.17 {TclLookupVar, resurrect array element via upvar to deleted array: compiled code path} {
    namespace eval test_ns_var {
	variable result
	proc p {} {
	    array set x {1 2 3 4}
	    upvar 0 x(1) foo
	    lappend result [catch {set foo} msg] $msg
	    unset x
	    lappend result [catch {set foo 3} msg] $msg
	}
	set result [p]
        namespace delete [namespace current]
	set result
    }
} {0 2 1 {can't set "foo": upvar refers to element in deleted array}}
test var-1.18 {TclLookupVar, resurrect array element via upvar to deleted array: uncompiled code path} -setup {
    unset -nocomplain test_ns_var::x
} -body {
    namespace eval test_ns_var {
	variable result {}
	variable x
	array set x {1 2 3 4}
	upvar 0 x(1) foo
	lappend result [catch {set foo} msg] $msg
	unset x
	lappend result [catch {set foo 3} msg] $msg
        namespace delete [namespace current]
	set result
    }
} -result {0 2 1 {can't set "foo": upvar refers to element in deleted array}}
test var-1.19 {TclLookupVar, right error message when parsing variable name} -body {
    [format set] thisvar(doesntexist)
} -returnCodes error -result {can't read "thisvar(doesntexist)": no such variable}

test var-2.1 {Tcl_LappendObjCmd, create var if new} {
    catch {unset x}
    lappend x 1 2
} {1 2}

test var-3.1 {MakeUpvar, TCL_NAMESPACE_ONLY not specified for other var} -setup {
    catch {unset x}
} -body {
    set x 1997
    proc p {} {
        global x  ;# calls MakeUpvar with TCL_NAMESPACE_ONLY for other var x
        return $x
    }
    p
} -result {1997}
test var-3.2 {MakeUpvar, other var has TCL_NAMESPACE_ONLY specified} {
    namespace eval test_ns_var {
        catch {unset v}
        variable v 1998
        proc p {} {
            variable v  ;# TCL_NAMESPACE_ONLY specified for other var x
            return $v
        }
        p
    }
} {1998}
test var-3.3 {MakeUpvar, my var has TCL_GLOBAL_ONLY specified} -setup {
    catch {unset a}
} -constraints testupvar -body {
    set a 123321
    proc p {} {
	# create global xx linked to global a
	testupvar 1 a {} xx global 
    }
    list [p] $xx [set xx 789] $a
} -result {{} 123321 789 789}
test var-3.4 {MakeUpvar, my var has TCL_NAMESPACE_ONLY specified} -setup {
    catch {unset a}
} -constraints testupvar -body {
    set a 456
    namespace eval test_ns_var {
	catch {unset ::test_ns_var::vv}
	proc p {} {
	    # create namespace var vv linked to global a
	    testupvar 1 a {} vv namespace 
	}
	p
    }
    list $test_ns_var::vv [set test_ns_var::vv 123] $a
} -result {456 123 123}
test var-3.5 {MakeUpvar, no call frame so my var will be in global :: ns} -setup {
    catch {unset aaaaa}
    catch {unset xxxxx}
} -body {
    set aaaaa 77777
    upvar #0 aaaaa xxxxx
    list [set xxxxx] [set aaaaa]
} -result {77777 77777}
test var-3.6 {MakeUpvar, active call frame pushed for namespace eval} -setup {
    catch {unset a}
} -body {
    set a 121212
    namespace eval test_ns_var {
        upvar ::a vvv
        set vvv
    }
} -result {121212}
test var-3.7 {MakeUpvar, my var has ::s} -setup {
    catch {unset a}
} -body {
    set a 789789
    upvar #0 a test_ns_var::lnk
    namespace eval test_ns_var {
        set lnk
    }
} -result {789789}
test var-3.8 {MakeUpvar, my var already exists in global ns} -setup {
    upvar #0 aaaaa xxxxx
    catch {unset aaaaa}
    catch {unset xxxxx}
} -body {
    set aaaaa 456654
    set xxxxx hello
    upvar #0 aaaaa xxxxx
    set xxxxx
} -result {hello}
test var-3.9 {MakeUpvar, my var has invalid ns name} -setup {
    catch {unset aaaaa}
} -returnCodes error -body {
    set aaaaa 789789
    upvar #0 aaaaa test_ns_fred::lnk
} -cleanup {
    unset ::aaaaa
} -result {can't create "test_ns_fred::lnk": parent namespace doesn't exist}
test var-3.10 {MakeUpvar, between namespaces} -body {
    namespace eval {} {
	variable bar 0
	namespace eval foo upvar bar bar
	set foo::bar 1
	list $bar $foo::bar
    }
} -result {1 1}
test var-3.11 {MakeUpvar, my var looks like array elem} -setup {
    catch {unset aaaaa}
} -returnCodes error -body {
    set aaaaa 789789
    upvar #0 aaaaa foo(bar)
} -result {bad variable name "foo(bar)": can't create a scalar variable that looks like an array element}

test var-4.1 {Tcl_GetVariableName, global variable} testgetvarfullname {
    catch {unset a}
    set a 123
    testgetvarfullname a global
} ::a
test var-4.2 {Tcl_GetVariableName, namespace variable} testgetvarfullname {
    namespace eval test_ns_var {
	variable george
	testgetvarfullname george namespace
    }
} ::test_ns_var::george
test var-4.3 {Tcl_GetVariableName, variable can't be array element} -setup {
    catch {unset a}
} -constraints testgetvarfullname -body {
    set a(1) foo
    testgetvarfullname a(1) global
} -returnCodes error -result {unknown variable "a(1)"}

test var-5.1 {Tcl_GetVariableFullName, global variable} -setup {
    catch {unset a}
} -body {
    set a bar
    namespace which -variable a
} -result {::a}
test var-5.2 {Tcl_GetVariableFullName, namespace variable} {
    namespace eval test_ns_var {
        variable martha
        namespace which -variable martha
    }
} {::test_ns_var::martha}
test var-5.3 {Tcl_GetVariableFullName, namespace variable} -setup {
    namespace eval test_ns_var {variable martha}
} -body {
    namespace which -variable test_ns_var::martha
} -result {::test_ns_var::martha}

test var-6.1 {Tcl_GlobalObjCmd, variable is qualified by a namespace name} {
    namespace eval test_ns_var {
        variable boeing 777
    }
    apply {{} {
        global ::test_ns_var::boeing
        set boeing
    }}
} {777}
test var-6.2 {Tcl_GlobalObjCmd, variable is qualified by a namespace name} {
    namespace eval test_ns_var {
        namespace eval test_ns_nested {
            variable java java
        }
        proc p {} {
            global ::test_ns_var::test_ns_nested::java
            set java
        }
    }
    test_ns_var::p
} {java}
test var-6.3 {Tcl_GlobalObjCmd, variable named {} qualified by a namespace name} {
    namespace eval ::test_ns_var::test_ns_nested {}
    set ::test_ns_var::test_ns_nested:: 24
    apply {{} {
        global ::test_ns_var::test_ns_nested::
        set {}
    }}
} {24}
test var-6.4 {Tcl_GlobalObjCmd, variable name matching :*} {
    # Test for Tcl Bug 480176
    set :v broken
    proc p {} {
	global :v
	set :v fixed
    }
    p
    set :v
} {fixed}
test var-6.5 {Tcl_GlobalObjCmd, no-op case (TIP 323)} {
    global
} {}
test var-6.6 {Tcl_GlobalObjCmd, no-op case (TIP 323)} {
    proc p {} {
	global
    }
    p
} {}

test var-7.1 {Tcl_VariableObjCmd, create and initialize one new ns variable} -setup {
    catch {namespace delete test_ns_var}
} -body {
    namespace eval test_ns_var {
        variable one 1
    }
    list [info vars test_ns_var::*] [set test_ns_var::one]
} -result {::test_ns_var::one 1}
test var-7.2 {Tcl_VariableObjCmd, if new and no value, leave undefined} {
    set two 2222222
    namespace eval test_ns_var {
        variable two
    }
    list [info exists test_ns_var::two] [catch {set test_ns_var::two} msg] $msg
} {0 1 {can't read "test_ns_var::two": no such variable}}
test var-7.3 {Tcl_VariableObjCmd, "define" var already created above} -setup {
    catch {namespace delete test_ns_var}
    namespace eval test_ns_var {variable one 1}
} -body {
    namespace eval test_ns_var {
        variable two 2
    }
    list [lsort [info vars test_ns_var::*]] \
         [namespace eval test_ns_var {set two}]
} -result [list [lsort {::test_ns_var::two ::test_ns_var::one}] 2]
test var-7.4 {Tcl_VariableObjCmd, list of vars} -setup {
    catch {namespace delete test_ns_var}
    namespace eval test_ns_var {variable one 1; variable two 2}
} -body {
    namespace eval test_ns_var {
        variable three 3 four 4
    }
    list [lsort [info vars test_ns_var::*]] \
         [namespace eval test_ns_var {expr $three+$four}]
} -result [list [lsort {::test_ns_var::four ::test_ns_var::three ::test_ns_var::two ::test_ns_var::one}] 7]
test var-7.5 {Tcl_VariableObjCmd, value for last var is optional} -setup {
    catch {unset a}
    catch {unset five}
    catch {unset six}
} -body {
    set a ""
    set five 555
    set six  666
    namespace eval test_ns_var {
        variable five 5 six
        lappend a $five
    }
    lappend a $test_ns_var::five \
        [set test_ns_var::six 6] [set test_ns_var::six] $six
} -cleanup {
    catch {unset five}
    catch {unset six}
} -result {5 5 6 6 666}
test var-7.6 {Tcl_VariableObjCmd, variable name can be qualified} -setup {
    catch {unset newvar}
} -body {
    namespace eval test_ns_var {
        variable ::newvar cheers!
    }
    return $newvar
} -cleanup {
    catch {unset newvar}
} -result {cheers!}
test var-7.7 {Tcl_VariableObjCmd, bad var name} -returnCodes error -body {
    namespace eval test_ns_var {
        variable sev:::en 7
    }
} -result {can't define "sev:::en": parent namespace doesn't exist}
test var-7.8 {Tcl_VariableObjCmd, if var already exists and no value is given, leave value unchanged} {
    set a ""
    namespace eval test_ns_var {
        variable eight 8
        lappend a $eight
        variable eight
        lappend a $eight
    }
    set a
} {8 8}
test var-7.9 {Tcl_VariableObjCmd, mark as namespace var so var persists until namespace is destroyed or var is unset} -setup {
    catch {namespace delete test_ns_var2}
} -body {
    set a ""
    namespace eval test_ns_var2 {
        variable x 123
        variable y
        variable z
    }
    lappend a [lsort [info vars test_ns_var2::*]]
    lappend a [info exists test_ns_var2::x] [info exists test_ns_var2::y] \
        [info exists test_ns_var2::z]
    lappend a [list [catch {set test_ns_var2::y} msg] $msg]
    lappend a [lsort [info vars test_ns_var2::*]]
    lappend a [info exists test_ns_var2::y] [info exists test_ns_var2::z]
    lappend a [set test_ns_var2::y hello]
    lappend a [info exists test_ns_var2::y] [info exists test_ns_var2::z]
    lappend a [list [catch {unset test_ns_var2::y} msg] $msg]
    lappend a [lsort [info vars test_ns_var2::*]]
    lappend a [info exists test_ns_var2::y] [info exists test_ns_var2::z]
    lappend a [list [catch {unset test_ns_var2::z} msg] $msg]
    lappend a [namespace delete test_ns_var2]
} -result [list [lsort {::test_ns_var2::x ::test_ns_var2::y ::test_ns_var2::z}] 1 0 0\
	{1 {can't read "test_ns_var2::y": no such variable}}\
	[lsort {::test_ns_var2::x ::test_ns_var2::y ::test_ns_var2::z}] 0 0\
	hello 1 0\
	{0 {}}\
	[lsort {::test_ns_var2::x ::test_ns_var2::z}] 0 0\
	{1 {can't unset "test_ns_var2::z": no such variable}}\
	{}]
test var-7.10 {Tcl_VariableObjCmd, variable cmd inside proc creates local link var} -setup {
    namespace eval test_ns_var { variable eight 8 }
} -body {
    namespace eval test_ns_var {
        proc p {} {
            variable eight
            list [set eight] [info vars]
        }
        p
    }
} -result {8 eight}
test var-7.11 {Tcl_VariableObjCmd, variable cmd inside proc creates local link var} -setup {
    namespace eval test_ns_var { variable eight 8 }
} -body {
    proc p {} {   ;# note this proc is at global :: scope
        variable test_ns_var::eight
        list [set eight] [info vars]
    }
    p
} -result {8 eight}
test var-7.12 {Tcl_VariableObjCmd, variable cmd inside proc creates local link var} {
    namespace eval test_ns_var {
        variable {} {My name is empty}
    }
    proc p {} {   ;# note this proc is at global :: scope
        variable test_ns_var::
        list [set {}] [info vars]
    }
    p
} {{My name is empty} {{}}}
test var-7.13 {Tcl_VariableObjCmd, variable named ":"} {
    namespace eval test_ns_var {
        variable : {My name is ":"}
	proc p {} {
	    variable :
	    list [set :] [info vars]
	}
	p
    }
} {{My name is ":"} :}
test var-7.14 {Tcl_VariableObjCmd, array element parameter} -body {
    namespace eval test_ns_var { variable arrayvar(1) }
} -returnCodes error -result "can't define \"arrayvar(1)\": name refers to an element in an array"
test var-7.15 {Tcl_VariableObjCmd, array element parameter} -body {
    namespace eval test_ns_var { 
	variable arrayvar
	set arrayvar(1) x
	variable arrayvar(1) y
    }   
} -returnCodes error -result "can't define \"arrayvar(1)\": name refers to an element in an array"
test var-7.16 {Tcl_VariableObjCmd, no args (TIP 323)} {
    variable
} {}
test var-7.17 {Tcl_VariableObjCmd, no args (TIP 323)} {
    namespace eval test_ns_var {
	variable
    }
} {}

test var-8.1 {TclDeleteVars, "unset" traces are called with fully-qualified var names} -setup {
    catch {namespace delete test_ns_var}
    catch {unset a}
} -body {
    namespace eval test_ns_var {
        variable v 123
        variable info ""
        proc traceUnset {name1 name2 op} {
            variable info
            set info [concat $info [list $name1 $name2 $op]]
        }
        trace var v u [namespace code traceUnset]
    }
    list [unset test_ns_var::v] $test_ns_var::info
} -result {{} {test_ns_var::v {} u}}
test var-8.2 {TclDeleteNamespaceVars, "unset" traces on ns delete are called with fully-qualified var names} -setup {
    catch {namespace delete test_ns_var}
    catch {unset a}
} -body {
    set info ""
    namespace eval test_ns_var {
        variable v 123 1
        trace var v u ::traceUnset
    }
    proc traceUnset {name1 name2 op} {
	set ::info [concat $::info [list $name1 $name2 $op]]
    }
    list [namespace delete test_ns_var] $::info
} -result {{} {::test_ns_var::v {} u}}

<<<<<<< HEAD
test var-9.1 {behaviour of TclGet/SetVar simple get/set} -setup {
    catch {unset u}
    catch {unset v}
} -constraints testsetnoerr -body {
=======
test var-8.3 {TclDeleteNamespaceVars, mem leak} -constraints memory -setup {
    proc ::t {a i o} {
	set $a 321
    }
} -body {
    leaktest {
	namespace eval n {
	    variable v 123
	    trace variable v u ::t
	}
	namespace delete n
    }
} -cleanup {
    rename ::t {}
} -result 0

test var-9.1 {behaviour of TclGet/SetVar simple get/set} testsetnoerr {
    catch {unset u}; catch {unset v}
>>>>>>> c19fcd57
    list \
	[set u a; testsetnoerr u] \
	[testsetnoerr v b] \
	[testseterr u] \
	[unset v; testseterr v b]
} -result [list {before get a} {before set b} {before get a} {before set b}]
test var-9.2 {behaviour of TclGet/SetVar namespace get/set} -setup {
    catch {namespace delete ns}
} -constraints testsetnoerr -body {
    namespace eval ns {variable u a; variable v}
    list \
	[testsetnoerr ns::u] \
	[testsetnoerr ns::v b] \
	[testseterr ns::u] \
	[unset ns::v; testseterr ns::v b]
} -result [list {before get a} {before set b} {before get a} {before set b}]
test var-9.3 {behaviour of TclGetVar no variable} -setup {
    catch {unset u}
} -constraints testsetnoerr -body {
    list \
	[catch {testsetnoerr u} res] $res \
	[catch {testseterr u} res] $res
} -result {1 {before get} 1 {can't read "u": no such variable}}
test var-9.4 {behaviour of TclGetVar no namespace variable} -setup {
    catch {namespace delete ns}
} -constraints testsetnoerr -body {
    namespace eval ns {}
    list \
	[catch {testsetnoerr ns::w} res] $res \
	[catch {testseterr ns::w} res] $res
} -result {1 {before get} 1 {can't read "ns::w": no such variable}}
test var-9.5 {behaviour of TclGetVar no namespace} -setup {
    catch {namespace delete ns}
} -constraints testsetnoerr -body {
    list \
	[catch {testsetnoerr ns::u} res] $res \
	[catch {testseterr ns::v} res] $res
} -result {1 {before get} 1 {can't read "ns::v": no such variable}}
test var-9.6 {behaviour of TclSetVar no namespace} -setup {
    catch {namespace delete ns}
} -constraints testsetnoerr -body {
    list \
	[catch {testsetnoerr ns::v 1} res] $res \
	[catch {testseterr ns::v 1} res] $res
} -result {1 {before set} 1 {can't set "ns::v": parent namespace doesn't exist}}
test var-9.7 {behaviour of TclGetVar array variable} -setup {
    catch {unset arr}
} -constraints testsetnoerr -body {
    set arr(1) 1
    list \
	[catch {testsetnoerr arr} res] $res \
	[catch {testseterr arr} res] $res
} -result {1 {before get} 1 {can't read "arr": variable is array}}
test var-9.8 {behaviour of TclSetVar array variable} -setup {
    catch {unset arr}
} -constraints testsetnoerr -body {
    set arr(1) 1
    list \
	[catch {testsetnoerr arr 2} res] $res \
	[catch {testseterr arr 2} res] $res
} -result {1 {before set} 1 {can't set "arr": variable is array}}
test var-9.9 {behaviour of TclGetVar read trace success} -setup {
    catch {unset u}
    catch {unset v}
} -constraints testsetnoerr -body {
    proc resetvar {val name elem op} {upvar 1 $name v; set v $val}
    set u 10
    trace var u r [list resetvar 1]
    trace var v r [list resetvar 2]
    list \
	[testsetnoerr u] \
	[testseterr v]
} -result {{before get 1} {before get 2}}
test var-9.10 {behaviour of TclGetVar read trace error} testsetnoerr {
    proc writeonly args {error "write-only"}
    set v 456
    trace var v r writeonly
    list \
	[catch {testsetnoerr v} msg] $msg \
	[catch {testseterr v} msg] $msg
} {1 {before get} 1 {can't read "v": write-only}}
test var-9.11 {behaviour of TclSetVar write trace success} -setup {
    catch {unset u}
    catch {unset v}
} -constraints testsetnoerr -body {
    proc doubleval {name elem op} {upvar 1 $name v; set v [expr {2 * $v}]}
    set v 1
    trace var v w doubleval
    trace var u w doubleval
    list \
	[testsetnoerr u 2] \
	[testseterr v 3]
} -result {{before set 4} {before set 6}}
test var-9.12 {behaviour of TclSetVar write trace error} testsetnoerr {
    proc readonly args {error "read-only"}
    set v 456
    trace var v w readonly
    list \
	[catch {testsetnoerr v 2} msg] $msg $v \
	[catch {testseterr v 3} msg] $msg $v
} {1 {before set} 2 1 {can't set "v": read-only} 3}

test var-10.1 {can't nest arrays with array set} -setup {
   catch {unset arr}
} -returnCodes error -body {
   array set arr(x) {a 1 b 2}
} -result {can't set "arr(x)": variable isn't array}
test var-10.2 {can't nest arrays with array set} -setup {
   catch {unset arr}
} -returnCodes error -body {
   array set arr(x) {}
} -result {can't set "arr(x)": variable isn't array}

test var-11.1 {array unset} -setup {
    catch {unset a}
} -body {
    array set a { 1,1 a 1,2 b 2,1 c 2,3 d }
    array unset a 1,*
    lsort -dict [array names a]
} -result {2,1 2,3}
test var-11.2 {array unset} -setup {
    catch {unset a}
} -body {
    array set a { 1,1 a 1,2 b }
    array unset a
    array exists a
} -result 0
test var-11.3 {array unset errors} -setup {
    catch {unset a}
} -returnCodes error -body {
    array set a { 1,1 a 1,2 b }
    array unset a pattern too
} -result {wrong # args: should be "array unset arrayName ?pattern?"}

test var-12.1 {TclFindCompiledLocals, {} array name} {
    namespace eval n {
	proc p {} {
	    variable {}
	    set (0) 0
	    set (1) 1
	    set n 2
	    set ($n) 2
	    set ($n,foo) 2
	}
	p
	lsort -dictionary [array names {}]
    }
} {0 1 2 2,foo}

test var-13.1 {Tcl_UnsetVar2, unset array with trace set on element} -setup {
    catch {unset t}
} -body {
    proc foo {var ind op} {
	global t
	set foo bar
    }
    namespace eval :: {
	set t(1) 1
	trace variable t(1) u foo
	unset t
    }
    set x "If you see this, it worked"
} -result "If you see this, it worked"

test var-14.1 {array names syntax} -body {
    array names foo bar baz snafu
} -returnCodes 1 -match glob -result *
test var-14.2 {array names -glob} -body {
    array names tcl_platform -glob os
} -result os

test var-15.1 {segfault in [unset], [Bug 735335]} {
    proc A { name } {
	upvar $name var
	set var $name
    }
    #
    # Note that the variable name has to be 
    # unused previously for the segfault to
    # be triggered.
    #
    namespace eval test A useSomeUnlikelyNameHere
    namespace eval test unset useSomeUnlikelyNameHere
} {}
test var-15.2 {compiled unset evaluation order, Bug 3970f54c4e} {
    apply {{} {unset foo [return ok]}}
} ok

test var-16.1 {CallVarTraces: save/restore interp error state} {
    trace add variable ::errorCode write " ;#"
    catch {error foo bar baz}
    trace remove variable ::errorCode write " ;#"
    set ::errorInfo
} bar

test var-17.1 {TclArraySet [Bug 1669489]} -setup {
    unset -nocomplain ::a
} -body {
    namespace eval :: {
	set elements {1 2 3 4}
	trace add variable a write "string length \$elements ;#"
	array set a $elements
    }
} -cleanup {
    unset -nocomplain ::a ::elements
} -result {}

test var-18.1 {array unset and unset traces: Bug 2939073} -setup {
    set already 0
    unset -nocomplain x
} -body {
    array set x {e 1 i 1}
    trace add variable x unset {apply {args {
	global already x
	if {!$already} {
	    set already 1
	    unset x(i)
	}
    }}}
    # The next command would crash reliably with memory debugging prior to the
    # bug fix.
    array unset x *
    array size x
} -cleanup {
    unset x already
} -result 0

test var-19.1 {crash when freeing locals hashtable: Bug 3037525} {
    proc foo {} { catch {upvar 0 dummy \$index} }
    foo ; # This crashes without the fix for the bug
    rename foo {}
} {}

test var-20.1 {array set compilation correctness: Bug 3603163} -setup {
    unset -nocomplain x
} -body {
    apply {{} {
	global x
	array set x {a 1}
    }}
    array size x
} -result 1
test var-20.2 {array set compilation correctness: Bug 3603163} -setup {
    unset -nocomplain x
} -body {
    apply {{} {
	global x
	array set x {}
    }}
    array size x
} -result 0
test var-20.3 {array set compilation correctness: Bug 3603163} -setup {
    unset -nocomplain x
} -body {
    apply {{} {
	array set ::x {a 1}
    }}
    array size x
} -result 1
test var-20.4 {array set compilation correctness: Bug 3603163} -setup {
    unset -nocomplain x
} -body {
    apply {{} {
	array set ::x {}
    }}
    array size x
} -result 0
test var-20.5 {array set compilation correctness: Bug 3603163} -setup {
    unset -nocomplain x
} -body {
    apply {{} {
	global x
	eval {array set x {a 1}}
    }}
    array size x
} -result 1
test var-20.6 {array set compilation correctness: Bug 3603163} -setup {
    unset -nocomplain x
} -body {
    apply {{} {
	global x
	eval {array set x {}}
    }}
    array size x
} -result 0
test var-20.7 {array set compilation correctness: Bug 3603163} -setup {
    unset -nocomplain x
} -body {
    apply {{} {
	eval {array set ::x {a 1}}
    }}
    array size x
} -result 1
test var-20.8 {array set compilation correctness: Bug 3603163} -setup {
    unset -nocomplain x
} -body {
    apply {{} {
	eval {array set ::x {}}
    }}
    array size x
} -result 0
test var-20.9 {[bc1a96407a] array set compiled w/ trace} -setup {
    variable foo
    variable lambda
    unset -nocomplain lambda foo
    array set foo {}
    lappend lambda {}
    lappend lambda [list array set [namespace which -variable foo] {a 1}]
} -body {
    after 0 [list apply $lambda]
    vwait [namespace which -variable foo]
} -cleanup {
    unset -nocomplain lambda foo
} -result {}
test var-20.10 {[bc1a96407a] array set don't compile bad varname} -body {
    apply {{} {set name foo(bar); array set $name {a 1}}}
} -returnCodes error -match glob -result *

test var-21.0 {PushVarNameWord OBOE in compiled unset} -setup {
    proc linenumber {} {dict get [info frame -1] line}
} -body {
    apply {n {
	set foo bar
        unset foo {*}{
        } [return [incr n -[linenumber]]]
    }} [linenumber]
} -cleanup {
    rename linenumber {}
} -result 1

test var-22.0 {leak in array element unset: Bug a3309d01db} -setup {
    proc getbytes {} {
	lindex [split [memory info] \n] 3 3
    }
    proc doit k {
	variable A
	set A($k) {}
	foreach n [array names A] {
	    if {$n <= $k-1} {
		unset A($n)
	    }
	}
    }
} -constraints memory -body {
    set end [getbytes]
    for {set i 0} {$i < 5} {incr i} {
	doit $i
        set tmp $end
        set end [getbytes]
    }
    set leakedBytes [expr {$end - $tmp}]
} -cleanup {
    array unset A
    rename getbytes {}
    rename doit {}
} -result 0
test var-22.1 {leak in localVarName intrep: Bug 80304238ac} -setup {
    proc getbytes {} {
	lindex [split [memory info] \n] 3 3
    }
    proc doit {} {
	interp create slave
	slave eval {
	    proc doit script {
		eval $script
		set foo bar
	    }
	    doit {foreach foo baz {}}
	}
	interp delete slave
    }
} -constraints memory -body {
    set end [getbytes]
    for {set i 0} {$i < 5} {incr i} {
	doit
        set tmp $end
        set end [getbytes]
    }
    set leakedBytes [expr {$end - $tmp}]
} -cleanup {
    array unset A
    rename getbytes {}
    rename doit {}
} -result 0


catch {namespace delete ns}
catch {unset arr}
catch {unset v}

catch {rename p ""}
catch {namespace delete test_ns_var}
catch {namespace delete test_ns_var2}
catch {unset xx}
catch {unset x}
catch {unset y}
catch {unset i}
catch {unset a}
catch {unset xxxxx}
catch {unset aaaaa}

# cleanup
::tcltest::cleanupTests
return

# Local Variables:
# mode: tcl
# End:<|MERGE_RESOLUTION|>--- conflicted
+++ resolved
@@ -26,8 +26,6 @@
 testConstraint testgetvarfullname [llength [info commands testgetvarfullname]]
 testConstraint testsetnoerr [llength [info commands testsetnoerr]]
 testConstraint memory [llength [info commands memory]]
-<<<<<<< HEAD
-=======
 if {[testConstraint memory]} {
     proc getbytes {} {
         return [lindex [split [memory info] \n] 3 3]
@@ -42,7 +40,6 @@
         return [expr {$end - $tmp}]
     }
 }
->>>>>>> c19fcd57
 
 catch {rename p ""}
 catch {namespace delete test_ns_var}
@@ -597,12 +594,6 @@
     list [namespace delete test_ns_var] $::info
 } -result {{} {::test_ns_var::v {} u}}
 
-<<<<<<< HEAD
-test var-9.1 {behaviour of TclGet/SetVar simple get/set} -setup {
-    catch {unset u}
-    catch {unset v}
-} -constraints testsetnoerr -body {
-=======
 test var-8.3 {TclDeleteNamespaceVars, mem leak} -constraints memory -setup {
     proc ::t {a i o} {
 	set $a 321
@@ -619,9 +610,10 @@
     rename ::t {}
 } -result 0
 
-test var-9.1 {behaviour of TclGet/SetVar simple get/set} testsetnoerr {
-    catch {unset u}; catch {unset v}
->>>>>>> c19fcd57
+test var-9.1 {behaviour of TclGet/SetVar simple get/set} -setup {
+    catch {unset u}
+    catch {unset v}
+} -constraints testsetnoerr -body {
     list \
 	[set u a; testsetnoerr u] \
 	[testsetnoerr v b] \
