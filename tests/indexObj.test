# This file is a Tcl script to test out the procedures in file
# tkIndexObj.c, which implement indexed table lookups.  The tests here are
# organized in the standard fashion for Tcl tests.
#
# Copyright © 1997 Sun Microsystems, Inc.
# Copyright © 1998-1999 Scriptics Corporation.
#
# See the file "license.terms" for information on usage and redistribution of
# this file, and for a DISCLAIMER OF ALL WARRANTIES.

if {"::tcltest" ni [namespace children]} {
    package require tcltest 2.5
    namespace import -force ::tcltest::*
}

::tcltest::loadTestedCommands
catch [list package require -exact tcl::test [info patchlevel]]

testConstraint testindexobj [llength [info commands testindexobj]]
testConstraint testgetintforindex [llength [info commands testgetintforindex]]
testConstraint testparseargs [llength [info commands testparseargs]]

test indexObj-1.1 {exact match} testindexobj {
    testindexobj 1 1 xyz abc def xyz alm
} {2}
test indexObj-1.2 {exact match} testindexobj {
    testindexobj 1 1 abc abc def xyz alm
} {0}
test indexObj-1.3 {exact match} testindexobj {
    testindexobj 1 1 alm abc def xyz alm
} {3}
test indexObj-1.4 {unique abbreviation} testindexobj {
    testindexobj 1 1 xy abc def xalb xyz alm
} {3}
test indexObj-1.5 {multiple abbreviations and exact match} testindexobj {
    testindexobj 1 1 x abc def xalb xyz alm x
} {5}
test indexObj-1.6 {forced exact match} testindexobj {
    testindexobj 1 0 xy abc def xalb xy alm
} {3}
test indexObj-1.7 {forced exact match} testindexobj {
    testindexobj 1 0 x abc def xalb xyz alm x
} {5}
test indexObj-1.8 {exact match of empty values} testindexobj {
    testindexobj 1 1 {} a aa aaa {} b bb bbb
} 3
test indexObj-1.9 {exact match of empty values} testindexobj {
    testindexobj 1 0 {} a aa aaa {} b bb bbb
} 3

test indexObj-2.1 {no match} testindexobj {
    list [catch {testindexobj 1 1 dddd abc def xalb xyz alm x} msg] $msg
} {1 {bad token "dddd": must be abc, def, xalb, xyz, alm, or x}}
test indexObj-2.2 {no match} testindexobj {
    list [catch {testindexobj 1 1 dddd abc} msg] $msg
} {1 {bad token "dddd": must be abc}}
test indexObj-2.3 {no match: no abbreviations} testindexobj {
    list [catch {testindexobj 1 0 xy abc def xalb xyz alm} msg] $msg
} {1 {bad token "xy": must be abc, def, xalb, xyz, or alm}}
test indexObj-2.4 {ambiguous value} testindexobj {
    list [catch {testindexobj 1 1 d dumb daughter a c} msg] $msg
} {1 {ambiguous token "d": must be dumb, daughter, a, or c}}
test indexObj-2.5 {omit error message} testindexobj {
    list [catch {testindexobj 0 1 d x} msg] $msg
} {1 {}}
test indexObj-2.6 {TCL_EXACT => no "ambiguous" error message} testindexobj {
    list [catch {testindexobj 1 0 d dumb daughter a c} msg] $msg
} {1 {bad token "d": must be dumb, daughter, a, or c}}
test indexObj-2.7 {exact match of empty values} testindexobj {
    list [catch {testindexobj 1 1 {} a b c} msg] $msg
} {1 {ambiguous token "": must be a, b, or c}}
test indexObj-2.8 {exact match of empty values: singleton case} testindexobj {
    list [catch {testindexobj 1 0 {} a} msg] $msg
} {1 {bad token "": must be a}}
test indexObj-2.9 {non-exact match of empty values: singleton case} testindexobj {
    # NOTE this is a special case.  Although the empty string is a
    # unique prefix, we have an established history of rejecting
    # empty lookup keys, requiring any unique prefix match to have
    # at least one character.
    list [catch {testindexobj 1 1 {} a} msg] $msg
} {1 {bad token "": must be a}}

test indexObj-3.1 {cache result to skip next lookup} testindexobj {
    testindexobj check 42
} {42}

test indexObj-4.1 {free old internal representation} testindexobj {
    set x {a b}
    lindex $x 1
    testindexobj 1 1 $x abc def {a b} zzz
} {2}

test indexObj-5.1 {Tcl_WrongNumArgs} testindexobj {
    testwrongnumargs 1 "?-switch?" mycmd
} {wrong # args: should be "mycmd ?-switch?"}
test indexObj-5.2 {Tcl_WrongNumArgs} testindexobj {
    testwrongnumargs 2 "bar" mycmd foo
} {wrong # args: should be "mycmd foo bar"}
test indexObj-5.3 {Tcl_WrongNumArgs} testindexobj {
    testwrongnumargs 0 "bar" mycmd foo
} {wrong # args: should be "bar"}
test indexObj-5.4 {Tcl_WrongNumArgs} testindexobj {
    testwrongnumargs 0 "" mycmd foo
} {wrong # args: should be ""}
test indexObj-5.5 {Tcl_WrongNumArgs} testindexobj {
    testwrongnumargs 1 "" mycmd foo
} {wrong # args: should be "mycmd"}
test indexObj-5.6 {Tcl_WrongNumArgs} testindexobj {
    testwrongnumargs 2 "" mycmd foo
} {wrong # args: should be "mycmd foo"}
# Contrast this with test proc-3.6; they have to be like this because
# of [Bug 1066837] so Itcl won't break.
test indexObj-5.7 {Tcl_WrongNumArgs} {testindexobj obsolete} {
    testwrongnumargs 2 "fee fi" "fo fum" foo bar
} {wrong # args: should be "fo fum foo fee fi"}

test indexObj-6.1 {Tcl_GetIndexFromObjStruct} testindexobj {
    set x a
    testgetindexfromobjstruct $x 0
} {wrong # args: should be "testgetindexfromobjstruct a 0"}
test indexObj-6.2 {Tcl_GetIndexFromObjStruct} testindexobj {
    set x a
    testgetindexfromobjstruct $x 0
    testgetindexfromobjstruct $x 0
} {wrong # args: should be "testgetindexfromobjstruct a 0"}
test indexObj-6.3 {Tcl_GetIndexFromObjStruct} testindexobj {
    set x c
    testgetindexfromobjstruct $x 1
} {wrong # args: should be "testgetindexfromobjstruct c 1"}
test indexObj-6.4 {Tcl_GetIndexFromObjStruct} testindexobj {
    set x c
    testgetindexfromobjstruct $x 1
    testgetindexfromobjstruct $x 1
} {wrong # args: should be "testgetindexfromobjstruct c 1"}
test indexObj-6.5 {Tcl_GetIndexFromObjStruct with TCL_EXACT flag} -constraints testindexobj -body {
    set x e
    testgetindexfromobjstruct $x 0 1
} -returnCodes error -result {bad dummy "e": must be a, c, or ee}
test indexObj-6.6 {Tcl_GetIndexFromObjStruct with NULL input} -constraints testindexobj -body {
    set x ""
    testgetindexfromobjstruct $x 0
} -returnCodes error -result {ambiguous dummy "": must be a, c, or ee}
test indexObj-6.7 {Tcl_GetIndexFromObjStruct} testindexobj {
    set x ""
    testgetindexfromobjstruct $x -1 32
} "wrong # args: should be \"testgetindexfromobjstruct {} -1 32\""

test indexObj-7.1 {Tcl_ParseArgsObjv} testparseargs {
    testparseargs
} {0 1 testparseargs NULL NULL}
test indexObj-7.2 {Tcl_ParseArgsObjv} testparseargs {
    testparseargs -bool
} {1 1 testparseargs NULL NULL}
test indexObj-7.3 {Tcl_ParseArgsObjv} testparseargs {
    testparseargs -bool bar
} {1 2 {testparseargs bar} NULL NULL}
test indexObj-7.4 {Tcl_ParseArgsObjv} testparseargs {
    testparseargs bar
} {0 2 {testparseargs bar} NULL NULL}
test indexObj-7.5 {Tcl_ParseArgsObjv} -constraints testparseargs -body {
    testparseargs -help
} -returnCodes error -result {Command-specific options:
 -bool:      booltest
 -colormode: color mode
 -media:     media page size
 --:         Marks the end of the options
 -help:      Print summary of command-line options and abort}
test indexObj-7.6 {Tcl_ParseArgsObjv} testparseargs {
    testparseargs -- -bool -help
} {0 3 {testparseargs -bool -help} NULL NULL}
test indexObj-7.7 {Tcl_ParseArgsObjv memory management} testparseargs {
    testparseargs 1 2 3 4 5 6 7 8 9 0 -bool 1 2 3 4 5 6 7 8 9 0
<<<<<<< HEAD
} {1 21 {testparseargs 1 2 3 4 5 6 7 8 9 0 1 2 3 4 5 6 7 8 9 0}}

test indexObj-8.1 {Tcl_GetIntForIndex integer} testgetintforindex {
    testgetintforindex 0 0
} 0
test indexObj-8.2 {Tcl_GetIntForIndex integer} testgetintforindex {
    testgetintforindex -1 0
} -1
test indexObj-8.3 {Tcl_GetIntForIndex integer} testgetintforindex {
    testgetintforindex -2 0
} -1
test indexObj-8.4 {Tcl_GetIntForIndex INT_MAX} testgetintforindex {
    testgetintforindex 2147483647 0
} 2147483647
test indexObj-8.5 {Tcl_GetIntForIndex INT_MAX+1} testgetintforindex {
    testgetintforindex 2147483648 0
} 2147483647
test indexObj-8.6 {Tcl_GetIntForIndex end-1} testgetintforindex {
    testgetintforindex end-1 2147483646
} 2147483645
test indexObj-8.7 {Tcl_GetIntForIndex end-1} testgetintforindex {
    testgetintforindex end-1 2147483647
} 2147483646
test indexObj-8.8 {Tcl_GetIntForIndex end} testgetintforindex {
    testgetintforindex end 2147483646
} 2147483646
test indexObj-8.9 {Tcl_GetIntForIndex end} testgetintforindex {
    testgetintforindex end 2147483647
} 2147483647
test indexObj-8.10 {Tcl_GetIntForIndex end-1} testgetintforindex {
    testgetintforindex end-1 -1
} -2
test indexObj-8.11 {Tcl_GetIntForIndex end-1} testgetintforindex {
    testgetintforindex end-1 -2
} -3
test indexObj-8.12 {Tcl_GetIntForIndex end} testgetintforindex {
    testgetintforindex end -1
} -1
test indexObj-8.13 {Tcl_GetIntForIndex end} testgetintforindex {
    testgetintforindex end -2
} -2
test indexObj-8.14 {Tcl_GetIntForIndex end+1} testgetintforindex {
    testgetintforindex end+1 -1
} 2147483647
test indexObj-8.15 {Tcl_GetIntForIndex end+1} testgetintforindex {
    testgetintforindex end+1 -2
} -1
test indexObj-8.16 {Tcl_GetIntForIndex integer} testgetintforindex {
    testgetintforindex -1 -1
} -2147483648
test indexObj-8.17 {Tcl_GetIntForIndex integer} testgetintforindex {
    testgetintforindex -2 -1
} -2147483648
=======
} {1 21 {testparseargs 1 2 3 4 5 6 7 8 9 0 1 2 3 4 5 6 7 8 9 0} NULL NULL}
test indexObj-7.8 {Tcl_ParseArgsObjv} testparseargs {
    testparseargs -color Nothing
} {0 1 testparseargs Nothing NULL}
test indexObj-7.9 {Tcl_ParseArgsObjv} testparseargs {
    testparseargs -media A4
} {0 1 testparseargs NULL {Paper size is ISO A4}}
test indexObj-7.10 {Tcl_ParseArgsObjv} testparseargs {
    testparseargs -media A4 -color Somecolor
} {0 1 testparseargs Somecolor {Paper size is ISO A4}}
test indexObj-7.11 {Tcl_ParseArgsObjv} testparseargs {
    testparseargs -color othercolor -media Letter
} {0 1 testparseargs othercolor {Paper size is US Letter}}
test indexObj-7.12 {Tcl_ParseArgsObjv} -constraints testparseargs -body {
    testparseargs -color othercolor -media Nosuchmedia
} -returnCodes error -result {bad media "Nosuchmedia": must be A4, Legal, or Letter}
>>>>>>> f0b89d30

# cleanup
::tcltest::cleanupTests
return

# Local Variables:
# mode: tcl
# End:<|MERGE_RESOLUTION|>--- conflicted
+++ resolved
@@ -171,62 +171,6 @@
 } {0 3 {testparseargs -bool -help} NULL NULL}
 test indexObj-7.7 {Tcl_ParseArgsObjv memory management} testparseargs {
     testparseargs 1 2 3 4 5 6 7 8 9 0 -bool 1 2 3 4 5 6 7 8 9 0
-<<<<<<< HEAD
-} {1 21 {testparseargs 1 2 3 4 5 6 7 8 9 0 1 2 3 4 5 6 7 8 9 0}}
--
-test indexObj-8.1 {Tcl_GetIntForIndex integer} testgetintforindex {
-    testgetintforindex 0 0
-} 0
-test indexObj-8.2 {Tcl_GetIntForIndex integer} testgetintforindex {
-    testgetintforindex -1 0
-} -1
-test indexObj-8.3 {Tcl_GetIntForIndex integer} testgetintforindex {
-    testgetintforindex -2 0
-} -1
-test indexObj-8.4 {Tcl_GetIntForIndex INT_MAX} testgetintforindex {
-    testgetintforindex 2147483647 0
-} 2147483647
-test indexObj-8.5 {Tcl_GetIntForIndex INT_MAX+1} testgetintforindex {
-    testgetintforindex 2147483648 0
-} 2147483647
-test indexObj-8.6 {Tcl_GetIntForIndex end-1} testgetintforindex {
-    testgetintforindex end-1 2147483646
-} 2147483645
-test indexObj-8.7 {Tcl_GetIntForIndex end-1} testgetintforindex {
-    testgetintforindex end-1 2147483647
-} 2147483646
-test indexObj-8.8 {Tcl_GetIntForIndex end} testgetintforindex {
-    testgetintforindex end 2147483646
-} 2147483646
-test indexObj-8.9 {Tcl_GetIntForIndex end} testgetintforindex {
-    testgetintforindex end 2147483647
-} 2147483647
-test indexObj-8.10 {Tcl_GetIntForIndex end-1} testgetintforindex {
-    testgetintforindex end-1 -1
-} -2
-test indexObj-8.11 {Tcl_GetIntForIndex end-1} testgetintforindex {
-    testgetintforindex end-1 -2
-} -3
-test indexObj-8.12 {Tcl_GetIntForIndex end} testgetintforindex {
-    testgetintforindex end -1
-} -1
-test indexObj-8.13 {Tcl_GetIntForIndex end} testgetintforindex {
-    testgetintforindex end -2
-} -2
-test indexObj-8.14 {Tcl_GetIntForIndex end+1} testgetintforindex {
-    testgetintforindex end+1 -1
-} 2147483647
-test indexObj-8.15 {Tcl_GetIntForIndex end+1} testgetintforindex {
-    testgetintforindex end+1 -2
-} -1
-test indexObj-8.16 {Tcl_GetIntForIndex integer} testgetintforindex {
-    testgetintforindex -1 -1
-} -2147483648
-test indexObj-8.17 {Tcl_GetIntForIndex integer} testgetintforindex {
-    testgetintforindex -2 -1
-} -2147483648
-=======
 } {1 21 {testparseargs 1 2 3 4 5 6 7 8 9 0 1 2 3 4 5 6 7 8 9 0} NULL NULL}
 test indexObj-7.8 {Tcl_ParseArgsObjv} testparseargs {
     testparseargs -color Nothing
@@ -243,7 +187,58 @@
 test indexObj-7.12 {Tcl_ParseArgsObjv} -constraints testparseargs -body {
     testparseargs -color othercolor -media Nosuchmedia
 } -returnCodes error -result {bad media "Nosuchmedia": must be A4, Legal, or Letter}
->>>>>>> f0b89d30
+
+test indexObj-8.1 {Tcl_GetIntForIndex integer} testgetintforindex {
+    testgetintforindex 0 0
+} 0
+test indexObj-8.2 {Tcl_GetIntForIndex integer} testgetintforindex {
+    testgetintforindex -1 0
+} -1
+test indexObj-8.3 {Tcl_GetIntForIndex integer} testgetintforindex {
+    testgetintforindex -2 0
+} -1
+test indexObj-8.4 {Tcl_GetIntForIndex INT_MAX} testgetintforindex {
+    testgetintforindex 2147483647 0
+} 2147483647
+test indexObj-8.5 {Tcl_GetIntForIndex INT_MAX+1} testgetintforindex {
+    testgetintforindex 2147483648 0
+} 2147483647
+test indexObj-8.6 {Tcl_GetIntForIndex end-1} testgetintforindex {
+    testgetintforindex end-1 2147483646
+} 2147483645
+test indexObj-8.7 {Tcl_GetIntForIndex end-1} testgetintforindex {
+    testgetintforindex end-1 2147483647
+} 2147483646
+test indexObj-8.8 {Tcl_GetIntForIndex end} testgetintforindex {
+    testgetintforindex end 2147483646
+} 2147483646
+test indexObj-8.9 {Tcl_GetIntForIndex end} testgetintforindex {
+    testgetintforindex end 2147483647
+} 2147483647
+test indexObj-8.10 {Tcl_GetIntForIndex end-1} testgetintforindex {
+    testgetintforindex end-1 -1
+} -2
+test indexObj-8.11 {Tcl_GetIntForIndex end-1} testgetintforindex {
+    testgetintforindex end-1 -2
+} -3
+test indexObj-8.12 {Tcl_GetIntForIndex end} testgetintforindex {
+    testgetintforindex end -1
+} -1
+test indexObj-8.13 {Tcl_GetIntForIndex end} testgetintforindex {
+    testgetintforindex end -2
+} -2
+test indexObj-8.14 {Tcl_GetIntForIndex end+1} testgetintforindex {
+    testgetintforindex end+1 -1
+} 2147483647
+test indexObj-8.15 {Tcl_GetIntForIndex end+1} testgetintforindex {
+    testgetintforindex end+1 -2
+} -1
+test indexObj-8.16 {Tcl_GetIntForIndex integer} testgetintforindex {
+    testgetintforindex -1 -1
+} -2147483648
+test indexObj-8.17 {Tcl_GetIntForIndex integer} testgetintforindex {
+    testgetintforindex -2 -1
+} -2147483648
 
 # cleanup
 ::tcltest::cleanupTests
