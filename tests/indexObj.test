# This file is a Tcl script to test out the procedures in file
# tkIndexObj.c, which implement indexed table lookups.  The tests here are
# organized in the standard fashion for Tcl tests.
#
# Copyright © 1997 Sun Microsystems, Inc.
# Copyright © 1998-1999 Scriptics Corporation.
#
# See the file "license.terms" for information on usage and redistribution of
# this file, and for a DISCLAIMER OF ALL WARRANTIES.

if {"::tcltest" ni [namespace children]} {
    package require tcltest 2.5
    namespace import -force ::tcltest::*
}

::tcltest::loadTestedCommands
catch [list package require -exact tcl::test [info patchlevel]]

testConstraint testindexobj [llength [info commands testindexobj]]
testConstraint testgetintforindex [llength [info commands testgetintforindex]]
testConstraint testparseargs [llength [info commands testparseargs]]
testConstraint has64BitLengths [expr {$tcl_platform(pointerSize) == 8}]
testConstraint has32BitLengths [expr {$tcl_platform(pointerSize) == 4}]

test indexObj-1.1 {exact match} testindexobj {
    testindexobj 1 1 xyz abc def xyz alm
} {2}
test indexObj-1.2 {exact match} testindexobj {
    testindexobj 1 1 abc abc def xyz alm
} {0}
test indexObj-1.3 {exact match} testindexobj {
    testindexobj 1 1 alm abc def xyz alm
} {3}
test indexObj-1.4 {unique abbreviation} testindexobj {
    testindexobj 1 1 xy abc def xalb xyz alm
} {3}
test indexObj-1.5 {multiple abbreviations and exact match} testindexobj {
    testindexobj 1 1 x abc def xalb xyz alm x
} {5}
test indexObj-1.6 {forced exact match} testindexobj {
    testindexobj 1 0 xy abc def xalb xy alm
} {3}
test indexObj-1.7 {forced exact match} testindexobj {
    testindexobj 1 0 x abc def xalb xyz alm x
} {5}
test indexObj-1.8 {exact match of empty values} testindexobj {
    testindexobj 1 1 {} a aa aaa {} b bb bbb
} 3
test indexObj-1.9 {exact match of empty values} testindexobj {
    testindexobj 1 0 {} a aa aaa {} b bb bbb
} 3

test indexObj-2.1 {no match} testindexobj {
    list [catch {testindexobj 1 1 dddd abc def xalb xyz alm x} msg] $msg
} {1 {bad token "dddd": must be abc, def, xalb, xyz, alm, or x}}
test indexObj-2.2 {no match} testindexobj {
    list [catch {testindexobj 1 1 dddd abc} msg] $msg
} {1 {bad token "dddd": must be abc}}
test indexObj-2.3 {no match: no abbreviations} testindexobj {
    list [catch {testindexobj 1 0 xy abc def xalb xyz alm} msg] $msg
} {1 {bad token "xy": must be abc, def, xalb, xyz, or alm}}
test indexObj-2.4 {ambiguous value} testindexobj {
    list [catch {testindexobj 1 1 d dumb daughter a c} msg] $msg
} {1 {ambiguous token "d": must be dumb, daughter, a, or c}}
test indexObj-2.5 {omit error message} testindexobj {
    list [catch {testindexobj 0 1 d x} msg] $msg
} {1 {}}
test indexObj-2.6 {TCL_EXACT => no "ambiguous" error message} testindexobj {
    list [catch {testindexobj 1 0 d dumb daughter a c} msg] $msg
} {1 {bad token "d": must be dumb, daughter, a, or c}}
test indexObj-2.7 {exact match of empty values} testindexobj {
    list [catch {testindexobj 1 1 {} a b c} msg] $msg
} {1 {ambiguous token "": must be a, b, or c}}
test indexObj-2.8 {exact match of empty values: singleton case} testindexobj {
    list [catch {testindexobj 1 0 {} a} msg] $msg
} {1 {bad token "": must be a}}
test indexObj-2.9 {non-exact match of empty values: singleton case} testindexobj {
    # NOTE this is a special case.  Although the empty string is a
    # unique prefix, we have an established history of rejecting
    # empty lookup keys, requiring any unique prefix match to have
    # at least one character.
    list [catch {testindexobj 1 1 {} a} msg] $msg
} {1 {bad token "": must be a}}

test indexObj-3.1 {cache result to skip next lookup} testindexobj {
    testindexobj check 42
} {42}

test indexObj-4.1 {free old internal representation} testindexobj {
    set x {a b}
    lindex $x 1
    testindexobj 1 1 $x abc def {a b} zzz
} {2}

test indexObj-5.1 {Tcl_WrongNumArgs} testindexobj {
    testwrongnumargs 1 "?-switch?" mycmd
} {wrong # args: should be "mycmd ?-switch?"}
test indexObj-5.2 {Tcl_WrongNumArgs} testindexobj {
    testwrongnumargs 2 "bar" mycmd foo
} {wrong # args: should be "mycmd foo bar"}
test indexObj-5.3 {Tcl_WrongNumArgs} testindexobj {
    testwrongnumargs 0 "bar" mycmd foo
} {wrong # args: should be "bar"}
test indexObj-5.4 {Tcl_WrongNumArgs} testindexobj {
    testwrongnumargs 0 "" mycmd foo
} {wrong # args: should be ""}
test indexObj-5.5 {Tcl_WrongNumArgs} testindexobj {
    testwrongnumargs 1 "" mycmd foo
} {wrong # args: should be "mycmd"}
test indexObj-5.6 {Tcl_WrongNumArgs} testindexobj {
    testwrongnumargs 2 "" mycmd foo
} {wrong # args: should be "mycmd foo"}
# Contrast this with test proc-3.6; they have to be like this because
# of [Bug 1066837] so Itcl won't break.
test indexObj-5.7 {Tcl_WrongNumArgs} {testindexobj obsolete} {
    testwrongnumargs 2 "fee fi" "fo fum" foo bar
} {wrong # args: should be "fo fum foo fee fi"}

test indexObj-6.1 {Tcl_GetIndexFromObjStruct} testindexobj {
    set x a
    testgetindexfromobjstruct $x 0
} {wrong # args: should be "testgetindexfromobjstruct a 0"}
test indexObj-6.2 {Tcl_GetIndexFromObjStruct} testindexobj {
    set x a
    testgetindexfromobjstruct $x 0
    testgetindexfromobjstruct $x 0
} {wrong # args: should be "testgetindexfromobjstruct a 0"}
test indexObj-6.3 {Tcl_GetIndexFromObjStruct} testindexobj {
    set x c
    testgetindexfromobjstruct $x 1
} {wrong # args: should be "testgetindexfromobjstruct c 1"}
test indexObj-6.4 {Tcl_GetIndexFromObjStruct} testindexobj {
    set x c
    testgetindexfromobjstruct $x 1
    testgetindexfromobjstruct $x 1
} {wrong # args: should be "testgetindexfromobjstruct c 1"}
test indexObj-6.5 {Tcl_GetIndexFromObjStruct with TCL_EXACT flag} -constraints testindexobj -body {
    set x e
    testgetindexfromobjstruct $x 0 1
} -returnCodes error -result {bad dummy "e": must be a, c, or ee}
test indexObj-6.6 {Tcl_GetIndexFromObjStruct with NULL input} -constraints testindexobj -body {
    set x ""
    testgetindexfromobjstruct $x 0
} -returnCodes error -result {ambiguous dummy "": must be a, c, or ee}
test indexObj-6.7 {Tcl_GetIndexFromObjStruct} testindexobj {
    set x ""
    testgetindexfromobjstruct $x -1 32
} "wrong # args: should be \"testgetindexfromobjstruct {} -1 32\""

test indexObj-7.1 {Tcl_ParseArgsObjv} testparseargs {
    testparseargs
} {0 1 testparseargs NULL NULL}
test indexObj-7.2 {Tcl_ParseArgsObjv} testparseargs {
    testparseargs -bool
} {1 1 testparseargs NULL NULL}
test indexObj-7.3 {Tcl_ParseArgsObjv} testparseargs {
    testparseargs -bool bar
} {1 2 {testparseargs bar} NULL NULL}
test indexObj-7.4 {Tcl_ParseArgsObjv} testparseargs {
    testparseargs bar
} {0 2 {testparseargs bar} NULL NULL}
test indexObj-7.5 {Tcl_ParseArgsObjv} -constraints testparseargs -body {
    testparseargs -help
} -returnCodes error -result {Command-specific options:
 -bool:      booltest
 -colormode: color mode
 -media:     media page size
 --:         Marks the end of the options
 -help:      Print summary of command-line options and abort}
test indexObj-7.6 {Tcl_ParseArgsObjv} testparseargs {
    testparseargs -- -bool -help
} {0 3 {testparseargs -bool -help} NULL NULL}
test indexObj-7.7 {Tcl_ParseArgsObjv memory management} testparseargs {
    testparseargs 1 2 3 4 5 6 7 8 9 0 -bool 1 2 3 4 5 6 7 8 9 0
} {1 21 {testparseargs 1 2 3 4 5 6 7 8 9 0 1 2 3 4 5 6 7 8 9 0} NULL NULL}
test indexObj-7.8 {Tcl_ParseArgsObjv} testparseargs {
    testparseargs -color Nothing
} {0 1 testparseargs Nothing NULL}
test indexObj-7.9 {Tcl_ParseArgsObjv} testparseargs {
    testparseargs -media A4
} {0 1 testparseargs NULL {Paper size is ISO A4}}
test indexObj-7.10 {Tcl_ParseArgsObjv} testparseargs {
    testparseargs -media A4 -color Somecolor
} {0 1 testparseargs Somecolor {Paper size is ISO A4}}
test indexObj-7.11 {Tcl_ParseArgsObjv} testparseargs {
    testparseargs -color othercolor -media Letter
} {0 1 testparseargs othercolor {Paper size is US Letter}}
test indexObj-7.12 {Tcl_ParseArgsObjv} -constraints testparseargs -body {
    testparseargs -color othercolor -media Nosuchmedia
} -returnCodes error -result {bad media "Nosuchmedia": must be A4, Legal, or Letter}

test indexObj-8.1 {Tcl_GetIntForIndex integer} testgetintforindex {
    testgetintforindex 0 0
} 0
test indexObj-8.2 {Tcl_GetIntForIndex integer} testgetintforindex {
    testgetintforindex -1 0
} -1
test indexObj-8.3 {Tcl_GetIntForIndex integer} testgetintforindex {
    testgetintforindex -2 0
} -1
test indexObj-8.4 {Tcl_GetIntForIndex INT_MAX} testgetintforindex {
    testgetintforindex 2147483647 0
} 2147483647
test indexObj-8.5 {Tcl_GetIntForIndex INT_MAX+1} testgetintforindex {
    testgetintforindex 2147483648 0
} [expr {[testConstraint has64BitLengths] ? 2147483648 : 2147483647}]
test indexObj-8.6 {Tcl_GetIntForIndex end-1} testgetintforindex {
    testgetintforindex end-1 2147483646
} 2147483645
test indexObj-8.7 {Tcl_GetIntForIndex end-1} testgetintforindex {
    testgetintforindex end-1 2147483647
} 2147483646
test indexObj-8.8 {Tcl_GetIntForIndex end} testgetintforindex {
    testgetintforindex end 2147483646
} 2147483646
test indexObj-8.9 {Tcl_GetIntForIndex end} testgetintforindex {
    testgetintforindex end 2147483647
} 2147483647
test indexObj-8.10 {Tcl_GetIntForIndex end-1} testgetintforindex {
    testgetintforindex end-1 -1
} -2
test indexObj-8.11 {Tcl_GetIntForIndex end-1} testgetintforindex {
    testgetintforindex end-1 -2
} -3
test indexObj-8.12 {Tcl_GetIntForIndex end} testgetintforindex {
    testgetintforindex end -1
} -1
test indexObj-8.13 {Tcl_GetIntForIndex end} testgetintforindex {
    testgetintforindex end -2
} -2
test indexObj-8.14 {Tcl_GetIntForIndex end+1} -constraints {
    testgetintforindex has64BitLengths
} -body {
    testgetintforindex end+1 -1
} -result 9223372036854775807
test indexObj-8.14.32bits {Tcl_GetIntForIndex end+1} -constraints {
    testgetintforindex has32BitLengths
} -body {
    testgetintforindex end+1 -1
} -result 2147483647
test indexObj-8.15 {Tcl_GetIntForIndex end+1} testgetintforindex {
    testgetintforindex end+1 -2
} -1
<<<<<<< HEAD
=======
test indexObj-8.16 {Tcl_GetIntForIndex integer} testgetintforindex {
    testgetintforindex -1 -1
} -2147483648
test indexObj-8.17 {Tcl_GetIntForIndex integer} testgetintforindex {
    testgetintforindex -2 -1
} -2147483648
test indexObj-8.18 {Tcl_GetIntForIndex n-m} testgetintforindex {
    testgetintforindex 2-3 -1
} -2147483648
test indexObj-8.19 {Tcl_GetIntForIndex n-m} testgetintforindex {
    testgetintforindex 2-3 0
} -1
>>>>>>> 1ad7ab1f

# cleanup
::tcltest::cleanupTests
return

# Local Variables:
# mode: tcl
# End:<|MERGE_RESOLUTION|>--- conflicted
+++ resolved
@@ -20,7 +20,6 @@
 testConstraint testgetintforindex [llength [info commands testgetintforindex]]
 testConstraint testparseargs [llength [info commands testparseargs]]
 testConstraint has64BitLengths [expr {$tcl_platform(pointerSize) == 8}]
-testConstraint has32BitLengths [expr {$tcl_platform(pointerSize) == 4}]
  
 test indexObj-1.1 {exact match} testindexobj {
@@ -229,34 +228,24 @@
 test indexObj-8.13 {Tcl_GetIntForIndex end} testgetintforindex {
     testgetintforindex end -2
 } -2
-test indexObj-8.14 {Tcl_GetIntForIndex end+1} -constraints {
-    testgetintforindex has64BitLengths
-} -body {
+test indexObj-8.14 {Tcl_GetIntForIndex end+1} testgetintforindex {
     testgetintforindex end+1 -1
-} -result 9223372036854775807
-test indexObj-8.14.32bits {Tcl_GetIntForIndex end+1} -constraints {
-    testgetintforindex has32BitLengths
-} -body {
-    testgetintforindex end+1 -1
-} -result 2147483647
+} [expr {[testConstraint has64BitLengths] ? 9223372036854775807 : 2147483647}]
 test indexObj-8.15 {Tcl_GetIntForIndex end+1} testgetintforindex {
     testgetintforindex end+1 -2
 } -1
-<<<<<<< HEAD
-=======
 test indexObj-8.16 {Tcl_GetIntForIndex integer} testgetintforindex {
     testgetintforindex -1 -1
-} -2147483648
+} [expr {[testConstraint has64BitLengths] ? -9223372036854775808 : -2147483648}]
 test indexObj-8.17 {Tcl_GetIntForIndex integer} testgetintforindex {
     testgetintforindex -2 -1
-} -2147483648
+} [expr {[testConstraint has64BitLengths] ? -9223372036854775808 : -2147483648}]
 test indexObj-8.18 {Tcl_GetIntForIndex n-m} testgetintforindex {
     testgetintforindex 2-3 -1
-} -2147483648
+} [expr {[testConstraint has64BitLengths] ? -9223372036854775808 : -2147483648}]
 test indexObj-8.19 {Tcl_GetIntForIndex n-m} testgetintforindex {
     testgetintforindex 2-3 0
 } -1
->>>>>>> 1ad7ab1f
 
 # cleanup
 ::tcltest::cleanupTests
