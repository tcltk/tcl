# -*- tcl -*-
# Functionality covered: operation of the reflected transformation
#
# This file contains a collection of tests for one or more of the Tcl
# built-in commands.  Sourcing this file into Tcl runs the tests and
# generates output for errors.  No output means no errors were found.
#
# Copyright © 2007 Andreas Kupries <andreask@activestate.com>
#                                    <akupries@shaw.ca>
#
# See the file "license.terms" for information on usage and redistribution
# of this file, and for a DISCLAIMER OF ALL WARRANTIES.

if {"::tcltest" ni [namespace children]} {
    package require tcltest 2.5
    namespace import -force ::tcltest::*
}

::tcltest::loadTestedCommands
catch [list package require -exact tcl::test [info patchlevel]]

# Custom constraints used in this file
testConstraint testchannel [llength [info commands testchannel]]
testConstraint thread [expr {0 == [catch {package require Thread 2.7-}]}]

# testchannel cut|splice  Both needed to test the reflection in threads.
# thread::send

#----------------------------------------------------------------------

# ### ### ### ######### ######### #########
## Testing the reflected transformation.

# Helper commands to record the arguments to handler methods.  Stored in a
# script so that the tests needing this code do not need their own copy but
# can access this variable.

set helperscript {
    if {"::tcltest" ni [namespace children]} {
	package require tcltest 2.5
	namespace import -force ::tcltest::*
    }

    # This forces the return options to be in the order that the test expects!
    variable optorder {
	-code !?! -level !?! -errorcode !?! -errorline !?! -errorinfo !?!
	-errorstack !?!
    }
    proc noteOpts opts {
	variable optorder
	lappend ::res [dict merge $optorder $opts]
    }

    # Helper command, canned result for 'initialize' method.  Gets the
    # optional methods as arguments. Use return features to post the result
    # higher up.

    proc handle.initialize {args} {
	upvar args hargs
	if {[lindex $hargs 0] eq "initialize"} {
	    return -code return [list {*}$args initialize finalize read write]
	}
    }
    proc handle.finalize {} {
	upvar args hargs
	if {[lindex $hargs 0] eq "finalize"} {
	    return -code return ""
	}
    }
    proc handle.read {} {
	upvar args hargs
	if {[lindex $hargs 0] eq "read"} {
	    return -code return "@"
	}
    }
    proc handle.drain {} {
	upvar args hargs
	if {[lindex $hargs 0] eq "drain"} {
	    return -code return "<>"
	}
    }
    proc handle.clear {} {
	upvar args hargs
	if {[lindex $hargs 0] eq "clear"} {
	    return -code return ""
	}
    }

    proc tempchan {{mode r+}} {
	global tempchan
	return [set tempchan [open [makeFile {test data} tempchanfile] $mode]]
    }
    proc tempdone {} {
	global tempchan
	catch {close $tempchan}
	removeFile tempchanfile
	return
    }
    proc tempview {} { viewFile tempchanfile }
}

# Set everything up in the main thread.
eval $helperscript

#puts <<[file channels]>>

# ### ### ### ######### ######### #########

test iortrans-1.0 {chan, wrong#args} -returnCodes error -body {
    chan
} -result {wrong # args: should be "chan subcommand ?arg ...?"}
test iortrans-1.1 {chan, unknown method} -returnCodes error -body {
    chan foo
} -match glob -result {unknown or ambiguous subcommand "foo": must be*}

# --- --- --- --------- --------- ---------
# chan push, and method "initalize"

test iortrans-2.0 {chan push, wrong#args, not enough} -returnCodes error -body {
    chan push
} -result {wrong # args: should be "chan push channel cmdprefix"}
test iortrans-2.1 {chan push, wrong#args, too many} -returnCodes error -body {
    chan push a b c
} -result {wrong # args: should be "chan push channel cmdprefix"}
test iortrans-2.2 {chan push, invalid channel} -setup {
    proc foo {} {}
} -returnCodes error -body {
    chan push {} foo
} -cleanup {
    rename foo {}
} -result {can not find channel named ""}
test iortrans-2.3 {chan push, bad handler, not a list} -body {
    chan push [tempchan] "foo \{"
} -returnCodes error -cleanup {
    tempdone
} -result {unmatched open brace in list}
test iortrans-2.4 {chan push, bad handler, not a command} -body {
    chan push [tempchan] foo
} -returnCodes error -cleanup {
    tempdone
} -result {invalid command name "foo"}
test iortrans-2.5 {chan push, initialize failed, bad signature} -body {
    proc foo {} {}
    chan push [tempchan] foo
} -returnCodes error -cleanup {
    tempdone
    rename foo {}
} -result {wrong # args: should be "foo"}
test iortrans-2.6 {chan push, initialize failed, bad signature} -body {
    proc foo {} {}
    chan push [tempchan] ::foo
} -returnCodes error -cleanup {
    tempdone
    rename foo {}
} -result {wrong # args: should be "::foo"}
test iortrans-2.7 {chan push, initialize failed, bad result, not a list} -body {
    proc foo {args} {return "\{"}
    catch {chan push [tempchan] foo}
    return $::errorInfo
} -cleanup {
    tempdone
    rename foo {}
} -match glob -result {chan handler "foo initialize" returned non-list: *}
test iortrans-2.8 {chan push, initialize failed, bad result, not a list} -body {
    proc foo {args} {return \{\{\}}
    chan push [tempchan] foo
} -returnCodes error -cleanup {
    tempdone
    rename foo {}
} -match glob -result {chan handler "foo initialize" returned non-list: *}
test iortrans-2.9 {chan push, initialize failed, bad result, empty list} -body {
    proc foo {args} {}
    chan push [tempchan] foo
} -returnCodes error -cleanup {
    tempdone
    rename foo {}
} -match glob -result {*all required methods*}
test iortrans-2.10 {chan push, initialize failed, bad result, bogus method name} -body {
    proc foo {args} {return 1}
    chan push [tempchan] foo
} -returnCodes error -cleanup {
    tempdone
    rename foo {}
} -match glob -result {*bad method "1": must be *}
test iortrans-2.11 {chan push, initialize failed, bad result, bogus method name} -body {
    proc foo {args} {return {a b c}}
    chan push [tempchan] foo
} -returnCodes error -cleanup {
    tempdone
    rename foo {}
} -match glob -result {*bad method "c": must be *}
test iortrans-2.12 {chan push, initialize failed, bad result, required methods missing} -body {
    # Required: initialize, and finalize.
    proc foo {args} {return {initialize}}
    chan push [tempchan] foo
} -returnCodes error -cleanup {
    tempdone
    rename foo {}
} -match glob -result {*all required methods*}
test iortrans-2.13 {chan push, initialize failed, bad result, illegal method name} -body {
    proc foo {args} {return {initialize finalize BOGUS}}
    chan push [tempchan] foo
} -returnCodes error -cleanup {
    tempdone
    rename foo {}
} -match glob -result {*returned bad method "BOGUS": must be clear, drain, finalize, flush, initialize, limit?, read, or write}
test iortrans-2.14 {chan push, initialize failed, bad result, mode/handler mismatch} -body {
    proc foo {args} {return {initialize finalize}}
    chan push [tempchan] foo
} -returnCodes error -cleanup {
    tempdone
    rename foo {}
} -match glob -result {*makes the channel inaccessible}
# iortrans-2.15 event/watch methods elimimated, removed these tests.
# iortrans-2.16
test iortrans-2.17 {chan push, initialize failed, bad result, drain/read mismatch} -body {
    proc foo {args} {return {initialize finalize drain write}}
    chan push [tempchan] foo
} -returnCodes error -cleanup {
    tempdone
    rename foo {}
} -match glob -result {*supports "drain" but not "read"}
test iortrans-2.18 {chan push, initialize failed, bad result, flush/write mismatch} -body {
    proc foo {args} {return {initialize finalize flush read}}
    chan push [tempchan] foo
} -returnCodes error -cleanup {
    tempdone
    rename foo {}
} -match glob -result {*supports "flush" but not "write"}
test iortrans-2.19 {chan push, initialize ok, creates channel} -setup {
    set res {}
} -match glob -body {
    proc foo {args} {
	global res
	lappend res $args
	if {[lindex $args 0] ne "initialize"} {return}
	return {initialize finalize drain flush read write}
    }
    lappend res [file channel rt*]
    lappend res [chan push [tempchan] foo]
    lappend res [close [lindex $res end]]
    lappend res [file channel rt*]
} -cleanup {
    tempdone
    rename foo {}
} -result {{} {initialize rt* {read write}} file* {drain rt*} {flush rt*} {finalize rt*} {} {}}
test iortrans-2.20 {chan push, init failure -> no channel, no finalize} -setup {
    set res {}
} -match glob -body {
    proc foo {args} {
	global res
	lappend res $args
	return
    }
    lappend res [file channel rt*]
    lappend res [catch {chan push [tempchan] foo} msg] $msg
    lappend res [file channel rt*]
} -cleanup {
    tempdone
    rename foo {}
} -result {{} {initialize rt* {read write}} 1 {*all required methods*} {}}

# --- --- --- --------- --------- ---------
# method finalize (via close)

# General note: file channels rt* finds the transform channel, however the
# name reported will be that of the underlying base driver, fileXX here.  This
# actually allows us to see if the whole channel is gone, or only the
# transformation, but not the base.

test iortrans-3.1 {chan finalize, handler destruction has no effect on channel} -setup {
    set res {}
} -match glob -body {
    proc foo {args} {
	lappend ::res $args
	handle.initialize
	return
    }
    lappend res [set c [chan push [tempchan] foo]]
    rename foo {}
    lappend res [file channels file*]
    lappend res [file channels rt*]
    lappend res [catch {close $c} msg] $msg
    lappend res [file channels file*]
    lappend res [file channels rt*]
} -cleanup {
    tempdone
} -result {{initialize rt* {read write}} file* file* {} 1 {invalid command name "foo"} {} {}}
test iortrans-3.2 {chan finalize, for close} -setup {
    set res {}
} -match glob -body {
    proc foo {args} {
	lappend ::res $args
	handle.initialize
	return
    }
    lappend res [set c [chan push [tempchan] foo]]
    close $c
    # Close deleted the channel.
    lappend res [file channels rt*]
    # Channel destruction does not kill handler command!
    lappend res [info command foo]
} -cleanup {
    rename foo {}
    tempdone
} -result {{initialize rt* {read write}} file* {finalize rt*} {} foo}
test iortrans-3.3 {chan finalize, for close, error, close error} -setup {
    set res {}
} -match glob -body {
    proc foo {args} {
	lappend ::res $args
	handle.initialize
	return -code error 5
    }
    lappend res [set c [chan push [tempchan] foo]]
    lappend res [catch {close $c} msg] $msg
    # Channel is gone despite error.
    lappend res [file channels rt*]
} -cleanup {
    rename foo {}
    tempdone
} -result {{initialize rt* {read write}} file* {finalize rt*} 1 5 {}}
test iortrans-3.4 {chan finalize, for close, error, close error} -setup {
    set res {}
} -match glob -body {
    proc foo {args} {
	lappend ::res $args
	handle.initialize
	error FOO
    }
    lappend res [set c [chan push [tempchan] foo]]
    lappend res [catch {close $c} msg] $msg $::errorInfo
} -cleanup {
    rename foo {}
    tempdone
} -result {{initialize rt* {read write}} file* {finalize rt*} 1 FOO {FOO
*"close $c"}}
test iortrans-3.5 {chan finalize, for close, arbitrary result, ignored} -setup {
    set res {}
} -match glob -body {
    proc foo {args} {
	lappend ::res $args
	handle.initialize
	return SOMETHING
    }
    lappend res [set c [chan push [tempchan] foo]]
    lappend res [catch {close $c} msg] $msg
} -cleanup {
    rename foo {}
    tempdone
} -result {{initialize rt* {read write}} file* {finalize rt*} 0 {}}
test iortrans-3.6 {chan finalize, for close, break, close error} -setup {
    set res {}
} -match glob -body {
    proc foo {args} {
	lappend ::res $args
	handle.initialize
	return -code 3
    }
    lappend res [set c [chan push [tempchan] foo]]
    lappend res [catch {close $c} msg] $msg
} -cleanup {
    rename foo {}
    tempdone
} -result {{initialize rt* {read write}} file* {finalize rt*} 1 *bad code*}
test iortrans-3.7 {chan finalize, for close, continue, close error} -setup {
    set res {}
} -match glob -body {
    proc foo {args} {
	lappend ::res $args
	handle.initialize
	return -code 4
    }
    lappend res [set c [chan push [tempchan] foo]]
    lappend res [catch {close $c} msg] $msg
} -cleanup {
    rename foo {}
    tempdone
} -result {{initialize rt* {read write}} file* {finalize rt*} 1 *bad code*}
test iortrans-3.8 {chan finalize, for close, custom code, close error} -setup {
    set res {}
} -match glob -body {
    proc foo {args} {
	lappend ::res $args
	handle.initialize
	return -code 777 BANG
    }
    lappend res [set c [chan push [tempchan] foo]]
    lappend res [catch {close $c} msg] $msg
} -cleanup {
    rename foo {}
    tempdone
} -result {{initialize rt* {read write}} file* {finalize rt*} 1 *bad code*}
test iortrans-3.9 {chan finalize, for close, ignore level, close error} -setup {
    set res {}
} -body {
    proc foo {args} {
	lappend ::res $args
	handle.initialize
	return -level 5 -code 777 BANG
    }
    lappend res [set c [chan push [tempchan] foo]]
    lappend res [catch {close $c} msg opt] $msg
    noteOpts $opt
} -match glob -cleanup {
    rename foo {}
    tempdone
} -result {{initialize rt* {read write}} file* {finalize rt*} 1 *bad code* {-code 1 -level 0 -errorcode NONE -errorline 1 -errorinfo *bad code*subcommand "finalize"*}}

# --- === *** ###########################
# method read (via read)

test iortrans-4.1 {chan read, transform call and return} -setup {
    set res {}
} -match glob -body {
    proc foo {args} {
	handle.initialize
	handle.finalize
	lappend ::res $args
	return snarf
    }
    set c [chan push [tempchan] foo]
    lappend res [read $c 10]
} -cleanup {
    tempdone
    rename foo {}
} -result {{read rt* {test data
}} snarf}
test iortrans-4.2 {chan read, for non-readable channel} -setup {
    set res {}
} -match glob -body {
    proc foo {args} {
	handle.initialize
	handle.finalize
	lappend ::res $args MUST_NOT_HAPPEN
    }
    set c [chan push [tempchan w] foo]
    lappend res [catch {read $c 2} msg] $msg
} -cleanup {
    tempdone
    rename foo {}
} -result {1 {channel "file*" wasn't opened for reading}}
test iortrans-4.3 {chan read, error return} -setup {
    set res {}
} -match glob -body {
    proc foo {args} {
	handle.initialize
	handle.finalize
	lappend ::res $args
	return -code error BOOM!
    }
    set c [chan push [tempchan] foo]
    lappend res [catch {read $c 2} msg] $msg
} -cleanup {
    tempdone
    rename foo {}
} -result {{read rt* {test data
}} 1 BOOM!}
test iortrans-4.4 {chan read, break return is error} -setup {
    set res {}
} -match glob -body {
    proc foo {args} {
	handle.initialize
	handle.finalize
	lappend ::res $args
	return -code break BOOM!
    }
    set c [chan push [tempchan] foo]
    lappend res [catch {read $c 2} msg] $msg
} -cleanup {
    tempdone
    rename foo {}
} -result {{read rt* {test data
}} 1 *bad code*}
test iortrans-4.5 {chan read, continue return is error} -setup {
    set res {}
} -match glob -body {
    proc foo {args} {
	handle.initialize
	handle.finalize
	lappend ::res $args
	return -code continue BOOM!
    }
    set c [chan push [tempchan] foo]
    lappend res [catch {read $c 2} msg] $msg
} -cleanup {
    tempdone
    rename foo {}
} -result {{read rt* {test data
}} 1 *bad code*}
test iortrans-4.6 {chan read, custom return is error} -setup {
    set res {}
} -match glob -body {
    proc foo {args} {
	handle.initialize
	handle.finalize
	lappend ::res $args
	return -code 777 BOOM!
    }
    set c [chan push [tempchan] foo]
    lappend res [catch {read $c 2} msg] $msg
} -cleanup {
    tempdone
    rename foo {}
} -result {{read rt* {test data
}} 1 *bad code*}
test iortrans-4.7 {chan read, level is squashed} -setup {
    set res {}
} -match glob -body {
    proc foo {args} {
	handle.initialize
	handle.finalize
	lappend ::res $args
	return -level 55 -code 777 BOOM!
    }
    set c [chan push [tempchan] foo]
    lappend res [catch {read $c 2} msg opt] $msg
    noteOpts $opt
} -cleanup {
    tempdone
    rename foo {}
} -result {{read rt* {test data
}} 1 *bad code* {-code 1 -level 0 -errorcode NONE -errorline 1 -errorinfo *bad code*subcommand "read"*}}
test iortrans-4.8 {chan read, read, bug 2921116} -setup {
    set res {}
} -match glob -body {
    proc foo {fd args} {
	handle.initialize
	handle.finalize
	lappend ::res $args
	# Kill and recreate transform while it is operating
	chan pop $fd
	chan push $fd [list foo $fd]
    }
    set c [chan push [set c [tempchan]] [list foo $c]]
    lappend res [read $c]
    #lappend res [gets $c]
} -cleanup {
    tempdone
    rename foo {}
} -result {{read rt* {test data
}} {}}
test iortrans-4.8.1 {chan read, bug 721ec69271} -setup {
    set res {}
} -match glob -body {
    proc foo {fd args} {
	handle.initialize
	handle.finalize
	lappend ::res $args
	# Kill and recreate transform while it is operating
	chan pop $fd
	chan push $fd [list foo $fd]
    }
    set c [chan push [set c [tempchan]] [list foo $c]]
    chan configure $c -buffersize 2
    lappend res [read $c]
} -cleanup {
    tempdone
    rename foo {}
} -result {{read rt* te} {read rt* st} {read rt* { d}} {read rt* at} {read rt* {a
}} {}}
test iortrans-4.8.2 {chan read, bug 721ec69271} -setup {
    set res {}
} -match glob -body {
    proc foo {fd args} {
	handle.initialize
	handle.finalize
	lappend ::res $args
	# Kill and recreate transform while it is operating
	chan pop $fd
	chan push $fd [list foo $fd]
	return x
    }
    set c [chan push [set c [tempchan]] [list foo $c]]
    chan configure $c -buffersize 1
    lappend res [read $c]
} -cleanup {
    tempdone
    rename foo {}
} -result {{read rt* t} {read rt* e} {read rt* s} {read rt* t} {read rt* { }} {read rt* d} {read rt* a} {read rt* t} {read rt* a} {read rt* {
}} {}}
test iortrans-4.9 {chan read, gets, bug 2921116} -setup {
    set res {}
} -match glob -body {
    proc foo {fd args} {
	handle.initialize
	handle.finalize
	lappend ::res $args
	# Kill and recreate transform while it is operating
	chan pop $fd
	chan push $fd [list foo $fd]
    }
    set c [chan push [set c [tempchan]] [list foo $c]]
    lappend res [gets $c]
} -cleanup {
    tempdone
    rename foo {}
} -result {{read rt* {test data
}} {}}

# Driver for a base channel that emits several short "files"
# with each terminated by a fleeting EOF
    proc driver {cmd args} {
        variable ::tcl::buffer
        variable ::tcl::index
        set chan [lindex $args 0]
        switch -- $cmd {
            initialize {
                set index($chan) 0
                set buffer($chan) .....
                return {initialize finalize watch read}
            }
            finalize {
                if {![info exists index($chan)]} {return}
                unset index($chan) buffer($chan)
		array unset index
		array unset buffer
                return
            }
            watch {}
            read {
                set n [lindex $args 1]
                if {![info exists index($chan)]} {
                    driver initialize $chan
                }
                set new [expr {$index($chan) + $n}]
                set result [string range $buffer($chan) $index($chan) $new-1]
                set index($chan) $new
                if {[string length $result] == 0} {
                    driver finalize $chan
                }
                return $result
            }
        }
    }



namespace eval reflector {
    proc initialize {_ chan mode} {
	return {initialize finalize watch read}
    }


    proc finalize {_ chan} {
	namespace delete $_
    }


    proc read {_ chan count} {
	namespace upvar $_ source source
	set res [string range $source 0 $count-1]
	set source [string range $source $count end]
	return $res
    }


    proc watch {_ chan events} {
	after 0 [list chan postevent $chan read]
	return read
    }

    namespace ensemble create -parameters _
    namespace export *
}




namespace eval inputfilter {
    proc initialize {chan mode} {
	return {initialize finalize read}
    }
<<<<<<< HEAD
    
=======

>>>>>>> 18a99f25
    proc read {chan buffer} {
	return $buffer
    }

    proc finalize chan {
	namespace delete $chan
    }

    namespace ensemble create
    namespace export *
}



# Channel read transform that is just the identity - pass all through
    proc idxform {cmd handle args} {
      switch -- $cmd {
        initialize {
            return {initialize finalize read}
        }
        finalize {
            return
        }
        read {
            lassign $args buffer
            return $buffer
        }
      }
    }

# Test that all EOFs pass through full xform stack.  Proper data boundaries.
# Check robustness against buffer sizes.
test iortrans-4.10 {[5adbc350683] chan read, handle fleeting EOF} -body {
    set chan [chan push [chan create read driver] idxform]
    list [eof $chan] [read $chan] [eof $chan] [read $chan 0] [eof $chan] \
        [read $chan] [eof $chan]
} -cleanup {
    close $chan
} -result {0 ..... 1 {} 0 ..... 1}
test iortrans-4.10.1 {[5adbc350683] chan read, handle fleeting EOF} -body {
    set chan [chan push [chan create read driver] idxform]
    chan configure $chan -buffersize 3
    list [eof $chan] [read $chan] [eof $chan] [read $chan 0] [eof $chan] \
        [read $chan] [eof $chan]
} -cleanup {
    close $chan
} -result {0 ..... 1 {} 0 ..... 1}
test iortrans-4.10.2 {[5adbc350683] chan read, handle fleeting EOF} -body {
    set chan [chan push [chan create read driver] idxform]
    chan configure $chan -buffersize 5
    list [eof $chan] [read $chan] [eof $chan] [read $chan 0] [eof $chan] \
        [read $chan] [eof $chan]
} -cleanup {
    close $chan
} -result {0 ..... 1 {} 0 ..... 1}

rename idxform {}

# Channel read transform that delays the data and always returns something
    proc delayxform {cmd handle args} {
      variable store
      switch -- $cmd {
        initialize {
	    set store($handle) {}
            return {initialize finalize read drain}
        }
        finalize {
	    unset store($handle)
            return
        }
        read {
            lassign $args buffer
	    if {$store($handle) eq {}} {
		set reply [string index $buffer 0]
		set store($handle) [string range $buffer 1 end]
	    } else {
		set reply $store($handle)
		set store($handle) $buffer
	    }
            return $reply
        }
	drain {
	    delayxform read $handle {}
	}
      }
    }

# Test that all EOFs pass through full xform stack.  Proper data boundaries.
# Check robustness against buffer sizes.
test iortrans-4.11 {[5adbc350683] chan read, handle fleeting EOF} -body {
    set chan [chan push [chan create read driver] delayxform]
    list [eof $chan] [read $chan] [eof $chan] [read $chan 0] [eof $chan] \
        [read $chan] [eof $chan]
} -cleanup {
    close $chan
} -result {0 ..... 1 {} 0 ..... 1}
test iortrans-4.11.1 {[5adbc350683] chan read, handle fleeting EOF} -body {
    set chan [chan push [chan create read driver] delayxform]
    chan configure $chan -buffersize 3
    list [eof $chan] [read $chan] [eof $chan] [read $chan 0] [eof $chan] \
        [read $chan] [eof $chan]
} -cleanup {
    close $chan
} -result {0 ..... 1 {} 0 ..... 1}
test iortrans-4.11.2 {[5adbc350683] chan read, handle fleeting EOF} -body {
    set chan [chan push [chan create read driver] delayxform]
    chan configure $chan -buffersize 5
    list [eof $chan] [read $chan] [eof $chan] [read $chan 0] [eof $chan] \
        [read $chan] [eof $chan]
} -cleanup {
    close $chan
} -result {0 ..... 1 {} 0 ..... 1}

    rename delayxform {}

# Channel read transform that delays the data and may return {}
    proc delay2xform {cmd handle args} {
      variable store
      switch -- $cmd {
        initialize {
	    set store($handle) {}
            return {initialize finalize read drain}
        }
        finalize {
	    unset store($handle)
            return
        }
        read {
            lassign $args buffer
		set reply $store($handle)
		set store($handle) $buffer
            return $reply
        }
	drain {
	    delay2xform read $handle {}
	}
      }
    }

test iortrans-4.12 {[5adbc350683] chan read, handle fleeting EOF} -body {
    set chan [chan push [chan create read driver] delay2xform]
    list [eof $chan] [read $chan] [eof $chan] [read $chan 0] [eof $chan] \
        [read $chan] [eof $chan]
} -cleanup {
    close $chan
} -result {0 ..... 1 {} 0 ..... 1}

    rename delay2xform {}
    rename driver {}


# --- === *** ###########################
# method write (via puts)

test iortrans-5.1 {chan write, regular write} -setup {
    set res {}
} -match glob -body {
    proc foo {args} {
	handle.initialize
	handle.finalize
	lappend ::res $args
	return transformresult
    }
    set c [chan push [tempchan] foo]
    puts -nonewline $c snarf
    flush $c
    close $c
    lappend res [tempview]
} -cleanup {
    tempdone
    rename foo {}
} -result {{write rt* snarf} transformresult}
test iortrans-5.2 {chan write, no write is ok, no change to file} -setup {
    set res {}
} -match glob -body {
    proc foo {args} {
	handle.initialize
	handle.finalize
	lappend ::res $args
	return
    }
    set c [chan push [tempchan] foo]
    puts -nonewline $c snarfsnarfsnarf
    flush $c
    close $c
    lappend res [tempview];	# This has to show the original data, as nothing was written
} -cleanup {
    tempdone
    rename foo {}
} -result {{write rt* snarfsnarfsnarf} {test data}}
test iortrans-5.3 {chan write, failed write} -setup {
    set res {}
} -match glob -body {
    proc foo {args} {
	handle.initialize
	handle.finalize
	lappend ::res $args
	return -code error FAIL!
    }
    set c [chan push [tempchan] foo]
    puts -nonewline $c snarfsnarfsnarf
    lappend res [catch {flush $c} msg] $msg
} -cleanup {
    tempdone
    rename foo {}
} -result {{write rt* snarfsnarfsnarf} 1 FAIL!}
test iortrans-5.4 {chan write, non-writable channel} -setup {
    set res {}
} -match glob -body {
    proc foo {args} {
	handle.initialize
	handle.finalize
	lappend ::res $args MUST_NOT_HAPPEN
	return
    }
    set c [chan push [tempchan r] foo]
    lappend res [catch {
	puts -nonewline $c snarfsnarfsnarf
	flush $c
    } msg] $msg
} -cleanup {
    close $c
    tempdone
    rename foo {}
} -result {1 {channel "file*" wasn't opened for writing}}
test iortrans-5.5 {chan write, failed write, error return} -setup {
    set res {}
} -match glob -body {
    proc foo {args} {
	handle.initialize
	handle.finalize
	lappend ::res $args
	return -code error BOOM!
    }
    set c [chan push [tempchan] foo]
    lappend res [catch {
	puts -nonewline $c snarfsnarfsnarf
	flush $c
    } msg] $msg
} -cleanup {
    tempdone
    rename foo {}
} -result {{write rt* snarfsnarfsnarf} 1 BOOM!}
test iortrans-5.6 {chan write, failed write, error return} -setup {
    set res {}
} -match glob -body {
    proc foo {args} {
	handle.initialize
	handle.finalize
	lappend ::res $args
	error BOOM!
    }
    set c [chan push [tempchan] foo]
    lappend res {*}[catch {
	puts -nonewline $c snarfsnarfsnarf
	flush $c
    } msg] $msg
} -cleanup {
    tempdone
    rename foo {}
} -result {{write rt* snarfsnarfsnarf} 1 BOOM!}
test iortrans-5.7 {chan write, failed write, break return is error} -setup {
    set res {}
} -match glob -body {
    proc foo {args} {
	handle.initialize
	handle.finalize
	lappend ::res $args
	return -code break BOOM!
    }
    set c [chan push [tempchan] foo]
    lappend res [catch {
	puts -nonewline $c snarfsnarfsnarf
	flush $c
    } msg] $msg
} -cleanup {
    tempdone
    rename foo {}
} -result {{write rt* snarfsnarfsnarf} 1 *bad code*}
test iortrans-5.8 {chan write, failed write, continue return is error} -setup {
    set res {}
} -match glob -body {
    proc foo {args} {
	handle.initialize
	handle.finalize
	lappend ::res $args
	return -code continue BOOM!
    }
    set c [chan push [tempchan] foo]
    lappend res [catch {
	puts -nonewline $c snarfsnarfsnarf
	flush $c
    } msg] $msg
} -cleanup {
    tempdone
    rename foo {}
} -result {{write rt* snarfsnarfsnarf} 1 *bad code*}
test iortrans-5.9 {chan write, failed write, custom return is error} -setup {
    set res {}
} -match glob -body {
    proc foo {args} {
	handle.initialize
	handle.finalize
	lappend ::res $args
	return -code 777 BOOM!
    }
    set c [chan push [tempchan] foo]
    lappend res [catch {
	puts -nonewline $c snarfsnarfsnarf
	flush $c
    } msg] $msg
} -cleanup {
    tempdone
    rename foo {}
} -result {{write rt* snarfsnarfsnarf} 1 *bad code*}
test iortrans-5.10 {chan write, failed write, level is ignored} -setup {
    set res {}
} -match glob -body {
    proc foo {args} {
	handle.initialize
	handle.finalize
	lappend ::res $args
	return -level 55 -code 777 BOOM!
    }
    set c [chan push [tempchan] foo]
    lappend res [catch {
	puts -nonewline $c snarfsnarfsnarf
	flush $c
    } msg opt] $msg
    noteOpts $opt
} -cleanup {
    tempdone
    rename foo {}
} -result {{write rt* snarfsnarfsnarf} 1 *bad code* {-code 1 -level 0 -errorcode NONE -errorline * -errorinfo *bad code*subcommand "write"*}}
test iortrans-5.11 {chan write, bug 2921116} -match glob -setup {
    set res {}
    set level 0
} -body {
    proc foo {fd args} {
	handle.initialize
	handle.finalize
	lappend ::res $args
	# pop - invokes flush - invokes 'foo write' - infinite recursion - stop it
	global level
	if {$level} {
	    return
	}
	incr level
	# Kill and recreate transform while it is operating
	chan pop $fd
	chan push $fd [list foo $fd]
    }
    set c [chan push [set c [tempchan]] [list foo $c]]
    lappend res [puts -nonewline $c abcdef]
    lappend res [flush $c]
} -cleanup {
    tempdone
    rename foo {}
} -result {{} {write rt* abcdef} {write rt* abcdef} {}}

# --- === *** ###########################
# method limit?, drain (via read)

test iortrans-6.1 {chan read, read limits} -setup {
    set res {}
} -match glob -body {
    proc foo {args} {
	handle.initialize limit?
	handle.finalize
	lappend ::res $args
	handle.read
	return 6
    }
    set c [chan push [tempchan] foo]
    lappend res [read $c 10]
} -cleanup {
    tempdone
    rename foo {}
} -result {{limit? rt*} {read rt* {test d}} {limit? rt*} {read rt* {ata
}} {limit? rt*} @@}
test iortrans-6.2 {chan read, read transform drain on eof} -setup {
    set res {}
} -match glob -body {
    proc foo {args} {
	handle.initialize drain
	handle.finalize
	lappend ::res $args
	handle.read
	handle.drain
	return
    }
    set c [chan push [tempchan] foo]
    lappend res [read $c]
    lappend res [close $c]
} -cleanup {
    tempdone
    rename foo {}
} -result {{read rt* {test data
}} {drain rt*} @<> {}}

# --- === *** ###########################
# method clear (via puts, seek)

test iortrans-7.1 {chan write, write clears read buffers} -setup {
    set res {}
} -match glob -body {
    proc foo {args} {
	handle.initialize clear
	handle.finalize
	lappend ::res $args
	handle.clear
	return transformresult
    }
    set c [chan push [tempchan] foo]
    puts -nonewline $c snarf
    flush $c
    return $res
} -cleanup {
    tempdone
    rename foo {}
} -result {{clear rt*} {write rt* snarf}}
test iortrans-7.2 {seek clears read buffers} -setup {
    set res {}
} -match glob -body {
    proc foo {args} {
	handle.initialize clear
	handle.finalize
	lappend ::res $args
	return
    }
    set c [chan push [tempchan] foo]
    seek $c 2
    return $res
} -cleanup {
    tempdone
    rename foo {}
} -result {{clear rt*}}
test iortrans-7.3 {clear, any result is ignored} -setup {
    set res {}
} -match glob -body {
    proc foo {args} {
	handle.initialize clear
	handle.finalize
	lappend ::res $args
	return -code error "X"
    }
    set c [chan push [tempchan] foo]
    seek $c 2
    return $res
} -cleanup {
    tempdone
    rename foo {}
} -result {{clear rt*}}
test iortrans-7.4 {chan clear, bug 2921116} -match glob -setup {
    set res {}
} -body {
    proc foo {fd args} {
	handle.initialize clear
	handle.finalize
	lappend ::res $args
	# Kill and recreate transform while it is operating
	chan pop $fd
	chan push $fd [list foo $fd]
    }
    set c [chan push [set c [tempchan]] [list foo $c]]
    seek $c 2
    return $res
} -cleanup {
    tempdone
    rename foo {}
} -result {{clear rt*}}

# --- === *** ###########################
# method flush (via seek, close)

test iortrans-8.1 {seek flushes write buffers, ignores data} -setup {
    set res {}
} -match glob -body {
    proc foo {args} {
	handle.initialize flush
	handle.finalize
	lappend ::res $args
	return X
    }
    set c [chan push [tempchan] foo]
    # Flush, no writing
    seek $c 2
    # The close flushes again, this modifies the file!
    lappend res |
    lappend res [close $c] | [tempview]
} -cleanup {
    tempdone
    rename foo {}
} -result {{flush rt*} | {flush rt*} {} | {teXt data}}
test iortrans-8.2 {close flushes write buffers, writes data} -setup {
    set res {}
} -match glob -body {
    proc foo {args} {
	handle.initialize flush
	lappend ::res $args
	handle.finalize
	return .flushed.
    }
    set c [chan push [tempchan] foo]
    close $c
    lappend res [tempview]
} -cleanup {
    tempdone
    rename foo {}
} -result {{flush rt*} {finalize rt*} .flushed.}
test iortrans-8.3 {chan flush, bug 2921116} -match glob -setup {
    set res {}
} -body {
    proc foo {fd args} {
	handle.initialize flush
	handle.finalize
	lappend ::res $args
	# Kill and recreate transform while it is operating
	chan pop $fd
	chan push $fd [list foo $fd]
    }
    set c [chan push [set c [tempchan]] [list foo $c]]
    seek $c 2
    set res
} -cleanup {
    tempdone
    rename foo {}
} -result {{flush rt*}}

# --- === *** ###########################
# method watch - removed from TIP (rev 1.12+)

# --- === *** ###########################
# method event - removed from TIP (rev 1.12+)

# --- === *** ###########################
# 'Pull the rug' tests. Create channel in a interpreter A, move to other
# interpreter B, destroy the origin interpreter (A) before or during access
# from B. Must not crash, must return proper errors.
test iortrans-11.0 {origin interpreter of moved transform gone} -setup {
    set ida [interp create];	#puts <<$ida>>
    set idb [interp create];	#puts <<$idb>>
    # Magic to get the test* commands in the children
    load {} Tcltest $ida
    load {} Tcltest $idb
} -constraints {testchannel} -match glob -body {
    # Set up channel and transform in interpreter
    interp eval $ida $helperscript
    interp eval $ida [list ::variable tempchan [tempchan]]
    interp transfer {} $::tempchan $ida
    set chan [interp eval $ida {
	variable tempchan
	proc foo {args} {
	    handle.initialize clear drain flush limit? read write
	    handle.finalize
	    lappend ::res $args
	    return
	}
	set chan [chan push $tempchan foo]
	fconfigure $chan -buffering none
	set chan
    }]
    # Move channel to 2nd interpreter, transform goes with it.
    interp eval $ida [list testchannel cut $chan]
    interp eval $idb [list testchannel splice $chan]
    # Kill origin interpreter, then access channel from 2nd interpreter.
    interp delete $ida
    set res {}
    lappend res \
	[catch {interp eval $idb [list puts $chan shoo]} msg] $msg \
	[catch {interp eval $idb [list tell $chan]} msg] $msg \
	[catch {interp eval $idb [list seek $chan 1]} msg] $msg \
	[catch {interp eval $idb [list gets $chan]} msg] $msg \
	[catch {interp eval $idb [list close $chan]} msg] $msg
    #lappend res [interp eval $ida {set res}]
    # actions: clear|write|clear|write|clear|flush|limit?|drain|flush
    # The 'tell' is ok, as it passed through the transform to the base channel
    # without invoking the transform handler.
} -cleanup {
    tempdone
    interp delete $idb
} -result {1 {Owner lost} 0 0 1 {Owner lost} 1 {Owner lost} 1 {Owner lost}}
test iortrans-11.1 {origin interpreter of moved transform destroyed during access} -setup {
    set ida [interp create];	#puts <<$ida>>
    set idb [interp create];	#puts <<$idb>>
    # Magic to get the test* commands in the children
    load {} Tcltest $ida
    load {} Tcltest $idb
} -constraints {testchannel} -match glob -body {
    # Set up channel in thread
    set chan [interp eval $ida $helperscript]
    interp eval $ida [list ::variable tempchan [tempchan]]
    interp transfer {} $::tempchan $ida
    set chan [interp eval $ida {
	proc foo {args} {
	    handle.initialize clear drain flush limit? read write
	    handle.finalize
	    lappend ::res $args
	    # Destroy interpreter during channel access.
	    suicide
	}
	set chan [chan push $tempchan foo]
	fconfigure $chan -buffering none
	set chan
    }]
    interp alias $ida suicide {} interp delete $ida
    # Move channel to 2nd thread, transform goes with it.
    interp eval $ida [list testchannel cut $chan]
    interp eval $idb [list testchannel splice $chan]
    # Run access from interpreter B, this will give us a synchronous response.
    interp eval $idb [list set chan $chan]
    interp eval $idb [list set mid $tcltest::mainThread]
    set res [interp eval $idb {
	# Wait a bit, give the main thread the time to start its event loop to
	# wait for the response from B
	after 50
	catch { puts $chan shoo } res
	set res
    }]
} -cleanup {
    interp delete $idb
    tempdone
} -result {Owner lost}
test iortrans-11.2 {delete interp of reflected transform} -setup {
    interp create child
    # Magic to get the test* commands into the child
    load {} Tcltest child
} -constraints {testchannel} -body {
    # Get base channel into the child
    set c [tempchan]
    testchannel cut $c
    interp eval child [list testchannel splice $c]
    interp eval child [list set c $c]
    child eval {
	proc no-op args {}
	proc driver {c sub args} {
	    return {initialize finalize read write}
	}
	set t [chan push $c [list driver $c]]
	chan event $c readable no-op
    }
    interp delete child
} -cleanup {
    tempdone
} -result {}

# ### ### ### ######### ######### #########
## Same tests as above, but exercising the code forwarding and receiving
## driver operations to the originator thread.

# ### ### ### ######### ######### #########
## Testing the reflected channel (Thread forwarding).
#
## The id numbers refer to the original test without thread forwarding, and
## gaps due to tests not applicable to forwarding are left to keep this
## association.

# ### ### ### ######### ######### #########
## Helper command. Runs a script in a separate thread and returns the result.
## A channel is transfered into the thread as well, and a list of configuation
## variables

proc inthread {chan script args} {
    # Test thread.
    set tid [thread::create -preserved]
    thread::send $tid {load {} Tcltest}

    # Init thread configuration.
    # - Listed variables
    # - Id of main thread
    # - A number of helper commands

    foreach v $args {
	upvar 1 $v x
	thread::send $tid [list set $v $x]
    }
    thread::send $tid [list set mid [thread::id]]
    thread::send $tid {
	proc notes {} {
	    return $::notes
	}
	proc noteOpts opts {
	    lappend ::notes [dict merge {
		-code !?! -level !?! -errorcode !?! -errorline !?!
		-errorinfo !?! -errorstack !?!
	    } $opts]
	}
    }
    thread::send $tid [list proc s {} [list uplevel 1 $script]]; # (*)

    # Transfer channel (cut/splice aka detach/attach)

    testchannel cut $chan
    thread::send $tid [list testchannel splice $chan]

    # Run test script, also run local event loop!  The local event loop waits
    # for the result to come back.  It is also necessary for the execution of
    # forwarded channel operations.

    set ::tres ""
    thread::send -async $tid {
	after 50
	catch {s} res;	# This runs the script, 's' was defined at (*)
	thread::send -async $mid [list set ::tres $res]
    }
    vwait ::tres
    # Remove test thread, and return the captured result.

    thread::release $tid
    return $::tres
}

# ### ### ### ######### ######### #########

test iortrans.tf-3.2 {chan finalize, for close} -setup {
    set res {}
} -constraints {testchannel thread} -match glob -body {
    proc foo {args} {
	lappend ::res $args
	handle.initialize
	return {}
    }
    lappend res [set c [chan push [tempchan] foo]]
    lappend res [inthread $c {
	close $c
	# Close the deleted the channel.
	file channels rt*
    } c]
    # Channel destruction does not kill handler command!
    lappend res [info command foo]
} -cleanup {
    rename foo {}
} -result {{initialize rt* {read write}} file* {finalize rt*} {} foo}
test iortrans.tf-3.3 {chan finalize, for close, error, close error} -setup {
    set res {}
} -constraints {testchannel thread} -match glob -body {
    proc foo {args} {
	lappend ::res $args
	handle.initialize
	return -code error 5
    }
    lappend res [set c [chan push [tempchan] foo]]
    lappend res {*}[inthread $c {
	lappend notes [catch {close $c} msg] $msg
	# Channel is gone despite error.
	lappend notes [file channels rt*]
	notes
    } c]
} -cleanup {
    rename foo {}
} -result {{initialize rt* {read write}} file* {finalize rt*} 1 5 {}}
test iortrans.tf-3.4 {chan finalize, for close, error, close errror} -setup {
    set res {}
} -constraints {testchannel thread} -body {
    proc foo {args} {
	lappend ::res $args
	handle.initialize
	error FOO
    }
    lappend res [set c [chan push [tempchan] foo]]
    lappend res {*}[inthread $c {
	lappend notes [catch {close $c} msg] $msg
	notes
    } c]
} -match glob -cleanup {
    rename foo {}
} -result {{initialize rt* {read write}} file* {finalize rt*} 1 FOO}
test iortrans.tf-3.5 {chan finalize, for close, arbitrary result} -setup {
    set res {}
} -constraints {testchannel thread} -match glob -body {
    proc foo {args} {
	lappend ::res $args
	handle.initialize
	return SOMETHING
    }
    lappend res [set c [chan push [tempchan] foo]]
    lappend res {*}[inthread $c {
	lappend notes [catch {close $c} msg] $msg
	notes
    } c]
} -cleanup {
    rename foo {}
} -result {{initialize rt* {read write}} file* {finalize rt*} 0 {}}
test iortrans.tf-3.6 {chan finalize, for close, break, close error} -setup {
    set res {}
} -constraints {testchannel thread} -match glob -body {
    proc foo {args} {
	lappend ::res $args
	handle.initialize
	return -code 3
    }
    lappend res [set c [chan push [tempchan] foo]]
    lappend res {*}[inthread $c {
	lappend notes [catch {close $c} msg] $msg
	notes
    } c]
} -cleanup {
    rename foo {}
} -result {{initialize rt* {read write}} file* {finalize rt*} 1 *bad code*}
test iortrans.tf-3.7 {chan finalize, for close, continue, close error} -setup {
    set res {}
} -constraints {testchannel thread} -match glob -body {
    proc foo {args} {
	lappend ::res $args
	handle.initialize
	return -code 4
    }
    lappend res [set c [chan push [tempchan] foo]]
    lappend res {*}[inthread $c {
	lappend notes [catch {close $c} msg] $msg
	notes
    } c]
} -cleanup {
    rename foo {}
} -result {{initialize rt* {read write}} file* {finalize rt*} 1 *bad code*}
test iortrans.tf-3.8 {chan finalize, for close, custom code, close error} -setup {
    set res {}
} -constraints {testchannel thread} -match glob -body {
    proc foo {args} {
	lappend ::res $args
	handle.initialize
	return -code 777 BANG
    }
    lappend res [set c [chan push [tempchan] foo]]
    lappend res {*}[inthread $c {
	lappend notes [catch {close $c} msg] $msg
	notes
    } c]
} -cleanup {
    rename foo {}
} -result {{initialize rt* {read write}} file* {finalize rt*} 1 *bad code*}
test iortrans.tf-3.9 {chan finalize, for close, ignore level, close error} -setup {
    set res {}
} -constraints {testchannel thread} -match glob -body {
    proc foo {args} {
	lappend ::res $args
	handle.initialize
	return -level 5 -code 777 BANG
    }
    lappend res [set c [chan push [tempchan] foo]]
    lappend res {*}[inthread $c {
	lappend notes [catch {close $c} msg opt] $msg
	noteOpts $opt
	notes
    } c]
} -cleanup {
    rename foo {}
} -result {{initialize rt* {read write}} file* {finalize rt*} 1 *bad code* {-code 1 -level 0 -errorcode NONE -errorline 1 -errorinfo *bad code*subcommand "finalize"*}}

# --- === *** ###########################
# method read

test iortrans.tf-4.1 {chan read, transform call and return} -setup {
    set res {}
} -constraints {testchannel thread} -body {
    proc foo {args} {
	handle.initialize
	handle.finalize
	lappend ::res $args
	return snarf
    }
    set c [chan push [tempchan] foo]
    lappend res {*}[inthread $c {
	lappend notes [read $c 10]
	close $c
	notes
    } c]
} -cleanup {
    tempdone
    rename foo {}
} -match glob -result {{read rt* {test data
}} snarf}
test iortrans.tf-4.2 {chan read, for non-readable channel} -setup {
    set res {}
} -constraints {testchannel thread} -body {
    proc foo {args} {
	handle.initialize
	handle.finalize
	lappend ::res $args MUST_NOT_HAPPEN
    }
    set c [chan push [tempchan w] foo]
    lappend res {*}[inthread $c {
	lappend notes [catch {[read $c 2]} msg] $msg
	close $c
	notes
    } c]
} -cleanup {
    tempdone
    rename foo {}
} -match glob -result {1 {channel "file*" wasn't opened for reading}}
test iortrans.tf-4.3 {chan read, error return} -setup {
    set res {}
} -constraints {testchannel thread} -body {
    proc foo {args} {
	handle.initialize
	handle.finalize
	lappend ::res $args
	return -code error BOOM!
    }
    set c [chan push [tempchan] foo]
    lappend res {*}[inthread $c {
	lappend notes [catch {read $c 2} msg] $msg
	close $c
	notes
    } c]
} -cleanup {
    tempdone
    rename foo {}
} -match glob -result {{read rt* {test data
}} 1 BOOM!}
test iortrans.tf-4.4 {chan read, break return is error} -setup {
    set res {}
} -constraints {testchannel thread} -body {
    proc foo {args} {
	handle.initialize
	handle.finalize
	lappend ::res $args
	return -code break BOOM!
    }
    set c [chan push [tempchan] foo]
    lappend res {*}[inthread $c {
	lappend notes [catch {read $c 2} msg] $msg
	close $c
	notes
    } c]
} -cleanup {
    tempdone
    rename foo {}
} -match glob -result {{read rt* {test data
}} 1 *bad code*}
test iortrans.tf-4.5 {chan read, continue return is error} -setup {
    set res {}
} -constraints {testchannel thread} -body {
    proc foo {args} {
	handle.initialize
	handle.finalize
	lappend ::res $args
	return -code continue BOOM!
    }
    set c [chan push [tempchan] foo]
    lappend res {*}[inthread $c {
	lappend notes [catch {read $c 2} msg] $msg
	close $c
	notes
    } c]
} -cleanup {
    tempdone
    rename foo {}
} -match glob -result {{read rt* {test data
}} 1 *bad code*}
test iortrans.tf-4.6 {chan read, custom return is error} -setup {
    set res {}
} -constraints {testchannel thread} -body {
    proc foo {args} {
	handle.initialize
	handle.finalize
	lappend ::res $args
	return -code 777 BOOM!
    }
    set c [chan push [tempchan] foo]
    lappend res {*}[inthread $c {
	lappend notes [catch {read $c 2} msg] $msg
	close $c
	notes
    } c]
} -cleanup {
    tempdone
    rename foo {}
} -match glob -result {{read rt* {test data
}} 1 *bad code*}
test iortrans.tf-4.7 {chan read, level is squashed} -setup {
    set res {}
} -constraints {testchannel thread} -body {
    proc foo {args} {
	handle.initialize
	handle.finalize
	lappend ::res $args
	return -level 55 -code 777 BOOM!
    }
    set c [chan push [tempchan] foo]
    lappend res {*}[inthread $c {
	lappend notes [catch {read $c 2} msg opt] $msg
	noteOpts $opt
	close $c
	notes
    } c]
} -cleanup {
    tempdone
    rename foo {}
} -match glob -result {{read rt* {test data
}} 1 *bad code* {-code 1 -level 0 -errorcode NONE -errorline 1 -errorinfo *bad code*subcommand "read"*}}

# --- === *** ###########################
# method write

test iortrans.tf-5.1 {chan write, regular write} -setup {
    set res {}
} -constraints {testchannel thread} -match glob -body {
    proc foo {args} {
	handle.initialize
	handle.finalize
	lappend ::res $args
	return transformresult
    }
    set c [chan push [tempchan] foo]
    inthread $c {
	puts -nonewline $c snarf
	flush $c
	close $c
    } c
    lappend res [tempview]
} -cleanup {
    tempdone
    rename foo {}
} -result {{write rt* snarf} transformresult}
test iortrans.tf-5.2 {chan write, no write is ok, no change to file} -setup {
    set res {}
} -constraints {testchannel thread} -match glob -body {
    proc foo {args} {
	handle.initialize
	handle.finalize
	lappend ::res $args
	return
    }
    set c [chan push [tempchan] foo]
    inthread $c {
	puts -nonewline $c snarfsnarfsnarf
	flush $c
	close $c
    } c
    lappend res [tempview];	# This has to show the original data, as nothing was written
} -cleanup {
    tempdone
    rename foo {}
} -result {{write rt* snarfsnarfsnarf} {test data}}
test iortrans.tf-5.3 {chan write, failed write} -setup {
    set res {}
} -constraints {testchannel thread} -match glob -body {
    proc foo {args} {
	handle.initialize
	handle.finalize
	lappend ::res $args
	return -code error FAIL!
    }
    set c [chan push [tempchan] foo]
    lappend res {*}[inthread $c {
	puts -nonewline $c snarfsnarfsnarf
	lappend notes [catch {flush $c} msg] $msg
	close $c
	notes
    } c]
} -cleanup {
    tempdone
    rename foo {}
} -result {{write rt* snarfsnarfsnarf} 1 FAIL!}
test iortrans.tf-5.4 {chan write, non-writable channel} -setup {
    set res {}
} -constraints {testchannel thread} -match glob -body {
    proc foo {args} {
	handle.initialize
	handle.finalize
	lappend ::res $args MUST_NOT_HAPPEN
	return
    }
    set c [chan push [tempchan r] foo]
    lappend res {*}[inthread $c {
	lappend notes [catch {
	    puts -nonewline $c snarfsnarfsnarf
	    flush $c
	} msg] $msg
	close $c
	notes
    } c]
} -cleanup {
    tempdone
    rename foo {}
} -result {1 {channel "file*" wasn't opened for writing}}
test iortrans.tf-5.5 {chan write, failed write, error return} -setup {
    set res {}
} -constraints {testchannel thread} -match glob -body {
    proc foo {args} {
	handle.initialize
	handle.finalize
	lappend ::res $args
	return -code error BOOM!
    }
    set c [chan push [tempchan] foo]
    lappend res {*}[inthread $c {
	lappend notes [catch {
	    puts -nonewline $c snarfsnarfsnarf
	    flush $c
	} msg] $msg
	close $c
	notes
    } c]
} -cleanup {
    tempdone
    rename foo {}
} -result {{write rt* snarfsnarfsnarf} 1 BOOM!}
test iortrans.tf-5.6 {chan write, failed write, error return} -setup {
    set res {}
} -constraints {testchannel thread} -match glob -body {
    proc foo {args} {
	handle.initialize
	handle.finalize
	lappend ::res $args
	error BOOM!
    }
    set c [chan push [tempchan] foo]
    lappend res {*}[inthread $c {
	lappend notes [catch {
	    puts -nonewline $c snarfsnarfsnarf
	    flush $c
	} msg] $msg
	close $c
	notes
    } c]
} -cleanup {
    tempdone
    rename foo {}
} -result {{write rt* snarfsnarfsnarf} 1 BOOM!}
test iortrans.tf-5.7 {chan write, failed write, break return is error} -setup {
    set res {}
} -constraints {testchannel thread} -match glob -body {
    proc foo {args} {
	handle.initialize
	handle.finalize
	lappend ::res $args
	return -code break BOOM!
    }
    set c [chan push [tempchan] foo]
    lappend res {*}[inthread $c {
	lappend notes [catch {
	    puts -nonewline $c snarfsnarfsnarf
	    flush $c
	} msg] $msg
	close $c
	notes
    } c]
} -cleanup {
    tempdone
    rename foo {}
} -result {{write rt* snarfsnarfsnarf} 1 *bad code*}
test iortrans.tf-5.8 {chan write, failed write, continue return is error} -setup {
    set res {}
} -constraints {testchannel thread} -match glob -body {
    proc foo {args} {
	handle.initialize
	handle.finalize
	lappend ::res $args
	return -code continue BOOM!
    }
    set c [chan push [tempchan] foo]
    lappend res {*}[inthread $c {
	lappend notes [catch {
	    puts -nonewline $c snarfsnarfsnarf
	    flush $c
	} msg] $msg
	close $c
	notes
    } c]
} -cleanup {
    rename foo {}
} -result {{write rt* snarfsnarfsnarf} 1 *bad code*}
test iortrans.tf-5.9 {chan write, failed write, custom return is error} -setup {
    set res {}
} -constraints {testchannel thread} -body {
    proc foo {args} {
	handle.initialize
	handle.finalize
	lappend ::res $args
	return -code 777 BOOM!
    }
    set c [chan push [tempchan] foo]
    lappend res {*}[inthread $c {
	lappend notes [catch {
	    puts -nonewline $c snarfsnarfsnarf
	    flush $c
	} msg] $msg
	close $c
	notes
    } c]
} -cleanup {
    tempdone
    rename foo {}
} -match glob -result {{write rt* snarfsnarfsnarf} 1 *bad code*}
test iortrans.tf-5.10 {chan write, failed write, level is ignored} -setup {
    set res {}
} -constraints {testchannel thread} -match glob -body {
    proc foo {args} {
	handle.initialize
	handle.finalize
	lappend ::res $args
	return -level 55 -code 777 BOOM!
    }
    set c [chan push [tempchan] foo]
    lappend res {*}[inthread $c {
	lappend notes [catch {
	    puts -nonewline $c snarfsnarfsnarf
	    flush $c
	} msg opt] $msg
	noteOpts $opt
	close $c
	notes
    } c]
} -cleanup {
    tempdone
    rename foo {}
} -result {{write rt* snarfsnarfsnarf} 1 *bad code* {-code 1 -level 0 -errorcode NONE -errorline * -errorinfo *bad code*subcommand "write"*}}

# --- === *** ###########################
# method limit?, drain (via read)

test iortrans.tf-6.1 {chan read, read limits} -setup {
    set res {}
} -constraints {testchannel thread} -match glob -body {
    proc foo {args} {
	handle.initialize limit?
	handle.finalize
	lappend ::res $args
	handle.read
	return 6
    }
    set c [chan push [tempchan] foo]
    lappend res {*}[inthread $c {
	lappend notes [read $c 10]
	close $c
	notes
    } c]
} -cleanup {
    tempdone
    rename foo {}
} -result {{limit? rt*} {read rt* {test d}} {limit? rt*} {read rt* {ata
}} {limit? rt*} @@}
test iortrans.tf-6.2 {chan read, read transform drain on eof} -setup {
    set res {}
} -constraints {testchannel thread} -match glob -body {
    proc foo {args} {
	handle.initialize drain
	handle.finalize
	lappend ::res $args
	handle.read
	handle.drain
	return
    }
    set c [chan push [tempchan] foo]
    lappend res {*}[inthread $c {
	lappend notes [read $c]
	lappend notes [close $c]
    } c]
} -cleanup {
    tempdone
    rename foo {}
} -result {{read rt* {test data
}} {drain rt*} @<> {}}

# --- === *** ###########################
# method clear (via puts, seek)

test iortrans.tf-7.1 {chan write, write clears read buffers} -setup {
    set res {}
} -constraints {testchannel thread} -match glob -body {
    proc foo {args} {
	handle.initialize clear
	handle.finalize
	lappend ::res $args
	handle.clear
	return transformresult
    }
    set c [chan push [tempchan] foo]
    inthread $c {
	puts -nonewline $c snarf
	flush $c
	close $c
    } c
    return $res
} -cleanup {
    tempdone
    rename foo {}
} -result {{clear rt*} {write rt* snarf}}
test iortrans.tf-7.2 {seek clears read buffers} -setup {
    set res {}
} -constraints {testchannel thread} -match glob -body {
    proc foo {args} {
	handle.initialize clear
	handle.finalize
	lappend ::res $args
	return
    }
    set c [chan push [tempchan] foo]
    inthread $c {
	seek $c 2
	close $c
    } c
    return $res
} -cleanup {
    tempdone
    rename foo {}
} -result {{clear rt*}}
test iortrans.tf-7.3 {clear, any result is ignored} -setup {
    set res {}
} -constraints {testchannel thread} -match glob -body {
    proc foo {args} {
	handle.initialize clear
	handle.finalize
	lappend ::res $args
	return -code error "X"
    }
    set c [chan push [tempchan] foo]
    inthread $c {
	seek $c 2
	close $c
    } c
    return $res
} -cleanup {
    tempdone
    rename foo {}
} -result {{clear rt*}}

# --- === *** ###########################
# method flush (via seek, close)

test iortrans.tf-8.1 {seek flushes write buffers, ignores data} -setup {
    set res {}
} -constraints {testchannel thread} -match glob -body {
    proc foo {args} {
	handle.initialize flush
	handle.finalize
	lappend ::res $args
	return X
    }
    set c [chan push [tempchan] foo]
    lappend res {*}[inthread $c {
	# Flush, no writing
	seek $c 2
	# The close flushes again, this modifies the file!
	lappend notes | [close $c] |
	# NOTE: The flush generated by the close is recorded immediately, the
	# other note's here are defered until after the thread is done. This
	# changes the order of the result a bit from the non-threaded case
	# (The first | moves one to the right). This is an artifact of the
	# 'inthread' framework, not of the transformation itself.
	notes
    } c]
    lappend res [tempview]
} -cleanup {
    tempdone
    rename foo {}
} -result {{flush rt*} {flush rt*} | {} | {teXt data}}
test iortrans.tf-8.2 {close flushes write buffers, writes data} -setup {
    set res {}
} -constraints {testchannel thread} -match glob -body {
    proc foo {args} {
	handle.initialize flush
	lappend ::res $args
	handle.finalize
	return .flushed.
    }
    set c [chan push [tempchan] foo]
    inthread $c {
	close $c
    } c
    lappend res [tempview]
} -cleanup {
    tempdone
    rename foo {}
} -result {{flush rt*} {finalize rt*} .flushed.}

# --- === *** ###########################
# method watch - removed from TIP (rev 1.12+)

# --- === *** ###########################
# method event - removed from TIP (rev 1.12+)

# --- === *** ###########################
# 'Pull the rug' tests. Create channel in a thread A, move to other thread B,
# destroy the origin thread (A) before or during access from B. Must not
# crash, must return proper errors.

test iortrans.tf-11.0 {origin thread of moved transform gone} -setup {
    #puts <<$tcltest::mainThread>>main
    set tida [thread::create -preserved];	#puts <<$tida>>
    thread::send $tida {load {} Tcltest}
    set tidb [thread::create -preserved];	#puts <<$tida>>
    thread::send $tidb {load {} Tcltest}
} -constraints {testchannel thread} -match glob -body {
    # Set up channel in thread
    thread::send $tida $helperscript
    thread::send $tidb $helperscript
    set chan [thread::send $tida {
	proc foo {args} {
	    handle.initialize clear drain flush limit? read write
	    handle.finalize
	    lappend ::res $args
	    return
	}
	set chan [chan push [tempchan] foo]
	fconfigure $chan -buffering none
	set chan
    }]

    # Move channel to 2nd thread, transform goes with it.
    thread::send $tida [list testchannel cut $chan]
    thread::send $tidb [list testchannel splice $chan]

    # Kill origin thread, then access channel from 2nd thread.
    thread::release -wait $tida

    set res {}
    lappend res [catch {thread::send $tidb [list puts $chan shoo]} msg] $msg
    lappend res [catch {thread::send $tidb [list tell $chan]} msg] $msg
    lappend res [catch {thread::send $tidb [list seek $chan 1]} msg] $msg
    lappend res [catch {thread::send $tidb [list gets $chan]} msg] $msg
    lappend res [catch {thread::send $tidb [list close $chan]} msg] $msg
    # The 'tell' is ok, as it passed through the transform to the base
    # channel without invoking the transform handler.
} -cleanup {
    thread::send $tidb tempdone
    thread::release $tidb
} -result {1 {Owner lost} 0 0 1 {Owner lost} 1 {Owner lost} 1 {Owner lost}}

testConstraint notValgrind [expr {![testConstraint valgrind]}]

test iortrans.tf-11.1 {origin thread of moved transform destroyed during access} -setup {
    #puts <<$tcltest::mainThread>>main
    set tida [thread::create -preserved];	#puts <<$tida>>
    thread::send $tida {load {} Tcltest}
    set tidb [thread::create -preserved];	#puts <<$tidb>>
    thread::send $tidb {load {} Tcltest}
} -constraints {testchannel thread notValgrind} -match glob -body {
    # Set up channel in thread
    thread::send $tida $helperscript
    thread::send $tidb $helperscript
    set chan [thread::send $tida {
	proc foo {args} {
	    handle.initialize clear drain flush limit? read write
	    handle.finalize
	    lappend ::res $args
	    # destroy thread during channel access
	    thread::exit
	}
	set chan [chan push [tempchan] foo]
	fconfigure $chan -buffering none
	set chan
    }]

    # Move channel to 2nd thread, transform goes with it.
    thread::send $tida [list testchannel cut $chan]
    thread::send $tidb [list testchannel splice $chan]

    # Run access from thread B, wait for response from A (A is not using event
    # loop at this point, so the event pile up in the queue.
    thread::send $tidb [list set chan $chan]
    thread::send $tidb [list set mid [thread::id]]
    thread::send -async $tidb {
	# Wait a bit, give the main thread the time to start its event loop to
	# wait for the response from B
	after 50
	catch { puts $chan shoo } res
	catch { close $chan }
	thread::send -async $mid [list set ::res $res]
    }
    vwait ::res
    set res
} -cleanup {
    thread::send $tidb tempdone
    thread::release $tidb
} -result {Owner lost}


test iortrans-ea69b0258a9833cb {
    Crash when using a channel transformation on TCP client socket

    "line two" does not make it into result.  This issue should probably be
    addressed, but it is outside the scope of this test.
} -setup {
    set res {}
    set read 0
} -body {
    namespace eval reflector1 {
	variable source "line one\nline two"
	interp alias {} [namespace current]::dispatch {} [
	    namespace parent]::reflector [namespace current]
    }
    set chan [chan create read [namespace which reflector1::dispatch]]
    chan configure $chan -blocking 0
    chan push $chan inputfilter
    chan event $chan read [list ::apply [list chan {
	variable res
	variable read
	set gets [gets $chan]
	append res $gets
	incr read
    } [namespace current]] $chan]
    vwait [namespace current]::read
    chan pop $chan
    vwait [namespace current]::read
    return $res
} -cleanup {
    catch {unset read}
    close $chan
} -result {line one}

cleanupTests
return<|MERGE_RESOLUTION|>--- conflicted
+++ resolved
@@ -672,11 +672,7 @@
     proc initialize {chan mode} {
 	return {initialize finalize read}
     }
-<<<<<<< HEAD
-    
-=======
-
->>>>>>> 18a99f25
+
     proc read {chan buffer} {
 	return $buffer
     }
