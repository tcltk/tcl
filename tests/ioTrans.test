--- conflicted
+++ resolved
@@ -672,11 +672,7 @@
     proc initialize {chan mode} {
 	return {initialize finalize read}
     }
-<<<<<<< HEAD
-    
-=======
-
->>>>>>> b05b4cf9
+
     proc read {chan buffer} {
 	return $buffer
     }
