--- conflicted
+++ resolved
@@ -954,11 +954,7 @@
     file attributes /tmp/tcl.foo.dir -permissions 0775
     removeFile /tmp/tcl.foo.dir/file
     removeDirectory /tmp/tcl.foo.dir
-<<<<<<< HEAD
 } -result 0
-=======
-    set result
-} 0
 test cmdAH-19.12 {Bug 3608360: [file exists] mustn't do globbing} -setup {
     set newdirfile [makeDirectory newdir.file]
     set cwd [pwd]
@@ -972,7 +968,6 @@
     removeFile $innocentBystander
     removeDirectory $newdirfile
 } -result {1 0}
->>>>>>> 0e364dd3
 
 # Stat related commands
 
