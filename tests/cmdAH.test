# The file tests the tclCmdAH.c file.
#
# This file contains a collection of tests for one or more of the Tcl built-in
# commands. Sourcing this file into Tcl runs the tests and generates output
# for errors. No output means no errors were found.
#
# Copyright © 1996-1998 Sun Microsystems, Inc.
# Copyright © 1998-1999 Scriptics Corporation.
#
# See the file "license.terms" for information on usage and redistribution of
# this file, and for a DISCLAIMER OF ALL WARRANTIES.

if {"::tcltest" ni [namespace children]} {
    package require tcltest 2.5
    namespace import -force ::tcltest::*
}

::tcltest::loadTestedCommands
catch [list package require -exact tcl::test [info patchlevel]]

testConstraint testchmod       [llength [info commands testchmod]]
testConstraint testsetplatform [llength [info commands testsetplatform]]
testConstraint testvolumetype  [llength [info commands testvolumetype]]
testConstraint testbytestring [llength [info commands testbytestring]]
testConstraint linkDirectory [expr {
    ![testConstraint win] ||
    ($::tcl_platform(osVersion) >= 5.0
     && [lindex [file system [temporaryDirectory]] 1] eq "NTFS")
}]
testConstraint notWine [expr {![info exists ::env(CI_USING_WINE)]}]

global env
set cmdAHwd [pwd]
catch {set platform [testgetplatform]}

proc waitForEvenSecondForFAT {} {
    # Windows 9x uses filesystems (the FAT* family of FSes) without enough
    # data in its timestamps for even per-second-accurate timings. :^(
    # This procedure based on work by Helmut Giese
    if {
	[testConstraint win] &&
	[lindex [file system [temporaryDirectory]] 1] ne "NTFS"
    } then {
	# Assume non-NTFS means FAT{12,16,32} and hence in need of special
	# help...
	set start [clock seconds]
	while {1} {
	    set now [clock seconds]
	    if {$now!=$start && !($now & 1)} {
		break
	    }
	    after 50
	}
    }
}

test cmdAH-0.1 {Tcl_BreakObjCmd, errors} -body {
    break foo
} -returnCodes error -result {wrong # args: should be "break"}
test cmdAH-0.2 {Tcl_BreakObjCmd, success} {
    list [catch {break} msg] $msg
} {3 {}}

test cmdAH-1.1 {Tcl_CatchObjCmd, errors} -returnCodes error -body {
    catch
} -result {wrong # args: should be "catch script ?resultVarName? ?optionVarName?"}
test cmdAH-1.2 {Tcl_CatchObjCmd, errors} {
    list [catch {catch foo bar baz} msg] $msg
} {0 1}
test cmdAH-1.3 {Tcl_CatchObjCmd, errors} -returnCodes error -body {
    catch foo bar baz spaz
} -result {wrong # args: should be "catch script ?resultVarName? ?optionVarName?"}
test cmdAH-1.4 {Bug 3595576} {
    catch {catch {} -> noSuchNs::var}
} 1
test cmdAH-1.5 {Bug 3595576} {
    catch {catch error -> noSuchNs::var}
} 1

test cmdAH-2.1 {Tcl_CdObjCmd} -returnCodes error -body {
    cd foo bar
} -result {wrong # args: should be "cd ?dirName?"}
set foodir [file join [temporaryDirectory] foo]
test cmdAH-2.2 {Tcl_CdObjCmd} -setup {
    file delete -force $foodir
    set oldpwd [pwd]
} -body {
    file mkdir $foodir
    cd $foodir
    file tail [pwd]
} -cleanup {
    cd $oldpwd
    file delete $foodir
} -result foo
test cmdAH-2.3 {Tcl_CdObjCmd} -setup {
    global env
    set oldpwd [pwd]
    set temp $env(HOME)
    file delete -force $foodir
} -body {
    set env(HOME) $oldpwd
    file mkdir $foodir
    cd $foodir
    cd [file home]
    string equal [pwd] $oldpwd
} -cleanup {
    cd $oldpwd
    file delete $foodir
    set env(HOME) $temp
} -result 1
test cmdAH-2.4 {Tcl_CdObjCmd} -setup {
    global env
    set oldpwd [pwd]
    set temp $env(HOME)
    file delete -force $foodir
} -body {
    set env(HOME) $oldpwd
    file mkdir $foodir
    cd $foodir
    cd
    string equal [pwd] $oldpwd
} -cleanup {
    cd $oldpwd
    file delete $foodir
    set env(HOME) $temp
} -result 1
test cmdAH-2.5 {Tcl_CdObjCmd} -returnCodes error -body {
    cd ~
} -result {couldn't change working directory to "~": no such file or directory}
test cmdAH-2.5.1 {Tcl_CdObjCmd} -setup {
    set oldpwd [pwd]
    cd [temporaryDirectory]
    file delete ./~
    file mkdir ~
} -body {
    cd ~
    pwd
} -cleanup {
    cd [temporaryDirectory]
    file delete ./~
    cd $oldpwd
} -result [file join [temporaryDirectory] ~]
test cmdAH-2.6 {Tcl_CdObjCmd} -returnCodes error -body {
    cd _foobar
} -result {couldn't change working directory to "_foobar": no such file or directory}
test cmdAH-2.6.1 {Tcl_CdObjCmd} -returnCodes error -body {
    cd ""
} -result {couldn't change working directory to "": no such file or directory}
test cmdAH-2.6.2 {cd} -constraints {unix nonPortable} -setup {
    set dir [pwd]
} -body {
    cd /
    pwd
} -cleanup {
    cd $dir
} -result {/}
test cmdAH-2.6.3 {Tcl_CdObjCmd, bug #3118489} -setup {
    set dir [pwd]
} -returnCodes error -body {
    cd .\x00
} -cleanup {
    cd $dir
} -match glob -result "couldn't change working directory to \".\x00\": *"
test cmdAH-2.7 {Tcl_ConcatObjCmd} {
    concat
} {}
test cmdAH-2.8 {Tcl_ConcatObjCmd} {
    concat a
} a
test cmdAH-2.9 {Tcl_ConcatObjCmd} {
    concat a {b c}
} {a b c}

test cmdAH-3.1 {Tcl_ContinueObjCmd, errors} -returnCodes error -body {
    continue foo
} -result {wrong # args: should be "continue"}
test cmdAH-3.2 {Tcl_ContinueObjCmd, success} {
    list [catch {continue} msg] $msg
} {4 {}}

test cmdAH-4.1 {Tcl_EncodingObjCmd} -returnCodes error -body {
    encoding
} -result {wrong # args: should be "encoding subcommand ?arg ...?"}
test cmdAH-4.2 {Tcl_EncodingObjCmd} -returnCodes error -body {
    encoding foo
} -result {unknown or ambiguous subcommand "foo": must be convertfrom, convertto, dirs, names, or system}
test cmdAH-4.3 {Tcl_EncodingObjCmd} -returnCodes error -body {
    encoding convertto
<<<<<<< HEAD
} -result {wrong # args: should be "encoding convertto ?-ignore? ?-strict? ?-failindex var? ?encoding? data"}
=======
} -result {wrong # args: should be "encoding convertto ?-nocomplain|-strict|-failindex var? ?encoding? data"}
>>>>>>> 56bcf3dc
test cmdAH-4.4 {Tcl_EncodingObjCmd} -returnCodes error -body {
    encoding convertto foo bar
} -result {unknown encoding "foo"}
test cmdAH-4.5 {Tcl_EncodingObjCmd} -setup {
    set system [encoding system]
} -body {
    encoding system jis0208
    encoding convertto 乎
} -cleanup {
    encoding system $system
} -result 8C
test cmdAH-4.6 {Tcl_EncodingObjCmd} -setup {
    set system [encoding system]
} -body {
    encoding system iso8859-1
    encoding convertto jis0208 乎
} -cleanup {
    encoding system $system
} -result 8C
test cmdAH-4.7 {Tcl_EncodingObjCmd} -returnCodes error -body {
    encoding convertfrom
<<<<<<< HEAD
} -result {wrong # args: should be "encoding convertfrom ?-ignore? ?-strict? ?-failindex var? ?encoding? data"}
=======
} -result {wrong # args: should be "encoding convertfrom ?-nocomplain|-strict|-failindex var? ?encoding? data"}
>>>>>>> 56bcf3dc
test cmdAH-4.8 {Tcl_EncodingObjCmd} -returnCodes error -body {
    encoding convertfrom foo bar
} -result {unknown encoding "foo"}
test cmdAH-4.9 {Tcl_EncodingObjCmd} -setup {
    set system [encoding system]
} -body {
    encoding system jis0208
    encoding convertfrom 8C
} -cleanup {
    encoding system $system
} -result 乎
test cmdAH-4.10 {Tcl_EncodingObjCmd} -setup {
    set system [encoding system]
} -body {
    encoding system iso8859-1
    encoding convertfrom jis0208 8C
} -cleanup {
    encoding system $system
} -result 乎
test cmdAH-4.11 {Tcl_EncodingObjCmd} -returnCodes error -body {
    encoding names foo
} -result {wrong # args: should be "encoding names"}
test cmdAH-4.12 {Tcl_EncodingObjCmd} -returnCodes error -body {
    encoding system foo bar
} -result {wrong # args: should be "encoding system ?encoding?"}
test cmdAH-4.13 {Tcl_EncodingObjCmd} -setup {
    set system [encoding system]
} -body {
    encoding system iso8859-1
    encoding system
} -cleanup {
    encoding system $system
} -result iso8859-1

<<<<<<< HEAD
test cmdAH-4.14.1 {Syntax error, -ignore and -failindex, no encoding} -body {
    encoding convertfrom -ignore -failindex 2 ABC
} -returnCodes 1 -result {wrong # args: should be "encoding convertfrom ?-ignore? ?-strict? ?-failindex var? ?encoding? data"}
test cmdAH-4.14.2 {Syntax error, -ignore and -failindex, no encoding} -body {
    encoding convertto -ignore -failindex 2 ABC
} -returnCodes 1 -result {wrong # args: should be "encoding convertto ?-ignore? ?-strict? ?-failindex var? ?encoding? data"}
test cmdAH-4.15.1 {Syntax error, -failindex and -ignore, no encoding} -body {
    encoding convertfrom -failindex 2 -ignore ABC
} -returnCodes 1 -result {unknown encoding "-ignore"}
test cmdAH-4.15.2 {Syntax error, -failindex and -ignore, no encoding} -body {
    encoding convertto -failindex 2 -ignore ABC
} -returnCodes 1 -result {unknown encoding "-ignore"}
test cmdAH-4.16.1 {Syntax error, -ignore and -failindex, encoding} -body {
    encoding convertfrom -ignore -failindex 2 utf-8 ABC
} -returnCodes 1 -result {wrong # args: should be "encoding convertfrom ?-ignore? ?-strict? ?-failindex var? ?encoding? data"}
test cmdAH-4.16.2 {Syntax error, -ignore and -failindex, encoding} -body {
    encoding convertto -ignore -failindex 2 utf-8 ABC
} -returnCodes 1 -result {wrong # args: should be "encoding convertto ?-ignore? ?-strict? ?-failindex var? ?encoding? data"}
test cmdAH-4.17.1 {Syntax error, -failindex and -ignore, encoding} -body {
    encoding convertfrom -failindex 2 -ignore utf-8 ABC
} -returnCodes 1 -result {wrong # args: should be "encoding convertfrom ?-ignore? ?-strict? ?-failindex var? ?encoding? data"}
test cmdAH-4.17.2 {Syntax error, -failindex and -ignore, encoding} -body {
    encoding convertto -failindex 2 -ignore utf-8 ABC
} -returnCodes 1 -result {wrong # args: should be "encoding convertto ?-ignore? ?-strict? ?-failindex var? ?encoding? data"}
test cmdAH-4.18.1 {Syntax error, -failindex with no var, no encoding} -body {
    encoding convertfrom -failindex ABC
} -returnCodes 1 -result {wrong # args: should be "::tcl::encoding::convertfrom ?-ignore? ?-strict? ?-failindex var? ?encoding? data"}
=======
test cmdAH-4.14.1 {Syntax error, -nocomplain and -failindex, no encoding} -body {
    encoding convertfrom -nocomplain -failindex 2 ABC
} -returnCodes 1 -result {wrong # args: should be "encoding convertfrom ?-nocomplain|-strict|-failindex var? ?encoding? data"}
test cmdAH-4.14.2 {Syntax error, -nocomplain and -failindex, no encoding} -body {
    encoding convertto -nocomplain -failindex 2 ABC
} -returnCodes 1 -result {wrong # args: should be "encoding convertto ?-nocomplain|-strict|-failindex var? ?encoding? data"}
test cmdAH-4.15.1 {Syntax error, -failindex and -nocomplain, no encoding} -body {
    encoding convertfrom -failindex 2 -nocomplain ABC
} -returnCodes 1 -result {unknown encoding "-nocomplain"}
test cmdAH-4.15.2 {Syntax error, -failindex and -nocomplain, no encoding} -body {
    encoding convertto -failindex 2 -nocomplain ABC
} -returnCodes 1 -result {unknown encoding "-nocomplain"}
test cmdAH-4.16.1 {Syntax error, -nocomplain and -failindex, encoding} -body {
    encoding convertfrom -nocomplain -failindex 2 utf-8 ABC
} -returnCodes 1 -result {wrong # args: should be "encoding convertfrom ?-nocomplain|-strict|-failindex var? ?encoding? data"}
test cmdAH-4.16.2 {Syntax error, -nocomplain and -failindex, encoding} -body {
    encoding convertto -nocomplain -failindex 2 utf-8 ABC
} -returnCodes 1 -result {wrong # args: should be "encoding convertto ?-nocomplain|-strict|-failindex var? ?encoding? data"}
test cmdAH-4.17.1 {Syntax error, -failindex and -nocomplain, encoding} -body {
    encoding convertfrom -failindex 2 -nocomplain utf-8 ABC
} -returnCodes 1 -result {wrong # args: should be "encoding convertfrom ?-nocomplain|-strict|-failindex var? ?encoding? data"}
test cmdAH-4.17.2 {Syntax error, -failindex and -nocomplain, encoding} -body {
    encoding convertto -failindex 2 -nocomplain utf-8 ABC
} -returnCodes 1 -result {wrong # args: should be "encoding convertto ?-nocomplain|-strict|-failindex var? ?encoding? data"}
test cmdAH-4.18.1 {Syntax error, -failindex with no var, no encoding} -body {
    encoding convertfrom -failindex ABC
} -returnCodes 1 -result {wrong # args: should be "::tcl::encoding::convertfrom ?-nocomplain|-strict|-failindex var? ?encoding? data"}
>>>>>>> 56bcf3dc
test cmdAH-4.18.2 {Syntax error, -failindex with no var, no encoding (byte compiled)} -setup {
    proc encoding_test {} {
        encoding convertfrom -failindex ABC
    }
} -body {
    # Compile and execute
    encoding_test
<<<<<<< HEAD
} -returnCodes 1 -result {wrong # args: should be "::tcl::encoding::convertfrom ?-ignore? ?-strict? ?-failindex var? ?encoding? data"} -cleanup {
=======
} -returnCodes 1 -result {wrong # args: should be "::tcl::encoding::convertfrom ?-nocomplain|-strict|-failindex var? ?encoding? data"} -cleanup {
>>>>>>> 56bcf3dc
    rename encoding_test ""
}
test cmdAH-4.18.3 {Syntax error, -failindex with no var, no encoding} -body {
    encoding convertto -failindex ABC
<<<<<<< HEAD
} -returnCodes 1 -result {wrong # args: should be "::tcl::encoding::convertto ?-ignore? ?-strict? ?-failindex var? ?encoding? data"}
=======
} -returnCodes 1 -result {wrong # args: should be "::tcl::encoding::convertto ?-nocomplain|-strict|-failindex var? ?encoding? data"}
>>>>>>> 56bcf3dc
test cmdAH-4.18.4 {Syntax error, -failindex with no var, no encoding (byte compiled)} -setup {
    proc encoding_test {} {
        encoding convertto -failindex ABC
    }
} -body {
    # Compile and execute
    encoding_test
<<<<<<< HEAD
} -returnCodes 1 -result {wrong # args: should be "::tcl::encoding::convertto ?-ignore? ?-strict? ?-failindex var? ?encoding? data"} -cleanup {
=======
} -returnCodes 1 -result {wrong # args: should be "::tcl::encoding::convertto ?-nocomplain|-strict|-failindex var? ?encoding? data"} -cleanup {
>>>>>>> 56bcf3dc
    rename encoding_test ""
}
test cmdAH-4.19.1 {convertrom -failindex with correct data} -body {
    encoding convertfrom -failindex test ABC
    set test
} -returnCodes 0 -result -1
test cmdAH-4.19.2 {convertrom -failindex with correct data (byt compiled)} -setup {
    proc encoding_test {} {
	encoding convertfrom -failindex test ABC
	set test
    }
} -body {
    # Compile and execute
    encoding_test
} -returnCodes 0 -result -1 -cleanup {
    rename encoding_test ""
}
test cmdAH-4.19.3 {convertrom -failindex with correct data} -body {
    encoding convertto -failindex test ABC
    set test
} -returnCodes 0 -result -1
test cmdAH-4.19.4 {convertrom -failindex with correct data (byte compiled)} -setup {
    proc encoding_test {} {
	encoding convertto -failindex test ABC
	set test
    }
} -body {
    # Compile and execute
    encoding_test
} -returnCodes 0 -result -1 -cleanup {
    rename encoding_test {}
}
test cmdAH-4.20.1 {convertrom -failindex with incomplete utf8} -body {
    set x [encoding convertfrom -failindex i utf-8 A\xc3]
    binary scan $x H* y
    list $y $i
} -returnCodes 0 -result {41 1}
test cmdAH-4.20.2 {convertrom -failindex with incomplete utf8 (byte compiled)} -setup {
    proc encoding_test {} {
	set x [encoding convertfrom -failindex i utf-8 A\xc3]
	binary scan $x H* y
	list $y $i
    }
} -body {
    # Compile and execute
    encoding_test
} -returnCodes 0 -result {41 1} -cleanup {
    rename encoding_test {} 
}
test cmdAH-4.21.1 {convertto -failindex with wrong character} -body {
    set x [encoding convertto -failindex i iso8859-1 A\u0141]
    binary scan $x H* y
    list $y $i
} -returnCodes 0 -result {41 1}
test cmdAH-4.21.2 {convertto -failindex with wrong character (byte compiled)} -setup {
    proc encoding_test {} {
    set x [encoding convertto -failindex i iso8859-1 A\u0141]
	binary scan $x H* y
	list $y $i
    }
} -body {
    # Compile and execute
    encoding_test
} -returnCodes 0 -result {41 1} -cleanup {
    rename encoding_test {}
}
test cmdAH-4.22 {convertfrom -strict} -body {
    encoding convertfrom -strict utf-8 A\x00B
} -result A\x00B

test cmdAH-4.23 {convertfrom -strict} -body {
    encoding convertfrom -strict utf-8 A\xC0\x80B
} -returnCodes error -result {unexpected byte sequence starting at index 1: '\xC0'}

test cmdAH-4.24 {convertto -strict} -body {
    encoding convertto -strict utf-8 A\x00B
} -result A\x00B

test cmdAH-4.25 {convertfrom -strict} -constraints knownBug -body {
    encoding convertfrom -strict utf-8 A\x80B
} -returnCodes error -result {unexpected byte sequence starting at index 1: '\x80'}

test cmdAH-4.26 {convertto -strict} -constraints {testbytestring knownBug} -body {
    encoding convertto -strict utf-8 A[testbytestring \x80]B
} -returnCodes error -result {unexpected byte sequence starting at index 1: '\x80'}

test cmdAH-5.1 {Tcl_FileObjCmd} -returnCodes error -body {
    file
} -result {wrong # args: should be "file subcommand ?arg ...?"}
test cmdAH-5.2 {Tcl_FileObjCmd} -returnCodes error -body {
    file x
} -result {unknown or ambiguous subcommand "x": must be atime, attributes, channels, copy, delete, dirname, executable, exists, extension, home, isdirectory, isfile, join, link, lstat, mkdir, mtime, nativename, normalize, owned, pathtype, readable, readlink, rename, rootname, separator, size, split, stat, system, tail, tempdir, tempfile, tildeexpand, type, volumes, or writable}
test cmdAH-5.3 {Tcl_FileObjCmd} -returnCodes error -body {
    file exists
} -result {wrong # args: should be "file exists name"}
test cmdAH-5.4 {Tcl_FileObjCmd} {
    file exists ""
} 0

# volume
test cmdAH-6.1 {Tcl_FileObjCmd: volumes} -returnCodes error -body {
    file volumes x
} -result {wrong # args: should be "file volumes"}
test cmdAH-6.2 {Tcl_FileObjCmd: volumes} -body {
    lindex [file volumes] 0
} -match glob -result ?*
test cmdAH-6.3 {Tcl_FileObjCmd: volumes} -constraints unix -body {
    set volumeList [file volumes]
    glob -nocomplain [lindex $volumeList 0]*
} -match glob -result *
test cmdAH-6.4 {Tcl_FileObjCmd: volumes} -constraints win -body {
    set volumeList [string tolower [file volumes]]
    set element [lsearch -exact $volumeList "c:/"]
    list [expr {$element>=0}] [glob -nocomplain [lindex $volumeList $element]*]
} -match glob -result {1 *}

# attributes
test cmdAH-7.1 {Tcl_FileObjCmd - file attrs} -setup {
    set foofile [makeFile abcde foo.file]
    catch {file delete -force $foofile}
} -body {
    close [open $foofile w]
    file attributes $foofile
} -cleanup {
    # We used [makeFile] so we undo with [removeFile]
    removeFile $foofile
} -match glob -result *

# dirname
test cmdAH-8.1 {Tcl_FileObjCmd: dirname} -returnCodes error -body {
    file dirname a b
} -result {wrong # args: should be "file dirname name"}
test cmdAH-8.2 {Tcl_FileObjCmd: dirname} testsetplatform {
    testsetplatform unix
    file dirname /a/b
} /a
test cmdAH-8.3 {Tcl_FileObjCmd: dirname} testsetplatform {
    testsetplatform unix
    file dirname {}
} .
test cmdAH-8.5 {Tcl_FileObjCmd: dirname} testsetplatform {
    testsetplatform win
    file dirname {}
} .
test cmdAH-8.6 {Tcl_FileObjCmd: dirname} testsetplatform {
    testsetplatform unix
    file dirname .def
} .
test cmdAH-8.8 {Tcl_FileObjCmd: dirname} testsetplatform {
    testsetplatform win
    file dirname a
} .
test cmdAH-8.9 {Tcl_FileObjCmd: dirname} testsetplatform {
    testsetplatform unix
    file dirname a/b/c.d
} a/b
test cmdAH-8.10 {Tcl_FileObjCmd: dirname} testsetplatform {
    testsetplatform unix
    file dirname a/b.c/d
} a/b.c
test cmdAH-8.11 {Tcl_FileObjCmd: dirname} testsetplatform {
    testsetplatform unix
    file dirname /.
} /
test cmdAH-8.12 {Tcl_FileObjCmd: dirname} testsetplatform {
    testsetplatform unix
    file dirname /
} /
test cmdAH-8.13 {Tcl_FileObjCmd: dirname} testsetplatform {
    testsetplatform unix
    file dirname /foo
} /
test cmdAH-8.14 {Tcl_FileObjCmd: dirname} testsetplatform {
    testsetplatform unix
    file dirname //foo
} //foo
test cmdAH-8.15 {Tcl_FileObjCmd: dirname} testsetplatform {
    testsetplatform unix
    file dirname //foo/bar
} //foo
test cmdAH-8.16 {Tcl_FileObjCmd: dirname} testsetplatform {
    testsetplatform unix
    file dirname {//foo\/bar/baz}
} {//foo\/bar}
test cmdAH-8.17 {Tcl_FileObjCmd: dirname} testsetplatform {
    testsetplatform unix
    file dirname {//foo\/bar/baz/blat}
} {//foo\/bar/baz}
test cmdAH-8.18 {Tcl_FileObjCmd: dirname} testsetplatform {
    testsetplatform unix
    file dirname /foo//
} /
test cmdAH-8.19 {Tcl_FileObjCmd: dirname} testsetplatform {
    testsetplatform unix
    file dirname ./a
} .
test cmdAH-8.20 {Tcl_FileObjCmd: dirname} testsetplatform {
    testsetplatform unix
    file dirname a/.a
} a
test cmdAH-8.21 {Tcl_FileObjCmd: dirname} testsetplatform {
    testsetplatform windows
    file dirname c:foo
} c:
test cmdAH-8.22 {Tcl_FileObjCmd: dirname} testsetplatform {
    testsetplatform windows
    file dirname c:
} c:
test cmdAH-8.23 {Tcl_FileObjCmd: dirname} testsetplatform {
    testsetplatform windows
    file dirname c:/
} c:/
test cmdAH-8.24 {Tcl_FileObjCmd: dirname} testsetplatform {
    testsetplatform windows
    file dirname {c:\foo}
} c:/
test cmdAH-8.25 {Tcl_FileObjCmd: dirname} testsetplatform {
    testsetplatform windows
    file dirname {//foo/bar/baz}
} //foo/bar
test cmdAH-8.26 {Tcl_FileObjCmd: dirname} testsetplatform {
    testsetplatform windows
    file dirname {//foo/bar}
} //foo/bar
test cmdAH-8.38 {Tcl_FileObjCmd: dirname} testsetplatform {
    testsetplatform unix
    file dirname ~/foo
} ~
test cmdAH-8.39 {Tcl_FileObjCmd: dirname} testsetplatform {
    testsetplatform unix
    file dirname ~bar/foo
} ~bar
test cmdAH-8.43 {Tcl_FileObjCmd: dirname} -setup {
    global env
    set temp $env(HOME)
} -constraints testsetplatform -body {
    set env(HOME) "/homewontexist/test"
    testsetplatform unix
    file dirname [file home]
} -cleanup {
    set env(HOME) $temp
} -result /homewontexist
test cmdAH-8.44 {Tcl_FileObjCmd: dirname} -setup {
    global env
    set temp $env(HOME)
} -constraints testsetplatform -body {
    set env(HOME) "~"
    testsetplatform unix
    file dirname [file home]
} -cleanup {
    set env(HOME) $temp
} -result .
test cmdAH-8.45 {Tcl_FileObjCmd: dirname ~} -body {
    file dirname ~
} -result .
test cmdAH-8.46 {Tcl_FileObjCmd: dirname} {
    set f [file normalize [info nameof]]
    file exists $f
    set res1 [file dirname [file join $f foo/bar]]
    set res2 [file dirname "${f}/foo/bar"]
    if {$res1 eq $res2} {
	return "ok"
    }
    return "file dirname problem, $res1, $res2 not equal"
} {ok}

# tail
test cmdAH-9.1 {Tcl_FileObjCmd: tail} -returnCodes error -body {
    file tail a b
} -result {wrong # args: should be "file tail name"}
test cmdAH-9.2 {Tcl_FileObjCmd: tail} testsetplatform {
    testsetplatform unix
    file tail /a/b
} b
test cmdAH-9.3 {Tcl_FileObjCmd: tail} testsetplatform {
    testsetplatform unix
    file tail {}
} {}
test cmdAH-9.5 {Tcl_FileObjCmd: tail} testsetplatform {
    testsetplatform win
    file tail {}
} {}
test cmdAH-9.6 {Tcl_FileObjCmd: tail} testsetplatform {
    testsetplatform unix
    file tail .def
} .def
test cmdAH-9.8 {Tcl_FileObjCmd: tail} testsetplatform {
    testsetplatform win
    file tail a
} a
test cmdAH-9.9 {Tcl_FileObjCmd: tail} testsetplatform {
    testsetplatform unix
    file ta a/b/c.d
} c.d
test cmdAH-9.10 {Tcl_FileObjCmd: tail} testsetplatform {
    testsetplatform unix
    file tail a/b.c/d
} d
test cmdAH-9.11 {Tcl_FileObjCmd: tail} testsetplatform {
    testsetplatform unix
    file tail /.
} .
test cmdAH-9.12 {Tcl_FileObjCmd: tail} testsetplatform {
    testsetplatform unix
    file tail /
} {}
test cmdAH-9.13 {Tcl_FileObjCmd: tail} testsetplatform {
    testsetplatform unix
    file tail /foo
} foo
test cmdAH-9.14 {Tcl_FileObjCmd: tail} testsetplatform {
    testsetplatform unix
    file tail //foo
} {}
test cmdAH-9.15 {Tcl_FileObjCmd: tail} testsetplatform {
    testsetplatform unix
    file tail //foo/bar
} bar
test cmdAH-9.16 {Tcl_FileObjCmd: tail} testsetplatform {
    testsetplatform unix
    file tail {//foo\/bar/baz}
} baz
test cmdAH-9.17 {Tcl_FileObjCmd: tail} testsetplatform {
    testsetplatform unix
    file tail {//foo\/bar/baz/blat}
} blat
test cmdAH-9.18 {Tcl_FileObjCmd: tail} testsetplatform {
    testsetplatform unix
    file tail /foo//
} foo
test cmdAH-9.19 {Tcl_FileObjCmd: tail} testsetplatform {
    testsetplatform unix
    file tail ./a
} a
test cmdAH-9.20 {Tcl_FileObjCmd: tail} testsetplatform {
    testsetplatform unix
    file tail a/.a
} .a
test cmdAH-9.21 {Tcl_FileObjCmd: tail} testsetplatform {
    testsetplatform windows
    file tail c:foo
} foo
test cmdAH-9.22 {Tcl_FileObjCmd: tail} testsetplatform {
    testsetplatform windows
    file tail c:
} {}
test cmdAH-9.23 {Tcl_FileObjCmd: tail} testsetplatform {
    testsetplatform windows
    file tail c:/
} {}
test cmdAH-9.24 {Tcl_FileObjCmd: tail} testsetplatform {
    testsetplatform windows
    file tail {c:\foo}
} foo
test cmdAH-9.25 {Tcl_FileObjCmd: tail} testsetplatform {
    testsetplatform windows
    file tail {//foo/bar/baz}
} baz
test cmdAH-9.26 {Tcl_FileObjCmd: tail} testsetplatform {
    testsetplatform windows
    file tail {//foo/bar}
} {}
test cmdAH-9.42 {Tcl_FileObjCmd: tail ~} -body {
    file tail ~
} -result ~
test cmdAH-9.43 {Tcl_FileObjCmd: tail} -constraints testsetplatform -setup {
    global env
    set temp $env(HOME)
} -body {
    set env(HOME) "~"
    testsetplatform unix
    file tail [file home]
} -cleanup {
    set env(HOME) $temp
} -result ~
test cmdAH-9.46 {Tcl_FileObjCmd: tail} testsetplatform {
    testsetplatform unix
    file tail {f.oo\bar/baz.bat}
} baz.bat
test cmdAH-9.47 {Tcl_FileObjCmd: tail} testsetplatform {
    testsetplatform windows
    file tail c:foo
} foo
test cmdAH-9.48 {Tcl_FileObjCmd: tail} testsetplatform {
    testsetplatform windows
    file tail c:
} {}
test cmdAH-9.49 {Tcl_FileObjCmd: tail} testsetplatform {
    testsetplatform windows
    file tail c:/foo
} foo
test cmdAH-9.50 {Tcl_FileObjCmd: tail} testsetplatform {
    testsetplatform windows
    file tail {c:/foo\bar}
} bar
test cmdAH-9.51 {Tcl_FileObjCmd: tail} testsetplatform {
    testsetplatform windows
    file tail {foo\bar}
} bar
test cmdAH-9.52 {Tcl_FileObjCmd: tail / normalize, bug 7a9dc52b29} {
    list \
	[file tail {~/~foo}] \
	[file tail {~/test/~foo}] \
	[file tail [file normalize {~/~foo}]] \
	[file tail [file normalize {~/test/~foo}]]
} [lrepeat 4 ~foo]

# rootname
test cmdAH-10.1 {Tcl_FileObjCmd: rootname} -returnCodes error -body {
    file rootname a b
} -result {wrong # args: should be "file rootname name"}
test cmdAH-10.2 {Tcl_FileObjCmd: rootname} testsetplatform {
    testsetplatform unix
    file rootname {}
} {}
test cmdAH-10.3 {Tcl_FileObjCmd: rootname} testsetplatform {
    testsetplatform unix
    file ro foo
} foo
test cmdAH-10.4 {Tcl_FileObjCmd: rootname} testsetplatform {
    testsetplatform unix
    file rootname foo.
} foo
test cmdAH-10.5 {Tcl_FileObjCmd: rootname} testsetplatform {
    testsetplatform unix
    file rootname .foo
} {}
test cmdAH-10.6 {Tcl_FileObjCmd: rootname} testsetplatform {
    testsetplatform unix
    file rootname abc.def
} abc
test cmdAH-10.7 {Tcl_FileObjCmd: rootname} testsetplatform {
    testsetplatform unix
    file rootname abc.def.ghi
} abc.def
test cmdAH-10.8 {Tcl_FileObjCmd: rootname} testsetplatform {
    testsetplatform unix
    file rootname a/b/c.d
} a/b/c
test cmdAH-10.9 {Tcl_FileObjCmd: rootname} testsetplatform {
    testsetplatform unix
    file rootname a/b.c/d
} a/b.c/d
test cmdAH-10.10 {Tcl_FileObjCmd: rootname} testsetplatform {
    testsetplatform unix
    file rootname a/b.c/
} a/b.c/
test cmdAH-10.23 {Tcl_FileObjCmd: rootname} testsetplatform {
    testsetplatform windows
    file rootname {}
} {}
test cmdAH-10.24 {Tcl_FileObjCmd: rootname} testsetplatform {
    testsetplatform windows
    file ro foo
} foo
test cmdAH-10.25 {Tcl_FileObjCmd: rootname} testsetplatform {
    testsetplatform windows
    file rootname foo.
} foo
test cmdAH-10.26 {Tcl_FileObjCmd: rootname} testsetplatform {
    testsetplatform windows
    file rootname .foo
} {}
test cmdAH-10.27 {Tcl_FileObjCmd: rootname} testsetplatform {
    testsetplatform windows
    file rootname abc.def
} abc
test cmdAH-10.28 {Tcl_FileObjCmd: rootname} testsetplatform {
    testsetplatform windows
    file rootname abc.def.ghi
} abc.def
test cmdAH-10.29 {Tcl_FileObjCmd: rootname} testsetplatform {
    testsetplatform windows
    file rootname a/b/c.d
} a/b/c
test cmdAH-10.30 {Tcl_FileObjCmd: rootname} testsetplatform {
    testsetplatform windows
    file rootname a/b.c/d
} a/b.c/d
test cmdAH-10.31 {Tcl_FileObjCmd: rootname} testsetplatform {
    testsetplatform windows
    file rootname a\\b.c\\
} a\\b.c\\
test cmdAH-10.32 {Tcl_FileObjCmd: rootname} testsetplatform {
    testsetplatform windows
    file rootname a\\b\\c.d
} a\\b\\c
test cmdAH-10.33 {Tcl_FileObjCmd: rootname} testsetplatform {
    testsetplatform windows
    file rootname a\\b.c\\d
} a\\b.c\\d
test cmdAH-10.34 {Tcl_FileObjCmd: rootname} testsetplatform {
    testsetplatform windows
    file rootname a\\b.c\\
} a\\b.c\\
set num 35
foreach outer { {} a .a a. a.a } {
    foreach inner { {} a .a a. a.a } {
	set thing [format %s/%s $outer $inner]
	;test cmdAH-10.$num {Tcl_FileObjCmd: rootname and extension options} testsetplatform "
	    testsetplatform unix
	    [list format %s%s [file rootname $thing] [file ext $thing]]
	" $thing
	incr num
    }
}

# extension
test cmdAH-11.1 {Tcl_FileObjCmd: extension} -returnCodes error -body {
    file extension a b
} -result {wrong # args: should be "file extension name"}
test cmdAH-11.2 {Tcl_FileObjCmd: extension} testsetplatform {
    testsetplatform unix
    file extension {}
} {}
test cmdAH-11.3 {Tcl_FileObjCmd: extension} testsetplatform {
    testsetplatform unix
    file ext foo
} {}
test cmdAH-11.4 {Tcl_FileObjCmd: extension} testsetplatform {
    testsetplatform unix
    file extension foo.
} .
test cmdAH-11.5 {Tcl_FileObjCmd: extension} testsetplatform {
    testsetplatform unix
    file extension .foo
} .foo
test cmdAH-11.6 {Tcl_FileObjCmd: extension} testsetplatform {
    testsetplatform unix
    file extension abc.def
} .def
test cmdAH-11.7 {Tcl_FileObjCmd: extension} testsetplatform {
    testsetplatform unix
    file extension abc.def.ghi
} .ghi
test cmdAH-11.8 {Tcl_FileObjCmd: extension} testsetplatform {
    testsetplatform unix
    file extension a/b/c.d
} .d
test cmdAH-11.9 {Tcl_FileObjCmd: extension} testsetplatform {
    testsetplatform unix
    file extension a/b.c/d
} {}
test cmdAH-11.10 {Tcl_FileObjCmd: extension} testsetplatform {
    testsetplatform unix
    file extension a/b.c/
} {}
test cmdAH-11.23 {Tcl_FileObjCmd: extension} testsetplatform {
    testsetplatform windows
    file extension {}
} {}
test cmdAH-11.24 {Tcl_FileObjCmd: extension} testsetplatform {
    testsetplatform windows
    file ext foo
} {}
test cmdAH-11.25 {Tcl_FileObjCmd: extension} testsetplatform {
    testsetplatform windows
    file extension foo.
} .
test cmdAH-11.26 {Tcl_FileObjCmd: extension} testsetplatform {
    testsetplatform windows
    file extension .foo
} .foo
test cmdAH-11.27 {Tcl_FileObjCmd: extension} testsetplatform {
    testsetplatform windows
    file extension abc.def
} .def
test cmdAH-11.28 {Tcl_FileObjCmd: extension} testsetplatform {
    testsetplatform windows
    file extension abc.def.ghi
} .ghi
test cmdAH-11.29 {Tcl_FileObjCmd: extension} testsetplatform {
    testsetplatform windows
    file extension a/b/c.d
} .d
test cmdAH-11.30 {Tcl_FileObjCmd: extension} testsetplatform {
    testsetplatform windows
    file extension a/b.c/d
} {}
test cmdAH-11.31 {Tcl_FileObjCmd: extension} testsetplatform {
    testsetplatform windows
    file extension a\\b.c\\
} {}
test cmdAH-11.32 {Tcl_FileObjCmd: extension} testsetplatform {
    testsetplatform windows
    file extension a\\b\\c.d
} .d
test cmdAH-11.33 {Tcl_FileObjCmd: extension} testsetplatform {
    testsetplatform windows
    file extension a\\b.c\\d
} {}
test cmdAH-11.34 {Tcl_FileObjCmd: extension} testsetplatform {
    testsetplatform windows
    file extension a\\b.c\\
} {}
foreach {test onPlatform value result} {
    cmdAH-11.35 unix    a..b   .b
    cmdAH-11.36 windows a..b   .b
    cmdAH-11.37 unix    a...b  .b
    cmdAH-11.38 windows a...b  .b
    cmdAH-11.39 unix    a.c..b .b
    cmdAH-11.40 windows a.c..b .b
    cmdAH-11.41 unix    ..b    .b
    cmdAH-11.42 windows ..b    .b
} {
    test $test {Tcl_FileObjCmd: extension} testsetplatform "
	testsetplatform $onPlatform
	file extension $value
    " $result
}

# pathtype
test cmdAH-12.1 {Tcl_FileObjCmd: pathtype} -returnCodes error -body {
    file pathtype a b
} -result {wrong # args: should be "file pathtype name"}
test cmdAH-12.2 {Tcl_FileObjCmd: pathtype} testsetplatform {
    testsetplatform unix
    file pathtype /a
} absolute
test cmdAH-12.3 {Tcl_FileObjCmd: pathtype} testsetplatform {
    testsetplatform unix
    file p a
} relative
test cmdAH-12.4 {Tcl_FileObjCmd: pathtype} testsetplatform {
    testsetplatform windows
    file pathtype c:a
} volumerelative

# split
test cmdAH-13.1 {Tcl_FileObjCmd: split} -returnCodes error -body {
    file split a b
} -result {wrong # args: should be "file split name"}
test cmdAH-13.2 {Tcl_FileObjCmd: split} testsetplatform {
    testsetplatform unix
    file split a
} a
test cmdAH-13.3 {Tcl_FileObjCmd: split} testsetplatform {
    testsetplatform unix
    file split a/b
} {a b}

# join
test cmdAH-14.1 {Tcl_FileObjCmd: join} testsetplatform {
    testsetplatform unix
    file join a
} a
test cmdAH-14.2 {Tcl_FileObjCmd: join} testsetplatform {
    testsetplatform unix
    file join a b
} a/b
test cmdAH-14.3 {Tcl_FileObjCmd: join} testsetplatform {
    testsetplatform unix
    file join a b c d
} a/b/c/d

# error handling of Tcl_TranslateFileName
test cmdAH-15.1 {Tcl_FileObjCmd} -constraints testsetplatform -body {
    testsetplatform unix
    file atime ~_bad_user
} -returnCodes error -result {could not read "~_bad_user": no such file or directory}

catch {testsetplatform $platform}

# readable
set gorpfile [makeFile abcde gorp.file]
set dirfile [makeDirectory dir.file]
test cmdAH-16.1 {Tcl_FileObjCmd: readable} {
    -returnCodes error
    -body   {file readable a b}
    -result {wrong # args: should be "file readable name"}
}
test cmdAH-16.2 {Tcl_FileObjCmd: readable} {
    -constraints testchmod
    -setup  	 {testchmod 0o444 $gorpfile}
    -body   	 {file readable $gorpfile}
    -result 	 1
}
test cmdAH-16.3 {Tcl_FileObjCmd: readable} {
    -constraints {unix notRoot testchmod}
    -setup  	 {testchmod 0o333 $gorpfile}
    -body   	 {file readable $gorpfile}
    -result 	 0
}

# writable
test cmdAH-17.1 {Tcl_FileObjCmd: writable} {
    -returnCodes error
    -body   {file writable a b}
    -result {wrong # args: should be "file writable name"}
}
test cmdAH-17.2 {Tcl_FileObjCmd: writable} {
    -constraints {notRoot testchmod}
    -setup  	 {testchmod 0o555 $gorpfile}
    -body   	 {file writable $gorpfile}
    -result 	 0
}
test cmdAH-17.3 {Tcl_FileObjCmd: writable} {
    -constraints testchmod
    -setup  	 {testchmod 0o222 $gorpfile}
    -body   	 {file writable $gorpfile}
    -result 	 1
}

# executable
removeFile $gorpfile
removeDirectory $dirfile
set dirfile [makeDirectory dir.file]
set gorpfile [makeFile abcde gorp.file]
test cmdAH-18.1 {Tcl_FileObjCmd: executable} -returnCodes error -body {
    file executable a b
} -result {wrong # args: should be "file executable name"}
test cmdAH-18.2 {Tcl_FileObjCmd: executable} {notRoot} {
    file executable $gorpfile
} 0
test cmdAH-18.3 {Tcl_FileObjCmd: executable} {unix testchmod} {
    # Only on unix will setting the execute bit on a regular file cause that
    # file to be executable.
    testchmod 0o775 $gorpfile
    file exe $gorpfile
} 1
test cmdAH-18.5 {Tcl_FileObjCmd: executable} -constraints {win} -body {
    # On windows, must be a .exe, .com, etc.
    set x {}
    set gorpexes {}
    foreach ext {exe com cmd bat} {
        lappend x [file exe nosuchfile.$ext]
        set gorpexe [makeFile foo gorp.$ext]
        lappend gorpexes $gorpexe
        lappend x [file exe $gorpexe] [file exe [string toupper $gorpexe]]
    }
    set x
} -cleanup {
    foreach gorpexe $gorpexes {
        removeFile $gorpexe
    }
} -result {0 1 1 0 1 1 0 1 1 0 1 1}
test cmdAH-18.6 {Tcl_FileObjCmd: executable} {} {
    # Directories are always executable.
    file exe $dirfile
} 1

removeDirectory $dirfile
removeFile $gorpfile
set linkfile [file join [temporaryDirectory] link.file]
file delete $linkfile

# exists
test cmdAH-19.1 {Tcl_FileObjCmd: exists} -returnCodes error -body {
    file exists a b
} -result {wrong # args: should be "file exists name"}
test cmdAH-19.2 {Tcl_FileObjCmd: exists} {file exists $gorpfile} 0
test cmdAH-19.3 {Tcl_FileObjCmd: exists} {
    file exists [file join [temporaryDirectory] dir.file gorp.file]
} 0
catch {
    set gorpfile [makeFile abcde gorp.file]
    set dirfile [makeDirectory dir.file]
    set subgorp [makeFile 12345 [file join $dirfile gorp.file]]
}
test cmdAH-19.4 {Tcl_FileObjCmd: exists} {
    file exists $gorpfile
} 1
test cmdAH-19.5 {Tcl_FileObjCmd: exists} {
    file exists $subgorp
} 1
# nativename
test cmdAH-19.6 {Tcl_FileObjCmd: nativename} -body {
    testsetplatform unix
    file nativename a/b
} -constraints testsetplatform -cleanup {
    testsetplatform $platform
} -result a/b
test cmdAH-19.7 {Tcl_FileObjCmd: nativename} -body {
    testsetplatform windows
    file nativename a/b
} -constraints testsetplatform -cleanup {
    testsetplatform $platform
} -result {a\b}
test cmdAH-19.9 {Tcl_FileObjCmd: ~ : exists} {
    file exists ~nOsUcHuSeR
} 0
test cmdAH-19.10 {Tcl_FileObjCmd: ~ : nativename} -body {
    file nativename ~nOsUcHuSeR
} -result ~nOsUcHuSeR
# The test below has to be done in /tmp rather than the current directory in
# order to guarantee (?) a local file system: some NFS file systems won't do
# the stuff below correctly.
test cmdAH-19.11 {Tcl_FileObjCmd: exists} -constraints {unix notRoot} -setup {
    file delete -force /tmp/tcl.foo.dir/file
    file delete -force /tmp/tcl.foo.dir
} -body {
    makeDirectory /tmp/tcl.foo.dir
    makeFile 12345 /tmp/tcl.foo.dir/file
    file attributes /tmp/tcl.foo.dir -permissions 0
    file exists /tmp/tcl.foo.dir/file
} -cleanup {
    file attributes /tmp/tcl.foo.dir -permissions 0o775
    removeFile /tmp/tcl.foo.dir/file
    removeDirectory /tmp/tcl.foo.dir
} -result 0
test cmdAH-19.12 {Bug 3608360: [file exists] mustn't do globbing} -setup {
    set newdirfile [makeDirectory newdir.file]
    set cwd [pwd]
    cd $newdirfile
    # Content of file is totally unimportant; name is *not*
    set innocentBystander [makeFile "abc" [file join $newdirfile foo.bar]]
} -body {
    list [file exists foo.bar] [file exists *.bar]
} -cleanup {
    cd $cwd
    removeFile $innocentBystander
    removeDirectory $newdirfile
} -result {1 0}

# Stat related commands

catch {testsetplatform $platform}
removeFile $gorpfile
set gorpfile [makeFile "Test string" gorp.file]
catch {file attributes $gorpfile -permissions 0o765}

# avoid problems with non-local filesystems
if {[testConstraint unix] && [file exists /tmp]} {
    set file [makeFile "data" touch.me /tmp]
} else {
    set file [makeFile "data" touch.me]
}

# atime
test cmdAH-20.1 {Tcl_FileObjCmd: atime} -returnCodes error -body {
    file atime a b c
} -result {wrong # args: should be "file atime name ?time?"}
test cmdAH-20.2 {Tcl_FileObjCmd: atime} -setup {
    unset -nocomplain stat
} -body {
    file stat $gorpfile stat
    list [expr {[file mtime $gorpfile] == $stat(mtime)}] \
	    [expr {[file atime $gorpfile] == $stat(atime)}]
} -result {1 1}
test cmdAH-20.3 {Tcl_FileObjCmd: atime} {
    list [catch {file atime _bogus_} msg] [string tolower $msg] $errorCode
} {1 {could not read "_bogus_": no such file or directory} {POSIX ENOENT {no such file or directory}}}
test cmdAH-20.4 {Tcl_FileObjCmd: atime} -returnCodes error -body {
    file atime $file notint
} -result {expected integer but got "notint"}
test cmdAH-20.5 {Tcl_FileObjCmd: atime touch} {unix} {
    set atime [file atime $file]
    after 1100; # pause a sec to notice change in atime
    set newatime [clock seconds]
    set modatime [file atime $file $newatime]
    expr {$newatime == $modatime ? 1 : "$newatime != $modatime"}
} 1
test cmdAH-20.6 {Tcl_FileObjCmd: atime touch} -setup {
    set old [pwd]
    cd $::tcltest::temporaryDirectory
    set volumetype [testvolumetype]
    cd $old
} -constraints {win testvolumetype} -body {
    if {"NTFS" ne $volumetype} {
	# Windows FAT doesn't understand atime, but NTFS does. May also fail
	# for Windows on NFS mounted disks.
	return 1
    }
    cd $old
    set atime [file atime $file]
    after 1100; # pause a sec to notice change in atime
    set newatime [clock seconds]
    set modatime [file atime $file $newatime]
    expr {$newatime == $modatime ? 1 : "$newatime != $modatime"}
} -result 1
test cmdAH-20.7 {
    Tcl_FileObjCmd: atime (built-in Windows names)
} -constraints {win} -body {
    file atime con
} -result "could not get access time for file \"con\"" -returnCodes error
test cmdAH-20.7.1 {
    Tcl_FileObjCmd: atime (built-in Windows names with dir path and extension)
} -constraints {win} -body {
    file atime [file join [temporaryDirectory] CON.txt]
} -match regexp -result {could not (?:get access time|read)} -returnCodes error

if {[testConstraint unix] && [file exists /tmp]} {
    removeFile touch.me /tmp
} else {
    removeFile touch.me
}

# isdirectory
test cmdAH-21.1 {Tcl_FileObjCmd: isdirectory} -returnCodes error -body {
    file isdirectory a b
} -result {wrong # args: should be "file isdirectory name"}
test cmdAH-21.2 {Tcl_FileObjCmd: isdirectory} {file isdirectory $gorpfile} 0
test cmdAH-21.3 {Tcl_FileObjCmd: isdirectory} {file isdirectory $dirfile} 1

# isfile
test cmdAH-22.1 {Tcl_FileObjCmd: isfile} -returnCodes error -body {
    file isfile a b
} -result {wrong # args: should be "file isfile name"}
test cmdAH-22.2 {Tcl_FileObjCmd: isfile} {file isfile $gorpfile} 1
test cmdAH-22.3 {Tcl_FileObjCmd: isfile} {file isfile $dirfile} 0

# lstat and readlink: don't run these tests everywhere, since not all sites
# will have symbolic links
catch {file link -symbolic $linkfile $gorpfile}
test cmdAH-23.1 {Tcl_FileObjCmd: lstat} -returnCodes error -body {
    file lstat a
} -result {could not read "a": no such file or directory}
test cmdAH-23.2 {Tcl_FileObjCmd: lstat} -returnCodes error -body {
    file lstat a b c
} -result {wrong # args: should be "file lstat name ?varName?"}
test cmdAH-23.3 {Tcl_FileObjCmd: lstat} -setup {
    unset -nocomplain stat
} -constraints {unix nonPortable} -body {
    file lstat $linkfile stat
    lsort [array names stat]
} -result {atime ctime dev gid ino mode mtime nlink size type uid}
test cmdAH-23.4 {Tcl_FileObjCmd: lstat} -setup {
    unset -nocomplain stat
} -constraints {unix nonPortable} -body {
    file lstat $linkfile stat
    list $stat(nlink) [expr {$stat(mode) & 0o777}] $stat(type)
} -result {1 511 link}
test cmdAH-23.5 {Tcl_FileObjCmd: lstat errors} {nonPortable} {
    list [catch {file lstat _bogus_ stat} msg] [string tolower $msg] \
	$errorCode
} {1 {could not read "_bogus_": no such file or directory} {POSIX ENOENT {no such file or directory}}}
test cmdAH-23.6 {Tcl_FileObjCmd: lstat errors} -setup {
    unset -nocomplain x
} -body {
    set x 44
    list [catch {file lstat $gorpfile x} msg] $msg $errorCode
} -result {1 {can't set "x(dev)": variable isn't array} {TCL LOOKUP VARNAME x}}
unset -nocomplain stat
# mkdir
set dirA [file join [temporaryDirectory] a]
set dirB [file join [temporaryDirectory] a]
test cmdAH-23.7 {Tcl_FileObjCmd: mkdir} -setup {
    catch {file delete -force $dirA}
} -body {
    file mkdir $dirA
    file isdirectory $dirA
} -cleanup {
    file delete $dirA
} -result {1}
test cmdAH-23.8 {Tcl_FileObjCmd: mkdir} -setup {
    catch {file delete -force $dirA}
} -body {
    file mkdir $dirA/b
    file isdirectory $dirA/b
} -cleanup {
    file delete -force $dirA
} -result {1}
test cmdAH-23.9 {Tcl_FileObjCmd: mkdir} -setup {
    catch {file delete -force $dirA}
} -body {
    file mkdir $dirA/b/c
    file isdirectory $dirA/b/c
} -cleanup {
    file delete -force $dirA
} -result {1}
test cmdAH-23.10 {Tcl_FileObjCmd: mkdir} -setup {
    catch {file delete -force $dirA}
    catch {file delete -force $dirB}
} -body {
    file mkdir $dirA/b $dirB/a/c
    list [file isdirectory $dirA/b] [file isdirectory $dirB/a/c]
} -cleanup {
    file delete -force $dirA
    file delete -force $dirB
} -result {1 1}
test cmdAH-23.11 {Tcl_FileObjCmd: mkdir} {
    # Allow zero arguments (TIP 323)
    file mkdir
} {}

set file [makeFile "data" touch.me]
# mtime
test cmdAH-24.1 {Tcl_FileObjCmd: mtime} -returnCodes error -body {
    file mtime a b c
} -result {wrong # args: should be "file mtime name ?time?"}
test cmdAH-24.2 {Tcl_FileObjCmd: mtime} -setup {
    # Check (allowing for clock-skew and OS interrupts as best we can) that
    # the change in mtime on a file being written is the time elapsed between
    # writes. Note that this can still fail on very busy systems if there are
    # long preemptions between the writes and the reading of the clock, but
    # there's not much you can do about that other than the completely
    # horrible "keep on trying to write until you managed to do it all in less
    # than a second." - DKF
    waitForEvenSecondForFAT
} -body {
    set f [open $gorpfile w]
    puts $f "More text"
    close $f
    set clockOld [clock seconds]
    set fileOld [file mtime $gorpfile]
    after 2000
    set f [open $gorpfile w]
    puts $f "More text"
    close $f
    set clockNew [clock seconds]
    set fileNew [file mtime $gorpfile]
    expr {
	(($fileNew > $fileOld) && ($clockNew > $clockOld) &&
	(abs(($fileNew-$fileOld) - ($clockNew-$clockOld)) <= 1)) ? "1" :
	"file:($fileOld=>$fileNew) clock:($clockOld=>$clockNew)"
    }
} -result {1}
test cmdAH-24.3 {Tcl_FileObjCmd: mtime} -setup {
    unset -nocomplain stat
} -body {
    file stat $gorpfile stat
    list [expr {[file mtime $gorpfile] == $stat(mtime)}] \
	    [expr {[file atime $gorpfile] == $stat(atime)}]
} -result {1 1}
test cmdAH-24.4 {Tcl_FileObjCmd: mtime} {
    list [catch {file mtime _bogus_} msg] [string tolower $msg] $errorCode
} {1 {could not read "_bogus_": no such file or directory} {POSIX ENOENT {no such file or directory}}}
test cmdAH-24.5 {Tcl_FileObjCmd: mtime} -setup {
    # Under Unix, use a file in /tmp to avoid clock skew due to NFS. On other
    # platforms, just use a file in the local directory.
    if {[testConstraint unix]} {
	set name /tmp/tcl.test.[pid]
    } else {
	set name [file join [temporaryDirectory] tf]
    }
} -body {
    # Make sure that a new file's time is correct. 10 seconds variance is
    # allowed used due to slow networks or clock skew on a network drive.
    file delete -force $name
    close [open $name w]
    expr {abs([clock seconds]-[file mtime $name])<10}
} -cleanup {
    file delete $name
} -result {1}
test cmdAH-24.7 {Tcl_FileObjCmd: mtime} -returnCodes error -body {
    file mtime $file notint
} -result {expected integer but got "notint"}
test cmdAH-24.8 {Tcl_FileObjCmd: mtime touch} unix {
    set mtime [file mtime $file]
    after 1100; # pause a sec to notice change in mtime
    set newmtime [clock seconds]
    set modmtime [file mtime $file $newmtime]
    expr {$newmtime == $modmtime ? 1 : "$newmtime != $modmtime"}
} 1
test cmdAH-24.9 {Tcl_FileObjCmd: mtime touch with non-ascii chars} -setup {
    set oldfile $file
} -constraints unix -body {
    # introduce some non-ascii characters.
    append file •
    file delete -force $file
    file rename $oldfile $file
    set mtime [file mtime $file]
    after 1100; # pause a sec to notice change in mtime
    set newmtime [clock seconds]
    set modmtime [file mtime $file $newmtime]
    expr {$newmtime == $modmtime ? 1 : "$newmtime != $modmtime"}
} -cleanup {
    file rename $file $oldfile
} -result 1
test cmdAH-24.10 {Tcl_FileObjCmd: mtime touch} -constraints win -setup {
    waitForEvenSecondForFAT
} -body {
    set mtime [file mtime $file]
    after 2100; # pause two secs to notice change in mtime on FAT fs'es
    set newmtime [clock seconds]
    set modmtime [file mtime $file $newmtime]
    expr {$newmtime == $modmtime ? 1 : "$newmtime != $modmtime"}
} -result 1
test cmdAH-24.11 {Tcl_FileObjCmd: mtime touch with non-ascii chars} -setup {
    waitForEvenSecondForFAT
    set oldfile $file
} -constraints win -body {
    # introduce some non-ascii characters.
    append file •
    file delete -force $file
    file rename $oldfile $file
    set mtime [file mtime $file]
    after 2100; # pause two secs to notice change in mtime on FAT fs'es
    set newmtime [clock seconds]
    set modmtime [file mtime $file $newmtime]
    expr {$newmtime == $modmtime ? 1 : "$newmtime != $modmtime"}
} -cleanup {
    file rename $file $oldfile
} -result 1
removeFile touch.me
rename waitForEvenSecondForFAT {}
test cmdAH-24.12 {Tcl_FileObjCmd: mtime and daylight savings} -setup {
    set name [file join [temporaryDirectory] clockchange]
    file delete -force $name
    close [open $name w]
} -body {
    set time [clock scan "21:00:00 October 30 2004 GMT"]
    file mtime $name $time
    set newmtime [file mtime $name]
    expr {$newmtime == $time ? 1 : "$newmtime != $time"}
} -cleanup {
    file delete $name
} -result {1}
# bug 1420432: setting mtime fails for directories on windows.
test cmdAH-24.13 {Tcl_FileObjCmd: directory mtime} -setup {
    set dirname [file join [temporaryDirectory] tmp[pid]]
    file delete -force $dirname
} -constraints tempNotWin -body {
    file mkdir $dirname
    set old [file mtime $dirname]
    file mtime $dirname 0
    set new [file mtime $dirname]
    list $new [expr {$old != $new}]
} -cleanup {
    file delete -force $dirname
} -result {0 1}
test cmdAH-24.14 {
    Tcl_FileObjCmd: mtime (built-in Windows names)
} -constraints {win} -body {
    file mtime con
} -result "could not get modification time for file \"con\"" -returnCodes error
test cmdAH-24.14.1 {
    Tcl_FileObjCmd: mtime (built-in Windows names with dir path and extension)
} -constraints {win} -body {
    file mtime [file join [temporaryDirectory] CON.txt]
} -match regexp -result {could not (?:get modification time|read)} -returnCodes error

# 3155760000 is 64-bit unix time, Wed Jan 01 00:00:00 GMT 2070:
test cmdAH-24.20.1 {Tcl_FileObjCmd: atime 64-bit time_t, bug [4718b41c56]} -setup {
    set filename [makeFile "" foo.text]
} -body {
    list [file atime $filename 3155760000] [file atime $filename]
} -cleanup {
    removeFile $filename
} -result {3155760000 3155760000}
test cmdAH-24.20.2 {Tcl_FileObjCmd: mtime 64-bit time_t, bug [4718b41c56]} -setup {
    set filename [makeFile "" foo.text]
} -body {
    list [file mtime $filename 3155760000] [file mtime $filename]
} -cleanup {
    file delete -force $filename
} -result {3155760000 3155760000}

# owned
test cmdAH-25.1 {Tcl_FileObjCmd: owned} -returnCodes error -body {
    file owned a b
} -result {wrong # args: should be "file owned name"}
test cmdAH-25.2 {Tcl_FileObjCmd: owned} -constraints win -setup {
    set fn $gorpfile
    # prefer temp file to check owner (try to avoid bug [7de2d722bd]):
    if {
	[info exists ::env(TEMP)] && [file isdirectory $::env(TEMP)] &&
        [file dirname $fn] ne [file normalize $::env(TEMP)]
    } {
	set fn [file join $::env(TEMP)/test-owner-from-tcl.txt]
	set fn [makeFile "data" test-owner-from-tcl.txt $::env(TEMP)]
    }
    # be sure we have really owned this file before trying to check that
    # (avoid dependency on admin with UAC and the setting "System objects:
    # Default owner for objects created by members of the Administrators group"):
    catch {
	exec takeown /F [file nativename $fn]
    }
} -body {
    file owned $fn
} -cleanup {
    if {$fn ne $gorpfile} {
	removeFile $fn
    }
} -result 1
test cmdAH-25.2.1 {Tcl_FileObjCmd: owned} -constraints unix -setup {
    # Avoid problems with AFS
    set tmpfile [makeFile "data" touch.me /tmp]
} -body {
    file owned $tmpfile
} -cleanup {
    removeFile touch.me /tmp
} -result 1
test cmdAH-25.3 {Tcl_FileObjCmd: owned} {unix notRoot} {
    file owned /
} 0
test cmdAH-25.3.1 {Tcl_FileObjCmd: owned} -constraints {win notWine} -body {
    if {[info exists env(SystemRoot)]} {
	file owned $env(SystemRoot)
    } else {
	file owned $env(windir)
    }
} -result 0
test cmdAH-25.4 {Tcl_FileObjCmd: owned} -body {
    file owned nosuchfile
} -result 0

# readlink
test cmdAH-26.1 {Tcl_FileObjCmd: readlink} -returnCodes error -body {
    file readlink a b
} -result {wrong # args: should be "file readlink name"}
test cmdAH-26.2 {Tcl_FileObjCmd: readlink} {unix nonPortable} {
    file readlink $linkfile
} $gorpfile
test cmdAH-26.3 {Tcl_FileObjCmd: readlink errors} {unix nonPortable} {
    list [catch {file readlink _bogus_} msg] [string tolower $msg] $errorCode
} {1 {could not readlink "_bogus_": no such file or directory} {POSIX ENOENT {no such file or directory}}}
test cmdAH-26.5 {Tcl_FileObjCmd: readlink errors} {win nonPortable} {
    list [catch {file readlink _bogus_} msg] [string tolower $msg] $errorCode
} {1 {could not readlink "_bogus_": invalid argument} {POSIX EINVAL {invalid argument}}}

# size
test cmdAH-27.1 {Tcl_FileObjCmd: size} -returnCodes error -body {
    file size a b
} -result {wrong # args: should be "file size name"}
test cmdAH-27.2 {Tcl_FileObjCmd: size} {
    set oldsize [file size $gorpfile]
    set f [open $gorpfile a]
    fconfigure $f -translation lf -eofchar {}
    puts $f "More text"
    close $f
    expr {[file size $gorpfile] - $oldsize}
} {10}
test cmdAH-27.3 {Tcl_FileObjCmd: size} {
    list [catch {file size _bogus_} msg] [string tolower $msg] $errorCode
} {1 {could not read "_bogus_": no such file or directory} {POSIX ENOENT {no such file or directory}}}
test cmdAH-27.4 {
    Tcl_FileObjCmd: size (built-in Windows names)
} -constraints {win} -body {
    file size con
} -result 0
test cmdAH-27.4.1 {
    Tcl_FileObjCmd: size (built-in Windows names with dir path and extension)
} -constraints {win} -body {
    try {
	set res [file size [file join [temporaryDirectory] con.txt]]
    } trap {POSIX ENOENT} {} {
	set res 0
    }
    set res
} -result 0

catch {testsetplatform $platform}
removeFile $gorpfile
set gorpfile [makeFile "Test string" gorp.file]
catch {file attributes $gorpfile -permissions 0o765}

# stat
test cmdAH-28.1 {Tcl_FileObjCmd: stat} -returnCodes error -body {
    file stat
} -result {wrong # args: should be "file stat name ?varName?"}
test cmdAH-28.2 {Tcl_FileObjCmd: stat} -returnCodes error -body {
    file stat _bogus_ a b
} -result {wrong # args: should be "file stat name ?varName?"}
test cmdAH-28.3 {Tcl_FileObjCmd: stat} -setup {
    unset -nocomplain stat
    array set stat {blocks {} blksize {}}
} -body {
    file stat $gorpfile stat
    unset stat(blocks) stat(blksize); # Ignore these fields; not always set
    lsort [array names stat]
} -result {atime ctime dev gid ino mode mtime nlink size type uid}
test cmdAH-28.4 {Tcl_FileObjCmd: stat} -setup {
    unset -nocomplain stat
} -body {
    file stat $gorpfile stat
    list $stat(nlink) $stat(size) $stat(type)
} -result {1 12 file}
test cmdAH-28.5 {Tcl_FileObjCmd: stat} -constraints {unix} -setup {
    unset -nocomplain stat
} -body {
    file stat $gorpfile stat
    format 0o%03o [expr {$stat(mode) & 0o777}]
} -result 0o765
test cmdAH-28.6 {Tcl_FileObjCmd: stat} {
    list [catch {file stat _bogus_ stat} msg] [string tolower $msg] $errorCode
} {1 {could not read "_bogus_": no such file or directory} {POSIX ENOENT {no such file or directory}}}
test cmdAH-28.7 {Tcl_FileObjCmd: stat} -setup {
    unset -nocomplain x
} -returnCodes error -body {
    set x 44
    file stat $gorpfile x
} -result {can't set "x(dev)": variable isn't array}
test cmdAH-28.8 {Tcl_FileObjCmd: stat} -setup {
    set filename [makeFile "" foo.text]
} -body {
    # Sign extension of purported unsigned short to int.
    file stat $filename stat
    expr {$stat(mode) > 0}
} -cleanup {
    removeFile $filename
} -result 1
test cmdAH-28.9 {Tcl_FileObjCmd: stat} win {
    # stat of root directory was failing. Don't care about answer, just that
    # test runs. Relative paths that resolve to root
    set old [pwd]
    cd c:/
    file stat c: stat
    file stat c:. stat
    file stat . stat
    cd $old
    file stat / stat
    file stat c:/ stat
    file stat c:/. stat
} {}
test cmdAH-28.10 {Tcl_FileObjCmd: stat} {win nonPortable} {
    # stat of root directory was failing. Don't care about answer, just that
    # test runs.
    file stat //pop/$env(USERNAME) stat
    file stat //pop/$env(USERNAME)/ stat
    file stat //pop/$env(USERNAME)/. stat
} {}
test cmdAH-28.11 {Tcl_FileObjCmd: stat} -setup {
    set old [pwd]
} -constraints {win nonPortable} -body {
    # stat of network directory was returning id of current local drive.
    cd c:/
    file stat //pop/$env(USERNAME) stat
    expr {$stat(dev) == 2}
} -cleanup {
    cd $old
} -result 0
test cmdAH-28.12 {Tcl_FileObjCmd: stat} -setup {
    set filename [makeFile "" foo.test]
} -body {
    # stat(mode) with S_IFREG flag was returned as a negative number if mode_t
    # was a short instead of an unsigned short.
    file stat $filename stat
    expr {$stat(mode) > 0}
} -cleanup {
    removeFile $filename
} -result 1
test cmdAH-28.13 {Tcl_FileObjCmd: stat (built-in Windows names)} -constraints {win} -setup {
    unset -nocomplain stat
} -body {
    file stat con stat
    lmap elem {atime ctime dev gid ino mode mtime nlink size type uid} {set stat($elem)}
} -result {0 0 -1 0 0 8630 0 0 0 characterSpecial 0}
test cmdAH-28.13.1 {Tcl_FileObjCmd: stat (built-in Windows names)} -constraints {win} -setup {
    unset -nocomplain stat
} -body {
    try {
	file stat [file join [temporaryDirectory] CON.txt] stat
	set res [lmap elem {atime ctime dev gid ino mode mtime nlink size type uid} {set stat($elem)}]
    } trap {POSIX ENOENT} {} {
	set res {0 0 -1 0 0 8630 0 0 0 characterSpecial 0}
    }
    set res
} -result {0 0 -1 0 0 8630 0 0 0 characterSpecial 0}
test cmdAH-28.14 {Tcl_FileObjCmd: stat} -setup {
    unset -nocomplain stat
} -body {
    file stat $gorpfile stat
    expr {
		[lsort -stride 2 [array get stat]]
		eq
		[lsort -stride 2 [file stat $gorpfile]]
	}
} -result {1}
unset -nocomplain stat

# type
test cmdAH-29.1 {Tcl_FileObjCmd: type} -returnCodes error -body {
    file type a b
} -result {wrong # args: should be "file type name"}
test cmdAH-29.2 {Tcl_FileObjCmd: type} {
    file type $dirfile
} directory
test cmdAH-29.3.0 {Tcl_FileObjCmd: delete removes link not file} {unix nonPortable} {
    set exists [list [file exists $linkfile] [file exists $gorpfile]]
    file delete $linkfile
    set exists2	[list [file exists $linkfile] [file exists $gorpfile]]
    list $exists $exists2
} {{1 1} {0 1}}
test cmdAH-29.3 {Tcl_FileObjCmd: type} {
    file type $gorpfile
} file
test cmdAH-29.4 {Tcl_FileObjCmd: type} -constraints {unix} -setup {
    catch {file delete $linkfile}
} -body {
    # Unlike [exec ln -s], [file link] requires an existing target
    file link -symbolic $linkfile $gorpfile
    file type $linkfile
} -cleanup {
    file delete $linkfile
} -result link
test cmdAH-29.4.1 {Tcl_FileObjCmd: type} -constraints {linkDirectory notWine} -setup {
    set tempdir [makeDirectory temp]
} -body {
    set linkdir [file join [temporaryDirectory] link.dir]
    file link -symbolic $linkdir $tempdir
    file type $linkdir
} -cleanup {
    file delete $linkdir
    removeDirectory $tempdir
} -result link
test cmdAH-29.5 {Tcl_FileObjCmd: type} {
    list [catch {file type _bogus_} msg] [string tolower $msg] $errorCode
} {1 {could not read "_bogus_": no such file or directory} {POSIX ENOENT {no such file or directory}}}
test cmdAH-29.6 {
    Tcl_FileObjCmd: type (built-in Windows names)
} -constraints {win} -body {
    file type con
} -result "characterSpecial"
test cmdAH-29.6.1 {
    Tcl_FileObjCmd: type (built-in Windows names, with dir path and extension)
} -constraints {win} -body {
    try {
	set res [file type [file join [temporaryDirectory] CON.txt]]
    } trap {POSIX ENOENT} {} {
	set res {characterSpecial}
    }
    set res
} -result "characterSpecial"

# Error conditions
test cmdAH-30.1 {Tcl_FileObjCmd: error conditions} -returnCodes error -body {
    file gorp x
} -result {unknown or ambiguous subcommand "gorp": must be atime, attributes, channels, copy, delete, dirname, executable, exists, extension, home, isdirectory, isfile, join, link, lstat, mkdir, mtime, nativename, normalize, owned, pathtype, readable, readlink, rename, rootname, separator, size, split, stat, system, tail, tempdir, tempfile, tildeexpand, type, volumes, or writable}
test cmdAH-30.2 {Tcl_FileObjCmd: error conditions} -returnCodes error -body {
    file ex x
} -match glob -result {unknown or ambiguous subcommand "ex": must be *}
test cmdAH-30.3 {Tcl_FileObjCmd: error conditions} -returnCodes error -body {
    file is x
} -match glob -result {unknown or ambiguous subcommand "is": must be *}
test cmdAH-30.4 {Tcl_FileObjCmd: error conditions} -returnCodes error -body {
    file z x
} -match glob -result {unknown or ambiguous subcommand "z": must be *}
test cmdAH-30.5 {Tcl_FileObjCmd: error conditions} -returnCodes error -body {
    file read x
} -match glob -result {unknown or ambiguous subcommand "read": must be *}
test cmdAH-30.6 {Tcl_FileObjCmd: error conditions} -returnCodes error -body {
    file s x
} -match glob -result {unknown or ambiguous subcommand "s": must be *}
test cmdAH-30.7 {Tcl_FileObjCmd: error conditions} -returnCodes error -body {
    file t x
} -match glob -result {unknown or ambiguous subcommand "t": must be *}

# channels
# In testing 'file channels', we need to make sure that a channel created in
# one interp isn't visible in another.

interp create simpleInterp
interp create -safe safeInterp
interp create
catch {safeInterp expose file file}

test cmdAH-31.1 {Tcl_FileObjCmd: channels, too many args} -body {
    file channels a b
} -returnCodes error -result {wrong # args: should be "file channels ?pattern?"}
test cmdAH-31.2 {Tcl_FileObjCmd: channels, too many args} {
    # Normal interps start out with only the standard channels
    lsort [simpleInterp eval [list file chan]]
} {stderr stdin stdout}
test cmdAH-31.3 {Tcl_FileObjCmd: channels, globbing} {
    string equal [file channels] [file channels *]
} {1}
test cmdAH-31.4 {Tcl_FileObjCmd: channels, globbing} {
    lsort [file channels std*]
} {stderr stdin stdout}
set newFileId [open $gorpfile w]
test cmdAH-31.5 {Tcl_FileObjCmd: channels} {
    set res [file channels $newFileId]
    string equal $newFileId $res
} {1}
test cmdAH-31.6 {Tcl_FileObjCmd: channels in other interp} {
    # Safe interps start out with no channels
    safeInterp eval [list file channels]
} {}
test cmdAH-31.7 {Tcl_FileObjCmd: channels in other interp} -body {
    safeInterp eval [list puts $newFileId "hello"]
} -returnCodes error -result "can not find channel named \"$newFileId\""
interp share {} $newFileId safeInterp
interp share {} stdout safeInterp
test cmdAH-31.8 {Tcl_FileObjCmd: channels in other interp} {
    # $newFileId should now be visible in both interps
    list [file channels $newFileId] \
	    [safeInterp eval [list file channels $newFileId]]
} [list $newFileId $newFileId]
test cmdAH-31.9 {Tcl_FileObjCmd: channels in other interp} {
    lsort [safeInterp eval [list file channels]]
} [lsort [list stdout $newFileId]]
test cmdAH-31.10 {Tcl_FileObjCmd: channels in other interp} {
    # we can now write to $newFileId from child
    safeInterp eval [list puts $newFileId "hello"]
} {}
interp transfer {} $newFileId safeInterp
test cmdAH-31.11 {Tcl_FileObjCmd: channels in other interp} {
    # $newFileId should now be visible only in safeInterp
    list [file channels $newFileId] \
	    [safeInterp eval [list file channels $newFileId]]
} [list {} $newFileId]
test cmdAH-31.12 {Tcl_FileObjCmd: channels in other interp} {
    lsort [safeInterp eval [list file channels]]
} [lsort [list stdout $newFileId]]
test cmdAH-31.13 {Tcl_FileObjCmd: channels in other interp} {
    safeInterp eval [list close $newFileId]
    safeInterp eval [list file channels]
} {stdout}

# Temp files (TIP#210)
test cmdAH-32.1 {file tempfile - usage} -returnCodes error -body {
    file tempfile a b c
} -result {wrong # args: should be "file tempfile ?nameVar? ?template?"}
test cmdAH-32.2 {file tempfile - returns a read/write channel} -body {
    set f [file tempfile]
    puts $f ok
    seek $f 0
    gets $f
} -cleanup {
    catch {close $f}
} -result ok
test cmdAH-32.3 {file tempfile - makes filenames} -setup {
    unset -nocomplain name
} -body {
    set result [info exists name]
    set f [file tempfile name]
    lappend result [info exists name] [file exists $name]
    close $f
    lappend result [file exists $name]
} -cleanup {
    catch {close $f}
    catch {file delete $name}
} -result {0 1 1 1}
# We try to obey the template on Unix, but don't (currently) bother on Win
test cmdAH-32.4 {file tempfile - templates} -constraints unix -body {
    close [file tempfile name foo]
    expr {[string match foo* [file tail $name]] ? "ok" : "foo produced $name"}
} -cleanup {
    catch {file delete $name}
} -result ok
test cmdAH-32.5 {file tempfile - templates} -constraints unix -body {
    set template [file join $dirfile foo]
    close [file tempfile name $template]
    expr {[string match $template* $name] ? "ok" : "$template produced $name"}
} -cleanup {
    catch {file delete $name}
} -result ok
# Not portable; not all unix systems have mkstemps()
test cmdAH-32.6 {file tempfile - templates} -body {
    set template [file join $dirfile foo]
    close [file tempfile name $template.bar]
    expr {[string match $template*.bar $name] ? "ok" :
	  "$template.bar produced $name"}
} -constraints {unix nonPortable} -cleanup {
    catch {file delete $name}
} -result ok

test cmdAH-33.1 {file tempdir} -body {
    file tempdir a b
} -returnCodes error -result {wrong # args: should be "file tempdir ?template?"}
test cmdAH-33.2 {file tempdir} -body {
    set d [file tempdir]
    list [file tail $d] [file exists $d] [file type $d] \
	[glob -nocomplain -directory $d *]
} -match glob -result {tcl_* 1 directory {}} -cleanup {
    catch {file delete $d}
}
test cmdAH-33.3 {file tempdir} -body {
    set d [file tempdir gorp]
    list [file tail $d] [file exists $d] [file type $d] \
	[glob -nocomplain -directory $d *]
} -match glob -result {gorp_* 1 directory {}} -cleanup {
    catch {file delete $d}
}
test cmdAH-33.4 {file tempdir} -setup {
    set base [file join [temporaryDirectory] gorp]
    file mkdir $base
} -body {
    set pre [glob -nocomplain -directory $base *]
    set d [file normalize [file tempdir $base/]]
    list [string map [list $base GORP:] $d] [file exists $d] [file type $d] \
	$pre [glob -nocomplain -directory $d *]
} -match glob -result {GORP:/tcl_* 1 directory {} {}} -cleanup {
    catch {file delete -force $base}
}
test cmdAH-33.5 {file tempdir} -setup {
    set base [file join [temporaryDirectory] gorp]
    file mkdir $base
} -body {
    set pre [glob -nocomplain -directory $base *]
    set d [file normalize [file tempdir $base/gorp]]
    list [string map [list $base GORP:] $d] [file exists $d] [file type $d] \
	$pre [glob -nocomplain -directory $d *]
} -match glob -result {GORP:/gorp_* 1 directory {} {}} -cleanup {
    catch {file delete -force $base}
}
test cmdAH-33.6 {file tempdir: missing parent dir} -setup {
    set base [file join [temporaryDirectory] gorp]
    file mkdir $base
} -returnCodes error -body {
    file tempdir $base/quux/
} -cleanup {
    catch {file delete -force $base}
} -result {can't create temporary directory: no such file or directory}
test cmdAH-33.7 {file tempdir: missing parent dir} -setup {
    set base [file join [temporaryDirectory] gorp]
    file mkdir $base
} -returnCodes error -body {
    file tempdir $base/quux/foobar
} -cleanup {
    catch {file delete -force $base}
} -result {can't create temporary directory: no such file or directory}

# This shouldn't work, but just in case a test above failed...
catch {close $newFileId}

interp delete safeInterp
interp delete simpleInterp

# cleanup
catch {testsetplatform $platform}
unset -nocomplain platform

# Tcl_ForObjCmd is tested in for.test

catch {file attributes $dirfile -permissions 0o777}
removeDirectory $dirfile
removeFile $gorpfile
# No idea how well [removeFile] copes with links...
file delete $linkfile

cd $cmdAHwd

::tcltest::cleanupTests
return

# Local Variables:
# mode: tcl
# End:<|MERGE_RESOLUTION|>--- conflicted
+++ resolved
@@ -187,11 +187,7 @@
 } -result {unknown or ambiguous subcommand "foo": must be convertfrom, convertto, dirs, names, or system}
 test cmdAH-4.3 {Tcl_EncodingObjCmd} -returnCodes error -body {
     encoding convertto
-<<<<<<< HEAD
-} -result {wrong # args: should be "encoding convertto ?-ignore? ?-strict? ?-failindex var? ?encoding? data"}
-=======
-} -result {wrong # args: should be "encoding convertto ?-nocomplain|-strict|-failindex var? ?encoding? data"}
->>>>>>> 56bcf3dc
+} -result {wrong # args: should be "encoding convertto ?-ignore|-strict|-failindex var? ?encoding? data"}
 test cmdAH-4.4 {Tcl_EncodingObjCmd} -returnCodes error -body {
     encoding convertto foo bar
 } -result {unknown encoding "foo"}
@@ -213,11 +209,7 @@
 } -result 8C
 test cmdAH-4.7 {Tcl_EncodingObjCmd} -returnCodes error -body {
     encoding convertfrom
-<<<<<<< HEAD
-} -result {wrong # args: should be "encoding convertfrom ?-ignore? ?-strict? ?-failindex var? ?encoding? data"}
-=======
-} -result {wrong # args: should be "encoding convertfrom ?-nocomplain|-strict|-failindex var? ?encoding? data"}
->>>>>>> 56bcf3dc
+} -result {wrong # args: should be "encoding convertfrom ?-ignore|-strict|-failindex var? ?encoding? data"}
 test cmdAH-4.8 {Tcl_EncodingObjCmd} -returnCodes error -body {
     encoding convertfrom foo bar
 } -result {unknown encoding "foo"}
@@ -252,63 +244,33 @@
     encoding system $system
 } -result iso8859-1
 
-<<<<<<< HEAD
 test cmdAH-4.14.1 {Syntax error, -ignore and -failindex, no encoding} -body {
-    encoding convertfrom -ignore -failindex 2 ABC
-} -returnCodes 1 -result {wrong # args: should be "encoding convertfrom ?-ignore? ?-strict? ?-failindex var? ?encoding? data"}
-test cmdAH-4.14.2 {Syntax error, -ignore and -failindex, no encoding} -body {
-    encoding convertto -ignore -failindex 2 ABC
-} -returnCodes 1 -result {wrong # args: should be "encoding convertto ?-ignore? ?-strict? ?-failindex var? ?encoding? data"}
+    encoding convertfrom -ignore -failindex 2 [encoding system] ABC
+} -result ABC
+test cmdAH-4.14.2 {-ignore and -failindex, no encoding} -body {
+    encoding convertto -ignore -failindex 2 [encoding system] ABC
+} -result ABC
 test cmdAH-4.15.1 {Syntax error, -failindex and -ignore, no encoding} -body {
     encoding convertfrom -failindex 2 -ignore ABC
 } -returnCodes 1 -result {unknown encoding "-ignore"}
 test cmdAH-4.15.2 {Syntax error, -failindex and -ignore, no encoding} -body {
     encoding convertto -failindex 2 -ignore ABC
 } -returnCodes 1 -result {unknown encoding "-ignore"}
-test cmdAH-4.16.1 {Syntax error, -ignore and -failindex, encoding} -body {
+test cmdAH-4.16.1 {-ignore and -failindex, encoding} -body {
     encoding convertfrom -ignore -failindex 2 utf-8 ABC
-} -returnCodes 1 -result {wrong # args: should be "encoding convertfrom ?-ignore? ?-strict? ?-failindex var? ?encoding? data"}
-test cmdAH-4.16.2 {Syntax error, -ignore and -failindex, encoding} -body {
+} -result ABC
+test cmdAH-4.16.2 {-ignore and -failindex, encoding} -body {
     encoding convertto -ignore -failindex 2 utf-8 ABC
-} -returnCodes 1 -result {wrong # args: should be "encoding convertto ?-ignore? ?-strict? ?-failindex var? ?encoding? data"}
-test cmdAH-4.17.1 {Syntax error, -failindex and -ignore, encoding} -body {
+} -result ABC 
+test cmdAH-4.17.1 {-failindex and -ignore, encoding} -body {
     encoding convertfrom -failindex 2 -ignore utf-8 ABC
-} -returnCodes 1 -result {wrong # args: should be "encoding convertfrom ?-ignore? ?-strict? ?-failindex var? ?encoding? data"}
+} -result ABC
 test cmdAH-4.17.2 {Syntax error, -failindex and -ignore, encoding} -body {
     encoding convertto -failindex 2 -ignore utf-8 ABC
-} -returnCodes 1 -result {wrong # args: should be "encoding convertto ?-ignore? ?-strict? ?-failindex var? ?encoding? data"}
+} -result ABC 
 test cmdAH-4.18.1 {Syntax error, -failindex with no var, no encoding} -body {
     encoding convertfrom -failindex ABC
-} -returnCodes 1 -result {wrong # args: should be "::tcl::encoding::convertfrom ?-ignore? ?-strict? ?-failindex var? ?encoding? data"}
-=======
-test cmdAH-4.14.1 {Syntax error, -nocomplain and -failindex, no encoding} -body {
-    encoding convertfrom -nocomplain -failindex 2 ABC
-} -returnCodes 1 -result {wrong # args: should be "encoding convertfrom ?-nocomplain|-strict|-failindex var? ?encoding? data"}
-test cmdAH-4.14.2 {Syntax error, -nocomplain and -failindex, no encoding} -body {
-    encoding convertto -nocomplain -failindex 2 ABC
-} -returnCodes 1 -result {wrong # args: should be "encoding convertto ?-nocomplain|-strict|-failindex var? ?encoding? data"}
-test cmdAH-4.15.1 {Syntax error, -failindex and -nocomplain, no encoding} -body {
-    encoding convertfrom -failindex 2 -nocomplain ABC
-} -returnCodes 1 -result {unknown encoding "-nocomplain"}
-test cmdAH-4.15.2 {Syntax error, -failindex and -nocomplain, no encoding} -body {
-    encoding convertto -failindex 2 -nocomplain ABC
-} -returnCodes 1 -result {unknown encoding "-nocomplain"}
-test cmdAH-4.16.1 {Syntax error, -nocomplain and -failindex, encoding} -body {
-    encoding convertfrom -nocomplain -failindex 2 utf-8 ABC
-} -returnCodes 1 -result {wrong # args: should be "encoding convertfrom ?-nocomplain|-strict|-failindex var? ?encoding? data"}
-test cmdAH-4.16.2 {Syntax error, -nocomplain and -failindex, encoding} -body {
-    encoding convertto -nocomplain -failindex 2 utf-8 ABC
-} -returnCodes 1 -result {wrong # args: should be "encoding convertto ?-nocomplain|-strict|-failindex var? ?encoding? data"}
-test cmdAH-4.17.1 {Syntax error, -failindex and -nocomplain, encoding} -body {
-    encoding convertfrom -failindex 2 -nocomplain utf-8 ABC
-} -returnCodes 1 -result {wrong # args: should be "encoding convertfrom ?-nocomplain|-strict|-failindex var? ?encoding? data"}
-test cmdAH-4.17.2 {Syntax error, -failindex and -nocomplain, encoding} -body {
-    encoding convertto -failindex 2 -nocomplain utf-8 ABC
-} -returnCodes 1 -result {wrong # args: should be "encoding convertto ?-nocomplain|-strict|-failindex var? ?encoding? data"}
-test cmdAH-4.18.1 {Syntax error, -failindex with no var, no encoding} -body {
-    encoding convertfrom -failindex ABC
-} -returnCodes 1 -result {wrong # args: should be "::tcl::encoding::convertfrom ?-nocomplain|-strict|-failindex var? ?encoding? data"}
->>>>>>> 56bcf3dc
+} -returnCodes 1 -result {unknown encoding "-failindex"}
 test cmdAH-4.18.2 {Syntax error, -failindex with no var, no encoding (byte compiled)} -setup {
     proc encoding_test {} {
         encoding convertfrom -failindex ABC
@@ -316,20 +278,12 @@
 } -body {
     # Compile and execute
     encoding_test
-<<<<<<< HEAD
-} -returnCodes 1 -result {wrong # args: should be "::tcl::encoding::convertfrom ?-ignore? ?-strict? ?-failindex var? ?encoding? data"} -cleanup {
-=======
-} -returnCodes 1 -result {wrong # args: should be "::tcl::encoding::convertfrom ?-nocomplain|-strict|-failindex var? ?encoding? data"} -cleanup {
->>>>>>> 56bcf3dc
+} -returnCodes 1 -result {unknown encoding "-failindex"} -cleanup {
     rename encoding_test ""
 }
 test cmdAH-4.18.3 {Syntax error, -failindex with no var, no encoding} -body {
     encoding convertto -failindex ABC
-<<<<<<< HEAD
-} -returnCodes 1 -result {wrong # args: should be "::tcl::encoding::convertto ?-ignore? ?-strict? ?-failindex var? ?encoding? data"}
-=======
-} -returnCodes 1 -result {wrong # args: should be "::tcl::encoding::convertto ?-nocomplain|-strict|-failindex var? ?encoding? data"}
->>>>>>> 56bcf3dc
+} -returnCodes 1 -result {unknown encoding "-failindex"}
 test cmdAH-4.18.4 {Syntax error, -failindex with no var, no encoding (byte compiled)} -setup {
     proc encoding_test {} {
         encoding convertto -failindex ABC
@@ -337,20 +291,16 @@
 } -body {
     # Compile and execute
     encoding_test
-<<<<<<< HEAD
-} -returnCodes 1 -result {wrong # args: should be "::tcl::encoding::convertto ?-ignore? ?-strict? ?-failindex var? ?encoding? data"} -cleanup {
-=======
-} -returnCodes 1 -result {wrong # args: should be "::tcl::encoding::convertto ?-nocomplain|-strict|-failindex var? ?encoding? data"} -cleanup {
->>>>>>> 56bcf3dc
+} -returnCodes 1 -result {unknown encoding "-failindex"} -cleanup {
     rename encoding_test ""
 }
 test cmdAH-4.19.1 {convertrom -failindex with correct data} -body {
-    encoding convertfrom -failindex test ABC
+    encoding convertfrom -failindex test [encoding system] ABC
     set test
 } -returnCodes 0 -result -1
 test cmdAH-4.19.2 {convertrom -failindex with correct data (byt compiled)} -setup {
     proc encoding_test {} {
-	encoding convertfrom -failindex test ABC
+	encoding convertfrom -failindex test [encoding system] ABC
 	set test
     }
 } -body {
@@ -360,12 +310,12 @@
     rename encoding_test ""
 }
 test cmdAH-4.19.3 {convertrom -failindex with correct data} -body {
-    encoding convertto -failindex test ABC
+    encoding convertto -failindex test [encoding system] ABC
     set test
 } -returnCodes 0 -result -1
 test cmdAH-4.19.4 {convertrom -failindex with correct data (byte compiled)} -setup {
     proc encoding_test {} {
-	encoding convertto -failindex test ABC
+	encoding convertto -failindex test [encoding system] ABC
 	set test
     }
 } -body {
@@ -375,7 +325,7 @@
     rename encoding_test {}
 }
 test cmdAH-4.20.1 {convertrom -failindex with incomplete utf8} -body {
-    set x [encoding convertfrom -failindex i utf-8 A\xc3]
+    set x [encoding convertfrom -strict -failindex i utf-8 A\xc3]
     binary scan $x H* y
     list $y $i
 } -returnCodes 0 -result {41 1}
