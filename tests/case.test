--- conflicted
+++ resolved
@@ -16,11 +16,7 @@
     return
 }
 
-<<<<<<< HEAD
-if {[string is none [lsearch [namespace children] ::tcltest]]} {
-=======
 if {"::tcltest" ni [namespace children]} {
->>>>>>> 1f30c13c
     package require tcltest
     namespace import -force ::tcltest::*
 }
