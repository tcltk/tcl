--- conflicted
+++ resolved
@@ -471,7 +471,6 @@
     lsearch -subindices -index {2 0} -exact {{{x x} {x b} {a d}} {{a c} {a b} {a a}}} a
 } {0 2 0}
 test lsearch-19.3 {lsearch -subindices option} {
-<<<<<<< HEAD
     lsearch -subindices -index {1 1} -glob {{{ab cb} {ab bb} {ab ab}} {{ab cb} {ab bb} {ab ab}}} b*
 } {0 1 1}
 test lsearch-19.4 {lsearch -subindices option} {
@@ -483,22 +482,12 @@
 test lsearch-19.6 {lsearch -subindices option} {
     lsearch -subindices -all -index {1 0} -exact {{{a c} {a b} {d a}} {{a c} {a b} {d a}}} a
 } {{0 1 0} {1 1 0}}
-=======
-    lsearch -subindices -index {1 1} -glob {{{ab cb} {ab bb} {ab ab}} {{ab cb} {ab bb} {ab ab}}} b* 
-} {0 1 1}
-test lsearch-19.4 {lsearch -subindices option} {
-    lsearch -subindices -index {0 1} -regexp {{{ab cb} {ab bb} {ab ab}} {{ab cb} {ab bb} {ab ab}}} {[cb]b}
-} {0 0 1} 
-test lsearch-19.5 {lsearch -subindices option} {
-    lsearch -subindices -all -index {0 0} -exact {{{a c} {a b} {d a}} {{a c} {a b} {d a}}} a
-} {{0 0 0} {1 0 0}}
 test lsearch-19.7 {lsearch -subindices option} {
     lsearch -subindices -index end {{1 a}} a
 } {0 1}
 test lsearch-19.8 {lsearch -subindices option} {
     lsearch -subindices -all -index end {{1 a}} a
 } {{0 1}}
->>>>>>> e7a86d96
 
 test lsearch-20.1 {lsearch -index option, index larger than sublists} -body {
     lsearch -index 2 {{a c} {a b} {a a}} a
