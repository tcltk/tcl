# Commands covered:  auto_mkindex auto_import
#
# This file contains tests related to autoloading and generating the
# autoloading index.
#
# Copyright (c) 1998  Lucent Technologies, Inc.
# Copyright (c) 1998-1999 by Scriptics Corporation.
#
<<<<<<< HEAD
# See the file "license.terms" for information on usage and redistribution of
# this file, and for a DISCLAIMER OF ALL WARRANTIES.
#
# RCS: @(#) $Id: autoMkindex.test,v 1.16 2011/01/06 10:20:39 dkf Exp $
=======
# See the file "license.terms" for information on usage and redistribution
# of this file, and for a DISCLAIMER OF ALL WARRANTIES.
>>>>>>> 09374559

if {"::tcltest" ni [namespace children]} {
    package require tcltest 2
    namespace import -force ::tcltest::*
}

makeFile {# Test file for:
#   auto_mkindex
#
# This file provides example cases for testing the Tcl autoloading facility.
# Things are much more complicated with namespaces and classes.  The
# "auto_mkindex" facility can no longer be built on top of a simple regular
# expression parser.  It must recognize constructs like this:
#
#   namespace eval foo {
#       proc test {x y} { ... }
#       namespace eval bar {
#           proc another {args} { ... }
#       }
#   }
#
# Note that procedures and itcl class definitions can be nested inside of
# namespaces.
#
# Copyright (c) 1993-1998  Lucent Technologies, Inc.

# This shouldn't cause any problems
namespace import -force blt::*

# Should be able to handle "proc" definitions, even if they are preceded by
# white space.

proc normal {x y} {return [expr $x+$y]}
  proc indented {x y} {return [expr $x+$y]}

#
# Should be able to handle proc declarations within namespaces, even if they
# have explicit namespace paths.
#
namespace eval buried {
    proc inside {args} {return "inside: $args"}

    namespace export pub_*
    proc pub_one {args} {return "one: $args"}
    proc pub_two {args} {return "two: $args"}
}
proc buried::within {args} {return "within: $args"}

namespace eval buried {
    namespace eval under {
        proc neath {args} {return "neath: $args"}
    }
    namespace eval ::buried {
        proc relative {args} {return "relative: $args"}
        proc ::top {args} {return "top: $args"}
        proc ::buried::explicit {args} {return "explicit: $args"}
    }
}

# With proper hooks, we should be able to support other commands that create
# procedures

proc buried::myproc {name body args} {
    ::proc $name $body $args
}
namespace eval ::buried {
    proc mycmd1 args {return "mycmd"}
    myproc mycmd2 args {return "mycmd"}
}
::buried::myproc mycmd3 args {return "another"}

proc {buried::my proc} {name body args} {
    ::proc $name $body $args
}
namespace eval ::buried {
    proc mycmd4 args {return "mycmd"}
    {my proc} mycmd5 args {return "mycmd"}
}
{::buried::my proc} mycmd6 args {return "another"}

# A correctly functioning [auto_import] won't choke when a child namespace
# [namespace import]s from its parent.
#
namespace eval ::parent::child {
    namespace import ::parent::*
}
proc ::parent::child::test {} {}
} autoMkindex.tcl

# Save initial state of auto_mkindex_parser

auto_load auto_mkindex
if {[info exists auto_mkindex_parser::initCommands]} {
    set saveCommands $auto_mkindex_parser::initCommands
}
proc AutoMkindexTestReset {} {
    global saveCommands
    if {[info exists saveCommands]} {
	set auto_mkindex_parser::initCommands $saveCommands
    } elseif {[info exists auto_mkindex_parser::initCommands]} {
	unset auto_mkindex_parser::initCommands
    }
}

set result ""

set origDir [pwd]
cd $::tcltest::temporaryDirectory

test autoMkindex-1.1 {remove any existing tclIndex file} {
    file delete tclIndex
    file exists tclIndex
} {0}
test autoMkindex-1.2 {build tclIndex based on a test file} {
    auto_mkindex . autoMkindex.tcl
    file exists tclIndex
} {1}
set element "{source [file join . autoMkindex.tcl]}"
test autoMkindex-1.3 {examine tclIndex} -setup {
    file delete tclIndex
} -body {
    auto_mkindex . autoMkindex.tcl
    namespace eval tcl_autoMkindex_tmp {
        set dir "."
        variable auto_index
        source tclIndex
        set ::result ""
        foreach elem [lsort [array names auto_index]] {
            lappend ::result [list $elem $auto_index($elem)]
        }
    }
    return $result
} -cleanup {
    namespace delete tcl_autoMkindex_tmp
} -result "{::buried::explicit $element} {::buried::inside $element} {{::buried::my proc} $element} {::buried::mycmd1 $element} {::buried::mycmd4 $element} {::buried::myproc $element} {::buried::pub_one $element} {::buried::pub_two $element} {::buried::relative $element} {::buried::under::neath $element} {::buried::within $element} {::parent::child::test $element} {indented $element} {normal $element} {top $element}"

test autoMkindex-2.1 {commands on the autoload path can be imported} -setup {
    file delete tclIndex
    interp create slave
} -body {
    auto_mkindex . autoMkindex.tcl
    slave eval {
        namespace eval blt {}
        set auto_path [linsert $auto_path 0 .]
        set info [list [catch {namespace import buried::*} result] $result]
        foreach name [lsort [info commands pub_*]] {
            lappend info $name [namespace origin $name]
        }
        return $info
    }
} -cleanup {
    interp delete slave
} -result "0 {} pub_one ::buried::pub_one pub_two ::buried::pub_two"

# Test auto_mkindex hooks

# Slave hook executes interesting code in the interp used to watch code.
test autoMkindex-3.1 {slaveHook} -setup {
    file delete tclIndex
} -body {
    auto_mkindex_parser::slavehook {
	_%@namespace eval ::blt {
	    proc foo {} {}
	    _%@namespace export foo
	}
    }
    auto_mkindex_parser::slavehook { _%@namespace import -force ::blt::* }
    auto_mkindex . autoMkindex.tcl
    file exists tclIndex
} -cleanup {
    # Reset initCommands to avoid trashing other tests
    AutoMkindexTestReset
} -result 1 
# The auto_mkindex_parser::command is used to register commands that create
# new commands.
test autoMkindex-3.2 {auto_mkindex_parser::command} -setup {
    file delete tclIndex
} -body {
    auto_mkindex_parser::command buried::myproc {name args} {
	variable index
	variable scriptFile
	append index [list set auto_index([fullname $name])] \
		" \[list source \[file join \$dir [list $scriptFile]\]\]\n"
    }
    auto_mkindex . autoMkindex.tcl
    namespace eval tcl_autoMkindex_tmp {
        set dir "."
        variable auto_index
        source tclIndex
        set ::result ""
        foreach elem [lsort [array names auto_index]] {
            lappend ::result [list $elem $auto_index($elem)]
        }
	return $::result
    }
} -cleanup {
    namespace delete tcl_autoMkindex_tmp
    # Reset initCommands to avoid trashing other tests
    AutoMkindexTestReset
} -result "{::buried::explicit $element} {::buried::inside $element} {{::buried::my proc} $element} {::buried::mycmd1 $element} {::buried::mycmd2 $element} {::buried::mycmd4 $element} {::buried::myproc $element} {::buried::pub_one $element} {::buried::pub_two $element} {::buried::relative $element} {::buried::under::neath $element} {::buried::within $element} {::parent::child::test $element} {indented $element} {mycmd3 $element} {normal $element} {top $element}"
test autoMkindex-3.3 {auto_mkindex_parser::command} -setup {
    file delete tclIndex
} -constraints {knownBug} -body {
    auto_mkindex_parser::command {buried::my proc} {name args} {
	variable index
	variable scriptFile
	puts "my proc $name"
	append index [list set auto_index([fullname $name])] \
		" \[list source \[file join \$dir [list $scriptFile]\]\]\n"
    }
    auto_mkindex . autoMkindex.tcl
    namespace eval tcl_autoMkindex_tmp {
        set dir "."
        variable auto_index
        source tclIndex
        set ::result ""
        foreach elem [lsort [array names auto_index]] {
            lappend ::result [list $elem $auto_index($elem)]
        }
    }
    list [lsearch -inline $::result *mycmd4*] \
	[lsearch -inline $::result *mycmd5*] \
	[lsearch -inline $::result *mycmd6*]
} -cleanup {
    namespace delete tcl_autoMkindex_tmp
    # Reset initCommands to avoid trashing other tests
    AutoMkindexTestReset
} -result "{::buried::mycmd4 $element} {::buried::mycmd5 $element} {mycmd6 $element}"

test autoMkindex-4.1 {platform independent source commands} -setup {
    file delete tclIndex
    makeDirectory pkg
    makeFile {
	package provide football 1.0
	namespace eval ::pro:: {
	    #
	    # export only public functions.
	    #
	    namespace export {[a-z]*}
	}
	namespace eval ::college:: {
	    #
	    # export only public functions.
	    #
	    namespace export {[a-z]*}
	}
	proc ::pro::team {} {
	    puts "go packers!"
	    return true
	}
	proc ::college::team {} {
	    puts "go badgers!"
	    return true
	}
    } [file join pkg samename.tcl]
} -body {
    auto_mkindex . pkg/samename.tcl
    set f [open tclIndex r]
    lsort [lrange [split [string trim [read $f]] "\n"] end-1 end]
} -cleanup {
    catch {close $f}
    removeFile [file join pkg samename.tcl]
    removeDirectory pkg
} -result {{set auto_index(::college::team) [list source [file join $dir pkg samename.tcl]]} {set auto_index(::pro::team) [list source [file join $dir pkg samename.tcl]]}}

test autoMkindex-5.1 {escape magic tcl chars in general code} -setup {
    file delete tclIndex
    makeDirectory pkg
    makeFile {
	set dollar1 "this string contains an unescaped dollar sign -> \\$foo"
	set dollar2 \
	    "this string contains an escaped dollar sign -> \$foo \\\$foo"
	set bracket1 "this contains an unescaped bracket [NoSuchProc]"
	set bracket2 "this contains an escaped bracket \[NoSuchProc\]"
	set bracket3 \
	    "this contains nested unescaped brackets [[NoSuchProc]]"
	proc testProc {} {}
    } [file join pkg magicchar.tcl]
    set result {}
} -body {
    auto_mkindex . pkg/magicchar.tcl
    set f [open tclIndex r]
    lindex [split [string trim [read $f]] "\n"] end
} -cleanup {
    catch {close $f}
    removeFile [file join pkg magicchar.tcl]
    removeDirectory pkg
} -result {set auto_index(testProc) [list source [file join $dir pkg magicchar.tcl]]}
test autoMkindex-5.2 {correctly locate auto loaded procs with []} -setup {
    file delete tclIndex
    makeDirectory pkg
    makeFile {
	proc {[magic mojo proc]} {} {}
    } [file join pkg magicchar2.tcl]
    set result {}
    interp create slave
} -body {
    auto_mkindex . pkg/magicchar2.tcl
    # Make a slave interp to test the autoloading
    slave eval {lappend auto_path [pwd]}
    slave eval {catch {{[magic mojo proc]}}}
} -cleanup {
    interp delete slave
    removeFile [file join pkg magicchar2.tcl]
    removeDirectory pkg
} -result 0

# Clean up.

unset result
AutoMkindexTestReset
if {[info exists saveCommands]} {
    unset saveCommands
}
rename AutoMkindexTestReset ""

removeFile autoMkindex.tcl
if {[file exists tclIndex]} {
    file delete -force tclIndex
}

cd $origDir

::tcltest::cleanupTests
return

# Local Variables:
# mode: tcl
# fill-column: 78
# End:<|MERGE_RESOLUTION|>--- conflicted
+++ resolved
@@ -6,15 +6,8 @@
 # Copyright (c) 1998  Lucent Technologies, Inc.
 # Copyright (c) 1998-1999 by Scriptics Corporation.
 #
-<<<<<<< HEAD
 # See the file "license.terms" for information on usage and redistribution of
 # this file, and for a DISCLAIMER OF ALL WARRANTIES.
-#
-# RCS: @(#) $Id: autoMkindex.test,v 1.16 2011/01/06 10:20:39 dkf Exp $
-=======
-# See the file "license.terms" for information on usage and redistribution
-# of this file, and for a DISCLAIMER OF ALL WARRANTIES.
->>>>>>> 09374559
 
 if {"::tcltest" ni [namespace children]} {
     package require tcltest 2
