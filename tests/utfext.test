<<<<<<< HEAD
=======
# This file contains a collection of tests for Tcl_UtfToExternal and
# Tcl_UtfToExternal that exercise various combinations of flags,
# buffer lengths and fragmentation that cannot be tested by
# normal script level commands. There tests are NOT intended to check
# correct encodings; those are elsewhere.
#
>>>>>>> 22a3d17d
# Copyright (c) 2023 Ashok P. Nadkarni
# Copyright (c) 2024 Nathan Coulter
#
# See the file "license.terms" for information on usage and redistribution
# of this file, and for a DISCLAIMER OF ALL WARRANTIES.

# You may distribute and/or modify this program under the terms of the GNU
# Affero General Public License as published by the Free Software Foundation,
# either version 3 of the License, or (at your option) any later version.
#
# See the file "COPYING" for information on usage and redistribution
# of this file, and for a DISCLAIMER OF ALL WARRANTIES.

# This file contains a collection of tests for Tcl_UtfToExternal and
# Tcl_UtfToExternal. Sourcing this file into Tcl runs the tests and generates
# errors. No output means no errors found.

if {"::tcltest" ni [namespace children]} {
    package require tcltest 2.5
    namespace import -force ::tcltest::*
}

::tcltest::loadTestedCommands
catch [list package require -exact tcl::test [info patchlevel]]

testConstraint testbytestring [llength [info commands testbytestring]]
testConstraint testencoding [llength [info commands testencoding]]

namespace eval utftest {
    # Format of table, indexed by encoding. The encodings are not exhaustive
    # but one of each kind of encoding transform (algorithmic, table-driven,
    # stateful, DBCS, MBCS).
    # Each element is list of lists. Nested lists have following fields
    # 0 comment (no spaces, might be used to generate id's as well)
    #   The combination of comment and internal hex (2) should be unique.
    # 1 hex representation of internal *modified* utf-8 encoding. This is the
    #   source string for Tcl_UtfToExternal and expected result for
    #   Tcl_ExternalToUtf.
    # 2 hex representation in specified encoding. This is the source string for
    #   Tcl_ExternalToUtf and expected result for Tcl_UtfToExternal.
    # 3 internal fragmentation index - where to split field 1 for fragmentation
    #   tests. -1 to skip
    # 4 external fragmentation index - where to split field 2 for fragmentation
    #   tests. -1 to skip
    #
    # cesu-8 tests disabled because of bug [304d30677a] - TODO
    # cesu-8 {
        # {bmp    {41 c3a9 42}     {41 c3a9 42}      2  2}
        # {nonbmp {41 f09f9880 42} {41 eda0bd edb080 42} 3 3}
        # {null   {41 c080 42} {41 00 42}    2 -1}
    # }

    lappend utfExtMap {*}{
        ascii {
            {basic 414243 414243 -1 -1}
        }
        utf-8 {
            {bmp    {41 c3a9 42}     {41 c3a9 42}      2  2}
            {nonbmp-frag-1 {41 f09f9880 42} {41 f09f9880 42}  2  2}
            {nonbmp-frag-2 {41 f09f9880 42} {41 f09f9880 42}  3  3}
            {nonbmp-frag-3 {41 f09f9880 42} {41 f09f9880 42}  4  4}
            {null   {41 c080 42} {41 00 42}    2 -1}
        }
        utf-16le {
            {bmp    {41 c3a9 42}     {4100 e900 4200}     2  3}
            {nonbmp {41 f09f9880 42} {4100 3dd8 00de 4200} 4  3}
            {split-surrogate {41 f09f9080 42} {4100 3dd8 00dc 4200} 3  4}
            {null   {41 c080 42} {4100 0000 4200}  2 3}
        }
        utf-16be {
            {bmp    {41 c3a9 42}     {0041 00e9 0042}     2  3}
            {nonbmp {41 f09f9880 42} {0041 d83d de00 0042} 4  3}
            {split-surrogate {41 f09f9080 42} {0041 d83d dc00 0042} 3  4}
            {null   {41 c080 42} {0041 0000 0042}  2 3}
        }
        utf-32le {
            {bmp    {41 c3a9 42}     {41000000 e9000000 42000000}     2  3}
            {nonbmp {41 f09f9880 42} {41000000 00f60100 42000000} 4  6}
            {null   {41 c080 42} {41000000 00000000 42000000}  2 3}
        }
        utf-32be {
            {bmp    {41 c3a9 42}     {00000041 000000e9 00000042}     2  3}
            {nonbmp {41 f09f9880 42} {00000041 0001f600 00000042} 4  3}
            {null   {41 c080 42} {00000041 00000000 00000042}  2 3}
        }
        iso8859-1 {
            {basic {41 c3a9 42} 41e942 2 -1}
            {null  {41 c080 42} 410042 2 -1}
        }
        iso8859-3 {
            {basic {41 c4a0 42} 41d542 2 -1}
            {null  {41 c080 42} 410042 2 -1}
        }
        shiftjis {
            {basic {41 e4b98e 42} {41 8cc1 42} 3 2}
        }
        jis0208 {
            {basic {e4b98e e590be} {3843 3863} 1 1}
        }
        iso2022-jp {
            {frag-in-leadescape {58 e4b98e 5a} {58 1b2442 3843 1b2842 5a} 2 2}
            {frag-in-char {58 e4b98e 5a} {58 1b2442 3843 1b2842 5a} 2 5}
            {frag-in-trailescape {58 e4b98e 5a} {58 1b2442 3843 1b2842 5a} 2 8}
        }
    }

    # Return a binary string containing nul terminator for encoding
    proc hexnuls {enc} {
        return [binary encode hex [encoding convertto $enc \x00]]
    }

    # The C wrapper fills entire destination buffer with FF.
    # Anything beyond expected output should have FF's
    proc fill {bin buflen} {
        return [string range "$bin[string repeat \xFF $buflen]" 0 $buflen-1]
    }

    proc testutf {direction enc comment hexin hexout args} {
        set id $comment-[join $hexin ""]
        if {$direction eq "toutf"} {
            set cmd Tcl_ExternalToUtf
        } else {
            set cmd Tcl_UtfToExternal
        }
        set in [binary decode hex $hexin]
        set out [binary decode hex $hexout]
        set dstlen 40 ;# Should be enough for all encoding tests

        set status ok
        set flags [list start end]
        set constraints [list testencoding]
        set profiles [encoding profiles]
        while {[llength $args] > 1} {
            set opt [lpop args 0]
            switch $opt {
                -flags       { set flags [lpop args 0] }
                -constraints { lappend constraints {*}[lpop args 0] }
                -profiles    { set profiles [lpop args 0] }
                -status      { set status [lpop args 0]}
                default {
                    error "Unknown option \"$opt\""
                }
            }
        }
        if {[llength $args]} {
            error "No value supplied for option [lindex $args 0]."
        }

        set result [list $status {} [fill $out $dstlen]]

        test $cmd-$enc-$id-[join $flags -] "$cmd - $enc - $hexin - $flags" -body \
            [list testencoding $cmd $enc $in $flags {} $dstlen] \
            -result $result -constraints $constraints
        foreach profile $profiles {
            set flags2 [linsert $flags end $profile]
            test $cmd-$enc-$id-[join $flags2 -] "$cmd - $enc - $hexin - $flags2" -body \
                [list testencoding $cmd $enc $in $flags2 {} $dstlen] \
                -result $result -constraints $constraints
        }
    }

    proc testfragment {direction enc comment hexin hexout fragindex} {

        if {$fragindex < 0} {
            # Single byte encodings so no question of fragmentation
            return
        }
        set id $comment-[join $hexin ""]-fragment

        if {$direction eq "toutf"} {
            set cmd Tcl_ExternalToUtf
        } else {
            set cmd Tcl_UtfToExternal
        }

<<<<<<< HEAD
test TableToUtf-bug-5be203d6ca-profilestrict {Bug 5be203d6ca - truncated prefix in table encoding} -body {
    set src \x82\x4F\x82\x50\x82
    lassign [testencoding Tcl_ExternalToUtf shiftjis $src {start profilestrict} 0 16 srcRead dstWritten charsWritten] buf
    set result [list [testencoding Tcl_ExternalToUtf shiftjis $src {start profilestrict} 0 16 srcRead dstWritten charsWritten] $srcRead $dstWritten $charsWritten]
    lappend result {*}[list [testencoding Tcl_ExternalToUtf shiftjis [string range $src $srcRead end] {end profiletcl8} 0 10 srcRead dstWritten charsWritten] $srcRead $dstWritten $charsWritten]
} -result [list [list multibyte 0 \xEF\xBC\x90\xEF\xBC\x91\x00\xFF\xFF\xFF\xFF\xFF\xFF\xFF\xFF\xFF] 4 6 2 [list ok 0 \xC2\x82\x00\xFF\xFF\xFF\xFF\xFF\xFF\xFF] 1 2 1]

test TableToUtf-bug-5be203d6ca-profiletcl8 {Bug 5be203d6ca - truncated prefix in table encoding} -body {
    set src \x82\x4F\x82\x50\x82
    lassign [testencoding Tcl_ExternalToUtf shiftjis $src {start profiletcl8} 0 16 srcRead dstWritten charsWritten] buf
    set result [list [testencoding Tcl_ExternalToUtf shiftjis $src {start profiletcl8} 0 16 srcRead dstWritten charsWritten] $srcRead $dstWritten $charsWritten]
    lappend result {*}[list [testencoding Tcl_ExternalToUtf shiftjis [string range $src $srcRead end] {end profiletcl8} 0 10 srcRead dstWritten charsWritten] $srcRead $dstWritten $charsWritten]
} -result [list [list multibyte 0 \xEF\xBC\x90\xEF\xBC\x91\x00\xFF\xFF\xFF\xFF\xFF\xFF\xFF\xFF\xFF] 4 6 2 [list ok 0 \xC2\x82\x00\xFF\xFF\xFF\xFF\xFF\xFF\xFF] 1 2 1] -constraints testencoding
=======
        set in [binary decode hex $hexin]
        set infrag [string range $in 0 $fragindex-1]
        set out [binary decode hex $hexout]
        set dstlen 40 ;# Should be enough for all encoding tests

        set expected_result {}
        append expected_result multibyte $fragindex

        test $cmd-$enc-$id "$cmd - $enc - $hexin - frag" -constraints testencoding -body {
            set frag1Result [testencoding $cmd $enc [string range $in 0 $fragindex-1] {start} 0 $dstlen frag1Read frag1Written]
            lassign $frag1Result frag1Status frag1State frag1Decoded
            set frag2Result [testencoding $cmd $enc [string range $in $frag1Read end] {end} $frag1State $dstlen frag2Read frag2Written]
            lassign $frag2Result frag2Status frag2State frag2Decoded
            set decoded [string cat [string range $frag1Decoded 0 $frag1Written-1] [string range $frag2Decoded 0 $frag2Written-1]]
            list $frag1Status [expr {$frag1Read < $fragindex}] \
                $frag2Status [expr {$frag1Read+$frag2Read}] \
                [expr {$frag1Written+$frag2Written}] $decoded
        } -result [list multibyte 1 ok [string length $in] [string length $out] $out]
    }

    #
    # Basic tests
    foreach {enc testcases} $utfExtMap {
        foreach testcase $testcases {
            lassign $testcase {*}{comment utfhex hex internalfragindex externalfragindex} 

            # Basic test - TCL_ENCODING_START|TCL_ENCODING_END
            # Note by default output should be terminated with \0
            set encnuls [hexnuls $enc]
            testutf toutf $enc $comment $hex ${utfhex}00
            testutf fromutf $enc $comment $utfhex $hex$encnuls

            # Test TCL_ENCODING_NO_TERMINATE
            testutf toutf $enc $comment $hex $utfhex -flags {start end noterminate}
            # noterminate is specific to ExternalToUtf,
            # should have no effect in other direction
            testutf fromutf $enc $comment $utfhex $hex$encnuls -flags {start end noterminate}

            testfragment toutf $enc $comment $hex $utfhex $externalfragindex
            testfragment fromutf $enc $comment $utfhex $hex $internalfragindex
        }
    }

    # Bug regression tests
    test Tcl_UtfToExternal-bug-183a1adcc0 {buffer overflow} -body {
        testencoding Tcl_UtfToExternal utf-16 A {start end} {} 1
    } -result [list nospace {} \xFF] -constraints testencoding

    test Tcl_ExternalToUtf-bug-5be203d6ca {
        truncated prefix in table encoding
    } -body {
        set src \x82\x4F\x82\x50\x82
        set result [list [testencoding Tcl_ExternalToUtf shiftjis $src {start tcl8} 0 16 srcRead dstWritten charsWritten] $srcRead $dstWritten $charsWritten]
        lappend result {*}[list [testencoding Tcl_ExternalToUtf shiftjis [string range $src $srcRead end] {end tcl8} 0 10 srcRead dstWritten charsWritten] $srcRead $dstWritten $charsWritten]
    } -result [list [list multibyte 0 \xEF\xBC\x90\xEF\xBC\x91\x00\xFF\xFF\xFF\xFF\xFF\xFF\xFF\xFF\xFF] 4 6 2 [list ok 0 \xC2\x82\x00\xFF\xFF\xFF\xFF\xFF\xFF\xFF] 1 2 1] -constraints testencoding
}
>>>>>>> 22a3d17d

namespace delete utftest

::tcltest::cleanupTests
return

# Local Variables:
# mode: tcl
# End:<|MERGE_RESOLUTION|>--- conflicted
+++ resolved
@@ -1,18 +1,9 @@
-<<<<<<< HEAD
-=======
-# This file contains a collection of tests for Tcl_UtfToExternal and
-# Tcl_UtfToExternal that exercise various combinations of flags,
-# buffer lengths and fragmentation that cannot be tested by
-# normal script level commands. There tests are NOT intended to check
-# correct encodings; those are elsewhere.
-#
->>>>>>> 22a3d17d
 # Copyright (c) 2023 Ashok P. Nadkarni
-# Copyright (c) 2024 Nathan Coulter
 #
 # See the file "license.terms" for information on usage and redistribution
 # of this file, and for a DISCLAIMER OF ALL WARRANTIES.
 
+# Copyright (c) 2024 Nathan Coulter
 # You may distribute and/or modify this program under the terms of the GNU
 # Affero General Public License as published by the Free Software Foundation,
 # either version 3 of the License, or (at your option) any later version.
@@ -21,8 +12,10 @@
 # of this file, and for a DISCLAIMER OF ALL WARRANTIES.
 
 # This file contains a collection of tests for Tcl_UtfToExternal and
-# Tcl_UtfToExternal. Sourcing this file into Tcl runs the tests and generates
-# errors. No output means no errors found.
+# Tcl_UtfToExternal that exercise various combinations of flags,
+# buffer lengths and fragmentation that cannot be tested by
+# normal script level commands. There tests are NOT intended to check
+# correct encodings; those are elsewhere.
 
 if {"::tcltest" ni [namespace children]} {
     package require tcltest 2.5
@@ -182,21 +175,6 @@
             set cmd Tcl_UtfToExternal
         }
 
-<<<<<<< HEAD
-test TableToUtf-bug-5be203d6ca-profilestrict {Bug 5be203d6ca - truncated prefix in table encoding} -body {
-    set src \x82\x4F\x82\x50\x82
-    lassign [testencoding Tcl_ExternalToUtf shiftjis $src {start profilestrict} 0 16 srcRead dstWritten charsWritten] buf
-    set result [list [testencoding Tcl_ExternalToUtf shiftjis $src {start profilestrict} 0 16 srcRead dstWritten charsWritten] $srcRead $dstWritten $charsWritten]
-    lappend result {*}[list [testencoding Tcl_ExternalToUtf shiftjis [string range $src $srcRead end] {end profiletcl8} 0 10 srcRead dstWritten charsWritten] $srcRead $dstWritten $charsWritten]
-} -result [list [list multibyte 0 \xEF\xBC\x90\xEF\xBC\x91\x00\xFF\xFF\xFF\xFF\xFF\xFF\xFF\xFF\xFF] 4 6 2 [list ok 0 \xC2\x82\x00\xFF\xFF\xFF\xFF\xFF\xFF\xFF] 1 2 1]
-
-test TableToUtf-bug-5be203d6ca-profiletcl8 {Bug 5be203d6ca - truncated prefix in table encoding} -body {
-    set src \x82\x4F\x82\x50\x82
-    lassign [testencoding Tcl_ExternalToUtf shiftjis $src {start profiletcl8} 0 16 srcRead dstWritten charsWritten] buf
-    set result [list [testencoding Tcl_ExternalToUtf shiftjis $src {start profiletcl8} 0 16 srcRead dstWritten charsWritten] $srcRead $dstWritten $charsWritten]
-    lappend result {*}[list [testencoding Tcl_ExternalToUtf shiftjis [string range $src $srcRead end] {end profiletcl8} 0 10 srcRead dstWritten charsWritten] $srcRead $dstWritten $charsWritten]
-} -result [list [list multibyte 0 \xEF\xBC\x90\xEF\xBC\x91\x00\xFF\xFF\xFF\xFF\xFF\xFF\xFF\xFF\xFF] 4 6 2 [list ok 0 \xC2\x82\x00\xFF\xFF\xFF\xFF\xFF\xFF\xFF] 1 2 1] -constraints testencoding
-=======
         set in [binary decode hex $hexin]
         set infrag [string range $in 0 $fragindex-1]
         set out [binary decode hex $hexout]
@@ -253,7 +231,6 @@
         lappend result {*}[list [testencoding Tcl_ExternalToUtf shiftjis [string range $src $srcRead end] {end tcl8} 0 10 srcRead dstWritten charsWritten] $srcRead $dstWritten $charsWritten]
     } -result [list [list multibyte 0 \xEF\xBC\x90\xEF\xBC\x91\x00\xFF\xFF\xFF\xFF\xFF\xFF\xFF\xFF\xFF] 4 6 2 [list ok 0 \xC2\x82\x00\xFF\xFF\xFF\xFF\xFF\xFF\xFF] 1 2 1] -constraints testencoding
 }
->>>>>>> 22a3d17d
 
 namespace delete utftest
 
