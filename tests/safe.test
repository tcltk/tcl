--- conflicted
+++ resolved
@@ -295,7 +295,6 @@
     catch {safe::interpDelete $i}
     set log {}
     proc safe-test-log {str} {global log; lappend log $str}
-<<<<<<< HEAD
     set prevlog [safe::setLogCmd]
 } -body {
     safe::interpCreate $i
@@ -310,29 +309,10 @@
     unset log
     safe::interpDelete $i
 } -result [list 1 {no such file or directory} [list "ERROR for slave a : [file join [info library] xxxxxxxxxxx.tcl]:no such file or directory"]]
-test safe-8.8 {safe source forbids -rsrc} -setup {
-    catch {safe::interpDelete $i}
-    safe::interpCreate $i
-} -body {
-    $i eval {source -rsrc Init}
-} -returnCodes error -cleanup {
-    safe::interpDelete $i
-} -result {wrong # args: should be "source ?-encoding E? fileName"}
-=======
-    set prevlog [safe::setLogCmd];
-    safe::setLogCmd safe-test-log;
-    list  [catch {$i eval {source [file join [info lib] xxxxxxxxxxx.tcl]}}\
-		 msg] \
-	    $msg \
-	    $log \
-	    [safe::setLogCmd $prevlog; unset log] \
-	    [safe::interpDelete $i] ;
-} [list 1 {no such file or directory} [list "ERROR for slave a : [file join [info library] xxxxxxxxxxx.tcl]:no such file or directory"] {} {}]
 test safe-8.8 {safe source forbids -rsrc} emptyTest {
     # Disabled this test.  It was only useful for long unsupported
     # Mac OS 9 systems. [Bug 860a9f1945]
 } {}
->>>>>>> f55ab824
 test safe-8.9 {safe source and return} -setup {
     set returnScript [makeFile {return "ok"} return.tcl]
     catch {safe::interpDelete $i}
