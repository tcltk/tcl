--- conflicted
+++ resolved
@@ -346,19 +346,6 @@
         safe::setAutoPathSync $SyncVal_TMP
     }
 } -match glob -result 1.2.3
-<<<<<<< HEAD
-# high level general test
-test safe-7.1http {tests that everything works at high level, uses http 2} -body {
-    set i [safe::interpCreate]
-    # no error shall occur:
-    # (because the default access_path shall include 1st level sub dirs so
-    #  package require in a slave works like in the master)
-    set v [interp eval $i {package require http 2}]
-    # no error shall occur:
-    interp eval $i {http::config}
-    safe::interpDelete $i
-    set v
-} -match glob -result 2.*
 test safe-7.2 {tests specific path and interpFind/AddToAccessPath with conventional AutoPathSync} -setup {
     # All ::safe commands are loaded at start of file.
     set SyncExists [expr {[info commands ::safe::setAutoPathSync] ne {}}]
@@ -369,9 +356,6 @@
     } else {
         set SyncVal_TMP 1
     }
-=======
-test safe-7.2 {tests specific path and interpFind/AddToAccessPath} -setup {
->>>>>>> 720183a9
 } -body {
     set i [safe::interpCreate -nostat -nested 1 -accessPath [list [info library]]]
     # should not add anything (p0)
@@ -408,18 +392,6 @@
     list $g $h [interp eval $j {join {o k} ""}] [safe::interpDelete $i] \
             [interp exists $j] [info vars ::safe::S*]
 } {{} {} ok {} 0 {}}
-<<<<<<< HEAD
-test safe-7.4 {tests specific path and positive search with conventional AutoPathSync} -setup {
-    # All ::safe commands are loaded at start of file.
-    set SyncExists [expr {[info commands ::safe::setAutoPathSync] ne {}}]
-
-    if {$SyncExists} {
-        set SyncVal_TMP [safe::setAutoPathSync]
-        safe::setAutoPathSync 1
-    } else {
-        set SyncVal_TMP 1
-    }
-=======
 test safe-7.3.1 {check that safe subinterpreters work with namespace names} -setup {
 } -body {
     set g [interp slaves]
@@ -437,8 +409,16 @@
             [safe::interpDelete $i] \
             [interp exists $j] [info vars ::safe::S*]
 } -match glob -result {{} {} ok ok {} 0 {}}
-test safe-7.4 {tests specific path and positive search} -setup {
->>>>>>> 720183a9
+test safe-7.4 {tests specific path and positive search with conventional AutoPathSync} -setup {
+    # All ::safe commands are loaded at start of file.
+    set SyncExists [expr {[info commands ::safe::setAutoPathSync] ne {}}]
+
+    if {$SyncExists} {
+        set SyncVal_TMP [safe::setAutoPathSync]
+        safe::setAutoPathSync 1
+    } else {
+        set SyncVal_TMP 1
+    }
 } -body {
     set i [safe::interpCreate -nostat -nested 1 -accessPath [list [info library]]]
     # should not add anything (p0)
@@ -459,20 +439,6 @@
     }
 } -match glob -result {{$p(:0:)} {$p(:*:)} -- 0 1.2.3 --\
         {TCLLIB * TESTSDIR/auto0/auto1} -- {}}
-<<<<<<< HEAD
-test safe-7.4http {tests specific path and positive search, uses http1.0} -body {
-    set i [safe::interpCreate -nostat -nested 1 -accessPath [list [info library]]]
-    # should not add anything (p0)
-    set token1 [safe::interpAddToAccessPath $i [info library]]
-    # should add as p1
-    set token2 [safe::interpAddToAccessPath $i [file join [info library] http1.0]]
-    set confA [safe::interpConfigure $i]
-    set mappA [mapList $PathMapp [dict get $confA -accessPath]]
-    # this time, unlike test safe-7.2, http should be found
-    list $token1 $token2 -- \
-	    [catch {interp eval $i {package require http 1}} msg] $msg -- \
-	    $mappA -- [safe::interpDelete $i]
-} -match glob -result {{$p(:0:)} {$p(:*:)} -- 0 1.0 -- {TCLLIB *TCLLIB/http1.0} -- {}}
 test safe-7.5 {tests positive and negative module loading with conventional AutoPathSync} -setup {
     # All ::safe commands are loaded at start of file.
     set SyncExists [expr {[info commands ::safe::setAutoPathSync] ne {}}]
@@ -501,8 +467,6 @@
         safe::setAutoPathSync $SyncVal_TMP
     }
 } -result {1 {can't find package shell} 0}
-=======
->>>>>>> 720183a9
 
 # test source control on file name
 test safe-8.1 {safe source control on file} -setup {
