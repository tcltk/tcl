--- conflicted
+++ resolved
@@ -12,11 +12,7 @@
 
 package require Tcl 8.5-
 
-<<<<<<< HEAD
-if {[string is none [lsearch [namespace children] ::tcltest]]} {
-=======
 if {"::tcltest" ni [namespace children]} {
->>>>>>> dc175e40
     package require tcltest 2
     namespace import -force ::tcltest::*
 }
