--- conflicted
+++ resolved
@@ -25,8 +25,6 @@
 
 set SaveAutoPath $::auto_path
 set ::auto_path [info library]
-set TestsDir [file normalize [file dirname [info script]]]
-set PathMapp [list $tcl_library TCLLIB $TestsDir TESTSDIR]
 
 # The defunct package http 1.0 was convenient for testing package loading.
 # - Replaced here with tests using example packages provided in subdirectory
@@ -651,16 +649,11 @@
 	    [catch {interp eval $i {package require opt}} msg] $msg -- \
 	    $mappA -- [safe::interpDelete $i]
 } -cleanup {
-<<<<<<< HEAD
-    if {$SyncExists} {
-        safe::setAutoPathSync $SyncVal_TMP
-    }
-} -match glob -result {{$p(:0:)} {$p(:*:)} -- 1 {can't find package opt} --\
-        {TCLLIB */dummy/unixlike/test/path} -- {}}
-=======
+    if {$SyncExists} {
+        safe::setAutoPathSync $SyncVal_TMP
+    }
 } -match glob -result "{\$p(:0:)} {\$p(:*:)} -- 1 {$pkgOptErrMsg} --\
         {TCLLIB */dummy/unixlike/test/path} -- {}"
->>>>>>> d91e1e6e
 test safe-7.3 {check that safe subinterpreters work} {
     set g [interp slaves]
     if {$g ne {}} {
@@ -1043,6 +1036,11 @@
         {-accessPath * -statics 1 -nested 1 -deleteHook {foo bar}}\
         {-accessPath * -statics 0 -nested 0 -deleteHook toto}}
 test safe-9.8 {interpConfigure change the access path; tclIndex commands unaffected by token rearrangement (dummy test of doreset)} -setup {
+    set SyncExists [expr {[info commands ::safe::setAutoPathSync] ne {}}]
+    if {$SyncExists} {
+        set SyncVal_TMP [safe::setAutoPathSync]
+        safe::setAutoPathSync 1
+    }
 } -body {
     set i [safe::interpCreate -accessPath [list $tcl_library \
                                             [file join $TestsDir auto0 auto1] \
@@ -1078,10 +1076,65 @@
     list $path1 $path2 -- $path3 $path4 -- $code3 $msg3 $code4 $msg4 -- $mappA -- $mappB
 } -cleanup {
     safe::interpDelete $i
+    if {$SyncExists} {
+        safe::setAutoPathSync $SyncVal_TMP
+    }
 } -match glob -result {{$p(:1:)} {$p(:2:)} -- {$p(:2:)} {$p(:1:)} -- 0 ok1 0 ok2 --\
         {TCLLIB TESTSDIR/auto0/auto1 TESTSDIR/auto0/auto2*} --\
         {TCLLIB TESTSDIR/auto0/auto2 TESTSDIR/auto0/auto1*}}
+test safe-9.8z {interpConfigure change the access path; tclIndex commands unaffected by token rearrangement (dummy test of doreset); zipfs} -setup {
+    set SyncExists [expr {[info commands ::safe::setAutoPathSync] ne {}}]
+    if {$SyncExists} {
+        set SyncVal_TMP [safe::setAutoPathSync]
+        safe::setAutoPathSync 1
+    }
+} -body {
+    set i [safe::interpCreate -accessPath [list $tcl_library \
+                                            [file join $ZipMountPoint auto0 auto1] \
+                                            [file join $ZipMountPoint auto0 auto2]]]
+    # Inspect.
+    set confA [safe::interpConfigure $i]
+    set mappA [mapList $PathMapp [dict get $confA -accessPath]]
+    set path1 [::safe::interpFindInAccessPath $i [file join $ZipMountPoint auto0 auto1]]
+    set path2 [::safe::interpFindInAccessPath $i [file join $ZipMountPoint auto0 auto2]]
+
+    # Load auto_load data.
+    interp eval $i {catch nonExistentCommand}
+
+    # Load and run the commands.
+    # This guarantees the test will pass even if the tokens are swapped.
+    set code1 [catch {interp eval $i {report1}} msg1]
+    set code2 [catch {interp eval $i {report2}} msg2]
+
+    # Rearrange access path.  Swap tokens {$p(:1:)} and {$p(:2:)}.
+    safe::interpConfigure $i -accessPath [list $tcl_library \
+                                           [file join $ZipMountPoint auto0 auto2] \
+                                           [file join $ZipMountPoint auto0 auto1]]
+    # Inspect.
+    set confB [safe::interpConfigure $i]
+    set mappB [mapList $PathMapp [dict get $confB -accessPath]]
+    set path3 [::safe::interpFindInAccessPath $i [file join $ZipMountPoint auto0 auto1]]
+    set path4 [::safe::interpFindInAccessPath $i [file join $ZipMountPoint auto0 auto2]]
+
+    # Run the commands.
+    set code3 [catch {interp eval $i {report1}} msg3]
+    set code4 [catch {interp eval $i {report2}} msg4]
+
+    list $path1 $path2 -- $path3 $path4 -- $code3 $msg3 $code4 $msg4 -- $mappA -- $mappB
+} -cleanup {
+    safe::interpDelete $i
+    if {$SyncExists} {
+        safe::setAutoPathSync $SyncVal_TMP
+    }
+} -match glob -result {{$p(:1:)} {$p(:2:)} -- {$p(:2:)} {$p(:1:)} -- 0 ok1 0 ok2 --\
+        {TCLLIB ZIPDIR/auto0/auto1 ZIPDIR/auto0/auto2*} --\
+        {TCLLIB ZIPDIR/auto0/auto2 ZIPDIR/auto0/auto1*}}
 test safe-9.9 {interpConfigure change the access path; tclIndex commands unaffected by token rearrangement (actual test of doreset)} -setup {
+    set SyncExists [expr {[info commands ::safe::setAutoPathSync] ne {}}]
+    if {$SyncExists} {
+        set SyncVal_TMP [safe::setAutoPathSync]
+        safe::setAutoPathSync 1
+    }
 } -body {
     set i [safe::interpCreate -accessPath [list $tcl_library \
                                             [file join $TestsDir auto0 auto1] \
@@ -1115,11 +1168,65 @@
     list $path1 $path2 -- $path3 $path4 -- $code3 $msg3 $code4 $msg4 -- $mappA -- $mappB
 } -cleanup {
     safe::interpDelete $i
+    if {$SyncExists} {
+        safe::setAutoPathSync $SyncVal_TMP
+    }
 } -match glob -result {{$p(:1:)} {$p(:2:)} -- {$p(:2:)} {$p(:1:)} --\
         0 ok1 0 ok2 --\
         {TCLLIB TESTSDIR/auto0/auto1 TESTSDIR/auto0/auto2*} --\
         {TCLLIB TESTSDIR/auto0/auto2 TESTSDIR/auto0/auto1*}}
+test safe-9.9z {interpConfigure change the access path; tclIndex commands unaffected by token rearrangement (actual test of doreset); zipfs} -setup {
+    set SyncExists [expr {[info commands ::safe::setAutoPathSync] ne {}}]
+    if {$SyncExists} {
+        set SyncVal_TMP [safe::setAutoPathSync]
+        safe::setAutoPathSync 1
+    }
+} -body {
+    set i [safe::interpCreate -accessPath [list $tcl_library \
+                                            [file join $ZipMountPoint auto0 auto1] \
+                                            [file join $ZipMountPoint auto0 auto2]]]
+    # Inspect.
+    set confA [safe::interpConfigure $i]
+    set mappA [mapList $PathMapp [dict get $confA -accessPath]]
+    set path1 [::safe::interpFindInAccessPath $i [file join $ZipMountPoint auto0 auto1]]
+    set path2 [::safe::interpFindInAccessPath $i [file join $ZipMountPoint auto0 auto2]]
+
+    # Load auto_load data.
+    interp eval $i {catch nonExistentCommand}
+
+    # Do not load the commands.  With the tokens swapped, the test
+    # will pass only if the Safe Base has called auto_reset.
+
+    # Rearrange access path.  Swap tokens {$p(:1:)} and {$p(:2:)}.
+    safe::interpConfigure $i -accessPath [list $tcl_library \
+                                           [file join $ZipMountPoint auto0 auto2] \
+                                           [file join $ZipMountPoint auto0 auto1]]
+    # Inspect.
+    set confB [safe::interpConfigure $i]
+    set mappB [mapList $PathMapp [dict get $confB -accessPath]]
+    set path3 [::safe::interpFindInAccessPath $i [file join $ZipMountPoint auto0 auto1]]
+    set path4 [::safe::interpFindInAccessPath $i [file join $ZipMountPoint auto0 auto2]]
+
+    # Load and run the commands.
+    set code3 [catch {interp eval $i {report1}} msg3]
+    set code4 [catch {interp eval $i {report2}} msg4]
+
+    list $path1 $path2 -- $path3 $path4 -- $code3 $msg3 $code4 $msg4 -- $mappA -- $mappB
+} -cleanup {
+    safe::interpDelete $i
+    if {$SyncExists} {
+        safe::setAutoPathSync $SyncVal_TMP
+    }
+} -match glob -result {{$p(:1:)} {$p(:2:)} -- {$p(:2:)} {$p(:1:)} --\
+        0 ok1 0 ok2 --\
+        {TCLLIB ZIPDIR/auto0/auto1 ZIPDIR/auto0/auto2*} --\
+        {TCLLIB ZIPDIR/auto0/auto2 ZIPDIR/auto0/auto1*}}
 test safe-9.10 {interpConfigure change the access path; pkgIndex.tcl packages unaffected by token rearrangement} -setup {
+    set SyncExists [expr {[info commands ::safe::setAutoPathSync] ne {}}]
+    if {$SyncExists} {
+        set SyncVal_TMP [safe::setAutoPathSync]
+        safe::setAutoPathSync 1
+    }
 } -body {
     # For complete correspondence to safe-9.10opt, include auto0 in access path.
     set i [safe::interpCreate -accessPath [list $tcl_library \
@@ -1143,675 +1250,6 @@
                                            [file join $TestsDir auto0] \
                                            [file join $TestsDir auto0 auto2] \
                                            [file join $TestsDir auto0 auto1]]
-    # Inspect.
-    set confB [safe::interpConfigure $i]
-    set mappB [mapList $PathMapp [dict get $confB -accessPath]]
-    set path3 [::safe::interpFindInAccessPath $i [file join $TestsDir auto0 auto1]]
-    set path4 [::safe::interpFindInAccessPath $i [file join $TestsDir auto0 auto2]]
-
-    # Try to load the packages and run a command from each one.
-    set code3 [catch {interp eval $i {package require SafeTestPackage1}} msg3 opts3]
-    set code4 [catch {interp eval $i {package require SafeTestPackage2}} msg4 opts4]
-    set code5 [catch {interp eval $i {HeresPackage1}} msg5 opts5]
-    set code6 [catch {interp eval $i {HeresPackage2}} msg6 opts6]
-
-    list $path1 $path2 -- $path3 $path4 -- $code3 $msg3 $code4 $msg4 -- \
-         $mappA -- $mappB -- $code5 $msg5 $code6 $msg6
-} -cleanup {
-    safe::interpDelete $i
-} -match glob -result {{$p(:2:)} {$p(:3:)} -- {$p(:3:)} {$p(:2:)} -- 0 1.2.3 0 2.3.4 --\
-        {TCLLIB TESTSDIR/auto0 TESTSDIR/auto0/auto1 TESTSDIR/auto0/auto2*} --\
-        {TCLLIB TESTSDIR/auto0 TESTSDIR/auto0/auto2 TESTSDIR/auto0/auto1*} --\
-        0 OK1 0 OK2}
-test safe-9.11 {interpConfigure change the access path; pkgIndex.tcl packages unaffected by token rearrangement, 9.10 without path auto0} -setup {
-} -body {
-    set i [safe::interpCreate -accessPath [list $tcl_library \
-                                            [file join $TestsDir auto0 auto1] \
-                                            [file join $TestsDir auto0 auto2]]]
-    # Inspect.
-    set confA [safe::interpConfigure $i]
-    set mappA [mapList $PathMapp [dict get $confA -accessPath]]
-    set path1 [::safe::interpFindInAccessPath $i [file join $TestsDir auto0 auto1]]
-    set path2 [::safe::interpFindInAccessPath $i [file join $TestsDir auto0 auto2]]
-
-    # Load pkgIndex.tcl data.
-    catch {interp eval $i {package require NOEXIST}}
-
-    # Rearrange access path.  Swap tokens {$p(:1:)} and {$p(:2:)}.
-    safe::interpConfigure $i -accessPath [list $tcl_library \
-                                           [file join $TestsDir auto0 auto2] \
-                                           [file join $TestsDir auto0 auto1]]
-    # Inspect.
-    set confB [safe::interpConfigure $i]
-    set mappB [mapList $PathMapp [dict get $confB -accessPath]]
-    set path3 [::safe::interpFindInAccessPath $i [file join $TestsDir auto0 auto1]]
-    set path4 [::safe::interpFindInAccessPath $i [file join $TestsDir auto0 auto2]]
-
-    # Try to load the packages and run a command from each one.
-    set code3 [catch {interp eval $i {package require SafeTestPackage1}} msg3 opts3]
-    set code4 [catch {interp eval $i {package require SafeTestPackage2}} msg4 opts4]
-    set code5 [catch {interp eval $i {HeresPackage1}} msg5 opts5]
-    set code6 [catch {interp eval $i {HeresPackage2}} msg6 opts6]
-
-    list $path1 $path2 -- $path3 $path4 -- $code3 $msg3 $code4 $msg4 -- \
-            $mappA -- $mappB -- \
-            $code5 $msg5 $code6 $msg6
-} -cleanup {
-    safe::interpDelete $i
-} -match glob -result {{$p(:1:)} {$p(:2:)} -- {$p(:2:)} {$p(:1:)} --\
-        0 1.2.3 0 2.3.4 --\
-        {TCLLIB TESTSDIR/auto0/auto1 TESTSDIR/auto0/auto2*} --\
-        {TCLLIB TESTSDIR/auto0/auto2 TESTSDIR/auto0/auto1*} --\
-        0 OK1 0 OK2}
-test safe-9.12 {interpConfigure change the access path; pkgIndex.tcl packages fail if directory de-listed} -setup {
-} -body {
-    set i [safe::interpCreate -accessPath [list $tcl_library \
-                                            [file join $TestsDir auto0 auto1] \
-                                            [file join $TestsDir auto0 auto2]]]
-    # Inspect.
-    set confA [safe::interpConfigure $i]
-    set mappA [mapList $PathMapp [dict get $confA -accessPath]]
-    set path1 [::safe::interpFindInAccessPath $i [file join $TestsDir auto0 auto1]]
-    set path2 [::safe::interpFindInAccessPath $i [file join $TestsDir auto0 auto2]]
-
-    # Load pkgIndex.tcl data.
-    catch {interp eval $i {package require NOEXIST}}
-
-    # Limit access path.  Remove tokens {$p(:1:)} and {$p(:2:)}.
-    safe::interpConfigure $i -accessPath [list $tcl_library]
-
-    # Inspect.
-    set confB [safe::interpConfigure $i]
-    set mappB [mapList $PathMapp [dict get $confB -accessPath]]
-    set code4 [catch {::safe::interpFindInAccessPath $i [file join $TestsDir auto0 auto1]} path4]
-    set code5 [catch {::safe::interpFindInAccessPath $i [file join $TestsDir auto0 auto2]} path5]
-
-    # Try to load the packages.
-    set code3 [catch {interp eval $i {package require SafeTestPackage1}} msg3]
-    set code6 [catch {interp eval $i {package require SafeTestPackage2}} msg6]
-
-    list $path1 $path2 -- $code4 $path4 -- $code5 $path5 -- $code3 $code6 -- \
-            $mappA -- $mappB
-} -cleanup {
-    safe::interpDelete $i
-} -match glob -result {{$p(:1:)} {$p(:2:)} -- 1 {* not found in access path} --\
-        1 {* not found in access path} -- 1 1 --\
-        {TCLLIB TESTSDIR/auto0/auto1 TESTSDIR/auto0/auto2*} -- {TCLLIB*}}
-test safe-9.20 {check module loading} -setup {
-    set oldTm [tcl::tm::path list]
-    foreach path $oldTm {
-        tcl::tm::path remove $path
-    }
-    tcl::tm::path add [file join $TestsDir auto0 modules]
-} -body {
-    set i [safe::interpCreate -accessPath [list $tcl_library]]
-
-    # Inspect.
-    set confA [safe::interpConfigure $i]
-    set sortA [mapAndSortList $PathMapp [dict get $confA -accessPath]]
-    set modsA [interp eval $i {tcl::tm::path list}]
-    set path0 [::safe::interpFindInAccessPath $i [file join $TestsDir auto0 modules]]
-    set path1 [::safe::interpFindInAccessPath $i [file join $TestsDir auto0 modules mod1]]
-    set path2 [::safe::interpFindInAccessPath $i [file join $TestsDir auto0 modules mod2]]
-
-    # Try to load the packages and run a command from each one.
-    set code0 [catch {interp eval $i {package require test0}} msg0]
-    set code1 [catch {interp eval $i {package require mod1::test1}} msg1]
-    set code2 [catch {interp eval $i {package require mod2::test2}} msg2]
-    set out0  [interp eval $i {test0::try0}]
-    set out1  [interp eval $i {mod1::test1::try1}]
-    set out2  [interp eval $i {mod2::test2::try2}]
-
-    list [lsort [list $path0 $path1 $path2]] -- $modsA -- \
-            $code0 $msg0 $code1 $msg1 $code2 $msg2 -- $sortA -- $out0 $out1 $out2
-} -cleanup {
-    tcl::tm::path remove [file join $TestsDir auto0 modules]
-    foreach path [lreverse $oldTm] {
-        tcl::tm::path add $path
-    }
-    safe::interpDelete $i
-} -match glob -result {{{$p(:1:)} {$p(:2:)} {$p(:3:)}} -- {{$p(:1:)}} --\
-        0 0.5 0 1.0 0 2.0 --\
-        {TCLLIB TESTSDIR/auto0/modules TESTSDIR/auto0/modules/mod1\
-         TESTSDIR/auto0/modules/mod2} -- res0 res1 res2}
-# - The command safe::InterpSetConfig adds the master's [tcl::tm::list] in
-#   tokenized form to the slave's access path, and then adds all the
-#   descendants, discovered recursively by using glob.
-# - The order of the directories in the list returned by glob is system-dependent,
-#   and therefore this is true also for (a) the order of token assignment to
-#   descendants of the [tcl::tm::list] roots; and (b) the order of those same
-#   directories in the access path.  Both those things must be sorted before
-#   comparing with expected results.  The test is therefore not totally strict,
-#   but will notice missing or surplus directories.
-test safe-9.21 {interpConfigure change the access path; check module loading; stale data case 1} -setup {
-    set oldTm [tcl::tm::path list]
-    foreach path $oldTm {
-        tcl::tm::path remove $path
-    }
-    tcl::tm::path add [file join $TestsDir auto0 modules]
-} -body {
-    set i [safe::interpCreate -accessPath [list $tcl_library]]
-
-    # Inspect.
-    set confA [safe::interpConfigure $i]
-    set sortA [mapAndSortList $PathMapp [dict get $confA -accessPath]]
-    set modsA [interp eval $i {tcl::tm::path list}]
-    set path0 [::safe::interpFindInAccessPath $i [file join $TestsDir auto0 modules]]
-    set path1 [::safe::interpFindInAccessPath $i [file join $TestsDir auto0 modules mod1]]
-    set path2 [::safe::interpFindInAccessPath $i [file join $TestsDir auto0 modules mod2]]
-
-    # Add to access path.
-    # This injects more tokens, pushing modules to higher token numbers.
-    safe::interpConfigure $i -accessPath [list $tcl_library \
-                                           [file join $TestsDir auto0 auto1] \
-                                           [file join $TestsDir auto0 auto2]]
-    # Inspect.
-    set confB [safe::interpConfigure $i]
-    set sortB [mapAndSortList $PathMapp [dict get $confB -accessPath]]
-    set modsB [interp eval $i {tcl::tm::path list}]
-    set path3 [::safe::interpFindInAccessPath $i [file join $TestsDir auto0 modules]]
-    set path4 [::safe::interpFindInAccessPath $i [file join $TestsDir auto0 modules mod1]]
-    set path5 [::safe::interpFindInAccessPath $i [file join $TestsDir auto0 modules mod2]]
-
-    # Load pkg data.
-    catch {interp eval $i {package require NOEXIST}}
-    catch {interp eval $i {package require mod1::NOEXIST}}
-    catch {interp eval $i {package require mod2::NOEXIST}}
-
-    # Try to load the packages and run a command from each one.
-    set code0 [catch {interp eval $i {package require test0}} msg0]
-    set code1 [catch {interp eval $i {package require mod1::test1}} msg1]
-    set code2 [catch {interp eval $i {package require mod2::test2}} msg2]
-    set out0  [interp eval $i {test0::try0}]
-    set out1  [interp eval $i {mod1::test1::try1}]
-    set out2  [interp eval $i {mod2::test2::try2}]
-
-    list [lsort [list $path0 $path1 $path2]] -- $modsA -- \
-            [lsort [list $path3 $path4 $path5]] -- $modsB -- \
-            $code0 $msg0 $code1 $msg1 $code2 $msg2 -- $sortA -- $sortB -- \
-            $out0 $out1 $out2
-} -cleanup {
-    tcl::tm::path remove [file join $TestsDir auto0 modules]
-    foreach path [lreverse $oldTm] {
-        tcl::tm::path add $path
-    }
-    safe::interpDelete $i
-} -match glob -result {{{$p(:1:)} {$p(:2:)} {$p(:3:)}} -- {{$p(:1:)}} --\
-        {{$p(:3:)} {$p(:4:)} {$p(:5:)}} -- {{$p(:3:)}} --\
-        0 0.5 0 1.0 0 2.0 --\
-        {TCLLIB TESTSDIR/auto0/modules TESTSDIR/auto0/modules/mod1\
-         TESTSDIR/auto0/modules/mod2} --\
-        {TCLLIB TESTSDIR/auto0/auto1 TESTSDIR/auto0/auto2 TESTSDIR/auto0/modules\
-         TESTSDIR/auto0/modules/mod1 TESTSDIR/auto0/modules/mod2} --\
-        res0 res1 res2}
-# See comments on lsort after test safe-9.20.
-test safe-9.22 {interpConfigure change the access path; check module loading; stale data case 0} -setup {
-    set oldTm [tcl::tm::path list]
-    foreach path $oldTm {
-        tcl::tm::path remove $path
-    }
-    tcl::tm::path add [file join $TestsDir auto0 modules]
-} -body {
-    set i [safe::interpCreate -accessPath [list $tcl_library]]
-
-    # Inspect.
-    set confA [safe::interpConfigure $i]
-    set sortA [mapAndSortList $PathMapp [dict get $confA -accessPath]]
-    set modsA [interp eval $i {tcl::tm::path list}]
-    set path0 [::safe::interpFindInAccessPath $i [file join $TestsDir auto0 modules]]
-    set path1 [::safe::interpFindInAccessPath $i [file join $TestsDir auto0 modules mod1]]
-    set path2 [::safe::interpFindInAccessPath $i [file join $TestsDir auto0 modules mod2]]
-
-    # Add to access path.
-    # This injects more tokens, pushing modules to higher token numbers.
-    safe::interpConfigure $i -accessPath [list $tcl_library \
-                                          [file join $TestsDir auto0 auto1] \
-                                          [file join $TestsDir auto0 auto2]]
-    # Inspect.
-    set confB [safe::interpConfigure $i]
-    set sortB [mapAndSortList $PathMapp [dict get $confB -accessPath]]
-    set modsB [interp eval $i {tcl::tm::path list}]
-    set path3 [::safe::interpFindInAccessPath $i [file join $TestsDir auto0 modules]]
-    set path4 [::safe::interpFindInAccessPath $i [file join $TestsDir auto0 modules mod1]]
-    set path5 [::safe::interpFindInAccessPath $i [file join $TestsDir auto0 modules mod2]]
-
-    # Try to load the packages and run a command from each one.
-    set code0 [catch {interp eval $i {package require test0}} msg0]
-    set code1 [catch {interp eval $i {package require mod1::test1}} msg1]
-    set code2 [catch {interp eval $i {package require mod2::test2}} msg2]
-    set out0  [interp eval $i {test0::try0}]
-    set out1  [interp eval $i {mod1::test1::try1}]
-    set out2  [interp eval $i {mod2::test2::try2}]
-
-    list [lsort [list $path0 $path1 $path2]] -- $modsA --\
-            [lsort [list $path3 $path4 $path5]] -- $modsB -- \
-            $code0 $msg0 $code1 $msg1 $code2 $msg2 -- $sortA -- $sortB -- \
-            $out0 $out1 $out2
-} -cleanup {
-    tcl::tm::path remove [file join $TestsDir auto0 modules]
-    foreach path [lreverse $oldTm] {
-        tcl::tm::path add $path
-    }
-    safe::interpDelete $i
-} -match glob -result {{{$p(:1:)} {$p(:2:)} {$p(:3:)}} -- {{$p(:1:)}} --\
-        {{$p(:3:)} {$p(:4:)} {$p(:5:)}} -- {{$p(:3:)}} --\
-        0 0.5 0 1.0 0 2.0 --\
-        {TCLLIB TESTSDIR/auto0/modules TESTSDIR/auto0/modules/mod1\
-         TESTSDIR/auto0/modules/mod2} --\
-        {TCLLIB TESTSDIR/auto0/auto1 TESTSDIR/auto0/auto2 TESTSDIR/auto0/modules\
-         TESTSDIR/auto0/modules/mod1 TESTSDIR/auto0/modules/mod2} --\
-        res0 res1 res2}
-# See comments on lsort after test safe-9.20.
-test safe-9.23 {interpConfigure change the access path; check module loading; stale data case 3} -setup {
-    set oldTm [tcl::tm::path list]
-    foreach path $oldTm {
-        tcl::tm::path remove $path
-    }
-    tcl::tm::path add [file join $TestsDir auto0 modules]
-} -body {
-    set i [safe::interpCreate -accessPath [list $tcl_library]]
-
-    # Inspect.
-    set confA [safe::interpConfigure $i]
-    set sortA [mapAndSortList $PathMapp [dict get $confA -accessPath]]
-    set modsA [interp eval $i {tcl::tm::path list}]
-    set path0 [::safe::interpFindInAccessPath $i [file join $TestsDir auto0 modules]]
-    set path1 [::safe::interpFindInAccessPath $i [file join $TestsDir auto0 modules mod1]]
-    set path2 [::safe::interpFindInAccessPath $i [file join $TestsDir auto0 modules mod2]]
-
-    # Force the interpreter to acquire pkg data which will soon become stale.
-    catch {interp eval $i {package require NOEXIST}}
-    catch {interp eval $i {package require mod1::NOEXIST}}
-    catch {interp eval $i {package require mod2::NOEXIST}}
-
-    # Add to access path.
-    # This injects more tokens, pushing modules to higher token numbers.
-    safe::interpConfigure $i -accessPath [list $tcl_library \
-                                           [file join $TestsDir auto0 auto1] \
-                                           [file join $TestsDir auto0 auto2]]
-    # Inspect.
-    set confB [safe::interpConfigure $i]
-    set sortB [mapAndSortList $PathMapp [dict get $confB -accessPath]]
-    set modsB [interp eval $i {tcl::tm::path list}]
-    set path3 [::safe::interpFindInAccessPath $i [file join $TestsDir auto0 modules]]
-    set path4 [::safe::interpFindInAccessPath $i [file join $TestsDir auto0 modules mod1]]
-    set path5 [::safe::interpFindInAccessPath $i [file join $TestsDir auto0 modules mod2]]
-
-    # Refresh stale pkg data.
-    catch {interp eval $i {package require NOEXIST}}
-    catch {interp eval $i {package require mod1::NOEXIST}}
-    catch {interp eval $i {package require mod2::NOEXIST}}
-
-    # Try to load the packages and run a command from each one.
-    set code0 [catch {interp eval $i {package require test0}} msg0]
-    set code1 [catch {interp eval $i {package require mod1::test1}} msg1]
-    set code2 [catch {interp eval $i {package require mod2::test2}} msg2]
-    set out0  [interp eval $i {test0::try0}]
-    set out1  [interp eval $i {mod1::test1::try1}]
-    set out2  [interp eval $i {mod2::test2::try2}]
-
-    list [lsort [list $path0 $path1 $path2]] -- $modsA --\
-            [lsort [list $path3 $path4 $path5]] -- $modsB -- \
-            $code0 $msg0 $code1 $msg1 $code2 $msg2 -- $sortA -- $sortB -- \
-            $out0 $out1 $out2
-} -cleanup {
-    tcl::tm::path remove [file join $TestsDir auto0 modules]
-    foreach path [lreverse $oldTm] {
-        tcl::tm::path add $path
-    }
-    safe::interpDelete $i
-} -match glob -result {{{$p(:1:)} {$p(:2:)} {$p(:3:)}} -- {{$p(:1:)}} --\
-        {{$p(:3:)} {$p(:4:)} {$p(:5:)}} -- {{$p(:3:)}} --\
-        0 0.5 0 1.0 0 2.0 --\
-        {TCLLIB TESTSDIR/auto0/modules TESTSDIR/auto0/modules/mod1\
-         TESTSDIR/auto0/modules/mod2} --\
-        {TCLLIB TESTSDIR/auto0/auto1 TESTSDIR/auto0/auto2 TESTSDIR/auto0/modules\
-         TESTSDIR/auto0/modules/mod1 TESTSDIR/auto0/modules/mod2} --\
-        res0 res1 res2}
-# See comments on lsort after test safe-9.20.
-test safe-9.24 {interpConfigure change the access path; check module loading; stale data case 2 (worst case)} -setup {
-    set oldTm [tcl::tm::path list]
-    foreach path $oldTm {
-        tcl::tm::path remove $path
-    }
-    tcl::tm::path add [file join $TestsDir auto0 modules]
-} -body {
-    set i [safe::interpCreate -accessPath [list $tcl_library]]
-
-    # Inspect.
-    set confA [safe::interpConfigure $i]
-    set sortA [mapAndSortList $PathMapp [dict get $confA -accessPath]]
-    set modsA [interp eval $i {tcl::tm::path list}]
-    set path0 [::safe::interpFindInAccessPath $i [file join $TestsDir auto0 modules]]
-    set path1 [::safe::interpFindInAccessPath $i [file join $TestsDir auto0 modules mod1]]
-    set path2 [::safe::interpFindInAccessPath $i [file join $TestsDir auto0 modules mod2]]
-
-    # Force the interpreter to acquire pkg data which will soon become stale.
-    catch {interp eval $i {package require NOEXIST}}
-    catch {interp eval $i {package require mod1::NOEXIST}}
-    catch {interp eval $i {package require mod2::NOEXIST}}
-
-    # Add to access path.
-    # This injects more tokens, pushing modules to higher token numbers.
-    safe::interpConfigure $i -accessPath [list $tcl_library \
-                                           [file join $TestsDir auto0 auto1] \
-                                           [file join $TestsDir auto0 auto2]]
-    # Inspect.
-    set confB [safe::interpConfigure $i]
-    set sortB [mapAndSortList $PathMapp [dict get $confB -accessPath]]
-    set modsB [interp eval $i {tcl::tm::path list}]
-    set path3 [::safe::interpFindInAccessPath $i [file join $TestsDir auto0 modules]]
-    set path4 [::safe::interpFindInAccessPath $i [file join $TestsDir auto0 modules mod1]]
-    set path5 [::safe::interpFindInAccessPath $i [file join $TestsDir auto0 modules mod2]]
-
-    # Try to load the packages and run a command from each one.
-    set code0 [catch {interp eval $i {package require test0}} msg0]
-    set code1 [catch {interp eval $i {package require mod1::test1}} msg1]
-    set code2 [catch {interp eval $i {package require mod2::test2}} msg2]
-    set out0  [interp eval $i {test0::try0}]
-    set out1  [interp eval $i {mod1::test1::try1}]
-    set out2  [interp eval $i {mod2::test2::try2}]
-
-    list [lsort [list $path0 $path1 $path2]] -- $modsA -- \
-            [lsort [list $path3 $path4 $path5]] -- $modsB -- \
-            $code0 $msg0 $code1 $msg1 $code2 $msg2 -- $sortA -- $sortB -- \
-            $out0 $out1 $out2
-} -cleanup {
-<<<<<<< HEAD
-    safe::setLogCmd $prevlog
-    unset log
-} -result {{} {arg1 arg2 a} {{NOTICE for slave a : About to delete} {ERROR for slave a : Delete hook error (being catched)} {NOTICE for slave a : Deleted}}}
-test safe-9.3 {dual specification of statics} -returnCodes error -body {
-    safe::interpCreate -stat true -nostat
-} -result {conflicting values given for -statics and -noStatics}
-test safe-9.4 {dual specification of statics} {
-    # no error shall occur
-    safe::interpDelete [safe::interpCreate -stat false -nostat]
-} {}
-test safe-9.5 {dual specification of nested} -returnCodes error -body {
-    safe::interpCreate -nested 0 -nestedload
-} -result {conflicting values given for -nested and -nestedLoadOk}
-test safe-9.6 {interpConfigure widget like behaviour} -body {
-   # this test shall work, don't try to "fix it" unless you *really* know what
-   # you are doing (ie you are me :p) -- dl
-   list [set i [safe::interpCreate \
-		    -noStatics \
-		    -nestedLoadOk \
-		    -deleteHook {foo bar}]
-         safe::interpConfigure $i -accessPath /foo/bar
-         safe::interpConfigure $i]\
-	[safe::interpConfigure $i -aCCess]\
-	[safe::interpConfigure $i -nested]\
-	[safe::interpConfigure $i -statics]\
-	[safe::interpConfigure $i -DEL]\
-	[safe::interpConfigure $i -accessPath /blah -statics 1
-	 safe::interpConfigure $i]\
-	[safe::interpConfigure $i -deleteHook toto -nosta -nested 0
-	 safe::interpConfigure $i]
-} -cleanup {
-    safe::interpDelete $i
-} -match glob -result {{-accessPath * -statics 0 -nested 1 -deleteHook {foo bar}} {-accessPath *} {-nested 1} {-statics 0} {-deleteHook {foo bar}} {-accessPath * -statics 1 -nested 1 -deleteHook {foo bar}} {-accessPath * -statics 0 -nested 0 -deleteHook toto}}
-=======
-    tcl::tm::path remove [file join $TestsDir auto0 modules]
-    foreach path [lreverse $oldTm] {
-        tcl::tm::path add $path
-    }
-    safe::interpDelete $i
-} -match glob -result {{{$p(:1:)} {$p(:2:)} {$p(:3:)}} -- {{$p(:1:)}} --\
-        {{$p(:3:)} {$p(:4:)} {$p(:5:)}} -- {{$p(:3:)}} --\
-        0 0.5 0 1.0 0 2.0 --\
-        {TCLLIB TESTSDIR/auto0/modules TESTSDIR/auto0/modules/mod1\
-         TESTSDIR/auto0/modules/mod2} --\
-        {TCLLIB TESTSDIR/auto0/auto1 TESTSDIR/auto0/auto2 TESTSDIR/auto0/modules\
-         TESTSDIR/auto0/modules/mod1 TESTSDIR/auto0/modules/mod2} --\
-        res0 res1 res2}
-# See comments on lsort after test safe-9.20.
-
->>>>>>> d91e1e6e
-test safe-9.7 {interpConfigure widget like behaviour (demystified)} -body {
-   # this test shall work, believed equivalent to 9.6
-    set i [safe::interpCreate \
-	    -noStatics \
-	    -nestedLoadOk \
-	    -deleteHook {foo bar} \
-    ]
-
-	   safe::interpConfigure $i -accessPath /foo/bar
-    set a [safe::interpConfigure $i]
-    set b [safe::interpConfigure $i -aCCess]
-    set c [safe::interpConfigure $i -nested]
-    set d [safe::interpConfigure $i -statics]
-    set e [safe::interpConfigure $i -DEL]
-	   safe::interpConfigure $i -accessPath /blah -statics 1
-    set f [safe::interpConfigure $i]
-	   safe::interpConfigure $i -deleteHook toto -nosta -nested 0
-    set g [safe::interpConfigure $i]
-
-    list $a $b $c $d $e $f $g
-} -cleanup {
-    safe::interpDelete $i
-} -match glob -result {{-accessPath * -statics 0 -nested 1 -deleteHook {foo bar}} {-accessPath *} {-nested 1} {-statics 0} {-deleteHook {foo bar}} {-accessPath * -statics 1 -nested 1 -deleteHook {foo bar}} {-accessPath * -statics 0 -nested 0 -deleteHook toto}}
-test safe-9.8 {interpConfigure change the access path; tclIndex commands unaffected by token rearrangement (dummy test of doreset)} -setup {
-    set SyncExists [expr {[info commands ::safe::setAutoPathSync] ne {}}]
-    if {$SyncExists} {
-        set SyncVal_TMP [safe::setAutoPathSync]
-        safe::setAutoPathSync 1
-    }
-} -body {
-    set i [safe::interpCreate -accessPath [list $tcl_library \
-                                            [file join $TestsDir auto0 auto1] \
-                                            [file join $TestsDir auto0 auto2]]]
-    # Inspect.
-    set confA [safe::interpConfigure $i]
-    set mappA [mapList $PathMapp [dict get $confA -accessPath]]
-    set path1 [::safe::interpFindInAccessPath $i [file join $TestsDir auto0 auto1]]
-    set path2 [::safe::interpFindInAccessPath $i [file join $TestsDir auto0 auto2]]
-
-    # Load auto_load data.
-    interp eval $i {catch nonExistentCommand}
-
-    # Load and run the commands.
-    # This guarantees the test will pass even if the tokens are swapped.
-    set code1 [catch {interp eval $i {report1}} msg1]
-    set code2 [catch {interp eval $i {report2}} msg2]
-
-    # Rearrange access path.  Swap tokens {$p(:1:)} and {$p(:2:)}.
-    safe::interpConfigure $i -accessPath [list $tcl_library \
-                                           [file join $TestsDir auto0 auto2] \
-                                           [file join $TestsDir auto0 auto1]]
-
-    # Inspect.
-    set confB [safe::interpConfigure $i]
-    set mappB [mapList $PathMapp [dict get $confB -accessPath]]
-    set path3 [::safe::interpFindInAccessPath $i [file join $TestsDir auto0 auto1]]
-    set path4 [::safe::interpFindInAccessPath $i [file join $TestsDir auto0 auto2]]
-
-    # Run the commands.
-    set code3 [catch {interp eval $i {report1}} msg3]
-    set code4 [catch {interp eval $i {report2}} msg4]
-
-    list $path1 $path2 -- $path3 $path4 -- $code3 $msg3 $code4 $msg4 -- $mappA -- $mappB
-} -cleanup {
-    safe::interpDelete $i
-    if {$SyncExists} {
-        safe::setAutoPathSync $SyncVal_TMP
-    }
-} -match glob -result {{$p(:1:)} {$p(:2:)} -- {$p(:2:)} {$p(:1:)} -- 0 ok1 0 ok2 --\
-        {TCLLIB TESTSDIR/auto0/auto1 TESTSDIR/auto0/auto2*} --\
-        {TCLLIB TESTSDIR/auto0/auto2 TESTSDIR/auto0/auto1*}}
-
-test safe-9.8z {interpConfigure change the access path; tclIndex commands unaffected by token rearrangement (dummy test of doreset); zipfs} -setup {
-    set SyncExists [expr {[info commands ::safe::setAutoPathSync] ne {}}]
-    if {$SyncExists} {
-        set SyncVal_TMP [safe::setAutoPathSync]
-        safe::setAutoPathSync 1
-    }
-} -body {
-    set i [safe::interpCreate -accessPath [list $tcl_library \
-                                            [file join $ZipMountPoint auto0 auto1] \
-                                            [file join $ZipMountPoint auto0 auto2]]]
-    # Inspect.
-    set confA [safe::interpConfigure $i]
-    set mappA [mapList $PathMapp [dict get $confA -accessPath]]
-    set path1 [::safe::interpFindInAccessPath $i [file join $ZipMountPoint auto0 auto1]]
-    set path2 [::safe::interpFindInAccessPath $i [file join $ZipMountPoint auto0 auto2]]
-
-    # Load auto_load data.
-    interp eval $i {catch nonExistentCommand}
-
-    # Load and run the commands.
-    # This guarantees the test will pass even if the tokens are swapped.
-    set code1 [catch {interp eval $i {report1}} msg1]
-    set code2 [catch {interp eval $i {report2}} msg2]
-
-    # Rearrange access path.  Swap tokens {$p(:1:)} and {$p(:2:)}.
-    safe::interpConfigure $i -accessPath [list $tcl_library \
-                                           [file join $ZipMountPoint auto0 auto2] \
-                                           [file join $ZipMountPoint auto0 auto1]]
-    # Inspect.
-    set confB [safe::interpConfigure $i]
-    set mappB [mapList $PathMapp [dict get $confB -accessPath]]
-    set path3 [::safe::interpFindInAccessPath $i [file join $ZipMountPoint auto0 auto1]]
-    set path4 [::safe::interpFindInAccessPath $i [file join $ZipMountPoint auto0 auto2]]
-
-    # Run the commands.
-    set code3 [catch {interp eval $i {report1}} msg3]
-    set code4 [catch {interp eval $i {report2}} msg4]
-
-    list $path1 $path2 -- $path3 $path4 -- $code3 $msg3 $code4 $msg4 -- $mappA -- $mappB
-} -cleanup {
-    safe::interpDelete $i
-    if {$SyncExists} {
-        safe::setAutoPathSync $SyncVal_TMP
-    }
-} -match glob -result {{$p(:1:)} {$p(:2:)} -- {$p(:2:)} {$p(:1:)} -- 0 ok1 0 ok2 --\
-        {TCLLIB ZIPDIR/auto0/auto1 ZIPDIR/auto0/auto2*} --\
-        {TCLLIB ZIPDIR/auto0/auto2 ZIPDIR/auto0/auto1*}}
-
-test safe-9.9 {interpConfigure change the access path; tclIndex commands unaffected by token rearrangement (actual test of doreset)} -setup {
-    set SyncExists [expr {[info commands ::safe::setAutoPathSync] ne {}}]
-    if {$SyncExists} {
-        set SyncVal_TMP [safe::setAutoPathSync]
-        safe::setAutoPathSync 1
-    }
-} -body {
-    set i [safe::interpCreate -accessPath [list $tcl_library \
-                                            [file join $TestsDir auto0 auto1] \
-                                            [file join $TestsDir auto0 auto2]]]
-    # Inspect.
-    set confA [safe::interpConfigure $i]
-    set mappA [mapList $PathMapp [dict get $confA -accessPath]]
-    set path1 [::safe::interpFindInAccessPath $i [file join $TestsDir auto0 auto1]]
-    set path2 [::safe::interpFindInAccessPath $i [file join $TestsDir auto0 auto2]]
-
-    # Load auto_load data.
-    interp eval $i {catch nonExistentCommand}
-
-    # Do not load the commands.  With the tokens swapped, the test
-    # will pass only if the Safe Base has called auto_reset.
-
-    # Rearrange access path.  Swap tokens {$p(:1:)} and {$p(:2:)}.
-    safe::interpConfigure $i -accessPath [list $tcl_library \
-                                           [file join $TestsDir auto0 auto2] \
-                                           [file join $TestsDir auto0 auto1]]
-
-    # Inspect.
-    set confB [safe::interpConfigure $i]
-    set mappB [mapList $PathMapp [dict get $confB -accessPath]]
-    set path3 [::safe::interpFindInAccessPath $i [file join $TestsDir auto0 auto1]]
-    set path4 [::safe::interpFindInAccessPath $i [file join $TestsDir auto0 auto2]]
-
-    # Load and run the commands.
-    set code3 [catch {interp eval $i {report1}} msg3]
-    set code4 [catch {interp eval $i {report2}} msg4]
-
-    list $path1 $path2 -- $path3 $path4 -- $code3 $msg3 $code4 $msg4 -- $mappA -- $mappB
-} -cleanup {
-    safe::interpDelete $i
-    if {$SyncExists} {
-        safe::setAutoPathSync $SyncVal_TMP
-    }
-} -match glob -result {{$p(:1:)} {$p(:2:)} -- {$p(:2:)} {$p(:1:)} --\
-        0 ok1 0 ok2 --\
-        {TCLLIB TESTSDIR/auto0/auto1 TESTSDIR/auto0/auto2*} --\
-        {TCLLIB TESTSDIR/auto0/auto2 TESTSDIR/auto0/auto1*}}
-
-test safe-9.9z {interpConfigure change the access path; tclIndex commands unaffected by token rearrangement (actual test of doreset); zipfs} -setup {
-    set SyncExists [expr {[info commands ::safe::setAutoPathSync] ne {}}]
-    if {$SyncExists} {
-        set SyncVal_TMP [safe::setAutoPathSync]
-        safe::setAutoPathSync 1
-    }
-} -body {
-    set i [safe::interpCreate -accessPath [list $tcl_library \
-                                            [file join $ZipMountPoint auto0 auto1] \
-                                            [file join $ZipMountPoint auto0 auto2]]]
-    # Inspect.
-    set confA [safe::interpConfigure $i]
-    set mappA [mapList $PathMapp [dict get $confA -accessPath]]
-    set path1 [::safe::interpFindInAccessPath $i [file join $ZipMountPoint auto0 auto1]]
-    set path2 [::safe::interpFindInAccessPath $i [file join $ZipMountPoint auto0 auto2]]
-
-    # Load auto_load data.
-    interp eval $i {catch nonExistentCommand}
-
-    # Do not load the commands.  With the tokens swapped, the test
-    # will pass only if the Safe Base has called auto_reset.
-
-    # Rearrange access path.  Swap tokens {$p(:1:)} and {$p(:2:)}.
-    safe::interpConfigure $i -accessPath [list $tcl_library \
-                                           [file join $ZipMountPoint auto0 auto2] \
-                                           [file join $ZipMountPoint auto0 auto1]]
-    # Inspect.
-    set confB [safe::interpConfigure $i]
-    set mappB [mapList $PathMapp [dict get $confB -accessPath]]
-    set path3 [::safe::interpFindInAccessPath $i [file join $ZipMountPoint auto0 auto1]]
-    set path4 [::safe::interpFindInAccessPath $i [file join $ZipMountPoint auto0 auto2]]
-
-    # Load and run the commands.
-    set code3 [catch {interp eval $i {report1}} msg3]
-    set code4 [catch {interp eval $i {report2}} msg4]
-
-    list $path1 $path2 -- $path3 $path4 -- $code3 $msg3 $code4 $msg4 -- $mappA -- $mappB
-} -cleanup {
-    safe::interpDelete $i
-    if {$SyncExists} {
-        safe::setAutoPathSync $SyncVal_TMP
-    }
-} -match glob -result {{$p(:1:)} {$p(:2:)} -- {$p(:2:)} {$p(:1:)} --\
-        0 ok1 0 ok2 --\
-        {TCLLIB ZIPDIR/auto0/auto1 ZIPDIR/auto0/auto2*} --\
-        {TCLLIB ZIPDIR/auto0/auto2 ZIPDIR/auto0/auto1*}}
-test safe-9.10 {interpConfigure change the access path; pkgIndex.tcl packages unaffected by token rearrangement} -setup {
-    set SyncExists [expr {[info commands ::safe::setAutoPathSync] ne {}}]
-    if {$SyncExists} {
-        set SyncVal_TMP [safe::setAutoPathSync]
-        safe::setAutoPathSync 1
-    }
-} -body {
-    # For complete correspondence to safe-9.10opt, include auto0 in access path.
-    set i [safe::interpCreate -accessPath [list $tcl_library \
-                                            [file join $TestsDir auto0] \
-                                            [file join $TestsDir auto0 auto1] \
-                                            [file join $TestsDir auto0 auto2]]]
-
-    # Inspect.
-    set confA [safe::interpConfigure $i]
-    set mappA [mapList $PathMapp [dict get $confA -accessPath]]
-    set path0 [::safe::interpFindInAccessPath $i [file join $TestsDir auto0]]
-    set path1 [::safe::interpFindInAccessPath $i [file join $TestsDir auto0 auto1]]
-    set path2 [::safe::interpFindInAccessPath $i [file join $TestsDir auto0 auto2]]
-
-    # Load pkgIndex.tcl data.
-    catch {interp eval $i {package require NOEXIST}}
-
-    # Rearrange access path.  Swap tokens {$p(:2:)} and {$p(:3:)}.
-    # This would have no effect because the records in Pkg of these directories
-    # were from access as children of {$p(:1:)}.
-    safe::interpConfigure $i -accessPath [list $tcl_library \
-                                           [file join $TestsDir auto0] \
-                                           [file join $TestsDir auto0 auto2] \
-                                           [file join $TestsDir auto0 auto1]]
 
     # Inspect.
     set confB [safe::interpConfigure $i]
@@ -1945,7 +1383,6 @@
     set i [safe::interpCreate -accessPath [list $tcl_library \
                                             [file join $TestsDir auto0 auto1] \
                                             [file join $TestsDir auto0 auto2]]]
-
     # Inspect.
     set confA [safe::interpConfigure $i]
     set mappA [mapList $PathMapp [dict get $confA -accessPath]]
@@ -1959,7 +1396,6 @@
     safe::interpConfigure $i -accessPath [list $tcl_library \
                                            [file join $TestsDir auto0 auto2] \
                                            [file join $TestsDir auto0 auto1]]
-
     # Inspect.
     set confB [safe::interpConfigure $i]
     set mappB [mapList $PathMapp [dict get $confB -accessPath]]
@@ -1972,8 +1408,9 @@
     set code5 [catch {interp eval $i {HeresPackage1}} msg5 opts5]
     set code6 [catch {interp eval $i {HeresPackage2}} msg6 opts6]
 
-    list $path1 $path2 -- $path3 $path4 -- $code3 $msg3 $code4 $msg4 -- $mappA -- $mappB -- \
-         $code5 $msg5 $code6 $msg6
+    list $path1 $path2 -- $path3 $path4 -- $code3 $msg3 $code4 $msg4 -- \
+            $mappA -- $mappB -- \
+            $code5 $msg5 $code6 $msg6
 } -cleanup {
     safe::interpDelete $i
     if {$SyncExists} {
@@ -2063,7 +1500,8 @@
     set code3 [catch {interp eval $i {package require SafeTestPackage1}} msg3]
     set code6 [catch {interp eval $i {package require SafeTestPackage2}} msg6]
 
-    list $path1 $path2 -- $code4 $path4 -- $code5 $path5 -- $code3 $code6 -- $mappA -- $mappB
+    list $path1 $path2 -- $code4 $path4 -- $code5 $path5 -- $code3 $code6 -- \
+            $mappA -- $mappB
 } -cleanup {
     safe::interpDelete $i
     if {$SyncExists} {
@@ -2283,7 +1721,6 @@
     safe::interpConfigure $i -accessPath [list $tcl_library \
                                            [file join $TestsDir auto0 auto1] \
                                            [file join $TestsDir auto0 auto2]]
-
     # Inspect.
     set confB [safe::interpConfigure $i]
     set sortB [mapAndSortList $PathMapp [dict get $confB -accessPath]]
@@ -2305,9 +1742,10 @@
     set out1  [interp eval $i {mod1::test1::try1}]
     set out2  [interp eval $i {mod2::test2::try2}]
 
-    list [lsort [list $path0 $path1 $path2]] -- $modsA -- [lsort [list $path3 $path4 $path5]] -- $modsB -- \
-         $code0 $msg0 $code1 $msg1 $code2 $msg2 -- $sortA -- $sortB -- \
-         $out0 $out1 $out2
+    list [lsort [list $path0 $path1 $path2]] -- $modsA -- \
+            [lsort [list $path3 $path4 $path5]] -- $modsB -- \
+            $code0 $msg0 $code1 $msg1 $code2 $msg2 -- $sortA -- $sortB -- \
+            $out0 $out1 $out2
 } -cleanup {
     tcl::tm::path remove [file join $TestsDir auto0 modules]
     foreach path [lreverse $oldTm] {
@@ -2423,7 +1861,6 @@
     safe::interpConfigure $i -accessPath [list $tcl_library \
                                           [file join $TestsDir auto0 auto1] \
                                           [file join $TestsDir auto0 auto2]]
-
     # Inspect.
     set confB [safe::interpConfigure $i]
     set sortB [mapAndSortList $PathMapp [dict get $confB -accessPath]]
@@ -2440,9 +1877,10 @@
     set out1  [interp eval $i {mod1::test1::try1}]
     set out2  [interp eval $i {mod2::test2::try2}]
 
-    list [lsort [list $path0 $path1 $path2]] -- $modsA -- [lsort [list $path3 $path4 $path5]] -- $modsB -- \
-         $code0 $msg0 $code1 $msg1 $code2 $msg2 -- $sortA -- $sortB -- \
-         $out0 $out1 $out2
+    list [lsort [list $path0 $path1 $path2]] -- $modsA -- \
+            [lsort [list $path3 $path4 $path5]] -- $modsB -- \
+            $code0 $msg0 $code1 $msg1 $code2 $msg2 -- $sortA -- $sortB -- \
+            $out0 $out1 $out2
 } -cleanup {
     tcl::tm::path remove [file join $TestsDir auto0 modules]
     foreach path [lreverse $oldTm] {
@@ -2558,7 +1996,6 @@
     safe::interpConfigure $i -accessPath [list $tcl_library \
                                            [file join $TestsDir auto0 auto1] \
                                            [file join $TestsDir auto0 auto2]]
-
     # Inspect.
     set confB [safe::interpConfigure $i]
     set sortB [mapAndSortList $PathMapp [dict get $confB -accessPath]]
@@ -2580,10 +2017,10 @@
     set out1  [interp eval $i {mod1::test1::try1}]
     set out2  [interp eval $i {mod2::test2::try2}]
 
-    list [lsort [list $path0 $path1 $path2]] -- $modsA -- [lsort [list $path3 $path4 $path5]] -- $modsB -- \
-         $code0 $msg0 $code1 $msg1 $code2 $msg2 -- $sortA -- $sortB -- \
-         $out0 $out1 $out2
-
+    list [lsort [list $path0 $path1 $path2]] -- $modsA -- \
+            [lsort [list $path3 $path4 $path5]] -- $modsB -- \
+            $code0 $msg0 $code1 $msg1 $code2 $msg2 -- $sortA -- $sortB -- \
+            $out0 $out1 $out2
 } -cleanup {
     tcl::tm::path remove [file join $TestsDir auto0 modules]
     foreach path [lreverse $oldTm] {
@@ -2709,7 +2146,6 @@
     safe::interpConfigure $i -accessPath [list $tcl_library \
                                            [file join $TestsDir auto0 auto1] \
                                            [file join $TestsDir auto0 auto2]]
-
     # Inspect.
     set confB [safe::interpConfigure $i]
     set sortB [mapAndSortList $PathMapp [dict get $confB -accessPath]]
@@ -2726,9 +2162,10 @@
     set out1  [interp eval $i {mod1::test1::try1}]
     set out2  [interp eval $i {mod2::test2::try2}]
 
-    list [lsort [list $path0 $path1 $path2]] -- $modsA -- [lsort [list $path3 $path4 $path5]] -- $modsB -- \
-         $code0 $msg0 $code1 $msg1 $code2 $msg2 -- $sortA -- $sortB -- \
-         $out0 $out1 $out2
+    list [lsort [list $path0 $path1 $path2]] -- $modsA -- \
+            [lsort [list $path3 $path4 $path5]] -- $modsB -- \
+            $code0 $msg0 $code1 $msg1 $code2 $msg2 -- $sortA -- $sortB -- \
+            $out0 $out1 $out2
 } -cleanup {
     tcl::tm::path remove [file join $TestsDir auto0 modules]
     foreach path [lreverse $oldTm] {
@@ -3265,7 +2702,52 @@
 } -cleanup {
     safe::interpDelete $i
 } -result {}
-<<<<<<< HEAD
+test safe-16.5 {Bug 3529949: defang ~ in paths used by AliasGlob (1)} -setup {
+    set savedHOME $env(HOME)
+    set env(HOME) /foo/bar
+    set i [safe::interpCreate]
+} -body {
+    $i eval {
+	set d [format %c 126]
+	file join {$p(:0:)} $d
+    }
+} -cleanup {
+    safe::interpDelete $i
+    set env(HOME) $savedHOME
+    unset savedHOME
+} -result {~}
+test safe-16.6 {Bug 3529949: defang ~ in paths used by AliasGlob (2)} -setup {
+    set savedHOME $env(HOME)
+    set env(HOME) /foo/bar
+    set i [safe::interpCreate]
+} -body {
+    $i eval {
+	set d [format %c 126]
+	file join {$p(:0:)/foo/bar} $d
+    }
+} -cleanup {
+    safe::interpDelete $i
+    set env(HOME) $savedHOME
+    unset savedHOME
+} -result {~}
+test safe-16.7 {Bug 3529949: defang ~user in paths used by AliasGlob (1)} -setup {
+    set i [safe::interpCreate]
+    set user $tcl_platform(user)
+} -body {
+    string map [list $user USER] [$i eval [list file join {$p(:0:)} ~$user]]
+} -cleanup {
+    safe::interpDelete $i
+    unset user
+} -result {~USER}
+test safe-16.8 {Bug 3529949: defang ~user in paths used by AliasGlob (2)} -setup {
+    set i [safe::interpCreate]
+    set user $tcl_platform(user)
+} -body {
+    string map [list $user USER] [$i eval [list file join {$p(:0:)/foo/bar} ~$user]]
+} -cleanup {
+    safe::interpDelete $i
+    unset user
+} -result {~USER}
 
 ### 17. The first element in a slave's ::auto_path and access path must be [info library].
 
@@ -3740,59 +3222,7 @@
     safe::interpDelete $i
 } -result {}
 
-
-set ::auto_path $saveAutoPath
-=======
-test safe-16.5 {Bug 3529949: defang ~ in paths used by AliasGlob (1)} -setup {
-    set savedHOME $env(HOME)
-    set env(HOME) /foo/bar
-    set i [safe::interpCreate]
-} -body {
-    $i eval {
-	set d [format %c 126]
-	file join {$p(:0:)} $d
-    }
-} -cleanup {
-    safe::interpDelete $i
-    set env(HOME) $savedHOME
-    unset savedHOME
-} -result {~}
-test safe-16.6 {Bug 3529949: defang ~ in paths used by AliasGlob (2)} -setup {
-    set savedHOME $env(HOME)
-    set env(HOME) /foo/bar
-    set i [safe::interpCreate]
-} -body {
-    $i eval {
-	set d [format %c 126]
-	file join {$p(:0:)/foo/bar} $d
-    }
-} -cleanup {
-    safe::interpDelete $i
-    set env(HOME) $savedHOME
-    unset savedHOME
-} -result {~}
-test safe-16.7 {Bug 3529949: defang ~user in paths used by AliasGlob (1)} -setup {
-    set i [safe::interpCreate]
-    set user $tcl_platform(user)
-} -body {
-    string map [list $user USER] [$i eval [list file join {$p(:0:)} ~$user]]
-} -cleanup {
-    safe::interpDelete $i
-    unset user
-} -result {~USER}
-test safe-16.8 {Bug 3529949: defang ~user in paths used by AliasGlob (2)} -setup {
-    set i [safe::interpCreate]
-    set user $tcl_platform(user)
-} -body {
-    string map [list $user USER] [$i eval [list file join {$p(:0:)/foo/bar} ~$user]]
-} -cleanup {
-    safe::interpDelete $i
-    unset user
-} -result {~USER}
--
 set ::auto_path $SaveAutoPath
->>>>>>> d91e1e6e
 zipfs unmount ${ZipMountPoint}
 unset pkgOptErrMsg pkgOptDir pkgJarDir SaveAutoPath TestsDir ZipMountPoint PathMapp
 rename mapList {}
