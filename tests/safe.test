--- conflicted
+++ resolved
@@ -63,12 +63,8 @@
 # testing that nested and statics do what is advertised (we use a static
 # package - tcl::test - but it might be absent if we're in standard tclsh)
 
-<<<<<<< HEAD
-testConstraint TcltestPackage [expr {![catch {package require Tcltest}]}]
+testConstraint tcl::test [expr {![catch {package require tcl::test}]}]
 testConstraint AutoSyncDefined 1
-=======
-testConstraint tcl::test [expr {![catch {package require tcl::test}]}]
->>>>>>> 52b58d0c
  
 ###  1. Basic help/error messages.
@@ -1366,15 +1362,10 @@
         res0 res1 res2}
 # See comments on lsort after test safe-9.20.
 
-<<<<<<< HEAD
 ### 10. Test options -statics -nostatics -nested -nestedloadok
 
-catch {teststaticpkg Safepkg1 0 0}
-test safe-10.1 {testing statics loading} -constraints TcltestPackage -setup {
-=======
 catch {teststaticlibrary Safepfx1 0 0}
 test safe-10.1 {testing statics loading} -constraints tcl::test -setup {
->>>>>>> 52b58d0c
     set i [safe::interpCreate]
 } -body {
     interp eval $i {load {} Safepfx1}
@@ -3564,11 +3555,8 @@
 # cleanup
 set ::auto_path $SaveAutoPath
 unset SaveAutoPath TestsDir PathMapp
-<<<<<<< HEAD
 rename getAutoPath {}
-=======
 unset -nocomplain path
->>>>>>> 52b58d0c
 rename mapList {}
 rename mapAndSortList {}
 ::tcltest::cleanupTests
