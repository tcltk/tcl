# safe.test --
#
# This file contains a collection of tests for safe Tcl, packages loading, and
# using safe interpreters. Sourcing this file into tcl runs the tests and
# generates output for errors. No output means no errors were found.
#
# The defunct package http 1.0 was convenient for testing package loading.
# - Tests that used http are replaced here with tests that use example packages
#   provided in subdirectory auto0 of the tests directory, which are independent
#   of any changes made to the packages provided with Tcl itself.
#   - These are tests 7.1 7.2 7.4 9.11 9.13 17.1 17.2 17.4
#   - Tests 5.* test the example packages themselves before they
#     are used to test Safe Base interpreters.
# - Alternative tests using stock packages of Tcl 8.7 are in file
#   safe-stock.test.
#
# Copyright © 1995-1996 Sun Microsystems, Inc.
# Copyright © 1998-1999 Scriptics Corporation.
#
# See the file "license.terms" for information on usage and redistribution of
# this file, and for a DISCLAIMER OF ALL WARRANTIES.

if {"::tcltest" ni [namespace children]} {
    package require tcltest 2.5
    namespace import -force ::tcltest::*
}
::tcltest::loadTestedCommands
catch [list package require -exact tcl::test [info patchlevel]]

foreach i [interp children] {
    interp delete $i
}

set SaveAutoPath $::auto_path
set ::auto_path [info library]
set TestsDir [file normalize [file dirname [info script]]]
set PathMapp [list $tcl_library TCLLIB $TestsDir TESTSDIR]

proc getAutoPath {child} {
    set ap1 [lrange [lindex [safe::interpConfigure $child -autoPath] 1] 0 end]
    set ap2 [::safe::DetokPath $child [interp eval $child set ::auto_path]]
    list $ap1 -- $ap2
}
proc mapList {map listIn} {
    set listOut {}
    foreach element $listIn {
        lappend listOut [string map $map $element]
    }
    return $listOut
}
proc mapAndSortList {map listIn} {
    set listOut {}
    foreach element $listIn {
        lappend listOut [string map $map $element]
    }
    lsort $listOut
}

# Force actual loading of the safe package because we use unexported (and
# thus unautoindexed) APIs in this test result arguments:
catch {safe::interpConfigure}

# testing that nested and statics do what is advertised (we use a static
# package - tcl::test - but it might be absent if we're in standard tclsh)

testConstraint tcl::test [expr {![catch {package require tcl::test}]}]
testConstraint AutoSyncDefined 1

###  1. Basic help/error messages.

test safe-1.1 {safe::interpConfigure syntax} -returnCodes error -body {
    safe::interpConfigure
} -result {no value given for parameter "child" (use -help for full usage) :
    child name () name of the child}
test safe-1.2 {safe::interpCreate syntax, Sync Mode on} -returnCodes error -setup {
    set SyncExists [expr {[info commands ::safe::setSyncMode] ne {}}]
    if {$SyncExists} {
        set SyncVal_TMP [safe::setSyncMode]
        safe::setSyncMode 1
    } else {
        set SyncVal_TMP 1
    }
} -body {
    safe::interpCreate -help
} -cleanup {
    if {$SyncExists} {
        safe::setSyncMode $SyncVal_TMP
    }
} -result {Usage information:
    Var/FlagName  Type     Value   Help
    ------------  ----     -----   ----
    (-help                         gives this help)
    ?child?       name     ()      name of the child (optional)
    -accessPath   list     ()      access path for the child
    -noStatics    boolflag (false) prevent loading of statically linked pkgs
    -statics      boolean  (true)  loading of statically linked pkgs
    -nestedLoadOk boolflag (false) allow nested loading
    -nested       boolean  (false) nested loading
    -deleteHook   script   ()      delete hook}
test safe-1.2.1 {safe::interpCreate syntax, Sync Mode off} -returnCodes error -constraints AutoSyncDefined -setup {
    set SyncExists [expr {[info commands ::safe::setSyncMode] ne {}}]
    if {$SyncExists} {
        set SyncVal_TMP [safe::setSyncMode]
        safe::setSyncMode 0
    } else {
        error {This test is meaningful only if the command ::safe::setSyncMode is defined}
    }
} -body {
    safe::interpCreate -help
} -cleanup {
    if {$SyncExists} {
        safe::setSyncMode $SyncVal_TMP
    }
} -result {Usage information:
    Var/FlagName  Type     Value   Help
    ------------  ----     -----   ----
    (-help                         gives this help)
    ?child?       name     ()      name of the child (optional)
    -accessPath   list     ()      access path for the child
    -noStatics    boolflag (false) prevent loading of statically linked pkgs
    -statics      boolean  (true)  loading of statically linked pkgs
    -nestedLoadOk boolflag (false) allow nested loading
    -nested       boolean  (false) nested loading
    -deleteHook   script   ()      delete hook
    -autoPath     list     ()      ::auto_path for the child}
test safe-1.3 {safe::interpInit syntax} -returnCodes error -body {
    safe::interpInit -noStatics
} -result {bad value "-noStatics" for parameter
    child name () name of the child}

###  2. Aliases in a new "interp create" interpreter.

test safe-2.1 {creating interpreters, should have no aliases} emptyTest {
    # Disabled this test.  It tests nothing sensible.  [Bug 999612]
    # interp aliases
} ""
test safe-2.2 {creating interpreters, should have no aliases} -setup {
    catch {safe::interpDelete a}
} -body {
    interp create a
    a aliases
} -cleanup {
    safe::interpDelete a
    # This (ab)use of safe::interpDelete to delete non-Safe-Base interpreters
    # is regrettable and should be removed at the next major revision.
} -result ""
test safe-2.3 {creating safe interpreters, should have no unexpected aliases} -setup {
    catch {safe::interpDelete a}
} -body {
    interp create a -safe
    lsort [a aliases]
} -cleanup {
    interp delete a
} -result {clock}

###  3. Simple use of interpCreate, interpInit.
###     Aliases in a new "interpCreate/interpInit" interpreter.

test safe-3.1 {calling safe::interpInit is safe} -setup {
    catch {safe::interpDelete a}
    interp create a -safe
} -body {
    safe::interpInit a
    interp eval a exec ls
} -returnCodes error -cleanup {
    safe::interpDelete a
} -result {invalid command name "exec"}
test safe-3.2 {calling safe::interpCreate on trusted interp} -setup {
    catch {safe::interpDelete a}
} -body {
    safe::interpCreate a
    lsort [a aliases]
} -cleanup {
    safe::interpDelete a
} -result {::tcl::encoding::system ::tcl::file::dirname ::tcl::file::extension ::tcl::file::rootname ::tcl::file::tail ::tcl::info::nameofexecutable clock encoding exit file glob load source}
test safe-3.3 {calling safe::interpCreate on trusted interp} -setup {
    catch {safe::interpDelete a}
} -body {
    safe::interpCreate a
    interp eval a {source [file join $tcl_library init.tcl]}
} -cleanup {
    safe::interpDelete a
} -result ""
test safe-3.4 {calling safe::interpCreate on trusted interp} -setup {
    catch {safe::interpDelete a}
} -body {
    safe::interpCreate a
    interp eval a {source [file join $tcl_library init.tcl]}
} -cleanup {
    safe::interpDelete a
} -result {}

###  4. Testing safe::interpDelete, double interpCreate.

test safe-4.1 {safe::interpDelete} -setup {
    catch {safe::interpDelete a}
} -body {
    interp create a
    safe::interpDelete a
    # This (ab)use of safe::interpDelete to delete non-Safe-Base interpreters
    # is regrettable and should be removed at the next major revision.
} -result ""
test safe-4.2 {safe::interpDelete, indirectly} -setup {
    catch {safe::interpDelete a}
} -body {
    interp create a
    a alias exit safe::interpDelete a
    a eval exit
    # This (ab)use of safe::interpDelete to delete non-Safe-Base interpreters
    # is regrettable and should be removed at the next major revision.
} -result ""
test safe-4.5 {safe::interpDelete} -setup {
    catch {safe::interpDelete a}
} -body {
    safe::interpCreate a
    safe::interpCreate a
} -returnCodes error -cleanup {
    safe::interpDelete a
} -result {interpreter named "a" already exists, cannot create}
test safe-4.6 {safe::interpDelete, indirectly} -setup {
    catch {safe::interpDelete a}
} -body {
    safe::interpCreate a
    a eval exit
} -result ""

###  5. Test the example files before using them to test safe interpreters.
###     The old test "safe-5.1" has been moved to "safe-stock-9.8".
###     A replacement test using example files is "safe-9.8".

unset -nocomplain path

test safe-5.1 {example tclIndex commands, test in parent interpreter} -setup {
    set tmpAutoPath $::auto_path
    lappend ::auto_path [file join $TestsDir auto0 auto1] [file join $TestsDir auto0 auto2]
} -body {
    # Try to load the commands.
    set code3 [catch report1 msg3]
    set code4 [catch report2 msg4]
    list $code3 $msg3 $code4 $msg4
} -cleanup {
    catch {rename report1 {}}
    catch {rename report2 {}}
    set ::auto_path $tmpAutoPath
    auto_reset
} -match glob -result {0 ok1 0 ok2}
test safe-5.2 {example tclIndex commands, negative test in parent interpreter} -setup {
    set tmpAutoPath $::auto_path
    lappend ::auto_path [file join $TestsDir auto0]
} -body {
    # Try to load the commands.
    set code3 [catch report1 msg3]
    set code4 [catch report2 msg4]
    list $code3 $msg3 $code4 $msg4
} -cleanup {
    catch {rename report1 {}}
    catch {rename report2 {}}
    set ::auto_path $tmpAutoPath
    auto_reset
} -match glob -result {1 {invalid command name "report1"} 1 {invalid command name "report2"}}
test safe-5.3 {example pkgIndex.tcl packages, test in parent interpreter, child directories} -setup {
    set tmpAutoPath $::auto_path
    lappend ::auto_path [file join $TestsDir auto0]
} -body {
    # Try to load the packages and run a command from each one.
    set code3 [catch {package require SafeTestPackage1} msg3]
    set code4 [catch {package require SafeTestPackage2} msg4]
    set code5 [catch HeresPackage1 msg5]
    set code6 [catch HeresPackage2 msg6]
    list $code3 $msg3 $code4 $msg4 $code5 $msg5 $code6 $msg6
} -cleanup {
    set ::auto_path $tmpAutoPath
    catch {package forget SafeTestPackage1}
    catch {package forget SafeTestPackage2}
    catch {rename HeresPackage1 {}}
    catch {rename HeresPackage2 {}}
} -match glob -result {0 1.2.3 0 2.3.4 0 OK1 0 OK2}
test safe-5.4 {example pkgIndex.tcl packages, test in parent interpreter, main directories} -setup {
    set tmpAutoPath $::auto_path
    lappend ::auto_path [file join $TestsDir auto0 auto1] \
                        [file join $TestsDir auto0 auto2]
} -body {
    # Try to load the packages and run a command from each one.
    set code3 [catch {package require SafeTestPackage1} msg3]
    set code4 [catch {package require SafeTestPackage2} msg4]
    set code5 [catch HeresPackage1 msg5]
    set code6 [catch HeresPackage2 msg6]
    list $code3 $msg3 $code4 $msg4 $code5 $msg5 $code6 $msg6
} -cleanup {
    set ::auto_path $tmpAutoPath
    catch {package forget SafeTestPackage1}
    catch {package forget SafeTestPackage2}
    catch {rename HeresPackage1 {}}
    catch {rename HeresPackage2 {}}
} -match glob -result {0 1.2.3 0 2.3.4 0 OK1 0 OK2}
test safe-5.5 {example modules packages, test in parent interpreter, replace path} -setup {
    set oldTm [tcl::tm::path list]
    foreach path $oldTm {
        tcl::tm::path remove $path
    }
    tcl::tm::path add [file join $TestsDir auto0 modules]
} -body {
    # Try to load the modules and run a command from each one.
    set code0 [catch {package require test0} msg0]
    set code1 [catch {package require mod1::test1} msg1]
    set code2 [catch {package require mod2::test2} msg2]
    set out0  [test0::try0]
    set out1  [mod1::test1::try1]
    set out2  [mod2::test2::try2]
    list $code0 $msg0 $code1 $msg1 $code2 $msg2 -- $out0 $out1 $out2
} -cleanup {
    tcl::tm::path remove [file join $TestsDir auto0 modules]
    foreach path [lreverse $oldTm] {
        tcl::tm::path add $path
    }
    catch {package forget test0}
    catch {package forget mod1::test1}
    catch {package forget mod2::test2}
    catch {namespace delete ::test0}
    catch {namespace delete ::mod1}
} -match glob -result {0 0.5 0 1.0 0 2.0 -- res0 res1 res2}
test safe-5.6 {example modules packages, test in parent interpreter, append to path} -setup {
    tcl::tm::path add [file join $TestsDir auto0 modules]
} -body {
    # Try to load the modules and run a command from each one.
    set code0 [catch {package require test0} msg0]
    set code1 [catch {package require mod1::test1} msg1]
    set code2 [catch {package require mod2::test2} msg2]
    set out0  [test0::try0]
    set out1  [mod1::test1::try1]
    set out2  [mod2::test2::try2]
    list $code0 $msg0 $code1 $msg1 $code2 $msg2 -- $out0 $out1 $out2
} -cleanup {
    tcl::tm::path remove [file join $TestsDir auto0 modules]
    catch {package forget test0}
    catch {package forget mod1::test1}
    catch {package forget mod2::test2}
    catch {namespace delete ::test0}
    catch {namespace delete ::mod1}
} -match glob -result {0 0.5 0 1.0 0 2.0 -- res0 res1 res2}

###  6. Test safe interps 'information leak'.

proc SafeEval {script} {
    # Helper procedure that ensures the safe interp is cleaned up even if
    # there is a failure in the script.
    set SafeInterp [interp create -safe]
    catch {$SafeInterp eval $script} msg opts
    interp delete $SafeInterp
    return -options $opts $msg
}

test safe-6.1 {test safe interpreters knowledge of the world} {
    lsort [SafeEval {info globals}]
} {tcl_interactive tcl_patchLevel tcl_platform tcl_version}
test safe-6.2 {test safe interpreters knowledge of the world} {
    SafeEval {info script}
} {}
test safe-6.3 {test safe interpreters knowledge of the world} {
    set r [SafeEval {array names tcl_platform}]
    # If running a windows-debug shell, remove the "debug" element from r.
    if {[testConstraint win]} {
	set r [lsearch -all -inline -not -exact $r "debug"]
    }
    set r [lsearch -all -inline -not -exact $r "threaded"]
    lsort $r
} {byteOrder engine pathSeparator platform pointerSize wordSize}

rename SafeEval {}
# More test should be added to check that hostname, nameofexecutable, aren't
# leaking infos, but they still do...

###  7. Test the use of ::auto_path for loading commands (via tclIndex files)
###     and non-module packages (via pkgIndex.tcl files).
###     Corresponding tests with Sync Mode off are 17.*

test safe-7.1 {positive non-module package require, Sync Mode on} -setup {
    set SyncExists [expr {[info commands ::safe::setSyncMode] ne {}}]
    if {$SyncExists} {
        set SyncVal_TMP [safe::setSyncMode]
        safe::setSyncMode 1
    }
    set tmpAutoPath $::auto_path
    lappend ::auto_path [file join $TestsDir auto0]
    set i [safe::interpCreate]
    set ::auto_path $tmpAutoPath
} -body {
    # no error shall occur:
    # (because the default access_path shall include 1st level sub dirs so
    #  package require in a child works like in the parent)
    set v [interp eval $i {package require SafeTestPackage1}]
    # no error shall occur:
    interp eval $i {HeresPackage1}
    set v
} -cleanup {
    safe::interpDelete $i
    if {$SyncExists} {
        safe::setSyncMode $SyncVal_TMP
    }
} -match glob -result 1.2.3
test safe-7.2 {negative non-module package require with specific path and interpAddToAccessPath, Sync Mode on} -setup {
    set SyncExists [expr {[info commands ::safe::setSyncMode] ne {}}]
    if {$SyncExists} {
        set SyncVal_TMP [safe::setSyncMode]
        safe::setSyncMode 1
    } else {
        set SyncVal_TMP 1
    }
} -body {
    set i [safe::interpCreate -nostat -nested 1 -accessPath [list [info library]]]
    # should not add anything (p0)
    set token1 [safe::interpAddToAccessPath $i [info library]]
    # should add as p* (not p1 if parent has a module path)
    set token2 [safe::interpAddToAccessPath $i "/dummy/unixlike/test/path"]
    # should add as p* (not p2 if parent has a module path)
    set token3 [safe::interpAddToAccessPath $i [file join $TestsDir auto0]]
    set confA [safe::interpConfigure $i]
    set mappA [mapList $PathMapp [dict get $confA -accessPath]]
    # an error shall occur (SafeTestPackage1 is not in auto0 but a subdirectory)
    list $token1 $token2 $token3 -- \
	    [catch {interp eval $i {package require SafeTestPackage1}} msg] $msg -- \
	    $mappA -- [safe::interpDelete $i]
} -cleanup {
    if {$SyncExists} {
        safe::setSyncMode $SyncVal_TMP
    }
} -match glob -result {{$p(:0:)} {$p(:*:)} {$p(:*:)} --\
        1 {can't find package SafeTestPackage1} --\
        {TCLLIB */dummy/unixlike/test/path TESTSDIR/auto0} -- {}}
test safe-7.3 {check that safe subinterpreters work} {
    set g [interp children]
    if {$g ne {}} {
        append g { -- residue of an earlier test}
    }
    set h [info vars ::safe::S*]
    if {$h ne {}} {
        append h { -- residue of an earlier test}
    }
    set i [safe::interpCreate]
    set j [safe::interpCreate [list $i x]]
    list $g $h [interp eval $j {join {o k} ""}] [safe::interpDelete $i] \
            [interp exists $j] [info vars ::safe::S*]
} {{} {} ok {} 0 {}}
test safe-7.3.1 {check that safe subinterpreters work with namespace names} -setup {
} -body {
    set g [interp children]
    if {$g ne {}} {
        append g { -- residue of an earlier test}
    }
    set h [info vars ::safe::S*]
    if {$h ne {}} {
        append h { -- residue of an earlier test}
    }
    set i [safe::interpCreate foo::bar]
    set j [safe::interpCreate [list $i hello::world]]
    list $g $h [interp eval $j {join {o k} ""}] \
            [foo::bar eval {hello::world eval {join {o k} ""}}] \
            [safe::interpDelete $i] \
            [interp exists $j] [info vars ::safe::S*]
} -match glob -result {{} {} ok ok {} 0 {}}
test safe-7.4 {positive non-module package require with specific path and interpAddToAccessPath, Sync Mode on} -setup {
    set SyncExists [expr {[info commands ::safe::setSyncMode] ne {}}]
    if {$SyncExists} {
        set SyncVal_TMP [safe::setSyncMode]
        safe::setSyncMode 1
    } else {
        set SyncVal_TMP 1
    }
} -body {
    set i [safe::interpCreate -nostat -nested 1 -accessPath [list [info library]]]
    # should not add anything (p0)
    set token1 [safe::interpAddToAccessPath $i [info library]]
    # should add as p* (not p1 if parent has a module path)
    set token2 [safe::interpAddToAccessPath $i [file join $TestsDir auto0 auto1]]
    set confA [safe::interpConfigure $i]
    set mappA [mapList $PathMapp [dict get $confA -accessPath]]
    # this time, unlike test safe-7.2, SafeTestPackage1 should be found
    list $token1 $token2 -- \
	    [catch {interp eval $i {package require SafeTestPackage1}} msg] $msg -- \
	    $mappA -- [safe::interpDelete $i]
    # Note that the glob match elides directories (those from the module path)
    # other than the first and last in the access path.
} -cleanup {
    if {$SyncExists} {
        safe::setSyncMode $SyncVal_TMP
    }
} -match glob -result {{$p(:0:)} {$p(:*:)} -- 0 1.2.3 --\
        {TCLLIB * TESTSDIR/auto0/auto1} -- {}}
test safe-7.5 {positive and negative module package require, including ancestor directory issue, Sync Mode on} -setup {
    set SyncExists [expr {[info commands ::safe::setSyncMode] ne {}}]
    if {$SyncExists} {
        set SyncVal_TMP [safe::setSyncMode]
        safe::setSyncMode 1
    }
    tcl::tm::path add [file join $TestsDir auto0 modules]
    set i [safe::interpCreate]
    tcl::tm::path remove [file join $TestsDir auto0 modules]
    interp eval $i {
        package forget mod1::test1
        catch {namespace delete ::mod1}
    }
} -body {
    # Should raise an error (module ancestor directory issue)
    set code1 [catch {interp eval $i {package require test1}} msg1]
    # Should not raise an error
    set code2 [catch {interp eval $i {package require mod1::test1}} msg2]
    return [list $code1 $msg1 $code2]
} -cleanup {
    safe::interpDelete $i
    if {$SyncExists} {
        safe::setSyncMode $SyncVal_TMP
    }
} -result {1 {can't find package test1} 0}

###  8. Test source control on file name.

test safe-8.1 {safe source control on file} -setup {
    set i "a"
    catch {safe::interpDelete $i}
} -body {
    safe::interpCreate $i
    $i eval {source}
} -returnCodes error -cleanup {
    safe::interpDelete $i
    unset i
} -result {wrong # args: should be "source ?-encoding E? fileName"}
test safe-8.2 {safe source control on file} -setup {
    set i "a"
    catch {safe::interpDelete $i}
} -body {
    safe::interpCreate $i
    $i eval {source a b c d e}
} -returnCodes error -cleanup {
    safe::interpDelete $i
    unset i
} -result {wrong # args: should be "source ?-encoding E? fileName"}
test safe-8.3 {safe source control on file} -setup {
    set i "a"
    catch {safe::interpDelete $i}
    set log {}
    proc safe-test-log {str} {lappend ::log $str}
    set prevlog [safe::setLogCmd]
} -body {
    safe::interpCreate $i
    safe::setLogCmd safe-test-log
    list [catch {$i eval {source .}} msg] $msg $log
} -cleanup {
    safe::setLogCmd $prevlog
    safe::interpDelete $i
    rename safe-test-log {}
    unset i log
} -result {1 {permission denied} {{ERROR for child a : ".": is a directory}}}
test safe-8.4 {safe source control on file} -setup {
    set i "a"
    catch {safe::interpDelete $i}
    set log {}
    proc safe-test-log {str} {global log; lappend log $str}
    set prevlog [safe::setLogCmd]
} -body {
    safe::interpCreate $i
    safe::setLogCmd safe-test-log
    list [catch {$i eval {source /abc/def}} msg] $msg $log
} -cleanup {
    safe::setLogCmd $prevlog
    safe::interpDelete $i
    rename safe-test-log {}
    unset i log
} -result {1 {permission denied} {{ERROR for child a : "/abc/def": not in access_path}}}
test safe-8.5 {safe source control on file} -setup {
    set i "a"
    catch {safe::interpDelete $i}
    set log {}
    proc safe-test-log {str} {global log; lappend log $str}
    set prevlog [safe::setLogCmd]
} -body {
    # This tested filename == *.tcl or tclIndex, but that restriction was
    # removed in 8.4a4 - hobbs
    safe::interpCreate $i
    safe::setLogCmd safe-test-log
    list [catch {
	$i eval {source [file join [info lib] blah]}
    } msg] $msg $log
} -cleanup {
    safe::setLogCmd $prevlog
    safe::interpDelete $i
    rename safe-test-log {}
    unset i log
} -result [list 1 {no such file or directory} [list "ERROR for child a : [file join [info library] blah]:no such file or directory"]]
test safe-8.6 {safe source control on file} -setup {
    set i "a"
    catch {safe::interpDelete $i}
    set log {}
    proc safe-test-log {str} {global log; lappend log $str}
    set prevlog [safe::setLogCmd]
} -body {
    safe::interpCreate $i
    safe::setLogCmd safe-test-log
    list [catch {
	$i eval {source [file join [info lib] blah.tcl]}
    } msg] $msg $log
} -cleanup {
    safe::setLogCmd $prevlog
    safe::interpDelete $i
    rename safe-test-log {}
    unset i log
} -result [list 1 {no such file or directory} [list "ERROR for child a : [file join [info library] blah.tcl]:no such file or directory"]]
test safe-8.7 {safe source control on file} -setup {
    set i "a"
    catch {safe::interpDelete $i}
    set log {}
    proc safe-test-log {str} {global log; lappend log $str}
    set prevlog [safe::setLogCmd]
} -body {
    safe::interpCreate $i
    # This tested length of filename, but that restriction was removed in
    # 8.4a4 - hobbs
    safe::setLogCmd safe-test-log
    list [catch {
	$i eval {source [file join [info lib] xxxxxxxxxxx.tcl]}
    } msg] $msg $log
} -cleanup {
    safe::setLogCmd $prevlog
    safe::interpDelete $i
    rename safe-test-log {}
    unset i log
} -result [list 1 {no such file or directory} [list "ERROR for child a : [file join [info library] xxxxxxxxxxx.tcl]:no such file or directory"]]
test safe-8.8 {safe source forbids -rsrc} emptyTest {
    # Disabled this test.  It was only useful for long unsupported
    # Mac OS 9 systems. [Bug 860a9f1945]
} {}
test safe-8.9 {safe source and return} -setup {
    set i "a"
    set returnScript [makeFile {return "ok"} return.tcl]
    catch {safe::interpDelete $i}
} -body {
    safe::interpCreate $i
    set token [safe::interpAddToAccessPath $i [file dirname $returnScript]]
    $i eval [list source $token/[file tail $returnScript]]
} -cleanup {
    catch {safe::interpDelete $i}
    removeFile $returnScript
    unset i
} -result ok
test safe-8.10 {safe source and return} -setup {
    set i "a"
    set returnScript [makeFile {return -level 2 "ok"} return.tcl]
    catch {safe::interpDelete $i}
} -body {
    safe::interpCreate $i
    set token [safe::interpAddToAccessPath $i [file dirname $returnScript]]
    $i eval [list apply {filename {
	source $filename
	error boom
    }} $token/[file tail $returnScript]]
} -cleanup {
    catch {safe::interpDelete $i}
    removeFile $returnScript
    unset i
} -result ok

###  9. Assorted options, including changes to option values.
###     If Sync Mode is on, a corresponding test with Sync Mode off is 19.*

test safe-9.1 {safe interps' deleteHook} -setup {
    set i "a"
    catch {safe::interpDelete $i}
    set res {}
} -body {
    proc testDelHook {args} {
	global res
	# the interp still exists at that point
	interp eval a {set delete 1}
	# mark that we've been here (successfully)
	set res $args
    }
    safe::interpCreate $i -deleteHook "testDelHook arg1 arg2"
    list [interp eval $i exit] $res
} -cleanup {
    catch {rename testDelHook {}}
    unset i res
} -result {{} {arg1 arg2 a}}
test safe-9.2 {safe interps' error in deleteHook} -setup {
    set i "a"
    catch {safe::interpDelete $i}
    set res {}
    set log {}
    proc safe-test-log {str} {lappend ::log $str}
    set prevlog [safe::setLogCmd]
} -body {
    proc testDelHook {args} {
	global res
	# the interp still exists at that point
	interp eval a {set delete 1}
	# mark that we've been here (successfully)
	set res $args
	# create an exception
	error "being catched"
    }
    safe::interpCreate $i -deleteHook "testDelHook arg1 arg2"
    safe::setLogCmd safe-test-log
    list [safe::interpDelete $i] $res $log
} -cleanup {
    safe::setLogCmd $prevlog
    catch {rename testDelHook {}}
    rename safe-test-log {}
    unset i log res
} -result {{} {arg1 arg2 a} {{NOTICE for child a : About to delete} {ERROR for child a : Delete hook error (being catched)} {NOTICE for child a : Deleted}}}
test safe-9.3 {dual specification of statics} -returnCodes error -body {
    safe::interpCreate -stat true -nostat
} -result {conflicting values given for -statics and -noStatics}
test safe-9.4 {dual specification of statics} {
    # no error shall occur
    safe::interpDelete [safe::interpCreate -stat false -nostat]
} {}
test safe-9.5 {dual specification of nested} -returnCodes error -body {
    safe::interpCreate -nested 0 -nestedload
} -result {conflicting values given for -nested and -nestedLoadOk}
test safe-9.6 {interpConfigure widget like behaviour} -body {
   # this test shall work, don't try to "fix it" unless you *really* know what
   # you are doing (ie you are me :p) -- dl
   list [set i [safe::interpCreate \
		    -noStatics \
		    -nestedLoadOk \
		    -deleteHook {foo bar}]
         safe::interpConfigure $i -accessPath /foo/bar
         safe::interpConfigure $i]\
	[safe::interpConfigure $i -aCCess]\
	[safe::interpConfigure $i -nested]\
	[safe::interpConfigure $i -statics]\
	[safe::interpConfigure $i -DEL]\
	[safe::interpConfigure $i -accessPath /blah -statics 1
	 safe::interpConfigure $i]\
	[safe::interpConfigure $i -deleteHook toto -nosta -nested 0
	 safe::interpConfigure $i]
} -cleanup {
    safe::interpDelete $i
} -match glob -result {{-accessPath * -statics 0 -nested 1 -deleteHook {foo bar}}\
        {-accessPath *} {-nested 1} {-statics 0} {-deleteHook {foo bar}}\
        {-accessPath * -statics 1 -nested 1 -deleteHook {foo bar}}\
        {-accessPath * -statics 0 -nested 0 -deleteHook toto}}
test safe-9.7 {interpConfigure widget like behaviour (demystified)} -body {
   # this test shall work, believed equivalent to 9.6
    set i [safe::interpCreate \
	    -noStatics \
	    -nestedLoadOk \
	    -deleteHook {foo bar}]
	   safe::interpConfigure $i -accessPath /foo/bar
    set a [safe::interpConfigure $i]
    set b [safe::interpConfigure $i -aCCess]
    set c [safe::interpConfigure $i -nested]
    set d [safe::interpConfigure $i -statics]
    set e [safe::interpConfigure $i -DEL]
	   safe::interpConfigure $i -accessPath /blah -statics 1
    set f [safe::interpConfigure $i]
	   safe::interpConfigure $i -deleteHook toto -nosta -nested 0
    set g [safe::interpConfigure $i]

    list $a $b $c $d $e $f $g
} -cleanup {
    safe::interpDelete $i
    unset -nocomplain a b c d e f g i
} -match glob -result {{-accessPath * -statics 0 -nested 1 -deleteHook {foo bar}}\
        {-accessPath *} {-nested 1} {-statics 0} {-deleteHook {foo bar}}\
        {-accessPath * -statics 1 -nested 1 -deleteHook {foo bar}}\
        {-accessPath * -statics 0 -nested 0 -deleteHook toto}}
test safe-9.8 {autoloading commands indexed in tclIndex files, Sync Mode on} -setup {
    set SyncExists [expr {[info commands ::safe::setSyncMode] ne {}}]
    if {$SyncExists} {
        set SyncVal_TMP [safe::setSyncMode]
        safe::setSyncMode 1
    }
} -body {
    set i [safe::interpCreate -accessPath [list $tcl_library \
                                            [file join $TestsDir auto0 auto1] \
                                            [file join $TestsDir auto0 auto2]]]
    # Inspect.
    set confA [safe::interpConfigure $i]
    set mappA [mapList $PathMapp [dict get $confA -accessPath]]
    set path1 [::safe::interpFindInAccessPath $i [file join $TestsDir auto0 auto1]]
    set path2 [::safe::interpFindInAccessPath $i [file join $TestsDir auto0 auto2]]

    # Load and run the commands.
    set code1 [catch {interp eval $i {report1}} msg1]
    set code2 [catch {interp eval $i {report2}} msg2]

    list $path1 $path2 -- $code1 $msg1 $code2 $msg2 -- $mappA
} -cleanup {
    safe::interpDelete $i
    if {$SyncExists} {
        safe::setSyncMode $SyncVal_TMP
    }
} -match glob -result {{$p(:1:)} {$p(:2:)} -- 0 ok1 0 ok2 --\
        {TCLLIB TESTSDIR/auto0/auto1 TESTSDIR/auto0/auto2*}}
test safe-9.9 {interpConfigure change the access path; tclIndex commands unaffected by token rearrangement (dummy test of doreset), Sync Mode on} -setup {
    set SyncExists [expr {[info commands ::safe::setSyncMode] ne {}}]
    if {$SyncExists} {
        set SyncVal_TMP [safe::setSyncMode]
        safe::setSyncMode 1
    }
} -body {
    set i [safe::interpCreate -accessPath [list $tcl_library \
                                            [file join $TestsDir auto0 auto1] \
                                            [file join $TestsDir auto0 auto2]]]
    # Inspect.
    set confA [safe::interpConfigure $i]
    set mappA [mapList $PathMapp [dict get $confA -accessPath]]
    set path1 [::safe::interpFindInAccessPath $i [file join $TestsDir auto0 auto1]]
    set path2 [::safe::interpFindInAccessPath $i [file join $TestsDir auto0 auto2]]

    # Load auto_load data.
    interp eval $i {catch nonExistentCommand}

    # Load and run the commands.
    # This guarantees the test will pass even if the tokens are swapped.
    set code1 [catch {interp eval $i {report1}} msg1]
    set code2 [catch {interp eval $i {report2}} msg2]

    # Rearrange access path.  Swap tokens {$p(:1:)} and {$p(:2:)}.
    safe::interpConfigure $i -accessPath [list $tcl_library \
                                           [file join $TestsDir auto0 auto2] \
                                           [file join $TestsDir auto0 auto1]]
    # Inspect.
    set confB [safe::interpConfigure $i]
    set mappB [mapList $PathMapp [dict get $confB -accessPath]]
    set path3 [::safe::interpFindInAccessPath $i [file join $TestsDir auto0 auto1]]
    set path4 [::safe::interpFindInAccessPath $i [file join $TestsDir auto0 auto2]]

    # Run the commands.
    set code3 [catch {interp eval $i {report1}} msg3]
    set code4 [catch {interp eval $i {report2}} msg4]

    list $path1 $path2 -- $path3 $path4 -- $code3 $msg3 $code4 $msg4 -- $mappA -- $mappB
} -cleanup {
    safe::interpDelete $i
    if {$SyncExists} {
        safe::setSyncMode $SyncVal_TMP
    }
} -match glob -result {{$p(:1:)} {$p(:2:)} -- {$p(:2:)} {$p(:1:)} -- 0 ok1 0 ok2 --\
        {TCLLIB TESTSDIR/auto0/auto1 TESTSDIR/auto0/auto2*} --\
        {TCLLIB TESTSDIR/auto0/auto2 TESTSDIR/auto0/auto1*}}
test safe-9.10 {interpConfigure change the access path; tclIndex commands unaffected by token rearrangement (actual test of doreset), Sync Mode on} -setup {
    set SyncExists [expr {[info commands ::safe::setSyncMode] ne {}}]
    if {$SyncExists} {
        set SyncVal_TMP [safe::setSyncMode]
        safe::setSyncMode 1
    }
} -body {
    set i [safe::interpCreate -accessPath [list $tcl_library \
                                            [file join $TestsDir auto0 auto1] \
                                            [file join $TestsDir auto0 auto2]]]
    # Inspect.
    set confA [safe::interpConfigure $i]
    set mappA [mapList $PathMapp [dict get $confA -accessPath]]
    set path1 [::safe::interpFindInAccessPath $i [file join $TestsDir auto0 auto1]]
    set path2 [::safe::interpFindInAccessPath $i [file join $TestsDir auto0 auto2]]

    # Load auto_load data.
    interp eval $i {catch nonExistentCommand}

    # Do not load the commands.  With the tokens swapped, the test
    # will pass only if the Safe Base has called auto_reset.

    # Rearrange access path.  Swap tokens {$p(:1:)} and {$p(:2:)}.
    safe::interpConfigure $i -accessPath [list $tcl_library \
                                           [file join $TestsDir auto0 auto2] \
                                           [file join $TestsDir auto0 auto1]]
    # Inspect.
    set confB [safe::interpConfigure $i]
    set mappB [mapList $PathMapp [dict get $confB -accessPath]]
    set path3 [::safe::interpFindInAccessPath $i [file join $TestsDir auto0 auto1]]
    set path4 [::safe::interpFindInAccessPath $i [file join $TestsDir auto0 auto2]]

    # Load and run the commands.
    set code3 [catch {interp eval $i {report1}} msg3]
    set code4 [catch {interp eval $i {report2}} msg4]

    list $path1 $path2 -- $path3 $path4 -- $code3 $msg3 $code4 $msg4 -- $mappA -- $mappB
} -cleanup {
    safe::interpDelete $i
    if {$SyncExists} {
        safe::setSyncMode $SyncVal_TMP
    }
} -match glob -result {{$p(:1:)} {$p(:2:)} -- {$p(:2:)} {$p(:1:)} --\
        0 ok1 0 ok2 --\
        {TCLLIB TESTSDIR/auto0/auto1 TESTSDIR/auto0/auto2*} --\
        {TCLLIB TESTSDIR/auto0/auto2 TESTSDIR/auto0/auto1*}}
test safe-9.11 {interpConfigure change the access path; pkgIndex.tcl packages unaffected by token rearrangement, Sync Mode on} -setup {
    set SyncExists [expr {[info commands ::safe::setSyncMode] ne {}}]
    if {$SyncExists} {
        set SyncVal_TMP [safe::setSyncMode]
        safe::setSyncMode 1
    }
} -body {
    # For complete correspondence to safe-9.10opt, include auto0 in access path.
    set i [safe::interpCreate -accessPath [list $tcl_library \
                                            [file join $TestsDir auto0] \
                                            [file join $TestsDir auto0 auto1] \
                                            [file join $TestsDir auto0 auto2]]]
    # Inspect.
    set confA [safe::interpConfigure $i]
    set mappA [mapList $PathMapp [dict get $confA -accessPath]]
    set path0 [::safe::interpFindInAccessPath $i [file join $TestsDir auto0]]
    set path1 [::safe::interpFindInAccessPath $i [file join $TestsDir auto0 auto1]]
    set path2 [::safe::interpFindInAccessPath $i [file join $TestsDir auto0 auto2]]

    # Load pkgIndex.tcl data.
    catch {interp eval $i {package require NOEXIST}}

    # Rearrange access path.  Swap tokens {$p(:2:)} and {$p(:3:)}.
    # This would have no effect because the records in Pkg of these directories
    # were from access as children of {$p(:1:)}.
    safe::interpConfigure $i -accessPath [list $tcl_library \
                                           [file join $TestsDir auto0] \
                                           [file join $TestsDir auto0 auto2] \
                                           [file join $TestsDir auto0 auto1]]
    # Inspect.
    set confB [safe::interpConfigure $i]
    set mappB [mapList $PathMapp [dict get $confB -accessPath]]
    set path3 [::safe::interpFindInAccessPath $i [file join $TestsDir auto0 auto1]]
    set path4 [::safe::interpFindInAccessPath $i [file join $TestsDir auto0 auto2]]

    # Try to load the packages and run a command from each one.
    set code3 [catch {interp eval $i {package require SafeTestPackage1}} msg3 opts3]
    set code4 [catch {interp eval $i {package require SafeTestPackage2}} msg4 opts4]
    set code5 [catch {interp eval $i {HeresPackage1}} msg5 opts5]
    set code6 [catch {interp eval $i {HeresPackage2}} msg6 opts6]

    list $path1 $path2 -- $path3 $path4 -- $code3 $msg3 $code4 $msg4 -- \
         $mappA -- $mappB -- $code5 $msg5 $code6 $msg6
} -cleanup {
    safe::interpDelete $i
    if {$SyncExists} {
        safe::setSyncMode $SyncVal_TMP
    }
} -match glob -result {{$p(:2:)} {$p(:3:)} -- {$p(:3:)} {$p(:2:)} -- 0 1.2.3 0 2.3.4 --\
        {TCLLIB TESTSDIR/auto0 TESTSDIR/auto0/auto1 TESTSDIR/auto0/auto2*} --\
        {TCLLIB TESTSDIR/auto0 TESTSDIR/auto0/auto2 TESTSDIR/auto0/auto1*} --\
        0 OK1 0 OK2}
test safe-9.12 {interpConfigure change the access path; pkgIndex.tcl packages unaffected by token rearrangement, safe-9.11 without path auto0, Sync Mode on} -setup {
    set SyncExists [expr {[info commands ::safe::setSyncMode] ne {}}]
    if {$SyncExists} {
        set SyncVal_TMP [safe::setSyncMode]
        safe::setSyncMode 1
    }
} -body {
    set i [safe::interpCreate -accessPath [list $tcl_library \
                                            [file join $TestsDir auto0 auto1] \
                                            [file join $TestsDir auto0 auto2]]]
    # Inspect.
    set confA [safe::interpConfigure $i]
    set mappA [mapList $PathMapp [dict get $confA -accessPath]]
    set path1 [::safe::interpFindInAccessPath $i [file join $TestsDir auto0 auto1]]
    set path2 [::safe::interpFindInAccessPath $i [file join $TestsDir auto0 auto2]]

    # Load pkgIndex.tcl data.
    catch {interp eval $i {package require NOEXIST}}

    # Rearrange access path.  Swap tokens {$p(:1:)} and {$p(:2:)}.
    safe::interpConfigure $i -accessPath [list $tcl_library \
                                           [file join $TestsDir auto0 auto2] \
                                           [file join $TestsDir auto0 auto1]]
    # Inspect.
    set confB [safe::interpConfigure $i]
    set mappB [mapList $PathMapp [dict get $confB -accessPath]]
    set path3 [::safe::interpFindInAccessPath $i [file join $TestsDir auto0 auto1]]
    set path4 [::safe::interpFindInAccessPath $i [file join $TestsDir auto0 auto2]]

    # Try to load the packages and run a command from each one.
    set code3 [catch {interp eval $i {package require SafeTestPackage1}} msg3 opts3]
    set code4 [catch {interp eval $i {package require SafeTestPackage2}} msg4 opts4]
    set code5 [catch {interp eval $i {HeresPackage1}} msg5 opts5]
    set code6 [catch {interp eval $i {HeresPackage2}} msg6 opts6]

    list $path1 $path2 -- $path3 $path4 -- $code3 $msg3 $code4 $msg4 -- \
            $mappA -- $mappB -- \
            $code5 $msg5 $code6 $msg6
} -cleanup {
    safe::interpDelete $i
    if {$SyncExists} {
        safe::setSyncMode $SyncVal_TMP
    }
} -match glob -result {{$p(:1:)} {$p(:2:)} -- {$p(:2:)} {$p(:1:)} --\
        0 1.2.3 0 2.3.4 --\
        {TCLLIB TESTSDIR/auto0/auto1 TESTSDIR/auto0/auto2*} --\
        {TCLLIB TESTSDIR/auto0/auto2 TESTSDIR/auto0/auto1*} --\
        0 OK1 0 OK2}
test safe-9.13 {interpConfigure change the access path; pkgIndex.tcl packages fail if directory de-listed, Sync Mode on} -setup {
    set SyncExists [expr {[info commands ::safe::setSyncMode] ne {}}]
    if {$SyncExists} {
        set SyncVal_TMP [safe::setSyncMode]
        safe::setSyncMode 1
    }
} -body {
    set i [safe::interpCreate -accessPath [list $tcl_library \
                                            [file join $TestsDir auto0 auto1] \
                                            [file join $TestsDir auto0 auto2]]]
    # Inspect.
    set confA [safe::interpConfigure $i]
    set mappA [mapList $PathMapp [dict get $confA -accessPath]]
    set path1 [::safe::interpFindInAccessPath $i [file join $TestsDir auto0 auto1]]
    set path2 [::safe::interpFindInAccessPath $i [file join $TestsDir auto0 auto2]]

    # Load pkgIndex.tcl data.
    catch {interp eval $i {package require NOEXIST}}

    # Limit access path.  Remove tokens {$p(:1:)} and {$p(:2:)}.
    safe::interpConfigure $i -accessPath [list $tcl_library]

    # Inspect.
    set confB [safe::interpConfigure $i]
    set mappB [mapList $PathMapp [dict get $confB -accessPath]]
    set code4 [catch {::safe::interpFindInAccessPath $i [file join $TestsDir auto0 auto1]} path4]
    set code5 [catch {::safe::interpFindInAccessPath $i [file join $TestsDir auto0 auto2]} path5]

    # Try to load the packages.
    set code3 [catch {interp eval $i {package require SafeTestPackage1}} msg3]
    set code6 [catch {interp eval $i {package require SafeTestPackage2}} msg6]

    list $path1 $path2 -- $code4 $path4 -- $code5 $path5 -- $code3 $code6 -- \
            $mappA -- $mappB
} -cleanup {
    safe::interpDelete $i
    if {$SyncExists} {
        safe::setSyncMode $SyncVal_TMP
    }
} -match glob -result {{$p(:1:)} {$p(:2:)} -- 1 {* not found in access path} --\
        1 {* not found in access path} -- 1 1 --\
        {TCLLIB TESTSDIR/auto0/auto1 TESTSDIR/auto0/auto2*} -- {TCLLIB*}}
test safe-9.20 {check module loading, Sync Mode on} -setup {
    set SyncExists [expr {[info commands ::safe::setSyncMode] ne {}}]
    if {$SyncExists} {
        set SyncVal_TMP [safe::setSyncMode]
        safe::setSyncMode 1
    }
    set oldTm [tcl::tm::path list]
    foreach path $oldTm {
        tcl::tm::path remove $path
    }
    tcl::tm::path add [file join $TestsDir auto0 modules]
} -body {
    set i [safe::interpCreate -accessPath [list $tcl_library]]

    # Inspect.
    set confA [safe::interpConfigure $i]
    set sortA [mapAndSortList $PathMapp [dict get $confA -accessPath]]
    set modsA [interp eval $i {tcl::tm::path list}]
    set path0 [::safe::interpFindInAccessPath $i [file join $TestsDir auto0 modules]]
    set path1 [::safe::interpFindInAccessPath $i [file join $TestsDir auto0 modules mod1]]
    set path2 [::safe::interpFindInAccessPath $i [file join $TestsDir auto0 modules mod2]]

    # Try to load the packages and run a command from each one.
    set code0 [catch {interp eval $i {package require test0}} msg0]
    set code1 [catch {interp eval $i {package require mod1::test1}} msg1]
    set code2 [catch {interp eval $i {package require mod2::test2}} msg2]
    set out0  [interp eval $i {test0::try0}]
    set out1  [interp eval $i {mod1::test1::try1}]
    set out2  [interp eval $i {mod2::test2::try2}]

    list [lsort [list $path0 $path1 $path2]] -- $modsA -- \
            $code0 $msg0 $code1 $msg1 $code2 $msg2 -- $sortA -- $out0 $out1 $out2
} -cleanup {
    tcl::tm::path remove [file join $TestsDir auto0 modules]
    foreach path [lreverse $oldTm] {
        tcl::tm::path add $path
    }
    safe::interpDelete $i
    if {$SyncExists} {
        safe::setSyncMode $SyncVal_TMP
    }
} -match glob -result {{{$p(:1:)} {$p(:2:)} {$p(:3:)}} -- {{$p(:1:)}} --\
        0 0.5 0 1.0 0 2.0 --\
        {TCLLIB TESTSDIR/auto0/modules TESTSDIR/auto0/modules/mod1\
         TESTSDIR/auto0/modules/mod2} -- res0 res1 res2}
# - The command safe::InterpSetConfig adds the parent's [tcl::tm::list] in
#   tokenized form to the child's access path, and then adds all the
#   descendants, discovered recursively by using glob.
# - The order of the directories in the list returned by glob is system-dependent,
#   and therefore this is true also for (a) the order of token assignment to
#   descendants of the [tcl::tm::list] roots; and (b) the order of those same
#   directories in the access path.  Both those things must be sorted before
#   comparing with expected results.  The test is therefore not totally strict,
#   but will notice missing or surplus directories.
test safe-9.21 {interpConfigure change the access path; check module loading, Sync Mode on; stale data case 1} -setup {
    set SyncExists [expr {[info commands ::safe::setSyncMode] ne {}}]
    if {$SyncExists} {
        set SyncVal_TMP [safe::setSyncMode]
        safe::setSyncMode 1
    }
    set oldTm [tcl::tm::path list]
    foreach path $oldTm {
        tcl::tm::path remove $path
    }
    tcl::tm::path add [file join $TestsDir auto0 modules]
} -body {
    set i [safe::interpCreate -accessPath [list $tcl_library]]

    # Inspect.
    set confA [safe::interpConfigure $i]
    set sortA [mapAndSortList $PathMapp [dict get $confA -accessPath]]
    set modsA [interp eval $i {tcl::tm::path list}]
    set path0 [::safe::interpFindInAccessPath $i [file join $TestsDir auto0 modules]]
    set path1 [::safe::interpFindInAccessPath $i [file join $TestsDir auto0 modules mod1]]
    set path2 [::safe::interpFindInAccessPath $i [file join $TestsDir auto0 modules mod2]]

    # Add to access path.
    # This injects more tokens, pushing modules to higher token numbers.
    safe::interpConfigure $i -accessPath [list $tcl_library \
                                           [file join $TestsDir auto0 auto1] \
                                           [file join $TestsDir auto0 auto2]]
    # Inspect.
    set confB [safe::interpConfigure $i]
    set sortB [mapAndSortList $PathMapp [dict get $confB -accessPath]]
    set modsB [interp eval $i {tcl::tm::path list}]
    set path3 [::safe::interpFindInAccessPath $i [file join $TestsDir auto0 modules]]
    set path4 [::safe::interpFindInAccessPath $i [file join $TestsDir auto0 modules mod1]]
    set path5 [::safe::interpFindInAccessPath $i [file join $TestsDir auto0 modules mod2]]

    # Load pkg data.
    catch {interp eval $i {package require NOEXIST}}
    catch {interp eval $i {package require mod1::NOEXIST}}
    catch {interp eval $i {package require mod2::NOEXIST}}

    # Try to load the packages and run a command from each one.
    set code0 [catch {interp eval $i {package require test0}} msg0]
    set code1 [catch {interp eval $i {package require mod1::test1}} msg1]
    set code2 [catch {interp eval $i {package require mod2::test2}} msg2]
    set out0  [interp eval $i {test0::try0}]
    set out1  [interp eval $i {mod1::test1::try1}]
    set out2  [interp eval $i {mod2::test2::try2}]

    list [lsort [list $path0 $path1 $path2]] -- $modsA -- \
            [lsort [list $path3 $path4 $path5]] -- $modsB -- \
            $code0 $msg0 $code1 $msg1 $code2 $msg2 -- $sortA -- $sortB -- \
            $out0 $out1 $out2
} -cleanup {
    tcl::tm::path remove [file join $TestsDir auto0 modules]
    foreach path [lreverse $oldTm] {
        tcl::tm::path add $path
    }
    safe::interpDelete $i
    if {$SyncExists} {
        safe::setSyncMode $SyncVal_TMP
    }
} -match glob -result {{{$p(:1:)} {$p(:2:)} {$p(:3:)}} -- {{$p(:1:)}} --\
        {{$p(:3:)} {$p(:4:)} {$p(:5:)}} -- {{$p(:3:)}} --\
        0 0.5 0 1.0 0 2.0 --\
        {TCLLIB TESTSDIR/auto0/modules TESTSDIR/auto0/modules/mod1\
         TESTSDIR/auto0/modules/mod2} --\
        {TCLLIB TESTSDIR/auto0/auto1 TESTSDIR/auto0/auto2 TESTSDIR/auto0/modules\
         TESTSDIR/auto0/modules/mod1 TESTSDIR/auto0/modules/mod2} --\
        res0 res1 res2}
# See comments on lsort after test safe-9.20.
test safe-9.22 {interpConfigure change the access path; check module loading, Sync Mode on; stale data case 0} -setup {
    set SyncExists [expr {[info commands ::safe::setSyncMode] ne {}}]
    if {$SyncExists} {
        set SyncVal_TMP [safe::setSyncMode]
        safe::setSyncMode 1
    }
    set oldTm [tcl::tm::path list]
    foreach path $oldTm {
        tcl::tm::path remove $path
    }
    tcl::tm::path add [file join $TestsDir auto0 modules]
} -body {
    set i [safe::interpCreate -accessPath [list $tcl_library]]

    # Inspect.
    set confA [safe::interpConfigure $i]
    set sortA [mapAndSortList $PathMapp [dict get $confA -accessPath]]
    set modsA [interp eval $i {tcl::tm::path list}]
    set path0 [::safe::interpFindInAccessPath $i [file join $TestsDir auto0 modules]]
    set path1 [::safe::interpFindInAccessPath $i [file join $TestsDir auto0 modules mod1]]
    set path2 [::safe::interpFindInAccessPath $i [file join $TestsDir auto0 modules mod2]]

    # Add to access path.
    # This injects more tokens, pushing modules to higher token numbers.
    safe::interpConfigure $i -accessPath [list $tcl_library \
                                          [file join $TestsDir auto0 auto1] \
                                          [file join $TestsDir auto0 auto2]]
    # Inspect.
    set confB [safe::interpConfigure $i]
    set sortB [mapAndSortList $PathMapp [dict get $confB -accessPath]]
    set modsB [interp eval $i {tcl::tm::path list}]
    set path3 [::safe::interpFindInAccessPath $i [file join $TestsDir auto0 modules]]
    set path4 [::safe::interpFindInAccessPath $i [file join $TestsDir auto0 modules mod1]]
    set path5 [::safe::interpFindInAccessPath $i [file join $TestsDir auto0 modules mod2]]

    # Try to load the packages and run a command from each one.
    set code0 [catch {interp eval $i {package require test0}} msg0]
    set code1 [catch {interp eval $i {package require mod1::test1}} msg1]
    set code2 [catch {interp eval $i {package require mod2::test2}} msg2]
    set out0  [interp eval $i {test0::try0}]
    set out1  [interp eval $i {mod1::test1::try1}]
    set out2  [interp eval $i {mod2::test2::try2}]

    list [lsort [list $path0 $path1 $path2]] -- $modsA -- \
            [lsort [list $path3 $path4 $path5]] -- $modsB -- \
            $code0 $msg0 $code1 $msg1 $code2 $msg2 -- $sortA -- $sortB -- \
            $out0 $out1 $out2
} -cleanup {
    tcl::tm::path remove [file join $TestsDir auto0 modules]
    foreach path [lreverse $oldTm] {
        tcl::tm::path add $path
    }
    safe::interpDelete $i
    if {$SyncExists} {
        safe::setSyncMode $SyncVal_TMP
    }
} -match glob -result {{{$p(:1:)} {$p(:2:)} {$p(:3:)}} -- {{$p(:1:)}} --\
        {{$p(:3:)} {$p(:4:)} {$p(:5:)}} -- {{$p(:3:)}} --\
        0 0.5 0 1.0 0 2.0 --\
        {TCLLIB TESTSDIR/auto0/modules TESTSDIR/auto0/modules/mod1\
         TESTSDIR/auto0/modules/mod2} --\
        {TCLLIB TESTSDIR/auto0/auto1 TESTSDIR/auto0/auto2 TESTSDIR/auto0/modules\
         TESTSDIR/auto0/modules/mod1 TESTSDIR/auto0/modules/mod2} --\
        res0 res1 res2}
# See comments on lsort after test safe-9.20.
test safe-9.23 {interpConfigure change the access path; check module loading, Sync Mode on; stale data case 3} -setup {
    set SyncExists [expr {[info commands ::safe::setSyncMode] ne {}}]
    if {$SyncExists} {
        set SyncVal_TMP [safe::setSyncMode]
        safe::setSyncMode 1
    }
    set oldTm [tcl::tm::path list]
    foreach path $oldTm {
        tcl::tm::path remove $path
    }
    tcl::tm::path add [file join $TestsDir auto0 modules]
} -body {
    set i [safe::interpCreate -accessPath [list $tcl_library]]

    # Inspect.
    set confA [safe::interpConfigure $i]
    set sortA [mapAndSortList $PathMapp [dict get $confA -accessPath]]
    set modsA [interp eval $i {tcl::tm::path list}]
    set path0 [::safe::interpFindInAccessPath $i [file join $TestsDir auto0 modules]]
    set path1 [::safe::interpFindInAccessPath $i [file join $TestsDir auto0 modules mod1]]
    set path2 [::safe::interpFindInAccessPath $i [file join $TestsDir auto0 modules mod2]]

    # Force the interpreter to acquire pkg data which will soon become stale.
    catch {interp eval $i {package require NOEXIST}}
    catch {interp eval $i {package require mod1::NOEXIST}}
    catch {interp eval $i {package require mod2::NOEXIST}}

    # Add to access path.
    # This injects more tokens, pushing modules to higher token numbers.
    safe::interpConfigure $i -accessPath [list $tcl_library \
                                           [file join $TestsDir auto0 auto1] \
                                           [file join $TestsDir auto0 auto2]]
    # Inspect.
    set confB [safe::interpConfigure $i]
    set sortB [mapAndSortList $PathMapp [dict get $confB -accessPath]]
    set modsB [interp eval $i {tcl::tm::path list}]
    set path3 [::safe::interpFindInAccessPath $i [file join $TestsDir auto0 modules]]
    set path4 [::safe::interpFindInAccessPath $i [file join $TestsDir auto0 modules mod1]]
    set path5 [::safe::interpFindInAccessPath $i [file join $TestsDir auto0 modules mod2]]

    # Refresh stale pkg data.
    catch {interp eval $i {package require NOEXIST}}
    catch {interp eval $i {package require mod1::NOEXIST}}
    catch {interp eval $i {package require mod2::NOEXIST}}

    # Try to load the packages and run a command from each one.
    set code0 [catch {interp eval $i {package require test0}} msg0]
    set code1 [catch {interp eval $i {package require mod1::test1}} msg1]
    set code2 [catch {interp eval $i {package require mod2::test2}} msg2]
    set out0  [interp eval $i {test0::try0}]
    set out1  [interp eval $i {mod1::test1::try1}]
    set out2  [interp eval $i {mod2::test2::try2}]

    list [lsort [list $path0 $path1 $path2]] -- $modsA -- \
            [lsort [list $path3 $path4 $path5]] -- $modsB -- \
            $code0 $msg0 $code1 $msg1 $code2 $msg2 -- $sortA -- $sortB -- \
            $out0 $out1 $out2
} -cleanup {
    tcl::tm::path remove [file join $TestsDir auto0 modules]
    foreach path [lreverse $oldTm] {
        tcl::tm::path add $path
    }
    safe::interpDelete $i
    if {$SyncExists} {
        safe::setSyncMode $SyncVal_TMP
    }
} -match glob -result {{{$p(:1:)} {$p(:2:)} {$p(:3:)}} -- {{$p(:1:)}} --\
        {{$p(:3:)} {$p(:4:)} {$p(:5:)}} -- {{$p(:3:)}} --\
        0 0.5 0 1.0 0 2.0 --\
        {TCLLIB TESTSDIR/auto0/modules TESTSDIR/auto0/modules/mod1\
         TESTSDIR/auto0/modules/mod2} --\
        {TCLLIB TESTSDIR/auto0/auto1 TESTSDIR/auto0/auto2 TESTSDIR/auto0/modules\
         TESTSDIR/auto0/modules/mod1 TESTSDIR/auto0/modules/mod2} --\
        res0 res1 res2}
# See comments on lsort after test safe-9.20.
test safe-9.24 {interpConfigure change the access path; check module loading, Sync Mode on; stale data case 2 (worst case)} -setup {
    set SyncExists [expr {[info commands ::safe::setSyncMode] ne {}}]
    if {$SyncExists} {
        set SyncVal_TMP [safe::setSyncMode]
        safe::setSyncMode 1
    }
    set oldTm [tcl::tm::path list]
    foreach path $oldTm {
        tcl::tm::path remove $path
    }
    tcl::tm::path add [file join $TestsDir auto0 modules]
} -body {
    set i [safe::interpCreate -accessPath [list $tcl_library]]

    # Inspect.
    set confA [safe::interpConfigure $i]
    set sortA [mapAndSortList $PathMapp [dict get $confA -accessPath]]
    set modsA [interp eval $i {tcl::tm::path list}]
    set path0 [::safe::interpFindInAccessPath $i [file join $TestsDir auto0 modules]]
    set path1 [::safe::interpFindInAccessPath $i [file join $TestsDir auto0 modules mod1]]
    set path2 [::safe::interpFindInAccessPath $i [file join $TestsDir auto0 modules mod2]]

    # Force the interpreter to acquire pkg data which will soon become stale.
    catch {interp eval $i {package require NOEXIST}}
    catch {interp eval $i {package require mod1::NOEXIST}}
    catch {interp eval $i {package require mod2::NOEXIST}}

    # Add to access path.
    # This injects more tokens, pushing modules to higher token numbers.
    safe::interpConfigure $i -accessPath [list $tcl_library \
                                           [file join $TestsDir auto0 auto1] \
                                           [file join $TestsDir auto0 auto2]]
    # Inspect.
    set confB [safe::interpConfigure $i]
    set sortB [mapAndSortList $PathMapp [dict get $confB -accessPath]]
    set modsB [interp eval $i {tcl::tm::path list}]
    set path3 [::safe::interpFindInAccessPath $i [file join $TestsDir auto0 modules]]
    set path4 [::safe::interpFindInAccessPath $i [file join $TestsDir auto0 modules mod1]]
    set path5 [::safe::interpFindInAccessPath $i [file join $TestsDir auto0 modules mod2]]

    # Try to load the packages and run a command from each one.
    set code0 [catch {interp eval $i {package require test0}} msg0]
    set code1 [catch {interp eval $i {package require mod1::test1}} msg1]
    set code2 [catch {interp eval $i {package require mod2::test2}} msg2]
    set out0  [interp eval $i {test0::try0}]
    set out1  [interp eval $i {mod1::test1::try1}]
    set out2  [interp eval $i {mod2::test2::try2}]

    list [lsort [list $path0 $path1 $path2]] -- $modsA -- \
            [lsort [list $path3 $path4 $path5]] -- $modsB -- \
            $code0 $msg0 $code1 $msg1 $code2 $msg2 -- $sortA -- $sortB -- \
            $out0 $out1 $out2
} -cleanup {
    tcl::tm::path remove [file join $TestsDir auto0 modules]
    foreach path [lreverse $oldTm] {
        tcl::tm::path add $path
    }
    safe::interpDelete $i
    if {$SyncExists} {
        safe::setSyncMode $SyncVal_TMP
    }
} -match glob -result {{{$p(:1:)} {$p(:2:)} {$p(:3:)}} -- {{$p(:1:)}} --\
        {{$p(:3:)} {$p(:4:)} {$p(:5:)}} -- {{$p(:3:)}} --\
        0 0.5 0 1.0 0 2.0 --\
        {TCLLIB TESTSDIR/auto0/modules TESTSDIR/auto0/modules/mod1\
         TESTSDIR/auto0/modules/mod2} --\
        {TCLLIB TESTSDIR/auto0/auto1 TESTSDIR/auto0/auto2 TESTSDIR/auto0/modules\
         TESTSDIR/auto0/modules/mod1 TESTSDIR/auto0/modules/mod2} --\
        res0 res1 res2}
# See comments on lsort after test safe-9.20.

### 10. Test options -statics -nostatics -nested -nestedloadok

catch {teststaticlibrary Safepfx1 0 0}
test safe-10.1 {testing statics loading} -constraints tcl::test -setup {
    set i [safe::interpCreate]
} -body {
    interp eval $i {load {} Safepfx1}
} -returnCodes error -cleanup {
    safe::interpDelete $i
} -result {load of library for prefix Safepfx1 failed: cannot use library in a safe interpreter: no Safepfx1_SafeInit procedure}
test safe-10.1.1 {testing statics loading} -constraints tcl::test -setup {
    set i [safe::interpCreate]
} -body {
    catch {interp eval $i {load {} Safepfx1}} m o
    dict get $o -errorinfo
} -cleanup {
    unset -nocomplain m o
    safe::interpDelete $i
<<<<<<< HEAD
} -result {load of library for prefix Safepfx1 failed: cannot use library in a safe interpreter: no Safepfx1_SafeInit procedure
    ("interp eval" body line 59)
=======
} -result {load of binary library for package Safepkg1 failed: can't use package in a safe interpreter: no Safepkg1_SafeInit procedure
>>>>>>> 8237f3f4
    invoked from within
"load {} Safepfx1"
    invoked from within
"interp eval $i {load {} Safepfx1}"}
test safe-10.2 {testing statics loading / -nostatics} -constraints tcl::test -body {
    set i [safe::interpCreate -nostatics]
    interp eval $i {load {} Safepfx1}
} -returnCodes error -cleanup {
    safe::interpDelete $i
} -result {permission denied (static library)}
test safe-10.3 {testing nested statics loading / no nested by default} -setup {
    set i [safe::interpCreate]
} -constraints tcl::test -body {
    interp eval $i {interp create x; load {} Safepfx1 x}
} -returnCodes error -cleanup {
    safe::interpDelete $i
} -result {permission denied (nested load)}
test safe-10.4 {testing nested statics loading / -nestedloadok} -constraints tcl::test -body {
    set i [safe::interpCreate -nestedloadok]
    interp eval $i {interp create x; load {} Safepfx1 x}
} -returnCodes error -cleanup {
    safe::interpDelete $i
} -result {load of library for prefix Safepfx1 failed: cannot use library in a safe interpreter: no Safepfx1_SafeInit procedure}
test safe-10.4.1 {testing nested statics loading / -nestedloadok} -constraints tcl::test -body {
    set i [safe::interpCreate -nestedloadok]
    catch {interp eval $i {interp create x; load {} Safepfx1 x}} m o
    dict get $o -errorinfo
} -cleanup {
    unset -nocomplain m o
    safe::interpDelete $i
<<<<<<< HEAD
} -result {load of library for prefix Safepfx1 failed: cannot use library in a safe interpreter: no Safepfx1_SafeInit procedure
    ("interp eval" body line 59)
=======
} -result {load of binary library for package Safepkg1 failed: can't use package in a safe interpreter: no Safepkg1_SafeInit procedure
>>>>>>> 8237f3f4
    invoked from within
"load {} Safepfx1 x"
    invoked from within
"interp eval $i {interp create x; load {} Safepfx1 x}"}

### 11. Safe encoding.

test safe-11.1 {testing safe encoding} -setup {
    set i [safe::interpCreate]
} -body {
    interp eval $i encoding
} -returnCodes error -cleanup {
    safe::interpDelete $i
} -result {wrong # args: should be "encoding subcommand ?arg ...?"}
test safe-11.1a {testing safe encoding} -setup {
    set i [safe::interpCreate]
} -body {
    interp eval $i encoding foobar
} -returnCodes error -cleanup {
    safe::interpDelete $i
} -match glob -result {unknown or ambiguous subcommand "foobar": must be *}
test safe-11.2 {testing safe encoding} -setup {
    set i [safe::interpCreate]
} -body {
    interp eval $i encoding system cp775
} -returnCodes error -cleanup {
    safe::interpDelete $i
} -result {wrong # args: should be "encoding system"}
test safe-11.3 {testing safe encoding} -setup {
    set i [safe::interpCreate]
} -body {
    interp eval $i encoding system
} -cleanup {
    safe::interpDelete $i
} -result [encoding system]
test safe-11.4 {testing safe encoding} -setup {
    set i [safe::interpCreate]
} -body {
    interp eval $i encoding names
} -cleanup {
    safe::interpDelete $i
} -result [encoding names]
test safe-11.5 {testing safe encoding} -setup {
    set i [safe::interpCreate]
} -body {
    interp eval $i encoding convertfrom cp1258 foobar
} -cleanup {
    safe::interpDelete $i
} -result foobar
test safe-11.6 {testing safe encoding} -setup {
    set i [safe::interpCreate]
} -body {
    interp eval $i encoding convertto cp1258 foobar
} -cleanup {
    safe::interpDelete $i
} -result foobar
test safe-11.7 {testing safe encoding} -setup {
    set i [safe::interpCreate]
} -body {
    interp eval $i encoding convertfrom
} -returnCodes error -cleanup {
    safe::interpDelete $i
} -result {wrong # args: should be "encoding convertfrom ?-profile profile? ?-failindex var? encoding data" or "encoding convertfrom data"}
test safe-11.7.1 {testing safe encoding} -setup {
    set i [safe::interpCreate]
} -body {
    catch {interp eval $i encoding convertfrom} m o
    dict get $o -errorinfo
} -match glob -cleanup {
    unset -nocomplain m o
    safe::interpDelete $i
} -result {wrong # args: should be "encoding convertfrom ?-profile profile? ?-failindex var? encoding data" or "encoding convertfrom data"
    while executing
"encoding convertfrom"
    invoked from within
"encoding convertfrom"
    invoked from within
"interp eval $i encoding convertfrom"}
test safe-11.8 {testing safe encoding} -setup {
    set i [safe::interpCreate]
} -body {
    interp eval $i encoding convertto
} -returnCodes error -cleanup {
    safe::interpDelete $i
} -result {wrong # args: should be "encoding convertto ?-profile profile? ?-failindex var? encoding data" or "encoding convertto data"}
test safe-11.8.1 {testing safe encoding} -setup {
    set i [safe::interpCreate]
} -body {
    catch {interp eval $i encoding convertto} m o
    dict get $o -errorinfo
} -match glob -cleanup {
    unset -nocomplain m o
    safe::interpDelete $i
} -result {wrong # args: should be "encoding convertto ?-profile profile? ?-failindex var? encoding data" or "encoding convertto data"
    while executing
"encoding convertto"
    invoked from within
"encoding convertto"
    invoked from within
"interp eval $i encoding convertto"}

### 12. Safe glob.
###     More tests of glob in sections 13, 16.

test safe-12.1 {glob is restricted [Bug 2906841]} -setup {
    set i [safe::interpCreate]
} -body {
    $i eval glob ../*
} -returnCodes error -cleanup {
    safe::interpDelete $i
} -result "permission denied"
test safe-12.2 {glob is restricted [Bug 2906841]} -setup {
    set i [safe::interpCreate]
} -body {
    $i eval glob -directory .. *
} -returnCodes error -cleanup {
    safe::interpDelete $i
} -result "permission denied"
test safe-12.3 {glob is restricted [Bug 2906841]} -setup {
    set i [safe::interpCreate]
} -body {
    $i eval glob -join .. *
} -returnCodes error -cleanup {
    safe::interpDelete $i
} -result "permission denied"
test safe-12.4 {glob is restricted [Bug 2906841]} -setup {
    set i [safe::interpCreate]
} -body {
    $i eval glob -nocomplain ../*
} -cleanup {
    safe::interpDelete $i
} -result {}
test safe-12.5 {glob is restricted [Bug 2906841]} -setup {
    set i [safe::interpCreate]
} -body {
    $i eval glob -directory .. -nocomplain *
} -cleanup {
    safe::interpDelete $i
} -result {}
test safe-12.6 {glob is restricted [Bug 2906841]} -setup {
    set i [safe::interpCreate]
} -body {
    $i eval glob -nocomplain -join .. *
} -cleanup {
    safe::interpDelete $i
} -result {}
test safe-12.7 {glob is restricted} -setup {
    set i [safe::interpCreate]
} -body {
    $i eval glob *
} -returnCodes error -cleanup {
    safe::interpDelete $i
} -result {permission denied}

### 13. More tests for Safe base glob, with patches @ Bug 2964715
###     More tests of glob in sections 12, 16.

proc buildEnvironment {filename} {
    upvar 1 testdir testdir testdir2 testdir2 testfile testfile
    set testdir [makeDirectory deletethisdir]
    set testdir2 [makeDirectory deletemetoo $testdir]
    set testfile [makeFile {} $filename $testdir2]
}
proc buildEnvironment2 {filename} {
    upvar 1 testdir testdir testdir2 testdir2 testfile testfile
    upvar 1 testdir3 testdir3 testfile2 testfile2
    set testdir [makeDirectory deletethisdir]
    set testdir2 [makeDirectory deletemetoo $testdir]
    set testfile [makeFile {} $filename $testdir2]
    set testdir3 [makeDirectory deleteme $testdir]
    set testfile2 [makeFile {} $filename $testdir3]
}

test safe-13.1 {glob is restricted [Bug 2964715]} -setup {
    set i [safe::interpCreate]
} -body {
    $i eval glob *
} -returnCodes error -cleanup {
    safe::interpDelete $i
} -result {permission denied}
test safe-13.2 {mimic the valid glob call by ::tcl::tm::UnknownHandler [Bug 2964715]} -setup {
    set i [safe::interpCreate]
    buildEnvironment deleteme.tm
} -body {
    ::safe::interpAddToAccessPath $i $testdir2
    set result [$i eval glob -nocomplain -directory $testdir2 *.tm]
    if {$result eq [list $testfile]} {
        return "glob match"
    } else {
        return "no match: $result"
    }
} -cleanup {
    safe::interpDelete $i
    removeDirectory $testdir
} -result {glob match}
test safe-13.3 {cf 13.2 but test glob failure when -directory is outside access path [Bug 2964715]} -setup {
    set i [safe::interpCreate]
    buildEnvironment deleteme.tm
} -body {
    $i eval glob -directory $testdir2 *.tm
} -returnCodes error -cleanup {
    safe::interpDelete $i
    removeDirectory $testdir
} -result {permission denied}
test safe-13.4 {another valid glob call [Bug 2964715]} -setup {
    set i [safe::interpCreate]
    buildEnvironment deleteme.tm
} -body {
    ::safe::interpAddToAccessPath $i $testdir
    ::safe::interpAddToAccessPath $i $testdir2
    set result [$i eval \
	    glob -nocomplain -directory $testdir [file join deletemetoo *.tm]]
    if {$result eq [list $testfile]} {
        return "glob match"
    } else {
        return "no match: $result"
    }
} -cleanup {
    safe::interpDelete $i
    removeDirectory $testdir
} -result {glob match}
test safe-13.5 {as 13.4 but test glob failure when -directory is outside access path [Bug 2964715]} -setup {
    set i [safe::interpCreate]
    buildEnvironment deleteme.tm
} -body {
    ::safe::interpAddToAccessPath $i $testdir2
    $i eval \
	glob -directory $testdir [file join deletemetoo *.tm]
} -returnCodes error -cleanup {
    safe::interpDelete $i
    removeDirectory $testdir
} -result {permission denied}
test safe-13.6 {as 13.4 but test silent failure when result is outside access_path [Bug 2964715]} -setup {
    set i [safe::interpCreate]
    buildEnvironment deleteme.tm
} -body {
    ::safe::interpAddToAccessPath $i $testdir
    $i eval \
	glob -nocomplain -directory $testdir [file join deletemetoo *.tm]
} -cleanup {
    safe::interpDelete $i
    removeDirectory $testdir
} -result {}
test safe-13.7 {mimic the glob call by tclPkgUnknown in a safe interpreter [Bug 2964715]} -setup {
    set i [safe::interpCreate]
    buildEnvironment pkgIndex.tcl
} -body {
    set safeTD [::safe::interpAddToAccessPath $i $testdir]
    ::safe::interpAddToAccessPath $i $testdir2
    mapList [list $safeTD EXPECTED] [$i eval [list \
	glob -directory $safeTD -join * pkgIndex.tcl]]
} -cleanup {
    safe::interpDelete $i
    removeDirectory $testdir
} -result {EXPECTED/deletemetoo/pkgIndex.tcl}
test safe-13.7.1 {mimic the glob call by tclPkgUnknown in a safe interpreter with multiple subdirectories} -setup {
    set i [safe::interpCreate]
    buildEnvironment2 pkgIndex.tcl
} -body {
    set safeTD [::safe::interpAddToAccessPath $i $testdir]
    ::safe::interpAddToAccessPath $i $testdir2
    ::safe::interpAddToAccessPath $i $testdir3
    mapAndSortList [list $safeTD EXPECTED] [$i eval [list \
	glob -directory $safeTD -join * pkgIndex.tcl]]
} -cleanup {
    safe::interpDelete $i
    removeDirectory $testdir
} -result {EXPECTED/deleteme/pkgIndex.tcl EXPECTED/deletemetoo/pkgIndex.tcl}
# See comments on lsort after test safe-9.20.
test safe-13.8 {mimic the glob call by tclPkgUnknown without the special treatment that is specific to pkgIndex.tcl [Bug 2964715]} -setup {
    set i [safe::interpCreate]
    buildEnvironment notIndex.tcl
} -body {
    set safeTD [::safe::interpAddToAccessPath $i $testdir]
    ::safe::interpAddToAccessPath $i $testdir2
    $i eval [list glob -directory $safeTD -join -nocomplain * notIndex.tcl]
} -cleanup {
    safe::interpDelete $i
    removeDirectory $testdir
} -result {}
test safe-13.9 {as 13.8 but test glob failure when -directory is outside access path [Bug 2964715]} -setup {
    set i [safe::interpCreate]
    buildEnvironment notIndex.tcl
} -body {
    ::safe::interpAddToAccessPath $i $testdir2
    set result [$i eval \
	    glob -directory $testdir -join -nocomplain * notIndex.tcl]
    if {$result eq [list $testfile]} {
        return {glob match}
    } else {
        return "no match: $result"
    }
} -cleanup {
    safe::interpDelete $i
    removeDirectory $testdir
} -result {no match: }
test safe-13.10 {as 13.8 but test silent failure when result is outside access_path [Bug 2964715]} -setup {
    set i [safe::interpCreate]
    buildEnvironment notIndex.tcl
} -body {
    ::safe::interpAddToAccessPath $i $testdir
    $i eval glob -directory $testdir -join -nocomplain * notIndex.tcl
} -cleanup {
    safe::interpDelete $i
    removeDirectory $testdir
} -result {}
rename buildEnvironment {}
rename buildEnvironment2 {}

### 14. Sanity checks on paths - module path, access path, auto_path.

test safe-14.1 {Check that module path is the same as in the parent interpreter [Bug 2964715]} -setup {
    set i [safe::interpCreate]
} -body {
    set tm {}
    foreach token [$i eval ::tcl::tm::path list] {
        lappend tm [dict get [set ::safe::S${i}(access_path,map)] $token]
    }
    return $tm
} -cleanup {
    safe::interpDelete $i
} -result [::tcl::tm::path list]
test safe-14.2 {Check that first element of child auto_path (and access path) is Tcl Library, Sync Mode on} -setup {
    set SyncExists [expr {[info commands ::safe::setSyncMode] ne {}}]
    if {$SyncExists} {
        set SyncVal_TMP [safe::setSyncMode]
        safe::setSyncMode 1
    }

    set lib1        [info library]
    set lib2        [file dirname $lib1]
    set ::auto_TMP  $::auto_path
    set ::auto_path [list $lib1 $lib2]

    set i [safe::interpCreate]
} -body {
    set autoList {}
    set token [lindex [$i eval set ::auto_path] 0]
    set auto0 [dict get [set ::safe::S${i}(access_path,map)] $token]
    set accessList [lindex [safe::interpConfigure $i -accessPath] 1]
    return [list [lindex $accessList 0] $auto0]
} -cleanup {
    set ::auto_path $::auto_TMP
    safe::interpDelete $i
    if {$SyncExists} {
        safe::setSyncMode $SyncVal_TMP
    }
} -result [list [info library] [info library]]
test safe-14.2.1 {Check that first element of child auto_path (and access path) is Tcl Library, Sync Mode off} -constraints AutoSyncDefined -setup {
    set SyncExists [expr {[info commands ::safe::setSyncMode] ne {}}]
    if {$SyncExists} {
        set SyncVal_TMP [safe::setSyncMode]
        safe::setSyncMode 0
    } else {
        error {This test is meaningful only if the command ::safe::setSyncMode is defined}
    }

    set lib1        [info library]
    set lib2        [file dirname $lib1]
    set ::auto_TMP  $::auto_path
    set ::auto_path [list $lib1 $lib2]

    set i [safe::interpCreate]
} -body {
    set autoList {}
    set token [lindex [$i eval set ::auto_path] 0]
    set auto0 [dict get [set ::safe::S${i}(access_path,map)] $token]
    set accessList [lindex [safe::interpConfigure $i -accessPath] 1]
    set autoList   [lindex [safe::interpConfigure $i -autoPath] 1]
    return [list [lindex $accessList 0] [lindex $autoList 0] $auto0]
} -cleanup {
    set ::auto_path $::auto_TMP
    safe::interpDelete $i
    if {$SyncExists} {
        safe::setSyncMode $SyncVal_TMP
    }
} -result [list [info library] [info library] [info library]]
test safe-14.3 {Check that first element of child auto_path (and access path) is Tcl Library, even if not true for parent, Sync Mode on} -setup {
    set SyncExists [expr {[info commands ::safe::setSyncMode] ne {}}]
    if {$SyncExists} {
        set SyncVal_TMP [safe::setSyncMode]
        safe::setSyncMode 1
    }

    set lib1        [info library]
    set lib2        [file dirname $lib1]
    set ::auto_TMP  $::auto_path
    set ::auto_path [list $lib2 $lib1]
    # Unexpected order, should be reversed in the child

    set i [safe::interpCreate]
} -body {
    set autoList {}
    set token [lindex [$i eval set ::auto_path] 0]
    set auto0 [dict get [set ::safe::S${i}(access_path,map)] $token]
    set accessList [lindex [safe::interpConfigure $i -accessPath] 1]

    return [list [lindex $accessList 0] $auto0]
} -cleanup {
    set ::auto_path $::auto_TMP
    safe::interpDelete $i
    if {$SyncExists} {
        safe::setSyncMode $SyncVal_TMP
    }
} -result [list [info library] [info library]]
test safe-14.3.1 {Check that first element of child auto_path (and access path) is Tcl Library, even if not true for parent, Sync Mode off} -constraints AutoSyncDefined -setup {
    set SyncExists [expr {[info commands ::safe::setSyncMode] ne {}}]
    if {$SyncExists} {
        set SyncVal_TMP [safe::setSyncMode]
        safe::setSyncMode 0
    } else {
        error {This test is meaningful only if the command ::safe::setSyncMode is defined}
    }

    set lib1        [info library]
    set lib2        [file dirname $lib1]
    set ::auto_TMP  $::auto_path
    set ::auto_path [list $lib2 $lib1]
    # Unexpected order, should be reversed in the child

    set i [safe::interpCreate]
} -body {
    set autoList {}
    set token [lindex [$i eval set ::auto_path] 0]
    set auto0 [dict get [set ::safe::S${i}(access_path,map)] $token]
    set accessList [lindex [safe::interpConfigure $i -accessPath] 1]
    set autoList   [lindex [safe::interpConfigure $i -autoPath] 1]

    return [list [lindex $accessList 0] [lindex $autoList 0] $auto0]
} -cleanup {
    set ::auto_path $::auto_TMP
    safe::interpDelete $i
    if {$SyncExists} {
        safe::setSyncMode $SyncVal_TMP
    }
} -result [list [info library] [info library] [info library]]

### 15. Safe file ensemble.

test safe-15.1 {safe file ensemble does not surprise code} -setup {
    set i [interp create -safe]
} -body {
    set result [expr {"file" in [interp hidden $i]}]
    lappend result [interp eval $i {tcl::file::split a/b/c}]
    lappend result [catch {interp eval $i {tcl::file::isdirectory .}}]
    lappend result [interp invokehidden $i file split a/b/c]
    lappend result [catch {interp eval $i {file split a/b/c}} msg] $msg
    lappend result [catch {interp invokehidden $i file isdirectory .}]
    interp expose $i file
    lappend result [catch {interp eval $i {file split a/b/c}} msg] $msg
    lappend result [catch {interp eval $i {file isdirectory .}} msg] $msg
} -cleanup {
    unset -nocomplain msg
    interp delete $i
} -result {1 {a b c} 1 {a b c} 1 {invalid command name "file"} 1 0 {a b c} 1 {not allowed to invoke subcommand isdirectory of file}}
test safe-15.2 {safe file ensemble does not surprise code} -setup {
    set i [interp create -safe]
} -body {
    set result [expr {"file" in [interp hidden $i]}]
    lappend result [interp eval $i {tcl::file::split a/b/c}]
    lappend result [catch {interp eval $i {tcl::file::isdirectory .}}]
    lappend result [interp invokehidden $i file split a/b/c]
    lappend result [catch {interp eval $i {file split a/b/c}} msg] $msg
    lappend result [catch {interp invokehidden $i file isdirectory .}]
    interp expose $i file
    lappend result [catch {interp eval $i {file split a/b/c}} msg] $msg
    lappend result [catch {interp eval $i {file isdirectory .}} msg o] [dict get $o -errorinfo]
} -cleanup {
    unset -nocomplain msg o
    interp delete $i
} -result {1 {a b c} 1 {a b c} 1 {invalid command name "file"} 1 0 {a b c} 1 {not allowed to invoke subcommand isdirectory of file
    while executing
"file isdirectory ."
    invoked from within
"interp eval $i {file isdirectory .}"}}

### 16. ~ should have no special meaning in paths in safe interpreters.
###     Defang it in glob.
###     More tests of glob in sections 12, 13.

test safe-16.1 {Bug 3529949: defang ~ in paths} -setup {
    set savedHOME $env(HOME)
    set env(HOME) /foo/bar
    set i [safe::interpCreate]
} -body {
    $i eval {
	set d [format %c 126]
	list [file join [file dirname $d] [file tail $d]]
    }
} -cleanup {
    safe::interpDelete $i
    set env(HOME) $savedHOME
    unset savedHOME
} -result {./~}
test safe-16.2 {Bug 3529949: defang ~user in paths} -setup {
    set i [safe::interpCreate]
    set user $tcl_platform(user)
} -body {
    string map [list $user USER] [$i eval \
	    "file join \[file dirname ~$user\] \[file tail ~$user\]"]
} -cleanup {
    safe::interpDelete $i
    unset user
} -result {./~USER}
test safe-16.3 {Bug 3529949: defang ~ in globs} -setup {
    set syntheticHOME [makeDirectory foo]
    makeFile {} bar $syntheticHOME
    set savedHOME $env(HOME)
    set env(HOME) $syntheticHOME
    set i [safe::interpCreate]
} -body {
    ::safe::interpAddToAccessPath $i $syntheticHOME
    $i eval {glob -nocomplain ~/*}
} -cleanup {
    safe::interpDelete $i
    set env(HOME) $savedHOME
    removeDirectory $syntheticHOME
    unset savedHOME syntheticHOME
} -result {}
test safe-16.4 {Bug 3529949: defang ~user in globs} -setup {
    set i [safe::interpCreate]
} -body {
    ::safe::interpAddToAccessPath $i $~$tcl_platform(user)
    $i eval [list glob -nocomplain ~$tcl_platform(user)/*]
} -cleanup {
    safe::interpDelete $i
} -result {}
test safe-16.5 {Bug 3529949: defang ~ in paths used by AliasGlob (1)} -setup {
    set savedHOME $env(HOME)
    set env(HOME) /foo/bar
    set i [safe::interpCreate]
} -body {
    $i eval {
	set d [format %c 126]
	file join {$p(:0:)} $d
    }
} -cleanup {
    safe::interpDelete $i
    set env(HOME) $savedHOME
    unset savedHOME
} -result {~}
test safe-16.6 {Bug 3529949: defang ~ in paths used by AliasGlob (2)} -setup {
    set savedHOME $env(HOME)
    set env(HOME) /foo/bar
    set i [safe::interpCreate]
} -body {
    $i eval {
	set d [format %c 126]
	file join {$p(:0:)/foo/bar} $d
    }
} -cleanup {
    safe::interpDelete $i
    set env(HOME) $savedHOME
    unset savedHOME
} -result {~}
test safe-16.7 {Bug 3529949: defang ~user in paths used by AliasGlob (1)} -setup {
    set i [safe::interpCreate]
    set user $tcl_platform(user)
} -body {
    string map [list $user USER] [$i eval [list file join {$p(:0:)} ~$user]]
} -cleanup {
    safe::interpDelete $i
    unset user
} -result {~USER}
test safe-16.8 {Bug 3529949: defang ~user in paths used by AliasGlob (2)} -setup {
    set i [safe::interpCreate]
    set user $tcl_platform(user)
} -body {
    string map [list $user USER] [$i eval [list file join {$p(:0:)/foo/bar} ~$user]]
} -cleanup {
    safe::interpDelete $i
    unset user
} -result {~USER}

### 17. Test the use of ::auto_path for loading commands (via tclIndex files)
###     and non-module packages (via pkgIndex.tcl files).
###     Corresponding tests with Sync Mode on are 7.*

test safe-17.1 {cf. safe-7.1 - positive non-module package require, Sync Mode off} -constraints AutoSyncDefined -setup {
    set SyncExists [expr {[info commands ::safe::setSyncMode] ne {}}]
    if {$SyncExists} {
        set SyncVal_TMP [safe::setSyncMode]
        safe::setSyncMode 0
    } else {
        error {This test is meaningful only if the command ::safe::setSyncMode is defined}
    }
    # Without AutoPathSync, we need a more complete auto_path,
    # because the child will use the same value.
    set lib1        [info library]
    set lib2        [file join $TestsDir auto0]
    set ::auto_TMP  $::auto_path
    set ::auto_path [list $lib1 $lib2]

    set i [safe::interpCreate]
    set ::auto_path $::auto_TMP
} -body {
    # no error shall occur:
    # (because the default access_path shall include 1st level sub dirs so
    #  package require in a child works like in the parent)
    set v [interp eval $i {package require SafeTestPackage1}]
    # no error shall occur:
    interp eval $i HeresPackage1
    set v
} -cleanup {
    safe::interpDelete $i
    if {$SyncExists} {
        safe::setSyncMode $SyncVal_TMP
    }
} -match glob -result 1.2.3
test safe-17.2 {cf. safe-7.2 - negative non-module package require with specific path and interpAddToAccessPath, Sync Mode off} -constraints AutoSyncDefined -setup {
    set SyncExists [expr {[info commands ::safe::setSyncMode] ne {}}]
    if {$SyncExists} {
        set SyncVal_TMP [safe::setSyncMode]
        safe::setSyncMode 0
    } else {
        error {This test is meaningful only if the command ::safe::setSyncMode is defined}
    }
} -body {
    set i [safe::interpCreate -nostat -nested 1 -accessPath [list [info library]]]
    # should not have been set by Safe Base:
    set auto1 [interp eval $i {set ::auto_path}]
    # This does not change the value of option -autoPath:
    interp eval $i {set ::auto_path [list {$p(:0:)}]}
    # should not add anything (p0)
    set token1 [safe::interpAddToAccessPath $i [info library]]
    # should add as p* (not p1 if parent has a module path)
    set token2 [safe::interpAddToAccessPath $i "/dummy/unixlike/test/path"]
    # should add as p* (not p2 if parent has a module path)
    set token3 [safe::interpAddToAccessPath $i [file join $TestsDir auto0]]
    # an error shall occur (SafeTestPackage1 is not in auto0 but a subdirectory)
    list $auto1 $token1 $token2 $token3 \
	    [catch {interp eval $i {package require SafeTestPackage1}} msg] $msg \
	    [safe::interpConfigure $i]\
	    [safe::interpDelete $i]
} -cleanup {
    if {$SyncExists} {
        safe::setSyncMode $SyncVal_TMP
    }
} -match glob -result "{} {\$p(:0:)} {\$p(:*:)} {\$p(:*:)}\
        1 {can't find package SafeTestPackage1}\
        {-accessPath {[list $tcl_library \
                            */dummy/unixlike/test/path \
                            $TestsDir/auto0]}\
        -statics 0 -nested 1 -deleteHook {} -autoPath {}} {}"
# (not a counterpart of safe-7.3)
test safe-17.3 {Check that default auto_path is the same as in the parent interpreter, Sync Mode off} -constraints AutoSyncDefined -setup {
    set SyncExists [expr {[info commands ::safe::setSyncMode] ne {}}]
    if {$SyncExists} {
        set SyncVal_TMP [safe::setSyncMode]
        safe::setSyncMode 0
    } else {
        error {This test is meaningful only if the command ::safe::setSyncMode is defined}
    }
    set i [safe::interpCreate]
} -body {
    # This file's header sets auto_path to a single directory [info library],
    # which is the one required by Safe Base to be present & first in the list.
    set ap {}
    foreach token [$i eval set ::auto_path] {
        lappend ap [dict get [set ::safe::S${i}(access_path,map)] $token]
    }
    return [list $ap [lindex [::safe::interpConfigure $i -autoPath] 1]]
} -cleanup {
    safe::interpDelete $i
    if {$SyncExists} {
	safe::setSyncMode $SyncVal_TMP
    }
} -result [list $::auto_path $::auto_path]
test safe-17.4 {cf. safe-7.4 - positive non-module package require with specific path and interpAddToAccessPath, Sync Mode off} -constraints AutoSyncDefined -setup {
    set SyncExists [expr {[info commands ::safe::setSyncMode] ne {}}]
    if {$SyncExists} {
        set SyncVal_TMP [safe::setSyncMode]
        safe::setSyncMode 0
    } else {
        error {This test is meaningful only if the command ::safe::setSyncMode is defined}
    }
} -body {
    set i [safe::interpCreate -nostat -nested 1 -accessPath [list [info library]]]

    # should not have been set by Safe Base:
    set auto1 [interp eval $i {set ::auto_path}]

    # This does not change the value of option -autoPath.
    interp eval $i {set ::auto_path [list {$p(:0:)}]}

    # should not add anything (p0)
    set token1 [safe::interpAddToAccessPath $i [info library]]

    # should add as p* (not p1 if parent has a module path)
    set token2 [safe::interpAddToAccessPath $i [file join $TestsDir auto0]]

    # should add as p* (not p2 if parent has a module path)
    set token3 [safe::interpAddToAccessPath $i [file join $TestsDir auto0 auto1]]

    # should not have been changed by Safe Base:
    set auto2 [interp eval $i {set ::auto_path}]

    set auto3 [interp eval $i [list set ::auto_path [list {$p(:0:)} $token2]]]

    # This time, unlike test safe-17.2 and the try above, SafeTestPackage1 should be found:
    list $auto1 $auto2 $token1 $token2 $token3 \
	    [catch {interp eval $i {package require SafeTestPackage1}} msg] $msg \
	    [safe::interpConfigure $i]\
	    [safe::interpDelete $i]
} -cleanup {
    if {$SyncExists} {
	safe::setSyncMode $SyncVal_TMP
    }
} -match glob -result "{} {{\$p(:0:)}} {\$p(:0:)} {\$p(:*:)} {\$p(:*:)} 0 1.2.3\
        {-accessPath {[list $tcl_library *$TestsDir/auto0 $TestsDir/auto0/auto1]}\
        -statics 0 -nested 1 -deleteHook {}\
        -autoPath {}} {}"
test safe-17.5 {cf. safe-7.5 - positive and negative module package require, including ancestor directory issue, Sync Mode off} -setup {
    set SyncExists [expr {[info commands ::safe::setSyncMode] ne {}}]
    if {$SyncExists} {
        set SyncVal_TMP [safe::setSyncMode]
        safe::setSyncMode 0
    } else {
        error {This test is meaningful only if the command ::safe::setSyncMode is defined}
    }
    tcl::tm::path add [file join $TestsDir auto0 modules]
    set i [safe::interpCreate]
    tcl::tm::path remove [file join $TestsDir auto0 modules]
    interp eval $i {
        package forget mod1::test1
        catch {namespace delete ::mod1}
    }
} -body {
    # Should raise an error (tests module ancestor directory rule)
    set code1 [catch {interp eval $i {package require test1}} msg1]
    # Should not raise an error
    set code2 [catch {interp eval $i {package require mod1::test1}} msg2]
    return [list $code1 $msg1 $code2]
} -cleanup {
    safe::interpDelete $i
    if {$SyncExists} {
        safe::setSyncMode $SyncVal_TMP
    }
} -result {1 {can't find package test1} 0}

### 18. Test tokenization of directories available to a child.

test safe-18.1 {Check that each directory of the default auto_path is a valid token, Sync Mode on} -setup {
    set SyncExists [expr {[info commands ::safe::setSyncMode] ne {}}]
    if {$SyncExists} {
        set SyncVal_TMP [safe::setSyncMode]
        safe::setSyncMode 1
    }
    set i [safe::interpCreate]
} -body {
    set badTokens {}
    foreach dir [$i eval {set ::auto_path}] {
        if {[regexp {^\$p\(:[0-9]+:\)$} $dir]} {
            # Match - OK - token has expected form
        } else {
            # No match - possibly an ordinary path has not been tokenized
            lappend badTokens $dir
        }
    }
    set badTokens
} -cleanup {
    safe::interpDelete $i
    if {$SyncExists} {
        safe::setSyncMode $SyncVal_TMP
    }
} -result {}
test safe-18.1.1 {Check that each directory of the default auto_path is a valid token, Sync Mode off} -constraints AutoSyncDefined -setup {
    set SyncExists [expr {[info commands ::safe::setSyncMode] ne {}}]
    if {$SyncExists} {
        set SyncVal_TMP [safe::setSyncMode]
        safe::setSyncMode 0
    } else {
        error {This test is meaningful only if the command ::safe::setSyncMode is defined}
    }
    set i [safe::interpCreate]
} -body {
    set badTokens {}
    foreach dir [$i eval {set ::auto_path}] {
        if {[regexp {^\$p\(:[0-9]+:\)$} $dir]} {
            # Match - OK - token has expected form
        } else {
            # No match - possibly an ordinary path has not been tokenized
            lappend badTokens $dir
        }
    }
    set badTokens
} -cleanup {
    safe::interpDelete $i
    if {$SyncExists} {
        safe::setSyncMode $SyncVal_TMP
    }
} -result {}
test safe-18.2 {Check that each directory of the module path is a valid token, Sync Mode on} -setup {
    set SyncExists [expr {[info commands ::safe::setSyncMode] ne {}}]
    if {$SyncExists} {
        set SyncVal_TMP [safe::setSyncMode]
        safe::setSyncMode 1
    }
    set i [safe::interpCreate]
} -body {
    set badTokens {}
    foreach dir [$i eval {::tcl::tm::path list}] {
        if {[regexp {^\$p\(:[0-9]+:\)$} $dir]} {
            # Match - OK - token has expected form
        } else {
            # No match - possibly an ordinary path has not been tokenized
            lappend badTokens $dir
        }
    }
    set badTokens
} -cleanup {
    safe::interpDelete $i
    if {$SyncExists} {
        safe::setSyncMode $SyncVal_TMP
    }
} -result {}
test safe-18.2.1 {Check that each directory of the module path is a valid token, Sync Mode off} -constraints AutoSyncDefined -setup {
    set SyncExists [expr {[info commands ::safe::setSyncMode] ne {}}]
    if {$SyncExists} {
        set SyncVal_TMP [safe::setSyncMode]
        safe::setSyncMode 0
    } else {
        error {This test is meaningful only if the command ::safe::setSyncMode is defined}
    }
    set i [safe::interpCreate]
} -body {
    set badTokens {}
    foreach dir [$i eval {::tcl::tm::path list}] {
        if {[regexp {^\$p\(:[0-9]+:\)$} $dir]} {
            # Match - OK - token has expected form
        } else {
            # No match - possibly an ordinary path has not been tokenized
            lappend badTokens $dir
        }
    }
    set badTokens
} -cleanup {
    safe::interpDelete $i
    if {$SyncExists} {
        safe::setSyncMode $SyncVal_TMP
    }
} -result {}

### 19. Assorted options, including changes to option values.
###     Mostly these are changes to access path, auto_path, module path.
###     If Sync Mode is on, a corresponding test with Sync Mode off is 9.*

test safe-19.8 {autoloading commands indexed in tclIndex files, Sync Mode off} -constraints AutoSyncDefined -setup {
    set SyncExists [expr {[info commands ::safe::setSyncMode] ne {}}]
    if {$SyncExists} {
        set SyncVal_TMP [safe::setSyncMode]
        safe::setSyncMode 0
    } else {
        error {This test is meaningful only if the command ::safe::setSyncMode is defined}
    }
} -body {
    set i [safe::interpCreate -accessPath [list $tcl_library \
                                            [file join $TestsDir auto0 auto1] \
                                            [file join $TestsDir auto0 auto2]] \
                              -autoPath [list $tcl_library \
                                            [file join $TestsDir auto0 auto1] \
                                            [file join $TestsDir auto0 auto2]]]
    # Inspect.
    set confA [safe::interpConfigure $i]
    set mappA [mapList $PathMapp [dict get $confA -accessPath]]
    set path1 [::safe::interpFindInAccessPath $i [file join $TestsDir auto0 auto1]]
    set path2 [::safe::interpFindInAccessPath $i [file join $TestsDir auto0 auto2]]
    set mappC [mapList $PathMapp [dict get $confA -autoPath]]
    set toksC [interp eval $i set ::auto_path]

    # Load and run the commands.
    set code1 [catch {interp eval $i {report1}} msg1]
    set code2 [catch {interp eval $i {report2}} msg2]

    list $path1 $path2 -- $code1 $msg1 $code2 $msg2 -- $mappA -- $mappC -- $toksC
} -cleanup {
    safe::interpDelete $i
    if {$SyncExists} {
        safe::setSyncMode $SyncVal_TMP
    }
} -match glob -result {{$p(:1:)} {$p(:2:)} -- 0 ok1 0 ok2 --\
        {TCLLIB TESTSDIR/auto0/auto1 TESTSDIR/auto0/auto2*} --\
        {TCLLIB TESTSDIR/auto0/auto1 TESTSDIR/auto0/auto2*} --\
        {{$p(:0:)} {$p(:1:)} {$p(:2:)}}}
test safe-19.9 {interpConfigure change the access path; tclIndex commands unaffected by token rearrangement (dummy test of doreset), Sync Mode off} -constraints AutoSyncDefined -setup {
    set SyncExists [expr {[info commands ::safe::setSyncMode] ne {}}]
    if {$SyncExists} {
        set SyncVal_TMP [safe::setSyncMode]
        safe::setSyncMode 0
    } else {
        error {This test is meaningful only if the command ::safe::setSyncMode is defined}
    }
} -body {
    set i [safe::interpCreate -accessPath [list $tcl_library \
                                            [file join $TestsDir auto0 auto1] \
                                            [file join $TestsDir auto0 auto2]] \
                              -autoPath [list $tcl_library \
                                            [file join $TestsDir auto0 auto1] \
                                            [file join $TestsDir auto0 auto2]]]
    # Inspect.
    set confA [safe::interpConfigure $i]
    set mappA [mapList $PathMapp [dict get $confA -accessPath]]
    set path1 [::safe::interpFindInAccessPath $i [file join $TestsDir auto0 auto1]]
    set path2 [::safe::interpFindInAccessPath $i [file join $TestsDir auto0 auto2]]
    set mappC [mapList $PathMapp [dict get $confA -autoPath]]
    set toksC [interp eval $i set ::auto_path]

    # Load auto_load data.
    interp eval $i {catch nonExistentCommand}

    # Load and run the commands.
    # This guarantees the test will pass even if the tokens are swapped.
    set code1 [catch {interp eval $i {report1}} msg1]
    set code2 [catch {interp eval $i {report2}} msg2]

    # Rearrange access path.  Swap tokens {$p(:1:)} and {$p(:2:)}.
    safe::interpConfigure $i -accessPath [list $tcl_library \
                                           [file join $TestsDir auto0 auto2] \
                                           [file join $TestsDir auto0 auto1]] \
                             -autoPath [list $tcl_library \
                                            [file join $TestsDir auto0 auto1] \
                                            [file join $TestsDir auto0 auto2]]
    # Inspect.
    set confB [safe::interpConfigure $i]
    set mappB [mapList $PathMapp [dict get $confB -accessPath]]
    set path3 [::safe::interpFindInAccessPath $i [file join $TestsDir auto0 auto1]]
    set path4 [::safe::interpFindInAccessPath $i [file join $TestsDir auto0 auto2]]
    set mappD [mapList $PathMapp [dict get $confB -autoPath]]
    set toksD [interp eval $i set ::auto_path]

    # Run the commands.
    set code3 [catch {interp eval $i {report1}} msg3]
    set code4 [catch {interp eval $i {report2}} msg4]

    list $path1 $path2 -- $path3 $path4 -- $code3 $msg3 $code4 $msg4 -- \
            $mappA -- $mappB -- $mappC -- $mappD -- $toksC -- $toksD
} -cleanup {
    safe::interpDelete $i
    if {$SyncExists} {
        safe::setSyncMode $SyncVal_TMP
    }
} -match glob -result {{$p(:1:)} {$p(:2:)} -- {$p(:2:)} {$p(:1:)} -- 0 ok1 0 ok2 --\
        {TCLLIB TESTSDIR/auto0/auto1 TESTSDIR/auto0/auto2*} --\
        {TCLLIB TESTSDIR/auto0/auto2 TESTSDIR/auto0/auto1*} --\
        {TCLLIB TESTSDIR/auto0/auto1 TESTSDIR/auto0/auto2*} --\
        {TCLLIB TESTSDIR/auto0/auto1 TESTSDIR/auto0/auto2*} --\
        {{$p(:0:)} {$p(:1:)} {$p(:2:)}} -- {{$p(:0:)} {$p(:2:)} {$p(:1:)}}}
test safe-19.10 {interpConfigure change the access path; tclIndex commands unaffected by token rearrangement (actual test of doreset), Sync Mode off} -constraints {AutoSyncDefined} -setup {
    set SyncExists [expr {[info commands ::safe::setSyncMode] ne {}}]
    if {$SyncExists} {
        set SyncVal_TMP [safe::setSyncMode]
        safe::setSyncMode 0
    } else {
        error {This test is meaningful only if the command ::safe::setSyncMode is defined}
    }
} -body {
    set i [safe::interpCreate -accessPath [list $tcl_library \
                                            [file join $TestsDir auto0 auto1] \
                                            [file join $TestsDir auto0 auto2]] \
                              -autoPath [list $tcl_library \
                                            [file join $TestsDir auto0 auto1] \
                                            [file join $TestsDir auto0 auto2]]]
    # Inspect.
    set confA [safe::interpConfigure $i]
    set mappA [mapList $PathMapp [dict get $confA -accessPath]]
    set path1 [::safe::interpFindInAccessPath $i [file join $TestsDir auto0 auto1]]
    set path2 [::safe::interpFindInAccessPath $i [file join $TestsDir auto0 auto2]]
    set mappC [mapList $PathMapp [dict get $confA -autoPath]]
    set toksC [interp eval $i set ::auto_path]

    # Load auto_load data.
    interp eval $i {catch nonExistentCommand}

    # Do not load the commands.  With the tokens swapped, the test
    # will pass only if the Safe Base has called auto_reset.

    # Rearrange access path.  Swap tokens {$p(:1:)} and {$p(:2:)}.
    safe::interpConfigure $i -accessPath [list $tcl_library \
                                           [file join $TestsDir auto0 auto2] \
                                           [file join $TestsDir auto0 auto1]] \
                             -autoPath [list $tcl_library \
                                            [file join $TestsDir auto0 auto1] \
                                            [file join $TestsDir auto0 auto2]]
    # Inspect.
    set confB [safe::interpConfigure $i]
    set mappB [mapList $PathMapp [dict get $confB -accessPath]]
    set path3 [::safe::interpFindInAccessPath $i [file join $TestsDir auto0 auto1]]
    set path4 [::safe::interpFindInAccessPath $i [file join $TestsDir auto0 auto2]]
    set mappD [mapList $PathMapp [dict get $confB -autoPath]]
    set toksD [interp eval $i set ::auto_path]

    # Load and run the commands.
    set code3 [catch {interp eval $i {report1}} msg3]
    set code4 [catch {interp eval $i {report2}} msg4]

    list $path1 $path2 -- $path3 $path4 -- $code3 $msg3 $code4 $msg4 -- \
            $mappA -- $mappB -- $mappC -- $mappD -- $toksC -- $toksD
} -cleanup {
    safe::interpDelete $i
    if {$SyncExists} {
        safe::setSyncMode $SyncVal_TMP
    }
} -match glob -result {{$p(:1:)} {$p(:2:)} -- {$p(:2:)} {$p(:1:)} --\
        0 ok1 0 ok2 --\
        {TCLLIB TESTSDIR/auto0/auto1 TESTSDIR/auto0/auto2*} --\
        {TCLLIB TESTSDIR/auto0/auto2 TESTSDIR/auto0/auto1*} --\
        {TCLLIB TESTSDIR/auto0/auto1 TESTSDIR/auto0/auto2} --\
        {TCLLIB TESTSDIR/auto0/auto1 TESTSDIR/auto0/auto2} --\
        {{$p(:0:)} {$p(:1:)} {$p(:2:)}} -- {{$p(:0:)} {$p(:2:)} {$p(:1:)}}}
test safe-19.11 {interpConfigure change the access path; pkgIndex.tcl packages unaffected by token rearrangement (1), Sync Mode off} -constraints AutoSyncDefined -setup {
    set SyncExists [expr {[info commands ::safe::setSyncMode] ne {}}]
    if {$SyncExists} {
        set SyncVal_TMP [safe::setSyncMode]
        safe::setSyncMode 0
    } else {
        error {This test is meaningful only if the command ::safe::setSyncMode is defined}
    }
} -body {
    set i [safe::interpCreate -accessPath [list $tcl_library \
                                            [file join $TestsDir auto0] \
                                            [file join $TestsDir auto0 auto1] \
                                            [file join $TestsDir auto0 auto2]] \
                              -autoPath [list $tcl_library \
                                            [file join $TestsDir auto0]]]
    # Inspect.
    set confA [safe::interpConfigure $i]
    set mappA [mapList $PathMapp [dict get $confA -accessPath]]
    set path0 [::safe::interpFindInAccessPath $i [file join $TestsDir auto0]]
    set path1 [::safe::interpFindInAccessPath $i [file join $TestsDir auto0 auto1]]
    set path2 [::safe::interpFindInAccessPath $i [file join $TestsDir auto0 auto2]]
    set mappC [mapList $PathMapp [dict get $confA -autoPath]]
    set toksC [interp eval $i set ::auto_path]

    # Load pkgIndex.tcl data.
    catch {interp eval $i {package require NOEXIST}}

    # Rearrange access path.  Swap tokens {$p(:2:)} and {$p(:3:)}.
    # This would have no effect because the records in Pkg of these directories
    # were from access as children of {$p(:1:)}.
    safe::interpConfigure $i -accessPath [list $tcl_library \
                                           [file join $TestsDir auto0] \
                                           [file join $TestsDir auto0 auto2] \
                                           [file join $TestsDir auto0 auto1]] \
                              -autoPath [list $tcl_library \
                                            [file join $TestsDir auto0]]
    # Inspect.
    set confB [safe::interpConfigure $i]
    set mappB [mapList $PathMapp [dict get $confB -accessPath]]
    set path3 [::safe::interpFindInAccessPath $i [file join $TestsDir auto0 auto1]]
    set path4 [::safe::interpFindInAccessPath $i [file join $TestsDir auto0 auto2]]
    set mappD [mapList $PathMapp [dict get $confB -autoPath]]
    set toksD [interp eval $i set ::auto_path]

    # Try to load the packages and run a command from each one.
    set code3 [catch {interp eval $i {package require SafeTestPackage1}} msg3 opts3]
    set code4 [catch {interp eval $i {package require SafeTestPackage2}} msg4 opts4]
    set code5 [catch {interp eval $i {HeresPackage1}} msg5 opts5]
    set code6 [catch {interp eval $i {HeresPackage2}} msg6 opts6]

    list $path1 $path2 -- $path3 $path4 -- $code3 $msg3 $code4 $msg4 -- \
         $mappA -- $mappB -- $mappC -- $mappD -- $toksC -- $toksD -- \
         $code5 $msg5 $code6 $msg6
} -cleanup {
    safe::interpDelete $i
    if {$SyncExists} {
        safe::setSyncMode $SyncVal_TMP
    }
} -match glob -result {{$p(:2:)} {$p(:3:)} -- {$p(:3:)} {$p(:2:)} -- 0 1.2.3 0 2.3.4 --\
        {TCLLIB TESTSDIR/auto0 TESTSDIR/auto0/auto1 TESTSDIR/auto0/auto2*} --\
        {TCLLIB TESTSDIR/auto0 TESTSDIR/auto0/auto2 TESTSDIR/auto0/auto1*} --\
        {TCLLIB TESTSDIR/auto0} -- {TCLLIB TESTSDIR/auto0} --\
        {{$p(:0:)} {$p(:1:)}} -- {{$p(:0:)} {$p(:1:)}} --\
        0 OK1 0 OK2}
test safe-19.12 {interpConfigure change the access path; pkgIndex.tcl packages unaffected by token rearrangement, safe-19.11 without path auto0, Sync Mode off} -constraints {AutoSyncDefined} -setup {
    set SyncExists [expr {[info commands ::safe::setSyncMode] ne {}}]
    if {$SyncExists} {
        set SyncVal_TMP [safe::setSyncMode]
        safe::setSyncMode 0
    } else {
        error {This test is meaningful only if the command ::safe::setSyncMode is defined}
    }
} -body {
    # To manage without path auto0, use an auto_path that is unusual for
    # package discovery.
    set i [safe::interpCreate -accessPath [list $tcl_library \
                                            [file join $TestsDir auto0 auto1] \
                                            [file join $TestsDir auto0 auto2]] \
                              -autoPath [list $tcl_library \
                                            [file join $TestsDir auto0 auto1] \
                                            [file join $TestsDir auto0 auto2]]]
    # Inspect.
    set confA [safe::interpConfigure $i]
    set mappA [mapList $PathMapp [dict get $confA -accessPath]]
    set path1 [::safe::interpFindInAccessPath $i [file join $TestsDir auto0 auto1]]
    set path2 [::safe::interpFindInAccessPath $i [file join $TestsDir auto0 auto2]]
    set mappC [mapList $PathMapp [dict get $confA -autoPath]]
    set toksC [interp eval $i set ::auto_path]

    # Load pkgIndex.tcl data.
    catch {interp eval $i {package require NOEXIST}}

    # Rearrange access path.  Swap tokens {$p(:2:)} and {$p(:3:)}.
    safe::interpConfigure $i -accessPath [list $tcl_library \
                                           [file join $TestsDir auto0 auto2] \
                                           [file join $TestsDir auto0 auto1]] \
                              -autoPath [list $tcl_library \
                                            [file join $TestsDir auto0 auto2] \
                                            [file join $TestsDir auto0 auto1]]
    # Inspect.
    set confB [safe::interpConfigure $i]
    set mappB [mapList $PathMapp [dict get $confB -accessPath]]
    set path3 [::safe::interpFindInAccessPath $i [file join $TestsDir auto0 auto1]]
    set path4 [::safe::interpFindInAccessPath $i [file join $TestsDir auto0 auto2]]
    set mappD [mapList $PathMapp [dict get $confB -autoPath]]
    set toksD [interp eval $i set ::auto_path]

    # Try to load the packages and run a command from each one.
    set code3 [catch {interp eval $i {package require SafeTestPackage1}} msg3 opts3]
    set code4 [catch {interp eval $i {package require SafeTestPackage2}} msg4 opts4]
    set code5 [catch {interp eval $i {HeresPackage1}} msg5 opts5]
    set code6 [catch {interp eval $i {HeresPackage2}} msg6 opts6]

    list $path1 $path2 -- $path3 $path4 -- $code3 $msg3 $code4 $msg4 -- \
            $mappA -- $mappB -- $mappC -- $mappD -- $toksC -- $toksD -- \
            $code5 $msg5 $code6 $msg6
} -cleanup {
    safe::interpDelete $i
    if {$SyncExists} {
        safe::setSyncMode $SyncVal_TMP
    }
} -match glob -result {{$p(:1:)} {$p(:2:)} -- {$p(:2:)} {$p(:1:)} --\
        0 1.2.3 0 2.3.4 --\
        {TCLLIB TESTSDIR/auto0/auto1 TESTSDIR/auto0/auto2*} --\
        {TCLLIB TESTSDIR/auto0/auto2 TESTSDIR/auto0/auto1*} --\
        {TCLLIB TESTSDIR/auto0/auto1 TESTSDIR/auto0/auto2} --\
        {TCLLIB TESTSDIR/auto0/auto2 TESTSDIR/auto0/auto1} --\
        {{$p(:0:)} {$p(:1:)} {$p(:2:)}} -- {{$p(:0:)} {$p(:1:)} {$p(:2:)}} --\
        0 OK1 0 OK2}
test safe-19.13 {interpConfigure change the access path; pkgIndex.tcl packages fail if directory de-listed, Sync Mode off} -constraints {AutoSyncDefined} -setup {
    set SyncExists [expr {[info commands ::safe::setSyncMode] ne {}}]
    if {$SyncExists} {
        set SyncVal_TMP [safe::setSyncMode]
        safe::setSyncMode 0
    } else {
        error {This test is meaningful only if the command ::safe::setSyncMode is defined}
    }
} -body {
    # Path auto0 added (cf. safe-9.3) because it is needed for auto_path.
    set i [safe::interpCreate -accessPath [list $tcl_library \
                                            [file join $TestsDir auto0] \
                                            [file join $TestsDir auto0 auto1] \
                                            [file join $TestsDir auto0 auto2]] \
                              -autoPath [list $tcl_library \
                                            [file join $TestsDir auto0]]]
    # Inspect.
    set confA [safe::interpConfigure $i]
    set mappA [mapList $PathMapp [dict get $confA -accessPath]]
    set path1 [::safe::interpFindInAccessPath $i [file join $TestsDir auto0 auto1]]
    set path2 [::safe::interpFindInAccessPath $i [file join $TestsDir auto0 auto2]]
    set mappC [mapList $PathMapp [dict get $confA -autoPath]]
    set toksC [interp eval $i set ::auto_path]

    # Load pkgIndex.tcl data.
    catch {interp eval $i {package require NOEXIST}}

    # Limit access path.  Remove tokens {$p(:2:)} and {$p(:3:)}.
    safe::interpConfigure $i -accessPath [list $tcl_library]

    # Inspect.
    set confB [safe::interpConfigure $i]
    set mappB [mapList $PathMapp [dict get $confB -accessPath]]
    set code4 [catch {::safe::interpFindInAccessPath $i [file join $TestsDir auto0 auto1]} path4]
    set code5 [catch {::safe::interpFindInAccessPath $i [file join $TestsDir auto0 auto2]} path5]
    set mappD [mapList $PathMapp [dict get $confB -autoPath]]
    set toksD [interp eval $i set ::auto_path]

    # Try to load the packages.
    set code3 [catch {interp eval $i {package require SafeTestPackage1}} msg3]
    set code6 [catch {interp eval $i {package require SafeTestPackage2}} msg6]

    list $path1 $path2 -- $code4 $path4 -- $code5 $path5 -- $code3 $code6 -- \
            $mappA -- $mappB -- $mappC -- $mappD -- $toksC -- $toksD
} -cleanup {
    safe::interpDelete $i
    if {$SyncExists} {
        safe::setSyncMode $SyncVal_TMP
    }
} -match glob -result {{$p(:2:)} {$p(:3:)} -- 1 {* not found in access path} --\
        1 {* not found in access path} -- 1 1 --\
        {TCLLIB TESTSDIR/auto0 TESTSDIR/auto0/auto1 TESTSDIR/auto0/auto2*} --\
        {TCLLIB*} -- {TCLLIB TESTSDIR/auto0} -- {TCLLIB TESTSDIR/auto0} --\
        {{$p(:0:)} {$p(:1:)}} -- {{$p(:0:)}}}
# (no counterpart safe-9.14)
test safe-19.14 {when interpConfigure changes the access path, ::auto_path uses -autoPath value and new tokens, Sync Mode off} -constraints AutoSyncDefined -setup {
    set SyncExists [expr {[info commands ::safe::setSyncMode] ne {}}]
    if {$SyncExists} {
        set SyncVal_TMP [safe::setSyncMode]
        safe::setSyncMode 0
    } else {
        error {This test is meaningful only if the command ::safe::setSyncMode is defined}
    }
} -body {
    # Test that although -autoPath is unchanged, the child's ::auto_path changes to
    # reflect the changes in token mappings.
    set i [safe::interpCreate -accessPath [list $tcl_library \
                                            [file join $TestsDir auto0] \
                                            [file join $TestsDir auto0 auto1] \
                                            [file join $TestsDir auto0 auto2]] \
                              -autoPath [list $tcl_library \
                                            [file join $TestsDir auto0]]]
    # Inspect.
    set confA [safe::interpConfigure $i]
    set mappA [mapList $PathMapp [dict get $confA -accessPath]]
    set path0 [::safe::interpFindInAccessPath $i [file join $TestsDir auto0]]
    set path1 [::safe::interpFindInAccessPath $i [file join $TestsDir auto0 auto1]]
    set path2 [::safe::interpFindInAccessPath $i [file join $TestsDir auto0 auto2]]
    set mappC [mapList $PathMapp [dict get $confA -autoPath]]
    set toksC [interp eval $i set ::auto_path]

    # Load pkgIndex.tcl data.
    catch {interp eval $i {package require NOEXIST}}

    # Rearrange access path.  Swap tokens {$p(:1:)} and {$p(:3:)}.
    safe::interpConfigure $i -accessPath [list $tcl_library \
                                           [file join $TestsDir auto0 auto2] \
                                           [file join $TestsDir auto0 auto1] \
                                           [file join $TestsDir auto0]]
    # Inspect.
    set confB [safe::interpConfigure $i]
    set mappB [mapList $PathMapp [dict get $confB -accessPath]]
    set path5 [::safe::interpFindInAccessPath $i [file join $TestsDir auto0]]
    set path3 [::safe::interpFindInAccessPath $i [file join $TestsDir auto0 auto1]]
    set path4 [::safe::interpFindInAccessPath $i [file join $TestsDir auto0 auto2]]
    set mappD [mapList $PathMapp [dict get $confA -autoPath]]
    set toksD [interp eval $i set ::auto_path]

    # Try to load the packages and run a command from each one.
    set code3 [catch {interp eval $i {package require SafeTestPackage1}} msg3 opts3]
    set code4 [catch {interp eval $i {package require SafeTestPackage2}} msg4 opts4]
    set code5 [catch {interp eval $i {HeresPackage1}} msg5 opts5]
    set code6 [catch {interp eval $i {HeresPackage2}} msg6 opts6]

    list $path0 $path1 $path2 -- $path5 $path3 $path4 -- $toksC -- $toksD -- \
         $code3 $msg3 $code4 $msg4 -- \
         $mappA -- $mappB -- $mappC -- $mappD -- $code5 $msg5 $code6 $msg6
} -cleanup {
    safe::interpDelete $i
    if {$SyncExists} {
        safe::setSyncMode $SyncVal_TMP
    }
} -match glob -result {{$p(:1:)} {$p(:2:)} {$p(:3:)} -- {$p(:3:)} {$p(:2:)} {$p(:1:)} -- {{$p(:0:)} {$p(:1:)}} -- {{$p(:0:)} {$p(:3:)}} -- 0 1.2.3 0 2.3.4 --\
        {TCLLIB TESTSDIR/auto0 TESTSDIR/auto0/auto1 TESTSDIR/auto0/auto2*} --\
        {TCLLIB TESTSDIR/auto0/auto2 TESTSDIR/auto0/auto1 TESTSDIR/auto0*} --\
        {TCLLIB TESTSDIR/auto0} --\
        {TCLLIB TESTSDIR/auto0} --\
        0 OK1 0 OK2}
# (no counterpart safe-9.15)
test safe-19.15 {when interpConfigure changes the access path, ::auto_path uses -autoPath value and new tokens, Sync Mode off} -constraints AutoSyncDefined -setup {
    set SyncExists [expr {[info commands ::safe::setSyncMode] ne {}}]
    if {$SyncExists} {
        set SyncVal_TMP [safe::setSyncMode]
        safe::setSyncMode 0
    } else {
        error {This test is meaningful only if the command ::safe::setSyncMode is defined}
    }
} -body {
    # Test that although -autoPath is unchanged, the child's ::auto_path changes to
    # reflect the changes in token mappings; and that it is based on the -autoPath
    # value, not the previously restricted child ::auto_path.
    set i [safe::interpCreate -accessPath [list $tcl_library \
                                            [file join $TestsDir auto0]] \
                              -autoPath [list $tcl_library \
                                            [file join $TestsDir auto0 auto1] \
                                            [file join $TestsDir auto0 auto2]]]
    # Inspect.
    set confA [safe::interpConfigure $i]
    set mappA [mapList $PathMapp [dict get $confA -accessPath]]
    set path0 [::safe::interpFindInAccessPath $i [file join $TestsDir auto0]]
    set mappC [mapList $PathMapp [dict get $confA -autoPath]]
    set toksC [interp eval $i set ::auto_path]

    # Load pkgIndex.tcl data.
    catch {interp eval $i {package require NOEXIST}}

    # Rearrange access path.  Add more directories.
    safe::interpConfigure $i -accessPath [list $tcl_library \
                                            [file join $TestsDir auto0] \
                                            [file join $TestsDir auto0 auto1] \
                                            [file join $TestsDir auto0 auto2]]
    # Inspect.
    set confB [safe::interpConfigure $i]
    set mappB [mapList $PathMapp [dict get $confB -accessPath]]
    set path5 [::safe::interpFindInAccessPath $i [file join $TestsDir auto0]]
    set path3 [::safe::interpFindInAccessPath $i [file join $TestsDir auto0 auto1]]
    set path4 [::safe::interpFindInAccessPath $i [file join $TestsDir auto0 auto2]]
    set mappD [mapList $PathMapp [dict get $confA -autoPath]]
    set toksD [interp eval $i set ::auto_path]

    # Try to load the packages and run a command from each one.
    set code3 [catch {interp eval $i {package require SafeTestPackage1}} msg3 opts3]
    set code4 [catch {interp eval $i {package require SafeTestPackage2}} msg4 opts4]
    set code5 [catch {interp eval $i {HeresPackage1}} msg5 opts5]
    set code6 [catch {interp eval $i {HeresPackage2}} msg6 opts6]

    list $path0 -- $path5 $path3 $path4 -- $toksC -- $toksD -- \
         $code3 $msg3 $code4 $msg4 -- \
         $mappA -- $mappB -- $mappC -- $mappD -- $code5 $msg5 $code6 $msg6
} -cleanup {
    safe::interpDelete $i
    if {$SyncExists} {
        safe::setSyncMode $SyncVal_TMP
    }
} -match glob -result {{$p(:1:)} -- {$p(:1:)} {$p(:2:)} {$p(:3:)} -- {{$p(:0:)}} -- {{$p(:0:)} {$p(:2:)} {$p(:3:)}} -- 0 1.2.3 0 2.3.4 --\
        {TCLLIB TESTSDIR/auto0*} --\
        {TCLLIB TESTSDIR/auto0 TESTSDIR/auto0/auto1 TESTSDIR/auto0/auto2*} --\
        {TCLLIB TESTSDIR/auto0/auto1 TESTSDIR/auto0/auto2} --\
        {TCLLIB TESTSDIR/auto0/auto1 TESTSDIR/auto0/auto2} --\
        0 OK1 0 OK2}
# (no counterpart safe-9.16)
test safe-19.16 {default value for -accessPath and -autoPath on creation; -autoPath preserved when -accessPath changes, ::auto_path using changed tokens, Sync Mode off} -constraints AutoSyncDefined -setup {
    set SyncExists [expr {[info commands ::safe::setSyncMode] ne {}}]
    if {$SyncExists} {
        set SyncVal_TMP [safe::setSyncMode]
        safe::setSyncMode 0
    } else {
        error {This test is meaningful only if the command ::safe::setSyncMode is defined}
    }
    set tmpAutoPath $::auto_path
    set ::auto_path [list $tcl_library [file join $TestsDir auto0]]
    set i [safe::interpCreate]
    set ::auto_path $tmpAutoPath
} -body {
    # Test that the -autoPath acquires and keeps the parent's value unless otherwise specified.

    # Inspect.
    set confA [safe::interpConfigure $i]
    set mappC [mapList $PathMapp [dict get $confA -autoPath]]
    set toksC [interp eval $i set ::auto_path]

    # Load pkgIndex.tcl data.
    catch {interp eval $i {package require NOEXIST}}

    # Rearrange access path.  Remove a directory.
    safe::interpConfigure $i -accessPath [list $tcl_library \
                                            [file join $TestsDir auto0] \
                                            [file join $TestsDir auto0 auto1]]
    # Inspect.
    set confB [safe::interpConfigure $i]
    set mappB [mapList $PathMapp [dict get $confB -accessPath]]
    set path5 [::safe::interpFindInAccessPath $i [file join $TestsDir auto0]]
    set path3 [::safe::interpFindInAccessPath $i [file join $TestsDir auto0 auto1]]
    set mappD [mapList $PathMapp [dict get $confA -autoPath]]
    set toksD [interp eval $i set ::auto_path]

    # Try to load the packages and run a command from each one.
    set code3 [catch {interp eval $i {package require SafeTestPackage1}} msg3]
    set code4 [catch {interp eval $i {package require SafeTestPackage2}} msg4]
    set code5 [catch {interp eval $i {HeresPackage1}} msg5 opts5]
    set code6 [catch {interp eval $i {HeresPackage2}} msg6 opts6]

    list $path5 $path3 -- [lindex $toksC 0] [llength $toksC] -- \
            $toksD -- $code3 $msg3 $code4 $msg4 -- \
            $mappB -- $mappC -- $mappD -- $code5 $msg5 $code6 $msg6
} -cleanup {
    safe::interpDelete $i
    if {$SyncExists} {
        safe::setSyncMode $SyncVal_TMP
    }
} -match glob -result {{$p(:1:)} {$p(:2:)} -- {$p(:0:)} 2 --\
        {{$p(:0:)} {$p(:1:)}} -- 0 1.2.3 1 {can't find package SafeTestPackage2} --\
        {TCLLIB TESTSDIR/auto0 TESTSDIR/auto0/auto1*} --\
        {TCLLIB TESTSDIR/auto0} -- {TCLLIB TESTSDIR/auto0} --\
        0 OK1 1 {invalid command name "HeresPackage2"}}
test safe-19.20 {check module loading, Sync Mode off} -constraints AutoSyncDefined -setup {
    set SyncExists [expr {[info commands ::safe::setSyncMode] ne {}}]
    if {$SyncExists} {
        set SyncVal_TMP [safe::setSyncMode]
        safe::setSyncMode 0
    } else {
        error {This test is meaningful only if the command ::safe::setSyncMode is defined}
    }
    set oldTm [tcl::tm::path list]
    foreach path $oldTm {
        tcl::tm::path remove $path
    }
    tcl::tm::path add [file join $TestsDir auto0 modules]
} -body {
    set i [safe::interpCreate -accessPath [list $tcl_library]]

    # Inspect.
    set confA [safe::interpConfigure $i]
    set sortA [mapAndSortList $PathMapp [dict get $confA -accessPath]]
    set modsA [interp eval $i {tcl::tm::path list}]
    set path0 [::safe::interpFindInAccessPath $i [file join $TestsDir auto0 modules]]
    set path1 [::safe::interpFindInAccessPath $i [file join $TestsDir auto0 modules mod1]]
    set path2 [::safe::interpFindInAccessPath $i [file join $TestsDir auto0 modules mod2]]

    # Try to load the packages and run a command from each one.
    set code0 [catch {interp eval $i {package require test0}} msg0]
    set code1 [catch {interp eval $i {package require mod1::test1}} msg1]
    set code2 [catch {interp eval $i {package require mod2::test2}} msg2]
    set out0  [interp eval $i {test0::try0}]
    set out1  [interp eval $i {mod1::test1::try1}]
    set out2  [interp eval $i {mod2::test2::try2}]

    list [lsort [list $path0 $path1 $path2]] -- $modsA -- \
            $code0 $msg0 $code1 $msg1 $code2 $msg2 -- $sortA -- $out0 $out1 $out2
} -cleanup {
    tcl::tm::path remove [file join $TestsDir auto0 modules]
    foreach path [lreverse $oldTm] {
        tcl::tm::path add $path
    }
    safe::interpDelete $i
    if {$SyncExists} {
        safe::setSyncMode $SyncVal_TMP
    }
} -match glob -result {{{$p(:1:)} {$p(:2:)} {$p(:3:)}} -- {{$p(:1:)}} --\
        0 0.5 0 1.0 0 2.0 --\
        {TCLLIB TESTSDIR/auto0/modules TESTSDIR/auto0/modules/mod1\
         TESTSDIR/auto0/modules/mod2} -- res0 res1 res2}
# See comments on lsort after test safe-9.20.
test safe-19.21 {interpConfigure change the access path; check module loading, Sync Mode off; stale data case 1} -constraints AutoSyncDefined -setup {
    set SyncExists [expr {[info commands ::safe::setSyncMode] ne {}}]
    if {$SyncExists} {
        set SyncVal_TMP [safe::setSyncMode]
        safe::setSyncMode 0
    } else {
        error {This test is meaningful only if the command ::safe::setSyncMode is defined}
    }
    set oldTm [tcl::tm::path list]
    foreach path $oldTm {
        tcl::tm::path remove $path
    }
    tcl::tm::path add [file join $TestsDir auto0 modules]
} -body {
    set i [safe::interpCreate -accessPath [list $tcl_library]]

    # Inspect.
    set confA [safe::interpConfigure $i]
    set sortA [mapAndSortList $PathMapp [dict get $confA -accessPath]]
    set modsA [interp eval $i {tcl::tm::path list}]
    set path0 [::safe::interpFindInAccessPath $i [file join $TestsDir auto0 modules]]
    set path1 [::safe::interpFindInAccessPath $i [file join $TestsDir auto0 modules mod1]]
    set path2 [::safe::interpFindInAccessPath $i [file join $TestsDir auto0 modules mod2]]

    # Add to access path.
    # This injects more tokens, pushing modules to higher token numbers.
    safe::interpConfigure $i -accessPath [list $tcl_library \
                                           [file join $TestsDir auto0 auto1] \
                                           [file join $TestsDir auto0 auto2]]
    # Inspect.
    set confB [safe::interpConfigure $i]
    set sortB [mapAndSortList $PathMapp [dict get $confB -accessPath]]
    set modsB [interp eval $i {tcl::tm::path list}]
    set path3 [::safe::interpFindInAccessPath $i [file join $TestsDir auto0 modules]]
    set path4 [::safe::interpFindInAccessPath $i [file join $TestsDir auto0 modules mod1]]
    set path5 [::safe::interpFindInAccessPath $i [file join $TestsDir auto0 modules mod2]]

    # Load pkg data.
    catch {interp eval $i {package require NOEXIST}}
    catch {interp eval $i {package require mod1::NOEXIST}}
    catch {interp eval $i {package require mod2::NOEXIST}}

    # Try to load the packages and run a command from each one.
    set code0 [catch {interp eval $i {package require test0}} msg0]
    set code1 [catch {interp eval $i {package require mod1::test1}} msg1]
    set code2 [catch {interp eval $i {package require mod2::test2}} msg2]
    set out0  [interp eval $i {test0::try0}]
    set out1  [interp eval $i {mod1::test1::try1}]
    set out2  [interp eval $i {mod2::test2::try2}]

    list [lsort [list $path0 $path1 $path2]] -- $modsA -- \
            [lsort [list $path3 $path4 $path5]] -- $modsB -- \
            $code0 $msg0 $code1 $msg1 $code2 $msg2 -- $sortA -- $sortB -- \
            $out0 $out1 $out2
} -cleanup {
    tcl::tm::path remove [file join $TestsDir auto0 modules]
    foreach path [lreverse $oldTm] {
        tcl::tm::path add $path
    }
    safe::interpDelete $i
    if {$SyncExists} {
        safe::setSyncMode $SyncVal_TMP
    }
} -match glob -result {{{$p(:1:)} {$p(:2:)} {$p(:3:)}} -- {{$p(:1:)}} --\
        {{$p(:3:)} {$p(:4:)} {$p(:5:)}} -- {{$p(:3:)}} --\
        0 0.5 0 1.0 0 2.0 --\
        {TCLLIB TESTSDIR/auto0/modules TESTSDIR/auto0/modules/mod1\
         TESTSDIR/auto0/modules/mod2} --\
        {TCLLIB TESTSDIR/auto0/auto1 TESTSDIR/auto0/auto2 TESTSDIR/auto0/modules\
         TESTSDIR/auto0/modules/mod1 TESTSDIR/auto0/modules/mod2} --\
        res0 res1 res2}
# See comments on lsort after test safe-9.20.
test safe-19.22 {interpConfigure change the access path; check module loading, Sync Mode off; stale data case 0} -constraints AutoSyncDefined -setup {
    set SyncExists [expr {[info commands ::safe::setSyncMode] ne {}}]
    if {$SyncExists} {
        set SyncVal_TMP [safe::setSyncMode]
        safe::setSyncMode 0
    } else {
        error {This test is meaningful only if the command ::safe::setSyncMode is defined}
    }
    set oldTm [tcl::tm::path list]
    foreach path $oldTm {
        tcl::tm::path remove $path
    }
    tcl::tm::path add [file join $TestsDir auto0 modules]
} -body {
    set i [safe::interpCreate -accessPath [list $tcl_library]]

    # Inspect.
    set confA [safe::interpConfigure $i]
    set sortA [mapAndSortList $PathMapp [dict get $confA -accessPath]]
    set modsA [interp eval $i {tcl::tm::path list}]
    set path0 [::safe::interpFindInAccessPath $i [file join $TestsDir auto0 modules]]
    set path1 [::safe::interpFindInAccessPath $i [file join $TestsDir auto0 modules mod1]]
    set path2 [::safe::interpFindInAccessPath $i [file join $TestsDir auto0 modules mod2]]

    # Add to access path.
    # This injects more tokens, pushing modules to higher token numbers.
    safe::interpConfigure $i -accessPath [list $tcl_library \
                                          [file join $TestsDir auto0 auto1] \
                                          [file join $TestsDir auto0 auto2]]
    # Inspect.
    set confB [safe::interpConfigure $i]
    set sortB [mapAndSortList $PathMapp [dict get $confB -accessPath]]
    set modsB [interp eval $i {tcl::tm::path list}]
    set path3 [::safe::interpFindInAccessPath $i [file join $TestsDir auto0 modules]]
    set path4 [::safe::interpFindInAccessPath $i [file join $TestsDir auto0 modules mod1]]
    set path5 [::safe::interpFindInAccessPath $i [file join $TestsDir auto0 modules mod2]]

    # Try to load the packages and run a command from each one.
    set code0 [catch {interp eval $i {package require test0}} msg0]
    set code1 [catch {interp eval $i {package require mod1::test1}} msg1]
    set code2 [catch {interp eval $i {package require mod2::test2}} msg2]
    set out0  [interp eval $i {test0::try0}]
    set out1  [interp eval $i {mod1::test1::try1}]
    set out2  [interp eval $i {mod2::test2::try2}]

    list [lsort [list $path0 $path1 $path2]] -- $modsA -- \
            [lsort [list $path3 $path4 $path5]] -- $modsB -- \
            $code0 $msg0 $code1 $msg1 $code2 $msg2 -- $sortA -- $sortB -- \
            $out0 $out1 $out2
} -cleanup {
    tcl::tm::path remove [file join $TestsDir auto0 modules]
    foreach path [lreverse $oldTm] {
        tcl::tm::path add $path
    }
    safe::interpDelete $i
    if {$SyncExists} {
        safe::setSyncMode $SyncVal_TMP
    }
} -match glob -result {{{$p(:1:)} {$p(:2:)} {$p(:3:)}} -- {{$p(:1:)}} --\
        {{$p(:3:)} {$p(:4:)} {$p(:5:)}} -- {{$p(:3:)}} --\
        0 0.5 0 1.0 0 2.0 --\
        {TCLLIB TESTSDIR/auto0/modules TESTSDIR/auto0/modules/mod1\
         TESTSDIR/auto0/modules/mod2} --\
        {TCLLIB TESTSDIR/auto0/auto1 TESTSDIR/auto0/auto2 TESTSDIR/auto0/modules\
         TESTSDIR/auto0/modules/mod1 TESTSDIR/auto0/modules/mod2} --\
        res0 res1 res2}
# See comments on lsort after test safe-9.20.
test safe-19.23 {interpConfigure change the access path; check module loading, Sync Mode off; stale data case 3} -constraints AutoSyncDefined -setup {
    set SyncExists [expr {[info commands ::safe::setSyncMode] ne {}}]
    if {$SyncExists} {
        set SyncVal_TMP [safe::setSyncMode]
        safe::setSyncMode 0
    } else {
        error {This test is meaningful only if the command ::safe::setSyncMode is defined}
    }
    set oldTm [tcl::tm::path list]
    foreach path $oldTm {
        tcl::tm::path remove $path
    }
    tcl::tm::path add [file join $TestsDir auto0 modules]
} -body {
    set i [safe::interpCreate -accessPath [list $tcl_library]]

    # Inspect.
    set confA [safe::interpConfigure $i]
    set sortA [mapAndSortList $PathMapp [dict get $confA -accessPath]]
    set modsA [interp eval $i {tcl::tm::path list}]
    set path0 [::safe::interpFindInAccessPath $i [file join $TestsDir auto0 modules]]
    set path1 [::safe::interpFindInAccessPath $i [file join $TestsDir auto0 modules mod1]]
    set path2 [::safe::interpFindInAccessPath $i [file join $TestsDir auto0 modules mod2]]

    # Force the interpreter to acquire pkg data which will soon become stale.
    catch {interp eval $i {package require NOEXIST}}
    catch {interp eval $i {package require mod1::NOEXIST}}
    catch {interp eval $i {package require mod2::NOEXIST}}

    # Add to access path.
    # This injects more tokens, pushing modules to higher token numbers.
    safe::interpConfigure $i -accessPath [list $tcl_library \
                                           [file join $TestsDir auto0 auto1] \
                                           [file join $TestsDir auto0 auto2]]
    # Inspect.
    set confB [safe::interpConfigure $i]
    set sortB [mapAndSortList $PathMapp [dict get $confB -accessPath]]
    set modsB [interp eval $i {tcl::tm::path list}]
    set path3 [::safe::interpFindInAccessPath $i [file join $TestsDir auto0 modules]]
    set path4 [::safe::interpFindInAccessPath $i [file join $TestsDir auto0 modules mod1]]
    set path5 [::safe::interpFindInAccessPath $i [file join $TestsDir auto0 modules mod2]]

    # Refresh stale pkg data.
    catch {interp eval $i {package require NOEXIST}}
    catch {interp eval $i {package require mod1::NOEXIST}}
    catch {interp eval $i {package require mod2::NOEXIST}}

    # Try to load the packages and run a command from each one.
    set code0 [catch {interp eval $i {package require test0}} msg0]
    set code1 [catch {interp eval $i {package require mod1::test1}} msg1]
    set code2 [catch {interp eval $i {package require mod2::test2}} msg2]
    set out0  [interp eval $i {test0::try0}]
    set out1  [interp eval $i {mod1::test1::try1}]
    set out2  [interp eval $i {mod2::test2::try2}]

    list [lsort [list $path0 $path1 $path2]] -- $modsA -- \
            [lsort [list $path3 $path4 $path5]] -- $modsB -- \
            $code0 $msg0 $code1 $msg1 $code2 $msg2 -- $sortA -- $sortB -- \
            $out0 $out1 $out2
} -cleanup {
    tcl::tm::path remove [file join $TestsDir auto0 modules]
    foreach path [lreverse $oldTm] {
        tcl::tm::path add $path
    }
    safe::interpDelete $i
    if {$SyncExists} {
        safe::setSyncMode $SyncVal_TMP
    }
} -match glob -result {{{$p(:1:)} {$p(:2:)} {$p(:3:)}} -- {{$p(:1:)}} --\
        {{$p(:3:)} {$p(:4:)} {$p(:5:)}} -- {{$p(:3:)}} --\
        0 0.5 0 1.0 0 2.0 --\
        {TCLLIB TESTSDIR/auto0/modules TESTSDIR/auto0/modules/mod1\
         TESTSDIR/auto0/modules/mod2} --\
        {TCLLIB TESTSDIR/auto0/auto1 TESTSDIR/auto0/auto2 TESTSDIR/auto0/modules\
         TESTSDIR/auto0/modules/mod1 TESTSDIR/auto0/modules/mod2} --\
        res0 res1 res2}
# See comments on lsort after test safe-9.20.
test safe-19.24 {interpConfigure change the access path; check module loading, Sync Mode off; stale data case 2 (worst case)} -constraints AutoSyncDefined -setup {
    set SyncExists [expr {[info commands ::safe::setSyncMode] ne {}}]
    if {$SyncExists} {
        set SyncVal_TMP [safe::setSyncMode]
        safe::setSyncMode 0
    } else {
        error {This test is meaningful only if the command ::safe::setSyncMode is defined}
    }
    set oldTm [tcl::tm::path list]
    foreach path $oldTm {
        tcl::tm::path remove $path
    }
    tcl::tm::path add [file join $TestsDir auto0 modules]
} -body {
    set i [safe::interpCreate -accessPath [list $tcl_library]]

    # Inspect.
    set confA [safe::interpConfigure $i]
    set sortA [mapAndSortList $PathMapp [dict get $confA -accessPath]]
    set modsA [interp eval $i {tcl::tm::path list}]
    set path0 [::safe::interpFindInAccessPath $i [file join $TestsDir auto0 modules]]
    set path1 [::safe::interpFindInAccessPath $i [file join $TestsDir auto0 modules mod1]]
    set path2 [::safe::interpFindInAccessPath $i [file join $TestsDir auto0 modules mod2]]

    # Force the interpreter to acquire pkg data which will soon become stale.
    catch {interp eval $i {package require NOEXIST}}
    catch {interp eval $i {package require mod1::NOEXIST}}
    catch {interp eval $i {package require mod2::NOEXIST}}

    # Add to access path.
    # This injects more tokens, pushing modules to higher token numbers.
    safe::interpConfigure $i -accessPath [list $tcl_library \
                                           [file join $TestsDir auto0 auto1] \
                                           [file join $TestsDir auto0 auto2]]
    # Inspect.
    set confB [safe::interpConfigure $i]
    set sortB [mapAndSortList $PathMapp [dict get $confB -accessPath]]
    set modsB [interp eval $i {tcl::tm::path list}]
    set path3 [::safe::interpFindInAccessPath $i [file join $TestsDir auto0 modules]]
    set path4 [::safe::interpFindInAccessPath $i [file join $TestsDir auto0 modules mod1]]
    set path5 [::safe::interpFindInAccessPath $i [file join $TestsDir auto0 modules mod2]]

    # Try to load the packages and run a command from each one.
    set code0 [catch {interp eval $i {package require test0}} msg0]
    set code1 [catch {interp eval $i {package require mod1::test1}} msg1]
    set code2 [catch {interp eval $i {package require mod2::test2}} msg2]
    set out0  [interp eval $i {test0::try0}]
    set out1  [interp eval $i {mod1::test1::try1}]
    set out2  [interp eval $i {mod2::test2::try2}]

    list [lsort [list $path0 $path1 $path2]] -- $modsA -- \
            [lsort [list $path3 $path4 $path5]] -- $modsB -- \
            $code0 $msg0 $code1 $msg1 $code2 $msg2 -- $sortA -- $sortB -- \
            $out0 $out1 $out2
} -cleanup {
    tcl::tm::path remove [file join $TestsDir auto0 modules]
    foreach path [lreverse $oldTm] {
        tcl::tm::path add $path
    }
    safe::interpDelete $i
    if {$SyncExists} {
        safe::setSyncMode $SyncVal_TMP
    }
} -match glob -result {{{$p(:1:)} {$p(:2:)} {$p(:3:)}} -- {{$p(:1:)}} --\
        {{$p(:3:)} {$p(:4:)} {$p(:5:)}} -- {{$p(:3:)}} --\
        0 0.5 0 1.0 0 2.0 --\
        {TCLLIB TESTSDIR/auto0/modules TESTSDIR/auto0/modules/mod1\
         TESTSDIR/auto0/modules/mod2} --\
        {TCLLIB TESTSDIR/auto0/auto1 TESTSDIR/auto0/auto2 TESTSDIR/auto0/modules\
         TESTSDIR/auto0/modules/mod1 TESTSDIR/auto0/modules/mod2} --\
        res0 res1 res2}
# See comments on lsort after test safe-9.20.


### 20. safe::interpCreate with different cases of -accessPath, -autoPath.

set ::auto_path [list $tcl_library [file dirname $tcl_library] [file join $TestsDir auto0]]

test safe-20.1 "create -accessPath NULL -autoPath NULL -> parent's ::auto_path" -constraints AutoSyncDefined -setup {
    set SyncExists [expr {[info commands ::safe::setSyncMode] ne {}}]
    if {$SyncExists} {
        set SyncVal_TMP [safe::setSyncMode]
        safe::setSyncMode 0
    } else {
        error {This test is meaningful only if the command ::safe::setSyncMode is defined}
    }
} -body {
    set i [safe::interpCreate]
    getAutoPath $i
} -cleanup {
    safe::interpDelete $i
    if {$SyncExists} {
        safe::setSyncMode $SyncVal_TMP
    }
} -result [list $::auto_path -- $::auto_path]
test safe-20.2 "create -accessPath {} -autoPath NULL -> parent's ::auto_path" -constraints AutoSyncDefined -setup {
    set SyncExists [expr {[info commands ::safe::setSyncMode] ne {}}]
    if {$SyncExists} {
        set SyncVal_TMP [safe::setSyncMode]
        safe::setSyncMode 0
    } else {
        error {This test is meaningful only if the command ::safe::setSyncMode is defined}
    }
} -body {
    set i [safe::interpCreate -accessPath {}]
    getAutoPath $i
} -cleanup {
    safe::interpDelete $i
    if {$SyncExists} {
        safe::setSyncMode $SyncVal_TMP
    }
} -result [list $::auto_path -- $::auto_path]
test safe-20.3 "create -accessPath path1 -autoPath NULL -> {}" -constraints AutoSyncDefined -setup {
    set SyncExists [expr {[info commands ::safe::setSyncMode] ne {}}]
    if {$SyncExists} {
        set SyncVal_TMP [safe::setSyncMode]
        safe::setSyncMode 0
    } else {
        error {This test is meaningful only if the command ::safe::setSyncMode is defined}
    }
} -body {
    set i [safe::interpCreate -accessPath [lrange $::auto_path 0 1]]
    getAutoPath $i
} -cleanup {
    safe::interpDelete $i
    if {$SyncExists} {
        safe::setSyncMode $SyncVal_TMP
    }
} -result {{} -- {}}
test safe-20.4 "create -accessPath NULL -autoPath {} -> {}" -constraints AutoSyncDefined -setup {
    set SyncExists [expr {[info commands ::safe::setSyncMode] ne {}}]
    if {$SyncExists} {
        set SyncVal_TMP [safe::setSyncMode]
        safe::setSyncMode 0
    } else {
        error {This test is meaningful only if the command ::safe::setSyncMode is defined}
    }
} -body {
    set i [safe::interpCreate -autoPath {}]
    getAutoPath $i
} -cleanup {
    safe::interpDelete $i
    if {$SyncExists} {
        safe::setSyncMode $SyncVal_TMP
    }
} -result {{} -- {}}
test safe-20.5 "create -accessPath {} -autoPath {} -> {}" -constraints AutoSyncDefined -setup {
    set SyncExists [expr {[info commands ::safe::setSyncMode] ne {}}]
    if {$SyncExists} {
        set SyncVal_TMP [safe::setSyncMode]
        safe::setSyncMode 0
    } else {
        error {This test is meaningful only if the command ::safe::setSyncMode is defined}
    }
} -body {
    set i [safe::interpCreate -accessPath {} -autoPath {}]
    getAutoPath $i
} -cleanup {
    safe::interpDelete $i
    if {$SyncExists} {
        safe::setSyncMode $SyncVal_TMP
    }
} -result {{} -- {}}
test safe-20.6 "create -accessPath path1 -autoPath {} -> {}" -constraints AutoSyncDefined -setup {
    set SyncExists [expr {[info commands ::safe::setSyncMode] ne {}}]
    if {$SyncExists} {
        set SyncVal_TMP [safe::setSyncMode]
        safe::setSyncMode 0
    } else {
        error {This test is meaningful only if the command ::safe::setSyncMode is defined}
    }
} -body {
    set i [safe::interpCreate -accessPath [lrange $::auto_path 0 1] -autoPath {}]
    getAutoPath $i
} -cleanup {
    safe::interpDelete $i
    if {$SyncExists} {
        safe::setSyncMode $SyncVal_TMP
    }
} -result {{} -- {}}
test safe-20.7 "create -accessPath NULL -autoPath path2 -> path2" -constraints AutoSyncDefined -setup {
    set SyncExists [expr {[info commands ::safe::setSyncMode] ne {}}]
    if {$SyncExists} {
        set SyncVal_TMP [safe::setSyncMode]
        safe::setSyncMode 0
    } else {
        error {This test is meaningful only if the command ::safe::setSyncMode is defined}
    }
} -body {
    set i [safe::interpCreate -autoPath [lrange $::auto_path 0 0]]
    getAutoPath $i
} -cleanup {
    safe::interpDelete $i
    if {$SyncExists} {
        safe::setSyncMode $SyncVal_TMP
    }
} -result [list [lrange $::auto_path 0 0] -- [lrange $::auto_path 0 0]]
test safe-20.8 "create -accessPath {} -autoPath path2 -> path2" -constraints AutoSyncDefined -setup {
    set SyncExists [expr {[info commands ::safe::setSyncMode] ne {}}]
    if {$SyncExists} {
        set SyncVal_TMP [safe::setSyncMode]
        safe::setSyncMode 0
    } else {
        error {This test is meaningful only if the command ::safe::setSyncMode is defined}
    }
} -body {
    set i [safe::interpCreate -accessPath {} -autoPath [lrange $::auto_path 0 0]]
    getAutoPath $i
} -cleanup {
    safe::interpDelete $i
    if {$SyncExists} {
        safe::setSyncMode $SyncVal_TMP
    }
} -result [list [lrange $::auto_path 0 0] -- [lrange $::auto_path 0 0]]
test safe-20.9 "create -accessPath path1 -autoPath path2 -> path2" -constraints AutoSyncDefined -setup {
    set SyncExists [expr {[info commands ::safe::setSyncMode] ne {}}]
    if {$SyncExists} {
        set SyncVal_TMP [safe::setSyncMode]
        safe::setSyncMode 0
    } else {
        error {This test is meaningful only if the command ::safe::setSyncMode is defined}
    }
} -body {
    set i [safe::interpCreate -accessPath [lrange $::auto_path 0 1] -autoPath [lrange $::auto_path 0 0]]
    getAutoPath $i
} -cleanup {
    safe::interpDelete $i
    if {$SyncExists} {
        safe::setSyncMode $SyncVal_TMP
    }
} -result [list [lrange $::auto_path 0 0] -- [lrange $::auto_path 0 0]]
test safe-20.10 "create -accessPath NULL -autoPath pathX -> pathX" -constraints AutoSyncDefined -setup {
    set SyncExists [expr {[info commands ::safe::setSyncMode] ne {}}]
    if {$SyncExists} {
        set SyncVal_TMP [safe::setSyncMode]
        safe::setSyncMode 0
    } else {
        error {This test is meaningful only if the command ::safe::setSyncMode is defined}
    }
} -body {
    set i [safe::interpCreate -autoPath /not/in/access/path]
    getAutoPath $i
} -cleanup {
    safe::interpDelete $i
    if {$SyncExists} {
        safe::setSyncMode $SyncVal_TMP
    }
} -result {/not/in/access/path -- {}}
test safe-20.11 "create -accessPath {} -autoPath pathX -> pathX" -constraints AutoSyncDefined -setup {
    set SyncExists [expr {[info commands ::safe::setSyncMode] ne {}}]
    if {$SyncExists} {
        set SyncVal_TMP [safe::setSyncMode]
        safe::setSyncMode 0
    } else {
        error {This test is meaningful only if the command ::safe::setSyncMode is defined}
    }
} -body {
    set i [safe::interpCreate -accessPath {} -autoPath /not/in/access/path]
    getAutoPath $i
} -cleanup {
    safe::interpDelete $i
    if {$SyncExists} {
        safe::setSyncMode $SyncVal_TMP
    }
} -result {/not/in/access/path -- {}}
test safe-20.12 "create -accessPath path1 -autoPath pathX -> {pathX}" -constraints AutoSyncDefined -setup {
    set SyncExists [expr {[info commands ::safe::setSyncMode] ne {}}]
    if {$SyncExists} {
        set SyncVal_TMP [safe::setSyncMode]
        safe::setSyncMode 0
    } else {
        error {This test is meaningful only if the command ::safe::setSyncMode is defined}
    }
} -body {
    set i [safe::interpCreate -accessPath [lrange $::auto_path 0 1] -autoPath /not/in/access/path]
    getAutoPath $i
} -cleanup {
    safe::interpDelete $i
    if {$SyncExists} {
        safe::setSyncMode $SyncVal_TMP
    }
} -result {/not/in/access/path -- {}}

### 21. safe::interpConfigure with different cases of -accessPath, -autoPath.

test safe-21.1 "interpConfigure -accessPath NULL -autoPath NULL -> no change" -constraints AutoSyncDefined -setup {
    set SyncExists [expr {[info commands ::safe::setSyncMode] ne {}}]
    if {$SyncExists} {
        set SyncVal_TMP [safe::setSyncMode]
        safe::setSyncMode 0
    } else {
        error {This test is meaningful only if the command ::safe::setSyncMode is defined}
    }
    set i [safe::interpCreate -accessPath [lrange $::auto_path 0 1] -autoPath [lrange $::auto_path 0 0]]
} -body {
    safe::interpConfigure $i -deleteHook {}
    getAutoPath $i
} -cleanup {
    safe::interpDelete $i
    if {$SyncExists} {
        safe::setSyncMode $SyncVal_TMP
    }
} -result [list [lrange $::auto_path 0 0] -- [lrange $::auto_path 0 0]]
test safe-21.2 "interpConfigure -accessPath {} -autoPath NULL -> parent's ::auto_path" -constraints AutoSyncDefined -setup {
    set SyncExists [expr {[info commands ::safe::setSyncMode] ne {}}]
    if {$SyncExists} {
        set SyncVal_TMP [safe::setSyncMode]
        safe::setSyncMode 0
    } else {
        error {This test is meaningful only if the command ::safe::setSyncMode is defined}
    }
    set i [safe::interpCreate -accessPath [lrange $::auto_path 0 1] -autoPath [lrange $::auto_path 0 0]]
} -body {
    safe::interpConfigure $i -accessPath {}
    getAutoPath $i
} -cleanup {
    safe::interpDelete $i
    if {$SyncExists} {
        safe::setSyncMode $SyncVal_TMP
    }
} -result [list $::auto_path -- $::auto_path]
test safe-21.3 "interpConfigure -accessPath path1 -autoPath NULL -> no change" -constraints AutoSyncDefined -setup {
    set SyncExists [expr {[info commands ::safe::setSyncMode] ne {}}]
    if {$SyncExists} {
        set SyncVal_TMP [safe::setSyncMode]
        safe::setSyncMode 0
    } else {
        error {This test is meaningful only if the command ::safe::setSyncMode is defined}
    }
    set i [safe::interpCreate -accessPath [lrange $::auto_path 0 1] -autoPath [lrange $::auto_path 0 0]]
} -body {
    safe::interpConfigure $i -accessPath [lrange $::auto_path 0 1]
    getAutoPath $i
} -cleanup {
    safe::interpDelete $i
    if {$SyncExists} {
        safe::setSyncMode $SyncVal_TMP
    }
} -result [list [lrange $::auto_path 0 0] -- [lrange $::auto_path 0 0]]
test safe-21.4 "interpConfigure -accessPath NULL -autoPath {} -> {}" -constraints AutoSyncDefined -setup {
    set SyncExists [expr {[info commands ::safe::setSyncMode] ne {}}]
    if {$SyncExists} {
        set SyncVal_TMP [safe::setSyncMode]
        safe::setSyncMode 0
    } else {
        error {This test is meaningful only if the command ::safe::setSyncMode is defined}
    }
    set i [safe::interpCreate -accessPath [lrange $::auto_path 0 1] -autoPath [lrange $::auto_path 0 0]]
} -body {
    safe::interpConfigure $i -autoPath {}
    getAutoPath $i
} -cleanup {
    safe::interpDelete $i
    if {$SyncExists} {
        safe::setSyncMode $SyncVal_TMP
    }
} -result {{} -- {}}
test safe-21.5 "interpConfigure -accessPath {} -autoPath {} -> {}" -constraints AutoSyncDefined -setup {
    set SyncExists [expr {[info commands ::safe::setSyncMode] ne {}}]
    if {$SyncExists} {
        set SyncVal_TMP [safe::setSyncMode]
        safe::setSyncMode 0
    } else {
        error {This test is meaningful only if the command ::safe::setSyncMode is defined}
    }
    set i [safe::interpCreate -accessPath [lrange $::auto_path 0 1] -autoPath [lrange $::auto_path 0 0]]
} -body {
    safe::interpConfigure $i -accessPath {} -autoPath {}
    getAutoPath $i
} -cleanup {
    safe::interpDelete $i
    if {$SyncExists} {
        safe::setSyncMode $SyncVal_TMP
    }
} -result {{} -- {}}
test safe-21.6 "interpConfigure -accessPath {path1} -autoPath {} -> {}" -constraints AutoSyncDefined -setup {
    set SyncExists [expr {[info commands ::safe::setSyncMode] ne {}}]
    if {$SyncExists} {
        set SyncVal_TMP [safe::setSyncMode]
        safe::setSyncMode 0
    } else {
        error {This test is meaningful only if the command ::safe::setSyncMode is defined}
    }
    set i [safe::interpCreate -accessPath [lrange $::auto_path 0 1] -autoPath [lrange $::auto_path 0 0]]
} -body {
    safe::interpConfigure $i -accessPath [lrange $::auto_path 1 1] -autoPath {}
    getAutoPath $i
} -cleanup {
    safe::interpDelete $i
    if {$SyncExists} {
        safe::setSyncMode $SyncVal_TMP
    }
} -result {{} -- {}}
test safe-21.7 "interpConfigure -accessPath NULL -autoPath path2 -> path2" -constraints AutoSyncDefined -setup {
    set SyncExists [expr {[info commands ::safe::setSyncMode] ne {}}]
    if {$SyncExists} {
        set SyncVal_TMP [safe::setSyncMode]
        safe::setSyncMode 0
    } else {
        error {This test is meaningful only if the command ::safe::setSyncMode is defined}
    }
    set i [safe::interpCreate -accessPath [lrange $::auto_path 0 1] -autoPath [lrange $::auto_path 0 0]]
} -body {
    safe::interpConfigure $i -autoPath [lrange $::auto_path 1 1]
    getAutoPath $i
} -cleanup {
    safe::interpDelete $i
    if {$SyncExists} {
        safe::setSyncMode $SyncVal_TMP
    }
} -result [list [lrange $::auto_path 1 1] -- [lrange $::auto_path 1 1]]
test safe-21.8 "interpConfigure -accessPath {} -autoPath path2 -> path2" -constraints AutoSyncDefined -setup {
    set SyncExists [expr {[info commands ::safe::setSyncMode] ne {}}]
    if {$SyncExists} {
        set SyncVal_TMP [safe::setSyncMode]
        safe::setSyncMode 0
    } else {
        error {This test is meaningful only if the command ::safe::setSyncMode is defined}
    }
    set i [safe::interpCreate -accessPath [lrange $::auto_path 0 1] -autoPath [lrange $::auto_path 0 0]]
} -body {
    safe::interpConfigure $i -accessPath {} -autoPath [lrange $::auto_path 1 1]
    getAutoPath $i
} -cleanup {
    safe::interpDelete $i
    if {$SyncExists} {
        safe::setSyncMode $SyncVal_TMP
    }
} -result [list [lrange $::auto_path 1 1] -- [lrange $::auto_path 1 1]]
test safe-21.9 "interpConfigure -accessPath path1 -autoPath path2 -> path2" -constraints AutoSyncDefined -setup {
    set SyncExists [expr {[info commands ::safe::setSyncMode] ne {}}]
    if {$SyncExists} {
        set SyncVal_TMP [safe::setSyncMode]
        safe::setSyncMode 0
    } else {
        error {This test is meaningful only if the command ::safe::setSyncMode is defined}
    }
    set i [safe::interpCreate -accessPath [lrange $::auto_path 0 1] -autoPath [lrange $::auto_path 0 0]]
} -body {
    safe::interpConfigure $i -accessPath [lrange $::auto_path 0 2] -autoPath [lrange $::auto_path 1 1]
    getAutoPath $i
} -cleanup {
    safe::interpDelete $i
    if {$SyncExists} {
        safe::setSyncMode $SyncVal_TMP
    }
} -result [list [lrange $::auto_path 1 1] -- [lrange $::auto_path 1 1]]
test safe-21.10 "interpConfigure -accessPath NULL -autoPath pathX -> pathX" -constraints AutoSyncDefined -setup {
    set SyncExists [expr {[info commands ::safe::setSyncMode] ne {}}]
    if {$SyncExists} {
        set SyncVal_TMP [safe::setSyncMode]
        safe::setSyncMode 0
    } else {
        error {This test is meaningful only if the command ::safe::setSyncMode is defined}
    }
    set i [safe::interpCreate -accessPath [lrange $::auto_path 0 1] -autoPath [lrange $::auto_path 0 0]]
} -body {
    safe::interpConfigure $i -autoPath /not/in/access/path
    getAutoPath $i
} -cleanup {
    safe::interpDelete $i
    if {$SyncExists} {
        safe::setSyncMode $SyncVal_TMP
    }
} -result {/not/in/access/path -- {}}
test safe-21.11 "interpConfigure -accessPath {} -autoPath pathX -> pathX" -constraints AutoSyncDefined -setup {
    set SyncExists [expr {[info commands ::safe::setSyncMode] ne {}}]
    if {$SyncExists} {
        set SyncVal_TMP [safe::setSyncMode]
        safe::setSyncMode 0
    } else {
        error {This test is meaningful only if the command ::safe::setSyncMode is defined}
    }
    set i [safe::interpCreate -accessPath [lrange $::auto_path 0 1] -autoPath [lrange $::auto_path 0 0]]
} -body {
    safe::interpConfigure $i -accessPath {} -autoPath /not/in/access/path
    getAutoPath $i
} -cleanup {
    safe::interpDelete $i
    if {$SyncExists} {
        safe::setSyncMode $SyncVal_TMP
    }
} -result {/not/in/access/path -- {}}
test safe-21.12 "interpConfigure -accessPath path1 -autoPath pathX -> pathX" -constraints AutoSyncDefined -setup {
    set SyncExists [expr {[info commands ::safe::setSyncMode] ne {}}]
    if {$SyncExists} {
        set SyncVal_TMP [safe::setSyncMode]
        safe::setSyncMode 0
    } else {
        error {This test is meaningful only if the command ::safe::setSyncMode is defined}
    }
    set i [safe::interpCreate -accessPath [lrange $::auto_path 0 1] -autoPath [lrange $::auto_path 0 0]]
} -body {
    safe::interpConfigure $i -accessPath [lrange $::auto_path 0 2] -autoPath /not/in/access/path
    getAutoPath $i
} -cleanup {
    safe::interpDelete $i
    if {$SyncExists} {
        safe::setSyncMode $SyncVal_TMP
    }
} -result {/not/in/access/path -- {}}

# cleanup
set ::auto_path $SaveAutoPath
unset SaveAutoPath TestsDir PathMapp
rename getAutoPath {}
unset -nocomplain path
rename mapList {}
rename mapAndSortList {}
::tcltest::cleanupTests
return

# Local Variables:
# mode: tcl
# End:<|MERGE_RESOLUTION|>--- conflicted
+++ resolved
@@ -1380,12 +1380,7 @@
 } -cleanup {
     unset -nocomplain m o
     safe::interpDelete $i
-<<<<<<< HEAD
 } -result {load of library for prefix Safepfx1 failed: cannot use library in a safe interpreter: no Safepfx1_SafeInit procedure
-    ("interp eval" body line 59)
-=======
-} -result {load of binary library for package Safepkg1 failed: can't use package in a safe interpreter: no Safepkg1_SafeInit procedure
->>>>>>> 8237f3f4
     invoked from within
 "load {} Safepfx1"
     invoked from within
@@ -1416,12 +1411,7 @@
 } -cleanup {
     unset -nocomplain m o
     safe::interpDelete $i
-<<<<<<< HEAD
 } -result {load of library for prefix Safepfx1 failed: cannot use library in a safe interpreter: no Safepfx1_SafeInit procedure
-    ("interp eval" body line 59)
-=======
-} -result {load of binary library for package Safepkg1 failed: can't use package in a safe interpreter: no Safepkg1_SafeInit procedure
->>>>>>> 8237f3f4
     invoked from within
 "load {} Safepfx1 x"
     invoked from within
