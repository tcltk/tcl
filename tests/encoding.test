--- conflicted
+++ resolved
@@ -592,25 +592,19 @@
 test encoding-16.23 {Utf16ToUtfProc, strict, bug [db7a085bd9]} -body {
     encoding convertfrom -profile strict utf-16le \x00\xdc
 } -returnCodes 1 -result {unexpected byte sequence starting at index 0: '\x00'}
-<<<<<<< HEAD
-
-test {encoding-16.4 utf-8 invalid default} {Parse invalid utf-8, strict} -body {
+
+test {encoding-16.24 utf-8 invalid default} {Parse invalid utf-8, strict} -body {
     string length [encoding convertfrom utf-8 "\xC0\x80"]
 } -returnCodes 1 -result {unexpected byte sequence starting at index 0: '\xC0'}
-test {encoding-16.4 utf-8 invalid strict} {Parse invalid utf-8, strict} -body {
+test {encoding-16.24 utf-8 invalid strict} {Parse invalid utf-8, strict} -body {
     string length [encoding convertfrom -profile strict utf-8 "\xc0\x80"]
 } -returnCodes 1 -result {unexpected byte sequence starting at index 0: '\xC0'}
-test {encoding-16.4 utf-8 invalid tcl8} {UtfToUtfProc utf-8} {
+test {encoding-16.24 utf-8 invalid tcl8} {UtfToUtfProc utf-8} {
     encoding convertfrom -profile tcl8 utf-8 \xc0\x80
 } \x00
 test {encoding-16.25 default} {Utf32ToUtfProc} -body {
     encoding convertfrom utf-32 "\x01\x00\x00\x01"
 } -returnCodes 1 -result {unexpected byte sequence starting at index 0: '\x01'}
-=======
-test encoding-16.24 {Utf32ToUtfProc} -body {
-    encoding convertfrom -profile tcl8 utf-32 "\xFF\xFF\xFF\xFF"
-} -result \uFFFD
->>>>>>> d74efff1
 test {encoding-16.25 strict} {Utf32ToUtfProc} -body {
     encoding convertfrom -profile strict utf-32 "\x01\x00\x00\x01"
 } -returnCodes 1 -result {unexpected byte sequence starting at index 0: '\x01'}
