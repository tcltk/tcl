# This file contains a collection of tests for tclEncoding.c
# Sourcing this file into Tcl runs the tests and generates output for errors.
# No output means no errors were found.
#
# Copyright (c) 1997 Sun Microsystems, Inc.
# Copyright (c) 1998-1999 by Scriptics Corporation.
#
# See the file "license.terms" for information on usage and redistribution of
# this file, and for a DISCLAIMER OF ALL WARRANTIES.

package require tcltest 2

namespace eval ::tcl::test::encoding {
    variable x

namespace import -force ::tcltest::*

catch {
    ::tcltest::loadTestedCommands
    package require -exact Tcltest [info patchlevel]
}

proc toutf {args} {
    variable x
    lappend x "toutf $args"
}
proc fromutf {args} {
    variable x
    lappend x "fromutf $args"
}

proc runtests {} {
    variable x

# Some tests require the testencoding command
testConstraint testencoding [llength [info commands testencoding]]
testConstraint exec [llength [info commands exec]]
testConstraint testgetencpath [llength [info commands testgetencpath]]

# TclInitEncodingSubsystem is tested by the rest of this file
# TclFinalizeEncodingSubsystem is not currently tested

test encoding-1.1 {Tcl_GetEncoding: system encoding} -setup {
    set old [encoding system]
} -constraints {testencoding} -body {
    testencoding create foo [namespace origin toutf] [namespace origin fromutf]
    encoding system foo
    set x {}
    encoding convertto abcd
    return $x
} -cleanup {
    encoding system $old
    testencoding delete foo
} -result {{fromutf }}
test encoding-1.2 {Tcl_GetEncoding: existing encoding} {testencoding} {
    testencoding create foo [namespace origin toutf] [namespace origin fromutf]
    set x {}
    encoding convertto foo abcd
    testencoding delete foo
    return $x
} {{fromutf }}
test encoding-1.3 {Tcl_GetEncoding: load encoding} {
    list [encoding convertto jis0208 \u4e4e] \
	[encoding convertfrom jis0208 8C]
} "8C \u4e4e"

test encoding-2.1 {Tcl_FreeEncoding: refcount == 0} {
    encoding convertto jis0208 \u4e4e
} {8C}
test encoding-2.2 {Tcl_FreeEncoding: refcount != 0} -setup {
    set system [encoding system]
    set path [encoding dirs]
} -constraints {testencoding} -body {
    encoding system shiftjis		;# incr ref count
    encoding dirs [list [pwd]]
    set x [encoding convertto shiftjis \u4e4e]	;# old one found
    encoding system identity
    llength shiftjis		;# Shimmer away any cache of Tcl_Encoding
    lappend x [catch {encoding convertto shiftjis \u4e4e} msg] $msg
} -cleanup {
    encoding system identity
    encoding dirs $path
    encoding system $system
} -result "\u008c\u00c1 1 {unknown encoding \"shiftjis\"}"

test encoding-3.1 {Tcl_GetEncodingName, NULL} -setup {
    set old [encoding system]
} -body {
    encoding system shiftjis
    encoding system
} -cleanup {
    encoding system $old
} -result {shiftjis}
test encoding-3.2 {Tcl_GetEncodingName, non-null} -setup {
    set old [fconfigure stdout -encoding]
} -body {
    fconfigure stdout -encoding jis0208
    fconfigure stdout -encoding
} -cleanup {
    fconfigure stdout -encoding $old
} -result {jis0208}

test encoding-4.1 {Tcl_GetEncodingNames} -constraints {testencoding} -setup {
    cd [makeDirectory tmp]
    makeDirectory [file join tmp encoding]
    set path [encoding dirs]
    encoding dirs {}
    catch {unset encodings}
    catch {unset x}
} -body {
    foreach encoding [encoding names] {
	set encodings($encoding) 1
    }
    makeFile {} [file join tmp encoding junk.enc]
    makeFile {} [file join tmp encoding junk2.enc]
    encoding dirs [list [file join [pwd] encoding]]
    foreach encoding [encoding names] {
	if {![info exists encodings($encoding)]} {
	    lappend x $encoding
	}
    }
    lsort $x
} -cleanup {
    encoding dirs $path
    cd [workingDirectory]
    removeFile [file join tmp encoding junk2.enc]
    removeFile [file join tmp encoding junk.enc]
    removeDirectory [file join tmp encoding]
    removeDirectory tmp
} -result {junk junk2}

test encoding-5.1 {Tcl_SetSystemEncoding} -setup {
    set old [encoding system]
} -body {
    encoding system jis0208
    encoding convertto \u4e4e
} -cleanup {
    encoding system identity
    encoding system $old
} -result {8C}
test encoding-5.2 {Tcl_SetSystemEncoding: test ref count} {
    set old [encoding system]
    encoding system $old
    string compare $old [encoding system]
} {0}

test encoding-6.1 {Tcl_CreateEncoding: new} {testencoding} {
    testencoding create foo [namespace code {toutf 1}] \
	[namespace code {fromutf 2}]
    set x {}
    encoding convertfrom foo abcd
    encoding convertto foo abcd
    testencoding delete foo
    return $x
} {{toutf 1} {fromutf 2}}
test encoding-6.2 {Tcl_CreateEncoding: replace encoding} {testencoding} {
    testencoding create foo [namespace code {toutf a}] \
	[namespace code {fromutf b}]
    set x {}
    encoding convertfrom foo abcd
    encoding convertto foo abcd
    testencoding delete foo
    return $x
} {{toutf a} {fromutf b}}

test encoding-7.1 {Tcl_ExternalToUtfDString: small buffer} {
    encoding convertfrom jis0208 8c8c8c8c
} "\u543e\u543e\u543e\u543e"
test encoding-7.2 {Tcl_UtfToExternalDString: big buffer} {
    set a 8C8C8C8C8C8C8C8C8C8C8C8C8C8C8C8C8C8C8C8C8C8C8C8C8C8C8C8C8C8C8C8C
    append a $a
    append a $a
    append a $a
    append a $a
    set x [encoding convertfrom jis0208 $a]
    list [string length $x] [string index $x 0]
} "512 \u4e4e"

test encoding-8.1 {Tcl_ExternalToUtf} {
    set f [open [file join [temporaryDirectory] dummy] w]
    fconfigure $f -translation binary -encoding iso8859-1
    puts -nonewline $f "ab\x8c\xc1g"
    close $f
    set f [open [file join [temporaryDirectory] dummy] r]
    fconfigure $f -translation binary -encoding shiftjis
    set x [read $f]
    close $f
    file delete [file join [temporaryDirectory] dummy]
    return $x
} "ab\u4e4eg"

test encoding-9.1 {Tcl_UtfToExternalDString: small buffer} {
    encoding convertto jis0208 "\u543e\u543e\u543e\u543e"
} {8c8c8c8c}
test encoding-9.2 {Tcl_UtfToExternalDString: big buffer} {
    set a \u4e4e\u4e4e\u4e4e\u4e4e\u4e4e\u4e4e\u4e4e\u4e4e
    append a $a
    append a $a
    append a $a
    append a $a
    append a $a
    append a $a
    set x [encoding convertto jis0208 $a]
    list [string length $x] [string range $x 0 1]
} "1024 8C"

test encoding-10.1 {Tcl_UtfToExternal} {
    set f [open [file join [temporaryDirectory] dummy] w]
    fconfigure $f -translation binary -encoding shiftjis
    puts -nonewline $f "ab\u4e4eg"
    close $f
    set f [open [file join [temporaryDirectory] dummy] r]
    fconfigure $f -translation binary -encoding iso8859-1
    set x [read $f]
    close $f
    file delete [file join [temporaryDirectory] dummy]
    return $x
} "ab\x8c\xc1g"

proc viewable {str} {
    set res ""
    foreach c [split $str {}] {
	if {[string is print $c] && [string is ascii $c]} {
	    append res $c
	} else {
	    append res "\\u[format %4.4x [scan $c %c]]"
	}
    }
    return "$str ($res)"
}

test encoding-11.1 {LoadEncodingFile: unknown encoding} {testencoding} {
    set system [encoding system]
    set path [encoding dirs]
    encoding system iso8859-1
    encoding dirs {}
    llength jis0208	;# Shimmer any cached Tcl_Encoding in shared literal
    set x [list [catch {encoding convertto jis0208 \u4e4e} msg] $msg]
    encoding dirs $path
    encoding system $system
    lappend x [encoding convertto jis0208 \u4e4e]
} {1 {unknown encoding "jis0208"} 8C}
test encoding-11.2 {LoadEncodingFile: single-byte} {
    encoding convertfrom jis0201 \xa1
} "\uff61"
test encoding-11.3 {LoadEncodingFile: double-byte} {
    encoding convertfrom jis0208 8C
} "\u4e4e"
test encoding-11.4 {LoadEncodingFile: multi-byte} {
    encoding convertfrom shiftjis \x8c\xc1
} "\u4e4e"
test encoding-11.5 {LoadEncodingFile: escape file} {
    viewable [encoding convertto iso2022 \u4e4e]
} [viewable "\x1b\$B8C\x1b(B"]
test encoding-11.5.1 {LoadEncodingFile: escape file} {
    viewable [encoding convertto iso2022-jp \u4e4e]
} [viewable "\x1b\$B8C\x1b(B"]
test encoding-11.6 {LoadEncodingFile: invalid file} -constraints {testencoding} -setup {
    set system [encoding system]
    set path [encoding dirs]
    encoding system identity
} -body {
    cd [temporaryDirectory]
    encoding dirs [file join tmp encoding]
    makeDirectory tmp
    makeDirectory [file join tmp encoding]
    set f [open [file join tmp encoding splat.enc] w]
    fconfigure $f -translation binary
    puts $f "abcdefghijklmnop"
    close $f
    encoding convertto splat \u4e4e
} -returnCodes error -cleanup {
    file delete [file join [temporaryDirectory] tmp encoding splat.enc]
    removeDirectory [file join tmp encoding]
    removeDirectory tmp
    cd [workingDirectory]
    encoding dirs $path
    encoding system $system
} -result {invalid encoding file "splat"}

# OpenEncodingFile is fully tested by the rest of the tests in this file.

test encoding-12.1 {LoadTableEncoding: normal encoding} {
    set x [encoding convertto iso8859-3 \u120]
    append x [encoding convertto iso8859-3 \ud5]
    append x [encoding convertfrom iso8859-3 \xd5]
} "\xd5?\u120"
test encoding-12.2 {LoadTableEncoding: single-byte encoding} {
    set x [encoding convertto iso8859-3 ab\u0120g]
    append x [encoding convertfrom iso8859-3 ab\xd5g]
} "ab\xd5gab\u120g"
test encoding-12.3 {LoadTableEncoding: multi-byte encoding} {
    set x [encoding convertto shiftjis ab\u4e4eg]
    append x [encoding convertfrom shiftjis ab\x8c\xc1g]
} "ab\x8c\xc1gab\u4e4eg"
test encoding-12.4 {LoadTableEncoding: double-byte encoding} {
    set x [encoding convertto jis0208 \u4e4e\u3b1]
    append x [encoding convertfrom jis0208 8C&A]
} "8C&A\u4e4e\u3b1"
test encoding-12.5 {LoadTableEncoding: symbol encoding} {
    set x [encoding convertto symbol \u3b3]
    append x [encoding convertto symbol \u67]
    append x [encoding convertfrom symbol \x67]
} "\x67\x67\u3b3"

test encoding-13.1 {LoadEscapeTable} {
    viewable [set x [encoding convertto iso2022 ab\u4e4e\u68d9g]]
} [viewable "ab\x1b\$B8C\x1b\$\(DD%\x1b(Bg"]

test encoding-14.1 {BinaryProc} {
    encoding convertto identity \x12\x34\x56\xff\x69
} "\x12\x34\x56\xc3\xbf\x69"

test encoding-15.1 {UtfToUtfProc} {
    encoding convertto utf-8 \xa3
} "\xc2\xa3"
test encoding-15.2 {UtfToUtfProc null character output} {
    set x \u0000
    set y [encoding convertto utf-8 \u0000]
    set y [encoding convertfrom identity $y]
    binary scan $y H* z
    list [string bytelength $x] [string bytelength $y] $z
} {2 1 00}
test encoding-15.3 {UtfToUtfProc null character input} {
    set x [encoding convertfrom identity \x00]
    set y [encoding convertfrom utf-8 $x]
    binary scan [encoding convertto identity $y] H* z
    list [string bytelength $x] [string bytelength $y] $z
} {1 2 c080}

test encoding-16.1 {UnicodeToUtfProc} {
    set val [encoding convertfrom unicode NN]
    list $val [format %x [scan $val %c]]
} "\u4e4e 4e4e"

test encoding-17.1 {UtfToUnicodeProc} {
} {}

test encoding-18.1 {TableToUtfProc} {
} {}

test encoding-19.1 {TableFromUtfProc} {
} {}

test encoding-20.1 {TableFreefProc} {
} {}

test encoding-21.1 {EscapeToUtfProc} {
} {}

test encoding-22.1 {EscapeFromUtfProc} {
} {}

set iso2022encData "\u001b\$B;d\$I\$b\$G\$O!\"%A%C%W\$49XF~;~\$K\$4EPO?\$\$\$?\$@\$\$\$?\$4=;=j\$r%-%c%C%7%e%\"%&%H\$N:]\$N\u001b(B
\u001b\$B>.@Z<jAwIU@h\$H\$7\$F;HMQ\$7\$F\$*\$j\$^\$9!#62\$lF~\$j\$^\$9\$,!\"@5\$7\$\$=;=j\$r\$4EPO?\$7\$J\$*\u001b(B
\u001b\$B\$*4j\$\$\$\$\$?\$7\$^\$9!#\$^\$?!\"BgJQ62=L\$G\$9\$,!\"=;=jJQ99\$N\$\"\$H!\"F|K\\8l%5!<%S%9It!J\u001b(B
casino_japanese@___.com \u001b\$B!K\$^\$G\$4=;=jJQ99:Q\$NO\"Mm\$r\$\$\$?\$@\$1\$J\$\$\$G\u001b(B
\u001b\$B\$7\$g\$&\$+!)\u001b(B"

set iso2022uniData [encoding convertfrom iso2022-jp $iso2022encData]
set iso2022uniData2 "\u79c1\u3069\u3082\u3067\u306f\u3001\u30c1\u30c3\u30d7\u3054\u8cfc\u5165\u6642\u306b\u3054\u767b\u9332\u3044\u305f\u3060\u3044\u305f\u3054\u4f4f\u6240\u3092\u30ad\u30e3\u30c3\u30b7\u30e5\u30a2\u30a6\u30c8\u306e\u969b\u306e
\u5c0f\u5207\u624b\u9001\u4ed8\u5148\u3068\u3057\u3066\u4f7f\u7528\u3057\u3066\u304a\u308a\u307e\u3059\u3002\u6050\u308c\u5165\u308a\u307e\u3059\u304c\u3001\u6b63\u3057\u3044\u4f4f\u6240\u3092\u3054\u767b\u9332\u3057\u306a\u304a
\u304a\u9858\u3044\u3044\u305f\u3057\u307e\u3059\u3002\u307e\u305f\u3001\u5927\u5909\u6050\u7e2e\u3067\u3059\u304c\u3001\u4f4f\u6240\u5909\u66f4\u306e\u3042\u3068\u3001\u65e5\u672c\u8a9e\u30b5\u30fc\u30d3\u30b9\u90e8\uff08
\u0063\u0061\u0073\u0069\u006e\u006f\u005f\u006a\u0061\u0070\u0061\u006e\u0065\u0073\u0065\u0040\u005f\u005f\u005f\u002e\u0063\u006f\u006d\u0020\uff09\u307e\u3067\u3054\u4f4f\u6240\u5909\u66f4\u6e08\u306e\u9023\u7d61\u3092\u3044\u305f\u3060\u3051\u306a\u3044\u3067
\u3057\u3087\u3046\u304b\uff1f"

cd [temporaryDirectory]
set fid [open iso2022.txt w]
fconfigure $fid -encoding binary
puts -nonewline $fid $iso2022encData
close $fid

test encoding-23.1 {iso2022-jp escape encoding test} {
    string equal $iso2022uniData $iso2022uniData2
} 1
test encoding-23.2 {iso2022-jp escape encoding test} {
    # This checks that 'gets' isn't resetting the encoding inappropriately.
    # [Bug #523988]
    set fid [open iso2022.txt r]
    fconfigure $fid -encoding iso2022-jp
    set out ""
    set count 0
    while {[set num [gets $fid line]] >= 0} {
	if {$count} {
	    incr count 1 ; # account for newline
	    append out \n
	}
	append out $line
	incr count $num
    }
    close $fid
    if {[string compare $iso2022uniData $out]} {
	return -code error "iso2022-jp read in doesn't match original"
    }
    list $count $out
} [list [string length $iso2022uniData] $iso2022uniData]
test encoding-23.3 {iso2022-jp escape encoding test} {
    # read $fis <size> reads size in chars, not raw bytes.
    set fid [open iso2022.txt r]
    fconfigure $fid -encoding iso2022-jp
    set data [read $fid 50]
    close $fid
    return $data
} [string range $iso2022uniData 0 49] ; # 0 .. 49 inclusive == 50
cd [workingDirectory]

# Code to make the next few tests more intelligible; the code being tested
# should be in the body of the test!
proc runInSubprocess {contents {filename iso2022.tcl}} {
    set theFile [makeFile $contents $filename]
    try {
	exec [interpreter] $theFile
    } finally {
	removeFile $theFile
    }
}

test encoding-24.1 {EscapeFreeProc on open channels} exec {
    runInSubprocess {
	set f [open [file join [file dirname [info script]] iso2022.txt]]
	fconfigure $f -encoding iso2022-jp
	gets $f
    }
} {}
test encoding-24.2 {EscapeFreeProc on open channels} {exec} {
    # Bug #524674 output
    viewable [runInSubprocess {
	encoding system cp1252;	# Bug #2891556 crash revelator
	fconfigure stdout -encoding iso2022-jp
	puts ab\u4e4e\u68d9g
	set env(TCL_FINALIZE_ON_EXIT) 1
	exit
    }]
} "ab\x1b\$B8C\x1b\$(DD%\x1b(Bg (ab\\u001b\$B8C\\u001b\$(DD%\\u001b(Bg)"
test encoding-24.3 {EscapeFreeProc on open channels} {stdio} {
    # Bug #219314 - if we don't free escape encodings correctly on channel
    # closure, we go boom
    set file [makeFile {
	encoding system iso2022-jp
	set a "\u4e4e\u4e5e\u4e5f"; # 3 Japanese Kanji letters
	puts $a
    } iso2022.tcl]
    set f [open "|[list [interpreter] $file]"]
    fconfigure $f -encoding iso2022-jp
    set count [gets $f line]
    close $f
    removeFile iso2022.tcl
    list $count [viewable $line]
} [list 3 "\u4e4e\u4e5e\u4e5f (\\u4e4e\\u4e5e\\u4e5f)"]

file delete [file join [temporaryDirectory] iso2022.txt]

#
# Begin jajp encoding round-trip conformity tests
#
proc foreach-jisx0208 {varName command} {
    upvar 1 $varName code
    foreach range {
	{2121 217E}
	{2221 222E}
	{223A 2241}
	{224A 2250}
	{225C 226A}
	{2272 2279}
	{227E 227E}
	{2330 2339}
	{2421 2473}
	{2521 2576}
	{2821 2821}
	{282C 282C}
	{2837 2837}

	{30 21 4E 7E}
	{4F21 4F53}

	{50 21 73 7E}
	{7421 7426}
    } {
	if {[llength $range] == 2} {
	    # for adhoc range. simple {first last}. inclusive.
	    scan $range %x%x first last
	    for {set i $first} {$i <= $last} {incr i} {
		set code $i
		uplevel 1 $command
	    }
	} elseif {[llength $range] == 4} {
	    # for uniform range.
	    scan $range %x%x%x%x h0 l0 hend lend
	    for {set hi $h0} {$hi <= $hend} {incr hi} {
		for {set lo $l0} {$lo <= $lend} {incr lo} {
		    set code [expr {$hi << 8 | ($lo & 0xff)}]
		    uplevel 1 $command
		}
	    }
	} else {
	    error "really?"
	}
    }
}
proc gen-jisx0208-euc-jp {code} {
    binary format cc \
	[expr {($code >> 8) | 0x80}] [expr {($code & 0xff) | 0x80}]
}
proc gen-jisx0208-iso2022-jp {code} {
    binary format a3cca3 \
	"\x1b\$B" [expr {$code >> 8}] [expr {$code & 0xff}] "\x1b(B"
}
proc gen-jisx0208-cp932 {code} {
    set c1 [expr {($code >> 8) | 0x80}]
    set c2 [expr {($code & 0xff)| 0x80}]
    if {$c1 % 2} {
	set c1 [expr {($c1 >> 1) + ($c1 < 0xdf ? 0x31 : 0x71)}]
	incr c2 [expr {- (0x60 + ($c2 < 0xe0))}]
    } else {
	set c1 [expr {($c1 >> 1) + ($c1 < 0xdf ? 0x30 : 0x70)}]
	incr c2 -2
    }
    binary format cc $c1 $c2
}
proc channel-diff {fa fb} {
    set diff {}
    while {[gets $fa la] >= 0 && [gets $fb lb] >= 0} {
	if {[string compare $la $lb] == 0} continue
	# lappend diff $la $lb

	# For more readable (easy to analyze) output.
	set code [lindex $la 0]
	binary scan [lindex $la 1] H* expected
	binary scan [lindex $lb 1] H* got
	lappend diff [list $code $expected $got]
    }
    return $diff
}

# Create char tables.
cd [temporaryDirectory]
foreach enc {cp932 euc-jp iso2022-jp} {
    set f [open $enc.chars w]
    fconfigure $f -encoding binary
    foreach-jisx0208 code {
	puts $f [format "%04X %s" $code [gen-jisx0208-$enc $code]]
    }
    close $f
}
# shiftjis == cp932 for jisx0208.
file copy -force cp932.chars shiftjis.chars

set NUM 0
foreach from {cp932 shiftjis euc-jp iso2022-jp} {
    foreach to {cp932 shiftjis euc-jp iso2022-jp} {
	test encoding-25.[incr NUM] "jisx0208 $from => $to" -setup {
	    cd [temporaryDirectory]
	} -body {
	    set f [open $from.chars]
	    fconfigure $f -encoding $from
	    set out [open $from.$to.tcltestout w]
	    fconfigure $out -encoding $to
	    puts -nonewline $out [read $f]
	    close $out
	    close $f
	    # then compare $to.chars <=> $from.to.tcltestout as binary.
	    set fa [open $to.chars rb]
	    set fb [open $from.$to.tcltestout rb]
	    channel-diff $fa $fb
	    # Difference should be empty.
	} -cleanup {
	    close $fa
	    close $fb
	} -result {}
    }
}

<<<<<<< HEAD
test encoding-26.0 {Tcl_GetDefaultEncodingDir} -constraints {
=======
test encoding-26.0 {Tcl_GetEncodingSearchPath} -constraints {
>>>>>>> 5d202720
    testgetencpath
} -setup {
    set origPath [testgetencpath]
    testsetencpath slappy
} -body {
    testgetencpath
} -cleanup {
    testsetencpath $origPath
} -result slappy

file delete {*}[glob -directory [temporaryDirectory] *.chars *.tcltestout]
# ===> Cut here <===

# EscapeFreeProc, GetTableEncoding, unilen are fully tested by the rest of
# this file.


test encoding-27.1 {encoding dirs basic behavior} -returnCodes error -body {
    encoding dirs ? ?
} -result {wrong # args: should be "encoding dirs ?dirList?"}
test encoding-27.2 {encoding dirs basic behavior} -returnCodes error -body {
    encoding dirs "\{not a list"
} -result "expected directory list but got \"\{not a list\""

}
runtests

}

# cleanup
namespace delete ::tcl::test::encoding
::tcltest::cleanupTests
return

# Local Variables:
# mode: tcl
# End:<|MERGE_RESOLUTION|>--- conflicted
+++ resolved
@@ -571,11 +571,7 @@
     }
 }
 
-<<<<<<< HEAD
-test encoding-26.0 {Tcl_GetDefaultEncodingDir} -constraints {
-=======
 test encoding-26.0 {Tcl_GetEncodingSearchPath} -constraints {
->>>>>>> 5d202720
     testgetencpath
 } -setup {
     set origPath [testgetencpath]
