--- conflicted
+++ resolved
@@ -459,17 +459,17 @@
 test encoding-15.26 {UtfToUtfProc CESU-8} {
     encoding convertfrom cesu-8 \xC0\x80
 } \x00
-test encoding-15.27 {UtfToUtfProc -strict CESU-8} {
-    encoding convertfrom -strict cesu-8 \xC0\x80
+test encoding-15.27 {UtfToUtfProc -profile strict CESU-8} {
+    encoding convertfrom -profile strict cesu-8 \xC0\x80
 } \x00
-test encoding-15.28 {UtfToUtfProc -strict CESU-8} {
-    encoding convertfrom -strict cesu-8 \xC0\x80
+test encoding-15.28 {UtfToUtfProc -profile strict CESU-8} {
+    encoding convertfrom -profile strict cesu-8 \xC0\x80
 } \x00
 test encoding-15.29 {UtfToUtfProc CESU-8} {
     encoding convertto cesu-8 \x00
 } \xC0\x80
-test encoding-15.30 {UtfToUtfProc -strict CESU-8} {
-    encoding convertto -strict cesu-8 \x00
+test encoding-15.30 {UtfToUtfProc -profile strict CESU-8} {
+    encoding convertto -profile strict cesu-8 \x00
 } \xC0\x80
 
 test encoding-16.1 {Utf16ToUtfProc} -body {
@@ -501,7 +501,7 @@
     list $val [format %x [scan $val %c]]
 } -result "乎 4e4e"
 test encoding-16.8 {Utf32ToUtfProc} -body {
-    set val [encoding convertfrom -nocomplain utf-32 \x41\x00\x00\x41]
+    set val [encoding convertfrom -profile tcl8 utf-32 \x41\x00\x00\x41]
     list $val [format %x [scan $val %c]]
 } -result "\uFFFD fffd"
 test encoding-16.9 {Utf32ToUtfProc} -body {
@@ -529,7 +529,7 @@
     encoding convertfrom utf-16le \x00\xDC\x00\xD8
 } -result \uDC00\uD800
 test encoding-16.17 {Utf32ToUtfProc} -body {
-    list [encoding convertfrom -strict -failindex  idx utf-32le \x41\x00\x00\x00\x00\xD8\x00\x00\x42\x00\x00\x00] [set idx]
+    list [encoding convertfrom -profile strict -failindex  idx utf-32le \x41\x00\x00\x00\x00\xD8\x00\x00\x42\x00\x00\x00] [set idx]
 } -result {A 4}
 
 test encoding-16.9 {
@@ -610,16 +610,16 @@
     encoding convertfrom ascii AÁ
 } -result AÁ
 test encoding-19.2 {TableFromUtfProc} -body {
-    encoding convertfrom -nocomplain ascii AÁ
+    encoding convertfrom -profile tcl8 ascii AÁ
 } -result AÁ
 test encoding-19.3 {TableFromUtfProc} -body {
-    encoding convertfrom -strict ascii AÁ
+    encoding convertfrom -profile strict ascii AÁ
 } -returnCodes 1 -result {unexpected byte sequence starting at index 1: '\xC1'}
 test encoding-19.4 {TableFromUtfProc} -body {
     list [encoding convertfrom -failindex idx ascii AÁ] [set idx]
 } -result {A 1}
 test encoding-19.4 {TableFromUtfProc} -body {
-    list [encoding convertfrom -failindex idx -strict ascii AÁ] [set idx]
+    list [encoding convertfrom -failindex idx -profile strict ascii AÁ] [set idx]
 } -result {A 1}
 
 test encoding-20.1 {TableFreefProc} {
@@ -778,10 +778,10 @@
 } -result ZX\xED\xA0\x80
 test encoding-24.20 {Parse with -profile tcl8 but without providing encoding} -body {
     encoding convertfrom -profile tcl8 "\x20"
-} -result {wrong # args: should be "::tcl::encoding::convertfrom ??-profile profile? ?-failindex var? ?encoding?? data"} -returnCodes error
+} -result {wrong # args: should be "::tcl::encoding::convertfrom ?-profile profile? ?-failindex var? encoding data" or "::tcl::encoding::convertfrom data"} -returnCodes error
 test encoding-24.21 {Parse with -profile tcl8 but without providing encoding} -body {
     string length [encoding convertto -profile tcl8 "\x20"]
-} -result {wrong # args: should be "::tcl::encoding::convertto ??-profile profile? ?-failindex var? ?encoding?? data"} -returnCodes error
+} -result {wrong # args: should be "::tcl::encoding::convertto ?-profile profile? ?-failindex var? encoding data" or "::tcl::encoding::convertto data"} -returnCodes error
 test encoding-24.22 {Syntax error, two encodings} -body {
     encoding convertfrom iso8859-1 utf-8 "ZX\uD800"
 } -result {bad option "iso8859-1": must be -profile or -failindex} -returnCodes error
@@ -839,8 +839,8 @@
 test encoding-24.40 {Try to generate invalid utf-8 with -profile tcl8} -body {
     encoding convertto -profile tcl8 utf-8 \uD800
 } -result \xED\xA0\x80
-test encoding-24.41 {Parse invalid utf-8 with -strict} -body {
-    encoding convertfrom -strict utf-8 \xED\xA0\x80\xED\xB0\x80
+test encoding-24.41 {Parse invalid utf-8 with -profile strict} -body {
+    encoding convertfrom -profile strict utf-8 \xED\xA0\x80\xED\xB0\x80
 } -returnCodes 1 -result {unexpected byte sequence starting at index 0: '\xED'}
 
 file delete [file join [temporaryDirectory] iso2022.txt]
@@ -997,15 +997,10 @@
 test encoding-28.0 {all encodings load} -body {
 	set string hello
 	foreach name [encoding names] {
-<<<<<<< HEAD
-		incr count
-		encoding convertto -profile tcl8 $name $string
-=======
 		if {$name ne "unicode"} {
 		    incr count
 		}
-		encoding convertto -nocomplain $name $string
->>>>>>> 4c2d834f
+		encoding convertto -profile tcl8 $name $string
 
 		# discard the cached internal representation of Tcl_Encoding
 		# Unfortunately, without this, encoding 2-1 fails.
