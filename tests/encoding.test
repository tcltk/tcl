--- conflicted
+++ resolved
@@ -366,48 +366,36 @@
 test encoding-16.1 {Utf16ToUtfProc} -body {
     set val [encoding convertfrom utf-16 NN]
     list $val [format %x [scan $val %c]]
-} -result "\u4e4e 4e4e"
+} -result "\u4E4E 4e4e"
 test encoding-16.2 {Utf16ToUtfProc} -body {
-    set val [encoding convertfrom utf-16 "\xd8\xd8\xdc\xdc"]
+    set val [encoding convertfrom utf-16 "\xD8\xD8\xDC\xDC"]
     list $val [format %x [scan $val %c]]
-} -result "\U460dc 460dc"
-test encoding-16.3 {Ucs2ToUtfProc} -body {
+} -result "\U460DC 460dc"
+test encoding-16.3 {Utf16ToUtfProc} -body {
+    set val [encoding convertfrom utf-16 "\xDC\xDC"]
+    list $val [format %x [scan $val %c]]
+} -result "\uDCDC dcdc"
+test encoding-16.4 {Ucs2ToUtfProc} -body {
     set val [encoding convertfrom ucs-2 NN]
     list $val [format %x [scan $val %c]]
-<<<<<<< HEAD
-} -result "\u4e4e 4e4e"
+} -result "\u4E4E 4e4e"
 test encoding-16.4 {Ucs2ToUtfProc} -body {
-    set val [encoding convertfrom ucs-2 "\xd8\xd8\xdc\xdc"]
-=======
-} "\u4e4e 4e4e"
-test encoding-16.2 {UnicodeToUtfProc} -constraints fullutf -body {
-    set val [encoding convertfrom unicode "\xD8\xD8\xDC\xDC"]
->>>>>>> 6fce5ba5
+    set val [encoding convertfrom ucs-2 "\xD8\xD8\xDC\xDC"]
     list $val [format %x [scan $val %c]]
 } -result "\U460DC 460dc"
-test encoding-16.3 {UnicodeToUtfProc} -body {
-    set val [encoding convertfrom unicode "\xDC\xDC"]
-    list $val [format %x [scan $val %c]]
-} -result "\uDCDC dcdc"
-
-<<<<<<< HEAD
+
 test encoding-17.1 {UtfToUtf16Proc} -body {
-    encoding convertto utf-16 "\U460dc"
-} -result "\xd8\xd8\xdc\xdc"
-test encoding-17.2 {UtfToUcs2Proc} -body {
-    encoding convertfrom utf-16 [encoding convertto ucs-2 "\U460dc"]
-} -result "\ufffd"
-=======
-test encoding-17.1 {UtfToUnicodeProc} -constraints fullutf -body {
-    encoding convertto unicode "\U460DC"
+    encoding convertto utf-16 "\U460DC"
 } -result "\xD8\xD8\xDC\xDC"
-test encoding-17.2 {UtfToUnicodeProc} -body {
-    encoding convertto unicode "\uDCDC"
+test encoding-17.2 {UtfToUtf16Proc} -body {
+    encoding convertto utf-16 "\uDCDC"
 } -result "\xDC\xDC"
-test encoding-17.3 {UtfToUnicodeProc} -body {
-    encoding convertto unicode "\uD8D8"
+test encoding-17.3 {UtfToUtf16Proc} -body {
+    encoding convertto utf-16 "\uD8D8"
 } -result "\xD8\xD8"
->>>>>>> 6fce5ba5
+test encoding-17.4 {UtfToUcs2Proc} -body {
+    encoding convertfrom utf-16 [encoding convertto ucs-2 "\U460DC"]
+} -result "\uFFFD"
 
 test encoding-18.1 {TableToUtfProc} {
 } {}
