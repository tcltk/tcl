--- conflicted
+++ resolved
@@ -766,11 +766,7 @@
 		llength $name
 	}
 	return $count
-<<<<<<< HEAD
-} -result 86
-=======
 } -result [expr {[info exists ::tcl_precision] ? 88 : 87}]
->>>>>>> a4447851
 
 runtests
 
