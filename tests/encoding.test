# This file contains a collection of tests for tclEncoding.c
# Sourcing this file into Tcl runs the tests and generates output for errors.
# No output means no errors were found.
#
# Copyright © 1997 Sun Microsystems, Inc.
# Copyright © 1998-1999 Scriptics Corporation.
#
# See the file "license.terms" for information on usage and redistribution of
# this file, and for a DISCLAIMER OF ALL WARRANTIES.

if {"::tcltest" ni [namespace children]} {
    package require tcltest 2.5
    namespace import -force ::tcltest::*
}


namespace eval ::tcl::test::encoding {
    variable x

catch {
    ::tcltest::loadTestedCommands
    package require -exact tcl::test [info patchlevel]
}

testConstraint deprecated [expr {![info exists tcl_precision]}]

proc toutf {args} {
    variable x
    lappend x "toutf $args"
}
proc fromutf {args} {
    variable x
    lappend x "fromutf $args"
}

proc runtests {} {
    variable x

# Some tests require the testencoding command
testConstraint testencoding [llength [info commands testencoding]]
testConstraint testbytestring [llength [info commands testbytestring]]
testConstraint teststringbytes [llength [info commands teststringbytes]]
testConstraint exec [llength [info commands exec]]
testConstraint testgetencpath [llength [info commands testgetencpath]]

# TclInitEncodingSubsystem is tested by the rest of this file
# TclFinalizeEncodingSubsystem is not currently tested

test encoding-1.1 {Tcl_GetEncoding: system encoding} -setup {
    set old [encoding system]
} -constraints {testencoding} -body {
    testencoding create foo [namespace origin toutf] [namespace origin fromutf]
    encoding system foo
    set x {}
    encoding convertto abcd
    return $x
} -cleanup {
    encoding system $old
    testencoding delete foo
} -result {{fromutf }}
test encoding-1.2 {Tcl_GetEncoding: existing encoding} {testencoding} {
    testencoding create foo [namespace origin toutf] [namespace origin fromutf]
    set x {}
    encoding convertto foo abcd
    testencoding delete foo
    return $x
} {{fromutf }}
test encoding-1.3 {Tcl_GetEncoding: load encoding} {
    list [encoding convertto jis0208 乎] \
	[encoding convertfrom jis0208 8C]
} "8C 乎"

test encoding-2.1 {Tcl_FreeEncoding: refcount == 0} {
    encoding convertto jis0208 乎
} {8C}
test encoding-2.2 {Tcl_FreeEncoding: refcount != 0} -setup {
    set system [encoding system]
    set path [encoding dirs]
} -constraints {testencoding} -body {
    encoding system shiftjis		;# incr ref count
    encoding dirs [list [pwd]]
    set x [encoding convertto shiftjis 乎]	;# old one found
    encoding system iso8859-1
    llength shiftjis		;# Shimmer away any cache of Tcl_Encoding
    lappend x [catch {encoding convertto shiftjis 乎} msg] $msg
} -cleanup {
    encoding system iso8859-1
    encoding dirs $path
    encoding system $system
} -result "\x8C\xC1 1 {unknown encoding \"shiftjis\"}"

test encoding-3.1 {Tcl_GetEncodingName, NULL} -setup {
    set old [encoding system]
} -body {
    encoding system shiftjis
    encoding system
} -cleanup {
    encoding system $old
} -result {shiftjis}
test encoding-3.2 {Tcl_GetEncodingName, non-null} -setup {
    set old [fconfigure stdout -encoding]
} -body {
    fconfigure stdout -encoding jis0208
    fconfigure stdout -encoding
} -cleanup {
    fconfigure stdout -encoding $old
} -result {jis0208}

test encoding-4.1 {Tcl_GetEncodingNames} -constraints {testencoding} -setup {
    cd [makeDirectory tmp]
    makeDirectory [file join tmp encoding]
    set path [encoding dirs]
    encoding dirs {}
    catch {unset encodings}
    catch {unset x}
} -body {
    foreach encoding [encoding names] {
	set encodings($encoding) 1
    }
    makeFile {} [file join tmp encoding junk.enc]
    makeFile {} [file join tmp encoding junk2.enc]
    encoding dirs [list [file join [pwd] encoding]]
    foreach encoding [encoding names] {
	if {![info exists encodings($encoding)]} {
	    lappend x $encoding
	}
    }
    lsort $x
} -cleanup {
    encoding dirs $path
    cd [workingDirectory]
    removeFile [file join tmp encoding junk2.enc]
    removeFile [file join tmp encoding junk.enc]
    removeDirectory [file join tmp encoding]
    removeDirectory tmp
} -result {junk junk2}

test encoding-5.1 {Tcl_SetSystemEncoding} -setup {
    set old [encoding system]
} -body {
    encoding system jis0208
    encoding convertto 乎
} -cleanup {
    encoding system iso8859-1
    encoding system $old
} -result {8C}
test encoding-5.2 {Tcl_SetSystemEncoding: test ref count} {
    set old [encoding system]
    encoding system $old
    string compare $old [encoding system]
} {0}

test encoding-6.1 {Tcl_CreateEncoding: new} {testencoding} {
    testencoding create foo [namespace code {toutf 1}] \
	[namespace code {fromutf 2}]
    set x {}
    encoding convertfrom foo abcd
    encoding convertto foo abcd
    testencoding delete foo
    return $x
} {{toutf 1} {fromutf 2}}
test encoding-6.2 {Tcl_CreateEncoding: replace encoding} {testencoding} {
    testencoding create foo [namespace code {toutf a}] \
	[namespace code {fromutf b}]
    set x {}
    encoding convertfrom foo abcd
    encoding convertto foo abcd
    testencoding delete foo
    return $x
} {{toutf a} {fromutf b}}

test encoding-7.1 {Tcl_ExternalToUtfDString: small buffer} {
    encoding convertfrom jis0208 8c8c8c8c
} "吾吾吾吾"
test encoding-7.2 {Tcl_UtfToExternalDString: big buffer} {
    set a 8C8C8C8C8C8C8C8C8C8C8C8C8C8C8C8C8C8C8C8C8C8C8C8C8C8C8C8C8C8C8C8C
    append a $a
    append a $a
    append a $a
    append a $a
    set x [encoding convertfrom jis0208 $a]
    list [string length $x] [string index $x 0]
} "512 乎"

test encoding-8.1 {Tcl_ExternalToUtf} {
    set f [open [file join [temporaryDirectory] dummy] w]
    fconfigure $f -translation binary -encoding iso8859-1
    puts -nonewline $f "ab\x8C\xC1g"
    close $f
    set f [open [file join [temporaryDirectory] dummy] r]
    fconfigure $f -translation binary -encoding shiftjis
    set x [read $f]
    close $f
    file delete [file join [temporaryDirectory] dummy]
    return $x
} "ab乎g"

test encoding-9.1 {Tcl_UtfToExternalDString: small buffer} {
    encoding convertto jis0208 "吾吾吾吾"
} {8c8c8c8c}
test encoding-9.2 {Tcl_UtfToExternalDString: big buffer} {
    set a 乎乎乎乎乎乎乎乎
    append a $a
    append a $a
    append a $a
    append a $a
    append a $a
    append a $a
    set x [encoding convertto jis0208 $a]
    list [string length $x] [string range $x 0 1]
} "1024 8C"

test encoding-10.1 {Tcl_UtfToExternal} {
    set f [open [file join [temporaryDirectory] dummy] w]
    fconfigure $f -translation binary -encoding shiftjis
    puts -nonewline $f "ab乎g"
    close $f
    set f [open [file join [temporaryDirectory] dummy] r]
    fconfigure $f -translation binary -encoding iso8859-1
    set x [read $f]
    close $f
    file delete [file join [temporaryDirectory] dummy]
    return $x
} "ab\x8C\xC1g"

proc viewable {str} {
    set res ""
    foreach c [split $str {}] {
	if {[string is print $c] && [string is ascii $c]} {
	    append res $c
	} else {
	    append res "\\u[format %4.4X [scan $c %c]]"
	}
    }
    return "$str ($res)"
}

test encoding-11.1 {LoadEncodingFile: unknown encoding} {testencoding} {
    set system [encoding system]
    set path [encoding dirs]
    encoding system iso8859-1
    encoding dirs {}
    llength jis0208	;# Shimmer any cached Tcl_Encoding in shared literal
    set x [list [catch {encoding convertto jis0208 乎} msg] $msg]
    encoding dirs $path
    encoding system $system
    lappend x [encoding convertto jis0208 乎]
} {1 {unknown encoding "jis0208"} 8C}
test encoding-11.2 {LoadEncodingFile: single-byte} {
    encoding convertfrom jis0201 \xA1
} "｡"
test encoding-11.3 {LoadEncodingFile: double-byte} {
    encoding convertfrom jis0208 8C
} 乎
test encoding-11.4 {LoadEncodingFile: multi-byte} {
    encoding convertfrom shiftjis \x8C\xC1
} 乎
test encoding-11.5 {LoadEncodingFile: escape file} {
    viewable [encoding convertto iso2022 乎]
} [viewable "\x1B\$B8C\x1B(B"]
test encoding-11.5.1 {LoadEncodingFile: escape file} {
    viewable [encoding convertto iso2022-jp 乎]
} [viewable "\x1B\$B8C\x1B(B"]
test encoding-11.6 {LoadEncodingFile: invalid file} -constraints {testencoding} -setup {
    set system [encoding system]
    set path [encoding dirs]
    encoding system iso8859-1
} -body {
    cd [temporaryDirectory]
    encoding dirs [file join tmp encoding]
    makeDirectory tmp
    makeDirectory [file join tmp encoding]
    set f [open [file join tmp encoding splat.enc] w]
    fconfigure $f -translation binary
    puts $f "abcdefghijklmnop"
    close $f
    encoding convertto splat 乎
} -returnCodes error -cleanup {
    file delete [file join [temporaryDirectory] tmp encoding splat.enc]
    removeDirectory [file join tmp encoding]
    removeDirectory tmp
    cd [workingDirectory]
    encoding dirs $path
    encoding system $system
} -result {invalid encoding file "splat"}
test encoding-11.8 {encoding: extended Unicode UTF-16} {
    viewable [encoding convertto utf-16le 😹]
} {=Ø9Þ (=\u00D89\u00DE)}
test encoding-11.9 {encoding: extended Unicode UTF-16} {
    viewable [encoding convertto utf-16be 😹]
} {Ø=Þ9 (\u00D8=\u00DE9)}
test encoding-11.10 {encoding: extended Unicode UTF-32} {
    viewable [encoding convertto utf-32le 😹]
} "9\xF6\x01\x00 (9\\u00F6\\u0001\\u0000)"
test encoding-11.11 {encoding: extended Unicode UTF-32} {
    viewable [encoding convertto utf-32be 😹]
} "\x00\x01\xF69 (\\u0000\\u0001\\u00F69)"
# OpenEncodingFile is fully tested by the rest of the tests in this file.

test encoding-12.1 {LoadTableEncoding: normal encoding} {
    set x [encoding convertto iso8859-3 Ġ]
    append x [encoding convertto -nocomplain iso8859-3 Õ]
    append x [encoding convertfrom iso8859-3 Õ]
} "Õ?Ġ"
test encoding-12.2 {LoadTableEncoding: single-byte encoding} {
    set x [encoding convertto iso8859-3 abĠg]
    append x [encoding convertfrom iso8859-3 abÕg]
} "abÕgabĠg"
test encoding-12.3 {LoadTableEncoding: multi-byte encoding} {
    set x [encoding convertto shiftjis ab乎g]
    append x [encoding convertfrom shiftjis ab\x8C\xC1g]
} "ab\x8C\xC1gab乎g"
test encoding-12.4 {LoadTableEncoding: double-byte encoding} {
    set x [encoding convertto jis0208 乎α]
    append x [encoding convertfrom jis0208 8C&A]
} "8C&A乎α"
test encoding-12.5 {LoadTableEncoding: symbol encoding} {
    set x [encoding convertto symbol γ]
    append x [encoding convertto symbol g]
    append x [encoding convertfrom symbol g]
} "ggγ"

test encoding-13.1 {LoadEscapeTable} {
    viewable [set x [encoding convertto iso2022 ab乎棙g]]
} [viewable "ab\x1B\$B8C\x1B\$\(DD%\x1B(Bg"]

test encoding-15.1 {UtfToUtfProc} {
    encoding convertto utf-8 £
} "\xC2\xA3"
test encoding-15.2 {UtfToUtfProc null character output} testbytestring {
    binary scan [testbytestring [encoding convertto utf-8 \x00]] H* z
    set z
} 00
test encoding-15.3 {UtfToUtfProc null character input} teststringbytes {
    set y [encoding convertfrom utf-8 [encoding convertto utf-8 \x00]]
    binary scan [teststringbytes $y] H* z
    set z
} c080
test encoding-15.4 {UtfToUtfProc emoji character input} -body {
    set x \xED\xA0\xBD\xED\xB8\x82
    set y [encoding convertfrom utf-8 \xED\xA0\xBD\xED\xB8\x82]
    list [string length $x] $y
} -result "6 😂"
test encoding-15.5 {UtfToUtfProc emoji character input} {
    set x \xF0\x9F\x98\x82
    set y [encoding convertfrom utf-8 \xF0\x9F\x98\x82]
    list [string length $x] $y
} "4 😂"
test encoding-15.6 {UtfToUtfProc emoji character output} {
    set x \uDE02\uD83D\uDE02\uD83D
    set y [encoding convertto -nocomplain utf-8 \uDE02\uD83D\uDE02\uD83D]
    binary scan $y H* z
    list [string length $y] $z
} {10 edb882f09f9882eda0bd}
test encoding-15.7 {UtfToUtfProc emoji character output} {
    set x \uDE02\uD83D\uD83D
    set y [encoding convertto -nocomplain utf-8 \uDE02\uD83D\uD83D]
    binary scan $y H* z
    list [string length $x] [string length $y] $z
} {3 9 edb882eda0bdeda0bd}
test encoding-15.8 {UtfToUtfProc emoji character output} {
    set x \uDE02\uD83Dé
    set y [encoding convertto -nocomplain utf-8 \uDE02\uD83Dé]
    binary scan $y H* z
    list [string length $x] [string length $y] $z
} {3 8 edb882eda0bdc3a9}
test encoding-15.9 {UtfToUtfProc emoji character output} {
    set x \uDE02\uD83DX
    set y [encoding convertto -nocomplain utf-8 \uDE02\uD83DX]
    binary scan $y H* z
    list [string length $x] [string length $y] $z
} {3 7 edb882eda0bd58}
test encoding-15.10 {UtfToUtfProc high surrogate character output} {
    set x \uDE02é
    set y [encoding convertto -nocomplain utf-8 \uDE02é]
    binary scan $y H* z
    list [string length $x] [string length $y] $z
} {2 5 edb882c3a9}
test encoding-15.11 {UtfToUtfProc low surrogate character output} {
    set x \uDA02é
    set y [encoding convertto -nocomplain utf-8 \uDA02é]
    binary scan $y H* z
    list [string length $x] [string length $y] $z
} {2 5 eda882c3a9}
test encoding-15.12 {UtfToUtfProc high surrogate character output} {
    set x \uDE02Y
    set y [encoding convertto -nocomplain utf-8 \uDE02Y]
    binary scan $y H* z
    list [string length $x] [string length $y] $z
} {2 4 edb88259}
test encoding-15.13 {UtfToUtfProc low surrogate character output} {
    set x \uDA02Y
    set y [encoding convertto -nocomplain utf-8 \uDA02Y]
    binary scan $y H* z
    list [string length $x] [string length $y] $z
} {2 4 eda88259}
test encoding-15.14 {UtfToUtfProc high surrogate character output} {
    set x \uDE02
    set y [encoding convertto -nocomplain utf-8 \uDE02]
    binary scan $y H* z
    list [string length $x] [string length $y] $z
} {1 3 edb882}
test encoding-15.15 {UtfToUtfProc low surrogate character output} {
    set x \uDA02
    set y [encoding convertto -nocomplain utf-8 \uDA02]
    binary scan $y H* z
    list [string length $x] [string length $y] $z
} {1 3 eda882}
test encoding-15.16 {UtfToUtfProc: Invalid 4-byte UTF-8, see [ed29806ba]} {
    set x \xF0\xA0\xA1\xC2
    set y [encoding convertfrom -nocomplain utf-8 \xF0\xA0\xA1\xC2]
    list [string length $x] $y
} "4 \xF0\xA0\xA1\xC2"
test encoding-15.17 {UtfToUtfProc emoji character output} {
    set x 😂
    set y [encoding convertto utf-8 😂]
    binary scan $y H* z
    list [string length $y] $z
} {4 f09f9882}
test encoding-15.18 {UtfToUtfProc CESU-8 6-byte sequence} {
    set y [encoding convertto cesu-8 \U10000]
    binary scan $y H* z
    list [string length $y] $z
} {6 eda080edb080}
test encoding-15.19 {UtfToUtfProc CESU-8 upper surrogate} {
    set y [encoding convertto cesu-8 \uD800]
    binary scan $y H* z
    list [string length $y] $z
} {3 eda080}
test encoding-15.20 {UtfToUtfProc CESU-8 lower surrogate} {
    set y [encoding convertto cesu-8 \uDC00]
    binary scan $y H* z
    list [string length $y] $z
} {3 edb080}
test encoding-15.21 {UtfToUtfProc CESU-8 noncharacter} {
    set y [encoding convertto cesu-8 \uFFFF]
    binary scan $y H* z
    list [string length $y] $z
} {3 efbfbf}
test encoding-15.22 {UtfToUtfProc CESU-8 bug [048dd20b4171c8da]} {
    set y [encoding convertto cesu-8 \x80]
    binary scan $y H* z
    list [string length $y] $z
} {2 c280}
test encoding-15.23 {UtfToUtfProc CESU-8 bug [048dd20b4171c8da]} {
    set y [encoding convertto cesu-8 \u100]
    binary scan $y H* z
    list [string length $y] $z
} {2 c480}
test encoding-15.24 {UtfToUtfProc CESU-8 bug [048dd20b4171c8da]} {
    set y [encoding convertto cesu-8 \u3FF]
    binary scan $y H* z
    list [string length $y] $z
} {2 cfbf}

test encoding-16.1 {Utf16ToUtfProc} -body {
    set val [encoding convertfrom utf-16 NN]
    list $val [format %x [scan $val %c]]
} -result "乎 4e4e"
test encoding-16.2 {Utf16ToUtfProc} -body {
    set val [encoding convertfrom utf-16 "\xD8\xD8\xDC\xDC"]
    list $val [format %x [scan $val %c]]
} -result "\U460DC 460dc"
test encoding-16.3 {Utf16ToUtfProc} -body {
    set val [encoding convertfrom utf-16 "\xDC\xDC"]
    list $val [format %x [scan $val %c]]
} -result "\uDCDC dcdc"
test encoding-16.4 {Ucs2ToUtfProc} -body {
    set val [encoding convertfrom ucs-2 NN]
    list $val [format %x [scan $val %c]]
} -result "乎 4e4e"
test encoding-16.5 {Ucs2ToUtfProc} -body {
    set val [encoding convertfrom ucs-2 "\xD8\xD8\xDC\xDC"]
    list $val [format %x [scan $val %c]]
} -result "\U460DC 460dc"
test encoding-16.6 {Utf32ToUtfProc} -body {
    set val [encoding convertfrom utf-32le NN\0\0]
    list $val [format %x [scan $val %c]]
} -result "乎 4e4e"
test encoding-16.7 {Utf32ToUtfProc} -body {
    set val [encoding convertfrom utf-32be \0\0NN]
    list $val [format %x [scan $val %c]]
} -result "乎 4e4e"

test encoding-17.1 {UtfToUtf16Proc} -body {
    encoding convertto utf-16 "\U460DC"
} -result "\xD8\xD8\xDC\xDC"
test encoding-17.2 {UtfToUcs2Proc} -body {
    encoding convertfrom utf-16 [encoding convertto ucs-2 "\U460DC"]
} -result "\uFFFD"
test encoding-17.3 {UtfToUtf16Proc} -body {
    encoding convertto -nocomplain utf-16be "\uDCDC"
} -result "\xFF\xFD"
test encoding-17.4 {UtfToUtf16Proc} -body {
    encoding convertto -nocomplain utf-16le "\uD8D8"
} -result "\xFD\xFF"
test encoding-17.5 {UtfToUtf16Proc} -body {
    encoding convertto utf-32le "\U460DC"
} -result "\xDC\x60\x04\x00"
test encoding-17.6 {UtfToUtf16Proc} -body {
    encoding convertto utf-32be "\U460DC"
} -result "\x00\x04\x60\xDC"

test encoding-18.1 {TableToUtfProc} {
} {}

test encoding-19.1 {TableFromUtfProc} {
} {}

test encoding-20.1 {TableFreefProc} {
} {}

test encoding-21.1 {EscapeToUtfProc} {
} {}

test encoding-22.1 {EscapeFromUtfProc} {
} {}

set iso2022encData "\x1B\$B;d\$I\$b\$G\$O!\"%A%C%W\$49XF~;~\$K\$4EPO?\$\$\$?\$@\$\$\$?\$4=;=j\$r%-%c%C%7%e%\"%&%H\$N:]\$N\x1B(B
\x1B\$B>.@Z<jAwIU@h\$H\$7\$F;HMQ\$7\$F\$*\$j\$^\$9!#62\$lF~\$j\$^\$9\$,!\"@5\$7\$\$=;=j\$r\$4EPO?\$7\$J\$*\x1B(B
\x1B\$B\$*4j\$\$\$\$\$?\$7\$^\$9!#\$^\$?!\"BgJQ62=L\$G\$9\$,!\"=;=jJQ99\$N\$\"\$H!\"F|K\\8l%5!<%S%9It!J\x1B(B
casino_japanese@___.com \x1B\$B!K\$^\$G\$4=;=jJQ99:Q\$NO\"Mm\$r\$\$\$?\$@\$1\$J\$\$\$G\x1B(B
\x1B\$B\$7\$g\$&\$+!)\x1B(B"

set iso2022uniData [encoding convertfrom iso2022-jp $iso2022encData]
set iso2022uniData2 "私どもでは、チップご購入時にご登録いただいたご住所をキャッシュアウトの際の
小切手送付先として使用しております。恐れ入りますが、正しい住所をご登録しなお
お願いいたします。また、大変恐縮ですが、住所変更のあと、日本語サービス部（
casino_japanese@___.com ）までご住所変更済の連絡をいただけないで
しょうか？"

cd [temporaryDirectory]
set fid [open iso2022.txt w]
fconfigure $fid -encoding binary
puts -nonewline $fid $iso2022encData
close $fid

test encoding-23.1 {iso2022-jp escape encoding test} {
    string equal $iso2022uniData $iso2022uniData2
} 1
test encoding-23.2 {iso2022-jp escape encoding test} {
    # This checks that 'gets' isn't resetting the encoding inappropriately.
    # [Bug #523988]
    set fid [open iso2022.txt r]
    fconfigure $fid -encoding iso2022-jp
    set out ""
    set count 0
    while {[set num [gets $fid line]] >= 0} {
	if {$count} {
	    incr count 1 ; # account for newline
	    append out \n
	}
	append out $line
	incr count $num
    }
    close $fid
    if {[string compare $iso2022uniData $out]} {
	return -code error "iso2022-jp read in doesn't match original"
    }
    list $count $out
} [list [string length $iso2022uniData] $iso2022uniData]
test encoding-23.3 {iso2022-jp escape encoding test} {
    # read $fis <size> reads size in chars, not raw bytes.
    set fid [open iso2022.txt r]
    fconfigure $fid -encoding iso2022-jp
    set data [read $fid 50]
    close $fid
    return $data
} [string range $iso2022uniData 0 49] ; # 0 .. 49 inclusive == 50
cd [workingDirectory]

# Code to make the next few tests more intelligible; the code being tested
# should be in the body of the test!
proc runInSubprocess {contents {filename iso2022.tcl}} {
    set theFile [makeFile $contents $filename]
    try {
	exec [interpreter] $theFile
    } finally {
	removeFile $theFile
    }
}

test encoding-24.1 {EscapeFreeProc on open channels} exec {
    runInSubprocess {
	set f [open [file join [file dirname [info script]] iso2022.txt]]
	fconfigure $f -encoding iso2022-jp
	gets $f
    }
} {}
test encoding-24.2 {EscapeFreeProc on open channels} {exec} {
    # Bug #524674 output
    viewable [runInSubprocess {
	encoding system cp1252;	# Bug #2891556 crash revelator
	fconfigure stdout -encoding iso2022-jp
	puts ab乎棙g
	set env(TCL_FINALIZE_ON_EXIT) 1
	exit
    }]
} "ab\x1B\$B8C\x1B\$(DD%\x1B(Bg (ab\\u001B\$B8C\\u001B\$(DD%\\u001B(Bg)"
test encoding-24.3 {EscapeFreeProc on open channels} {stdio} {
    # Bug #219314 - if we don't free escape encodings correctly on channel
    # closure, we go boom
    set file [makeFile {
	encoding system iso2022-jp
	set a "乎乞也"; # 3 Japanese Kanji letters
	puts $a
    } iso2022.tcl]
    set f [open "|[list [interpreter] $file]"]
    fconfigure $f -encoding iso2022-jp
    set count [gets $f line]
    close $f
    removeFile iso2022.tcl
    list $count [viewable $line]
} [list 3 "乎乞也 (\\u4E4E\\u4E5E\\u4E5F)"]

test encoding-24.4 {Parse valid or invalid utf-8} {
    string length [encoding convertfrom utf-8 "\xC0\x80"]
} 1
test encoding-24.5 {Parse valid or invalid utf-8} {
    string length [encoding convertfrom -nocomplain utf-8 "\xC0\x81"]
} 2
test encoding-24.6 {Parse valid or invalid utf-8} {
    string length [encoding convertfrom -nocomplain utf-8 "\xC1\xBF"]
} 2
test encoding-24.7 {Parse valid or invalid utf-8} {
    string length [encoding convertfrom utf-8 "\xC2\x80"]
} 1
test encoding-24.8 {Parse valid or invalid utf-8} {
    string length [encoding convertfrom -nocomplain utf-8 "\xE0\x80\x80"]
} 3
test encoding-24.9 {Parse valid or invalid utf-8} {
    string length [encoding convertfrom -nocomplain utf-8 "\xE0\x9F\xBF"]
} 3
test encoding-24.10 {Parse valid or invalid utf-8} {
    string length [encoding convertfrom utf-8 "\xE0\xA0\x80"]
} 1
test encoding-24.11 {Parse valid or invalid utf-8} {
    string length [encoding convertfrom -nocomplain utf-8 "\xEF\xBF\xBF"]
} 1
test encoding-24.12 {Parse valid or invalid utf-8} -constraints deprecated -body {
    encoding convertfrom utf-8 "\xC0\x81"
} -returnCodes 1 -result {unexpected byte sequence starting at index 0: '\xC0'}
test encoding-24.13 {Parse valid or invalid utf-8} -constraints deprecated -body {
    encoding convertfrom utf-8 "\xC1\xBF"
} -returnCodes 1 -result {unexpected byte sequence starting at index 0: '\xC1'}
test encoding-24.14 {Parse valid or invalid utf-8} {
    string length [encoding convertfrom utf-8 "\xC2\x80"]
} 1
test encoding-24.15 {Parse valid or invalid utf-8} -constraints deprecated -body {
    encoding convertfrom utf-8 "Z\xE0\x80"
} -returnCodes 1 -result {unexpected byte sequence starting at index 1: '\xE0'}
test encoding-24.16 {Parse valid or invalid utf-8} -constraints {testbytestring deprecated} -body {
    encoding convertto utf-8 [testbytestring "Z\u4343\x80"]
} -returnCodes 1 -result {expected byte sequence but character 1 was '䍃' (U+004343)}
test encoding-24.17 {Parse valid or invalid utf-8} -constraints {testbytestring deprecated} -body {
    encoding convertto utf-8 [testbytestring "Z\xE0\x80"]
} -result "Z\xC3\xA0\xE2\x82\xAC"
test encoding-24.18 {Parse valid or invalid utf-8} -constraints {testbytestring deprecated} -body {
    encoding convertto utf-8 [testbytestring "Z\xE0\x80xxxxxx"]
} -result "Z\xC3\xA0\xE2\x82\xACxxxxxx"
test encoding-24.19 {Parse valid or invalid utf-8} -constraints deprecated -body {
    encoding convertto utf-8 "ZX\uD800"
} -returnCodes 1 -match glob -result "unexpected character at index 2: 'U+00D800'"
test encoding-24.20 {Parse with -nocomplain but without providing encoding} {
    string length [encoding convertfrom -nocomplain "\x20"]
} 1
test encoding-24.21 {Parse with -nocomplain but without providing encoding} {
    string length [encoding convertto -nocomplain "\x20"]
} 1
test encoding-24.22 {Syntax error, two encodings} -body {
    encoding convertfrom iso8859-1 utf-8 "ZX\uD800"
} -returnCodes 1 -result {wrong # args: should be "::tcl::encoding::convertfrom ?-nocomplain? ?encoding? data"}
test encoding-24.23 {Syntax error, two encodings} -body {
    encoding convertto iso8859-1 utf-8 "ZX\uD800"
} -returnCodes 1 -result {wrong # args: should be "::tcl::encoding::convertto ?-nocomplain? ?encoding? data"}

file delete [file join [temporaryDirectory] iso2022.txt]

#
# Begin jajp encoding round-trip conformity tests
#
proc foreach-jisx0208 {varName command} {
    upvar 1 $varName code
    foreach range {
	{2121 217E}
	{2221 222E}
	{223A 2241}
	{224A 2250}
	{225C 226A}
	{2272 2279}
	{227E 227E}
	{2330 2339}
	{2421 2473}
	{2521 2576}
	{2821 2821}
	{282C 282C}
	{2837 2837}

	{30 21 4E 7E}
	{4F21 4F53}

	{50 21 73 7E}
	{7421 7426}
    } {
	if {[llength $range] == 2} {
	    # for adhoc range. simple {first last}. inclusive.
	    scan $range %x%x first last
	    for {set i $first} {$i <= $last} {incr i} {
		set code $i
		uplevel 1 $command
	    }
	} elseif {[llength $range] == 4} {
	    # for uniform range.
	    scan $range %x%x%x%x h0 l0 hend lend
	    for {set hi $h0} {$hi <= $hend} {incr hi} {
		for {set lo $l0} {$lo <= $lend} {incr lo} {
		    set code [expr {$hi << 8 | ($lo & 0xff)}]
		    uplevel 1 $command
		}
	    }
	} else {
	    error "really?"
	}
    }
}
proc gen-jisx0208-euc-jp {code} {
    binary format cc \
	[expr {($code >> 8) | 0x80}] [expr {($code & 0xFF) | 0x80}]
}
proc gen-jisx0208-iso2022-jp {code} {
    binary format a3cca3 \
	"\x1B\$B" [expr {$code >> 8}] [expr {$code & 0xFF}] "\x1B(B"
}
proc gen-jisx0208-cp932 {code} {
    set c1 [expr {($code >> 8) | 0x80}]
    set c2 [expr {($code & 0xff)| 0x80}]
    if {$c1 % 2} {
	set c1 [expr {($c1 >> 1) + ($c1 < 0xDF ? 0x31 : 0x71)}]
	incr c2 [expr {- (0x60 + ($c2 < 0xE0))}]
    } else {
	set c1 [expr {($c1 >> 1) + ($c1 < 0xDF ? 0x30 : 0x70)}]
	incr c2 -2
    }
    binary format cc $c1 $c2
}
proc channel-diff {fa fb} {
    set diff {}
    while {[gets $fa la] >= 0 && [gets $fb lb] >= 0} {
	if {[string compare $la $lb] == 0} continue
	# lappend diff $la $lb

	# For more readable (easy to analyze) output.
	set code [lindex $la 0]
	binary scan [lindex $la 1] H* expected
	binary scan [lindex $lb 1] H* got
	lappend diff [list $code $expected $got]
    }
    return $diff
}

# Create char tables.
cd [temporaryDirectory]
foreach enc {cp932 euc-jp iso2022-jp} {
    set f [open $enc.chars w]
    fconfigure $f -encoding binary
    foreach-jisx0208 code {
	puts $f [format "%04X %s" $code [gen-jisx0208-$enc $code]]
    }
    close $f
}
# shiftjis == cp932 for jisx0208.
file copy -force cp932.chars shiftjis.chars

set NUM 0
foreach from {cp932 shiftjis euc-jp iso2022-jp} {
    foreach to {cp932 shiftjis euc-jp iso2022-jp} {
	test encoding-25.[incr NUM] "jisx0208 $from => $to" -setup {
	    cd [temporaryDirectory]
	} -body {
	    set f [open $from.chars]
	    fconfigure $f -encoding $from
	    set out [open $from.$to.tcltestout w]
	    fconfigure $out -encoding $to
	    puts -nonewline $out [read $f]
	    close $out
	    close $f
	    # then compare $to.chars <=> $from.to.tcltestout as binary.
	    set fa [open $to.chars rb]
	    set fb [open $from.$to.tcltestout rb]
	    channel-diff $fa $fb
	    # Difference should be empty.
	} -cleanup {
	    close $fa
	    close $fb
	} -result {}
    }
}

test encoding-26.0 {Tcl_GetEncodingSearchPath} -constraints {
    testgetencpath
} -setup {
    set origPath [testgetencpath]
    testsetencpath slappy
} -body {
    testgetencpath
} -cleanup {
    testsetencpath $origPath
} -result slappy

file delete {*}[glob -directory [temporaryDirectory] *.chars *.tcltestout]
# ===> Cut here <===

# EscapeFreeProc, GetTableEncoding, unilen are fully tested by the rest of
# this file.


test encoding-27.1 {encoding dirs basic behavior} -returnCodes error -body {
    encoding dirs ? ?
} -result {wrong # args: should be "encoding dirs ?dirList?"}
test encoding-27.2 {encoding dirs basic behavior} -returnCodes error -body {
    encoding dirs "\{not a list"
} -result "expected directory list but got \"\{not a list\""

}


test encoding-28.0 {all encodings load} -body {
	set string hello
	foreach name [encoding names] {
<<<<<<< HEAD
		if {$name ne "unicode"} {
		    incr count
		}
		encoding convertto $name $string
=======
		incr count
		encoding convertto -nocomplain $name $string
>>>>>>> cf4140cc

		# discard the cached internal representation of Tcl_Encoding
		# Unfortunately, without this, encoding 2-1 fails.
		llength $name
	}
	return $count
} -result 91

runtests

}

# cleanup
namespace delete ::tcl::test::encoding
::tcltest::cleanupTests
return

# Local Variables:
# mode: tcl
# End:<|MERGE_RESOLUTION|>--- conflicted
+++ resolved
@@ -21,8 +21,6 @@
     ::tcltest::loadTestedCommands
     package require -exact tcl::test [info patchlevel]
 }
-
-testConstraint deprecated [expr {![info exists tcl_precision]}]
 
 proc toutf {args} {
     variable x
@@ -638,28 +636,28 @@
 test encoding-24.11 {Parse valid or invalid utf-8} {
     string length [encoding convertfrom -nocomplain utf-8 "\xEF\xBF\xBF"]
 } 1
-test encoding-24.12 {Parse valid or invalid utf-8} -constraints deprecated -body {
+test encoding-24.12 {Parse valid or invalid utf-8} -body {
     encoding convertfrom utf-8 "\xC0\x81"
 } -returnCodes 1 -result {unexpected byte sequence starting at index 0: '\xC0'}
-test encoding-24.13 {Parse valid or invalid utf-8} -constraints deprecated -body {
+test encoding-24.13 {Parse valid or invalid utf-8} -body {
     encoding convertfrom utf-8 "\xC1\xBF"
 } -returnCodes 1 -result {unexpected byte sequence starting at index 0: '\xC1'}
 test encoding-24.14 {Parse valid or invalid utf-8} {
     string length [encoding convertfrom utf-8 "\xC2\x80"]
 } 1
-test encoding-24.15 {Parse valid or invalid utf-8} -constraints deprecated -body {
+test encoding-24.15 {Parse valid or invalid utf-8} -body {
     encoding convertfrom utf-8 "Z\xE0\x80"
 } -returnCodes 1 -result {unexpected byte sequence starting at index 1: '\xE0'}
-test encoding-24.16 {Parse valid or invalid utf-8} -constraints {testbytestring deprecated} -body {
+test encoding-24.16 {Parse valid or invalid utf-8} -constraints testbytestring -body {
     encoding convertto utf-8 [testbytestring "Z\u4343\x80"]
 } -returnCodes 1 -result {expected byte sequence but character 1 was '䍃' (U+004343)}
-test encoding-24.17 {Parse valid or invalid utf-8} -constraints {testbytestring deprecated} -body {
+test encoding-24.17 {Parse valid or invalid utf-8} -constraints testbytestring -body {
     encoding convertto utf-8 [testbytestring "Z\xE0\x80"]
 } -result "Z\xC3\xA0\xE2\x82\xAC"
-test encoding-24.18 {Parse valid or invalid utf-8} -constraints {testbytestring deprecated} -body {
+test encoding-24.18 {Parse valid or invalid utf-8} -constraints testbytestring -body {
     encoding convertto utf-8 [testbytestring "Z\xE0\x80xxxxxx"]
 } -result "Z\xC3\xA0\xE2\x82\xACxxxxxx"
-test encoding-24.19 {Parse valid or invalid utf-8} -constraints deprecated -body {
+test encoding-24.19 {Parse valid or invalid utf-8} -body {
     encoding convertto utf-8 "ZX\uD800"
 } -returnCodes 1 -match glob -result "unexpected character at index 2: 'U+00D800'"
 test encoding-24.20 {Parse with -nocomplain but without providing encoding} {
@@ -829,15 +827,10 @@
 test encoding-28.0 {all encodings load} -body {
 	set string hello
 	foreach name [encoding names] {
-<<<<<<< HEAD
 		if {$name ne "unicode"} {
 		    incr count
 		}
-		encoding convertto $name $string
-=======
-		incr count
 		encoding convertto -nocomplain $name $string
->>>>>>> cf4140cc
 
 		# discard the cached internal representation of Tcl_Encoding
 		# Unfortunately, without this, encoding 2-1 fails.
