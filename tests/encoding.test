# This file contains a collection of tests for tclEncoding.c
# Sourcing this file into Tcl runs the tests and generates output for errors.
# No output means no errors were found.
#
# Copyright © 1997 Sun Microsystems, Inc.
# Copyright © 1998-1999 Scriptics Corporation.
#
# See the file "license.terms" for information on usage and redistribution of
# this file, and for a DISCLAIMER OF ALL WARRANTIES.

if {"::tcltest" ni [namespace children]} {
    package require tcltest 2.5
    namespace import -force ::tcltest::*
}


namespace eval ::tcl::test::encoding {
    variable x

catch {
    ::tcltest::loadTestedCommands
    package require -exact tcl::test [info patchlevel]
}

proc toutf {args} {
    variable x
    lappend x "toutf $args"
}
proc fromutf {args} {
    variable x
    lappend x "fromutf $args"
}

proc runtests {} {
    variable x

# Some tests require the testencoding command
testConstraint testencoding [llength [info commands testencoding]]
testConstraint testbytestring [llength [info commands testbytestring]]
testConstraint teststringbytes [llength [info commands teststringbytes]]
testConstraint exec [llength [info commands exec]]
testConstraint testgetencpath [llength [info commands testgetencpath]]
testConstraint fullutf [expr {[format %c 0x010000] ne "\uFFFD"}]
testConstraint utf32 [expr {[testConstraint fullutf]
		&& [string length [format %c 0x10000]] == 1}]

# TclInitEncodingSubsystem is tested by the rest of this file
# TclFinalizeEncodingSubsystem is not currently tested

test encoding-1.1 {Tcl_GetEncoding: system encoding} -setup {
    set old [encoding system]
} -constraints {testencoding} -body {
    testencoding create foo [namespace origin toutf] [namespace origin fromutf]
    encoding system foo
    set x {}
    encoding convertto abcd
    return $x
} -cleanup {
    encoding system $old
    testencoding delete foo
} -result {{fromutf }}
test encoding-1.2 {Tcl_GetEncoding: existing encoding} {testencoding} {
    testencoding create foo [namespace origin toutf] [namespace origin fromutf]
    set x {}
    encoding convertto foo abcd
    testencoding delete foo
    return $x
} {{fromutf }}
test encoding-1.3 {Tcl_GetEncoding: load encoding} {
    list [encoding convertto jis0208 乎] \
	[encoding convertfrom jis0208 8C]
} "8C 乎"

test encoding-2.1 {Tcl_FreeEncoding: refcount == 0} {
    encoding convertto jis0208 乎
} {8C}
test encoding-2.2 {Tcl_FreeEncoding: refcount != 0} -setup {
    set system [encoding system]
    set path [encoding dirs]
} -constraints {testencoding} -body {
    encoding system shiftjis		;# incr ref count
    encoding dirs [list [pwd]]
    set x [encoding convertto shiftjis 乎]	;# old one found
    encoding system iso8859-1
    llength shiftjis		;# Shimmer away any cache of Tcl_Encoding
    lappend x [catch {encoding convertto shiftjis 乎} msg] $msg
} -cleanup {
    encoding system iso8859-1
    encoding dirs $path
    encoding system $system
} -result "\x8C\xC1 1 {unknown encoding \"shiftjis\"}"

test encoding-3.1 {Tcl_GetEncodingName, NULL} -setup {
    set old [encoding system]
} -body {
    encoding system shiftjis
    encoding system
} -cleanup {
    encoding system $old
} -result {shiftjis}
test encoding-3.2 {Tcl_GetEncodingName, non-null} -setup {
    set old [fconfigure stdout -encoding]
} -body {
    fconfigure stdout -encoding jis0208
    fconfigure stdout -encoding
} -cleanup {
    fconfigure stdout -encoding $old
} -result {jis0208}
test encoding-3.3 {fconfigure -profile} -setup {
    set old [fconfigure stdout -profile]
} -body {
    fconfigure stdout -profile replace
    fconfigure stdout -profile
} -cleanup {
    fconfigure stdout -profile $old
} -result replace

test encoding-4.1 {Tcl_GetEncodingNames} -constraints {testencoding} -setup {
    cd [makeDirectory tmp]
    makeDirectory [file join tmp encoding]
    set path [encoding dirs]
    encoding dirs {}
    catch {unset encodings}
    catch {unset x}
} -body {
    foreach encoding [encoding names] {
	set encodings($encoding) 1
    }
    makeFile {} [file join tmp encoding junk.enc]
    makeFile {} [file join tmp encoding junk2.enc]
    encoding dirs [list [file join [pwd] encoding]]
    foreach encoding [encoding names] {
	if {![info exists encodings($encoding)]} {
	    lappend x $encoding
	}
    }
    lsort $x
} -cleanup {
    encoding dirs $path
    cd [workingDirectory]
    removeFile [file join tmp encoding junk2.enc]
    removeFile [file join tmp encoding junk.enc]
    removeDirectory [file join tmp encoding]
    removeDirectory tmp
} -result {junk junk2}

test encoding-5.1 {Tcl_SetSystemEncoding} -setup {
    set old [encoding system]
} -body {
    encoding system jis0208
    encoding convertto 乎
} -cleanup {
    encoding system iso8859-1
    encoding system $old
} -result {8C}
test encoding-5.2 {Tcl_SetSystemEncoding: test ref count} {
    set old [encoding system]
    encoding system $old
    string compare $old [encoding system]
} {0}

test encoding-6.1 {Tcl_CreateEncoding: new} {testencoding} {
    testencoding create foo [namespace code {toutf 1}] \
	[namespace code {fromutf 2}]
    set x {}
    encoding convertfrom foo abcd
    encoding convertto foo abcd
    testencoding delete foo
    return $x
} {{toutf 1} {fromutf 2}}
test encoding-6.2 {Tcl_CreateEncoding: replace encoding} {testencoding} {
    testencoding create foo [namespace code {toutf a}] \
	[namespace code {fromutf b}]
    set x {}
    encoding convertfrom foo abcd
    encoding convertto foo abcd
    testencoding delete foo
    return $x
} {{toutf a} {fromutf b}}

test encoding-7.1 {Tcl_ExternalToUtfDString: small buffer} {
    encoding convertfrom jis0208 8c8c8c8c
} 吾吾吾吾
test encoding-7.2 {Tcl_UtfToExternalDString: big buffer} {
    set a 8C8C8C8C8C8C8C8C8C8C8C8C8C8C8C8C8C8C8C8C8C8C8C8C8C8C8C8C8C8C8C8C
    append a $a
    append a $a
    append a $a
    append a $a
    set x [encoding convertfrom jis0208 $a]
    list [string length $x] [string index $x 0]
} "512 乎"

test encoding-8.1 {Tcl_ExternalToUtf} {
    set f [open [file join [temporaryDirectory] dummy] w]
    fconfigure $f -translation binary -encoding iso8859-1
    puts -nonewline $f "ab\x8C\xC1g"
    close $f
    set f [open [file join [temporaryDirectory] dummy] r]
    fconfigure $f -translation binary -encoding shiftjis
    set x [read $f]
    close $f
    file delete [file join [temporaryDirectory] dummy]
    return $x
} ab乎g

test encoding-9.1 {Tcl_UtfToExternalDString: small buffer} {
    encoding convertto jis0208 "吾吾吾吾"
} {8c8c8c8c}
test encoding-9.2 {Tcl_UtfToExternalDString: big buffer} {
    set a 乎乎乎乎乎乎乎乎
    append a $a
    append a $a
    append a $a
    append a $a
    append a $a
    append a $a
    set x [encoding convertto jis0208 $a]
    list [string length $x] [string range $x 0 1]
} "1024 8C"

test encoding-10.1 {Tcl_UtfToExternal} {
    set f [open [file join [temporaryDirectory] dummy] w]
    fconfigure $f -translation binary -encoding shiftjis
    puts -nonewline $f ab乎g
    close $f
    set f [open [file join [temporaryDirectory] dummy] r]
    fconfigure $f -translation binary -encoding iso8859-1
    set x [read $f]
    close $f
    file delete [file join [temporaryDirectory] dummy]
    return $x
} "ab\x8C\xC1g"

proc viewable {str} {
    set res ""
    foreach c [split $str {}] {
	if {[string is print $c] && [string is ascii $c]} {
	    append res $c
	} else {
	    append res "\\u[format %4.4X [scan $c %c]]"
	}
    }
    return "$str ($res)"
}

test encoding-11.1 {LoadEncodingFile: unknown encoding} {testencoding} {
    set system [encoding system]
    set path [encoding dirs]
    encoding system iso8859-1
    encoding dirs {}
    llength jis0208	;# Shimmer any cached Tcl_Encoding in shared literal
    set x [list [catch {encoding convertto jis0208 乎} msg] $msg]
    encoding dirs $path
    encoding system $system
    lappend x [encoding convertto jis0208 乎]
} {1 {unknown encoding "jis0208"} 8C}
test encoding-11.2 {LoadEncodingFile: single-byte} {
    encoding convertfrom jis0201 \xA1
} ｡
test encoding-11.3 {LoadEncodingFile: double-byte} {
    encoding convertfrom jis0208 8C
} 乎
test encoding-11.4 {LoadEncodingFile: multi-byte} {
    encoding convertfrom shiftjis \x8C\xC1
} 乎
test encoding-11.5 {LoadEncodingFile: escape file} {
    viewable [encoding convertto iso2022 乎]
} [viewable "\x1B\$B8C\x1B(B"]
test encoding-11.5.1 {LoadEncodingFile: escape file} {
    viewable [encoding convertto iso2022-jp 乎]
} [viewable "\x1B\$B8C\x1B(B"]
test encoding-11.6 {LoadEncodingFile: invalid file} -constraints {testencoding} -setup {
    set system [encoding system]
    set path [encoding dirs]
    encoding system iso8859-1
} -body {
    cd [temporaryDirectory]
    encoding dirs [file join tmp encoding]
    makeDirectory tmp
    makeDirectory [file join tmp encoding]
    set f [open [file join tmp encoding splat.enc] w]
    fconfigure $f -translation binary
    puts $f "abcdefghijklmnop"
    close $f
    encoding convertto splat 乎
} -returnCodes error -cleanup {
    file delete [file join [temporaryDirectory] tmp encoding splat.enc]
    removeDirectory [file join tmp encoding]
    removeDirectory tmp
    cd [workingDirectory]
    encoding dirs $path
    encoding system $system
} -result {invalid encoding file "splat"}
test encoding-11.8 {encoding: extended Unicode UTF-16} {
    viewable [encoding convertto utf-16le 😹]
} {=Ø9Þ (=\u00D89\u00DE)}
test encoding-11.9 {encoding: extended Unicode UTF-16} {
    viewable [encoding convertto utf-16be 😹]
} {Ø=Þ9 (\u00D8=\u00DE9)}
test encoding-11.10 {encoding: extended Unicode UTF-32} {
    viewable [encoding convertto utf-32le 😹]
} "9\xF6\x01\x00 (9\\u00F6\\u0001\\u0000)"
test encoding-11.11 {encoding: extended Unicode UTF-32} {
    viewable [encoding convertto utf-32be 😹]
} "\x00\x01\xF69 (\\u0000\\u0001\\u00F69)"
# OpenEncodingFile is fully tested by the rest of the tests in this file.

test encoding-12.1 {LoadTableEncoding: normal encoding} {
    set x [encoding convertto iso8859-3 Ġ]
    append x [encoding convertto -profile tcl8 iso8859-3 Õ]
    append x [encoding convertfrom iso8859-3 Õ]
} "Õ?Ġ"
test encoding-12.2 {LoadTableEncoding: single-byte encoding} {
    set x [encoding convertto iso8859-3 abĠg]
    append x [encoding convertfrom iso8859-3 abÕg]
} "abÕgabĠg"
test encoding-12.3 {LoadTableEncoding: multi-byte encoding} {
    set x [encoding convertto shiftjis ab乎g]
    append x [encoding convertfrom shiftjis ab\x8C\xC1g]
} "ab\x8C\xC1gab乎g"
test encoding-12.4 {LoadTableEncoding: double-byte encoding} {
    set x [encoding convertto jis0208 乎α]
    append x [encoding convertfrom jis0208 8C&A]
} "8C&A乎α"
test encoding-12.5 {LoadTableEncoding: symbol encoding} {
    set x [encoding convertto symbol γ]
    append x [encoding convertto symbol g]
    append x [encoding convertfrom symbol g]
} "ggγ"

test encoding-13.1 {LoadEscapeTable} {
    viewable [set x [encoding convertto iso2022 ab乎棙g]]
} [viewable "ab\x1B\$B8C\x1B\$\(DD%\x1B(Bg"]

test encoding-15.1 {UtfToUtfProc} {
    encoding convertto utf-8 £
} "\xC2\xA3"
test encoding-15.2 {UtfToUtfProc null character output} testbytestring {
    binary scan [testbytestring [encoding convertto utf-8 \x00]] H* z
    set z
} 00
test encoding-15.3 {UtfToUtfProc null character input} teststringbytes {
    set y [encoding convertfrom utf-8 [encoding convertto utf-8 \x00]]
    binary scan [teststringbytes $y] H* z
    set z
} c080
test encoding-15.4 {UtfToUtfProc emoji character input} -body {
    set x \xED\xA0\xBD\xED\xB8\x82
    set y [encoding convertfrom -profile tcl8 utf-8 \xED\xA0\xBD\xED\xB8\x82]
    list [string length $x] $y
} -result "6 \uD83D\uDE02"
test encoding-15.5 {UtfToUtfProc emoji character input} {
    set x \xF0\x9F\x98\x82
    set y [encoding convertfrom utf-8 \xF0\x9F\x98\x82]
    list [string length $x] $y
} "4 😂"
test encoding-15.6 {UtfToUtfProc emoji character output} utf32 {
    set x \uDE02\uD83D\uDE02\uD83D
    set y [encoding convertto -profile tcl8 utf-8 \uDE02\uD83D\uDE02\uD83D]
    binary scan $y H* z
    list [string length $y] $z
} {12 edb882eda0bdedb882eda0bd}
test encoding-15.7 {UtfToUtfProc emoji character output} {
    set x \uDE02\uD83D\uD83D
    set y [encoding convertto -profile tcl8 utf-8 \uDE02\uD83D\uD83D]
    binary scan $y H* z
    list [string length $x] [string length $y] $z
} {3 9 edb882eda0bdeda0bd}
test encoding-15.8 {UtfToUtfProc emoji character output} {
    set x \uDE02\uD83Dé
    set y [encoding convertto -profile tcl8 utf-8 \uDE02\uD83Dé]
    binary scan $y H* z
    list [string length $x] [string length $y] $z
} {3 8 edb882eda0bdc3a9}
test encoding-15.9 {UtfToUtfProc emoji character output} {
    set x \uDE02\uD83DX
    set y [encoding convertto -profile tcl8 utf-8 \uDE02\uD83DX]
    binary scan $y H* z
    list [string length $x] [string length $y] $z
} {3 7 edb882eda0bd58}
test encoding-15.10 {UtfToUtfProc high surrogate character output} {
    set x \uDE02é
    set y [encoding convertto -profile tcl8 utf-8 \uDE02é]
    binary scan $y H* z
    list [string length $x] [string length $y] $z
} {2 5 edb882c3a9}
test encoding-15.11 {UtfToUtfProc low surrogate character output} {
    set x \uDA02é
    set y [encoding convertto -profile tcl8 utf-8 \uDA02é]
    binary scan $y H* z
    list [string length $x] [string length $y] $z
} {2 5 eda882c3a9}
test encoding-15.12 {UtfToUtfProc high surrogate character output} {
    set x \uDE02Y
    set y [encoding convertto -profile tcl8 utf-8 \uDE02Y]
    binary scan $y H* z
    list [string length $x] [string length $y] $z
} {2 4 edb88259}
test encoding-15.13 {UtfToUtfProc low surrogate character output} {
    set x \uDA02Y
    set y [encoding convertto -profile tcl8 utf-8 \uDA02Y]
    binary scan $y H* z
    list [string length $x] [string length $y] $z
} {2 4 eda88259}
test encoding-15.14 {UtfToUtfProc high surrogate character output} {
    set x \uDE02
    set y [encoding convertto -profile tcl8 utf-8 \uDE02]
    binary scan $y H* z
    list [string length $x] [string length $y] $z
} {1 3 edb882}
test encoding-15.15 {UtfToUtfProc low surrogate character output} {
    set x \uDA02
    set y [encoding convertto -profile tcl8 utf-8 \uDA02]
    binary scan $y H* z
    list [string length $x] [string length $y] $z
} {1 3 eda882}
test encoding-15.16 {UtfToUtfProc: Invalid 4-byte UTF-8, see [ed29806ba]} {
    set x \xF0\xA0\xA1\xC2
    set y [encoding convertfrom -profile tcl8 utf-8 \xF0\xA0\xA1\xC2]
    list [string length $x] $y
} "4 \xF0\xA0\xA1\xC2"
test encoding-15.17 {UtfToUtfProc emoji character output} {
    set x 😂
    set y [encoding convertto utf-8 😂]
    binary scan $y H* z
    list [string length $y] $z
} {4 f09f9882}
test encoding-15.18 {UtfToUtfProc CESU-8 6-byte sequence} {
    set y [encoding convertto cesu-8 \U10000]
    binary scan $y H* z
    list [string length $y] $z
} {6 eda080edb080}
test encoding-15.19 {UtfToUtfProc CESU-8 upper surrogate} {
    set y [encoding convertto cesu-8 \uD800]
    binary scan $y H* z
    list [string length $y] $z
} {3 eda080}
test encoding-15.20 {UtfToUtfProc CESU-8 lower surrogate} {
    set y [encoding convertto cesu-8 \uDC00]
    binary scan $y H* z
    list [string length $y] $z
} {3 edb080}
test encoding-15.21 {UtfToUtfProc CESU-8 noncharacter} {
    set y [encoding convertto cesu-8 \uFFFF]
    binary scan $y H* z
    list [string length $y] $z
} {3 efbfbf}
test encoding-15.22 {UtfToUtfProc CESU-8 bug [048dd20b4171c8da]} {
    set y [encoding convertto cesu-8 \x80]
    binary scan $y H* z
    list [string length $y] $z
} {2 c280}
test encoding-15.23 {UtfToUtfProc CESU-8 bug [048dd20b4171c8da]} {
    set y [encoding convertto cesu-8 \u100]
    binary scan $y H* z
    list [string length $y] $z
} {2 c480}
test encoding-15.24 {UtfToUtfProc CESU-8 bug [048dd20b4171c8da]} {
    set y [encoding convertto cesu-8 \u3FF]
    binary scan $y H* z
    list [string length $y] $z
} {2 cfbf}
test encoding-15.25 {UtfToUtfProc CESU-8} {
    encoding convertfrom cesu-8 \x00
} \x00
test encoding-15.26 {UtfToUtfProc CESU-8} {
    encoding convertfrom -profile tcl8 cesu-8 \xC0\x80
} \x00
test encoding-15.27 {UtfToUtfProc CESU-8} {
    encoding convertfrom cesu-8 \x00
} \x00
test encoding-15.28 {UtfToUtfProc CESU-8} -body {
    encoding convertfrom cesu-8 \xC0\x80
} -returnCodes 1 -result {unexpected byte sequence starting at index 0: '\xC0'}
test encoding-15.29 {UtfToUtfProc CESU-8} {
    encoding convertto cesu-8 \x00
} \x00
test encoding-15.30 {UtfToUtfProc CESU-8} {
    encoding convertto cesu-8 \x00
} \x00
test encoding-15.31 {UtfToUtfProc CESU-8 (bytes F0-F4 are invalid)} -body {
    encoding convertfrom cesu-8 \xF1\x86\x83\x9C
} -returnCodes 1 -result {unexpected byte sequence starting at index 0: '\xF1'}

test encoding-16.1 {Utf16ToUtfProc} -body {
    set val [encoding convertfrom utf-16 NN]
    list $val [format %x [scan $val %c]]
} -result "乎 4e4e"
test encoding-16.2 {Utf16ToUtfProc} -body {
    set val [encoding convertfrom utf-16 "\xD8\xD8\xDC\xDC"]
    list $val [format %x [scan $val %c]]
} -result "\U460DC 460dc"
test encoding-16.3 {Utf16ToUtfProc} -body {
    set val [encoding convertfrom -profile tcl8 utf-16 "\xDC\xDC"]
    list $val [format %x [scan $val %c]]
} -result "\uDCDC dcdc"
test encoding-16.4 {Ucs2ToUtfProc} -body {
    set val [encoding convertfrom ucs-2 NN]
    list $val [format %x [scan $val %c]]
} -result "乎 4e4e"
test encoding-16.5 {Ucs2ToUtfProc} -body {
    set val [encoding convertfrom ucs-2 "\xD8\xD8\xDC\xDC"]
    list $val [format %x [scan $val %c]]
} -result "\U460DC 460dc"
test encoding-16.6 {Utf32ToUtfProc} -body {
    set val [encoding convertfrom -profile strict utf-32le NN\0\0]
    list $val [format %x [scan $val %c]]
} -result "乎 4e4e"
test encoding-16.7 {Utf32ToUtfProc} -body {
    set val [encoding convertfrom -profile strict utf-32be \0\0NN]
    list $val [format %x [scan $val %c]]
} -result "乎 4e4e"
test encoding-16.8 {Utf32ToUtfProc} -body {
    set val [encoding convertfrom -profile tcl8 utf-32 \x41\x00\x00\x41]
    list $val [format %x [scan $val %c]]
} -result "\uFFFD fffd"
test encoding-16.9 {Utf32ToUtfProc} -constraints utf32 -body {
    encoding convertfrom -profile tcl8 utf-32le \x00\xD8\x00\x00
} -result \uD800
test encoding-16.10 {Utf32ToUtfProc} -body {
    encoding convertfrom -profile tcl8 utf-32le \x00\xDC\x00\x00
} -result \uDC00
test encoding-16.11 {Utf32ToUtfProc} -body {
    encoding convertfrom -profile tcl8 utf-32le \x00\xD8\x00\x00\x00\xDC\x00\x00
} -result \uD800\uDC00
test encoding-16.12 {Utf32ToUtfProc} -constraints utf32 -body {
    encoding convertfrom -profile tcl8 utf-32le \x00\xDC\x00\x00\x00\xD8\x00\x00
} -result \uDC00\uD800
test encoding-16.13 {Utf16ToUtfProc} -body {
    encoding convertfrom -profile tcl8 utf-16le \x00\xD8
} -result \uD800
test encoding-16.14 {Utf16ToUtfProc} -body {
    encoding convertfrom -profile tcl8 utf-16le \x00\xDC
} -result \uDC00
test encoding-16.15 {Utf16ToUtfProc} -body {
    encoding convertfrom utf-16le \x00\xD8\x00\xDC
} -result \U010000
test encoding-16.16 {Utf16ToUtfProc} -body {
    encoding convertfrom -profile tcl8 utf-16le \x00\xDC\x00\xD8
} -result \uDC00\uD800
test encoding-16.17 {Utf32ToUtfProc} -body {
    list [encoding convertfrom -failindex  idx utf-32le \x41\x00\x00\x00\x00\xD8\x00\x00\x42\x00\x00\x00] [set idx]
} -result {A 4}

test encoding-16.18 {
    Utf16ToUtfProc, Tcl_UniCharToUtf, surrogate pairs in utf-16
} -body {
    apply [list {} {
	for {set i 0xD800} {$i < 0xDBFF} {incr i} {
	    for {set j 0xDC00} {$j < 0xDFFF} {incr j} {
		set string [binary format S2 [list $i $j]]
		set status [catch {
		    set decoded [encoding convertfrom utf-16be $string]
		    set encoded [encoding convertto utf-16be $decoded]
		}]
		if {$status || ( $encoded ne $string )} {
		    return [list [format %x $i] [format %x $j]]
		}
	    }
	}
	return done
    } [namespace current]]
} -result done
test encoding-16.19 {Utf16ToUtfProc, bug [d19fe0a5b]} -body {
    encoding convertfrom -profile tcl8 utf-16 "\x41\x41\x41"
} -result \u4141\uFFFD
test encoding-16.20 {UnicodeToUtfProc, bug [d19fe0a5b]} -body {
    encoding convertfrom -profile tcl8 utf-16 "\xD8\xD8"
} -result \uD8D8
<<<<<<< HEAD
test encoding-16.21 {Utf16ToUtfProc, bug [d19fe0a5b]} -body {
=======
test encoding-16.21 {Utf32ToUtfProc, bug [d19fe0a5b]} -body {
>>>>>>> 5cb63f12
    encoding convertfrom -profile tcl8 utf-32 "\x00\x00\x00\x00\x41\x41"
} -result \x00\uFFFD
test encoding-16.22 {Utf16ToUtfProc, strict, bug [db7a085bd9]} -body {
    encoding convertfrom utf-16le \x00\xD8
} -returnCodes 1 -result {unexpected byte sequence starting at index 0: '\x00'}
test encoding-16.23 {Utf16ToUtfProc, strict, bug [db7a085bd9]} -body {
    encoding convertfrom utf-16le \x00\xDC
} -returnCodes 1 -result {unexpected byte sequence starting at index 0: '\x00'}
test encoding-16.24 {Utf32ToUtfProc} -body {
    encoding convertfrom -profile tcl8 utf-32 "\xFF\xFF\xFF\xFF"
} -result \uFFFD
test encoding-16.25 {Utf32ToUtfProc} -body {
    encoding convertfrom -profile tcl8 utf-32 "\x01\x00\x00\x01"
} -result \uFFFD

test encoding-17.1 {UtfToUtf16Proc} -body {
    encoding convertto utf-16 "\U460DC"
} -result "\xD8\xD8\xDC\xDC"
test encoding-17.2 {UtfToUcs2Proc} -body {
    encoding convertfrom utf-16 \xD8\xD8\xDC\xDC
} -result "\U460DC"
test encoding-17.3 {UtfToUtf16Proc} -body {
    encoding convertto -profile tcl8 utf-16be "\uDCDC"
} -result "\xDC\xDC"
test encoding-17.4 {UtfToUtf16Proc} -body {
    encoding convertto -profile tcl8 utf-16le "\uD8D8"
} -result "\xD8\xD8"
test encoding-17.5 {UtfToUtf32Proc} -body {
    encoding convertto utf-32le "\U460DC"
} -result "\xDC\x60\x04\x00"
test encoding-17.6 {UtfToUtf32Proc} -body {
    encoding convertto utf-32be "\U460DC"
} -result "\x00\x04\x60\xDC"
test encoding-17.7 {UtfToUtf16Proc} -body {
    encoding convertto utf-16be "\uDCDC"
} -returnCodes error -result {unexpected character at index 0: 'U+00DCDC'}
test encoding-17.8 {UtfToUtf16Proc} -body {
    encoding convertto utf-16le "\uD8D8"
} -returnCodes error -result {unexpected character at index 0: 'U+00D8D8'}
test encoding-17.9 {Utf32ToUtfProc} -body {
    encoding convertfrom utf-32 "\xFF\xFF\xFF\xFF"
} -returnCodes error -result {unexpected byte sequence starting at index 0: '\xFF'}
test encoding-17.10 {Utf32ToUtfProc} -body {
    encoding convertfrom -profile tcl8 utf-32 "\xFF\xFF\xFF\xFF"
} -result \uFFFD
test encoding-17.11 {Utf32ToUtfProc} -body {
    encoding convertfrom utf-32le "\x00\xD8\x00\x00"
} -returnCodes error -result {unexpected byte sequence starting at index 0: '\x00'}
test encoding-17.12 {Utf32ToUtfProc} -body {
    encoding convertfrom utf-32le "\x00\xDC\x00\x00"
} -returnCodes error -result {unexpected byte sequence starting at index 0: '\x00'}

test encoding-18.1 {TableToUtfProc on invalid input} -body {
<<<<<<< HEAD
	list [catch {encoding convertto jis0208 \\} res] $res
=======
	list [catch {encoding convertto -profile tcl8 jis0208 \\} res] $res
} -result {0 !)}
test encoding-18.2 {TableToUtfProc on invalid input with -profile strict} -body {
	list [catch {encoding convertto -profile strict jis0208 \\} res] $res
>>>>>>> 5cb63f12
} -result {1 {unexpected character at index 0: 'U+00005C'}}
test encoding-18.2 {TableToUtfProc on invalid input with} -body {
	list [catch {encoding convertto jis0208 \\} res] $res
} -result {1 {unexpected character at index 0: 'U+00005C'}}
test encoding-18.3 {TableToUtfProc on invalid input with -failindex} -body {
	list [catch {encoding convertto -failindex pos jis0208 \\} res] $res $pos
} -result {0 {} 0}
test encoding-18.4 {TableToUtfProc on invalid input with -failindex} -body {
	list [catch {encoding convertto -failindex pos jis0208 \\} res] $res $pos
} -result {0 {} 0}
test encoding-18.5 {TableToUtfProc on invalid input with -failindex} -body {
<<<<<<< HEAD
	list [catch {encoding convertto -failindex pos jis0208 \\} res] $res $pos
} -result {0 {} 0}
=======
	list [catch {encoding convertto -profile tcl8 -failindex pos jis0208 \\} res] $res $pos
} -result {0 !) -1}
>>>>>>> 5cb63f12
test encoding-18.6 {TableToUtfProc on invalid input with -profile tcl8} -body {
	list [catch {encoding convertto -profile tcl8 jis0208 \\} res] $res
} -result {0 !)}

test encoding-19.1 {TableFromUtfProc} -body {
    encoding convertfrom -profile tcl8 ascii AÁ
} -result AÁ
test encoding-19.2 {TableFromUtfProc} -body {
    encoding convertfrom -profile tcl8 ascii AÁ
} -result AÁ
test encoding-19.3 {TableFromUtfProc} -body {
    encoding convertfrom ascii AÁ
} -returnCodes 1 -result {unexpected byte sequence starting at index 1: '\xC1'}
test encoding-19.4 {TableFromUtfProc} -body {
<<<<<<< HEAD
    list [encoding convertfrom -failindex idx ascii AÁ] [set idx]
} -result {A 1}
=======
    list [encoding convertfrom -profile tcl8 -failindex idx ascii AÁ] [set idx]
} -result [list A\xC1 -1]
>>>>>>> 5cb63f12
test encoding-19.5 {TableFromUtfProc} -body {
    list [encoding convertfrom -failindex idx ascii AÁ] [set idx]
} -result {A 1}
test encoding-19.6 {TableFromUtfProc} -body {
    list [encoding convertfrom -failindex idx ascii AÁB] [set idx]
} -result {A 1}

test encoding-20.1 {TableFreefProc} {
} {}

test encoding-21.1 {EscapeToUtfProc} {
} {}

test encoding-22.1 {EscapeFromUtfProc} {
} {}

set iso2022encData "\x1B\$B;d\$I\$b\$G\$O!\"%A%C%W\$49XF~;~\$K\$4EPO?\$\$\$?\$@\$\$\$?\$4=;=j\$r%-%c%C%7%e%\"%&%H\$N:]\$N\x1B(B
\x1B\$B>.@Z<jAwIU@h\$H\$7\$F;HMQ\$7\$F\$*\$j\$^\$9!#62\$lF~\$j\$^\$9\$,!\"@5\$7\$\$=;=j\$r\$4EPO?\$7\$J\$*\x1B(B
\x1B\$B\$*4j\$\$\$\$\$?\$7\$^\$9!#\$^\$?!\"BgJQ62=L\$G\$9\$,!\"=;=jJQ99\$N\$\"\$H!\"F|K\\8l%5!<%S%9It!J\x1B(B
casino_japanese@___.com \x1B\$B!K\$^\$G\$4=;=jJQ99:Q\$NO\"Mm\$r\$\$\$?\$@\$1\$J\$\$\$G\x1B(B
\x1B\$B\$7\$g\$&\$+!)\x1B(B"

set iso2022uniData [encoding convertfrom iso2022-jp $iso2022encData]
set iso2022uniData2 "私どもでは、チップご購入時にご登録いただいたご住所をキャッシュアウトの際の
小切手送付先として使用しております。恐れ入りますが、正しい住所をご登録しなお
お願いいたします。また、大変恐縮ですが、住所変更のあと、日本語サービス部（
casino_japanese@___.com ）までご住所変更済の連絡をいただけないで
しょうか？"

cd [temporaryDirectory]
set fid [open iso2022.txt w]
fconfigure $fid -encoding binary
puts -nonewline $fid $iso2022encData
close $fid

test encoding-23.1 {iso2022-jp escape encoding test} {
    string equal $iso2022uniData $iso2022uniData2
} 1
test encoding-23.2 {iso2022-jp escape encoding test} {
    # This checks that 'gets' isn't resetting the encoding inappropriately.
    # [Bug #523988]
    set fid [open iso2022.txt r]
    fconfigure $fid -encoding iso2022-jp
    set out ""
    set count 0
    while {[set num [gets $fid line]] >= 0} {
	if {$count} {
	    incr count 1 ; # account for newline
	    append out \n
	}
	append out $line
	incr count $num
    }
    close $fid
    if {[string compare $iso2022uniData $out]} {
	return -code error "iso2022-jp read in doesn't match original"
    }
    list $count $out
} [list [string length $iso2022uniData] $iso2022uniData]
test encoding-23.3 {iso2022-jp escape encoding test} {
    # read $fis <size> reads size in chars, not raw bytes.
    set fid [open iso2022.txt r]
    fconfigure $fid -encoding iso2022-jp
    set data [read $fid 50]
    close $fid
    return $data
} [string range $iso2022uniData 0 49] ; # 0 .. 49 inclusive == 50
cd [workingDirectory]

# Code to make the next few tests more intelligible; the code being tested
# should be in the body of the test!
proc runInSubprocess {contents {filename iso2022.tcl}} {
    set theFile [makeFile $contents $filename]
    try {
	exec [interpreter] $theFile
    } finally {
	removeFile $theFile
    }
}

test encoding-24.1 {EscapeFreeProc on open channels} exec {
    runInSubprocess {
	set f [open [file join [file dirname [info script]] iso2022.txt]]
	fconfigure $f -encoding iso2022-jp
	gets $f
    }
} {}
test encoding-24.2 {EscapeFreeProc on open channels} {exec} {
    # Bug #524674 output
    viewable [runInSubprocess {
	encoding system cp1252;	# Bug #2891556 crash revelator
	fconfigure stdout -encoding iso2022-jp
	puts ab乎棙g
	set env(TCL_FINALIZE_ON_EXIT) 1
	exit
    }]
} "ab\x1B\$B8C\x1B\$(DD%\x1B(Bg (ab\\u001B\$B8C\\u001B\$(DD%\\u001B(Bg)"
test encoding-24.3 {EscapeFreeProc on open channels} {stdio} {
    # Bug #219314 - if we don't free escape encodings correctly on channel
    # closure, we go boom
    set file [makeFile {
	encoding system iso2022-jp
	set a "乎乞也"; # 3 Japanese Kanji letters
	puts $a
    } iso2022.tcl]
    set f [open "|[list [interpreter] $file]"]
    fconfigure $f -encoding iso2022-jp
    set count [gets $f line]
    close $f
    removeFile iso2022.tcl
    list $count [viewable $line]
} [list 3 "乎乞也 (\\u4E4E\\u4E5E\\u4E5F)"]

test encoding-24.4 {Parse valid or invalid utf-8} {
    string length [encoding convertfrom -profile tcl8 utf-8 "\xC0\x80"]
} 1
test encoding-24.5 {Parse valid or invalid utf-8} {
    string length [encoding convertfrom -profile tcl8 utf-8 "\xC0\x81"]
} 2
test encoding-24.6 {Parse valid or invalid utf-8} {
    string length [encoding convertfrom -profile tcl8 utf-8 "\xC1\xBF"]
} 2
test encoding-24.7 {Parse valid or invalid utf-8} {
    string length [encoding convertfrom utf-8 "\xC2\x80"]
} 1
test encoding-24.8 {Parse valid or invalid utf-8} {
    string length [encoding convertfrom -profile tcl8 utf-8 "\xE0\x80\x80"]
} 3
test encoding-24.9 {Parse valid or invalid utf-8} {
    string length [encoding convertfrom -profile tcl8 utf-8 "\xE0\x9F\xBF"]
} 3
test encoding-24.10 {Parse valid or invalid utf-8} {
    string length [encoding convertfrom utf-8 "\xE0\xA0\x80"]
} 1
test encoding-24.11 {Parse valid or invalid utf-8} {
    string length [encoding convertfrom -profile tcl8 utf-8 "\xEF\xBF\xBF"]
} 1
test encoding-24.12 {Parse valid or invalid utf-8} -body {
    encoding convertfrom utf-8 "\xC0\x81"
} -returnCodes 1 -result {unexpected byte sequence starting at index 0: '\xC0'}
test encoding-24.13 {Parse valid or invalid utf-8} -body {
    encoding convertfrom utf-8 "\xC1\xBF"
} -returnCodes 1 -result {unexpected byte sequence starting at index 0: '\xC1'}
test encoding-24.14 {Parse valid or invalid utf-8} {
    string length [encoding convertfrom utf-8 "\xC2\x80"]
} 1
test encoding-24.15 {Parse valid or invalid utf-8} -body {
    encoding convertfrom -profile tcl8 utf-8 "Z\xE0\x80"
} -result Z\xE0\u20AC
test encoding-24.16 {Parse valid or invalid utf-8} -constraints testbytestring -body {
    encoding convertto utf-8 [testbytestring "Z\u4343\x80"]
} -returnCodes 1 -result {expected byte sequence but character 1 was '䍃' (U+004343)}
test encoding-24.17 {Parse valid or invalid utf-8} -constraints testbytestring -body {
    encoding convertto utf-8 [testbytestring "Z\xE0\x80"]
} -result "Z\xC3\xA0\xE2\x82\xAC"
test encoding-24.18 {Parse valid or invalid utf-8} -constraints testbytestring -body {
    encoding convertto utf-8 [testbytestring "Z\xE0\x80xxxxxx"]
} -result "Z\xC3\xA0\xE2\x82\xACxxxxxx"
test encoding-24.19 {Parse valid or invalid utf-8} -body {
    encoding convertto utf-8 "ZX\uD800"
} -returnCodes 1 -match glob -result "unexpected character at index 2: 'U+00D800'"
test encoding-24.20 {Parse with -profile tcl8 but without providing encoding} -body {
    encoding convertfrom -profile tcl8 "\x20"
} -result {wrong # args: should be "::tcl::encoding::convertfrom ?-profile profile? ?-failindex var? encoding data" or "::tcl::encoding::convertfrom data"} -returnCodes error
test encoding-24.21 {Parse with -profile tcl8 but without providing encoding} -body {
    string length [encoding convertto -profile tcl8 "\x20"]
} -result {wrong # args: should be "::tcl::encoding::convertto ?-profile profile? ?-failindex var? encoding data" or "::tcl::encoding::convertto data"} -returnCodes error
test encoding-24.22 {Syntax error, two encodings} -body {
    encoding convertfrom iso8859-1 utf-8 "ZX\uD800"
} -result {bad option "iso8859-1": must be -profile or -failindex} -returnCodes error
test encoding-24.23 {Syntax error, two encodings} -body {
    encoding convertto iso8859-1 utf-8 "ZX\uD800"
} -result {bad option "iso8859-1": must be -profile or -failindex} -returnCodes error
test encoding-24.24 {Parse invalid utf-8 with} -body {
    encoding convertfrom utf-8 "\xC0\x80\x00\x00"
} -returnCodes 1 -result {unexpected byte sequence starting at index 0: '\xC0'}
test encoding-24.25 {Parse invalid utf-8 with} -body {
    encoding convertfrom utf-8 "\x40\x80\x00\x00"
} -returnCodes 1 -result {unexpected byte sequence starting at index 1: '\x80'}
test encoding-24.26 {Parse valid utf-8 with} -body {
    encoding convertfrom utf-8 "\xF1\x80\x80\x80"
} -result \U40000
test encoding-24.27 {Parse invalid utf-8 with} -body {
    encoding convertfrom utf-8 "\xF0\x80\x80\x80"
} -returnCodes 1 -result {unexpected byte sequence starting at index 0: '\xF0'}
test encoding-24.28 {Parse invalid utf-8 with} -body {
    encoding convertfrom utf-8 "\xFF\x00\x00"
} -returnCodes 1 -result {unexpected byte sequence starting at index 0: '\xFF'}
test encoding-24.29 {Parse invalid utf-8} -body {
    encoding convertfrom utf-8 \xEF\xBF\xBF
} -result \uFFFF
test encoding-24.30 {Parse noncharacter with} -body {
    encoding convertfrom utf-8 \xEF\xBF\xBF
} -result \uFFFF
test encoding-24.31 {Parse invalid utf-8 with -profile tcl8} -body {
    encoding convertfrom -profile tcl8 utf-8 \xEF\xBF\xBF
} -result \uFFFF
test encoding-24.32 {Try to generate invalid utf-8} -body {
    encoding convertto utf-8 \uFFFF
} -result \xEF\xBF\xBF
test encoding-24.33 {Try to generate noncharacter with} -body {
    encoding convertto utf-8 \uFFFF
} -result \xEF\xBF\xBF
test encoding-24.34 {Try to generate invalid utf-8 with -profile tcl8} -body {
    encoding convertto -profile tcl8 utf-8 \uFFFF
} -result \xEF\xBF\xBF
test encoding-24.35 {Parse invalid utf-8} -constraints utf32 -body {
    encoding convertfrom -profile tcl8 utf-8 \xED\xA0\x80
} -result \uD800
test encoding-24.36 {Parse invalid utf-8 with} -body {
    encoding convertfrom utf-8 \xED\xA0\x80
} -returnCodes 1 -result {unexpected byte sequence starting at index 0: '\xED'}
test encoding-24.37 {Parse invalid utf-8 with -profile tcl8} -body {
    encoding convertfrom -profile tcl8 utf-8 \xED\xA0\x80
} -result \uD800
test encoding-24.38 {Try to generate invalid utf-8} -body {
    encoding convertto utf-8 \uD800
} -returnCodes 1 -result {unexpected character at index 0: 'U+00D800'}
test encoding-24.39 {Try to generate invalid utf-8 with} -body {
    encoding convertto utf-8 \uD800
} -returnCodes 1 -result {unexpected character at index 0: 'U+00D800'}
test encoding-24.40 {Try to generate invalid utf-8 with -profile tcl8} -body {
    encoding convertto -profile tcl8 utf-8 \uD800
} -result \xED\xA0\x80
test encoding-24.41 {Parse invalid utf-8 with} -body {
    encoding convertfrom utf-8 \xED\xA0\x80\xED\xB0\x80
} -returnCodes 1 -result {unexpected byte sequence starting at index 0: '\xED'}
test encoding-24.42 {Parse invalid utf-8, fallback to cp1252 [885c86a9a0]} -body {
    encoding convertfrom -profile tcl8 utf-8 \xF0\x80\x80\x80
} -result \xF0\u20AC\u20AC\u20AC
test encoding-24.43 {Parse invalid utf-8, fallback to cp1252 [885c86a9a0]} -body {
    encoding convertfrom -profile tcl8 utf-8 \x80
} -result \u20AC
test encoding-24.44 {Try to generate invalid ucs-2 with} -body {
    encoding convertto ucs-2 \uD800
} -returnCodes 1 -result {unexpected character at index 0: 'U+00D800'}
test encoding-24.45 {Try to generate invalid ucs-2 with} -body {
    encoding convertto ucs-2 \U10000
} -returnCodes 1 -result {unexpected character at index 0: 'U+010000'}

file delete [file join [temporaryDirectory] iso2022.txt]

#
# Begin jajp encoding round-trip conformity tests
#
proc foreach-jisx0208 {varName command} {
    upvar 1 $varName code
    foreach range {
	{2121 217E}
	{2221 222E}
	{223A 2241}
	{224A 2250}
	{225C 226A}
	{2272 2279}
	{227E 227E}
	{2330 2339}
	{2421 2473}
	{2521 2576}
	{2821 2821}
	{282C 282C}
	{2837 2837}

	{30 21 4E 7E}
	{4F21 4F53}

	{50 21 73 7E}
	{7421 7426}
    } {
	if {[llength $range] == 2} {
	    # for adhoc range. simple {first last}. inclusive.
	    scan $range %x%x first last
	    for {set i $first} {$i <= $last} {incr i} {
		set code $i
		uplevel 1 $command
	    }
	} elseif {[llength $range] == 4} {
	    # for uniform range.
	    scan $range %x%x%x%x h0 l0 hend lend
	    for {set hi $h0} {$hi <= $hend} {incr hi} {
		for {set lo $l0} {$lo <= $lend} {incr lo} {
		    set code [expr {$hi << 8 | ($lo & 0xff)}]
		    uplevel 1 $command
		}
	    }
	} else {
	    error "really?"
	}
    }
}
proc gen-jisx0208-euc-jp {code} {
    binary format cc \
	[expr {($code >> 8) | 0x80}] [expr {($code & 0xFF) | 0x80}]
}
proc gen-jisx0208-iso2022-jp {code} {
    binary format a3cca3 \
	"\x1B\$B" [expr {$code >> 8}] [expr {$code & 0xFF}] "\x1B(B"
}
proc gen-jisx0208-cp932 {code} {
    set c1 [expr {($code >> 8) | 0x80}]
    set c2 [expr {($code & 0xff)| 0x80}]
    if {$c1 % 2} {
	set c1 [expr {($c1 >> 1) + ($c1 < 0xDF ? 0x31 : 0x71)}]
	incr c2 [expr {- (0x60 + ($c2 < 0xE0))}]
    } else {
	set c1 [expr {($c1 >> 1) + ($c1 < 0xDF ? 0x30 : 0x70)}]
	incr c2 -2
    }
    binary format cc $c1 $c2
}
proc channel-diff {fa fb} {
    set diff {}
    while {[gets $fa la] >= 0 && [gets $fb lb] >= 0} {
	if {[string compare $la $lb] == 0} continue
	# lappend diff $la $lb

	# For more readable (easy to analyze) output.
	set code [lindex $la 0]
	binary scan [lindex $la 1] H* expected
	binary scan [lindex $lb 1] H* got
	lappend diff [list $code $expected $got]
    }
    return $diff
}

# Create char tables.
cd [temporaryDirectory]
foreach enc {cp932 euc-jp iso2022-jp} {
    set f [open $enc.chars w]
    fconfigure $f -encoding binary
    foreach-jisx0208 code {
	puts $f [format "%04X %s" $code [gen-jisx0208-$enc $code]]
    }
    close $f
}
# shiftjis == cp932 for jisx0208.
file copy -force cp932.chars shiftjis.chars

set NUM 0
foreach from {cp932 shiftjis euc-jp iso2022-jp} {
    foreach to {cp932 shiftjis euc-jp iso2022-jp} {
	test encoding-25.[incr NUM] "jisx0208 $from => $to" -setup {
	    cd [temporaryDirectory]
	} -body {
	    set f [open $from.chars]
	    fconfigure $f -encoding $from
	    set out [open $from.$to.tcltestout w]
	    fconfigure $out -encoding $to
	    puts -nonewline $out [read $f]
	    close $out
	    close $f
	    # then compare $to.chars <=> $from.to.tcltestout as binary.
	    set fa [open $to.chars rb]
	    set fb [open $from.$to.tcltestout rb]
	    channel-diff $fa $fb
	    # Difference should be empty.
	} -cleanup {
	    close $fa
	    close $fb
	} -result {}
    }
}

test encoding-26.0 {Tcl_GetEncodingSearchPath} -constraints {
    testgetencpath
} -setup {
    set origPath [testgetencpath]
    testsetencpath slappy
} -body {
    testgetencpath
} -cleanup {
    testsetencpath $origPath
} -result slappy

file delete {*}[glob -directory [temporaryDirectory] *.chars *.tcltestout]
# ===> Cut here <===

# EscapeFreeProc, GetTableEncoding, unilen are fully tested by the rest of
# this file.


test encoding-27.1 {encoding dirs basic behavior} -returnCodes error -body {
    encoding dirs ? ?
} -result {wrong # args: should be "encoding dirs ?dirList?"}
test encoding-27.2 {encoding dirs basic behavior} -returnCodes error -body {
    encoding dirs "\{not a list"
} -result "expected directory list but got \"\{not a list\""

}


test encoding-28.0 {all encodings load} -body {
	set string hello
	foreach name [encoding names] {
		if {$name ne "unicode"} {
		    incr count
		}
		encoding convertto -profile tcl8 $name $string

		# discard the cached internal representation of Tcl_Encoding
		# Unfortunately, without this, encoding 2-1 fails.
		llength $name
	}
	return $count
} -result 91

runtests

test encoding-bug-183a1adcc0-1 {Bug [183a1adcc0] Buffer overflow Tcl_UtfToExternal} -constraints {
    testencoding
} -body {
    # Note - buffers are initialized to \xff
    list [catch {testencoding Tcl_UtfToExternal utf-16 A {start end} {} 1} result] $result
} -result [list 0 [list nospace {} \xff]]

test encoding-bug-183a1adcc0-2 {Bug [183a1adcc0] Buffer overflow Tcl_UtfToExternal} -constraints {
    testencoding
} -body {
    # Note - buffers are initialized to \xff
    list [catch {testencoding Tcl_UtfToExternal utf-16 A {start end} {} 0} result] $result
} -result [list 0 [list nospace {} {}]]

test encoding-bug-183a1adcc0-3 {Bug [183a1adcc0] Buffer overflow Tcl_UtfToExternal} -constraints {
    testencoding
} -body {
    # Note - buffers are initialized to \xff
    list [catch {testencoding Tcl_UtfToExternal utf-16 A {start end} {} 2} result] $result
} -result [list 0 [list nospace {} \x00\x00]]

test encoding-bug-183a1adcc0-4 {Bug [183a1adcc0] Buffer overflow Tcl_UtfToExternal} -constraints {
    testencoding
} -body {
    # Note - buffers are initialized to \xff
    list [catch {testencoding Tcl_UtfToExternal utf-16 A {start end} {} 3} result] $result
} -result [list 0 [list nospace {} \x00\x00\xff]]

test encoding-bug-183a1adcc0-5 {Bug [183a1adcc0] Buffer overflow Tcl_UtfToExternal} -constraints {
    testencoding ucs2 knownBug
} -body {
    # The knownBug constraint is because test depends on TCL_UTF_MAX and
    # also UtfToUtf16 assumes space required in destination buffer is
    # sizeof(Tcl_UniChar) which is incorrect when TCL_UTF_MAX==4
    # Note - buffers are initialized to \xff
    list [catch {testencoding Tcl_UtfToExternal utf-16 A {start end} {} 4} result] $result
} -result [list 0 [list ok {} [expr {$::tcl_platform(byteOrder) eq "littleEndian" ? "\x41\x00" : "\x00\x41"}]\x00\x00]]

}

test encoding-29.0 {get encoding nul terminator lengths} -constraints {
    testencoding
} -body {
    list \
        [testencoding nullength ascii] \
        [testencoding nullength utf-16] \
        [testencoding nullength utf-32] \
        [testencoding nullength gb12345] \
        [testencoding nullength ksc5601]
} -result {1 2 4 2 2}

test encoding-30.0 {encoding convertto large strings UINT_MAX} -constraints {
    perf
} -body {
    # Test to ensure not misinterpreted as -1
    list [string length [set s [string repeat A 0xFFFFFFFF]]] [string equal $s [encoding convertto ascii $s]]
} -result {4294967295 1}

test encoding-30.1 {encoding convertto large strings > 4GB} -constraints {
    perf
} -body {
    list [string length [set s [string repeat A 0x100000000]]] [string equal $s [encoding convertto ascii $s]]
} -result {4294967296 1}

test encoding-30.2 {encoding convertfrom large strings UINT_MAX} -constraints {
    perf
} -body {
    # Test to ensure not misinterpreted as -1
    list [string length [set s [string repeat A 0xFFFFFFFF]]] [string equal $s [encoding convertfrom ascii $s]]
} -result {4294967295 1}

test encoding-30.3 {encoding convertfrom large strings > 4GB} -constraints {
    perf
} -body {
    list [string length [set s [string repeat A 0x100000000]]] [string equal $s [encoding convertfrom ascii $s]]
} -result {4294967296 1}


# cleanup
namespace delete ::tcl::test::encoding
::tcltest::cleanupTests
return

# Local Variables:
# mode: tcl
# End:<|MERGE_RESOLUTION|>--- conflicted
+++ resolved
@@ -468,20 +468,20 @@
 test encoding-15.26 {UtfToUtfProc CESU-8} {
     encoding convertfrom -profile tcl8 cesu-8 \xC0\x80
 } \x00
-test encoding-15.27 {UtfToUtfProc CESU-8} {
-    encoding convertfrom cesu-8 \x00
+test encoding-15.27 {UtfToUtfProc -profile strict CESU-8} {
+    encoding convertfrom -profile strict cesu-8 \x00
 } \x00
-test encoding-15.28 {UtfToUtfProc CESU-8} -body {
-    encoding convertfrom cesu-8 \xC0\x80
+test encoding-15.28 {UtfToUtfProc -profile strict CESU-8} -body {
+    encoding convertfrom -profile strict cesu-8 \xC0\x80
 } -returnCodes 1 -result {unexpected byte sequence starting at index 0: '\xC0'}
 test encoding-15.29 {UtfToUtfProc CESU-8} {
     encoding convertto cesu-8 \x00
 } \x00
-test encoding-15.30 {UtfToUtfProc CESU-8} {
-    encoding convertto cesu-8 \x00
+test encoding-15.30 {UtfToUtfProc -profile strict CESU-8} {
+    encoding convertto -profile strict cesu-8 \x00
 } \x00
-test encoding-15.31 {UtfToUtfProc CESU-8 (bytes F0-F4 are invalid)} -body {
-    encoding convertfrom cesu-8 \xF1\x86\x83\x9C
+test encoding-15.31 {UtfToUtfProc -profile strict CESU-8 (bytes F0-F4 are invalid)} -body {
+    encoding convertfrom -profile strict cesu-8 \xF1\x86\x83\x9C
 } -returnCodes 1 -result {unexpected byte sequence starting at index 0: '\xF1'}
 
 test encoding-16.1 {Utf16ToUtfProc} -body {
@@ -541,7 +541,7 @@
     encoding convertfrom -profile tcl8 utf-16le \x00\xDC\x00\xD8
 } -result \uDC00\uD800
 test encoding-16.17 {Utf32ToUtfProc} -body {
-    list [encoding convertfrom -failindex  idx utf-32le \x41\x00\x00\x00\x00\xD8\x00\x00\x42\x00\x00\x00] [set idx]
+    list [encoding convertfrom -profile strict -failindex  idx utf-32le \x41\x00\x00\x00\x00\xD8\x00\x00\x42\x00\x00\x00] [set idx]
 } -result {A 4}
 
 test encoding-16.18 {
@@ -566,21 +566,17 @@
 test encoding-16.19 {Utf16ToUtfProc, bug [d19fe0a5b]} -body {
     encoding convertfrom -profile tcl8 utf-16 "\x41\x41\x41"
 } -result \u4141\uFFFD
-test encoding-16.20 {UnicodeToUtfProc, bug [d19fe0a5b]} -body {
-    encoding convertfrom -profile tcl8 utf-16 "\xD8\xD8"
+test encoding-16.20 {Utf16ToUtfProc, bug [d19fe0a5b]} -constraints deprecated -body {
+    encoding convertfrom utf-16 "\xD8\xD8"
 } -result \uD8D8
-<<<<<<< HEAD
-test encoding-16.21 {Utf16ToUtfProc, bug [d19fe0a5b]} -body {
-=======
 test encoding-16.21 {Utf32ToUtfProc, bug [d19fe0a5b]} -body {
->>>>>>> 5cb63f12
     encoding convertfrom -profile tcl8 utf-32 "\x00\x00\x00\x00\x41\x41"
 } -result \x00\uFFFD
 test encoding-16.22 {Utf16ToUtfProc, strict, bug [db7a085bd9]} -body {
-    encoding convertfrom utf-16le \x00\xD8
+    encoding convertfrom -profile strict utf-16le \x00\xD8
 } -returnCodes 1 -result {unexpected byte sequence starting at index 0: '\x00'}
 test encoding-16.23 {Utf16ToUtfProc, strict, bug [db7a085bd9]} -body {
-    encoding convertfrom utf-16le \x00\xDC
+    encoding convertfrom -profile strict utf-16le \x00\xDC
 } -returnCodes 1 -result {unexpected byte sequence starting at index 0: '\x00'}
 test encoding-16.24 {Utf32ToUtfProc} -body {
     encoding convertfrom -profile tcl8 utf-32 "\xFF\xFF\xFF\xFF"
@@ -608,51 +604,39 @@
     encoding convertto utf-32be "\U460DC"
 } -result "\x00\x04\x60\xDC"
 test encoding-17.7 {UtfToUtf16Proc} -body {
-    encoding convertto utf-16be "\uDCDC"
+    encoding convertto -profile strict utf-16be "\uDCDC"
 } -returnCodes error -result {unexpected character at index 0: 'U+00DCDC'}
 test encoding-17.8 {UtfToUtf16Proc} -body {
-    encoding convertto utf-16le "\uD8D8"
+    encoding convertto -profile strict utf-16le "\uD8D8"
 } -returnCodes error -result {unexpected character at index 0: 'U+00D8D8'}
 test encoding-17.9 {Utf32ToUtfProc} -body {
-    encoding convertfrom utf-32 "\xFF\xFF\xFF\xFF"
+    encoding convertfrom -profile strict utf-32 "\xFF\xFF\xFF\xFF"
 } -returnCodes error -result {unexpected byte sequence starting at index 0: '\xFF'}
 test encoding-17.10 {Utf32ToUtfProc} -body {
     encoding convertfrom -profile tcl8 utf-32 "\xFF\xFF\xFF\xFF"
 } -result \uFFFD
 test encoding-17.11 {Utf32ToUtfProc} -body {
-    encoding convertfrom utf-32le "\x00\xD8\x00\x00"
+    encoding convertfrom -profile strict utf-32le "\x00\xD8\x00\x00"
 } -returnCodes error -result {unexpected byte sequence starting at index 0: '\x00'}
 test encoding-17.12 {Utf32ToUtfProc} -body {
-    encoding convertfrom utf-32le "\x00\xDC\x00\x00"
+    encoding convertfrom -profile strict utf-32le "\x00\xDC\x00\x00"
 } -returnCodes error -result {unexpected byte sequence starting at index 0: '\x00'}
 
 test encoding-18.1 {TableToUtfProc on invalid input} -body {
-<<<<<<< HEAD
-	list [catch {encoding convertto jis0208 \\} res] $res
-=======
 	list [catch {encoding convertto -profile tcl8 jis0208 \\} res] $res
 } -result {0 !)}
 test encoding-18.2 {TableToUtfProc on invalid input with -profile strict} -body {
 	list [catch {encoding convertto -profile strict jis0208 \\} res] $res
->>>>>>> 5cb63f12
 } -result {1 {unexpected character at index 0: 'U+00005C'}}
-test encoding-18.2 {TableToUtfProc on invalid input with} -body {
-	list [catch {encoding convertto jis0208 \\} res] $res
-} -result {1 {unexpected character at index 0: 'U+00005C'}}
-test encoding-18.3 {TableToUtfProc on invalid input with -failindex} -body {
-	list [catch {encoding convertto -failindex pos jis0208 \\} res] $res $pos
+test encoding-18.3 {TableToUtfProc on invalid input with -profile strict -failindex} -body {
+	list [catch {encoding convertto -profile strict -failindex pos jis0208 \\} res] $res $pos
 } -result {0 {} 0}
-test encoding-18.4 {TableToUtfProc on invalid input with -failindex} -body {
-	list [catch {encoding convertto -failindex pos jis0208 \\} res] $res $pos
+test encoding-18.4 {TableToUtfProc on invalid input with -failindex -profile strict} -body {
+	list [catch {encoding convertto -failindex pos -profile strict jis0208 \\} res] $res $pos
 } -result {0 {} 0}
 test encoding-18.5 {TableToUtfProc on invalid input with -failindex} -body {
-<<<<<<< HEAD
-	list [catch {encoding convertto -failindex pos jis0208 \\} res] $res $pos
-} -result {0 {} 0}
-=======
 	list [catch {encoding convertto -profile tcl8 -failindex pos jis0208 \\} res] $res $pos
 } -result {0 !) -1}
->>>>>>> 5cb63f12
 test encoding-18.6 {TableToUtfProc on invalid input with -profile tcl8} -body {
 	list [catch {encoding convertto -profile tcl8 jis0208 \\} res] $res
 } -result {0 !)}
@@ -664,21 +648,16 @@
     encoding convertfrom -profile tcl8 ascii AÁ
 } -result AÁ
 test encoding-19.3 {TableFromUtfProc} -body {
-    encoding convertfrom ascii AÁ
+    encoding convertfrom -profile strict ascii AÁ
 } -returnCodes 1 -result {unexpected byte sequence starting at index 1: '\xC1'}
 test encoding-19.4 {TableFromUtfProc} -body {
-<<<<<<< HEAD
-    list [encoding convertfrom -failindex idx ascii AÁ] [set idx]
-} -result {A 1}
-=======
     list [encoding convertfrom -profile tcl8 -failindex idx ascii AÁ] [set idx]
 } -result [list A\xC1 -1]
->>>>>>> 5cb63f12
 test encoding-19.5 {TableFromUtfProc} -body {
-    list [encoding convertfrom -failindex idx ascii AÁ] [set idx]
+    list [encoding convertfrom -failindex idx -profile strict ascii A\xC1] [set idx]
 } -result {A 1}
 test encoding-19.6 {TableFromUtfProc} -body {
-    list [encoding convertfrom -failindex idx ascii AÁB] [set idx]
+    list [encoding convertfrom -failindex idx -profile strict ascii AÁB] [set idx]
 } -result {A 1}
 
 test encoding-20.1 {TableFreefProc} {
@@ -788,7 +767,7 @@
 } [list 3 "乎乞也 (\\u4E4E\\u4E5E\\u4E5F)"]
 
 test encoding-24.4 {Parse valid or invalid utf-8} {
-    string length [encoding convertfrom -profile tcl8 utf-8 "\xC0\x80"]
+    string length [encoding convertfrom utf-8 "\xC0\x80"]
 } 1
 test encoding-24.5 {Parse valid or invalid utf-8} {
     string length [encoding convertfrom -profile tcl8 utf-8 "\xC0\x81"]
@@ -812,10 +791,10 @@
     string length [encoding convertfrom -profile tcl8 utf-8 "\xEF\xBF\xBF"]
 } 1
 test encoding-24.12 {Parse valid or invalid utf-8} -body {
-    encoding convertfrom utf-8 "\xC0\x81"
+    encoding convertfrom -profile strict utf-8 "\xC0\x81"
 } -returnCodes 1 -result {unexpected byte sequence starting at index 0: '\xC0'}
 test encoding-24.13 {Parse valid or invalid utf-8} -body {
-    encoding convertfrom utf-8 "\xC1\xBF"
+    encoding convertfrom -profile strict utf-8 "\xC1\xBF"
 } -returnCodes 1 -result {unexpected byte sequence starting at index 0: '\xC1'}
 test encoding-24.14 {Parse valid or invalid utf-8} {
     string length [encoding convertfrom utf-8 "\xC2\x80"]
@@ -832,8 +811,11 @@
 test encoding-24.18 {Parse valid or invalid utf-8} -constraints testbytestring -body {
     encoding convertto utf-8 [testbytestring "Z\xE0\x80xxxxxx"]
 } -result "Z\xC3\xA0\xE2\x82\xACxxxxxx"
-test encoding-24.19 {Parse valid or invalid utf-8} -body {
-    encoding convertto utf-8 "ZX\uD800"
+test encoding-24.19.1 {Parse valid or invalid utf-8} -body {
+    encoding convertto -profile tcl8 utf-8 "ZX\uD800"
+} -result ZX\xED\xA0\x80
+test encoding-24.19.2 {Parse valid or invalid utf-8} -body {
+    encoding convertto -profile strict utf-8 "ZX\uD800"
 } -returnCodes 1 -match glob -result "unexpected character at index 2: 'U+00D800'"
 test encoding-24.20 {Parse with -profile tcl8 but without providing encoding} -body {
     encoding convertfrom -profile tcl8 "\x20"
@@ -847,26 +829,26 @@
 test encoding-24.23 {Syntax error, two encodings} -body {
     encoding convertto iso8859-1 utf-8 "ZX\uD800"
 } -result {bad option "iso8859-1": must be -profile or -failindex} -returnCodes error
-test encoding-24.24 {Parse invalid utf-8 with} -body {
-    encoding convertfrom utf-8 "\xC0\x80\x00\x00"
+test encoding-24.24 {Parse invalid utf-8 with -profile strict} -body {
+    encoding convertfrom -profile strict utf-8 "\xC0\x80\x00\x00"
 } -returnCodes 1 -result {unexpected byte sequence starting at index 0: '\xC0'}
-test encoding-24.25 {Parse invalid utf-8 with} -body {
-    encoding convertfrom utf-8 "\x40\x80\x00\x00"
+test encoding-24.25 {Parse invalid utf-8 with -profile strict} -body {
+    encoding convertfrom -profile strict utf-8 "\x40\x80\x00\x00"
 } -returnCodes 1 -result {unexpected byte sequence starting at index 1: '\x80'}
-test encoding-24.26 {Parse valid utf-8 with} -body {
-    encoding convertfrom utf-8 "\xF1\x80\x80\x80"
+test encoding-24.26 {Parse valid utf-8 with -profile strict} -body {
+    encoding convertfrom -profile strict utf-8 "\xF1\x80\x80\x80"
 } -result \U40000
-test encoding-24.27 {Parse invalid utf-8 with} -body {
-    encoding convertfrom utf-8 "\xF0\x80\x80\x80"
+test encoding-24.27 {Parse invalid utf-8 with -profile strict} -body {
+    encoding convertfrom -profile strict utf-8 "\xF0\x80\x80\x80"
 } -returnCodes 1 -result {unexpected byte sequence starting at index 0: '\xF0'}
-test encoding-24.28 {Parse invalid utf-8 with} -body {
-    encoding convertfrom utf-8 "\xFF\x00\x00"
+test encoding-24.28 {Parse invalid utf-8 with -profile strict} -body {
+    encoding convertfrom -profile strict utf-8 "\xFF\x00\x00"
 } -returnCodes 1 -result {unexpected byte sequence starting at index 0: '\xFF'}
 test encoding-24.29 {Parse invalid utf-8} -body {
     encoding convertfrom utf-8 \xEF\xBF\xBF
 } -result \uFFFF
-test encoding-24.30 {Parse noncharacter with} -body {
-    encoding convertfrom utf-8 \xEF\xBF\xBF
+test encoding-24.30 {Parse noncharacter with -profile strict} -body {
+    encoding convertfrom -profile strict utf-8 \xEF\xBF\xBF
 } -result \uFFFF
 test encoding-24.31 {Parse invalid utf-8 with -profile tcl8} -body {
     encoding convertfrom -profile tcl8 utf-8 \xEF\xBF\xBF
@@ -874,8 +856,8 @@
 test encoding-24.32 {Try to generate invalid utf-8} -body {
     encoding convertto utf-8 \uFFFF
 } -result \xEF\xBF\xBF
-test encoding-24.33 {Try to generate noncharacter with} -body {
-    encoding convertto utf-8 \uFFFF
+test encoding-24.33 {Try to generate noncharacter with -profile strict} -body {
+    encoding convertto -profile strict utf-8 \uFFFF
 } -result \xEF\xBF\xBF
 test encoding-24.34 {Try to generate invalid utf-8 with -profile tcl8} -body {
     encoding convertto -profile tcl8 utf-8 \uFFFF
@@ -883,23 +865,26 @@
 test encoding-24.35 {Parse invalid utf-8} -constraints utf32 -body {
     encoding convertfrom -profile tcl8 utf-8 \xED\xA0\x80
 } -result \uD800
-test encoding-24.36 {Parse invalid utf-8 with} -body {
-    encoding convertfrom utf-8 \xED\xA0\x80
+test encoding-24.36 {Parse invalid utf-8 with -profile strict} -body {
+    encoding convertfrom -profile strict utf-8 \xED\xA0\x80
 } -returnCodes 1 -result {unexpected byte sequence starting at index 0: '\xED'}
 test encoding-24.37 {Parse invalid utf-8 with -profile tcl8} -body {
     encoding convertfrom -profile tcl8 utf-8 \xED\xA0\x80
 } -result \uD800
-test encoding-24.38 {Try to generate invalid utf-8} -body {
-    encoding convertto utf-8 \uD800
+test encoding-24.38.1 {Try to generate invalid utf-8} -body {
+    encoding convertto -profile tcl8 utf-8 \uD800
+} -result \xED\xA0\x80
+test encoding-24.38.2 {Try to generate invalid utf-8} -body {
+    encoding convertto -profile strict utf-8 \uD800
 } -returnCodes 1 -result {unexpected character at index 0: 'U+00D800'}
-test encoding-24.39 {Try to generate invalid utf-8 with} -body {
-    encoding convertto utf-8 \uD800
+test encoding-24.39 {Try to generate invalid utf-8 with -profile strict} -body {
+    encoding convertto -profile strict utf-8 \uD800
 } -returnCodes 1 -result {unexpected character at index 0: 'U+00D800'}
 test encoding-24.40 {Try to generate invalid utf-8 with -profile tcl8} -body {
     encoding convertto -profile tcl8 utf-8 \uD800
 } -result \xED\xA0\x80
-test encoding-24.41 {Parse invalid utf-8 with} -body {
-    encoding convertfrom utf-8 \xED\xA0\x80\xED\xB0\x80
+test encoding-24.41 {Parse invalid utf-8 with -profile strict} -body {
+    encoding convertfrom -profile strict utf-8 \xED\xA0\x80\xED\xB0\x80
 } -returnCodes 1 -result {unexpected byte sequence starting at index 0: '\xED'}
 test encoding-24.42 {Parse invalid utf-8, fallback to cp1252 [885c86a9a0]} -body {
     encoding convertfrom -profile tcl8 utf-8 \xF0\x80\x80\x80
@@ -907,11 +892,11 @@
 test encoding-24.43 {Parse invalid utf-8, fallback to cp1252 [885c86a9a0]} -body {
     encoding convertfrom -profile tcl8 utf-8 \x80
 } -result \u20AC
-test encoding-24.44 {Try to generate invalid ucs-2 with} -body {
-    encoding convertto ucs-2 \uD800
+test encoding-24.44 {Try to generate invalid ucs-2 with -profile strict} -body {
+    encoding convertto -profile strict ucs-2 \uD800
 } -returnCodes 1 -result {unexpected character at index 0: 'U+00D800'}
-test encoding-24.45 {Try to generate invalid ucs-2 with} -body {
-    encoding convertto ucs-2 \U10000
+test encoding-24.45 {Try to generate invalid ucs-2 with -profile strict} -body {
+    encoding convertto -profile strict ucs-2 \U10000
 } -returnCodes 1 -result {unexpected character at index 0: 'U+010000'}
 
 file delete [file join [temporaryDirectory] iso2022.txt]
