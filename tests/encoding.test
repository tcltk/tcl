# This file contains a collection of tests for tclEncoding.c
# Sourcing this file into Tcl runs the tests and generates output for errors.
# No output means no errors were found.
#
# Copyright © 1997 Sun Microsystems, Inc.
# Copyright © 1998-1999 Scriptics Corporation.
#
# See the file "license.terms" for information on usage and redistribution of
# this file, and for a DISCLAIMER OF ALL WARRANTIES.

if {"::tcltest" ni [namespace children]} {
    package require tcltest 2.5
    namespace import -force ::tcltest::*
}


namespace eval ::tcl::test::encoding {
    variable x

catch {
    ::tcltest::loadTestedCommands
    package require -exact tcl::test [info patchlevel]
}

proc toutf {args} {
    variable x
    lappend x "toutf $args"
}
proc fromutf {args} {
    variable x
    lappend x "fromutf $args"
}

proc runtests {} {
    variable x

# Some tests require the testencoding command
testConstraint testencoding [llength [info commands testencoding]]
testConstraint testbytestring [llength [info commands testbytestring]]
testConstraint teststringbytes [llength [info commands teststringbytes]]
testConstraint exec [llength [info commands exec]]
testConstraint testgetencpath [llength [info commands testgetencpath]]

# TclInitEncodingSubsystem is tested by the rest of this file
# TclFinalizeEncodingSubsystem is not currently tested

test encoding-1.1 {Tcl_GetEncoding: system encoding} -setup {
    set old [encoding system]
} -constraints {testencoding} -body {
    testencoding create foo [namespace origin toutf] [namespace origin fromutf]
    encoding system foo
    set x {}
    encoding convertto abcd
    return $x
} -cleanup {
    encoding system $old
    testencoding delete foo
} -result {{fromutf }}
test encoding-1.2 {Tcl_GetEncoding: existing encoding} {testencoding} {
    testencoding create foo [namespace origin toutf] [namespace origin fromutf]
    set x {}
    encoding convertto foo abcd
    testencoding delete foo
    return $x
} {{fromutf }}
test encoding-1.3 {Tcl_GetEncoding: load encoding} {
    list [encoding convertto jis0208 乎] \
	[encoding convertfrom jis0208 8C]
} "8C 乎"

test encoding-2.1 {Tcl_FreeEncoding: refcount == 0} {
    encoding convertto jis0208 乎
} {8C}
test encoding-2.2 {Tcl_FreeEncoding: refcount != 0} -setup {
    set system [encoding system]
    set path [encoding dirs]
} -constraints {testencoding} -body {
    encoding system shiftjis		;# incr ref count
    encoding dirs [list [pwd]]
    set x [encoding convertto shiftjis 乎]	;# old one found
    encoding system iso8859-1
    llength shiftjis		;# Shimmer away any cache of Tcl_Encoding
    lappend x [catch {encoding convertto shiftjis 乎} msg] $msg
} -cleanup {
    encoding system iso8859-1
    encoding dirs $path
    encoding system $system
} -result "\x8C\xC1 1 {unknown encoding \"shiftjis\"}"

test encoding-3.1 {Tcl_GetEncodingName, NULL} -setup {
    set old [encoding system]
} -body {
    encoding system shiftjis
    encoding system
} -cleanup {
    encoding system $old
} -result {shiftjis}
test encoding-3.2 {Tcl_GetEncodingName, non-null} -setup {
    set old [fconfigure stdout -encoding]
} -body {
    fconfigure stdout -encoding jis0208
    fconfigure stdout -encoding
} -cleanup {
    fconfigure stdout -encoding $old
} -result {jis0208}
test encoding-3.3 {fconfigure -profile} -setup {
    set old [fconfigure stdout -profile]
} -body {
    fconfigure stdout -profile replace
    fconfigure stdout -profile
} -cleanup {
    fconfigure stdout -profile $old
} -result replace

test encoding-4.1 {Tcl_GetEncodingNames} -constraints {testencoding} -setup {
    cd [makeDirectory tmp]
    makeDirectory [file join tmp encoding]
    set path [encoding dirs]
    encoding dirs {}
    catch {unset encodings}
    catch {unset x}
} -body {
    foreach encoding [encoding names] {
	set encodings($encoding) 1
    }
    makeFile {} [file join tmp encoding junk.enc]
    makeFile {} [file join tmp encoding junk2.enc]
    encoding dirs [list [file join [pwd] encoding]]
    foreach encoding [encoding names] {
	if {![info exists encodings($encoding)]} {
	    lappend x $encoding
	}
    }
    lsort $x
} -cleanup {
    encoding dirs $path
    cd [workingDirectory]
    removeFile [file join tmp encoding junk2.enc]
    removeFile [file join tmp encoding junk.enc]
    removeDirectory [file join tmp encoding]
    removeDirectory tmp
} -result {junk junk2}

test encoding-5.1 {Tcl_SetSystemEncoding} -setup {
    set old [encoding system]
} -body {
    encoding system jis0208
    encoding convertto 乎
} -cleanup {
    encoding system iso8859-1
    encoding system $old
} -result {8C}
test encoding-5.2 {Tcl_SetSystemEncoding: test ref count} {
    set old [encoding system]
    encoding system $old
    string compare $old [encoding system]
} {0}

test encoding-6.1 {Tcl_CreateEncoding: new} {testencoding} {
    testencoding create foo [namespace code {toutf 1}] \
	[namespace code {fromutf 2}]
    set x {}
    encoding convertfrom foo abcd
    encoding convertto foo abcd
    testencoding delete foo
    return $x
} {{toutf 1} {fromutf 2}}
test encoding-6.2 {Tcl_CreateEncoding: replace encoding} {testencoding} {
    testencoding create foo [namespace code {toutf a}] \
	[namespace code {fromutf b}]
    set x {}
    encoding convertfrom foo abcd
    encoding convertto foo abcd
    testencoding delete foo
    return $x
} {{toutf a} {fromutf b}}

test encoding-7.1 {Tcl_ExternalToUtfDString: small buffer} {
    encoding convertfrom jis0208 8c8c8c8c
} 吾吾吾吾
test encoding-7.2 {Tcl_UtfToExternalDString: big buffer} {
    set a 8C8C8C8C8C8C8C8C8C8C8C8C8C8C8C8C8C8C8C8C8C8C8C8C8C8C8C8C8C8C8C8C
    append a $a
    append a $a
    append a $a
    append a $a
    set x [encoding convertfrom jis0208 $a]
    list [string length $x] [string index $x 0]
} "512 乎"

test encoding-8.1 {Tcl_ExternalToUtf} {
    set f [open [file join [temporaryDirectory] dummy] w]
    fconfigure $f -translation binary -encoding iso8859-1
    puts -nonewline $f "ab\x8C\xC1g"
    close $f
    set f [open [file join [temporaryDirectory] dummy] r]
    fconfigure $f -translation binary -encoding shiftjis
    set x [read $f]
    close $f
    file delete [file join [temporaryDirectory] dummy]
    return $x
} ab乎g

test encoding-9.1 {Tcl_UtfToExternalDString: small buffer} {
    encoding convertto jis0208 "吾吾吾吾"
} {8c8c8c8c}
test encoding-9.2 {Tcl_UtfToExternalDString: big buffer} {
    set a 乎乎乎乎乎乎乎乎
    append a $a
    append a $a
    append a $a
    append a $a
    append a $a
    append a $a
    set x [encoding convertto jis0208 $a]
    list [string length $x] [string range $x 0 1]
} "1024 8C"

test encoding-10.1 {Tcl_UtfToExternal} {
    set f [open [file join [temporaryDirectory] dummy] w]
    fconfigure $f -translation binary -encoding shiftjis
    puts -nonewline $f ab乎g
    close $f
    set f [open [file join [temporaryDirectory] dummy] r]
    fconfigure $f -translation binary -encoding iso8859-1
    set x [read $f]
    close $f
    file delete [file join [temporaryDirectory] dummy]
    return $x
} "ab\x8C\xC1g"

test encoding-11.1 {LoadEncodingFile: unknown encoding} {testencoding} {
    set system [encoding system]
    set path [encoding dirs]
    encoding system iso8859-1
    encoding dirs {}
    llength jis0208	;# Shimmer any cached Tcl_Encoding in shared literal
    set x [list [catch {encoding convertto jis0208 乎} msg] $msg]
    encoding dirs $path
    encoding system $system
    lappend x [encoding convertto jis0208 乎]
} {1 {unknown encoding "jis0208"} 8C}
test encoding-11.2 {LoadEncodingFile: single-byte} {
    encoding convertfrom jis0201 \xA1
} ｡
test encoding-11.3 {LoadEncodingFile: double-byte} {
    encoding convertfrom jis0208 8C
} 乎
test encoding-11.4 {LoadEncodingFile: multi-byte} {
    encoding convertfrom shiftjis \x8C\xC1
} 乎
test encoding-11.5 {LoadEncodingFile: escape file} {
    encoding convertto iso2022 乎
} \x1B\$B8C\x1B(B
test encoding-11.5.1 {LoadEncodingFile: escape file} {
    encoding convertto iso2022-jp 乎
} \x1B\$B8C\x1B(B
test encoding-11.6 {LoadEncodingFile: invalid file} -constraints {testencoding} -setup {
    set system [encoding system]
    set path [encoding dirs]
    encoding system iso8859-1
} -body {
    cd [temporaryDirectory]
    encoding dirs [file join tmp encoding]
    makeDirectory tmp
    makeDirectory [file join tmp encoding]
    set f [open [file join tmp encoding splat.enc] w]
    fconfigure $f -translation binary
    puts $f "abcdefghijklmnop"
    close $f
    encoding convertto splat 乎
} -returnCodes error -cleanup {
    file delete [file join [temporaryDirectory] tmp encoding splat.enc]
    removeDirectory [file join tmp encoding]
    removeDirectory tmp
    cd [workingDirectory]
    encoding dirs $path
    encoding system $system
} -result {invalid encoding file "splat"}
test encoding-11.8 {encoding: extended Unicode UTF-16} {
    encoding convertto utf-16le 😹
} =Ø9Þ
test encoding-11.9 {encoding: extended Unicode UTF-16} {
    encoding convertto utf-16be 😹
} Ø=Þ9
test encoding-11.10 {encoding: extended Unicode UTF-32} {
    encoding convertto utf-32le 😹
} 9\xF6\x01\x00
test encoding-11.11 {encoding: extended Unicode UTF-32} {
    encoding convertto utf-32be 😹
} \x00\x01\xF69
# OpenEncodingFile is fully tested by the rest of the tests in this file.

test encoding-12.1 {LoadTableEncoding: normal encoding} {
    set x [encoding convertto iso8859-3 Ġ]
    append x [encoding convertto -profile tcl8 iso8859-3 Õ]
    append x [encoding convertfrom iso8859-3 Õ]
} "Õ?Ġ"
test encoding-12.2 {LoadTableEncoding: single-byte encoding} {
    set x [encoding convertto iso8859-3 abĠg]
    append x [encoding convertfrom iso8859-3 abÕg]
} "abÕgabĠg"
test encoding-12.3 {LoadTableEncoding: multi-byte encoding} {
    set x [encoding convertto shiftjis ab乎g]
    append x [encoding convertfrom shiftjis ab\x8C\xC1g]
} "ab\x8C\xC1gab乎g"
test encoding-12.4 {LoadTableEncoding: double-byte encoding} {
    set x [encoding convertto jis0208 乎α]
    append x [encoding convertfrom jis0208 8C&A]
} "8C&A乎α"
test encoding-12.5 {LoadTableEncoding: symbol encoding} {
    set x [encoding convertto symbol γ]
    append x [encoding convertto symbol g]
    append x [encoding convertfrom symbol g]
} "ggγ"

test encoding-13.1 {LoadEscapeTable} {
    encoding convertto iso2022 ab乎棙g
} ab\x1B\$B8C\x1B\$\(DD%\x1B(Bg

test encoding-15.1 {UtfToUtfProc} {
    encoding convertto utf-8 £
} "\xC2\xA3"
test encoding-15.2 {UtfToUtfProc null character output} testbytestring {
    binary scan [testbytestring [encoding convertto utf-8 \x00]] H* z
    set z
} 00
test encoding-15.3 {UtfToUtfProc null character input} teststringbytes {
    set y [encoding convertfrom utf-8 [encoding convertto utf-8 \x00]]
    binary scan [teststringbytes $y] H* z
    set z
} c080
test encoding-15.4 {UtfToUtfProc emoji character input} -body {
    set x \xED\xA0\xBD\xED\xB8\x82
    set y [encoding convertfrom -profile tcl8 utf-8 \xED\xA0\xBD\xED\xB8\x82]
    list [string length $x] $y
} -result "6 \uD83D\uDE02"
test encoding-15.5 {UtfToUtfProc emoji character input} {
    set x \xF0\x9F\x98\x82
    set y [encoding convertfrom utf-8 \xF0\x9F\x98\x82]
    list [string length $x] $y
} "4 😂"
test encoding-15.6 {UtfToUtfProc emoji character output} {
    set x \uDE02\uD83D\uDE02\uD83D
    set y [encoding convertto -profile tcl8 utf-8 \uDE02\uD83D\uDE02\uD83D]
    binary scan $y H* z
    list [string length $y] $z
} {12 edb882eda0bdedb882eda0bd}
test encoding-15.7 {UtfToUtfProc emoji character output} {
    set x \uDE02\uD83D\uD83D
    set y [encoding convertto -profile tcl8 utf-8 \uDE02\uD83D\uD83D]
    binary scan $y H* z
    list [string length $x] [string length $y] $z
} {3 9 edb882eda0bdeda0bd}
test encoding-15.8 {UtfToUtfProc emoji character output} {
    set x \uDE02\uD83Dé
    set y [encoding convertto -profile tcl8 utf-8 \uDE02\uD83Dé]
    binary scan $y H* z
    list [string length $x] [string length $y] $z
} {3 8 edb882eda0bdc3a9}
test encoding-15.9 {UtfToUtfProc emoji character output} {
    set x \uDE02\uD83DX
    set y [encoding convertto -profile tcl8 utf-8 \uDE02\uD83DX]
    binary scan $y H* z
    list [string length $x] [string length $y] $z
} {3 7 edb882eda0bd58}
test encoding-15.10 {UtfToUtfProc high surrogate character output} {
    set x \uDE02é
    set y [encoding convertto -profile tcl8 utf-8 \uDE02é]
    binary scan $y H* z
    list [string length $x] [string length $y] $z
} {2 5 edb882c3a9}
test encoding-15.11 {UtfToUtfProc low surrogate character output} {
    set x \uDA02é
    set y [encoding convertto -profile tcl8 utf-8 \uDA02é]
    binary scan $y H* z
    list [string length $x] [string length $y] $z
} {2 5 eda882c3a9}
test encoding-15.12 {UtfToUtfProc high surrogate character output} {
    set x \uDE02Y
    set y [encoding convertto -profile tcl8 utf-8 \uDE02Y]
    binary scan $y H* z
    list [string length $x] [string length $y] $z
} {2 4 edb88259}
test encoding-15.13 {UtfToUtfProc low surrogate character output} {
    set x \uDA02Y
    set y [encoding convertto -profile tcl8 utf-8 \uDA02Y]
    binary scan $y H* z
    list [string length $x] [string length $y] $z
} {2 4 eda88259}
test encoding-15.14 {UtfToUtfProc high surrogate character output} {
    set x \uDE02
    set y [encoding convertto -profile tcl8 utf-8 \uDE02]
    binary scan $y H* z
    list [string length $x] [string length $y] $z
} {1 3 edb882}
test encoding-15.15 {UtfToUtfProc low surrogate character output} {
    set x \uDA02
    set y [encoding convertto -profile tcl8 utf-8 \uDA02]
    binary scan $y H* z
    list [string length $x] [string length $y] $z
} {1 3 eda882}
test encoding-15.16 {UtfToUtfProc: Invalid 4-byte UTF-8, see [ed29806ba]} {
    set x \xF0\xA0\xA1\xC2
    set y [encoding convertfrom -profile tcl8 utf-8 \xF0\xA0\xA1\xC2]
    list [string length $x] $y
} "4 \xF0\xA0\xA1\xC2"
test encoding-15.17 {UtfToUtfProc emoji character output} {
    set x 😂
    set y [encoding convertto utf-8 😂]
    binary scan $y H* z
    list [string length $y] $z
} {4 f09f9882}
test encoding-15.18 {UtfToUtfProc CESU-8 6-byte sequence} {
    set y [encoding convertto cesu-8 \U10000]
    binary scan $y H* z
    list [string length $y] $z
} {6 eda080edb080}
test encoding-15.19 {UtfToUtfProc CESU-8 upper surrogate} {
    set y [encoding convertto cesu-8 \uD800]
    binary scan $y H* z
    list [string length $y] $z
} {3 eda080}
test encoding-15.20 {UtfToUtfProc CESU-8 lower surrogate} {
    set y [encoding convertto cesu-8 \uDC00]
    binary scan $y H* z
    list [string length $y] $z
} {3 edb080}
test encoding-15.21 {UtfToUtfProc CESU-8 noncharacter} {
    set y [encoding convertto cesu-8 \uFFFF]
    binary scan $y H* z
    list [string length $y] $z
} {3 efbfbf}
test encoding-15.22 {UtfToUtfProc CESU-8 bug [048dd20b4171c8da]} {
    set y [encoding convertto cesu-8 \x80]
    binary scan $y H* z
    list [string length $y] $z
} {2 c280}
test encoding-15.23 {UtfToUtfProc CESU-8 bug [048dd20b4171c8da]} {
    set y [encoding convertto cesu-8 \u100]
    binary scan $y H* z
    list [string length $y] $z
} {2 c480}
test encoding-15.24 {UtfToUtfProc CESU-8 bug [048dd20b4171c8da]} {
    set y [encoding convertto cesu-8 \u3FF]
    binary scan $y H* z
    list [string length $y] $z
} {2 cfbf}
test encoding-15.25 {UtfToUtfProc CESU-8} {
    encoding convertfrom cesu-8 \x00
} \x00
<<<<<<< HEAD
test {encoding-15.26 cesu-8 tclnull strict} {UtfToUtfProc CESU-8} {
    encoding convertfrom -profile tcl8 cesu-8 \xC0\x80
} \x00
test {encoding-15.26 cesu-8 tclnull tcl8} {UtfToUtfProc CESU-8} {
=======
test encoding-15.26 {UtfToUtfProc CESU-8} {
>>>>>>> 41883cbd
    encoding convertfrom -profile tcl8 cesu-8 \xC0\x80
} \x00
test encoding-15.27 {UtfToUtfProc -profile strict CESU-8} {
    encoding convertfrom -profile strict cesu-8 \x00
} \x00
test encoding-15.28 {UtfToUtfProc -profile strict CESU-8} -body {
    encoding convertfrom -profile strict cesu-8 \xC0\x80
} -returnCodes 1 -result {unexpected byte sequence starting at index 0: '\xC0'}
test encoding-15.29 {UtfToUtfProc CESU-8} {
    encoding convertto cesu-8 \x00
} \x00
test encoding-15.30 {UtfToUtfProc -profile strict CESU-8} {
    encoding convertto -profile strict cesu-8 \x00
} \x00
test encoding-15.31 {UtfToUtfProc -profile strict CESU-8 (bytes F0-F4 are invalid)} -body {
    encoding convertfrom -profile strict cesu-8 \xF1\x86\x83\x9C
} -returnCodes 1 -result {unexpected byte sequence starting at index 0: '\xF1'}

test encoding-16.1 {Utf16ToUtfProc} -body {
    set val [encoding convertfrom utf-16 NN]
    list $val [format %x [scan $val %c]]
} -result "乎 4e4e"
test encoding-16.2 {Utf16ToUtfProc} -body {
    set val [encoding convertfrom utf-16 "\xD8\xD8\xDC\xDC"]
    list $val [format %x [scan $val %c]]
} -result "\U460DC 460dc"
test encoding-16.3 {Utf16ToUtfProc} -body {
    set val [encoding convertfrom -profile tcl8 utf-16 "\xDC\xDC"]
    list $val [format %x [scan $val %c]]
} -result "\uDCDC dcdc"
test encoding-16.4 {Ucs2ToUtfProc} -body {
    set val [encoding convertfrom ucs-2 NN]
    list $val [format %x [scan $val %c]]
} -result "乎 4e4e"
test encoding-16.5 {Ucs2ToUtfProc} -body {
    set val [encoding convertfrom ucs-2 "\xD8\xD8\xDC\xDC"]
    list $val [format %x [scan $val %c]]
} -result "\U460DC 460dc"
test encoding-16.6 {Utf32ToUtfProc} -body {
    set val [encoding convertfrom -profile strict utf-32le NN\0\0]
    list $val [format %x [scan $val %c]]
} -result "乎 4e4e"
test encoding-16.7 {Utf32ToUtfProc} -body {
    set val [encoding convertfrom -profile strict utf-32be \0\0NN]
    list $val [format %x [scan $val %c]]
} -result "乎 4e4e"
test encoding-16.8 {Utf32ToUtfProc} -body {
    set val [encoding convertfrom -profile tcl8 utf-32 \x41\x00\x00\x41]
    list $val [format %x [scan $val %c]]
} -result "\uFFFD fffd"
test encoding-16.9 {Utf32ToUtfProc} -body {
    encoding convertfrom -profile tcl8 utf-32le \x00\xD8\x00\x00
} -result \uD800
test encoding-16.10 {Utf32ToUtfProc} -body {
    encoding convertfrom -profile tcl8 utf-32le \x00\xDC\x00\x00
} -result \uDC00
test encoding-16.11 {Utf32ToUtfProc} -body {
    encoding convertfrom -profile tcl8 utf-32le \x00\xD8\x00\x00\x00\xDC\x00\x00
} -result \uD800\uDC00
test encoding-16.12 {Utf32ToUtfProc} -body {
    encoding convertfrom -profile tcl8 utf-32le \x00\xDC\x00\x00\x00\xD8\x00\x00
} -result \uDC00\uD800
test encoding-16.13 {Utf16ToUtfProc} -body {
    encoding convertfrom -profile tcl8 utf-16le \x00\xD8
} -result \uD800
test encoding-16.14 {Utf16ToUtfProc} -body {
    encoding convertfrom -profile tcl8 utf-16le \x00\xDC
} -result \uDC00
test encoding-16.15 {Utf16ToUtfProc} -body {
    encoding convertfrom utf-16le \x00\xD8\x00\xDC
} -result \U010000
test encoding-16.16 {Utf16ToUtfProc} -body {
    encoding convertfrom -profile tcl8 utf-16le \x00\xDC\x00\xD8
} -result \uDC00\uD800
test encoding-16.17 {Utf32ToUtfProc} -body {
    list [encoding convertfrom -profile strict -failindex  idx utf-32le \x41\x00\x00\x00\x00\xD8\x00\x00\x42\x00\x00\x00] [set idx]
} -result {A 4}

test encoding-16.18 {
    Utf16ToUtfProc, Tcl_UniCharToUtf, surrogate pairs in utf-16
} -body {
    apply [list {} {
	for {set i 0xD800} {$i < 0xDBFF} {incr i} {
	    for {set j 0xDC00} {$j < 0xDFFF} {incr j} {
		set string [binary format S2 [list $i $j]]
		set status [catch {
		    set decoded [encoding convertfrom utf-16be $string]
		    set encoded [encoding convertto utf-16be $decoded]
		}]
		if {$status || ( $encoded ne $string )} {
		    return [list [format %x $i] [format %x $j]]
		}
	    }
	}
	return done
    } [namespace current]]
} -result done
<<<<<<< HEAD
test {encoding-16.19 strict} {Utf16ToUtfProc, bug [d19fe0a5b]} -body {
    encoding convertfrom -profile strict utf-16 "\x41\x41\x41"
} -returnCodes 1 -result {unexpected byte sequence starting at index 2: '\x41'}
test {encoding-16.19 tcl8} {Utf16ToUtfProc, bug [d19fe0a5b]} -body {
    encoding convertfrom -profile tcl8 utf-16 "\x41\x41\x41"
} -result \u4141\uFFFD
test encoding-16.20 {utf16ToUtfProc, bug [d19fe0a5b]} -body {
    encoding convertfrom utf-16 "\xD8\xD8"
} -result \uD8D8
=======
test encoding-16.19.strict {Utf16ToUtfProc, bug [d19fe0a5b]} -body {
    encoding convertfrom -profile strict utf-16 "\x41\x41\x41"
} -returnCodes 1 -result {unexpected byte sequence starting at index 2: '\x41'}
test encoding-16.19.tcl8 {Utf16ToUtfProc, bug [d19fe0a5b]} -body {
    encoding convertfrom -profile tcl8 utf-16 "\x41\x41\x41"
} -result \u4141\uFFFD
test encoding-16.20.tcl8 {Utf16ToUtfProc, bug [d19fe0a5b]} -body {
    encoding convertfrom -profile tcl8 utf-16 "\xD8\xD8"
} -result \uD8D8
test encoding-16.20.strict {Utf16ToUtfProc, bug [d19fe0a5b]} -body {
    encoding convertfrom -profile strict utf-16 "\xD8\xD8"
} -returnCodes 1 -result {unexpected byte sequence starting at index 0: '\xD8'}
>>>>>>> 41883cbd
test encoding-16.21.tcl8 {Utf32ToUtfProc, bug [d19fe0a5b]} -body {
    encoding convertfrom -profile tcl8 utf-32 "\x00\x00\x00\x00\x41\x41"
} -result \x00\uFFFD
test encoding-16.21.strict {Utf32ToUtfProc, bug [d19fe0a5b]} -body {
    encoding convertfrom -profile strict utf-32 "\x00\x00\x00\x00\x41\x41"
} -returnCodes 1 -result {unexpected byte sequence starting at index 4: '\x41'}
<<<<<<< HEAD

=======
>>>>>>> 41883cbd
test encoding-16.22 {Utf16ToUtfProc, strict, bug [db7a085bd9]} -body {
    encoding convertfrom -profile strict utf-16le \x00\xD8
} -returnCodes 1 -result {unexpected byte sequence starting at index 0: '\x00'}
test encoding-16.23 {Utf16ToUtfProc, strict, bug [db7a085bd9]} -body {
    encoding convertfrom -profile strict utf-16le \x00\xDC
} -returnCodes 1 -result {unexpected byte sequence starting at index 0: '\x00'}
test encoding-16.24 {Utf32ToUtfProc} -body {
    encoding convertfrom -profile tcl8 utf-32 "\xFF\xFF\xFF\xFF"
} -result \uFFFD
<<<<<<< HEAD
test {encoding-16.25 strict} {Utf32ToUtfProc} -body {
    encoding convertfrom -profile strict utf-32 "\x01\x00\x00\x01"
} -returnCodes 1 -result {unexpected byte sequence starting at index 0: '\x01'}
test {encoding-16.25 tcl8} {Utf32ToUtfProc} -body {
=======
test encoding-16.25.strict {Utf32ToUtfProc} -body {
    encoding convertfrom -profile strict utf-32 "\x01\x00\x00\x01"
} -returnCodes 1 -result {unexpected byte sequence starting at index 0: '\x01'}
test encoding-16.25.tcl8 {Utf32ToUtfProc} -body {
>>>>>>> 41883cbd
    encoding convertfrom -profile tcl8 utf-32 "\x01\x00\x00\x01"
} -result \uFFFD

test encoding-17.1 {UtfToUtf16Proc} -body {
    encoding convertto utf-16 "\U460DC"
} -result "\xD8\xD8\xDC\xDC"
test encoding-17.2 {UtfToUcs2Proc} -body {
    encoding convertfrom utf-16 \xD8\xD8\xDC\xDC
} -result "\U460DC"
test encoding-17.3 {UtfToUtf16Proc} -body {
    encoding convertto -profile tcl8 utf-16be "\uDCDC"
} -result "\xDC\xDC"
test encoding-17.4 {UtfToUtf16Proc} -body {
    encoding convertto -profile tcl8 utf-16le "\uD8D8"
} -result "\xD8\xD8"
test encoding-17.5 {UtfToUtf32Proc} -body {
    encoding convertto utf-32le "\U460DC"
} -result "\xDC\x60\x04\x00"
test encoding-17.6 {UtfToUtf32Proc} -body {
    encoding convertto utf-32be "\U460DC"
} -result "\x00\x04\x60\xDC"
test encoding-17.7 {UtfToUtf16Proc} -body {
    encoding convertto -profile strict utf-16be "\uDCDC"
} -returnCodes error -result {unexpected character at index 0: 'U+00DCDC'}
test encoding-17.8 {UtfToUtf16Proc} -body {
    encoding convertto -profile strict utf-16le "\uD8D8"
} -returnCodes error -result {unexpected character at index 0: 'U+00D8D8'}
test encoding-17.9 {Utf32ToUtfProc} -body {
    encoding convertfrom -profile strict utf-32 "\xFF\xFF\xFF\xFF"
} -returnCodes error -result {unexpected byte sequence starting at index 0: '\xFF'}
test encoding-17.10 {Utf32ToUtfProc} -body {
    encoding convertfrom -profile tcl8 utf-32 "\xFF\xFF\xFF\xFF"
} -result \uFFFD
test encoding-17.11 {Utf32ToUtfProc} -body {
    encoding convertfrom -profile strict utf-32le "\x00\xD8\x00\x00"
} -returnCodes error -result {unexpected byte sequence starting at index 0: '\x00'}
test encoding-17.12 {Utf32ToUtfProc} -body {
    encoding convertfrom -profile strict utf-32le "\x00\xDC\x00\x00"
} -returnCodes error -result {unexpected byte sequence starting at index 0: '\x00'}

test encoding-18.1 {TableToUtfProc on invalid input} -body {
	list [catch {encoding convertto -profile tcl8 jis0208 \\} res] $res
} -result {0 !)}
test encoding-18.2 {TableToUtfProc on invalid input with -profile strict} -body {
	list [catch {encoding convertto -profile strict jis0208 \\} res] $res
} -result {1 {unexpected character at index 0: 'U+00005C'}}
test encoding-18.3 {TableToUtfProc on invalid input with -profile strict -failindex} -body {
	list [catch {encoding convertto -profile strict -failindex pos jis0208 \\} res] $res $pos
} -result {0 {} 0}
test encoding-18.4 {TableToUtfProc on invalid input with -failindex -profile strict} -body {
	list [catch {encoding convertto -failindex pos -profile strict jis0208 \\} res] $res $pos
} -result {0 {} 0}
test encoding-18.5 {TableToUtfProc on invalid input with -failindex} -body {
	list [catch {encoding convertto -profile tcl8 -failindex pos jis0208 \\} res] $res $pos
} -result {0 !) -1}
test encoding-18.6 {TableToUtfProc on invalid input with -profile tcl8} -body {
	list [catch {encoding convertto -profile tcl8 jis0208 \\} res] $res
} -result {0 !)}

test encoding-19.1 {TableFromUtfProc} -body {
    encoding convertfrom -profile tcl8 ascii AÁ
} -result AÁ
test encoding-19.2 {TableFromUtfProc} -body {
    encoding convertfrom -profile tcl8 ascii AÁ
} -result AÁ
test encoding-19.3 {TableFromUtfProc} -body {
    encoding convertfrom -profile strict ascii AÁ
} -returnCodes 1 -result {unexpected byte sequence starting at index 1: '\xC1'}
test encoding-19.4 {TableFromUtfProc} -body {
    list [encoding convertfrom -profile tcl8 -failindex idx ascii AÁ] [set idx]
} -result [list A\xC1 -1]
test encoding-19.5 {TableFromUtfProc} -body {
    list [encoding convertfrom -failindex idx -profile strict ascii A\xC1] [set idx]
} -result {A 1}
test encoding-19.6 {TableFromUtfProc} -body {
    list [encoding convertfrom -failindex idx -profile strict ascii AÁB] [set idx]
} -result {A 1}

test encoding-20.1 {TableFreefProc} {
} {}

test encoding-21.1 {EscapeToUtfProc} {
} {}

test encoding-22.1 {EscapeFromUtfProc} {
} {}

set iso2022encData "\x1B\$B;d\$I\$b\$G\$O!\"%A%C%W\$49XF~;~\$K\$4EPO?\$\$\$?\$@\$\$\$?\$4=;=j\$r%-%c%C%7%e%\"%&%H\$N:]\$N\x1B(B
\x1B\$B>.@Z<jAwIU@h\$H\$7\$F;HMQ\$7\$F\$*\$j\$^\$9!#62\$lF~\$j\$^\$9\$,!\"@5\$7\$\$=;=j\$r\$4EPO?\$7\$J\$*\x1B(B
\x1B\$B\$*4j\$\$\$\$\$?\$7\$^\$9!#\$^\$?!\"BgJQ62=L\$G\$9\$,!\"=;=jJQ99\$N\$\"\$H!\"F|K\\8l%5!<%S%9It!J\x1B(B
casino_japanese@___.com \x1B\$B!K\$^\$G\$4=;=jJQ99:Q\$NO\"Mm\$r\$\$\$?\$@\$1\$J\$\$\$G\x1B(B
\x1B\$B\$7\$g\$&\$+!)\x1B(B"

set iso2022uniData [encoding convertfrom iso2022-jp $iso2022encData]
set iso2022uniData2 "私どもでは、チップご購入時にご登録いただいたご住所をキャッシュアウトの際の
小切手送付先として使用しております。恐れ入りますが、正しい住所をご登録しなお
お願いいたします。また、大変恐縮ですが、住所変更のあと、日本語サービス部（
casino_japanese@___.com ）までご住所変更済の連絡をいただけないで
しょうか？"

cd [temporaryDirectory]
set fid [open iso2022.txt w]
fconfigure $fid -encoding binary
puts -nonewline $fid $iso2022encData
close $fid

test encoding-23.1 {iso2022-jp escape encoding test} {
    string equal $iso2022uniData $iso2022uniData2
} 1
test encoding-23.2 {iso2022-jp escape encoding test} {
    # This checks that 'gets' isn't resetting the encoding inappropriately.
    # [Bug #523988]
    set fid [open iso2022.txt r]
    fconfigure $fid -encoding iso2022-jp
    set out ""
    set count 0
    while {[set num [gets $fid line]] >= 0} {
	if {$count} {
	    incr count 1 ; # account for newline
	    append out \n
	}
	append out $line
	incr count $num
    }
    close $fid
    if {[string compare $iso2022uniData $out]} {
	return -code error "iso2022-jp read in doesn't match original"
    }
    list $count $out
} [list [string length $iso2022uniData] $iso2022uniData]
test encoding-23.3 {iso2022-jp escape encoding test} {
    # read $fis <size> reads size in chars, not raw bytes.
    set fid [open iso2022.txt r]
    fconfigure $fid -encoding iso2022-jp
    set data [read $fid 50]
    close $fid
    return $data
} [string range $iso2022uniData 0 49] ; # 0 .. 49 inclusive == 50
cd [workingDirectory]

# Code to make the next few tests more intelligible; the code being tested
# should be in the body of the test!
proc runInSubprocess {contents {filename iso2022.tcl}} {
    set theFile [makeFile $contents $filename]
    try {
	exec [interpreter] $theFile
    } finally {
	removeFile $theFile
    }
}

test encoding-24.1 {EscapeFreeProc on open channels} exec {
    runInSubprocess {
	set f [open [file join [file dirname [info script]] iso2022.txt]]
	fconfigure $f -encoding iso2022-jp
	gets $f
    }
} {}
test encoding-24.2 {EscapeFreeProc on open channels} {exec} {
    # Bug #524674 output
    runInSubprocess {
	encoding system cp1252;	# Bug #2891556 crash revelator
	fconfigure stdout -encoding iso2022-jp
	puts ab乎棙g
	set env(TCL_FINALIZE_ON_EXIT) 1
	exit
    }
} "ab\x1B\$B8C\x1B\$(DD%\x1B(Bg"
test encoding-24.3 {EscapeFreeProc on open channels} {stdio} {
    # Bug #219314 - if we don't free escape encodings correctly on channel
    # closure, we go boom
    set file [makeFile {
	encoding system iso2022-jp
	set a "乎乞也"; # 3 Japanese Kanji letters
	puts $a
    } iso2022.tcl]
    set f [open "|[list [interpreter] $file]"]
    fconfigure $f -encoding iso2022-jp
    set count [gets $f line]
    close $f
    removeFile iso2022.tcl
    list $count $line
} [list 3 乎乞也]

<<<<<<< HEAD
test {encoding-24.4 utf-8 invalid strict} {Parse invalid utf-8, strict} -body {
    encoding convertfrom -profile strict utf-8 "\xC0\x80"
} -returnCodes 1 -result {unexpected byte sequence starting at index 0: '\xC0'}
test {encoding-24.4 utf-8 invalid tcl8} {UtfToUtfProc utf-8} {
=======
test encoding-24.4.strict {Parse invalid utf-8, strict} -body {
    encoding convertfrom -profile strict utf-8 "\xC0\x80"
} -returnCodes 1 -result {unexpected byte sequence starting at index 0: '\xC0'}
test encoding-24.4.tcl8 {UtfToUtfProc utf-8} {
>>>>>>> 41883cbd
    encoding convertfrom -profile tcl8 utf-8 \xC0\x80
} \x00
test encoding-24.5 {Parse valid or invalid utf-8} {
    string length [encoding convertfrom -profile tcl8 utf-8 "\xC0\x81"]
} 2
test encoding-24.6 {Parse valid or invalid utf-8} {
    string length [encoding convertfrom -profile tcl8 utf-8 "\xC1\xBF"]
} 2
test encoding-24.7 {Parse valid or invalid utf-8} {
    string length [encoding convertfrom utf-8 "\xC2\x80"]
} 1
test encoding-24.8 {Parse valid or invalid utf-8} {
    string length [encoding convertfrom -profile tcl8 utf-8 "\xE0\x80\x80"]
} 3
test encoding-24.9 {Parse valid or invalid utf-8} {
    string length [encoding convertfrom -profile tcl8 utf-8 "\xE0\x9F\xBF"]
} 3
test encoding-24.10 {Parse valid or invalid utf-8} {
    string length [encoding convertfrom utf-8 "\xE0\xA0\x80"]
} 1
test encoding-24.11 {Parse valid or invalid utf-8} {
    string length [encoding convertfrom -profile tcl8 utf-8 "\xEF\xBF\xBF"]
} 1
test encoding-24.12 {Parse invalid utf-8} -body {
<<<<<<< HEAD
    encoding convertfrom -profile strict utf-8 "\xC0\x81"
} -returnCodes 1 -result {unexpected byte sequence starting at index 0: '\xC0'}
test encoding-24.13 {Parse invalid utf-8} -body {
    encoding convertfrom -profile strict utf-8 "\xC1\xBF"
} -returnCodes 1 -result {unexpected byte sequence starting at index 0: '\xC1'}
test encoding-24.14 {Parse valid utf-8} {
    expr {[encoding convertfrom utf-8 "\xC2\x80"] eq "\u80"}
} 1
=======
    encoding convertfrom -profile tcl8 utf-8 "\xC0\x81"
} -result \xC0\x81
test encoding-24.12.1 {Parse invalid utf-8} -body {
    encoding convertfrom -profile strict utf-8 "\xC0\x81"
} -returnCodes 1 -result {unexpected byte sequence starting at index 0: '\xC0'}
test encoding-24.13 {Parse invalid utf-8} -body {
    encoding convertfrom -profile tcl8 utf-8 "\xC1\xBF"
} -result \xC1\xBF
test encoding-24.13.1 {Parse invalid utf-8} -body {
    encoding convertfrom -profile strict utf-8 "\xC1\xBF"
} -returnCodes 1 -result {unexpected byte sequence starting at index 0: '\xC1'}
test encoding-24.14 {Parse valid utf-8} {
    encoding convertfrom utf-8 "\xC2\x80"
} \x80
>>>>>>> 41883cbd
test encoding-24.15.strict {Parse invalid utf-8, -profile strict} -body {
    encoding convertfrom -profile strict utf-8 "Z\xE0\x80"
} -returnCodes 1 -result "unexpected byte sequence starting at index 1: '\\xE0'"
test encoding-24.15.tcl8 {Parse invalid utf-8, -profile tcl8} -body {
    encoding convertfrom -profile tcl8 utf-8 "Z\xE0\x80"
} -result Z\xE0\u20AC
test encoding-24.16 {Parse valid or invalid utf-8} -constraints testbytestring -body {
    encoding convertto utf-8 [testbytestring "Z\u4343\x80"]
} -returnCodes 1 -result {expected byte sequence but character 1 was '䍃' (U+004343)}
test encoding-24.17 {Parse valid or invalid utf-8} -constraints testbytestring -body {
    encoding convertto utf-8 [testbytestring "Z\xE0\x80"]
} -result "Z\xC3\xA0\xE2\x82\xAC"
test encoding-24.18 {Parse valid or invalid utf-8} -constraints testbytestring -body {
    encoding convertto utf-8 [testbytestring "Z\xE0\x80xxxxxx"]
} -result "Z\xC3\xA0\xE2\x82\xACxxxxxx"
test encoding-24.19.1 {Parse valid or invalid utf-8} -body {
    encoding convertto -profile tcl8 utf-8 "ZX\uD800"
} -result ZX\xED\xA0\x80
test encoding-24.19.2 {Parse valid or invalid utf-8} -body {
    encoding convertto -profile strict utf-8 "ZX\uD800"
} -returnCodes 1 -match glob -result "unexpected character at index 2: 'U+00D800'"
test encoding-24.20 {Parse with -profile tcl8 but without providing encoding} -body {
    encoding convertfrom -profile tcl8 "\x20"
} -result {wrong # args: should be "::tcl::encoding::convertfrom ?-profile profile? ?-failindex var? encoding data" or "::tcl::encoding::convertfrom data"} -returnCodes error
test encoding-24.21 {Parse with -profile tcl8 but without providing encoding} -body {
    string length [encoding convertto -profile tcl8 "\x20"]
} -result {wrong # args: should be "::tcl::encoding::convertto ?-profile profile? ?-failindex var? encoding data" or "::tcl::encoding::convertto data"} -returnCodes error
test encoding-24.22 {Syntax error, two encodings} -body {
    encoding convertfrom iso8859-1 utf-8 "ZX\uD800"
} -result {bad option "iso8859-1": must be -profile or -failindex} -returnCodes error
test encoding-24.23 {Syntax error, two encodings} -body {
    encoding convertto iso8859-1 utf-8 "ZX\uD800"
} -result {bad option "iso8859-1": must be -profile or -failindex} -returnCodes error
test encoding-24.24 {Parse invalid utf-8 with -profile strict} -body {
    encoding convertfrom -profile strict utf-8 "\xC0\x80\x00\x00"
} -returnCodes 1 -result {unexpected byte sequence starting at index 0: '\xC0'}
test encoding-24.25 {Parse invalid utf-8 with -profile strict} -body {
    encoding convertfrom -profile strict utf-8 "\x40\x80\x00\x00"
} -returnCodes 1 -result {unexpected byte sequence starting at index 1: '\x80'}
test encoding-24.26 {Parse valid utf-8 with -profile strict} -body {
    encoding convertfrom -profile strict utf-8 "\xF1\x80\x80\x80"
} -result \U40000
test encoding-24.27 {Parse invalid utf-8 with -profile strict} -body {
    encoding convertfrom -profile strict utf-8 "\xF0\x80\x80\x80"
} -returnCodes 1 -result {unexpected byte sequence starting at index 0: '\xF0'}
test encoding-24.28 {Parse invalid utf-8 with -profile strict} -body {
    encoding convertfrom -profile strict utf-8 "\xFF\x00\x00"
} -returnCodes 1 -result {unexpected byte sequence starting at index 0: '\xFF'}
test encoding-24.29 {Parse invalid utf-8} -body {
    encoding convertfrom utf-8 \xEF\xBF\xBF
} -result \uFFFF
test encoding-24.30 {Parse noncharacter with -profile strict} -body {
    encoding convertfrom -profile strict utf-8 \xEF\xBF\xBF
} -result \uFFFF
test encoding-24.31 {Parse invalid utf-8 with -profile tcl8} -body {
    encoding convertfrom -profile tcl8 utf-8 \xEF\xBF\xBF
} -result \uFFFF
test encoding-24.32 {Try to generate invalid utf-8} -body {
    encoding convertto utf-8 \uFFFF
} -result \xEF\xBF\xBF
test encoding-24.33 {Try to generate invalid utf-8} -body {
    encoding convertto -profile strict utf-8 \uFFFF
} -result \xEF\xBF\xBF
test encoding-24.34 {Try to generate invalid utf-8 with -profile tcl8} -body {
    encoding convertto -profile tcl8 utf-8 \uFFFF
} -result \xEF\xBF\xBF
test encoding-24.35 {Parse invalid utf-8} -body {
    encoding convertfrom -profile tcl8 utf-8 \xED\xA0\x80
} -result \uD800
test encoding-24.36 {Parse invalid utf-8 with -profile strict} -body {
    encoding convertfrom -profile strict utf-8 \xED\xA0\x80
} -returnCodes 1 -result {unexpected byte sequence starting at index 0: '\xED'}
test encoding-24.37 {Parse invalid utf-8 with -profile tcl8} -body {
    encoding convertfrom -profile tcl8 utf-8 \xED\xA0\x80
} -result \uD800
test encoding-24.38.1 {Try to generate invalid utf-8} -body {
    encoding convertto -profile tcl8 utf-8 \uD800
} -result \xED\xA0\x80
test encoding-24.38.2 {Try to generate invalid utf-8} -body {
    encoding convertto -profile strict utf-8 \uD800
} -returnCodes 1 -result {unexpected character at index 0: 'U+00D800'}
test encoding-24.39 {Try to generate invalid utf-8 with -profile strict} -body {
    encoding convertto -profile strict utf-8 \uD800
} -returnCodes 1 -result {unexpected character at index 0: 'U+00D800'}
test encoding-24.40 {Try to generate invalid utf-8 with -profile tcl8} -body {
    encoding convertto -profile tcl8 utf-8 \uD800
} -result \xED\xA0\x80
test encoding-24.41 {Parse invalid utf-8 with -profile strict} -body {
    encoding convertfrom -profile strict utf-8 \xED\xA0\x80\xED\xB0\x80
} -returnCodes 1 -result {unexpected byte sequence starting at index 0: '\xED'}
test encoding-24.42 {Parse invalid utf-8, fallback to cp1252 [885c86a9a0]} -body {
    encoding convertfrom -profile tcl8 utf-8 \xF0\x80\x80\x80
} -result \xF0\u20AC\u20AC\u20AC
test encoding-24.43 {Parse invalid utf-8, fallback to cp1252 [885c86a9a0]} -body {
    encoding convertfrom -profile tcl8 utf-8 \x80
} -result \u20AC
test encoding-24.44 {Try to generate invalid ucs-2 with -profile strict} -body {
    encoding convertto -profile strict ucs-2 \uD800
} -returnCodes 1 -result {unexpected character at index 0: 'U+00D800'}
test encoding-24.45 {Try to generate invalid ucs-2 with -profile strict} -body {
    encoding convertto -profile strict ucs-2 \U10000
} -returnCodes 1 -result {unexpected character at index 0: 'U+010000'}

file delete [file join [temporaryDirectory] iso2022.txt]

#
# Begin jajp encoding round-trip conformity tests
#
proc foreach-jisx0208 {varName command} {
    upvar 1 $varName code
    foreach range {
	{2121 217E}
	{2221 222E}
	{223A 2241}
	{224A 2250}
	{225C 226A}
	{2272 2279}
	{227E 227E}
	{2330 2339}
	{2421 2473}
	{2521 2576}
	{2821 2821}
	{282C 282C}
	{2837 2837}

	{30 21 4E 7E}
	{4F21 4F53}

	{50 21 73 7E}
	{7421 7426}
    } {
	if {[llength $range] == 2} {
	    # for adhoc range. simple {first last}. inclusive.
	    scan $range %x%x first last
	    for {set i $first} {$i <= $last} {incr i} {
		set code $i
		uplevel 1 $command
	    }
	} elseif {[llength $range] == 4} {
	    # for uniform range.
	    scan $range %x%x%x%x h0 l0 hend lend
	    for {set hi $h0} {$hi <= $hend} {incr hi} {
		for {set lo $l0} {$lo <= $lend} {incr lo} {
		    set code [expr {$hi << 8 | ($lo & 0xff)}]
		    uplevel 1 $command
		}
	    }
	} else {
	    error "really?"
	}
    }
}
proc gen-jisx0208-euc-jp {code} {
    binary format cc \
	[expr {($code >> 8) | 0x80}] [expr {($code & 0xFF) | 0x80}]
}
proc gen-jisx0208-iso2022-jp {code} {
    binary format a3cca3 \
	"\x1B\$B" [expr {$code >> 8}] [expr {$code & 0xFF}] "\x1B(B"
}
proc gen-jisx0208-cp932 {code} {
    set c1 [expr {($code >> 8) | 0x80}]
    set c2 [expr {($code & 0xff)| 0x80}]
    if {$c1 % 2} {
	set c1 [expr {($c1 >> 1) + ($c1 < 0xDF ? 0x31 : 0x71)}]
	incr c2 [expr {- (0x60 + ($c2 < 0xE0))}]
    } else {
	set c1 [expr {($c1 >> 1) + ($c1 < 0xDF ? 0x30 : 0x70)}]
	incr c2 -2
    }
    binary format cc $c1 $c2
}
proc channel-diff {fa fb} {
    set diff {}
    while {[gets $fa la] >= 0 && [gets $fb lb] >= 0} {
	if {[string compare $la $lb] == 0} continue
	# lappend diff $la $lb

	# For more readable (easy to analyze) output.
	set code [lindex $la 0]
	binary scan [lindex $la 1] H* expected
	binary scan [lindex $lb 1] H* got
	lappend diff [list $code $expected $got]
    }
    return $diff
}

# Create char tables.
cd [temporaryDirectory]
foreach enc {cp932 euc-jp iso2022-jp} {
    set f [open $enc.chars w]
    fconfigure $f -encoding binary
    foreach-jisx0208 code {
	puts $f [format "%04X %s" $code [gen-jisx0208-$enc $code]]
    }
    close $f
}
# shiftjis == cp932 for jisx0208.
file copy -force cp932.chars shiftjis.chars

set NUM 0
foreach from {cp932 shiftjis euc-jp iso2022-jp} {
    foreach to {cp932 shiftjis euc-jp iso2022-jp} {
	test encoding-25.[incr NUM] "jisx0208 $from => $to" -setup {
	    cd [temporaryDirectory]
	} -body {
	    set f [open $from.chars]
	    fconfigure $f -encoding $from
	    set out [open $from.$to.tcltestout w]
	    fconfigure $out -encoding $to
	    puts -nonewline $out [read $f]
	    close $out
	    close $f
	    # then compare $to.chars <=> $from.to.tcltestout as binary.
	    set fa [open $to.chars rb]
	    set fb [open $from.$to.tcltestout rb]
	    channel-diff $fa $fb
	    # Difference should be empty.
	} -cleanup {
	    close $fa
	    close $fb
	} -result {}
    }
}

test encoding-26.0 {Tcl_GetEncodingSearchPath} -constraints {
    testgetencpath
} -setup {
    set origPath [testgetencpath]
    testsetencpath slappy
} -body {
    testgetencpath
} -cleanup {
    testsetencpath $origPath
} -result slappy

file delete {*}[glob -directory [temporaryDirectory] *.chars *.tcltestout]
# ===> Cut here <===

# EscapeFreeProc, GetTableEncoding, unilen are fully tested by the rest of
# this file.


test encoding-27.1 {encoding dirs basic behavior} -returnCodes error -body {
    encoding dirs ? ?
} -result {wrong # args: should be "encoding dirs ?dirList?"}
test encoding-27.2 {encoding dirs basic behavior} -returnCodes error -body {
    encoding dirs "\{not a list"
} -result "expected directory list but got \"\{not a list\""

}


test encoding-28.0 {all encodings load} -body {
	set string hello
	foreach name [encoding names] {
		if {$name ne "unicode"} {
		    incr count
		}
		encoding convertto -profile tcl8 $name $string

		# discard the cached internal representation of Tcl_Encoding
		# Unfortunately, without this, encoding 2-1 fails.
		llength $name
	}
	return $count
} -result 91

runtests

test encoding-bug-183a1adcc0-1 {Bug [183a1adcc0] Buffer overflow Tcl_UtfToExternal} -constraints {
    testencoding
} -body {
    # Note - buffers are initialized to \xFF
    list [catch {testencoding Tcl_UtfToExternal utf-16 A {start end} {} 1} result] $result
} -result [list 0 [list nospace {} \xFF]]

test encoding-bug-183a1adcc0-2 {Bug [183a1adcc0] Buffer overflow Tcl_UtfToExternal} -constraints {
    testencoding
} -body {
    # Note - buffers are initialized to \xFF
    list [catch {testencoding Tcl_UtfToExternal utf-16 A {start end} {} 0} result] $result
} -result [list 0 [list nospace {} {}]]

test encoding-bug-183a1adcc0-3 {Bug [183a1adcc0] Buffer overflow Tcl_UtfToExternal} -constraints {
    testencoding
} -body {
    # Note - buffers are initialized to \xFF
    list [catch {testencoding Tcl_UtfToExternal utf-16 A {start end} {} 2} result] $result
} -result [list 0 [list nospace {} \x00\x00]]

test encoding-bug-183a1adcc0-4 {Bug [183a1adcc0] Buffer overflow Tcl_UtfToExternal} -constraints {
    testencoding
} -body {
    # Note - buffers are initialized to \xFF
    list [catch {testencoding Tcl_UtfToExternal utf-16 A {start end} {} 3} result] $result
} -result [list 0 [list nospace {} \x00\x00\xFF]]

test encoding-bug-183a1adcc0-5 {Bug [183a1adcc0] Buffer overflow Tcl_UtfToExternal} -constraints {
    testencoding
} -body {
    list [catch {testencoding Tcl_UtfToExternal utf-16 A {start end} {} 4} result] $result
} -result [list 0 [list ok {} [expr {$::tcl_platform(byteOrder) eq "littleEndian" ? "\x41\x00" : "\x00\x41"}]\x00\x00]]

}

test encoding-29.0 {get encoding nul terminator lengths} -constraints {
    testencoding
} -body {
    list \
        [testencoding nullength ascii] \
        [testencoding nullength utf-16] \
        [testencoding nullength utf-32] \
        [testencoding nullength gb12345] \
        [testencoding nullength ksc5601]
} -result {1 2 4 2 2}

test encoding-30.0 {encoding convertto large strings UINT_MAX} -constraints {
    perf
} -body {
    # Test to ensure not misinterpreted as -1
    list [string length [set s [string repeat A 0xFFFFFFFF]]] [string equal $s [encoding convertto ascii $s]]
} -result {4294967295 1}

test encoding-30.1 {encoding convertto large strings > 4GB} -constraints {
    perf
} -body {
    list [string length [set s [string repeat A 0x100000000]]] [string equal $s [encoding convertto ascii $s]]
} -result {4294967296 1}

test encoding-30.2 {encoding convertfrom large strings UINT_MAX} -constraints {
    perf
} -body {
    # Test to ensure not misinterpreted as -1
    list [string length [set s [string repeat A 0xFFFFFFFF]]] [string equal $s [encoding convertfrom ascii $s]]
} -result {4294967295 1}

test encoding-30.3 {encoding convertfrom large strings > 4GB} -constraints {
    perf
} -body {
    list [string length [set s [string repeat A 0x100000000]]] [string equal $s [encoding convertfrom ascii $s]]
} -result {4294967296 1}

test encoding-bug-6a3e2cb0f0-1 {Bug [6a3e2cb0f0] - invalid bytes in escape encodings} -body {
    encoding convertfrom -profile tcl8 iso2022-jp x\x1B\x7Aaby
} -result x\uFFFDy
test encoding-bug-6a3e2cb0f0-2 {Bug [6a3e2cb0f0] - invalid bytes in escape encodings} -body {
    encoding convertfrom -profile strict iso2022-jp x\x1B\x7Aaby
} -returnCodes error -result {unexpected byte sequence starting at index 1: '\x1B'}
test encoding-bug-6a3e2cb0f0-3 {Bug [6a3e2cb0f0] - invalid bytes in escape encodings} -body {
    encoding convertfrom -profile replace iso2022-jp x\x1B\x7Aaby
} -result x\uFFFDy

test encoding-bug-66ffafd309-1-tcl8 {Bug [66ffafd309] - truncated DBCS} -body {
    encoding convertfrom -profile tcl8 gb12345 x
} -result x
test encoding-bug-66ffafd309-1-strict {Bug [66ffafd309] - truncated DBCS} -body {
    encoding convertfrom -profile strict gb12345 x
} -result {unexpected byte sequence starting at index 0: '\x78'} -returnCodes error
test encoding-bug-66ffafd309-1-replace {Bug [66ffafd309] - truncated DBCS} -body {
    encoding convertfrom -profile replace gb12345 x
} -result \uFFFD
test encoding-bug-66ffafd309-2-tcl8 {Bug [66ffafd309] - invalid DBCS} -body {
    # Not truncated but invalid
    encoding convertfrom -profile tcl8 jis0208 \x78\x79
} -result \x78\x79
test encoding-bug-66ffafd309-2-strict {Bug [66ffafd309] - invalid DBCS} -body {
    # Not truncated but invalid
    encoding convertfrom -profile strict jis0208 \x78\x79
} -result {unexpected byte sequence starting at index 1: '\x79'} -returnCodes error
test encoding-bug-66ffafd309-2-replace {Bug [66ffafd309] - invalid DBCS} -body {
    # Not truncated but invalid
    encoding convertfrom -profile replace jis0208 \x78\x79
} -result \uFFFD\uFFFD

# cleanup
namespace delete ::tcl::test::encoding
::tcltest::cleanupTests
return

# Local Variables:
# mode: tcl
# End:<|MERGE_RESOLUTION|>--- conflicted
+++ resolved
@@ -450,14 +450,7 @@
 test encoding-15.25 {UtfToUtfProc CESU-8} {
     encoding convertfrom cesu-8 \x00
 } \x00
-<<<<<<< HEAD
-test {encoding-15.26 cesu-8 tclnull strict} {UtfToUtfProc CESU-8} {
-    encoding convertfrom -profile tcl8 cesu-8 \xC0\x80
-} \x00
-test {encoding-15.26 cesu-8 tclnull tcl8} {UtfToUtfProc CESU-8} {
-=======
 test encoding-15.26 {UtfToUtfProc CESU-8} {
->>>>>>> 41883cbd
     encoding convertfrom -profile tcl8 cesu-8 \xC0\x80
 } \x00
 test encoding-15.27 {UtfToUtfProc -profile strict CESU-8} {
@@ -497,11 +490,11 @@
     list $val [format %x [scan $val %c]]
 } -result "\U460DC 460dc"
 test encoding-16.6 {Utf32ToUtfProc} -body {
-    set val [encoding convertfrom -profile strict utf-32le NN\0\0]
+    set val [encoding convertfrom utf-32le NN\0\0]
     list $val [format %x [scan $val %c]]
 } -result "乎 4e4e"
 test encoding-16.7 {Utf32ToUtfProc} -body {
-    set val [encoding convertfrom -profile strict utf-32be \0\0NN]
+    set val [encoding convertfrom utf-32be \0\0NN]
     list $val [format %x [scan $val %c]]
 } -result "乎 4e4e"
 test encoding-16.8 {Utf32ToUtfProc} -body {
@@ -555,17 +548,6 @@
 	return done
     } [namespace current]]
 } -result done
-<<<<<<< HEAD
-test {encoding-16.19 strict} {Utf16ToUtfProc, bug [d19fe0a5b]} -body {
-    encoding convertfrom -profile strict utf-16 "\x41\x41\x41"
-} -returnCodes 1 -result {unexpected byte sequence starting at index 2: '\x41'}
-test {encoding-16.19 tcl8} {Utf16ToUtfProc, bug [d19fe0a5b]} -body {
-    encoding convertfrom -profile tcl8 utf-16 "\x41\x41\x41"
-} -result \u4141\uFFFD
-test encoding-16.20 {utf16ToUtfProc, bug [d19fe0a5b]} -body {
-    encoding convertfrom utf-16 "\xD8\xD8"
-} -result \uD8D8
-=======
 test encoding-16.19.strict {Utf16ToUtfProc, bug [d19fe0a5b]} -body {
     encoding convertfrom -profile strict utf-16 "\x41\x41\x41"
 } -returnCodes 1 -result {unexpected byte sequence starting at index 2: '\x41'}
@@ -578,17 +560,12 @@
 test encoding-16.20.strict {Utf16ToUtfProc, bug [d19fe0a5b]} -body {
     encoding convertfrom -profile strict utf-16 "\xD8\xD8"
 } -returnCodes 1 -result {unexpected byte sequence starting at index 0: '\xD8'}
->>>>>>> 41883cbd
 test encoding-16.21.tcl8 {Utf32ToUtfProc, bug [d19fe0a5b]} -body {
     encoding convertfrom -profile tcl8 utf-32 "\x00\x00\x00\x00\x41\x41"
 } -result \x00\uFFFD
 test encoding-16.21.strict {Utf32ToUtfProc, bug [d19fe0a5b]} -body {
     encoding convertfrom -profile strict utf-32 "\x00\x00\x00\x00\x41\x41"
 } -returnCodes 1 -result {unexpected byte sequence starting at index 4: '\x41'}
-<<<<<<< HEAD
-
-=======
->>>>>>> 41883cbd
 test encoding-16.22 {Utf16ToUtfProc, strict, bug [db7a085bd9]} -body {
     encoding convertfrom -profile strict utf-16le \x00\xD8
 } -returnCodes 1 -result {unexpected byte sequence starting at index 0: '\x00'}
@@ -598,17 +575,10 @@
 test encoding-16.24 {Utf32ToUtfProc} -body {
     encoding convertfrom -profile tcl8 utf-32 "\xFF\xFF\xFF\xFF"
 } -result \uFFFD
-<<<<<<< HEAD
-test {encoding-16.25 strict} {Utf32ToUtfProc} -body {
-    encoding convertfrom -profile strict utf-32 "\x01\x00\x00\x01"
-} -returnCodes 1 -result {unexpected byte sequence starting at index 0: '\x01'}
-test {encoding-16.25 tcl8} {Utf32ToUtfProc} -body {
-=======
 test encoding-16.25.strict {Utf32ToUtfProc} -body {
     encoding convertfrom -profile strict utf-32 "\x01\x00\x00\x01"
 } -returnCodes 1 -result {unexpected byte sequence starting at index 0: '\x01'}
 test encoding-16.25.tcl8 {Utf32ToUtfProc} -body {
->>>>>>> 41883cbd
     encoding convertfrom -profile tcl8 utf-32 "\x01\x00\x00\x01"
 } -result \uFFFD
 
@@ -793,17 +763,10 @@
     list $count $line
 } [list 3 乎乞也]
 
-<<<<<<< HEAD
-test {encoding-24.4 utf-8 invalid strict} {Parse invalid utf-8, strict} -body {
-    encoding convertfrom -profile strict utf-8 "\xC0\x80"
-} -returnCodes 1 -result {unexpected byte sequence starting at index 0: '\xC0'}
-test {encoding-24.4 utf-8 invalid tcl8} {UtfToUtfProc utf-8} {
-=======
 test encoding-24.4.strict {Parse invalid utf-8, strict} -body {
     encoding convertfrom -profile strict utf-8 "\xC0\x80"
 } -returnCodes 1 -result {unexpected byte sequence starting at index 0: '\xC0'}
 test encoding-24.4.tcl8 {UtfToUtfProc utf-8} {
->>>>>>> 41883cbd
     encoding convertfrom -profile tcl8 utf-8 \xC0\x80
 } \x00
 test encoding-24.5 {Parse valid or invalid utf-8} {
@@ -828,16 +791,6 @@
     string length [encoding convertfrom -profile tcl8 utf-8 "\xEF\xBF\xBF"]
 } 1
 test encoding-24.12 {Parse invalid utf-8} -body {
-<<<<<<< HEAD
-    encoding convertfrom -profile strict utf-8 "\xC0\x81"
-} -returnCodes 1 -result {unexpected byte sequence starting at index 0: '\xC0'}
-test encoding-24.13 {Parse invalid utf-8} -body {
-    encoding convertfrom -profile strict utf-8 "\xC1\xBF"
-} -returnCodes 1 -result {unexpected byte sequence starting at index 0: '\xC1'}
-test encoding-24.14 {Parse valid utf-8} {
-    expr {[encoding convertfrom utf-8 "\xC2\x80"] eq "\u80"}
-} 1
-=======
     encoding convertfrom -profile tcl8 utf-8 "\xC0\x81"
 } -result \xC0\x81
 test encoding-24.12.1 {Parse invalid utf-8} -body {
@@ -852,7 +805,6 @@
 test encoding-24.14 {Parse valid utf-8} {
     encoding convertfrom utf-8 "\xC2\x80"
 } \x80
->>>>>>> 41883cbd
 test encoding-24.15.strict {Parse invalid utf-8, -profile strict} -body {
     encoding convertfrom -profile strict utf-8 "Z\xE0\x80"
 } -returnCodes 1 -result "unexpected byte sequence starting at index 1: '\\xE0'"
