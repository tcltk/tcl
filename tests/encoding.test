# This file contains a collection of tests for tclEncoding.c
# Sourcing this file into Tcl runs the tests and generates output for errors.
# No output means no errors were found.
#
# Copyright (c) 1997 Sun Microsystems, Inc.
# Copyright (c) 1998-1999 by Scriptics Corporation.
#
# See the file "license.terms" for information on usage and redistribution of
# this file, and for a DISCLAIMER OF ALL WARRANTIES.

package require tcltest 2

namespace eval ::tcl::test::encoding {
    variable x

namespace import -force ::tcltest::*

catch {
    ::tcltest::loadTestedCommands
    package require -exact Tcltest [info patchlevel]
}

proc toutf {args} {
    variable x
    lappend x "toutf $args"
}
proc fromutf {args} {
    variable x
    lappend x "fromutf $args"
}

proc runtests {} {
    variable x

# Some tests require the testencoding command
testConstraint testencoding [llength [info commands testencoding]]
testConstraint testbytestring [llength [info commands testbytestring]]
testConstraint teststringbytes [llength [info commands teststringbytes]]
testConstraint exec [llength [info commands exec]]
testConstraint testgetencpath [llength [info commands testgetencpath]]

# TclInitEncodingSubsystem is tested by the rest of this file
# TclFinalizeEncodingSubsystem is not currently tested

test encoding-1.1 {Tcl_GetEncoding: system encoding} -setup {
    set old [encoding system]
} -constraints {testencoding} -body {
    testencoding create foo [namespace origin toutf] [namespace origin fromutf]
    encoding system foo
    set x {}
    encoding convertto abcd
    return $x
} -cleanup {
    encoding system $old
    testencoding delete foo
} -result {{fromutf }}
test encoding-1.2 {Tcl_GetEncoding: existing encoding} {testencoding} {
    testencoding create foo [namespace origin toutf] [namespace origin fromutf]
    set x {}
    encoding convertto foo abcd
    testencoding delete foo
    return $x
} {{fromutf }}
test encoding-1.3 {Tcl_GetEncoding: load encoding} {
    list [encoding convertto jis0208 \u4e4e] \
	[encoding convertfrom jis0208 8C]
} "8C \u4e4e"

test encoding-2.1 {Tcl_FreeEncoding: refcount == 0} {
    encoding convertto jis0208 \u4e4e
} {8C}
test encoding-2.2 {Tcl_FreeEncoding: refcount != 0} -setup {
    set system [encoding system]
    set path [encoding dirs]
} -constraints {testencoding} -body {
    encoding system shiftjis		;# incr ref count
    encoding dirs [list [pwd]]
    set x [encoding convertto shiftjis \u4e4e]	;# old one found
    encoding system iso8859-1
    llength shiftjis		;# Shimmer away any cache of Tcl_Encoding
    lappend x [catch {encoding convertto shiftjis \u4e4e} msg] $msg
} -cleanup {
    encoding system iso8859-1
    encoding dirs $path
    encoding system $system
} -result "\u008c\u00c1 1 {unknown encoding \"shiftjis\"}"

test encoding-3.1 {Tcl_GetEncodingName, NULL} -setup {
    set old [encoding system]
} -body {
    encoding system shiftjis
    encoding system
} -cleanup {
    encoding system $old
} -result {shiftjis}
test encoding-3.2 {Tcl_GetEncodingName, non-null} -setup {
    set old [fconfigure stdout -encoding]
} -body {
    fconfigure stdout -encoding jis0208
    fconfigure stdout -encoding
} -cleanup {
    fconfigure stdout -encoding $old
} -result {jis0208}

test encoding-4.1 {Tcl_GetEncodingNames} -constraints {testencoding} -setup {
    cd [makeDirectory tmp]
    makeDirectory [file join tmp encoding]
    set path [encoding dirs]
    encoding dirs {}
    catch {unset encodings}
    catch {unset x}
} -body {
    foreach encoding [encoding names] {
	set encodings($encoding) 1
    }
    makeFile {} [file join tmp encoding junk.enc]
    makeFile {} [file join tmp encoding junk2.enc]
    encoding dirs [list [file join [pwd] encoding]]
    foreach encoding [encoding names] {
	if {![info exists encodings($encoding)]} {
	    lappend x $encoding
	}
    }
    lsort $x
} -cleanup {
    encoding dirs $path
    cd [workingDirectory]
    removeFile [file join tmp encoding junk2.enc]
    removeFile [file join tmp encoding junk.enc]
    removeDirectory [file join tmp encoding]
    removeDirectory tmp
} -result {junk junk2}

test encoding-5.1 {Tcl_SetSystemEncoding} -setup {
    set old [encoding system]
} -body {
    encoding system jis0208
    encoding convertto \u4e4e
} -cleanup {
    encoding system iso8859-1
    encoding system $old
} -result {8C}
test encoding-5.2 {Tcl_SetSystemEncoding: test ref count} {
    set old [encoding system]
    encoding system $old
    string compare $old [encoding system]
} {0}

test encoding-6.1 {Tcl_CreateEncoding: new} {testencoding} {
    testencoding create foo [namespace code {toutf 1}] \
	[namespace code {fromutf 2}]
    set x {}
    encoding convertfrom foo abcd
    encoding convertto foo abcd
    testencoding delete foo
    return $x
} {{toutf 1} {fromutf 2}}
test encoding-6.2 {Tcl_CreateEncoding: replace encoding} {testencoding} {
    testencoding create foo [namespace code {toutf a}] \
	[namespace code {fromutf b}]
    set x {}
    encoding convertfrom foo abcd
    encoding convertto foo abcd
    testencoding delete foo
    return $x
} {{toutf a} {fromutf b}}

test encoding-7.1 {Tcl_ExternalToUtfDString: small buffer} {
    encoding convertfrom jis0208 8c8c8c8c
} "\u543e\u543e\u543e\u543e"
test encoding-7.2 {Tcl_UtfToExternalDString: big buffer} {
    set a 8C8C8C8C8C8C8C8C8C8C8C8C8C8C8C8C8C8C8C8C8C8C8C8C8C8C8C8C8C8C8C8C
    append a $a
    append a $a
    append a $a
    append a $a
    set x [encoding convertfrom jis0208 $a]
    list [string length $x] [string index $x 0]
} "512 \u4e4e"

test encoding-8.1 {Tcl_ExternalToUtf} {
    set f [open [file join [temporaryDirectory] dummy] w]
    fconfigure $f -translation binary -encoding iso8859-1
    puts -nonewline $f "ab\x8c\xc1g"
    close $f
    set f [open [file join [temporaryDirectory] dummy] r]
    fconfigure $f -translation binary -encoding shiftjis
    set x [read $f]
    close $f
    file delete [file join [temporaryDirectory] dummy]
    return $x
} "ab\u4e4eg"

test encoding-9.1 {Tcl_UtfToExternalDString: small buffer} {
    encoding convertto jis0208 "\u543e\u543e\u543e\u543e"
} {8c8c8c8c}
test encoding-9.2 {Tcl_UtfToExternalDString: big buffer} {
    set a \u4e4e\u4e4e\u4e4e\u4e4e\u4e4e\u4e4e\u4e4e\u4e4e
    append a $a
    append a $a
    append a $a
    append a $a
    append a $a
    append a $a
    set x [encoding convertto jis0208 $a]
    list [string length $x] [string range $x 0 1]
} "1024 8C"

test encoding-10.1 {Tcl_UtfToExternal} {
    set f [open [file join [temporaryDirectory] dummy] w]
    fconfigure $f -translation binary -encoding shiftjis
    puts -nonewline $f "ab\u4e4eg"
    close $f
    set f [open [file join [temporaryDirectory] dummy] r]
    fconfigure $f -translation binary -encoding iso8859-1
    set x [read $f]
    close $f
    file delete [file join [temporaryDirectory] dummy]
    return $x
} "ab\x8c\xc1g"

proc viewable {str} {
    set res ""
    foreach c [split $str {}] {
	if {[string is print $c] && [string is ascii $c]} {
	    append res $c
	} else {
	    append res "\\u[format %4.4x [scan $c %c]]"
	}
    }
    return "$str ($res)"
}

test encoding-11.1 {LoadEncodingFile: unknown encoding} {testencoding} {
    set system [encoding system]
    set path [encoding dirs]
    encoding system iso8859-1
    encoding dirs {}
    llength jis0208	;# Shimmer any cached Tcl_Encoding in shared literal
    set x [list [catch {encoding convertto jis0208 \u4e4e} msg] $msg]
    encoding dirs $path
    encoding system $system
    lappend x [encoding convertto jis0208 \u4e4e]
} {1 {unknown encoding "jis0208"} 8C}
test encoding-11.2 {LoadEncodingFile: single-byte} {
    encoding convertfrom jis0201 \xa1
} "\uff61"
test encoding-11.3 {LoadEncodingFile: double-byte} {
    encoding convertfrom jis0208 8C
} "\u4e4e"
test encoding-11.4 {LoadEncodingFile: multi-byte} {
    encoding convertfrom shiftjis \x8c\xc1
} "\u4e4e"
test encoding-11.5 {LoadEncodingFile: escape file} {
    viewable [encoding convertto iso2022 \u4e4e]
} [viewable "\x1b\$B8C\x1b(B"]
test encoding-11.5.1 {LoadEncodingFile: escape file} {
    viewable [encoding convertto iso2022-jp \u4e4e]
} [viewable "\x1b\$B8C\x1b(B"]
test encoding-11.6 {LoadEncodingFile: invalid file} -constraints {testencoding} -setup {
    set system [encoding system]
    set path [encoding dirs]
    encoding system iso8859-1
} -body {
    cd [temporaryDirectory]
    encoding dirs [file join tmp encoding]
    makeDirectory tmp
    makeDirectory [file join tmp encoding]
    set f [open [file join tmp encoding splat.enc] w]
    fconfigure $f -translation binary
    puts $f "abcdefghijklmnop"
    close $f
    encoding convertto splat \u4e4e
} -returnCodes error -cleanup {
    file delete [file join [temporaryDirectory] tmp encoding splat.enc]
    removeDirectory [file join tmp encoding]
    removeDirectory tmp
    cd [workingDirectory]
    encoding dirs $path
    encoding system $system
} -result {invalid encoding file "splat"}

# OpenEncodingFile is fully tested by the rest of the tests in this file.

test encoding-12.1 {LoadTableEncoding: normal encoding} {
    set x [encoding convertto iso8859-3 \u0120]
    append x [encoding convertto iso8859-3 \xD5]
    append x [encoding convertfrom iso8859-3 \xD5]
} "\xd5?\u120"
test encoding-12.2 {LoadTableEncoding: single-byte encoding} {
    set x [encoding convertto iso8859-3 ab\u0120g]
    append x [encoding convertfrom iso8859-3 ab\xD5g]
} "ab\xd5gab\u120g"
test encoding-12.3 {LoadTableEncoding: multi-byte encoding} {
    set x [encoding convertto shiftjis ab\u4E4Eg] 
    append x [encoding convertfrom shiftjis ab\x8c\xc1g]
} "ab\x8c\xc1gab\u4e4eg"
test encoding-12.4 {LoadTableEncoding: double-byte encoding} {
    set x [encoding convertto jis0208 \u4e4e\u3b1]
    append x [encoding convertfrom jis0208 8C&A]
} "8C&A\u4e4e\u3b1"
test encoding-12.5 {LoadTableEncoding: symbol encoding} {
    set x [encoding convertto symbol \u3b3]
    append x [encoding convertto symbol \u67]
    append x [encoding convertfrom symbol \x67]
} "\x67\x67\u3b3"

test encoding-13.1 {LoadEscapeTable} {
    viewable [set x [encoding convertto iso2022 ab\u4e4e\u68d9g]]
} [viewable "ab\x1b\$B8C\x1b\$\(DD%\x1b(Bg"]

test encoding-15.1 {UtfToUtfProc} {
    encoding convertto utf-8 \xa3
} "\xc2\xa3"
test encoding-15.2 {UtfToUtfProc null character output} testbytestring {
    binary scan [testbytestring [encoding convertto utf-8 \u0000]] H* z
    set z
} 00
test encoding-15.3 {UtfToUtfProc null character input} teststringbytes {
    set y [encoding convertfrom utf-8 [encoding convertto utf-8 \u0000]]
    binary scan [teststringbytes $y] H* z
    set z
} c080
test encoding-15.4 {UtfToUtfProc emoji character input} -body {
    set x \xED\xA0\xBD\xED\xB8\x82
    set y [encoding convertfrom utf-8 \xED\xA0\xBD\xED\xB8\x82]
    list [string length $x] $y
} -result "6 \U1F602"
test encoding-15.5 {UtfToUtfProc emoji character input} {
    set x \xF0\x9F\x98\x82
    set y [encoding convertfrom utf-8 \xF0\x9F\x98\x82]
    list [string length $x] $y
} "4 \U1F602"
test encoding-15.6 {UtfToUtfProc emoji character output} {
    set x \uDE02\uD83D\uDE02\uD83D
    set y [encoding convertto utf-8 \uDE02\uD83D\uDE02\uD83D]
    binary scan $y H* z
    list [string length $y] $z
} {10 edb882f09f9882eda0bd}
test encoding-15.7 {UtfToUtfProc emoji character output} {
    set x \uDE02\uD83D\uD83D
    set y [encoding convertto utf-8 \uDE02\uD83D\uD83D]
    binary scan $y H* z
    list [string length $x] [string length $y] $z
} {3 9 edb882eda0bdeda0bd}
test encoding-15.8 {UtfToUtfProc emoji character output} {
    set x \uDE02\uD83D\xE9
    set y [encoding convertto utf-8 \uDE02\uD83D\xE9]
    binary scan $y H* z
    list [string length $x] [string length $y] $z
} {3 8 edb882eda0bdc3a9}
test encoding-15.9 {UtfToUtfProc emoji character output} {
    set x \uDE02\uD83DX
    set y [encoding convertto utf-8 \uDE02\uD83DX]
    binary scan $y H* z
    list [string length $x] [string length $y] $z
} {3 7 edb882eda0bd58}
test encoding-15.10 {UtfToUtfProc high surrogate character output} {
    set x \uDE02\xE9
    set y [encoding convertto utf-8 \uDE02\xE9]
    binary scan $y H* z
    list [string length $x] [string length $y] $z
} {2 5 edb882c3a9}
test encoding-15.11 {UtfToUtfProc low surrogate character output} {
    set x \uDA02\xE9
    set y [encoding convertto utf-8 \uDA02\xE9]
    binary scan $y H* z
    list [string length $x] [string length $y] $z
} {2 5 eda882c3a9}
test encoding-15.12 {UtfToUtfProc high surrogate character output} {
    set x \uDE02Y
    set y [encoding convertto utf-8 \uDE02Y]
    binary scan $y H* z
    list [string length $x] [string length $y] $z
} {2 4 edb88259}
test encoding-15.13 {UtfToUtfProc low surrogate character output} {
    set x \uDA02Y
    set y [encoding convertto utf-8 \uDA02Y]
    binary scan $y H* z
    list [string length $x] [string length $y] $z
} {2 4 eda88259}
test encoding-15.14 {UtfToUtfProc high surrogate character output} {
    set x \uDE02
    set y [encoding convertto utf-8 \uDE02]
    binary scan $y H* z
    list [string length $x] [string length $y] $z
} {1 3 edb882}
test encoding-15.15 {UtfToUtfProc low surrogate character output} {
    set x \uDA02
    set y [encoding convertto utf-8 \uDA02]
    binary scan $y H* z
    list [string length $x] [string length $y] $z
} {1 3 eda882}
<<<<<<< HEAD
test encoding-15.16 {UtfToUtfProc emoji character output} {
    set x \U1F602
    set y [encoding convertto utf-8 \U1F602]
    binary scan $y H* z
    list [string length $y] $z
} {4 f09f9882}
=======
test encoding-15.16 {UtfToUtfProc: Invalid 4-byte UTF-8, see [ed29806ba]} {
    set x \xF0\xA0\xA1\xC2
    set y [encoding convertfrom utf-8 \xF0\xA0\xA1\xC2]
    list [string length $x] $y
} "4 \xF0\xA0\xA1\xC2"
>>>>>>> e8e37d36

test encoding-16.1 {Utf16ToUtfProc} -body {
    set val [encoding convertfrom utf-16 NN]
    list $val [format %x [scan $val %c]]
} -result "\u4E4E 4e4e"
test encoding-16.2 {Utf16ToUtfProc} -body {
    set val [encoding convertfrom utf-16 "\xD8\xD8\xDC\xDC"]
    list $val [format %x [scan $val %c]]
} -result "\U460DC 460dc"
test encoding-16.3 {Utf16ToUtfProc} -body {
    set val [encoding convertfrom utf-16 "\xDC\xDC"]
    list $val [format %x [scan $val %c]]
} -result "\uDCDC dcdc"
test encoding-16.4 {Ucs2ToUtfProc} -body {
    set val [encoding convertfrom ucs-2 NN]
    list $val [format %x [scan $val %c]]
} -result "\u4E4E 4e4e"
test encoding-16.4 {Ucs2ToUtfProc} -body {
    set val [encoding convertfrom ucs-2 "\xD8\xD8\xDC\xDC"]
    list $val [format %x [scan $val %c]]
} -result "\U460DC 460dc"

test encoding-17.1 {UtfToUtf16Proc} -body {
    encoding convertto utf-16 "\U460DC"
} -result "\xD8\xD8\xDC\xDC"
test encoding-17.2 {UtfToUtf16Proc} -body {
    encoding convertto utf-16 "\uDCDC"
} -result "\xDC\xDC"
test encoding-17.3 {UtfToUtf16Proc} -body {
    encoding convertto utf-16 "\uD8D8"
} -result "\xD8\xD8"
test encoding-17.4 {UtfToUcs2Proc} -body {
    encoding convertfrom utf-16 [encoding convertto ucs-2 "\U460DC"]
} -result "\uFFFD"

test encoding-18.1 {TableToUtfProc} {
} {}

test encoding-19.1 {TableFromUtfProc} {
} {}

test encoding-20.1 {TableFreefProc} {
} {}

test encoding-21.1 {EscapeToUtfProc} {
} {}

test encoding-22.1 {EscapeFromUtfProc} {
} {}

set iso2022encData "\u001b\$B;d\$I\$b\$G\$O!\"%A%C%W\$49XF~;~\$K\$4EPO?\$\$\$?\$@\$\$\$?\$4=;=j\$r%-%c%C%7%e%\"%&%H\$N:]\$N\u001b(B
\u001b\$B>.@Z<jAwIU@h\$H\$7\$F;HMQ\$7\$F\$*\$j\$^\$9!#62\$lF~\$j\$^\$9\$,!\"@5\$7\$\$=;=j\$r\$4EPO?\$7\$J\$*\u001b(B
\u001b\$B\$*4j\$\$\$\$\$?\$7\$^\$9!#\$^\$?!\"BgJQ62=L\$G\$9\$,!\"=;=jJQ99\$N\$\"\$H!\"F|K\\8l%5!<%S%9It!J\u001b(B
casino_japanese@___.com \u001b\$B!K\$^\$G\$4=;=jJQ99:Q\$NO\"Mm\$r\$\$\$?\$@\$1\$J\$\$\$G\u001b(B
\u001b\$B\$7\$g\$&\$+!)\u001b(B"

set iso2022uniData [encoding convertfrom iso2022-jp $iso2022encData]
set iso2022uniData2 "\u79c1\u3069\u3082\u3067\u306f\u3001\u30c1\u30c3\u30d7\u3054\u8cfc\u5165\u6642\u306b\u3054\u767b\u9332\u3044\u305f\u3060\u3044\u305f\u3054\u4f4f\u6240\u3092\u30ad\u30e3\u30c3\u30b7\u30e5\u30a2\u30a6\u30c8\u306e\u969b\u306e
\u5c0f\u5207\u624b\u9001\u4ed8\u5148\u3068\u3057\u3066\u4f7f\u7528\u3057\u3066\u304a\u308a\u307e\u3059\u3002\u6050\u308c\u5165\u308a\u307e\u3059\u304c\u3001\u6b63\u3057\u3044\u4f4f\u6240\u3092\u3054\u767b\u9332\u3057\u306a\u304a
\u304a\u9858\u3044\u3044\u305f\u3057\u307e\u3059\u3002\u307e\u305f\u3001\u5927\u5909\u6050\u7e2e\u3067\u3059\u304c\u3001\u4f4f\u6240\u5909\u66f4\u306e\u3042\u3068\u3001\u65e5\u672c\u8a9e\u30b5\u30fc\u30d3\u30b9\u90e8\uff08
\u0063\u0061\u0073\u0069\u006e\u006f\u005f\u006a\u0061\u0070\u0061\u006e\u0065\u0073\u0065\u0040\u005f\u005f\u005f\u002e\u0063\u006f\u006d\u0020\uff09\u307e\u3067\u3054\u4f4f\u6240\u5909\u66f4\u6e08\u306e\u9023\u7d61\u3092\u3044\u305f\u3060\u3051\u306a\u3044\u3067
\u3057\u3087\u3046\u304b\uff1f"

cd [temporaryDirectory]
set fid [open iso2022.txt w]
fconfigure $fid -encoding binary
puts -nonewline $fid $iso2022encData
close $fid

test encoding-23.1 {iso2022-jp escape encoding test} {
    string equal $iso2022uniData $iso2022uniData2
} 1
test encoding-23.2 {iso2022-jp escape encoding test} {
    # This checks that 'gets' isn't resetting the encoding inappropriately.
    # [Bug #523988]
    set fid [open iso2022.txt r]
    fconfigure $fid -encoding iso2022-jp
    set out ""
    set count 0
    while {[set num [gets $fid line]] >= 0} {
	if {$count} {
	    incr count 1 ; # account for newline
	    append out \n
	}
	append out $line
	incr count $num
    }
    close $fid
    if {[string compare $iso2022uniData $out]} {
	return -code error "iso2022-jp read in doesn't match original"
    }
    list $count $out
} [list [string length $iso2022uniData] $iso2022uniData]
test encoding-23.3 {iso2022-jp escape encoding test} {
    # read $fis <size> reads size in chars, not raw bytes.
    set fid [open iso2022.txt r]
    fconfigure $fid -encoding iso2022-jp
    set data [read $fid 50]
    close $fid
    return $data
} [string range $iso2022uniData 0 49] ; # 0 .. 49 inclusive == 50
cd [workingDirectory]

# Code to make the next few tests more intelligible; the code being tested
# should be in the body of the test!
proc runInSubprocess {contents {filename iso2022.tcl}} {
    set theFile [makeFile $contents $filename]
    try {
	exec [interpreter] $theFile
    } finally {
	removeFile $theFile
    }
}

test encoding-24.1 {EscapeFreeProc on open channels} exec {
    runInSubprocess {
	set f [open [file join [file dirname [info script]] iso2022.txt]]
	fconfigure $f -encoding iso2022-jp
	gets $f
    }
} {}
test encoding-24.2 {EscapeFreeProc on open channels} {exec} {
    # Bug #524674 output
    viewable [runInSubprocess {
	encoding system cp1252;	# Bug #2891556 crash revelator
	fconfigure stdout -encoding iso2022-jp
	puts ab\u4e4e\u68d9g
	set env(TCL_FINALIZE_ON_EXIT) 1
	exit
    }]
} "ab\x1b\$B8C\x1b\$(DD%\x1b(Bg (ab\\u001b\$B8C\\u001b\$(DD%\\u001b(Bg)"
test encoding-24.3 {EscapeFreeProc on open channels} {stdio} {
    # Bug #219314 - if we don't free escape encodings correctly on channel
    # closure, we go boom
    set file [makeFile {
	encoding system iso2022-jp
	set a "\u4e4e\u4e5e\u4e5f"; # 3 Japanese Kanji letters
	puts $a
    } iso2022.tcl]
    set f [open "|[list [interpreter] $file]"]
    fconfigure $f -encoding iso2022-jp
    set count [gets $f line]
    close $f
    removeFile iso2022.tcl
    list $count [viewable $line]
} [list 3 "\u4e4e\u4e5e\u4e5f (\\u4e4e\\u4e5e\\u4e5f)"]

test encoding-24.4 {Parse valid or invalid utf-8} {
    string length [encoding convertfrom utf-8 "\xc0\x80"]
} 1
test encoding-24.5 {Parse valid or invalid utf-8} {
    string length [encoding convertfrom utf-8 "\xc0\x81"]
} 2
test encoding-24.6 {Parse valid or invalid utf-8} {
    string length [encoding convertfrom utf-8 "\xc1\xbf"]
} 2
test encoding-24.7 {Parse valid or invalid utf-8} {
    string length [encoding convertfrom utf-8 "\xc2\x80"]
} 1
test encoding-24.8 {Parse valid or invalid utf-8} {
    string length [encoding convertfrom utf-8 "\xe0\x80\x80"]
} 3
test encoding-24.9 {Parse valid or invalid utf-8} {
    string length [encoding convertfrom utf-8 "\xe0\x9f\xbf"]
} 3
test encoding-24.10 {Parse valid or invalid utf-8} {
    string length [encoding convertfrom utf-8 "\xe0\xa0\x80"]
} 1
test encoding-24.11 {Parse valid or invalid utf-8} {
    string length [encoding convertfrom utf-8 "\xef\xbf\xbf"]
} 1

file delete [file join [temporaryDirectory] iso2022.txt]

#
# Begin jajp encoding round-trip conformity tests
#
proc foreach-jisx0208 {varName command} {
    upvar 1 $varName code
    foreach range {
	{2121 217E}
	{2221 222E}
	{223A 2241}
	{224A 2250}
	{225C 226A}
	{2272 2279}
	{227E 227E}
	{2330 2339}
	{2421 2473}
	{2521 2576}
	{2821 2821}
	{282C 282C}
	{2837 2837}

	{30 21 4E 7E}
	{4F21 4F53}

	{50 21 73 7E}
	{7421 7426}
    } {
	if {[llength $range] == 2} {
	    # for adhoc range. simple {first last}. inclusive.
	    scan $range %x%x first last
	    for {set i $first} {$i <= $last} {incr i} {
		set code $i
		uplevel 1 $command
	    }
	} elseif {[llength $range] == 4} {
	    # for uniform range.
	    scan $range %x%x%x%x h0 l0 hend lend
	    for {set hi $h0} {$hi <= $hend} {incr hi} {
		for {set lo $l0} {$lo <= $lend} {incr lo} {
		    set code [expr {$hi << 8 | ($lo & 0xff)}]
		    uplevel 1 $command
		}
	    }
	} else {
	    error "really?"
	}
    }
}
proc gen-jisx0208-euc-jp {code} {
    binary format cc \
	[expr {($code >> 8) | 0x80}] [expr {($code & 0xff) | 0x80}]
}
proc gen-jisx0208-iso2022-jp {code} {
    binary format a3cca3 \
	"\x1b\$B" [expr {$code >> 8}] [expr {$code & 0xff}] "\x1b(B"
}
proc gen-jisx0208-cp932 {code} {
    set c1 [expr {($code >> 8) | 0x80}]
    set c2 [expr {($code & 0xff)| 0x80}]
    if {$c1 % 2} {
	set c1 [expr {($c1 >> 1) + ($c1 < 0xdf ? 0x31 : 0x71)}]
	incr c2 [expr {- (0x60 + ($c2 < 0xe0))}]
    } else {
	set c1 [expr {($c1 >> 1) + ($c1 < 0xdf ? 0x30 : 0x70)}]
	incr c2 -2
    }
    binary format cc $c1 $c2
}
proc channel-diff {fa fb} {
    set diff {}
    while {[gets $fa la] >= 0 && [gets $fb lb] >= 0} {
	if {[string compare $la $lb] == 0} continue
	# lappend diff $la $lb

	# For more readable (easy to analyze) output.
	set code [lindex $la 0]
	binary scan [lindex $la 1] H* expected
	binary scan [lindex $lb 1] H* got
	lappend diff [list $code $expected $got]
    }
    return $diff
}

# Create char tables.
cd [temporaryDirectory]
foreach enc {cp932 euc-jp iso2022-jp} {
    set f [open $enc.chars w]
    fconfigure $f -encoding binary
    foreach-jisx0208 code {
	puts $f [format "%04X %s" $code [gen-jisx0208-$enc $code]]
    }
    close $f
}
# shiftjis == cp932 for jisx0208.
file copy -force cp932.chars shiftjis.chars

set NUM 0
foreach from {cp932 shiftjis euc-jp iso2022-jp} {
    foreach to {cp932 shiftjis euc-jp iso2022-jp} {
	test encoding-25.[incr NUM] "jisx0208 $from => $to" -setup {
	    cd [temporaryDirectory]
	} -body {
	    set f [open $from.chars]
	    fconfigure $f -encoding $from
	    set out [open $from.$to.tcltestout w]
	    fconfigure $out -encoding $to
	    puts -nonewline $out [read $f]
	    close $out
	    close $f
	    # then compare $to.chars <=> $from.to.tcltestout as binary.
	    set fa [open $to.chars rb]
	    set fb [open $from.$to.tcltestout rb]
	    channel-diff $fa $fb
	    # Difference should be empty.
	} -cleanup {
	    close $fa
	    close $fb
	} -result {}
    }
}

test encoding-26.0 {Tcl_GetEncodingSearchPath} -constraints {
    testgetencpath
} -setup {
    set origPath [testgetencpath]
    testsetencpath slappy
} -body {
    testgetencpath
} -cleanup {
    testsetencpath $origPath
} -result slappy

file delete {*}[glob -directory [temporaryDirectory] *.chars *.tcltestout]
# ===> Cut here <===

# EscapeFreeProc, GetTableEncoding, unilen are fully tested by the rest of
# this file.


test encoding-27.1 {encoding dirs basic behavior} -returnCodes error -body {
    encoding dirs ? ?
} -result {wrong # args: should be "encoding dirs ?dirList?"}
test encoding-27.2 {encoding dirs basic behavior} -returnCodes error -body {
    encoding dirs "\{not a list"
} -result "expected directory list but got \"\{not a list\""

}


test encoding-28.0 {all encodings load} -body {
	set string hello
	foreach name [encoding names] {
		incr count
		encoding convertto $name $string

		# discard the cached internal representation of Tcl_Encoding
		# Unfortunately, without this, encoding 2-1 fails.
		llength $name
	}
	return $count
} -result [expr {[info exists ::tcl_precision] ? 86 : 85}]

runtests

}

# cleanup
namespace delete ::tcl::test::encoding
::tcltest::cleanupTests
return

# Local Variables:
# mode: tcl
# End:<|MERGE_RESOLUTION|>--- conflicted
+++ resolved
@@ -392,20 +392,17 @@
     binary scan $y H* z
     list [string length $x] [string length $y] $z
 } {1 3 eda882}
-<<<<<<< HEAD
-test encoding-15.16 {UtfToUtfProc emoji character output} {
-    set x \U1F602
-    set y [encoding convertto utf-8 \U1F602]
-    binary scan $y H* z
-    list [string length $y] $z
-} {4 f09f9882}
-=======
 test encoding-15.16 {UtfToUtfProc: Invalid 4-byte UTF-8, see [ed29806ba]} {
     set x \xF0\xA0\xA1\xC2
     set y [encoding convertfrom utf-8 \xF0\xA0\xA1\xC2]
     list [string length $x] $y
 } "4 \xF0\xA0\xA1\xC2"
->>>>>>> e8e37d36
+test encoding-15.17 {UtfToUtfProc emoji character output} {
+    set x \U1F602
+    set y [encoding convertto utf-8 \U1F602]
+    binary scan $y H* z
+    list [string length $y] $z
+} {4 f09f9882}
 
 test encoding-16.1 {Utf16ToUtfProc} -body {
     set val [encoding convertfrom utf-16 NN]
