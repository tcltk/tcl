# This file contains a collection of tests for tclEncoding.c
# Sourcing this file into Tcl runs the tests and generates output for errors.
# No output means no errors were found.
#
# Copyright © 1997 Sun Microsystems, Inc.
# Copyright © 1998-1999 Scriptics Corporation.
#
# See the file "license.terms" for information on usage and redistribution of
# this file, and for a DISCLAIMER OF ALL WARRANTIES.

if {"::tcltest" ni [namespace children]} {
    package require tcltest 2.5
    namespace import -force ::tcltest::*
}


namespace eval ::tcl::test::encoding {
    variable x

catch {
    ::tcltest::loadTestedCommands
    package require -exact tcl::test [info patchlevel]
}

testConstraint deprecated [expr {![info exists tcl_precision]}]

proc toutf {args} {
    variable x
    lappend x "toutf $args"
}
proc fromutf {args} {
    variable x
    lappend x "fromutf $args"
}

proc runtests {} {
    variable x

# Some tests require the testencoding command
testConstraint testencoding [llength [info commands testencoding]]
testConstraint testbytestring [llength [info commands testbytestring]]
testConstraint teststringbytes [llength [info commands teststringbytes]]
testConstraint exec [llength [info commands exec]]
testConstraint testgetencpath [llength [info commands testgetencpath]]

# TclInitEncodingSubsystem is tested by the rest of this file
# TclFinalizeEncodingSubsystem is not currently tested

test encoding-1.1 {Tcl_GetEncoding: system encoding} -setup {
    set old [encoding system]
} -constraints {testencoding} -body {
    testencoding create foo [namespace origin toutf] [namespace origin fromutf]
    encoding system foo
    set x {}
    encoding convertto abcd
    return $x
} -cleanup {
    encoding system $old
    testencoding delete foo
} -result {{fromutf }}
test encoding-1.2 {Tcl_GetEncoding: existing encoding} {testencoding} {
    testencoding create foo [namespace origin toutf] [namespace origin fromutf]
    set x {}
    encoding convertto foo abcd
    testencoding delete foo
    return $x
} {{fromutf }}
test encoding-1.3 {Tcl_GetEncoding: load encoding} {
    list [encoding convertto jis0208 乎] \
	[encoding convertfrom jis0208 8C]
} "8C 乎"

test encoding-2.1 {Tcl_FreeEncoding: refcount == 0} {
    encoding convertto jis0208 乎
} {8C}
test encoding-2.2 {Tcl_FreeEncoding: refcount != 0} -setup {
    set system [encoding system]
    set path [encoding dirs]
} -constraints {testencoding} -body {
    encoding system shiftjis		;# incr ref count
    encoding dirs [list [pwd]]
    set x [encoding convertto shiftjis 乎]	;# old one found
    encoding system iso8859-1
    llength shiftjis		;# Shimmer away any cache of Tcl_Encoding
    lappend x [catch {encoding convertto shiftjis 乎} msg] $msg
} -cleanup {
    encoding system iso8859-1
    encoding dirs $path
    encoding system $system
} -result "\x8C\xC1 1 {unknown encoding \"shiftjis\"}"

test encoding-3.1 {Tcl_GetEncodingName, NULL} -setup {
    set old [encoding system]
} -body {
    encoding system shiftjis
    encoding system
} -cleanup {
    encoding system $old
} -result {shiftjis}
test encoding-3.2 {Tcl_GetEncodingName, non-null} -setup {
    set old [fconfigure stdout -encoding]
} -body {
    fconfigure stdout -encoding jis0208
    fconfigure stdout -encoding
} -cleanup {
    fconfigure stdout -encoding $old
} -result {jis0208}

test encoding-4.1 {Tcl_GetEncodingNames} -constraints {testencoding} -setup {
    cd [makeDirectory tmp]
    makeDirectory [file join tmp encoding]
    set path [encoding dirs]
    encoding dirs {}
    catch {unset encodings}
    catch {unset x}
} -body {
    foreach encoding [encoding names] {
	set encodings($encoding) 1
    }
    makeFile {} [file join tmp encoding junk.enc]
    makeFile {} [file join tmp encoding junk2.enc]
    encoding dirs [list [file join [pwd] encoding]]
    foreach encoding [encoding names] {
	if {![info exists encodings($encoding)]} {
	    lappend x $encoding
	}
    }
    lsort $x
} -cleanup {
    encoding dirs $path
    cd [workingDirectory]
    removeFile [file join tmp encoding junk2.enc]
    removeFile [file join tmp encoding junk.enc]
    removeDirectory [file join tmp encoding]
    removeDirectory tmp
} -result {junk junk2}

test encoding-5.1 {Tcl_SetSystemEncoding} -setup {
    set old [encoding system]
} -body {
    encoding system jis0208
    encoding convertto 乎
} -cleanup {
    encoding system iso8859-1
    encoding system $old
} -result {8C}
test encoding-5.2 {Tcl_SetSystemEncoding: test ref count} {
    set old [encoding system]
    encoding system $old
    string compare $old [encoding system]
} {0}

test encoding-6.1 {Tcl_CreateEncoding: new} {testencoding} {
    testencoding create foo [namespace code {toutf 1}] \
	[namespace code {fromutf 2}]
    set x {}
    encoding convertfrom foo abcd
    encoding convertto foo abcd
    testencoding delete foo
    return $x
} {{toutf 1} {fromutf 2}}
test encoding-6.2 {Tcl_CreateEncoding: replace encoding} {testencoding} {
    testencoding create foo [namespace code {toutf a}] \
	[namespace code {fromutf b}]
    set x {}
    encoding convertfrom foo abcd
    encoding convertto foo abcd
    testencoding delete foo
    return $x
} {{toutf a} {fromutf b}}

test encoding-7.1 {Tcl_ExternalToUtfDString: small buffer} {
    encoding convertfrom jis0208 8c8c8c8c
} "吾吾吾吾"
test encoding-7.2 {Tcl_UtfToExternalDString: big buffer} {
    set a 8C8C8C8C8C8C8C8C8C8C8C8C8C8C8C8C8C8C8C8C8C8C8C8C8C8C8C8C8C8C8C8C
    append a $a
    append a $a
    append a $a
    append a $a
    set x [encoding convertfrom jis0208 $a]
    list [string length $x] [string index $x 0]
} "512 乎"

test encoding-8.1 {Tcl_ExternalToUtf} {
    set f [open [file join [temporaryDirectory] dummy] w]
    fconfigure $f -translation binary -encoding iso8859-1
    puts -nonewline $f "ab\x8C\xC1g"
    close $f
    set f [open [file join [temporaryDirectory] dummy] r]
    fconfigure $f -translation binary -encoding shiftjis
    set x [read $f]
    close $f
    file delete [file join [temporaryDirectory] dummy]
    return $x
} "ab乎g"

test encoding-9.1 {Tcl_UtfToExternalDString: small buffer} {
    encoding convertto jis0208 "吾吾吾吾"
} {8c8c8c8c}
test encoding-9.2 {Tcl_UtfToExternalDString: big buffer} {
    set a 乎乎乎乎乎乎乎乎
    append a $a
    append a $a
    append a $a
    append a $a
    append a $a
    append a $a
    set x [encoding convertto jis0208 $a]
    list [string length $x] [string range $x 0 1]
} "1024 8C"

test encoding-10.1 {Tcl_UtfToExternal} {
    set f [open [file join [temporaryDirectory] dummy] w]
    fconfigure $f -translation binary -encoding shiftjis
    puts -nonewline $f "ab乎g"
    close $f
    set f [open [file join [temporaryDirectory] dummy] r]
    fconfigure $f -translation binary -encoding iso8859-1
    set x [read $f]
    close $f
    file delete [file join [temporaryDirectory] dummy]
    return $x
} "ab\x8C\xC1g"

proc viewable {str} {
    set res ""
    foreach c [split $str {}] {
	if {[string is print $c] && [string is ascii $c]} {
	    append res $c
	} else {
	    append res "\\u[format %4.4X [scan $c %c]]"
	}
    }
    return "$str ($res)"
}

test encoding-11.1 {LoadEncodingFile: unknown encoding} {testencoding} {
    set system [encoding system]
    set path [encoding dirs]
    encoding system iso8859-1
    encoding dirs {}
    llength jis0208	;# Shimmer any cached Tcl_Encoding in shared literal
    set x [list [catch {encoding convertto jis0208 乎} msg] $msg]
    encoding dirs $path
    encoding system $system
    lappend x [encoding convertto jis0208 乎]
} {1 {unknown encoding "jis0208"} 8C}
test encoding-11.2 {LoadEncodingFile: single-byte} {
    encoding convertfrom jis0201 \xA1
} "｡"
test encoding-11.3 {LoadEncodingFile: double-byte} {
    encoding convertfrom jis0208 8C
} 乎
test encoding-11.4 {LoadEncodingFile: multi-byte} {
    encoding convertfrom shiftjis \x8C\xC1
} 乎
test encoding-11.5 {LoadEncodingFile: escape file} {
    viewable [encoding convertto iso2022 乎]
} [viewable "\x1B\$B8C\x1B(B"]
test encoding-11.5.1 {LoadEncodingFile: escape file} {
    viewable [encoding convertto iso2022-jp 乎]
} [viewable "\x1B\$B8C\x1B(B"]
test encoding-11.6 {LoadEncodingFile: invalid file} -constraints {testencoding} -setup {
    set system [encoding system]
    set path [encoding dirs]
    encoding system iso8859-1
} -body {
    cd [temporaryDirectory]
    encoding dirs [file join tmp encoding]
    makeDirectory tmp
    makeDirectory [file join tmp encoding]
    set f [open [file join tmp encoding splat.enc] w]
    fconfigure $f -translation binary
    puts $f "abcdefghijklmnop"
    close $f
    encoding convertto splat 乎
} -returnCodes error -cleanup {
    file delete [file join [temporaryDirectory] tmp encoding splat.enc]
    removeDirectory [file join tmp encoding]
    removeDirectory tmp
    cd [workingDirectory]
    encoding dirs $path
    encoding system $system
} -result {invalid encoding file "splat"}
test encoding-11.8 {encoding: extended Unicode UTF-16} {
    viewable [encoding convertto utf-16le 😹]
} {=Ø9Þ (=\u00D89\u00DE)}
test encoding-11.9 {encoding: extended Unicode UTF-16} {
    viewable [encoding convertto utf-16be 😹]
} {Ø=Þ9 (\u00D8=\u00DE9)}
test encoding-11.10 {encoding: extended Unicode UTF-32} {
    viewable [encoding convertto utf-32le 😹]
} "9\xF6\x01\x00 (9\\u00F6\\u0001\\u0000)"
test encoding-11.11 {encoding: extended Unicode UTF-32} {
    viewable [encoding convertto utf-32be 😹]
} "\x00\x01\xF69 (\\u0000\\u0001\\u00F69)"
# OpenEncodingFile is fully tested by the rest of the tests in this file.

test encoding-12.1 {LoadTableEncoding: normal encoding} {
    set x [encoding convertto iso8859-3 Ġ]
    append x [encoding convertto -nocomplain iso8859-3 Õ]
    append x [encoding convertfrom iso8859-3 Õ]
} "Õ?Ġ"
test encoding-12.2 {LoadTableEncoding: single-byte encoding} {
    set x [encoding convertto iso8859-3 abĠg]
    append x [encoding convertfrom iso8859-3 abÕg]
} "abÕgabĠg"
test encoding-12.3 {LoadTableEncoding: multi-byte encoding} {
    set x [encoding convertto shiftjis ab乎g]
    append x [encoding convertfrom shiftjis ab\x8C\xC1g]
} "ab\x8C\xC1gab乎g"
test encoding-12.4 {LoadTableEncoding: double-byte encoding} {
    set x [encoding convertto jis0208 乎α]
    append x [encoding convertfrom jis0208 8C&A]
} "8C&A乎α"
test encoding-12.5 {LoadTableEncoding: symbol encoding} {
    set x [encoding convertto symbol γ]
    append x [encoding convertto symbol g]
    append x [encoding convertfrom symbol g]
} "ggγ"

test encoding-13.1 {LoadEscapeTable} {
    viewable [set x [encoding convertto iso2022 ab乎棙g]]
} [viewable "ab\x1B\$B8C\x1B\$\(DD%\x1B(Bg"]

test encoding-15.1 {UtfToUtfProc} {
    encoding convertto utf-8 £
} "\xC2\xA3"
test encoding-15.2 {UtfToUtfProc null character output} testbytestring {
    binary scan [testbytestring [encoding convertto utf-8 \x00]] H* z
    set z
} 00
test encoding-15.3 {UtfToUtfProc null character input} teststringbytes {
    set y [encoding convertfrom utf-8 [encoding convertto utf-8 \x00]]
    binary scan [teststringbytes $y] H* z
    set z
} c080
test encoding-15.4 {UtfToUtfProc emoji character input} -body {
    set x \xED\xA0\xBD\xED\xB8\x82
    set y [encoding convertfrom utf-8 \xED\xA0\xBD\xED\xB8\x82]
    list [string length $x] $y
} -result "6 😂"
test encoding-15.5 {UtfToUtfProc emoji character input} {
    set x \xF0\x9F\x98\x82
    set y [encoding convertfrom utf-8 \xF0\x9F\x98\x82]
    list [string length $x] $y
} "4 😂"
test encoding-15.6 {UtfToUtfProc emoji character output} {
    set x \uDE02\uD83D\uDE02\uD83D
    set y [encoding convertto -nocomplain utf-8 \uDE02\uD83D\uDE02\uD83D]
    binary scan $y H* z
    list [string length $y] $z
} {10 edb882f09f9882eda0bd}
test encoding-15.7 {UtfToUtfProc emoji character output} {
    set x \uDE02\uD83D\uD83D
    set y [encoding convertto -nocomplain utf-8 \uDE02\uD83D\uD83D]
    binary scan $y H* z
    list [string length $x] [string length $y] $z
} {3 9 edb882eda0bdeda0bd}
test encoding-15.8 {UtfToUtfProc emoji character output} {
    set x \uDE02\uD83Dé
    set y [encoding convertto -nocomplain utf-8 \uDE02\uD83Dé]
    binary scan $y H* z
    list [string length $x] [string length $y] $z
} {3 8 edb882eda0bdc3a9}
test encoding-15.9 {UtfToUtfProc emoji character output} {
    set x \uDE02\uD83DX
    set y [encoding convertto -nocomplain utf-8 \uDE02\uD83DX]
    binary scan $y H* z
    list [string length $x] [string length $y] $z
} {3 7 edb882eda0bd58}
test encoding-15.10 {UtfToUtfProc high surrogate character output} {
    set x \uDE02é
    set y [encoding convertto -nocomplain utf-8 \uDE02é]
    binary scan $y H* z
    list [string length $x] [string length $y] $z
} {2 5 edb882c3a9}
test encoding-15.11 {UtfToUtfProc low surrogate character output} {
    set x \uDA02é
    set y [encoding convertto -nocomplain utf-8 \uDA02é]
    binary scan $y H* z
    list [string length $x] [string length $y] $z
} {2 5 eda882c3a9}
test encoding-15.12 {UtfToUtfProc high surrogate character output} {
    set x \uDE02Y
    set y [encoding convertto -nocomplain utf-8 \uDE02Y]
    binary scan $y H* z
    list [string length $x] [string length $y] $z
} {2 4 edb88259}
test encoding-15.13 {UtfToUtfProc low surrogate character output} {
    set x \uDA02Y
    set y [encoding convertto -nocomplain utf-8 \uDA02Y]
    binary scan $y H* z
    list [string length $x] [string length $y] $z
} {2 4 eda88259}
test encoding-15.14 {UtfToUtfProc high surrogate character output} {
    set x \uDE02
    set y [encoding convertto -nocomplain utf-8 \uDE02]
    binary scan $y H* z
    list [string length $x] [string length $y] $z
} {1 3 edb882}
test encoding-15.15 {UtfToUtfProc low surrogate character output} {
    set x \uDA02
    set y [encoding convertto -nocomplain utf-8 \uDA02]
    binary scan $y H* z
    list [string length $x] [string length $y] $z
} {1 3 eda882}
test encoding-15.16 {UtfToUtfProc: Invalid 4-byte UTF-8, see [ed29806ba]} {
    set x \xF0\xA0\xA1\xC2
    set y [encoding convertfrom -nocomplain utf-8 \xF0\xA0\xA1\xC2]
    list [string length $x] $y
} "4 \xF0\xA0\xA1\xC2"
test encoding-15.17 {UtfToUtfProc emoji character output} {
    set x 😂
    set y [encoding convertto utf-8 😂]
    binary scan $y H* z
    list [string length $y] $z
} {4 f09f9882}
test encoding-15.18 {UtfToUtfProc CESU-8 6-byte sequence} {
    set y [encoding convertto cesu-8 \U10000]
    binary scan $y H* z
    list [string length $y] $z
} {6 eda080edb080}
test encoding-15.19 {UtfToUtfProc CESU-8 upper surrogate} {
    set y [encoding convertto cesu-8 \uD800]
    binary scan $y H* z
    list [string length $y] $z
} {3 eda080}
test encoding-15.20 {UtfToUtfProc CESU-8 lower surrogate} {
    set y [encoding convertto cesu-8 \uDC00]
    binary scan $y H* z
    list [string length $y] $z
} {3 edb080}
test encoding-15.21 {UtfToUtfProc CESU-8 noncharacter} {
    set y [encoding convertto cesu-8 \uFFFF]
    binary scan $y H* z
    list [string length $y] $z
} {3 efbfbf}
test encoding-15.22 {UtfToUtfProc CESU-8 bug [048dd20b4171c8da]} {
    set y [encoding convertto cesu-8 \x80]
    binary scan $y H* z
    list [string length $y] $z
} {2 c280}
test encoding-15.23 {UtfToUtfProc CESU-8 bug [048dd20b4171c8da]} {
    set y [encoding convertto cesu-8 \u100]
    binary scan $y H* z
    list [string length $y] $z
} {2 c480}
test encoding-15.24 {UtfToUtfProc CESU-8 bug [048dd20b4171c8da]} {
    set y [encoding convertto cesu-8 \u3FF]
    binary scan $y H* z
    list [string length $y] $z
} {2 cfbf}

test encoding-16.1 {Utf16ToUtfProc} -body {
    set val [encoding convertfrom utf-16 NN]
    list $val [format %x [scan $val %c]]
} -result "乎 4e4e"
test encoding-16.2 {Utf16ToUtfProc} -body {
    set val [encoding convertfrom utf-16 "\xD8\xD8\xDC\xDC"]
    list $val [format %x [scan $val %c]]
} -result "\U460DC 460dc"
test encoding-16.3 {Utf16ToUtfProc} -body {
    set val [encoding convertfrom utf-16 "\xDC\xDC"]
    list $val [format %x [scan $val %c]]
} -result "\uDCDC dcdc"
test encoding-16.4 {Ucs2ToUtfProc} -body {
    set val [encoding convertfrom ucs-2 NN]
    list $val [format %x [scan $val %c]]
} -result "乎 4e4e"
test encoding-16.5 {Ucs2ToUtfProc} -body {
    set val [encoding convertfrom ucs-2 "\xD8\xD8\xDC\xDC"]
    list $val [format %x [scan $val %c]]
} -result "\U460DC 460dc"
test encoding-16.6 {Utf32ToUtfProc} -body {
    set val [encoding convertfrom utf-32le NN\0\0]
    list $val [format %x [scan $val %c]]
} -result "乎 4e4e"
test encoding-16.7 {Utf32ToUtfProc} -body {
    set val [encoding convertfrom utf-32be \0\0NN]
    list $val [format %x [scan $val %c]]
} -result "乎 4e4e"

test encoding-17.1 {UtfToUtf16Proc} -body {
    encoding convertto utf-16 "\U460DC"
} -result "\xD8\xD8\xDC\xDC"
test encoding-17.2 {UtfToUcs2Proc} -body {
    encoding convertfrom utf-16 [encoding convertto ucs-2 "\U460DC"]
} -result "\uFFFD"
test encoding-17.3 {UtfToUtf16Proc} -body {
    encoding convertto -nocomplain utf-16be "\uDCDC"
} -result "\xFF\xFD"
test encoding-17.4 {UtfToUtf16Proc} -body {
    encoding convertto -nocomplain utf-16le "\uD8D8"
} -result "\xFD\xFF"
test encoding-17.5 {UtfToUtf16Proc} -body {
    encoding convertto utf-32le "\U460DC"
} -result "\xDC\x60\x04\x00"
test encoding-17.6 {UtfToUtf16Proc} -body {
    encoding convertto utf-32be "\U460DC"
} -result "\x00\x04\x60\xDC"

test encoding-18.1 {TableToUtfProc} {
} {}

test encoding-19.1 {TableFromUtfProc} {
} {}

test encoding-20.1 {TableFreefProc} {
} {}

test encoding-21.1 {EscapeToUtfProc} {
} {}

test encoding-22.1 {EscapeFromUtfProc} {
} {}

set iso2022encData "\x1B\$B;d\$I\$b\$G\$O!\"%A%C%W\$49XF~;~\$K\$4EPO?\$\$\$?\$@\$\$\$?\$4=;=j\$r%-%c%C%7%e%\"%&%H\$N:]\$N\x1B(B
\x1B\$B>.@Z<jAwIU@h\$H\$7\$F;HMQ\$7\$F\$*\$j\$^\$9!#62\$lF~\$j\$^\$9\$,!\"@5\$7\$\$=;=j\$r\$4EPO?\$7\$J\$*\x1B(B
\x1B\$B\$*4j\$\$\$\$\$?\$7\$^\$9!#\$^\$?!\"BgJQ62=L\$G\$9\$,!\"=;=jJQ99\$N\$\"\$H!\"F|K\\8l%5!<%S%9It!J\x1B(B
casino_japanese@___.com \x1B\$B!K\$^\$G\$4=;=jJQ99:Q\$NO\"Mm\$r\$\$\$?\$@\$1\$J\$\$\$G\x1B(B
\x1B\$B\$7\$g\$&\$+!)\x1B(B"

set iso2022uniData [encoding convertfrom iso2022-jp $iso2022encData]
set iso2022uniData2 "私どもでは、チップご購入時にご登録いただいたご住所をキャッシュアウトの際の
小切手送付先として使用しております。恐れ入りますが、正しい住所をご登録しなお
お願いいたします。また、大変恐縮ですが、住所変更のあと、日本語サービス部（
casino_japanese@___.com ）までご住所変更済の連絡をいただけないで
しょうか？"

cd [temporaryDirectory]
set fid [open iso2022.txt w]
fconfigure $fid -encoding binary
puts -nonewline $fid $iso2022encData
close $fid

test encoding-23.1 {iso2022-jp escape encoding test} {
    string equal $iso2022uniData $iso2022uniData2
} 1
test encoding-23.2 {iso2022-jp escape encoding test} {
    # This checks that 'gets' isn't resetting the encoding inappropriately.
    # [Bug #523988]
    set fid [open iso2022.txt r]
    fconfigure $fid -encoding iso2022-jp
    set out ""
    set count 0
    while {[set num [gets $fid line]] >= 0} {
	if {$count} {
	    incr count 1 ; # account for newline
	    append out \n
	}
	append out $line
	incr count $num
    }
    close $fid
    if {[string compare $iso2022uniData $out]} {
	return -code error "iso2022-jp read in doesn't match original"
    }
    list $count $out
} [list [string length $iso2022uniData] $iso2022uniData]
test encoding-23.3 {iso2022-jp escape encoding test} {
    # read $fis <size> reads size in chars, not raw bytes.
    set fid [open iso2022.txt r]
    fconfigure $fid -encoding iso2022-jp
    set data [read $fid 50]
    close $fid
    return $data
} [string range $iso2022uniData 0 49] ; # 0 .. 49 inclusive == 50
cd [workingDirectory]

# Code to make the next few tests more intelligible; the code being tested
# should be in the body of the test!
proc runInSubprocess {contents {filename iso2022.tcl}} {
    set theFile [makeFile $contents $filename]
    try {
	exec [interpreter] $theFile
    } finally {
	removeFile $theFile
    }
}

test encoding-24.1 {EscapeFreeProc on open channels} exec {
    runInSubprocess {
	set f [open [file join [file dirname [info script]] iso2022.txt]]
	fconfigure $f -encoding iso2022-jp
	gets $f
    }
} {}
test encoding-24.2 {EscapeFreeProc on open channels} {exec} {
    # Bug #524674 output
    viewable [runInSubprocess {
	encoding system cp1252;	# Bug #2891556 crash revelator
	fconfigure stdout -encoding iso2022-jp
	puts ab乎棙g
	set env(TCL_FINALIZE_ON_EXIT) 1
	exit
    }]
} "ab\x1B\$B8C\x1B\$(DD%\x1B(Bg (ab\\u001B\$B8C\\u001B\$(DD%\\u001B(Bg)"
test encoding-24.3 {EscapeFreeProc on open channels} {stdio} {
    # Bug #219314 - if we don't free escape encodings correctly on channel
    # closure, we go boom
    set file [makeFile {
	encoding system iso2022-jp
	set a "乎乞也"; # 3 Japanese Kanji letters
	puts $a
    } iso2022.tcl]
    set f [open "|[list [interpreter] $file]"]
    fconfigure $f -encoding iso2022-jp
    set count [gets $f line]
    close $f
    removeFile iso2022.tcl
    list $count [viewable $line]
} [list 3 "乎乞也 (\\u4E4E\\u4E5E\\u4E5F)"]

test encoding-24.4 {Parse valid or invalid utf-8} {
    string length [encoding convertfrom utf-8 "\xC0\x80"]
} 1
test encoding-24.5 {Parse valid or invalid utf-8} {
    string length [encoding convertfrom -nocomplain utf-8 "\xC0\x81"]
} 2
test encoding-24.6 {Parse valid or invalid utf-8} {
    string length [encoding convertfrom -nocomplain utf-8 "\xC1\xBF"]
} 2
test encoding-24.7 {Parse valid or invalid utf-8} {
    string length [encoding convertfrom utf-8 "\xC2\x80"]
} 1
test encoding-24.8 {Parse valid or invalid utf-8} {
    string length [encoding convertfrom -nocomplain utf-8 "\xE0\x80\x80"]
} 3
test encoding-24.9 {Parse valid or invalid utf-8} {
    string length [encoding convertfrom -nocomplain utf-8 "\xE0\x9F\xBF"]
} 3
test encoding-24.10 {Parse valid or invalid utf-8} {
    string length [encoding convertfrom utf-8 "\xE0\xA0\x80"]
} 1
test encoding-24.11 {Parse valid or invalid utf-8} {
    string length [encoding convertfrom -nocomplain utf-8 "\xEF\xBF\xBF"]
} 1
test encoding-24.12 {Parse valid or invalid utf-8} -constraints deprecated -body {
    encoding convertfrom utf-8 "\xC0\x81"
} -returnCodes 1 -result {unexpected byte sequence starting at index 0: '\xC0'}
test encoding-24.13 {Parse valid or invalid utf-8} -constraints deprecated -body {
    encoding convertfrom utf-8 "\xC1\xBF"
} -returnCodes 1 -result {unexpected byte sequence starting at index 0: '\xC1'}
test encoding-24.14 {Parse valid or invalid utf-8} {
    string length [encoding convertfrom utf-8 "\xC2\x80"]
} 1
test encoding-24.15 {Parse valid or invalid utf-8} -constraints deprecated -body {
    encoding convertfrom utf-8 "Z\xE0\x80"
} -returnCodes 1 -result {unexpected byte sequence starting at index 1: '\xE0'}
test encoding-24.16 {Parse valid or invalid utf-8} -constraints {testbytestring deprecated} -body {
    encoding convertto utf-8 [testbytestring "Z\u4343\x80"]
} -returnCodes 1 -result {expected byte sequence but character 1 was '䍃' (U+004343)}
test encoding-24.17 {Parse valid or invalid utf-8} -constraints {testbytestring deprecated} -body {
    encoding convertto utf-8 [testbytestring "Z\xE0\x80"]
} -result "Z\xC3\xA0\xE2\x82\xAC"
test encoding-24.18 {Parse valid or invalid utf-8} -constraints {testbytestring deprecated} -body {
    encoding convertto utf-8 [testbytestring "Z\xE0\x80xxxxxx"]
} -result "Z\xC3\xA0\xE2\x82\xACxxxxxx"
test encoding-24.19 {Parse valid or invalid utf-8} -constraints deprecated -body {
    encoding convertto utf-8 "ZX\uD800"
} -returnCodes 1 -match glob -result "unexpected character at index 2: 'U+00D800'"
test encoding-24.20 {Parse with -nocomplain but without providing encoding} {
    string length [encoding convertfrom -nocomplain "\x20"]
} 1
test encoding-24.21 {Parse with -nocomplain but without providing encoding} {
    string length [encoding convertto -nocomplain "\x20"]
} 1
test encoding-24.22 {Syntax error, two encodings} -body {
    encoding convertfrom iso8859-1 utf-8 "ZX\uD800"
} -returnCodes 1 -result {wrong # args: should be "::tcl::encoding::convertfrom ?-nocomplain? ?encoding? data"}
test encoding-24.23 {Syntax error, two encodings} -body {
    encoding convertto iso8859-1 utf-8 "ZX\uD800"
} -returnCodes 1 -result {wrong # args: should be "::tcl::encoding::convertto ?-nocomplain? ?encoding? data"}

file delete [file join [temporaryDirectory] iso2022.txt]

#
# Begin jajp encoding round-trip conformity tests
#
proc foreach-jisx0208 {varName command} {
    upvar 1 $varName code
    foreach range {
	{2121 217E}
	{2221 222E}
	{223A 2241}
	{224A 2250}
	{225C 226A}
	{2272 2279}
	{227E 227E}
	{2330 2339}
	{2421 2473}
	{2521 2576}
	{2821 2821}
	{282C 282C}
	{2837 2837}

	{30 21 4E 7E}
	{4F21 4F53}

	{50 21 73 7E}
	{7421 7426}
    } {
	if {[llength $range] == 2} {
	    # for adhoc range. simple {first last}. inclusive.
	    scan $range %x%x first last
	    for {set i $first} {$i <= $last} {incr i} {
		set code $i
		uplevel 1 $command
	    }
	} elseif {[llength $range] == 4} {
	    # for uniform range.
	    scan $range %x%x%x%x h0 l0 hend lend
	    for {set hi $h0} {$hi <= $hend} {incr hi} {
		for {set lo $l0} {$lo <= $lend} {incr lo} {
		    set code [expr {$hi << 8 | ($lo & 0xff)}]
		    uplevel 1 $command
		}
	    }
	} else {
	    error "really?"
	}
    }
}
proc gen-jisx0208-euc-jp {code} {
    binary format cc \
	[expr {($code >> 8) | 0x80}] [expr {($code & 0xFF) | 0x80}]
}
proc gen-jisx0208-iso2022-jp {code} {
    binary format a3cca3 \
	"\x1B\$B" [expr {$code >> 8}] [expr {$code & 0xFF}] "\x1B(B"
}
proc gen-jisx0208-cp932 {code} {
    set c1 [expr {($code >> 8) | 0x80}]
    set c2 [expr {($code & 0xff)| 0x80}]
    if {$c1 % 2} {
	set c1 [expr {($c1 >> 1) + ($c1 < 0xDF ? 0x31 : 0x71)}]
	incr c2 [expr {- (0x60 + ($c2 < 0xE0))}]
    } else {
	set c1 [expr {($c1 >> 1) + ($c1 < 0xDF ? 0x30 : 0x70)}]
	incr c2 -2
    }
    binary format cc $c1 $c2
}
proc channel-diff {fa fb} {
    set diff {}
    while {[gets $fa la] >= 0 && [gets $fb lb] >= 0} {
	if {[string compare $la $lb] == 0} continue
	# lappend diff $la $lb

	# For more readable (easy to analyze) output.
	set code [lindex $la 0]
	binary scan [lindex $la 1] H* expected
	binary scan [lindex $lb 1] H* got
	lappend diff [list $code $expected $got]
    }
    return $diff
}

# Create char tables.
cd [temporaryDirectory]
foreach enc {cp932 euc-jp iso2022-jp} {
    set f [open $enc.chars w]
    fconfigure $f -encoding binary
    foreach-jisx0208 code {
	puts $f [format "%04X %s" $code [gen-jisx0208-$enc $code]]
    }
    close $f
}
# shiftjis == cp932 for jisx0208.
file copy -force cp932.chars shiftjis.chars

set NUM 0
foreach from {cp932 shiftjis euc-jp iso2022-jp} {
    foreach to {cp932 shiftjis euc-jp iso2022-jp} {
	test encoding-25.[incr NUM] "jisx0208 $from => $to" -setup {
	    cd [temporaryDirectory]
	} -body {
	    set f [open $from.chars]
	    fconfigure $f -encoding $from
	    set out [open $from.$to.tcltestout w]
	    fconfigure $out -encoding $to
	    puts -nonewline $out [read $f]
	    close $out
	    close $f
	    # then compare $to.chars <=> $from.to.tcltestout as binary.
	    set fa [open $to.chars rb]
	    set fb [open $from.$to.tcltestout rb]
	    channel-diff $fa $fb
	    # Difference should be empty.
	} -cleanup {
	    close $fa
	    close $fb
	} -result {}
    }
}

test encoding-26.0 {Tcl_GetEncodingSearchPath} -constraints {
    testgetencpath
} -setup {
    set origPath [testgetencpath]
    testsetencpath slappy
} -body {
    testgetencpath
} -cleanup {
    testsetencpath $origPath
} -result slappy

file delete {*}[glob -directory [temporaryDirectory] *.chars *.tcltestout]
# ===> Cut here <===

# EscapeFreeProc, GetTableEncoding, unilen are fully tested by the rest of
# this file.


test encoding-27.1 {encoding dirs basic behavior} -returnCodes error -body {
    encoding dirs ? ?
} -result {wrong # args: should be "encoding dirs ?dirList?"}
test encoding-27.2 {encoding dirs basic behavior} -returnCodes error -body {
    encoding dirs "\{not a list"
} -result "expected directory list but got \"\{not a list\""

}


test encoding-28.0 {all encodings load} -body {
	set string hello
	foreach name [encoding names] {
<<<<<<< HEAD
		if {$name ne "unicode"} {
		    incr count
		}
		encoding convertto $name $string
=======
		incr count
		encoding convertto -nocomplain $name $string
>>>>>>> 6ec7e10a

		# discard the cached internal representation of Tcl_Encoding
		# Unfortunately, without this, encoding 2-1 fails.
		llength $name
	}
	return $count
} -result 91

runtests

}

# cleanup
namespace delete ::tcl::test::encoding
::tcltest::cleanupTests
return

# Local Variables:
# mode: tcl
# End:<|MERGE_RESOLUTION|>--- conflicted
+++ resolved
@@ -829,15 +829,10 @@
 test encoding-28.0 {all encodings load} -body {
 	set string hello
 	foreach name [encoding names] {
-<<<<<<< HEAD
 		if {$name ne "unicode"} {
 		    incr count
 		}
-		encoding convertto $name $string
-=======
-		incr count
 		encoding convertto -nocomplain $name $string
->>>>>>> 6ec7e10a
 
 		# discard the cached internal representation of Tcl_Encoding
 		# Unfortunately, without this, encoding 2-1 fails.
