# This file contains a collection of tests for tclEncoding.c
# Sourcing this file into Tcl runs the tests and generates output for errors.
# No output means no errors were found.
#
# Copyright © 1997 Sun Microsystems, Inc.
# Copyright © 1998-1999 Scriptics Corporation.
#
# See the file "license.terms" for information on usage and redistribution of
# this file, and for a DISCLAIMER OF ALL WARRANTIES.

if {"::tcltest" ni [namespace children]} {
    package require tcltest 2.5
    namespace import -force ::tcltest::*
}


namespace eval ::tcl::test::encoding {
    variable x

catch {
    ::tcltest::loadTestedCommands
    package require -exact tcl::test [info patchlevel]
}

proc toutf {args} {
    variable x
    lappend x "toutf $args"
}
proc fromutf {args} {
    variable x
    lappend x "fromutf $args"
}

proc runtests {} {
    variable x

# Some tests require the testencoding command
testConstraint testencoding [llength [info commands testencoding]]
testConstraint testbytestring [llength [info commands testbytestring]]
testConstraint teststringbytes [llength [info commands teststringbytes]]
testConstraint exec [llength [info commands exec]]
testConstraint testgetencpath [llength [info commands testgetencpath]]
testConstraint fullutf [expr {[format %c 0x010000] ne "\uFFFD"}]
testConstraint utf32 [expr {[testConstraint fullutf]
		&& [string length [format %c 0x10000]] == 1}]

# TclInitEncodingSubsystem is tested by the rest of this file
# TclFinalizeEncodingSubsystem is not currently tested

test encoding-1.1 {Tcl_GetEncoding: system encoding} -setup {
    set old [encoding system]
} -constraints {testencoding} -body {
    testencoding create foo [namespace origin toutf] [namespace origin fromutf]
    encoding system foo
    set x {}
    encoding convertto abcd
    return $x
} -cleanup {
    encoding system $old
    testencoding delete foo
} -result {{fromutf }}
test encoding-1.2 {Tcl_GetEncoding: existing encoding} {testencoding} {
    testencoding create foo [namespace origin toutf] [namespace origin fromutf]
    set x {}
    encoding convertto foo abcd
    testencoding delete foo
    return $x
} {{fromutf }}
test encoding-1.3 {Tcl_GetEncoding: load encoding} {
    list [encoding convertto jis0208 乎] \
	[encoding convertfrom jis0208 8C]
} "8C 乎"

test encoding-2.1 {Tcl_FreeEncoding: refcount == 0} {
    encoding convertto jis0208 乎
} {8C}
test encoding-2.2 {Tcl_FreeEncoding: refcount != 0} -setup {
    set system [encoding system]
    set path [encoding dirs]
} -constraints {testencoding} -body {
    encoding system shiftjis		;# incr ref count
    encoding dirs [list [pwd]]
    set x [encoding convertto shiftjis 乎]	;# old one found
    encoding system iso8859-1
    llength shiftjis		;# Shimmer away any cache of Tcl_Encoding
    lappend x [catch {encoding convertto shiftjis 乎} msg] $msg
} -cleanup {
    encoding system iso8859-1
    encoding dirs $path
    encoding system $system
} -result "\x8C\xC1 1 {unknown encoding \"shiftjis\"}"

test encoding-3.1 {Tcl_GetEncodingName, NULL} -setup {
    set old [encoding system]
} -body {
    encoding system shiftjis
    encoding system
} -cleanup {
    encoding system $old
} -result {shiftjis}
test encoding-3.2 {Tcl_GetEncodingName, non-null} -setup {
    set old [fconfigure stdout -encoding]
} -body {
    fconfigure stdout -encoding jis0208
    fconfigure stdout -encoding
} -cleanup {
    fconfigure stdout -encoding $old
} -result {jis0208}
test encoding-3.3 {fconfigure -profile} -setup {
    set old [fconfigure stdout -profile]
} -body {
    fconfigure stdout -profile replace
    fconfigure stdout -profile
} -cleanup {
    fconfigure stdout -profile $old
} -result replace

test encoding-4.1 {Tcl_GetEncodingNames} -constraints {testencoding} -setup {
    cd [makeDirectory tmp]
    makeDirectory [file join tmp encoding]
    set path [encoding dirs]
    encoding dirs {}
    catch {unset encodings}
    catch {unset x}
} -body {
    foreach encoding [encoding names] {
	set encodings($encoding) 1
    }
    makeFile {} [file join tmp encoding junk.enc]
    makeFile {} [file join tmp encoding junk2.enc]
    encoding dirs [list [file join [pwd] encoding]]
    foreach encoding [encoding names] {
	if {![info exists encodings($encoding)]} {
	    lappend x $encoding
	}
    }
    lsort $x
} -cleanup {
    encoding dirs $path
    cd [workingDirectory]
    removeFile [file join tmp encoding junk2.enc]
    removeFile [file join tmp encoding junk.enc]
    removeDirectory [file join tmp encoding]
    removeDirectory tmp
} -result {junk junk2}

test encoding-5.1 {Tcl_SetSystemEncoding} -setup {
    set old [encoding system]
} -body {
    encoding system jis0208
    encoding convertto 乎
} -cleanup {
    encoding system iso8859-1
    encoding system $old
} -result {8C}
test encoding-5.2 {Tcl_SetSystemEncoding: test ref count} {
    set old [encoding system]
    encoding system $old
    string compare $old [encoding system]
} {0}

test encoding-6.1 {Tcl_CreateEncoding: new} {testencoding} {
    testencoding create foo [namespace code {toutf 1}] \
	[namespace code {fromutf 2}]
    set x {}
    encoding convertfrom foo abcd
    encoding convertto foo abcd
    testencoding delete foo
    return $x
} {{toutf 1} {fromutf 2}}
test encoding-6.2 {Tcl_CreateEncoding: replace encoding} {testencoding} {
    testencoding create foo [namespace code {toutf a}] \
	[namespace code {fromutf b}]
    set x {}
    encoding convertfrom foo abcd
    encoding convertto foo abcd
    testencoding delete foo
    return $x
} {{toutf a} {fromutf b}}

test encoding-7.1 {Tcl_ExternalToUtfDString: small buffer} {
    encoding convertfrom jis0208 8c8c8c8c
} 吾吾吾吾
test encoding-7.2 {Tcl_UtfToExternalDString: big buffer} {
    set a 8C8C8C8C8C8C8C8C8C8C8C8C8C8C8C8C8C8C8C8C8C8C8C8C8C8C8C8C8C8C8C8C
    append a $a
    append a $a
    append a $a
    append a $a
    set x [encoding convertfrom jis0208 $a]
    list [string length $x] [string index $x 0]
} "512 乎"

test encoding-8.1 {Tcl_ExternalToUtf} {
    set f [open [file join [temporaryDirectory] dummy] w]
    fconfigure $f -translation binary -encoding iso8859-1
    puts -nonewline $f "ab\x8C\xC1g"
    close $f
    set f [open [file join [temporaryDirectory] dummy] r]
    fconfigure $f -translation binary -encoding shiftjis
    set x [read $f]
    close $f
    file delete [file join [temporaryDirectory] dummy]
    return $x
} ab乎g

test encoding-9.1 {Tcl_UtfToExternalDString: small buffer} {
    encoding convertto jis0208 "吾吾吾吾"
} {8c8c8c8c}
test encoding-9.2 {Tcl_UtfToExternalDString: big buffer} {
    set a 乎乎乎乎乎乎乎乎
    append a $a
    append a $a
    append a $a
    append a $a
    append a $a
    append a $a
    set x [encoding convertto jis0208 $a]
    list [string length $x] [string range $x 0 1]
} "1024 8C"

test encoding-10.1 {Tcl_UtfToExternal} {
    set f [open [file join [temporaryDirectory] dummy] w]
    fconfigure $f -translation binary -encoding shiftjis
    puts -nonewline $f ab乎g
    close $f
    set f [open [file join [temporaryDirectory] dummy] r]
    fconfigure $f -translation binary -encoding iso8859-1
    set x [read $f]
    close $f
    file delete [file join [temporaryDirectory] dummy]
    return $x
} "ab\x8C\xC1g"

proc viewable {str} {
    set res ""
    foreach c [split $str {}] {
	if {[string is print $c] && [string is ascii $c]} {
	    append res $c
	} else {
	    append res "\\u[format %4.4X [scan $c %c]]"
	}
    }
    return "$str ($res)"
}

test encoding-11.1 {LoadEncodingFile: unknown encoding} {testencoding} {
    set system [encoding system]
    set path [encoding dirs]
    encoding system iso8859-1
    encoding dirs {}
    llength jis0208	;# Shimmer any cached Tcl_Encoding in shared literal
    set x [list [catch {encoding convertto jis0208 乎} msg] $msg]
    encoding dirs $path
    encoding system $system
    lappend x [encoding convertto jis0208 乎]
} {1 {unknown encoding "jis0208"} 8C}
test encoding-11.2 {LoadEncodingFile: single-byte} {
    encoding convertfrom jis0201 \xA1
} ｡
test encoding-11.3 {LoadEncodingFile: double-byte} {
    encoding convertfrom jis0208 8C
} 乎
test encoding-11.4 {LoadEncodingFile: multi-byte} {
    encoding convertfrom shiftjis \x8C\xC1
} 乎
test encoding-11.5 {LoadEncodingFile: escape file} {
    viewable [encoding convertto iso2022 乎]
} [viewable "\x1B\$B8C\x1B(B"]
test encoding-11.5.1 {LoadEncodingFile: escape file} {
    viewable [encoding convertto iso2022-jp 乎]
} [viewable "\x1B\$B8C\x1B(B"]
test encoding-11.6 {LoadEncodingFile: invalid file} -constraints {testencoding} -setup {
    set system [encoding system]
    set path [encoding dirs]
    encoding system iso8859-1
} -body {
    cd [temporaryDirectory]
    encoding dirs [file join tmp encoding]
    makeDirectory tmp
    makeDirectory [file join tmp encoding]
    set f [open [file join tmp encoding splat.enc] w]
    fconfigure $f -translation binary
    puts $f "abcdefghijklmnop"
    close $f
    encoding convertto splat 乎
} -returnCodes error -cleanup {
    file delete [file join [temporaryDirectory] tmp encoding splat.enc]
    removeDirectory [file join tmp encoding]
    removeDirectory tmp
    cd [workingDirectory]
    encoding dirs $path
    encoding system $system
} -result {invalid encoding file "splat"}
test encoding-11.8 {encoding: extended Unicode UTF-16} {
    viewable [encoding convertto utf-16le 😹]
} {=Ø9Þ (=\u00D89\u00DE)}
test encoding-11.9 {encoding: extended Unicode UTF-16} {
    viewable [encoding convertto utf-16be 😹]
} {Ø=Þ9 (\u00D8=\u00DE9)}
test encoding-11.10 {encoding: extended Unicode UTF-32} {
    viewable [encoding convertto utf-32le 😹]
} "9\xF6\x01\x00 (9\\u00F6\\u0001\\u0000)"
test encoding-11.11 {encoding: extended Unicode UTF-32} {
    viewable [encoding convertto utf-32be 😹]
} "\x00\x01\xF69 (\\u0000\\u0001\\u00F69)"
# OpenEncodingFile is fully tested by the rest of the tests in this file.

test encoding-12.1 {LoadTableEncoding: normal encoding} {
    set x [encoding convertto iso8859-3 Ġ]
    append x [encoding convertto -profile tcl8 iso8859-3 Õ]
    append x [encoding convertfrom iso8859-3 Õ]
} "Õ?Ġ"
test encoding-12.2 {LoadTableEncoding: single-byte encoding} {
    set x [encoding convertto iso8859-3 abĠg]
    append x [encoding convertfrom iso8859-3 abÕg]
} "abÕgabĠg"
test encoding-12.3 {LoadTableEncoding: multi-byte encoding} {
    set x [encoding convertto shiftjis ab乎g]
    append x [encoding convertfrom shiftjis ab\x8C\xC1g]
} "ab\x8C\xC1gab乎g"
test encoding-12.4 {LoadTableEncoding: double-byte encoding} {
    set x [encoding convertto jis0208 乎α]
    append x [encoding convertfrom jis0208 8C&A]
} "8C&A乎α"
test encoding-12.5 {LoadTableEncoding: symbol encoding} {
    set x [encoding convertto symbol γ]
    append x [encoding convertto symbol g]
    append x [encoding convertfrom symbol g]
} "ggγ"

test encoding-13.1 {LoadEscapeTable} {
    viewable [set x [encoding convertto iso2022 ab乎棙g]]
} [viewable "ab\x1B\$B8C\x1B\$\(DD%\x1B(Bg"]

test encoding-15.1 {UtfToUtfProc} {
    encoding convertto utf-8 £
} "\xC2\xA3"
test encoding-15.2 {UtfToUtfProc null character output} testbytestring {
    binary scan [testbytestring [encoding convertto utf-8 \x00]] H* z
    set z
} 00
test encoding-15.3 {UtfToUtfProc null character input} teststringbytes {
    set y [encoding convertfrom utf-8 [encoding convertto utf-8 \x00]]
    binary scan [teststringbytes $y] H* z
    set z
} c080
test encoding-15.4 {UtfToUtfProc emoji character input} -body {
    set x \xED\xA0\xBD\xED\xB8\x82
    set y [encoding convertfrom -profile tcl8 utf-8 \xED\xA0\xBD\xED\xB8\x82]
    list [string length $x] $y
} -result "6 \uD83D\uDE02"
test encoding-15.5 {UtfToUtfProc emoji character input} {
    set x \xF0\x9F\x98\x82
    set y [encoding convertfrom utf-8 \xF0\x9F\x98\x82]
    list [string length $x] $y
} "4 😂"
test encoding-15.6 {UtfToUtfProc emoji character output} utf32 {
    set x \uDE02\uD83D\uDE02\uD83D
    set y [encoding convertto -profile tcl8 utf-8 \uDE02\uD83D\uDE02\uD83D]
    binary scan $y H* z
    list [string length $y] $z
} {12 edb882eda0bdedb882eda0bd}
test encoding-15.7 {UtfToUtfProc emoji character output} {
    set x \uDE02\uD83D\uD83D
    set y [encoding convertto -profile tcl8 utf-8 \uDE02\uD83D\uD83D]
    binary scan $y H* z
    list [string length $x] [string length $y] $z
} {3 9 edb882eda0bdeda0bd}
test encoding-15.8 {UtfToUtfProc emoji character output} {
    set x \uDE02\uD83Dé
    set y [encoding convertto -profile tcl8 utf-8 \uDE02\uD83Dé]
    binary scan $y H* z
    list [string length $x] [string length $y] $z
} {3 8 edb882eda0bdc3a9}
test encoding-15.9 {UtfToUtfProc emoji character output} {
    set x \uDE02\uD83DX
    set y [encoding convertto -profile tcl8 utf-8 \uDE02\uD83DX]
    binary scan $y H* z
    list [string length $x] [string length $y] $z
} {3 7 edb882eda0bd58}
test encoding-15.10 {UtfToUtfProc high surrogate character output} {
    set x \uDE02é
    set y [encoding convertto -profile tcl8 utf-8 \uDE02é]
    binary scan $y H* z
    list [string length $x] [string length $y] $z
} {2 5 edb882c3a9}
test encoding-15.11 {UtfToUtfProc low surrogate character output} {
    set x \uDA02é
    set y [encoding convertto -profile tcl8 utf-8 \uDA02é]
    binary scan $y H* z
    list [string length $x] [string length $y] $z
} {2 5 eda882c3a9}
test encoding-15.12 {UtfToUtfProc high surrogate character output} {
    set x \uDE02Y
    set y [encoding convertto -profile tcl8 utf-8 \uDE02Y]
    binary scan $y H* z
    list [string length $x] [string length $y] $z
} {2 4 edb88259}
test encoding-15.13 {UtfToUtfProc low surrogate character output} {
    set x \uDA02Y
    set y [encoding convertto -profile tcl8 utf-8 \uDA02Y]
    binary scan $y H* z
    list [string length $x] [string length $y] $z
} {2 4 eda88259}
test encoding-15.14 {UtfToUtfProc high surrogate character output} {
    set x \uDE02
    set y [encoding convertto -profile tcl8 utf-8 \uDE02]
    binary scan $y H* z
    list [string length $x] [string length $y] $z
} {1 3 edb882}
test encoding-15.15 {UtfToUtfProc low surrogate character output} {
    set x \uDA02
    set y [encoding convertto -profile tcl8 utf-8 \uDA02]
    binary scan $y H* z
    list [string length $x] [string length $y] $z
} {1 3 eda882}
test encoding-15.16 {UtfToUtfProc: Invalid 4-byte UTF-8, see [ed29806ba]} {
    set x \xF0\xA0\xA1\xC2
    set y [encoding convertfrom -profile tcl8 utf-8 \xF0\xA0\xA1\xC2]
    list [string length $x] $y
} "4 \xF0\xA0\xA1\xC2"
test encoding-15.17 {UtfToUtfProc emoji character output} {
    set x 😂
    set y [encoding convertto utf-8 😂]
    binary scan $y H* z
    list [string length $y] $z
} {4 f09f9882}
test encoding-15.18 {UtfToUtfProc CESU-8 6-byte sequence} {
    set y [encoding convertto cesu-8 \U10000]
    binary scan $y H* z
    list [string length $y] $z
} {6 eda080edb080}
test encoding-15.19 {UtfToUtfProc CESU-8 upper surrogate} {
    set y [encoding convertto cesu-8 \uD800]
    binary scan $y H* z
    list [string length $y] $z
} {3 eda080}
test encoding-15.20 {UtfToUtfProc CESU-8 lower surrogate} {
    set y [encoding convertto cesu-8 \uDC00]
    binary scan $y H* z
    list [string length $y] $z
} {3 edb080}
test encoding-15.21 {UtfToUtfProc CESU-8 noncharacter} {
    set y [encoding convertto cesu-8 \uFFFF]
    binary scan $y H* z
    list [string length $y] $z
} {3 efbfbf}
test encoding-15.22 {UtfToUtfProc CESU-8 bug [048dd20b4171c8da]} {
    set y [encoding convertto cesu-8 \x80]
    binary scan $y H* z
    list [string length $y] $z
} {2 c280}
test encoding-15.23 {UtfToUtfProc CESU-8 bug [048dd20b4171c8da]} {
    set y [encoding convertto cesu-8 \u100]
    binary scan $y H* z
    list [string length $y] $z
} {2 c480}
test encoding-15.24 {UtfToUtfProc CESU-8 bug [048dd20b4171c8da]} {
    set y [encoding convertto cesu-8 \u3FF]
    binary scan $y H* z
    list [string length $y] $z
} {2 cfbf}
test encoding-15.25 {UtfToUtfProc CESU-8} {
    encoding convertfrom cesu-8 \x00
} \x00
test {encoding-15.26 cesu-8 tclnull strict} {UtfToUtfProc CESU-8} {
    encoding convertfrom -profile tcl8 cesu-8 \xC0\x80
} \x00
test {encoding-15.26 cesu-8 tclnull tcl8} {UtfToUtfProc CESU-8} {
    encoding convertfrom -profile tcl8 cesu-8 \xC0\x80
} \x00
test encoding-15.27 {UtfToUtfProc -profile strict CESU-8} {
    encoding convertfrom -profile strict cesu-8 \x00
} \x00
test encoding-15.28 {UtfToUtfProc -profile strict CESU-8} -body {
    encoding convertfrom -profile strict cesu-8 \xC0\x80
} -returnCodes 1 -result {unexpected byte sequence starting at index 0: '\xC0'}
test encoding-15.29 {UtfToUtfProc CESU-8} {
    encoding convertto cesu-8 \x00
} \x00
test encoding-15.30 {UtfToUtfProc -profile strict CESU-8} {
    encoding convertto -profile strict cesu-8 \x00
} \x00
test encoding-15.31 {UtfToUtfProc -profile strict CESU-8 (bytes F0-F4 are invalid)} -body {
    encoding convertfrom -profile strict cesu-8 \xF1\x86\x83\x9C
} -returnCodes 1 -result {unexpected byte sequence starting at index 0: '\xF1'}

test encoding-16.1 {Utf16ToUtfProc} -body {
    set val [encoding convertfrom utf-16 NN]
    list $val [format %x [scan $val %c]]
} -result "乎 4e4e"
test encoding-16.2 {Utf16ToUtfProc} -body {
    set val [encoding convertfrom utf-16 "\xD8\xD8\xDC\xDC"]
    list $val [format %x [scan $val %c]]
} -result "\U460DC 460dc"
test encoding-16.3 {Utf16ToUtfProc} -body {
    set val [encoding convertfrom -profile tcl8 utf-16 "\xDC\xDC"]
    list $val [format %x [scan $val %c]]
} -result "\uDCDC dcdc"
test encoding-16.4 {Ucs2ToUtfProc} -body {
    set val [encoding convertfrom ucs-2 NN]
    list $val [format %x [scan $val %c]]
} -result "乎 4e4e"
test encoding-16.5 {Ucs2ToUtfProc} -body {
    set val [encoding convertfrom ucs-2 "\xD8\xD8\xDC\xDC"]
    list $val [format %x [scan $val %c]]
} -result "\U460DC 460dc"
test encoding-16.6 {Utf32ToUtfProc} -body {
    set val [encoding convertfrom -profile strict utf-32le NN\0\0]
    list $val [format %x [scan $val %c]]
} -result "乎 4e4e"
test encoding-16.7 {Utf32ToUtfProc} -body {
    set val [encoding convertfrom -profile strict utf-32be \0\0NN]
    list $val [format %x [scan $val %c]]
} -result "乎 4e4e"
test encoding-16.8 {Utf32ToUtfProc} -body {
    set val [encoding convertfrom -profile tcl8 utf-32 \x41\x00\x00\x41]
    list $val [format %x [scan $val %c]]
} -result "\uFFFD fffd"
test encoding-16.9 {Utf32ToUtfProc} -constraints utf32 -body {
    encoding convertfrom -profile tcl8 utf-32le \x00\xD8\x00\x00
} -result \uD800
test encoding-16.10 {Utf32ToUtfProc} -body {
    encoding convertfrom -profile tcl8 utf-32le \x00\xDC\x00\x00
} -result \uDC00
test encoding-16.11 {Utf32ToUtfProc} -body {
    encoding convertfrom -profile tcl8 utf-32le \x00\xD8\x00\x00\x00\xDC\x00\x00
} -result \uD800\uDC00
test encoding-16.12 {Utf32ToUtfProc} -constraints utf32 -body {
    encoding convertfrom -profile tcl8 utf-32le \x00\xDC\x00\x00\x00\xD8\x00\x00
} -result \uDC00\uD800
test encoding-16.13 {Utf16ToUtfProc} -body {
    encoding convertfrom -profile tcl8 utf-16le \x00\xD8
} -result \uD800
test encoding-16.14 {Utf16ToUtfProc} -body {
    encoding convertfrom -profile tcl8 utf-16le \x00\xDC
} -result \uDC00
test encoding-16.15 {Utf16ToUtfProc} -body {
    encoding convertfrom utf-16le \x00\xD8\x00\xDC
} -result \U010000
test encoding-16.16 {Utf16ToUtfProc} -body {
    encoding convertfrom -profile tcl8 utf-16le \x00\xDC\x00\xD8
} -result \uDC00\uD800
test encoding-16.17 {Utf32ToUtfProc} -body {
    list [encoding convertfrom -profile strict -failindex  idx utf-32le \x41\x00\x00\x00\x00\xD8\x00\x00\x42\x00\x00\x00] [set idx]
} -result {A 4}

test encoding-16.18 {
    Utf16ToUtfProc, Tcl_UniCharToUtf, surrogate pairs in utf-16
} -body {
    apply [list {} {
	for {set i 0xD800} {$i < 0xDBFF} {incr i} {
	    for {set j 0xDC00} {$j < 0xDFFF} {incr j} {
		set string [binary format S2 [list $i $j]]
		set status [catch {
		    set decoded [encoding convertfrom utf-16be $string]
		    set encoded [encoding convertto utf-16be $decoded]
		}]
		if {$status || ( $encoded ne $string )} {
		    return [list [format %x $i] [format %x $j]]
		}
	    }
	}
	return done
    } [namespace current]]
} -result done
test {encoding-16.19 strict} {Utf16ToUtfProc, bug [d19fe0a5b]} -body {
    encoding convertfrom -profile strict utf-16 "\x41\x41\x41"
} -returnCodes 1 -result {unexpected byte sequence starting at index 2: '\x41'}
test {encoding-16.19 tcl8} {Utf16ToUtfProc, bug [d19fe0a5b]} -body {
    encoding convertfrom -profile strict utf-16 "\x41\x41\x41"
} -returnCodes 1 -result {unexpected byte sequence starting at index 2: '\x41'}
test encoding-16.19.tcl8 {Utf16ToUtfProc, bug [d19fe0a5b]} -body {
    encoding convertfrom -profile tcl8 utf-16 "\x41\x41\x41"
} -result \u4141\uFFFD
test encoding-16.19.strict {Utf16ToUtfProc, bug [d19fe0a5b]} -body {
    encoding convertfrom -profile strict utf-16 "\x41\x41\x41"
} -returnCodes 1 -result {unexpected byte sequence starting at index 2: '\x41'}
test encoding-16.20 {utf16ToUtfProc, bug [d19fe0a5b]} -body {
    encoding convertfrom utf-16 "\xD8\xD8"
} -returnCodes 1 -result {unexpected byte sequence starting at index 0: '\xD8'}
test encoding-16.21.tcl8 {Utf32ToUtfProc, bug [d19fe0a5b]} -body {
    encoding convertfrom -profile tcl8 utf-32 "\x00\x00\x00\x00\x41\x41"
} -result \x00\uFFFD
test encoding-16.21.strict {Utf32ToUtfProc, bug [d19fe0a5b]} -body {
    encoding convertfrom -profile strict utf-32 "\x00\x00\x00\x00\x41\x41"
} -returnCodes 1 -result {unexpected byte sequence starting at index 4: '\x41'}

test encoding-16.22 {Utf16ToUtfProc, strict, bug [db7a085bd9]} -body {
    encoding convertfrom -profile strict utf-16le \x00\xD8
} -returnCodes 1 -result {unexpected byte sequence starting at index 0: '\x00'}
test encoding-16.23 {Utf16ToUtfProc, strict, bug [db7a085bd9]} -body {
    encoding convertfrom -profile strict utf-16le \x00\xDC
} -returnCodes 1 -result {unexpected byte sequence starting at index 0: '\x00'}
test encoding-16.24 {Utf32ToUtfProc} -body {
    encoding convertfrom utf-32 "\xFF\xFF\xFF\xFF"
} -result \uFFFD
test {encoding-16.25 strict} {Utf32ToUtfProc} -body {
    encoding convertfrom -profile strict utf-32 "\x01\x00\x00\x01"
} -returnCodes 1 -result {unexpected byte sequence starting at index 0: '\x01'}
test {encoding-16.25 tcl8} {Utf32ToUtfProc} -body {
    encoding convertfrom -profile tcl8 utf-32 "\x01\x00\x00\x01"
} -result \uFFFD

test encoding-17.1 {UtfToUtf16Proc} -body {
    encoding convertto utf-16 "\U460DC"
} -result "\xD8\xD8\xDC\xDC"
test encoding-17.2 {UtfToUcs2Proc} -body {
    encoding convertfrom utf-16 \xD8\xD8\xDC\xDC
} -result "\U460DC"
test encoding-17.3 {UtfToUtf16Proc} -body {
    encoding convertto -profile tcl8 utf-16be "\uDCDC"
} -result "\xDC\xDC"
test encoding-17.4 {UtfToUtf16Proc} -body {
    encoding convertto -profile tcl8 utf-16le "\uD8D8"
} -result "\xD8\xD8"
test encoding-17.5 {UtfToUtf32Proc} -body {
    encoding convertto utf-32le "\U460DC"
} -result "\xDC\x60\x04\x00"
test encoding-17.6 {UtfToUtf32Proc} -body {
    encoding convertto utf-32be "\U460DC"
} -result "\x00\x04\x60\xDC"
test encoding-17.7 {UtfToUtf16Proc} -body {
    encoding convertto -profile strict utf-16be "\uDCDC"
} -returnCodes error -result {unexpected character at index 0: 'U+00DCDC'}
test encoding-17.8 {UtfToUtf16Proc} -body {
    encoding convertto -profile strict utf-16le "\uD8D8"
} -returnCodes error -result {unexpected character at index 0: 'U+00D8D8'}
test encoding-17.9 {Utf32ToUtfProc} -body {
    encoding convertfrom -profile strict utf-32 "\xFF\xFF\xFF\xFF"
} -returnCodes error -result {unexpected byte sequence starting at index 0: '\xFF'}
test encoding-17.10 {Utf32ToUtfProc} -body {
    encoding convertfrom -profile tcl8 utf-32 "\xFF\xFF\xFF\xFF"
} -result \uFFFD
test encoding-17.11 {Utf32ToUtfProc} -body {
    encoding convertfrom -profile strict utf-32le "\x00\xD8\x00\x00"
} -returnCodes error -result {unexpected byte sequence starting at index 0: '\x00'}
test encoding-17.12 {Utf32ToUtfProc} -body {
    encoding convertfrom -profile strict utf-32le "\x00\xDC\x00\x00"
} -returnCodes error -result {unexpected byte sequence starting at index 0: '\x00'}

test encoding-18.1 {TableToUtfProc on invalid input} -body {
	list [catch {encoding convertto -profile tcl8 jis0208 \\} res] $res
} -result {0 !)}
test encoding-18.2 {TableToUtfProc on invalid input with -profile strict} -body {
	list [catch {encoding convertto -profile strict jis0208 \\} res] $res
} -result {1 {unexpected character at index 0: 'U+00005C'}}
test encoding-18.3 {TableToUtfProc on invalid input with -profile strict -failindex} -body {
	list [catch {encoding convertto -profile strict -failindex pos jis0208 \\} res] $res $pos
} -result {0 {} 0}
test encoding-18.4 {TableToUtfProc on invalid input with -failindex -profile strict} -body {
	list [catch {encoding convertto -failindex pos -profile strict jis0208 \\} res] $res $pos
} -result {0 {} 0}
test encoding-18.5 {TableToUtfProc on invalid input with -failindex} -body {
	list [catch {encoding convertto -profile tcl8 -failindex pos jis0208 \\} res] $res $pos
} -result {0 !) -1}
test encoding-18.6 {TableToUtfProc on invalid input with -profile tcl8} -body {
	list [catch {encoding convertto -profile tcl8 jis0208 \\} res] $res
} -result {0 !)}

test encoding-19.1 {TableFromUtfProc} -body {
    encoding convertfrom -profile tcl8 ascii AÁ
} -result AÁ
test encoding-19.2 {TableFromUtfProc} -body {
    encoding convertfrom -profile tcl8 ascii AÁ
} -result AÁ
test encoding-19.3 {TableFromUtfProc} -body {
    encoding convertfrom -profile strict ascii AÁ
} -returnCodes 1 -result {unexpected byte sequence starting at index 1: '\xC1'}
test encoding-19.4 {TableFromUtfProc} -body {
    list [encoding convertfrom -profile tcl8 -failindex idx ascii AÁ] [set idx]
} -result [list A\xC1 -1]
test encoding-19.5 {TableFromUtfProc} -body {
    list [encoding convertfrom -failindex idx -profile strict ascii A\xC1] [set idx]
} -result {A 1}
test encoding-19.6 {TableFromUtfProc} -body {
    list [encoding convertfrom -failindex idx -profile strict ascii AÁB] [set idx]
} -result {A 1}

test encoding-20.1 {TableFreefProc} {
} {}

test encoding-21.1 {EscapeToUtfProc} {
} {}

test encoding-22.1 {EscapeFromUtfProc} {
} {}

set iso2022encData "\x1B\$B;d\$I\$b\$G\$O!\"%A%C%W\$49XF~;~\$K\$4EPO?\$\$\$?\$@\$\$\$?\$4=;=j\$r%-%c%C%7%e%\"%&%H\$N:]\$N\x1B(B
\x1B\$B>.@Z<jAwIU@h\$H\$7\$F;HMQ\$7\$F\$*\$j\$^\$9!#62\$lF~\$j\$^\$9\$,!\"@5\$7\$\$=;=j\$r\$4EPO?\$7\$J\$*\x1B(B
\x1B\$B\$*4j\$\$\$\$\$?\$7\$^\$9!#\$^\$?!\"BgJQ62=L\$G\$9\$,!\"=;=jJQ99\$N\$\"\$H!\"F|K\\8l%5!<%S%9It!J\x1B(B
casino_japanese@___.com \x1B\$B!K\$^\$G\$4=;=jJQ99:Q\$NO\"Mm\$r\$\$\$?\$@\$1\$J\$\$\$G\x1B(B
\x1B\$B\$7\$g\$&\$+!)\x1B(B"

set iso2022uniData [encoding convertfrom iso2022-jp $iso2022encData]
set iso2022uniData2 "私どもでは、チップご購入時にご登録いただいたご住所をキャッシュアウトの際の
小切手送付先として使用しております。恐れ入りますが、正しい住所をご登録しなお
お願いいたします。また、大変恐縮ですが、住所変更のあと、日本語サービス部（
casino_japanese@___.com ）までご住所変更済の連絡をいただけないで
しょうか？"

cd [temporaryDirectory]
set fid [open iso2022.txt w]
fconfigure $fid -encoding binary
puts -nonewline $fid $iso2022encData
close $fid

test encoding-23.1 {iso2022-jp escape encoding test} {
    string equal $iso2022uniData $iso2022uniData2
} 1
test encoding-23.2 {iso2022-jp escape encoding test} {
    # This checks that 'gets' isn't resetting the encoding inappropriately.
    # [Bug #523988]
    set fid [open iso2022.txt r]
    fconfigure $fid -encoding iso2022-jp
    set out ""
    set count 0
    while {[set num [gets $fid line]] >= 0} {
	if {$count} {
	    incr count 1 ; # account for newline
	    append out \n
	}
	append out $line
	incr count $num
    }
    close $fid
    if {[string compare $iso2022uniData $out]} {
	return -code error "iso2022-jp read in doesn't match original"
    }
    list $count $out
} [list [string length $iso2022uniData] $iso2022uniData]
test encoding-23.3 {iso2022-jp escape encoding test} {
    # read $fis <size> reads size in chars, not raw bytes.
    set fid [open iso2022.txt r]
    fconfigure $fid -encoding iso2022-jp
    set data [read $fid 50]
    close $fid
    return $data
} [string range $iso2022uniData 0 49] ; # 0 .. 49 inclusive == 50
cd [workingDirectory]

# Code to make the next few tests more intelligible; the code being tested
# should be in the body of the test!
proc runInSubprocess {contents {filename iso2022.tcl}} {
    set theFile [makeFile $contents $filename]
    try {
	exec [interpreter] $theFile
    } finally {
	removeFile $theFile
    }
}

test encoding-24.1 {EscapeFreeProc on open channels} exec {
    runInSubprocess {
	set f [open [file join [file dirname [info script]] iso2022.txt]]
	fconfigure $f -encoding iso2022-jp
	gets $f
    }
} {}
test encoding-24.2 {EscapeFreeProc on open channels} {exec} {
    # Bug #524674 output
    viewable [runInSubprocess {
	encoding system cp1252;	# Bug #2891556 crash revelator
	fconfigure stdout -encoding iso2022-jp
	puts ab乎棙g
	set env(TCL_FINALIZE_ON_EXIT) 1
	exit
    }]
} "ab\x1B\$B8C\x1B\$(DD%\x1B(Bg (ab\\u001B\$B8C\\u001B\$(DD%\\u001B(Bg)"
test encoding-24.3 {EscapeFreeProc on open channels} {stdio} {
    # Bug #219314 - if we don't free escape encodings correctly on channel
    # closure, we go boom
    set file [makeFile {
	encoding system iso2022-jp
	set a "乎乞也"; # 3 Japanese Kanji letters
	puts $a
    } iso2022.tcl]
    set f [open "|[list [interpreter] $file]"]
    fconfigure $f -encoding iso2022-jp
    set count [gets $f line]
    close $f
    removeFile iso2022.tcl
    list $count [viewable $line]
} [list 3 "乎乞也 (\\u4E4E\\u4E5E\\u4E5F)"]

test {encoding-24.4 utf-8 invalid strict} {Parse invalid utf-8, strict} -body {
<<<<<<< HEAD
    string length [encoding convertfrom -profile strict utf-8 "\xC0\x80"]
=======
    encoding convertfrom -profile strict utf-8 "\xC0\x80"
>>>>>>> 53cfe378
} -returnCodes 1 -result {unexpected byte sequence starting at index 0: '\xC0'}
test {encoding-24.4 utf-8 invalid tcl8} {UtfToUtfProc utf-8} {
    encoding convertfrom -profile tcl8 utf-8 \xC0\x80
} \x00
test encoding-24.5 {Parse valid or invalid utf-8} {
    string length [encoding convertfrom -profile tcl8 utf-8 "\xC0\x81"]
} 2
test encoding-24.6 {Parse valid or invalid utf-8} {
    string length [encoding convertfrom -profile tcl8 utf-8 "\xC1\xBF"]
} 2
test encoding-24.7 {Parse valid or invalid utf-8} {
    string length [encoding convertfrom utf-8 "\xC2\x80"]
} 1
test encoding-24.8 {Parse valid or invalid utf-8} {
    string length [encoding convertfrom -profile tcl8 utf-8 "\xE0\x80\x80"]
} 3
test encoding-24.9 {Parse valid or invalid utf-8} {
    string length [encoding convertfrom -profile tcl8 utf-8 "\xE0\x9F\xBF"]
} 3
test encoding-24.10 {Parse valid or invalid utf-8} {
    string length [encoding convertfrom utf-8 "\xE0\xA0\x80"]
} 1
test encoding-24.11 {Parse valid or invalid utf-8} {
    string length [encoding convertfrom -profile tcl8 utf-8 "\xEF\xBF\xBF"]
} 1
test encoding-24.12 {Parse invalid utf-8} -body {
    encoding convertfrom -profile strict utf-8 "\xC0\x81"
} -returnCodes 1 -result {unexpected byte sequence starting at index 0: '\xC0'}
test encoding-24.13 {Parse invalid utf-8} -body {
    encoding convertfrom -profile strict utf-8 "\xC1\xBF"
} -returnCodes 1 -result {unexpected byte sequence starting at index 0: '\xC1'}
test encoding-24.14 {Parse valid utf-8} {
    expr {[encoding convertfrom utf-8 "\xC2\x80"] eq "\u80"}
} 1
test encoding-24.15.default {Parse invalid utf-8, default} -body {
    encoding convertfrom -profile strict utf-8 "Z\xE0\x80"
} -returnCodes 1 -result "unexpected byte sequence starting at index 1: '\\xE0'"
test encoding-24.15.strict {Parse invalid utf-8, -profile strict} -body {
    encoding convertfrom -profile strict utf-8 "Z\xE0\x80"
} -returnCodes 1 -result "unexpected byte sequence starting at index 1: '\\xE0'"
test encoding-24.15.tcl8 {Parse invalid utf-8, -profile tcl8} -body {
    encoding convertfrom -profile tcl8 utf-8 "Z\xE0\x80"
} -result Z\xE0\u20AC
test encoding-24.16 {Parse valid or invalid utf-8} -constraints testbytestring -body {
    encoding convertto utf-8 [testbytestring "Z\u4343\x80"]
} -returnCodes 1 -result {expected byte sequence but character 1 was '䍃' (U+004343)}
test encoding-24.17 {Parse valid or invalid utf-8} -constraints testbytestring -body {
    encoding convertto utf-8 [testbytestring "Z\xE0\x80"]
} -result "Z\xC3\xA0\xE2\x82\xAC"
test encoding-24.18 {Parse valid or invalid utf-8} -constraints testbytestring -body {
    encoding convertto utf-8 [testbytestring "Z\xE0\x80xxxxxx"]
} -result "Z\xC3\xA0\xE2\x82\xACxxxxxx"
test encoding-24.19.1 {Parse valid or invalid utf-8} -body {
    encoding convertto -profile tcl8 utf-8 "ZX\uD800"
} -result ZX\xED\xA0\x80
test encoding-24.19.2 {Parse valid or invalid utf-8} -body {
    encoding convertto -profile strict utf-8 "ZX\uD800"
} -returnCodes 1 -match glob -result "unexpected character at index 2: 'U+00D800'"
test encoding-24.19.3 {Parse valid or invalid utf-8} -body {
    encoding convertto utf-8 "ZX\uD800"
} -returnCodes 1 -match glob -result "unexpected character at index 2: 'U+00D800'"
test encoding-24.20 {Parse with -profile tcl8 but without providing encoding} -body {
    encoding convertfrom -profile tcl8 "\x20"
} -result {wrong # args: should be "::tcl::encoding::convertfrom ?-profile profile? ?-failindex var? encoding data" or "::tcl::encoding::convertfrom data"} -returnCodes error
test encoding-24.21 {Parse with -profile tcl8 but without providing encoding} -body {
    string length [encoding convertto -profile tcl8 "\x20"]
} -result {wrong # args: should be "::tcl::encoding::convertto ?-profile profile? ?-failindex var? encoding data" or "::tcl::encoding::convertto data"} -returnCodes error
test encoding-24.22 {Syntax error, two encodings} -body {
    encoding convertfrom iso8859-1 utf-8 "ZX\uD800"
} -result {bad option "iso8859-1": must be -profile or -failindex} -returnCodes error
test encoding-24.23 {Syntax error, two encodings} -body {
    encoding convertto iso8859-1 utf-8 "ZX\uD800"
} -result {bad option "iso8859-1": must be -profile or -failindex} -returnCodes error
test encoding-24.24 {Parse invalid utf-8 with -profile strict} -body {
    encoding convertfrom -profile strict utf-8 "\xC0\x80\x00\x00"
} -returnCodes 1 -result {unexpected byte sequence starting at index 0: '\xC0'}
test encoding-24.25 {Parse invalid utf-8 with -profile strict} -body {
    encoding convertfrom -profile strict utf-8 "\x40\x80\x00\x00"
} -returnCodes 1 -result {unexpected byte sequence starting at index 1: '\x80'}
test encoding-24.26 {Parse valid utf-8 with -profile strict} -body {
    encoding convertfrom -profile strict utf-8 "\xF1\x80\x80\x80"
} -result \U40000
test encoding-24.27 {Parse invalid utf-8 with -profile strict} -body {
    encoding convertfrom -profile strict utf-8 "\xF0\x80\x80\x80"
} -returnCodes 1 -result {unexpected byte sequence starting at index 0: '\xF0'}
test encoding-24.28 {Parse invalid utf-8 with -profile strict} -body {
    encoding convertfrom -profile strict utf-8 "\xFF\x00\x00"
} -returnCodes 1 -result {unexpected byte sequence starting at index 0: '\xFF'}
test encoding-24.29 {Parse invalid utf-8} -body {
    encoding convertfrom utf-8 \xEF\xBF\xBF
} -result \uFFFF
test encoding-24.30 {Parse noncharacter with -profile strict} -body {
    encoding convertfrom -profile strict utf-8 \xEF\xBF\xBF
} -result \uFFFF
test encoding-24.31 {Parse invalid utf-8 with -profile tcl8} -body {
    encoding convertfrom -profile tcl8 utf-8 \xEF\xBF\xBF
} -result \uFFFF
test encoding-24.33 {Try to generate invalid utf-8} -body {
    encoding convertto utf-8 \uFFFF
} -result \xEF\xBF\xBF
test encoding-24.33 {Try to generate invalid utf-8} -body {
    encoding convertto -profile strict utf-8 \uFFFF
} -result \xEF\xBF\xBF
test encoding-24.34 {Try to generate invalid utf-8 with -profile tcl8} -body {
    encoding convertto -profile tcl8 utf-8 \uFFFF
} -result \xEF\xBF\xBF
test encoding-24.35 {Parse invalid utf-8} -constraints utf32 -body {
    encoding convertfrom -profile tcl8 utf-8 \xED\xA0\x80
} -result \uD800
test encoding-24.36 {Parse invalid utf-8 with -profile strict} -body {
    encoding convertfrom -profile strict utf-8 \xED\xA0\x80
} -returnCodes 1 -result {unexpected byte sequence starting at index 0: '\xED'}
test encoding-24.37 {Parse invalid utf-8 with -profile tcl8} -body {
    encoding convertfrom -profile tcl8 utf-8 \xED\xA0\x80
} -result \uD800
test encoding-24.38.1 {Try to generate invalid utf-8} -body {
    encoding convertto -profile tcl8 utf-8 \uD800
} -result \xED\xA0\x80
test encoding-24.38.2 {Try to generate invalid utf-8} -body {
    encoding convertto -profile strict utf-8 \uD800
} -returnCodes 1 -result {unexpected character at index 0: 'U+00D800'}
test encoding-24.39 {Try to generate invalid utf-8 with -profile strict} -body {
    encoding convertto -profile strict utf-8 \uD800
} -returnCodes 1 -result {unexpected character at index 0: 'U+00D800'}
test encoding-24.40 {Try to generate invalid utf-8 with -profile tcl8} -body {
    encoding convertto -profile tcl8 utf-8 \uD800
} -result \xED\xA0\x80
test encoding-24.41 {Parse invalid utf-8 with -profile strict} -body {
    encoding convertfrom -profile strict utf-8 \xED\xA0\x80\xED\xB0\x80
} -returnCodes 1 -result {unexpected byte sequence starting at index 0: '\xED'}
test encoding-24.42 {Parse invalid utf-8, fallback to cp1252 [885c86a9a0]} -body {
    encoding convertfrom -profile tcl8 utf-8 \xF0\x80\x80\x80
} -result \xF0\u20AC\u20AC\u20AC
test encoding-24.43 {Parse invalid utf-8, fallback to cp1252 [885c86a9a0]} -body {
    encoding convertfrom -profile tcl8 utf-8 \x80
} -result \u20AC
test encoding-24.44 {Try to generate invalid ucs-2 with -profile strict} -body {
    encoding convertto -profile strict ucs-2 \uD800
} -returnCodes 1 -result {unexpected character at index 0: 'U+00D800'}
test encoding-24.45 {Try to generate invalid ucs-2 with -profile strict} -body {
    encoding convertto -profile strict ucs-2 \U10000
} -returnCodes 1 -result {unexpected character at index 0: 'U+010000'}

file delete [file join [temporaryDirectory] iso2022.txt]

#
# Begin jajp encoding round-trip conformity tests
#
proc foreach-jisx0208 {varName command} {
    upvar 1 $varName code
    foreach range {
	{2121 217E}
	{2221 222E}
	{223A 2241}
	{224A 2250}
	{225C 226A}
	{2272 2279}
	{227E 227E}
	{2330 2339}
	{2421 2473}
	{2521 2576}
	{2821 2821}
	{282C 282C}
	{2837 2837}

	{30 21 4E 7E}
	{4F21 4F53}

	{50 21 73 7E}
	{7421 7426}
    } {
	if {[llength $range] == 2} {
	    # for adhoc range. simple {first last}. inclusive.
	    scan $range %x%x first last
	    for {set i $first} {$i <= $last} {incr i} {
		set code $i
		uplevel 1 $command
	    }
	} elseif {[llength $range] == 4} {
	    # for uniform range.
	    scan $range %x%x%x%x h0 l0 hend lend
	    for {set hi $h0} {$hi <= $hend} {incr hi} {
		for {set lo $l0} {$lo <= $lend} {incr lo} {
		    set code [expr {$hi << 8 | ($lo & 0xff)}]
		    uplevel 1 $command
		}
	    }
	} else {
	    error "really?"
	}
    }
}
proc gen-jisx0208-euc-jp {code} {
    binary format cc \
	[expr {($code >> 8) | 0x80}] [expr {($code & 0xFF) | 0x80}]
}
proc gen-jisx0208-iso2022-jp {code} {
    binary format a3cca3 \
	"\x1B\$B" [expr {$code >> 8}] [expr {$code & 0xFF}] "\x1B(B"
}
proc gen-jisx0208-cp932 {code} {
    set c1 [expr {($code >> 8) | 0x80}]
    set c2 [expr {($code & 0xff)| 0x80}]
    if {$c1 % 2} {
	set c1 [expr {($c1 >> 1) + ($c1 < 0xDF ? 0x31 : 0x71)}]
	incr c2 [expr {- (0x60 + ($c2 < 0xE0))}]
    } else {
	set c1 [expr {($c1 >> 1) + ($c1 < 0xDF ? 0x30 : 0x70)}]
	incr c2 -2
    }
    binary format cc $c1 $c2
}
proc channel-diff {fa fb} {
    set diff {}
    while {[gets $fa la] >= 0 && [gets $fb lb] >= 0} {
	if {[string compare $la $lb] == 0} continue
	# lappend diff $la $lb

	# For more readable (easy to analyze) output.
	set code [lindex $la 0]
	binary scan [lindex $la 1] H* expected
	binary scan [lindex $lb 1] H* got
	lappend diff [list $code $expected $got]
    }
    return $diff
}

# Create char tables.
cd [temporaryDirectory]
foreach enc {cp932 euc-jp iso2022-jp} {
    set f [open $enc.chars w]
    fconfigure $f -encoding binary
    foreach-jisx0208 code {
	puts $f [format "%04X %s" $code [gen-jisx0208-$enc $code]]
    }
    close $f
}
# shiftjis == cp932 for jisx0208.
file copy -force cp932.chars shiftjis.chars

set NUM 0
foreach from {cp932 shiftjis euc-jp iso2022-jp} {
    foreach to {cp932 shiftjis euc-jp iso2022-jp} {
	test encoding-25.[incr NUM] "jisx0208 $from => $to" -setup {
	    cd [temporaryDirectory]
	} -body {
	    set f [open $from.chars]
	    fconfigure $f -encoding $from
	    set out [open $from.$to.tcltestout w]
	    fconfigure $out -encoding $to
	    puts -nonewline $out [read $f]
	    close $out
	    close $f
	    # then compare $to.chars <=> $from.to.tcltestout as binary.
	    set fa [open $to.chars rb]
	    set fb [open $from.$to.tcltestout rb]
	    channel-diff $fa $fb
	    # Difference should be empty.
	} -cleanup {
	    close $fa
	    close $fb
	} -result {}
    }
}

test encoding-26.0 {Tcl_GetEncodingSearchPath} -constraints {
    testgetencpath
} -setup {
    set origPath [testgetencpath]
    testsetencpath slappy
} -body {
    testgetencpath
} -cleanup {
    testsetencpath $origPath
} -result slappy

file delete {*}[glob -directory [temporaryDirectory] *.chars *.tcltestout]
# ===> Cut here <===

# EscapeFreeProc, GetTableEncoding, unilen are fully tested by the rest of
# this file.


test encoding-27.1 {encoding dirs basic behavior} -returnCodes error -body {
    encoding dirs ? ?
} -result {wrong # args: should be "encoding dirs ?dirList?"}
test encoding-27.2 {encoding dirs basic behavior} -returnCodes error -body {
    encoding dirs "\{not a list"
} -result "expected directory list but got \"\{not a list\""

}


test encoding-28.0 {all encodings load} -body {
	set string hello
	foreach name [encoding names] {
		if {$name ne "unicode"} {
		    incr count
		}
		encoding convertto -profile tcl8 $name $string

		# discard the cached internal representation of Tcl_Encoding
		# Unfortunately, without this, encoding 2-1 fails.
		llength $name
	}
	return $count
} -result 91

runtests

test encoding-bug-183a1adcc0-1 {Bug [183a1adcc0] Buffer overflow Tcl_UtfToExternal} -constraints {
    testencoding
} -body {
    # Note - buffers are initialized to \xff
    list [catch {testencoding Tcl_UtfToExternal utf-16 A {start end} {} 1} result] $result
} -result [list 0 [list nospace {} \xff]]

test encoding-bug-183a1adcc0-2 {Bug [183a1adcc0] Buffer overflow Tcl_UtfToExternal} -constraints {
    testencoding
} -body {
    # Note - buffers are initialized to \xff
    list [catch {testencoding Tcl_UtfToExternal utf-16 A {start end} {} 0} result] $result
} -result [list 0 [list nospace {} {}]]

test encoding-bug-183a1adcc0-3 {Bug [183a1adcc0] Buffer overflow Tcl_UtfToExternal} -constraints {
    testencoding
} -body {
    # Note - buffers are initialized to \xff
    list [catch {testencoding Tcl_UtfToExternal utf-16 A {start end} {} 2} result] $result
} -result [list 0 [list nospace {} \x00\x00]]

test encoding-bug-183a1adcc0-4 {Bug [183a1adcc0] Buffer overflow Tcl_UtfToExternal} -constraints {
    testencoding
} -body {
    # Note - buffers are initialized to \xff
    list [catch {testencoding Tcl_UtfToExternal utf-16 A {start end} {} 3} result] $result
} -result [list 0 [list nospace {} \x00\x00\xff]]

test encoding-bug-183a1adcc0-5 {Bug [183a1adcc0] Buffer overflow Tcl_UtfToExternal} -constraints {
    testencoding ucs2 knownBug
} -body {
    # The knownBug constraint is because test depends on TCL_UTF_MAX and
    # also UtfToUtf16 assumes space required in destination buffer is
    # sizeof(Tcl_UniChar) which is incorrect when TCL_UTF_MAX==4
    # Note - buffers are initialized to \xff
    list [catch {testencoding Tcl_UtfToExternal utf-16 A {start end} {} 4} result] $result
} -result [list 0 [list ok {} [expr {$::tcl_platform(byteOrder) eq "littleEndian" ? "\x41\x00" : "\x00\x41"}]\x00\x00]]

}

test encoding-29.0 {get encoding nul terminator lengths} -constraints {
    testencoding
} -body {
    list \
        [testencoding nullength ascii] \
        [testencoding nullength utf-16] \
        [testencoding nullength utf-32] \
        [testencoding nullength gb12345] \
        [testencoding nullength ksc5601]
} -result {1 2 4 2 2}

test encoding-30.0 {encoding convertto large strings UINT_MAX} -constraints {
    perf
} -body {
    # Test to ensure not misinterpreted as -1
    list [string length [set s [string repeat A 0xFFFFFFFF]]] [string equal $s [encoding convertto ascii $s]]
} -result {4294967295 1}

test encoding-30.1 {encoding convertto large strings > 4GB} -constraints {
    perf
} -body {
    list [string length [set s [string repeat A 0x100000000]]] [string equal $s [encoding convertto ascii $s]]
} -result {4294967296 1}

test encoding-30.2 {encoding convertfrom large strings UINT_MAX} -constraints {
    perf
} -body {
    # Test to ensure not misinterpreted as -1
    list [string length [set s [string repeat A 0xFFFFFFFF]]] [string equal $s [encoding convertfrom ascii $s]]
} -result {4294967295 1}

test encoding-30.3 {encoding convertfrom large strings > 4GB} -constraints {
    perf
} -body {
    list [string length [set s [string repeat A 0x100000000]]] [string equal $s [encoding convertfrom ascii $s]]
} -result {4294967296 1}


# cleanup
namespace delete ::tcl::test::encoding
::tcltest::cleanupTests
return

# Local Variables:
# mode: tcl
# End:<|MERGE_RESOLUTION|>--- conflicted
+++ resolved
@@ -594,9 +594,13 @@
 test encoding-16.23 {Utf16ToUtfProc, strict, bug [db7a085bd9]} -body {
     encoding convertfrom -profile strict utf-16le \x00\xDC
 } -returnCodes 1 -result {unexpected byte sequence starting at index 0: '\x00'}
-test encoding-16.24 {Utf32ToUtfProc} -body {
-    encoding convertfrom utf-32 "\xFF\xFF\xFF\xFF"
-} -result \uFFFD
+
+test {encoding-16.4 utf-8 invalid strict} {Parse invalid utf-8, strict} -body {
+    string length [encoding convertfrom -profile strict utf-8 "\xC0\x80"]
+} -returnCodes 1 -result {unexpected byte sequence starting at index 0: '\xC0'}
+test {encoding-16.4 utf-8 invalid tcl8} {UtfToUtfProc utf-8} {
+    encoding convertfrom -profile tcl8 utf-8 \xC0\x80
+} \x00
 test {encoding-16.25 strict} {Utf32ToUtfProc} -body {
     encoding convertfrom -profile strict utf-32 "\x01\x00\x00\x01"
 } -returnCodes 1 -result {unexpected byte sequence starting at index 0: '\x01'}
@@ -786,11 +790,7 @@
 } [list 3 "乎乞也 (\\u4E4E\\u4E5E\\u4E5F)"]
 
 test {encoding-24.4 utf-8 invalid strict} {Parse invalid utf-8, strict} -body {
-<<<<<<< HEAD
-    string length [encoding convertfrom -profile strict utf-8 "\xC0\x80"]
-=======
     encoding convertfrom -profile strict utf-8 "\xC0\x80"
->>>>>>> 53cfe378
 } -returnCodes 1 -result {unexpected byte sequence starting at index 0: '\xC0'}
 test {encoding-24.4 utf-8 invalid tcl8} {UtfToUtfProc utf-8} {
     encoding convertfrom -profile tcl8 utf-8 \xC0\x80
