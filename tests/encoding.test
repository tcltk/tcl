# This file contains a collection of tests for tclEncoding.c
# Sourcing this file into Tcl runs the tests and generates output for errors.
# No output means no errors were found.
#
# Copyright © 1997 Sun Microsystems, Inc.
# Copyright © 1998-1999 Scriptics Corporation.
#
# See the file "license.terms" for information on usage and redistribution of
# this file, and for a DISCLAIMER OF ALL WARRANTIES.

if {"::tcltest" ni [namespace children]} {
    package require tcltest 2.5
    namespace import -force ::tcltest::*
}


namespace eval ::tcl::test::encoding {
    variable x

catch {
    ::tcltest::loadTestedCommands
    package require -exact tcl::test [info patchlevel]
}

proc toutf {args} {
    variable x
    lappend x "toutf $args"
}
proc fromutf {args} {
    variable x
    lappend x "fromutf $args"
}

proc runtests {} {
    variable x

# Some tests require the testencoding command
testConstraint testencoding [llength [info commands testencoding]]
testConstraint testbytestring [llength [info commands testbytestring]]
testConstraint teststringbytes [llength [info commands teststringbytes]]
testConstraint exec [llength [info commands exec]]
testConstraint testgetencpath [llength [info commands testgetencpath]]
testConstraint fullutf [expr {[format %c 0x010000] ne "\uFFFD"}]
testConstraint utf32 [expr {[testConstraint fullutf]
		&& [string length [format %c 0x10000]] == 1}]

# TclInitEncodingSubsystem is tested by the rest of this file
# TclFinalizeEncodingSubsystem is not currently tested

test encoding-1.1 {Tcl_GetEncoding: system encoding} -setup {
    set old [encoding system]
} -constraints {testencoding} -body {
    testencoding create foo [namespace origin toutf] [namespace origin fromutf]
    encoding system foo
    set x {}
    encoding convertto abcd
    return $x
} -cleanup {
    encoding system $old
    testencoding delete foo
} -result {{fromutf }}
test encoding-1.2 {Tcl_GetEncoding: existing encoding} {testencoding} {
    testencoding create foo [namespace origin toutf] [namespace origin fromutf]
    set x {}
    encoding convertto foo abcd
    testencoding delete foo
    return $x
} {{fromutf }}
test encoding-1.3 {Tcl_GetEncoding: load encoding} {
    list [encoding convertto jis0208 乎] \
	[encoding convertfrom jis0208 8C]
} "8C 乎"

test encoding-2.1 {Tcl_FreeEncoding: refcount == 0} {
    encoding convertto jis0208 乎
} {8C}
test encoding-2.2 {Tcl_FreeEncoding: refcount != 0} -setup {
    set system [encoding system]
    set path [encoding dirs]
} -constraints {testencoding} -body {
    encoding system shiftjis		;# incr ref count
    encoding dirs [list [pwd]]
    set x [encoding convertto shiftjis 乎]	;# old one found
    encoding system iso8859-1
    llength shiftjis		;# Shimmer away any cache of Tcl_Encoding
    lappend x [catch {encoding convertto shiftjis 乎} msg] $msg
} -cleanup {
    encoding system iso8859-1
    encoding dirs $path
    encoding system $system
} -result "\x8C\xC1 1 {unknown encoding \"shiftjis\"}"

test encoding-3.1 {Tcl_GetEncodingName, NULL} -setup {
    set old [encoding system]
} -body {
    encoding system shiftjis
    encoding system
} -cleanup {
    encoding system $old
} -result {shiftjis}
test encoding-3.2 {Tcl_GetEncodingName, non-null} -setup {
    set old [fconfigure stdout -encoding]
} -body {
    fconfigure stdout -encoding jis0208
    fconfigure stdout -encoding
} -cleanup {
    fconfigure stdout -encoding $old
} -result {jis0208}
test encoding-3.3 {fconfigure -profile} -setup {
    set old [fconfigure stdout -profile]
} -body {
    fconfigure stdout -profile replace
    fconfigure stdout -profile
} -cleanup {
    fconfigure stdout -profile $old
} -result replace

test encoding-4.1 {Tcl_GetEncodingNames} -constraints {testencoding} -setup {
    cd [makeDirectory tmp]
    makeDirectory [file join tmp encoding]
    set path [encoding dirs]
    encoding dirs {}
    catch {unset encodings}
    catch {unset x}
} -body {
    foreach encoding [encoding names] {
	set encodings($encoding) 1
    }
    makeFile {} [file join tmp encoding junk.enc]
    makeFile {} [file join tmp encoding junk2.enc]
    encoding dirs [list [file join [pwd] encoding]]
    foreach encoding [encoding names] {
	if {![info exists encodings($encoding)]} {
	    lappend x $encoding
	}
    }
    lsort $x
} -cleanup {
    encoding dirs $path
    cd [workingDirectory]
    removeFile [file join tmp encoding junk2.enc]
    removeFile [file join tmp encoding junk.enc]
    removeDirectory [file join tmp encoding]
    removeDirectory tmp
} -result {junk junk2}

test encoding-5.1 {Tcl_SetSystemEncoding} -setup {
    set old [encoding system]
} -body {
    encoding system jis0208
    encoding convertto 乎
} -cleanup {
    encoding system iso8859-1
    encoding system $old
} -result {8C}
test encoding-5.2 {Tcl_SetSystemEncoding: test ref count} {
    set old [encoding system]
    encoding system $old
    string compare $old [encoding system]
} {0}

test encoding-6.1 {Tcl_CreateEncoding: new} {testencoding} {
    testencoding create foo [namespace code {toutf 1}] \
	[namespace code {fromutf 2}]
    set x {}
    encoding convertfrom foo abcd
    encoding convertto foo abcd
    testencoding delete foo
    return $x
} {{toutf 1} {fromutf 2}}
test encoding-6.2 {Tcl_CreateEncoding: replace encoding} {testencoding} {
    testencoding create foo [namespace code {toutf a}] \
	[namespace code {fromutf b}]
    set x {}
    encoding convertfrom foo abcd
    encoding convertto foo abcd
    testencoding delete foo
    return $x
} {{toutf a} {fromutf b}}

test encoding-7.1 {Tcl_ExternalToUtfDString: small buffer} {
    encoding convertfrom jis0208 8c8c8c8c
} 吾吾吾吾
test encoding-7.2 {Tcl_UtfToExternalDString: big buffer} {
    set a 8C8C8C8C8C8C8C8C8C8C8C8C8C8C8C8C8C8C8C8C8C8C8C8C8C8C8C8C8C8C8C8C
    append a $a
    append a $a
    append a $a
    append a $a
    set x [encoding convertfrom jis0208 $a]
    list [string length $x] [string index $x 0]
} "512 乎"

test encoding-8.1 {Tcl_ExternalToUtf} {
    set f [open [file join [temporaryDirectory] dummy] w]
    fconfigure $f -translation binary -encoding iso8859-1
    puts -nonewline $f "ab\x8C\xC1g"
    close $f
    set f [open [file join [temporaryDirectory] dummy] r]
    fconfigure $f -translation binary -encoding shiftjis
    set x [read $f]
    close $f
    file delete [file join [temporaryDirectory] dummy]
    return $x
} ab乎g

test encoding-9.1 {Tcl_UtfToExternalDString: small buffer} {
    encoding convertto jis0208 "吾吾吾吾"
} {8c8c8c8c}
test encoding-9.2 {Tcl_UtfToExternalDString: big buffer} {
    set a 乎乎乎乎乎乎乎乎
    append a $a
    append a $a
    append a $a
    append a $a
    append a $a
    append a $a
    set x [encoding convertto jis0208 $a]
    list [string length $x] [string range $x 0 1]
} "1024 8C"

test encoding-10.1 {Tcl_UtfToExternal} {
    set f [open [file join [temporaryDirectory] dummy] w]
    fconfigure $f -translation binary -encoding shiftjis
    puts -nonewline $f ab乎g
    close $f
    set f [open [file join [temporaryDirectory] dummy] r]
    fconfigure $f -translation binary -encoding iso8859-1
    set x [read $f]
    close $f
    file delete [file join [temporaryDirectory] dummy]
    return $x
} "ab\x8C\xC1g"

proc viewable {str} {
    set res ""
    foreach c [split $str {}] {
	if {[string is print $c] && [string is ascii $c]} {
	    append res $c
	} else {
	    append res "\\u[format %4.4X [scan $c %c]]"
	}
    }
    return "$str ($res)"
}

test encoding-11.1 {LoadEncodingFile: unknown encoding} {testencoding} {
    set system [encoding system]
    set path [encoding dirs]
    encoding system iso8859-1
    encoding dirs {}
    llength jis0208	;# Shimmer any cached Tcl_Encoding in shared literal
    set x [list [catch {encoding convertto jis0208 乎} msg] $msg]
    encoding dirs $path
    encoding system $system
    lappend x [encoding convertto jis0208 乎]
} {1 {unknown encoding "jis0208"} 8C}
test encoding-11.2 {LoadEncodingFile: single-byte} {
    encoding convertfrom jis0201 \xA1
} ｡
test encoding-11.3 {LoadEncodingFile: double-byte} {
    encoding convertfrom jis0208 8C
} 乎
test encoding-11.4 {LoadEncodingFile: multi-byte} {
    encoding convertfrom shiftjis \x8C\xC1
} 乎
test encoding-11.5 {LoadEncodingFile: escape file} {
    viewable [encoding convertto iso2022 乎]
} [viewable "\x1B\$B8C\x1B(B"]
test encoding-11.5.1 {LoadEncodingFile: escape file} {
    viewable [encoding convertto iso2022-jp 乎]
} [viewable "\x1B\$B8C\x1B(B"]
test encoding-11.6 {LoadEncodingFile: invalid file} -constraints {testencoding} -setup {
    set system [encoding system]
    set path [encoding dirs]
    encoding system iso8859-1
} -body {
    cd [temporaryDirectory]
    encoding dirs [file join tmp encoding]
    makeDirectory tmp
    makeDirectory [file join tmp encoding]
    set f [open [file join tmp encoding splat.enc] w]
    fconfigure $f -translation binary
    puts $f "abcdefghijklmnop"
    close $f
    encoding convertto splat 乎
} -returnCodes error -cleanup {
    file delete [file join [temporaryDirectory] tmp encoding splat.enc]
    removeDirectory [file join tmp encoding]
    removeDirectory tmp
    cd [workingDirectory]
    encoding dirs $path
    encoding system $system
} -result {invalid encoding file "splat"}
test encoding-11.8 {encoding: extended Unicode UTF-16} {
    viewable [encoding convertto utf-16le 😹]
} {=Ø9Þ (=\u00D89\u00DE)}
test encoding-11.9 {encoding: extended Unicode UTF-16} {
    viewable [encoding convertto utf-16be 😹]
} {Ø=Þ9 (\u00D8=\u00DE9)}
test encoding-11.10 {encoding: extended Unicode UTF-32} {
    viewable [encoding convertto utf-32le 😹]
} "9\xF6\x01\x00 (9\\u00F6\\u0001\\u0000)"
test encoding-11.11 {encoding: extended Unicode UTF-32} {
    viewable [encoding convertto utf-32be 😹]
} "\x00\x01\xF69 (\\u0000\\u0001\\u00F69)"
# OpenEncodingFile is fully tested by the rest of the tests in this file.

test encoding-12.1 {LoadTableEncoding: normal encoding} {
    set x [encoding convertto iso8859-3 Ġ]
<<<<<<< HEAD
    append x [encoding convertto -pass iso8859-3 Õ]
=======
    append x [encoding convertto -profile tcl8 iso8859-3 Õ]
>>>>>>> 1a75f270
    append x [encoding convertfrom iso8859-3 Õ]
} "Õ?Ġ"
test encoding-12.2 {LoadTableEncoding: single-byte encoding} {
    set x [encoding convertto iso8859-3 abĠg]
    append x [encoding convertfrom iso8859-3 abÕg]
} "abÕgabĠg"
test encoding-12.3 {LoadTableEncoding: multi-byte encoding} {
    set x [encoding convertto shiftjis ab乎g]
    append x [encoding convertfrom shiftjis ab\x8C\xC1g]
} "ab\x8C\xC1gab乎g"
test encoding-12.4 {LoadTableEncoding: double-byte encoding} {
    set x [encoding convertto jis0208 乎α]
    append x [encoding convertfrom jis0208 8C&A]
} "8C&A乎α"
test encoding-12.5 {LoadTableEncoding: symbol encoding} {
    set x [encoding convertto symbol γ]
    append x [encoding convertto symbol g]
    append x [encoding convertfrom symbol g]
} "ggγ"

test encoding-13.1 {LoadEscapeTable} {
    viewable [set x [encoding convertto iso2022 ab乎棙g]]
} [viewable "ab\x1B\$B8C\x1B\$\(DD%\x1B(Bg"]

test encoding-15.1 {UtfToUtfProc} {
    encoding convertto utf-8 £
} "\xC2\xA3"
test encoding-15.2 {UtfToUtfProc null character output} testbytestring {
    binary scan [testbytestring [encoding convertto utf-8 \x00]] H* z
    set z
} 00
test encoding-15.3 {UtfToUtfProc null character input} teststringbytes {
    set y [encoding convertfrom utf-8 [encoding convertto utf-8 \x00]]
    binary scan [teststringbytes $y] H* z
    set z
} c080
test encoding-15.4 {UtfToUtfProc emoji character input} -body {
    set x \xED\xA0\xBD\xED\xB8\x82
<<<<<<< HEAD
    set y [encoding convertfrom -pass utf-8 \xED\xA0\xBD\xED\xB8\x82]
=======
    set y [encoding convertfrom -profile tcl8 utf-8 \xED\xA0\xBD\xED\xB8\x82]
>>>>>>> 1a75f270
    list [string length $x] $y
} -result "6 \uD83D\uDE02"
test encoding-15.5 {UtfToUtfProc emoji character input} {
    set x \xF0\x9F\x98\x82
    set y [encoding convertfrom utf-8 \xF0\x9F\x98\x82]
    list [string length $x] $y
} "4 😂"
test encoding-15.6 {UtfToUtfProc emoji character output} utf32 {
    set x \uDE02\uD83D\uDE02\uD83D
<<<<<<< HEAD
    set y [encoding convertto -pass utf-8 \uDE02\uD83D\uDE02\uD83D]
=======
    set y [encoding convertto -profile tcl8 utf-8 \uDE02\uD83D\uDE02\uD83D]
>>>>>>> 1a75f270
    binary scan $y H* z
    list [string length $y] $z
} {12 edb882eda0bdedb882eda0bd}
test encoding-15.7 {UtfToUtfProc emoji character output} {
    set x \uDE02\uD83D\uD83D
<<<<<<< HEAD
    set y [encoding convertto -pass utf-8 \uDE02\uD83D\uD83D]
=======
    set y [encoding convertto -profile tcl8 utf-8 \uDE02\uD83D\uD83D]
>>>>>>> 1a75f270
    binary scan $y H* z
    list [string length $x] [string length $y] $z
} {3 9 edb882eda0bdeda0bd}
test encoding-15.8 {UtfToUtfProc emoji character output} {
    set x \uDE02\uD83Dé
<<<<<<< HEAD
    set y [encoding convertto -pass utf-8 \uDE02\uD83Dé]
=======
    set y [encoding convertto -profile tcl8 utf-8 \uDE02\uD83Dé]
>>>>>>> 1a75f270
    binary scan $y H* z
    list [string length $x] [string length $y] $z
} {3 8 edb882eda0bdc3a9}
test encoding-15.9 {UtfToUtfProc emoji character output} {
    set x \uDE02\uD83DX
<<<<<<< HEAD
    set y [encoding convertto -pass utf-8 \uDE02\uD83DX]
=======
    set y [encoding convertto -profile tcl8 utf-8 \uDE02\uD83DX]
>>>>>>> 1a75f270
    binary scan $y H* z
    list [string length $x] [string length $y] $z
} {3 7 edb882eda0bd58}
test encoding-15.10 {UtfToUtfProc high surrogate character output} {
    set x \uDE02é
<<<<<<< HEAD
    set y [encoding convertto -pass utf-8 \uDE02é]
=======
    set y [encoding convertto -profile tcl8 utf-8 \uDE02é]
>>>>>>> 1a75f270
    binary scan $y H* z
    list [string length $x] [string length $y] $z
} {2 5 edb882c3a9}
test encoding-15.11 {UtfToUtfProc low surrogate character output} {
    set x \uDA02é
<<<<<<< HEAD
    set y [encoding convertto -pass utf-8 \uDA02é]
=======
    set y [encoding convertto -profile tcl8 utf-8 \uDA02é]
>>>>>>> 1a75f270
    binary scan $y H* z
    list [string length $x] [string length $y] $z
} {2 5 eda882c3a9}
test encoding-15.12 {UtfToUtfProc high surrogate character output} {
    set x \uDE02Y
<<<<<<< HEAD
    set y [encoding convertto -pass utf-8 \uDE02Y]
=======
    set y [encoding convertto -profile tcl8 utf-8 \uDE02Y]
>>>>>>> 1a75f270
    binary scan $y H* z
    list [string length $x] [string length $y] $z
} {2 4 edb88259}
test encoding-15.13 {UtfToUtfProc low surrogate character output} {
    set x \uDA02Y
<<<<<<< HEAD
    set y [encoding convertto -pass utf-8 \uDA02Y]
=======
    set y [encoding convertto -profile tcl8 utf-8 \uDA02Y]
>>>>>>> 1a75f270
    binary scan $y H* z
    list [string length $x] [string length $y] $z
} {2 4 eda88259}
test encoding-15.14 {UtfToUtfProc high surrogate character output} {
    set x \uDE02
<<<<<<< HEAD
    set y [encoding convertto -pass utf-8 \uDE02]
=======
    set y [encoding convertto -profile tcl8 utf-8 \uDE02]
>>>>>>> 1a75f270
    binary scan $y H* z
    list [string length $x] [string length $y] $z
} {1 3 edb882}
test encoding-15.15 {UtfToUtfProc low surrogate character output} {
    set x \uDA02
<<<<<<< HEAD
    set y [encoding convertto -pass utf-8 \uDA02]
=======
    set y [encoding convertto -profile tcl8 utf-8 \uDA02]
>>>>>>> 1a75f270
    binary scan $y H* z
    list [string length $x] [string length $y] $z
} {1 3 eda882}
test encoding-15.16 {UtfToUtfProc: Invalid 4-byte UTF-8, see [ed29806ba]} {
    set x \xF0\xA0\xA1\xC2
<<<<<<< HEAD
    set y [encoding convertfrom -pass utf-8 \xF0\xA0\xA1\xC2]
=======
    set y [encoding convertfrom -profile tcl8 utf-8 \xF0\xA0\xA1\xC2]
>>>>>>> 1a75f270
    list [string length $x] $y
} "4 \xF0\xA0\xA1\xC2"
test encoding-15.17 {UtfToUtfProc emoji character output} {
    set x 😂
    set y [encoding convertto utf-8 😂]
    binary scan $y H* z
    list [string length $y] $z
} {4 f09f9882}
test encoding-15.18 {UtfToUtfProc CESU-8 6-byte sequence} {
    set y [encoding convertto cesu-8 \U10000]
    binary scan $y H* z
    list [string length $y] $z
} {6 eda080edb080}
test encoding-15.19 {UtfToUtfProc CESU-8 upper surrogate} {
    set y [encoding convertto cesu-8 \uD800]
    binary scan $y H* z
    list [string length $y] $z
} {3 eda080}
test encoding-15.20 {UtfToUtfProc CESU-8 lower surrogate} {
    set y [encoding convertto cesu-8 \uDC00]
    binary scan $y H* z
    list [string length $y] $z
} {3 edb080}
test encoding-15.21 {UtfToUtfProc CESU-8 noncharacter} {
    set y [encoding convertto cesu-8 \uFFFF]
    binary scan $y H* z
    list [string length $y] $z
} {3 efbfbf}
test encoding-15.22 {UtfToUtfProc CESU-8 bug [048dd20b4171c8da]} {
    set y [encoding convertto cesu-8 \x80]
    binary scan $y H* z
    list [string length $y] $z
} {2 c280}
test encoding-15.23 {UtfToUtfProc CESU-8 bug [048dd20b4171c8da]} {
    set y [encoding convertto cesu-8 \u100]
    binary scan $y H* z
    list [string length $y] $z
} {2 c480}
test encoding-15.24 {UtfToUtfProc CESU-8 bug [048dd20b4171c8da]} {
    set y [encoding convertto cesu-8 \u3FF]
    binary scan $y H* z
    list [string length $y] $z
} {2 cfbf}
test encoding-15.25 {UtfToUtfProc CESU-8} {
    encoding convertfrom cesu-8 \x00
} \x00
test encoding-15.26 {UtfToUtfProc CESU-8} {
	after 1
    encoding convertfrom -pass utf-8 \xC0\x80
} \x00
test encoding-15.27 {UtfToUtfProc -profile strict CESU-8} {
    encoding convertfrom -profile strict cesu-8 \x00
} \x00
test encoding-15.28 {UtfToUtfProc -profile strict CESU-8} -body {
    encoding convertfrom -profile strict cesu-8 \xC0\x80
} -returnCodes 1 -result {unexpected byte sequence starting at index 0: '\xC0'}
test encoding-15.29 {UtfToUtfProc CESU-8} {
    encoding convertto cesu-8 \x00
} \x00
test encoding-15.30 {UtfToUtfProc -profile strict CESU-8} {
    encoding convertto -profile strict cesu-8 \x00
} \x00
test encoding-15.31 {UtfToUtfProc -profile strict CESU-8 (bytes F0-F4 are invalid)} -body {
    encoding convertfrom -profile strict cesu-8 \xF1\x86\x83\x9C
} -returnCodes 1 -result {unexpected byte sequence starting at index 0: '\xF1'}

test encoding-16.1 {Utf16ToUtfProc} -body {
    set val [encoding convertfrom utf-16 NN]
    list $val [format %x [scan $val %c]]
} -result "乎 4e4e"
test encoding-16.2 {Utf16ToUtfProc} -body {
    set val [encoding convertfrom utf-16 "\xD8\xD8\xDC\xDC"]
    list $val [format %x [scan $val %c]]
} -result "\U460DC 460dc"
test encoding-16.3 {Utf16ToUtfProc} -body {
    set val [encoding convertfrom -pass utf-16 "\xDC\xDC"]
    list $val [format %x [scan $val %c]]
} -result "\uDCDC dcdc"
test encoding-16.4 {Ucs2ToUtfProc} -body {
    set val [encoding convertfrom ucs-2 NN]
    list $val [format %x [scan $val %c]]
} -result "乎 4e4e"
test encoding-16.5 {Ucs2ToUtfProc} -body {
    set val [encoding convertfrom ucs-2 "\xD8\xD8\xDC\xDC"]
    list $val [format %x [scan $val %c]]
} -result "\U460DC 460dc"
test encoding-16.6 {Utf32ToUtfProc surrogate} -body {
    set val [encoding convertfrom utf-32le NN\0\0]
    list $val [format %x [scan $val %c]]
} -result "乎 4e4e"
test encoding-16.7 {Utf32ToUtfProc} -body {
    set val [encoding convertfrom -strict utf-32be \0\0NN]
    list $val [format %x [scan $val %c]]
} -result "乎 4e4e"
test encoding-16.8 {Utf32ToUtfProc} -body {
<<<<<<< HEAD
    set val [encoding convertfrom -pass utf-32 \x41\x00\x00\x41]
=======
    set val [encoding convertfrom -profile tcl8 utf-32 \x41\x00\x00\x41]
>>>>>>> 1a75f270
    list $val [format %x [scan $val %c]]
} -result "\uFFFD fffd"
test encoding-16.9 {Utf32ToUtfProc} -constraints utf32 -body {
    encoding convertfrom -pass utf-32le \x00\xD8\x00\x00
} -result \uD800
test encoding-16.10 {Utf32ToUtfProc} -body {
    encoding convertfrom -pass utf-32le \x00\xDC\x00\x00
} -result \uDC00
test encoding-16.11 {Utf32ToUtfProc} -body {
    encoding convertfrom -pass utf-32le \x00\xD8\x00\x00\x00\xDC\x00\x00
} -result \uD800\uDC00
test encoding-16.12 {Utf32ToUtfProc} -constraints utf32 -body {
    encoding convertfrom -pass utf-32le \x00\xDC\x00\x00\x00\xD8\x00\x00
} -result \uDC00\uD800
test encoding-16.13 {Utf16ToUtfProc} -body {
    encoding convertfrom -pass utf-16le \x00\xD8
} -result \uD800
test encoding-16.14 {Utf16ToUtfProc} -body {
    encoding convertfrom -pass utf-16le \x00\xDC
} -result \uDC00
test encoding-16.15 {Utf16ToUtfProc} -body {
    encoding convertfrom utf-16le \x00\xD8\x00\xDC
} -result \U010000
test encoding-16.16 {Utf16ToUtfProc} -body {
    encoding convertfrom -pass utf-16le \x00\xDC\x00\xD8
} -result \uDC00\uD800
test encoding-16.17 {Utf32ToUtfProc} -body {
    list [encoding convertfrom -profile strict -failindex  idx utf-32le \x41\x00\x00\x00\x00\xD8\x00\x00\x42\x00\x00\x00] [set idx]
} -result {A 4}

test encoding-16.18 {
    Utf16ToUtfProc, Tcl_UniCharToUtf, surrogate pairs in utf-16
} -body {
    apply [list {} {
	for {set i 0xD800} {$i < 0xDBFF} {incr i} {
	    for {set j 0xDC00} {$j < 0xDFFF} {incr j} {
		set string [binary format S2 [list $i $j]]
		set status [catch {
		    set decoded [encoding convertfrom utf-16be $string]
		    set encoded [encoding convertto utf-16be $decoded]
		}]
		if {$status || ( $encoded ne $string )} {
		    return [list [format %x $i] [format %x $j]]
		}
	    }
	}
	return done
    } [namespace current]]
} -result done
test encoding-16.19 {Utf16ToUtfProc, bug [d19fe0a5b]} -body {
    encoding convertfrom -strict utf-16 "\x41\x41\x41"
} -returnCodes 1 -result {unexpected byte sequence starting at index 2: '\x41'}
test encoding-16.19.pass {Utf16ToUtfProc, bug [d19fe0a5b]} -body {
    encoding convertfrom -pass utf-16 "\x41\x41\x41"
} -result \u4141\uFFFD
test encoding-16.19.strict {Utf16ToUtfProc, bug [d19fe0a5b]} -body {
    encoding convertfrom -strict utf-16 "\x41\x41\x41"
} -returnCodes 1 -result {unexpected byte sequence starting at index 2: '\x41'}
test encoding-16.20 {utf16ToUtfProc, bug [d19fe0a5b]} \
	-constraints deprecated -body {
    encoding convertfrom utf-16 "\xD8\xD8"
} -result \uD8D8
test encoding-16.21.pass {Utf32ToUtfProc, bug [d19fe0a5b]} -body {
    encoding convertfrom -pass utf-32 "\x00\x00\x00\x00\x41\x41"
} -result \x00\uFFFD
test encoding-16.21.strict {Utf32ToUtfProc, bug [d19fe0a5b]} -body {
    encoding convertfrom -strict utf-32 "\x00\x00\x00\x00\x41\x41"
} -returnCodes 1 -result {unexpected byte sequence starting at index 4: '\x41'}

test encoding-16.22 {Utf16ToUtfProc, strict, bug [db7a085bd9]} -body {
    encoding convertfrom -profile strict utf-16le \x00\xD8
} -returnCodes 1 -result {unexpected byte sequence starting at index 0: '\x00'}
test encoding-16.23 {Utf16ToUtfProc, strict, bug [db7a085bd9]} -body {
    encoding convertfrom -profile strict utf-16le \x00\xDC
} -returnCodes 1 -result {unexpected byte sequence starting at index 0: '\x00'}
test encoding-16.24 {Utf32ToUtfProc} -body {
    encoding convertfrom -pass utf-32 "\xFF\xFF\xFF\xFF"
} -result \uFFFD
test encoding-16.25 {Utf32ToUtfProc} -body {
    encoding convertfrom -pass utf-32 "\x01\x00\x00\x01"
} -result \uFFFD

test encoding-17.1 {UtfToUtf16Proc} -body {
    encoding convertto utf-16 "\U460DC"
} -result "\xD8\xD8\xDC\xDC"
test encoding-17.2 {UtfToUcs2Proc} -body {
    encoding convertfrom utf-16 \xD8\xD8\xDC\xDC
} -result "\U460DC"
test encoding-17.3 {UtfToUtf16Proc} -body {
<<<<<<< HEAD
    encoding convertto -pass utf-16be "\uDCDC"
} -result "\xDC\xDC"
test encoding-17.4 {UtfToUtf16Proc} -body {
    encoding convertto -pass utf-16le "\uD8D8"
=======
    encoding convertto -profile tcl8 utf-16be "\uDCDC"
} -result "\xDC\xDC"
test encoding-17.4 {UtfToUtf16Proc} -body {
    encoding convertto -profile tcl8 utf-16le "\uD8D8"
>>>>>>> 1a75f270
} -result "\xD8\xD8"
test encoding-17.5 {UtfToUtf16Proc} -body {
    encoding convertto utf-32le "\U460DC"
} -result "\xDC\x60\x04\x00"
test encoding-17.6 {UtfToUtf16Proc} -body {
    encoding convertto utf-32be "\U460DC"
} -result "\x00\x04\x60\xDC"
test encoding-17.7 {UtfToUtf16Proc} -body {
    encoding convertto -profile strict utf-16be "\uDCDC"
} -returnCodes error -result {unexpected character at index 0: 'U+00DCDC'}
test encoding-17.8 {UtfToUtf16Proc} -body {
    encoding convertto -profile strict utf-16le "\uD8D8"
} -returnCodes error -result {unexpected character at index 0: 'U+00D8D8'}
test encoding-17.9 {Utf32ToUtfProc} -body {
    encoding convertfrom -profile strict utf-32 "\xFF\xFF\xFF\xFF"
} -returnCodes error -result {unexpected byte sequence starting at index 0: '\xFF'}
test encoding-17.10 {Utf32ToUtfProc} -body {
<<<<<<< HEAD
    encoding convertfrom -pass utf-32 "\xFF\xFF\xFF\xFF"
=======
    encoding convertfrom -profile tcl8 utf-32 "\xFF\xFF\xFF\xFF"
>>>>>>> 1a75f270
} -result \uFFFD
test encoding-17.11 {Utf32ToUtfProc} -body {
    encoding convertfrom -profile strict utf-32le "\x00\xD8\x00\x00"
} -returnCodes error -result {unexpected byte sequence starting at index 0: '\x00'}
test encoding-17.12 {Utf32ToUtfProc} -body {
    encoding convertfrom -profile strict utf-32le "\x00\xDC\x00\x00"
} -returnCodes error -result {unexpected byte sequence starting at index 0: '\x00'}

test encoding-18.1 {TableToUtfProc on invalid input} -body {
	list [catch {encoding convertto jis0208 \\} res] $res
} -result {0 !)}
test encoding-18.2 {TableToUtfProc on invalid input with -profile strict} -body {
	list [catch {encoding convertto -profile strict jis0208 \\} res] $res
} -result {1 {unexpected character at index 0: 'U+00005C'}}
test encoding-18.3 {TableToUtfProc on invalid input with -profile strict -failindex} -body {
	list [catch {encoding convertto -profile strict -failindex pos jis0208 \\} res] $res $pos
} -result {0 {} 0}
test encoding-18.4 {TableToUtfProc on invalid input with -failindex -profile strict} -body {
	list [catch {encoding convertto -failindex pos -profile strict jis0208 \\} res] $res $pos
} -result {0 {} 0}
test encoding-18.5 {TableToUtfProc on invalid input with -failindex} -body {
	list [catch {encoding convertto -failindex pos jis0208 \\} res] $res $pos
<<<<<<< HEAD
} -result {0 {} 0}
test encoding-18.6 {TableToUtfProc on invalid input with -pass} -body {
	list [catch {encoding convertto -pass jis0208 \\} res] $res
=======
} -result {0 !) -1}
test encoding-18.6 {TableToUtfProc on invalid input with -profile tcl8} -body {
	list [catch {encoding convertto -profile tcl8 jis0208 \\} res] $res
>>>>>>> 1a75f270
} -result {0 !)}

test encoding-19.1 {TableFromUtfProc} -body {
    encoding convertfrom -pas ascii AÁ
} -result AÁ
test encoding-19.2 {TableFromUtfProc} -body {
<<<<<<< HEAD
    encoding convertfrom -pass ascii AÁ
=======
    encoding convertfrom -profile tcl8 ascii AÁ
>>>>>>> 1a75f270
} -result AÁ
test encoding-19.3 {TableFromUtfProc} -body {
    encoding convertfrom -profile strict ascii AÁ
} -returnCodes 1 -result {unexpected byte sequence starting at index 1: '\xC1'}
test encoding-19.4 {TableFromUtfProc} -body {
    list [encoding convertfrom -failindex idx ascii AÁ] [set idx]
} -result [list A\xC1 -1]
test encoding-19.5 {TableFromUtfProc} -body {
    list [encoding convertfrom -failindex idx -profile strict ascii A\xC1] [set idx]
} -result {A 1}
test encoding-19.6 {TableFromUtfProc} -body {
    list [encoding convertfrom -failindex idx -profile strict ascii AÁB] [set idx]
} -result {A 1}

test encoding-20.1 {TableFreefProc} {
} {}

test encoding-21.1 {EscapeToUtfProc} {
} {}

test encoding-22.1 {EscapeFromUtfProc} {
} {}

set iso2022encData "\x1B\$B;d\$I\$b\$G\$O!\"%A%C%W\$49XF~;~\$K\$4EPO?\$\$\$?\$@\$\$\$?\$4=;=j\$r%-%c%C%7%e%\"%&%H\$N:]\$N\x1B(B
\x1B\$B>.@Z<jAwIU@h\$H\$7\$F;HMQ\$7\$F\$*\$j\$^\$9!#62\$lF~\$j\$^\$9\$,!\"@5\$7\$\$=;=j\$r\$4EPO?\$7\$J\$*\x1B(B
\x1B\$B\$*4j\$\$\$\$\$?\$7\$^\$9!#\$^\$?!\"BgJQ62=L\$G\$9\$,!\"=;=jJQ99\$N\$\"\$H!\"F|K\\8l%5!<%S%9It!J\x1B(B
casino_japanese@___.com \x1B\$B!K\$^\$G\$4=;=jJQ99:Q\$NO\"Mm\$r\$\$\$?\$@\$1\$J\$\$\$G\x1B(B
\x1B\$B\$7\$g\$&\$+!)\x1B(B"

set iso2022uniData [encoding convertfrom iso2022-jp $iso2022encData]
set iso2022uniData2 "私どもでは、チップご購入時にご登録いただいたご住所をキャッシュアウトの際の
小切手送付先として使用しております。恐れ入りますが、正しい住所をご登録しなお
お願いいたします。また、大変恐縮ですが、住所変更のあと、日本語サービス部（
casino_japanese@___.com ）までご住所変更済の連絡をいただけないで
しょうか？"

cd [temporaryDirectory]
set fid [open iso2022.txt w]
fconfigure $fid -encoding binary
puts -nonewline $fid $iso2022encData
close $fid

test encoding-23.1 {iso2022-jp escape encoding test} {
    string equal $iso2022uniData $iso2022uniData2
} 1
test encoding-23.2 {iso2022-jp escape encoding test} {
    # This checks that 'gets' isn't resetting the encoding inappropriately.
    # [Bug #523988]
    set fid [open iso2022.txt r]
    fconfigure $fid -encoding iso2022-jp
    set out ""
    set count 0
    while {[set num [gets $fid line]] >= 0} {
	if {$count} {
	    incr count 1 ; # account for newline
	    append out \n
	}
	append out $line
	incr count $num
    }
    close $fid
    if {[string compare $iso2022uniData $out]} {
	return -code error "iso2022-jp read in doesn't match original"
    }
    list $count $out
} [list [string length $iso2022uniData] $iso2022uniData]
test encoding-23.3 {iso2022-jp escape encoding test} {
    # read $fis <size> reads size in chars, not raw bytes.
    set fid [open iso2022.txt r]
    fconfigure $fid -encoding iso2022-jp
    set data [read $fid 50]
    close $fid
    return $data
} [string range $iso2022uniData 0 49] ; # 0 .. 49 inclusive == 50
cd [workingDirectory]

# Code to make the next few tests more intelligible; the code being tested
# should be in the body of the test!
proc runInSubprocess {contents {filename iso2022.tcl}} {
    set theFile [makeFile $contents $filename]
    try {
	exec [interpreter] $theFile
    } finally {
	removeFile $theFile
    }
}

test encoding-24.1 {EscapeFreeProc on open channels} exec {
    runInSubprocess {
	set f [open [file join [file dirname [info script]] iso2022.txt]]
	fconfigure $f -encoding iso2022-jp
	gets $f
    }
} {}
test encoding-24.2 {EscapeFreeProc on open channels} {exec} {
    # Bug #524674 output
    viewable [runInSubprocess {
	encoding system cp1252;	# Bug #2891556 crash revelator
	fconfigure stdout -encoding iso2022-jp
	puts ab乎棙g
	set env(TCL_FINALIZE_ON_EXIT) 1
	exit
    }]
} "ab\x1B\$B8C\x1B\$(DD%\x1B(Bg (ab\\u001B\$B8C\\u001B\$(DD%\\u001B(Bg)"
test encoding-24.3 {EscapeFreeProc on open channels} {stdio} {
    # Bug #219314 - if we don't free escape encodings correctly on channel
    # closure, we go boom
    set file [makeFile {
	encoding system iso2022-jp
	set a "乎乞也"; # 3 Japanese Kanji letters
	puts $a
    } iso2022.tcl]
    set f [open "|[list [interpreter] $file]"]
    fconfigure $f -encoding iso2022-jp
    set count [gets $f line]
    close $f
    removeFile iso2022.tcl
    list $count [viewable $line]
} [list 3 "乎乞也 (\\u4E4E\\u4E5E\\u4E5F)"]

test encoding-24.4 {Parse invalid utf-8, strict} -body {
    string length [encoding convertfrom -strict utf-8 "\xC0\x80"]
} -returnCodes 1 -result {unexpected byte sequence starting at index 0: '\xC0'}
test encoding-24.5 {Parse valid or invalid utf-8} {
<<<<<<< HEAD
    string length [encoding convertfrom -pass utf-8 "\xC0\x81"]
} 2
test encoding-24.6 {Parse valid or invalid utf-8} {
    string length [encoding convertfrom -pass utf-8 "\xC1\xBF"]
=======
    string length [encoding convertfrom -profile tcl8 utf-8 "\xC0\x81"]
} 2
test encoding-24.6 {Parse valid or invalid utf-8} {
    string length [encoding convertfrom -profile tcl8 utf-8 "\xC1\xBF"]
>>>>>>> 1a75f270
} 2
test encoding-24.7 {Parse valid or invalid utf-8} {
    string length [encoding convertfrom utf-8 "\xC2\x80"]
} 1
test encoding-24.8 {Parse valid or invalid utf-8} {
<<<<<<< HEAD
    string length [encoding convertfrom -pass utf-8 "\xE0\x80\x80"]
} 3
test encoding-24.9 {Parse valid or invalid utf-8} {
    string length [encoding convertfrom -pass utf-8 "\xE0\x9F\xBF"]
=======
    string length [encoding convertfrom -profile tcl8 utf-8 "\xE0\x80\x80"]
} 3
test encoding-24.9 {Parse valid or invalid utf-8} {
    string length [encoding convertfrom -profile tcl8 utf-8 "\xE0\x9F\xBF"]
>>>>>>> 1a75f270
} 3
test encoding-24.10 {Parse valid or invalid utf-8} {
    string length [encoding convertfrom utf-8 "\xE0\xA0\x80"]
} 1
test encoding-24.11 {Parse valid or invalid utf-8} {
<<<<<<< HEAD
    string length [encoding convertfrom -pass utf-8 "\xEF\xBF\xBF"]
} 1
test encoding-24.12 {Parse invalid utf-8} -body {
    encoding convertfrom -strict utf-8 "\xC0\x81"
} -returnCodes 1 -result {unexpected byte sequence starting at index 0: '\xC0'}
test encoding-24.13 {Parse invalid utf-8} -body {
    encoding convertfrom -strict utf-8 "\xC1\xBF"
=======
    string length [encoding convertfrom -profile tcl8 utf-8 "\xEF\xBF\xBF"]
} 1
test encoding-24.12 {Parse valid or invalid utf-8} -body {
    encoding convertfrom -profile strict utf-8 "\xC0\x81"
} -returnCodes 1 -result {unexpected byte sequence starting at index 0: '\xC0'}
test encoding-24.13 {Parse valid or invalid utf-8} -body {
    encoding convertfrom -profile strict utf-8 "\xC1\xBF"
>>>>>>> 1a75f270
} -returnCodes 1 -result {unexpected byte sequence starting at index 0: '\xC1'}
test encoding-24.14 {Parse valid utf-8} {
    expr {[encoding convertfrom utf-8 "\xC2\x80"] eq "\u80"}
} 1
test encoding-24.15.default {Parse invalid utf-8, default} -body {
    encoding convertfrom utf-8 "Z\xE0\x80"
} -returnCodes 1 -result "unexpected byte sequence starting at index 1: '\\xE0'"
test encoding-24.15.strict {Parse invalid utf-8, -strict} -body {
    encoding convertfrom -strict utf-8 "Z\xE0\x80"
} -returnCodes 1 -result "unexpected byte sequence starting at index 1: '\\xE0'"
test encoding-24.15.pass {Parse invalid utf-8, -pass} -body {
    encoding convertfrom -pass utf-8 "Z\xE0\x80"
} -result Z\xE0\u20AC
test encoding-24.16 {Parse valid or invalid utf-8} -constraints testbytestring -body {
    encoding convertto utf-8 [testbytestring "Z\u4343\x80"]
} -returnCodes 1 -result {expected byte sequence but character 1 was '䍃' (U+004343)}
test encoding-24.17 {Parse valid or invalid utf-8} -constraints testbytestring -body {
    encoding convertto utf-8 [testbytestring "Z\xE0\x80"]
} -result "Z\xC3\xA0\xE2\x82\xAC"
test encoding-24.18 {Parse valid or invalid utf-8} -constraints testbytestring -body {
    encoding convertto utf-8 [testbytestring "Z\xE0\x80xxxxxx"]
} -result "Z\xC3\xA0\xE2\x82\xACxxxxxx"
<<<<<<< HEAD
test encoding-24.19.pass {Parse invalid utf-8, -default} -body {
    encoding convertto -pass utf-8 "ZX\uD800"
} -returnCodes 0 -result "ZXí\xa0\x80"
test encoding-24.19.strict {Parse invalid utf-8, -strict} -body {
    encoding convertto -strict utf-8 "ZX\uD800"
} -returnCodes 1 -match glob -result "unexpected character at index 2: 'U+00D800'"
test encoding-24.19.default {Parse invalid utf-8, -pass} -body {
    encoding convertto utf-8 "ZX\uD800"
} -returnCodes 1 -match glob -result "unexpected character at index 2: 'U+00D800'"
test encoding-24.20 {syntax error: Parse with -pass but without providing encoding} -body {
    string length [encoding convertfrom -pass "\x20"]
} -returnCodes 1 -result {unknown encoding "-pass"}
test encoding-24.21 {syntax error: Parse with -pass but without providing encoding} -body {
    string length [encoding convertto -pass "\x20"]
} -returnCodes 1 -result {unknown encoding "-pass"}
test encoding-24.22 {Syntax error, two encodings} -body {
    encoding convertfrom iso8859-1 utf-8 "ZX\uD800"
} -returnCodes 1 -result {wrong # args: should be "::tcl::encoding::convertfrom ?-pass|-strict|-failindex var? ?encoding? data"}
test encoding-24.23 {Syntax error, two encodings} -body {
    encoding convertto iso8859-1 utf-8 "ZX\uD800"
} -returnCodes 1 -result {wrong # args: should be "::tcl::encoding::convertto ?-pass|-strict|-failindex var? ?encoding? data"}
test encoding-24.24 {Parse invalid utf-8 with -strict} -body {
    encoding convertfrom -strict utf-8 "\xC0\x80\x00\x00"
=======
test encoding-24.19.1 {Parse valid or invalid utf-8} -body {
    encoding convertto -profile tcl8 utf-8 "ZX\uD800"
} -result ZX\xED\xA0\x80
test encoding-24.19.2 {Parse valid or invalid utf-8} -body {
    encoding convertto -profile strict utf-8 "ZX\uD800"
} -returnCodes 1 -match glob -result "unexpected character at index 2: 'U+00D800'"
test encoding-24.20 {Parse with -profile tcl8 but without providing encoding} -body {
    encoding convertfrom -profile tcl8 "\x20"
} -result {wrong # args: should be "::tcl::encoding::convertfrom ?-profile profile? ?-failindex var? encoding data" or "::tcl::encoding::convertfrom data"} -returnCodes error
test encoding-24.21 {Parse with -profile tcl8 but without providing encoding} -body {
    string length [encoding convertto -profile tcl8 "\x20"]
} -result {wrong # args: should be "::tcl::encoding::convertto ?-profile profile? ?-failindex var? encoding data" or "::tcl::encoding::convertto data"} -returnCodes error
test encoding-24.22 {Syntax error, two encodings} -body {
    encoding convertfrom iso8859-1 utf-8 "ZX\uD800"
} -result {bad option "iso8859-1": must be -profile or -failindex} -returnCodes error
test encoding-24.23 {Syntax error, two encodings} -body {
    encoding convertto iso8859-1 utf-8 "ZX\uD800"
} -result {bad option "iso8859-1": must be -profile or -failindex} -returnCodes error
test encoding-24.24 {Parse invalid utf-8 with -profile strict} -body {
    encoding convertfrom -profile strict utf-8 "\xC0\x80\x00\x00"
>>>>>>> 1a75f270
} -returnCodes 1 -result {unexpected byte sequence starting at index 0: '\xC0'}
test encoding-24.25 {Parse invalid utf-8 with -profile strict} -body {
    encoding convertfrom -profile strict utf-8 "\x40\x80\x00\x00"
} -returnCodes 1 -result {unexpected byte sequence starting at index 1: '\x80'}
test encoding-24.26 {Parse valid utf-8 with -profile strict} -body {
    encoding convertfrom -profile strict utf-8 "\xF1\x80\x80\x80"
} -result \U40000
test encoding-24.27 {Parse invalid utf-8 with -profile strict} -body {
    encoding convertfrom -profile strict utf-8 "\xF0\x80\x80\x80"
} -returnCodes 1 -result {unexpected byte sequence starting at index 0: '\xF0'}
test encoding-24.28 {Parse invalid utf-8 with -profile strict} -body {
    encoding convertfrom -profile strict utf-8 "\xFF\x00\x00"
} -returnCodes 1 -result {unexpected byte sequence starting at index 0: '\xFF'}
test encoding-24.29 {Parse invalid utf-8} -body {
    encoding convertfrom utf-8 \xEF\xBF\xBF
} -result \uFFFF
test encoding-24.30 {Parse noncharacter with -profile strict} -body {
    encoding convertfrom -profile strict utf-8 \xEF\xBF\xBF
} -result \uFFFF
<<<<<<< HEAD
test encoding-24.31 {Parse valid or invalid utf-8} {
    expr {[encoding convertfrom -pass utf-8 "\xC0\x80"] eq "\0"}
} 1
test encoding-24.32 {Parse invalid utf-8 with -pass} -body {
    encoding convertfrom -pass utf-8 \xEF\xBF\xBF
=======
test encoding-24.31 {Parse invalid utf-8 with -profile tcl8} -body {
    encoding convertfrom -profile tcl8 utf-8 \xEF\xBF\xBF
>>>>>>> 1a75f270
} -result \uFFFF
test encoding-24.33 {Try to generate invalid utf-8} -body {
    encoding convertto utf-8 \uFFFF
} -result \xEF\xBF\xBF
<<<<<<< HEAD
test encoding-24.34 {Try to generate noncharacter with -strict} -body {
    encoding convertto -strict utf-8 \uFFFF
} -result \xEF\xBF\xBF
test encoding-24.35 {Try to generate invalid utf-8 with -pass} -body {
    encoding convertto -pass utf-8 \uFFFF
} -result \xEF\xBF\xBF
test encoding-24.36 {Parse invalid utf-8, default} -body {
    encoding convertfrom -strict utf-8 \xED\xA0\x80
} -returnCodes 1 -result {unexpected byte sequence starting at index 0: '\xED'}
test encoding-24.37 {Parse invalid utf-8 with -strict} -body {
    encoding convertfrom -strict utf-8 \xED\xA0\x80
} -returnCodes 1 -result {unexpected byte sequence starting at index 0: '\xED'}
test encoding-24.38 {Parse invalid utf-8 with -pass} -body {
    encoding convertfrom -pass utf-8 \xED\xA0\x80
} -result \uD800
test encoding-24.39 {Try to generate invalid utf-8} -body {
    encoding convertto -strict utf-8 \uD800
} -returnCodes 1 -result {unexpected character at index 0: 'U+00D800'}
test encoding-24.40 {Try to generate invalid utf-8 with -strict} -body {
    encoding convertto -strict utf-8 \uD800
} -returnCodes 1 -result {unexpected character at index 0: 'U+00D800'}
test encoding-24.41 {Try to generate invalid utf-8 with -pass} -body {
    encoding convertto -pass utf-8 \uD800
=======
test encoding-24.33 {Try to generate noncharacter with -profile strict} -body {
    encoding convertto -profile strict utf-8 \uFFFF
} -result \xEF\xBF\xBF
test encoding-24.34 {Try to generate invalid utf-8 with -profile tcl8} -body {
    encoding convertto -profile tcl8 utf-8 \uFFFF
} -result \xEF\xBF\xBF
test encoding-24.35 {Parse invalid utf-8} -constraints utf32 -body {
    encoding convertfrom utf-8 \xED\xA0\x80
} -result \uD800
test encoding-24.36 {Parse invalid utf-8 with -profile strict} -body {
    encoding convertfrom -profile strict utf-8 \xED\xA0\x80
} -returnCodes 1 -result {unexpected byte sequence starting at index 0: '\xED'}
test encoding-24.37 {Parse invalid utf-8 with -profile tcl8} -body {
    encoding convertfrom -profile tcl8 utf-8 \xED\xA0\x80
} -result \uD800
test encoding-24.38.1 {Try to generate invalid utf-8} -body {
    encoding convertto -profile tcl8 utf-8 \uD800
} -result \xED\xA0\x80
test encoding-24.38.2 {Try to generate invalid utf-8} -body {
    encoding convertto -profile strict utf-8 \uD800
} -returnCodes 1 -result {unexpected character at index 0: 'U+00D800'}
test encoding-24.39 {Try to generate invalid utf-8 with -profile strict} -body {
    encoding convertto -profile strict utf-8 \uD800
} -returnCodes 1 -result {unexpected character at index 0: 'U+00D800'}
test encoding-24.40 {Try to generate invalid utf-8 with -profile tcl8} -body {
    encoding convertto -profile tcl8 utf-8 \uD800
>>>>>>> 1a75f270
} -result \xED\xA0\x80
test encoding-24.41 {Parse invalid utf-8 with -profile strict} -body {
    encoding convertfrom -profile strict utf-8 \xED\xA0\x80\xED\xB0\x80
} -returnCodes 1 -result {unexpected byte sequence starting at index 0: '\xED'}
test encoding-24.42 {Parse invalid utf-8, fallback to cp1252 [885c86a9a0]} -body {
<<<<<<< HEAD
    encoding convertfrom -pass utf-8 \xF0\x80\x80\x80
} -result \xF0\u20AC\u20AC\u20AC
test encoding-24.43 {Parse invalid utf-8, fallback to cp1252 [885c86a9a0]} -body {
    encoding convertfrom -pass utf-8 \x80
=======
    encoding convertfrom -profile tcl8 utf-8 \xF0\x80\x80\x80
} -result \xF0\u20AC\u20AC\u20AC
test encoding-24.43 {Parse invalid utf-8, fallback to cp1252 [885c86a9a0]} -body {
    encoding convertfrom -profile tcl8 utf-8 \x80
>>>>>>> 1a75f270
} -result \u20AC
test encoding-24.44 {Try to generate invalid ucs-2 with -profile strict} -body {
    encoding convertto -profile strict ucs-2 \uD800
} -returnCodes 1 -result {unexpected character at index 0: 'U+00D800'}
test encoding-24.45 {Try to generate invalid ucs-2 with -profile strict} -body {
    encoding convertto -profile strict ucs-2 \U10000
} -returnCodes 1 -result {unexpected character at index 0: 'U+010000'}

file delete [file join [temporaryDirectory] iso2022.txt]

#
# Begin jajp encoding round-trip conformity tests
#
proc foreach-jisx0208 {varName command} {
    upvar 1 $varName code
    foreach range {
	{2121 217E}
	{2221 222E}
	{223A 2241}
	{224A 2250}
	{225C 226A}
	{2272 2279}
	{227E 227E}
	{2330 2339}
	{2421 2473}
	{2521 2576}
	{2821 2821}
	{282C 282C}
	{2837 2837}

	{30 21 4E 7E}
	{4F21 4F53}

	{50 21 73 7E}
	{7421 7426}
    } {
	if {[llength $range] == 2} {
	    # for adhoc range. simple {first last}. inclusive.
	    scan $range %x%x first last
	    for {set i $first} {$i <= $last} {incr i} {
		set code $i
		uplevel 1 $command
	    }
	} elseif {[llength $range] == 4} {
	    # for uniform range.
	    scan $range %x%x%x%x h0 l0 hend lend
	    for {set hi $h0} {$hi <= $hend} {incr hi} {
		for {set lo $l0} {$lo <= $lend} {incr lo} {
		    set code [expr {$hi << 8 | ($lo & 0xff)}]
		    uplevel 1 $command
		}
	    }
	} else {
	    error "really?"
	}
    }
}
proc gen-jisx0208-euc-jp {code} {
    binary format cc \
	[expr {($code >> 8) | 0x80}] [expr {($code & 0xFF) | 0x80}]
}
proc gen-jisx0208-iso2022-jp {code} {
    binary format a3cca3 \
	"\x1B\$B" [expr {$code >> 8}] [expr {$code & 0xFF}] "\x1B(B"
}
proc gen-jisx0208-cp932 {code} {
    set c1 [expr {($code >> 8) | 0x80}]
    set c2 [expr {($code & 0xff)| 0x80}]
    if {$c1 % 2} {
	set c1 [expr {($c1 >> 1) + ($c1 < 0xDF ? 0x31 : 0x71)}]
	incr c2 [expr {- (0x60 + ($c2 < 0xE0))}]
    } else {
	set c1 [expr {($c1 >> 1) + ($c1 < 0xDF ? 0x30 : 0x70)}]
	incr c2 -2
    }
    binary format cc $c1 $c2
}
proc channel-diff {fa fb} {
    set diff {}
    while {[gets $fa la] >= 0 && [gets $fb lb] >= 0} {
	if {[string compare $la $lb] == 0} continue
	# lappend diff $la $lb

	# For more readable (easy to analyze) output.
	set code [lindex $la 0]
	binary scan [lindex $la 1] H* expected
	binary scan [lindex $lb 1] H* got
	lappend diff [list $code $expected $got]
    }
    return $diff
}

# Create char tables.
cd [temporaryDirectory]
foreach enc {cp932 euc-jp iso2022-jp} {
    set f [open $enc.chars w]
    fconfigure $f -encoding binary
    foreach-jisx0208 code {
	puts $f [format "%04X %s" $code [gen-jisx0208-$enc $code]]
    }
    close $f
}
# shiftjis == cp932 for jisx0208.
file copy -force cp932.chars shiftjis.chars

set NUM 0
foreach from {cp932 shiftjis euc-jp iso2022-jp} {
    foreach to {cp932 shiftjis euc-jp iso2022-jp} {
	test encoding-25.[incr NUM] "jisx0208 $from => $to" -setup {
	    cd [temporaryDirectory]
	} -body {
	    set f [open $from.chars]
	    fconfigure $f -encoding $from
	    set out [open $from.$to.tcltestout w]
	    fconfigure $out -encoding $to
	    puts -nonewline $out [read $f]
	    close $out
	    close $f
	    # then compare $to.chars <=> $from.to.tcltestout as binary.
	    set fa [open $to.chars rb]
	    set fb [open $from.$to.tcltestout rb]
	    channel-diff $fa $fb
	    # Difference should be empty.
	} -cleanup {
	    close $fa
	    close $fb
	} -result {}
    }
}

test encoding-26.0 {Tcl_GetEncodingSearchPath} -constraints {
    testgetencpath
} -setup {
    set origPath [testgetencpath]
    testsetencpath slappy
} -body {
    testgetencpath
} -cleanup {
    testsetencpath $origPath
} -result slappy

file delete {*}[glob -directory [temporaryDirectory] *.chars *.tcltestout]
# ===> Cut here <===

# EscapeFreeProc, GetTableEncoding, unilen are fully tested by the rest of
# this file.


test encoding-27.1 {encoding dirs basic behavior} -returnCodes error -body {
    encoding dirs ? ?
} -result {wrong # args: should be "encoding dirs ?dirList?"}
test encoding-27.2 {encoding dirs basic behavior} -returnCodes error -body {
    encoding dirs "\{not a list"
} -result "expected directory list but got \"\{not a list\""

}


test encoding-28.0 {all encodings load} -body {
	set string hello
	foreach name [encoding names] {
		if {$name ne "unicode"} {
		    incr count
		}
<<<<<<< HEAD
		encoding convertto -pass $name $string
=======
		encoding convertto -profile tcl8 $name $string
>>>>>>> 1a75f270

		# discard the cached internal representation of Tcl_Encoding
		# Unfortunately, without this, encoding 2-1 fails.
		llength $name
	}
	return $count
} -result 91

runtests

test encoding-bug-183a1adcc0-1 {Bug [183a1adcc0] Buffer overflow Tcl_UtfToExternal} -constraints {
    testencoding
} -body {
    # Note - buffers are initialized to \xff
    list [catch {testencoding Tcl_UtfToExternal utf-16 A {start end} {} 1} result] $result
} -result [list 0 [list nospace {} \xff]]

test encoding-bug-183a1adcc0-2 {Bug [183a1adcc0] Buffer overflow Tcl_UtfToExternal} -constraints {
    testencoding
} -body {
    # Note - buffers are initialized to \xff
    list [catch {testencoding Tcl_UtfToExternal utf-16 A {start end} {} 0} result] $result
} -result [list 0 [list nospace {} {}]]

test encoding-bug-183a1adcc0-3 {Bug [183a1adcc0] Buffer overflow Tcl_UtfToExternal} -constraints {
    testencoding
} -body {
    # Note - buffers are initialized to \xff
    list [catch {testencoding Tcl_UtfToExternal utf-16 A {start end} {} 2} result] $result
} -result [list 0 [list nospace {} \x00\x00]]

test encoding-bug-183a1adcc0-4 {Bug [183a1adcc0] Buffer overflow Tcl_UtfToExternal} -constraints {
    testencoding
} -body {
    # Note - buffers are initialized to \xff
    list [catch {testencoding Tcl_UtfToExternal utf-16 A {start end} {} 3} result] $result
} -result [list 0 [list nospace {} \x00\x00\xff]]

test encoding-bug-183a1adcc0-5 {Bug [183a1adcc0] Buffer overflow Tcl_UtfToExternal} -constraints {
    testencoding ucs2 knownBug
} -body {
    # The knownBug constraint is because test depends on TCL_UTF_MAX and
    # also UtfToUtf16 assumes space required in destination buffer is
    # sizeof(Tcl_UniChar) which is incorrect when TCL_UTF_MAX==4
    # Note - buffers are initialized to \xff
    list [catch {testencoding Tcl_UtfToExternal utf-16 A {start end} {} 4} result] $result
} -result [list 0 [list ok {} [expr {$::tcl_platform(byteOrder) eq "littleEndian" ? "\x41\x00" : "\x00\x41"}]\x00\x00]]

}

test encoding-29.0 {get encoding nul terminator lengths} -constraints {
    testencoding
} -body {
    list \
        [testencoding nullength ascii] \
        [testencoding nullength utf-16] \
        [testencoding nullength utf-32] \
        [testencoding nullength gb12345] \
        [testencoding nullength ksc5601]
} -result {1 2 4 2 2}

test encoding-30.0 {encoding convertto large strings UINT_MAX} -constraints {
    perf
} -body {
    # Test to ensure not misinterpreted as -1
    list [string length [set s [string repeat A 0xFFFFFFFF]]] [string equal $s [encoding convertto ascii $s]]
} -result {4294967295 1}

test encoding-30.1 {encoding convertto large strings > 4GB} -constraints {
    perf
} -body {
    list [string length [set s [string repeat A 0x100000000]]] [string equal $s [encoding convertto ascii $s]]
} -result {4294967296 1}

test encoding-30.2 {encoding convertfrom large strings UINT_MAX} -constraints {
    perf
} -body {
    # Test to ensure not misinterpreted as -1
    list [string length [set s [string repeat A 0xFFFFFFFF]]] [string equal $s [encoding convertfrom ascii $s]]
} -result {4294967295 1}

test encoding-30.3 {encoding convertfrom large strings > 4GB} -constraints {
    perf
} -body {
    list [string length [set s [string repeat A 0x100000000]]] [string equal $s [encoding convertfrom ascii $s]]
} -result {4294967296 1}


# cleanup
namespace delete ::tcl::test::encoding
::tcltest::cleanupTests
return

# Local Variables:
# mode: tcl
# End:<|MERGE_RESOLUTION|>--- conflicted
+++ resolved
@@ -309,11 +309,7 @@
 
 test encoding-12.1 {LoadTableEncoding: normal encoding} {
     set x [encoding convertto iso8859-3 Ġ]
-<<<<<<< HEAD
-    append x [encoding convertto -pass iso8859-3 Õ]
-=======
     append x [encoding convertto -profile tcl8 iso8859-3 Õ]
->>>>>>> 1a75f270
     append x [encoding convertfrom iso8859-3 Õ]
 } "Õ?Ġ"
 test encoding-12.2 {LoadTableEncoding: single-byte encoding} {
@@ -352,11 +348,7 @@
 } c080
 test encoding-15.4 {UtfToUtfProc emoji character input} -body {
     set x \xED\xA0\xBD\xED\xB8\x82
-<<<<<<< HEAD
-    set y [encoding convertfrom -pass utf-8 \xED\xA0\xBD\xED\xB8\x82]
-=======
     set y [encoding convertfrom -profile tcl8 utf-8 \xED\xA0\xBD\xED\xB8\x82]
->>>>>>> 1a75f270
     list [string length $x] $y
 } -result "6 \uD83D\uDE02"
 test encoding-15.5 {UtfToUtfProc emoji character input} {
@@ -366,111 +358,67 @@
 } "4 😂"
 test encoding-15.6 {UtfToUtfProc emoji character output} utf32 {
     set x \uDE02\uD83D\uDE02\uD83D
-<<<<<<< HEAD
-    set y [encoding convertto -pass utf-8 \uDE02\uD83D\uDE02\uD83D]
-=======
     set y [encoding convertto -profile tcl8 utf-8 \uDE02\uD83D\uDE02\uD83D]
->>>>>>> 1a75f270
     binary scan $y H* z
     list [string length $y] $z
 } {12 edb882eda0bdedb882eda0bd}
 test encoding-15.7 {UtfToUtfProc emoji character output} {
     set x \uDE02\uD83D\uD83D
-<<<<<<< HEAD
-    set y [encoding convertto -pass utf-8 \uDE02\uD83D\uD83D]
-=======
     set y [encoding convertto -profile tcl8 utf-8 \uDE02\uD83D\uD83D]
->>>>>>> 1a75f270
     binary scan $y H* z
     list [string length $x] [string length $y] $z
 } {3 9 edb882eda0bdeda0bd}
 test encoding-15.8 {UtfToUtfProc emoji character output} {
     set x \uDE02\uD83Dé
-<<<<<<< HEAD
-    set y [encoding convertto -pass utf-8 \uDE02\uD83Dé]
-=======
     set y [encoding convertto -profile tcl8 utf-8 \uDE02\uD83Dé]
->>>>>>> 1a75f270
     binary scan $y H* z
     list [string length $x] [string length $y] $z
 } {3 8 edb882eda0bdc3a9}
 test encoding-15.9 {UtfToUtfProc emoji character output} {
     set x \uDE02\uD83DX
-<<<<<<< HEAD
-    set y [encoding convertto -pass utf-8 \uDE02\uD83DX]
-=======
     set y [encoding convertto -profile tcl8 utf-8 \uDE02\uD83DX]
->>>>>>> 1a75f270
     binary scan $y H* z
     list [string length $x] [string length $y] $z
 } {3 7 edb882eda0bd58}
 test encoding-15.10 {UtfToUtfProc high surrogate character output} {
     set x \uDE02é
-<<<<<<< HEAD
-    set y [encoding convertto -pass utf-8 \uDE02é]
-=======
     set y [encoding convertto -profile tcl8 utf-8 \uDE02é]
->>>>>>> 1a75f270
     binary scan $y H* z
     list [string length $x] [string length $y] $z
 } {2 5 edb882c3a9}
 test encoding-15.11 {UtfToUtfProc low surrogate character output} {
     set x \uDA02é
-<<<<<<< HEAD
-    set y [encoding convertto -pass utf-8 \uDA02é]
-=======
     set y [encoding convertto -profile tcl8 utf-8 \uDA02é]
->>>>>>> 1a75f270
     binary scan $y H* z
     list [string length $x] [string length $y] $z
 } {2 5 eda882c3a9}
 test encoding-15.12 {UtfToUtfProc high surrogate character output} {
     set x \uDE02Y
-<<<<<<< HEAD
-    set y [encoding convertto -pass utf-8 \uDE02Y]
-=======
     set y [encoding convertto -profile tcl8 utf-8 \uDE02Y]
->>>>>>> 1a75f270
     binary scan $y H* z
     list [string length $x] [string length $y] $z
 } {2 4 edb88259}
 test encoding-15.13 {UtfToUtfProc low surrogate character output} {
     set x \uDA02Y
-<<<<<<< HEAD
-    set y [encoding convertto -pass utf-8 \uDA02Y]
-=======
     set y [encoding convertto -profile tcl8 utf-8 \uDA02Y]
->>>>>>> 1a75f270
     binary scan $y H* z
     list [string length $x] [string length $y] $z
 } {2 4 eda88259}
 test encoding-15.14 {UtfToUtfProc high surrogate character output} {
     set x \uDE02
-<<<<<<< HEAD
-    set y [encoding convertto -pass utf-8 \uDE02]
-=======
     set y [encoding convertto -profile tcl8 utf-8 \uDE02]
->>>>>>> 1a75f270
     binary scan $y H* z
     list [string length $x] [string length $y] $z
 } {1 3 edb882}
 test encoding-15.15 {UtfToUtfProc low surrogate character output} {
     set x \uDA02
-<<<<<<< HEAD
-    set y [encoding convertto -pass utf-8 \uDA02]
-=======
     set y [encoding convertto -profile tcl8 utf-8 \uDA02]
->>>>>>> 1a75f270
     binary scan $y H* z
     list [string length $x] [string length $y] $z
 } {1 3 eda882}
 test encoding-15.16 {UtfToUtfProc: Invalid 4-byte UTF-8, see [ed29806ba]} {
     set x \xF0\xA0\xA1\xC2
-<<<<<<< HEAD
-    set y [encoding convertfrom -pass utf-8 \xF0\xA0\xA1\xC2]
-=======
     set y [encoding convertfrom -profile tcl8 utf-8 \xF0\xA0\xA1\xC2]
->>>>>>> 1a75f270
     list [string length $x] $y
 } "4 \xF0\xA0\xA1\xC2"
 test encoding-15.17 {UtfToUtfProc emoji character output} {
@@ -518,8 +466,7 @@
     encoding convertfrom cesu-8 \x00
 } \x00
 test encoding-15.26 {UtfToUtfProc CESU-8} {
-	after 1
-    encoding convertfrom -pass utf-8 \xC0\x80
+    encoding convertfrom -profile tcl8 utf-8 \xC0\x80
 } \x00
 test encoding-15.27 {UtfToUtfProc -profile strict CESU-8} {
     encoding convertfrom -profile strict cesu-8 \x00
@@ -546,7 +493,7 @@
     list $val [format %x [scan $val %c]]
 } -result "\U460DC 460dc"
 test encoding-16.3 {Utf16ToUtfProc} -body {
-    set val [encoding convertfrom -pass utf-16 "\xDC\xDC"]
+    set val [encoding convertfrom -profile tcl8 utf-16 "\xDC\xDC"]
     list $val [format %x [scan $val %c]]
 } -result "\uDCDC dcdc"
 test encoding-16.4 {Ucs2ToUtfProc} -body {
@@ -558,44 +505,40 @@
     list $val [format %x [scan $val %c]]
 } -result "\U460DC 460dc"
 test encoding-16.6 {Utf32ToUtfProc surrogate} -body {
-    set val [encoding convertfrom utf-32le NN\0\0]
+    set val [encoding convertfrom -profile strict utf-32le NN\0\0]
     list $val [format %x [scan $val %c]]
 } -result "乎 4e4e"
 test encoding-16.7 {Utf32ToUtfProc} -body {
-    set val [encoding convertfrom -strict utf-32be \0\0NN]
+    set val [encoding convertfrom -profile strict utf-32be \0\0NN]
     list $val [format %x [scan $val %c]]
 } -result "乎 4e4e"
 test encoding-16.8 {Utf32ToUtfProc} -body {
-<<<<<<< HEAD
-    set val [encoding convertfrom -pass utf-32 \x41\x00\x00\x41]
-=======
     set val [encoding convertfrom -profile tcl8 utf-32 \x41\x00\x00\x41]
->>>>>>> 1a75f270
     list $val [format %x [scan $val %c]]
 } -result "\uFFFD fffd"
 test encoding-16.9 {Utf32ToUtfProc} -constraints utf32 -body {
-    encoding convertfrom -pass utf-32le \x00\xD8\x00\x00
+    encoding convertfrom -profile tcl8 utf-32le \x00\xD8\x00\x00
 } -result \uD800
 test encoding-16.10 {Utf32ToUtfProc} -body {
-    encoding convertfrom -pass utf-32le \x00\xDC\x00\x00
+    encoding convertfrom -profile tcl8 utf-32le \x00\xDC\x00\x00
 } -result \uDC00
 test encoding-16.11 {Utf32ToUtfProc} -body {
-    encoding convertfrom -pass utf-32le \x00\xD8\x00\x00\x00\xDC\x00\x00
+    encoding convertfrom -profile tcl8 utf-32le \x00\xD8\x00\x00\x00\xDC\x00\x00
 } -result \uD800\uDC00
 test encoding-16.12 {Utf32ToUtfProc} -constraints utf32 -body {
-    encoding convertfrom -pass utf-32le \x00\xDC\x00\x00\x00\xD8\x00\x00
+    encoding convertfrom -profile tcl8 utf-32le \x00\xDC\x00\x00\x00\xD8\x00\x00
 } -result \uDC00\uD800
 test encoding-16.13 {Utf16ToUtfProc} -body {
-    encoding convertfrom -pass utf-16le \x00\xD8
+    encoding convertfrom -profile tcl8 utf-16le \x00\xD8
 } -result \uD800
 test encoding-16.14 {Utf16ToUtfProc} -body {
-    encoding convertfrom -pass utf-16le \x00\xDC
+    encoding convertfrom -profile tcl8 utf-16le \x00\xDC
 } -result \uDC00
 test encoding-16.15 {Utf16ToUtfProc} -body {
     encoding convertfrom utf-16le \x00\xD8\x00\xDC
 } -result \U010000
 test encoding-16.16 {Utf16ToUtfProc} -body {
-    encoding convertfrom -pass utf-16le \x00\xDC\x00\xD8
+    encoding convertfrom -profile tcl8 utf-16le \x00\xDC\x00\xD8
 } -result \uDC00\uD800
 test encoding-16.17 {Utf32ToUtfProc} -body {
     list [encoding convertfrom -profile strict -failindex  idx utf-32le \x41\x00\x00\x00\x00\xD8\x00\x00\x42\x00\x00\x00] [set idx]
@@ -621,23 +564,23 @@
     } [namespace current]]
 } -result done
 test encoding-16.19 {Utf16ToUtfProc, bug [d19fe0a5b]} -body {
-    encoding convertfrom -strict utf-16 "\x41\x41\x41"
+    encoding convertfrom -profile strict utf-16 "\x41\x41\x41"
 } -returnCodes 1 -result {unexpected byte sequence starting at index 2: '\x41'}
 test encoding-16.19.pass {Utf16ToUtfProc, bug [d19fe0a5b]} -body {
-    encoding convertfrom -pass utf-16 "\x41\x41\x41"
+    encoding convertfrom -profile tcl8 utf-16 "\x41\x41\x41"
 } -result \u4141\uFFFD
 test encoding-16.19.strict {Utf16ToUtfProc, bug [d19fe0a5b]} -body {
-    encoding convertfrom -strict utf-16 "\x41\x41\x41"
+    encoding convertfrom -profile strict utf-16 "\x41\x41\x41"
 } -returnCodes 1 -result {unexpected byte sequence starting at index 2: '\x41'}
 test encoding-16.20 {utf16ToUtfProc, bug [d19fe0a5b]} \
 	-constraints deprecated -body {
     encoding convertfrom utf-16 "\xD8\xD8"
 } -result \uD8D8
 test encoding-16.21.pass {Utf32ToUtfProc, bug [d19fe0a5b]} -body {
-    encoding convertfrom -pass utf-32 "\x00\x00\x00\x00\x41\x41"
+    encoding convertfrom -profile tcl8 utf-32 "\x00\x00\x00\x00\x41\x41"
 } -result \x00\uFFFD
 test encoding-16.21.strict {Utf32ToUtfProc, bug [d19fe0a5b]} -body {
-    encoding convertfrom -strict utf-32 "\x00\x00\x00\x00\x41\x41"
+    encoding convertfrom -profile strict utf-32 "\x00\x00\x00\x00\x41\x41"
 } -returnCodes 1 -result {unexpected byte sequence starting at index 4: '\x41'}
 
 test encoding-16.22 {Utf16ToUtfProc, strict, bug [db7a085bd9]} -body {
@@ -647,10 +590,10 @@
     encoding convertfrom -profile strict utf-16le \x00\xDC
 } -returnCodes 1 -result {unexpected byte sequence starting at index 0: '\x00'}
 test encoding-16.24 {Utf32ToUtfProc} -body {
-    encoding convertfrom -pass utf-32 "\xFF\xFF\xFF\xFF"
+    encoding convertfrom -profile tcl8 utf-32 "\xFF\xFF\xFF\xFF"
 } -result \uFFFD
 test encoding-16.25 {Utf32ToUtfProc} -body {
-    encoding convertfrom -pass utf-32 "\x01\x00\x00\x01"
+    encoding convertfrom -profile tcl8 utf-32 "\x01\x00\x00\x01"
 } -result \uFFFD
 
 test encoding-17.1 {UtfToUtf16Proc} -body {
@@ -660,17 +603,10 @@
     encoding convertfrom utf-16 \xD8\xD8\xDC\xDC
 } -result "\U460DC"
 test encoding-17.3 {UtfToUtf16Proc} -body {
-<<<<<<< HEAD
-    encoding convertto -pass utf-16be "\uDCDC"
-} -result "\xDC\xDC"
-test encoding-17.4 {UtfToUtf16Proc} -body {
-    encoding convertto -pass utf-16le "\uD8D8"
-=======
     encoding convertto -profile tcl8 utf-16be "\uDCDC"
 } -result "\xDC\xDC"
 test encoding-17.4 {UtfToUtf16Proc} -body {
     encoding convertto -profile tcl8 utf-16le "\uD8D8"
->>>>>>> 1a75f270
 } -result "\xD8\xD8"
 test encoding-17.5 {UtfToUtf16Proc} -body {
     encoding convertto utf-32le "\U460DC"
@@ -688,11 +624,7 @@
     encoding convertfrom -profile strict utf-32 "\xFF\xFF\xFF\xFF"
 } -returnCodes error -result {unexpected byte sequence starting at index 0: '\xFF'}
 test encoding-17.10 {Utf32ToUtfProc} -body {
-<<<<<<< HEAD
-    encoding convertfrom -pass utf-32 "\xFF\xFF\xFF\xFF"
-=======
     encoding convertfrom -profile tcl8 utf-32 "\xFF\xFF\xFF\xFF"
->>>>>>> 1a75f270
 } -result \uFFFD
 test encoding-17.11 {Utf32ToUtfProc} -body {
     encoding convertfrom -profile strict utf-32le "\x00\xD8\x00\x00"
@@ -702,7 +634,7 @@
 } -returnCodes error -result {unexpected byte sequence starting at index 0: '\x00'}
 
 test encoding-18.1 {TableToUtfProc on invalid input} -body {
-	list [catch {encoding convertto jis0208 \\} res] $res
+	list [catch {encoding convertto -profile tcl8 jis0208 \\} res] $res
 } -result {0 !)}
 test encoding-18.2 {TableToUtfProc on invalid input with -profile strict} -body {
 	list [catch {encoding convertto -profile strict jis0208 \\} res] $res
@@ -714,33 +646,23 @@
 	list [catch {encoding convertto -failindex pos -profile strict jis0208 \\} res] $res $pos
 } -result {0 {} 0}
 test encoding-18.5 {TableToUtfProc on invalid input with -failindex} -body {
-	list [catch {encoding convertto -failindex pos jis0208 \\} res] $res $pos
-<<<<<<< HEAD
-} -result {0 {} 0}
-test encoding-18.6 {TableToUtfProc on invalid input with -pass} -body {
-	list [catch {encoding convertto -pass jis0208 \\} res] $res
-=======
+	list [catch {encoding convertto -profile tcl8 -failindex pos jis0208 \\} res] $res $pos
 } -result {0 !) -1}
 test encoding-18.6 {TableToUtfProc on invalid input with -profile tcl8} -body {
 	list [catch {encoding convertto -profile tcl8 jis0208 \\} res] $res
->>>>>>> 1a75f270
 } -result {0 !)}
 
 test encoding-19.1 {TableFromUtfProc} -body {
-    encoding convertfrom -pas ascii AÁ
+    encoding convertfrom -profile tcl8 ascii AÁ
 } -result AÁ
 test encoding-19.2 {TableFromUtfProc} -body {
-<<<<<<< HEAD
-    encoding convertfrom -pass ascii AÁ
-=======
     encoding convertfrom -profile tcl8 ascii AÁ
->>>>>>> 1a75f270
 } -result AÁ
 test encoding-19.3 {TableFromUtfProc} -body {
     encoding convertfrom -profile strict ascii AÁ
 } -returnCodes 1 -result {unexpected byte sequence starting at index 1: '\xC1'}
 test encoding-19.4 {TableFromUtfProc} -body {
-    list [encoding convertfrom -failindex idx ascii AÁ] [set idx]
+    list [encoding convertfrom -profile tcl8 -failindex idx ascii AÁ] [set idx]
 } -result [list A\xC1 -1]
 test encoding-19.5 {TableFromUtfProc} -body {
     list [encoding convertfrom -failindex idx -profile strict ascii A\xC1] [set idx]
@@ -856,58 +778,34 @@
 } [list 3 "乎乞也 (\\u4E4E\\u4E5E\\u4E5F)"]
 
 test encoding-24.4 {Parse invalid utf-8, strict} -body {
-    string length [encoding convertfrom -strict utf-8 "\xC0\x80"]
+    string length [encoding convertfrom -profile strict utf-8 "\xC0\x80"]
 } -returnCodes 1 -result {unexpected byte sequence starting at index 0: '\xC0'}
 test encoding-24.5 {Parse valid or invalid utf-8} {
-<<<<<<< HEAD
-    string length [encoding convertfrom -pass utf-8 "\xC0\x81"]
-} 2
-test encoding-24.6 {Parse valid or invalid utf-8} {
-    string length [encoding convertfrom -pass utf-8 "\xC1\xBF"]
-=======
     string length [encoding convertfrom -profile tcl8 utf-8 "\xC0\x81"]
 } 2
 test encoding-24.6 {Parse valid or invalid utf-8} {
     string length [encoding convertfrom -profile tcl8 utf-8 "\xC1\xBF"]
->>>>>>> 1a75f270
 } 2
 test encoding-24.7 {Parse valid or invalid utf-8} {
     string length [encoding convertfrom utf-8 "\xC2\x80"]
 } 1
 test encoding-24.8 {Parse valid or invalid utf-8} {
-<<<<<<< HEAD
-    string length [encoding convertfrom -pass utf-8 "\xE0\x80\x80"]
-} 3
-test encoding-24.9 {Parse valid or invalid utf-8} {
-    string length [encoding convertfrom -pass utf-8 "\xE0\x9F\xBF"]
-=======
     string length [encoding convertfrom -profile tcl8 utf-8 "\xE0\x80\x80"]
 } 3
 test encoding-24.9 {Parse valid or invalid utf-8} {
     string length [encoding convertfrom -profile tcl8 utf-8 "\xE0\x9F\xBF"]
->>>>>>> 1a75f270
 } 3
 test encoding-24.10 {Parse valid or invalid utf-8} {
     string length [encoding convertfrom utf-8 "\xE0\xA0\x80"]
 } 1
 test encoding-24.11 {Parse valid or invalid utf-8} {
-<<<<<<< HEAD
-    string length [encoding convertfrom -pass utf-8 "\xEF\xBF\xBF"]
+    string length [encoding convertfrom -profile tcl8 utf-8 "\xEF\xBF\xBF"]
 } 1
 test encoding-24.12 {Parse invalid utf-8} -body {
-    encoding convertfrom -strict utf-8 "\xC0\x81"
+    encoding convertfrom -profile strict utf-8 "\xC0\x81"
 } -returnCodes 1 -result {unexpected byte sequence starting at index 0: '\xC0'}
 test encoding-24.13 {Parse invalid utf-8} -body {
-    encoding convertfrom -strict utf-8 "\xC1\xBF"
-=======
-    string length [encoding convertfrom -profile tcl8 utf-8 "\xEF\xBF\xBF"]
-} 1
-test encoding-24.12 {Parse valid or invalid utf-8} -body {
-    encoding convertfrom -profile strict utf-8 "\xC0\x81"
-} -returnCodes 1 -result {unexpected byte sequence starting at index 0: '\xC0'}
-test encoding-24.13 {Parse valid or invalid utf-8} -body {
     encoding convertfrom -profile strict utf-8 "\xC1\xBF"
->>>>>>> 1a75f270
 } -returnCodes 1 -result {unexpected byte sequence starting at index 0: '\xC1'}
 test encoding-24.14 {Parse valid utf-8} {
     expr {[encoding convertfrom utf-8 "\xC2\x80"] eq "\u80"}
@@ -915,11 +813,11 @@
 test encoding-24.15.default {Parse invalid utf-8, default} -body {
     encoding convertfrom utf-8 "Z\xE0\x80"
 } -returnCodes 1 -result "unexpected byte sequence starting at index 1: '\\xE0'"
-test encoding-24.15.strict {Parse invalid utf-8, -strict} -body {
-    encoding convertfrom -strict utf-8 "Z\xE0\x80"
+test encoding-24.15.strict {Parse invalid utf-8, -profile strict} -body {
+    encoding convertfrom -profile strict utf-8 "Z\xE0\x80"
 } -returnCodes 1 -result "unexpected byte sequence starting at index 1: '\\xE0'"
-test encoding-24.15.pass {Parse invalid utf-8, -pass} -body {
-    encoding convertfrom -pass utf-8 "Z\xE0\x80"
+test encoding-24.15.pass {Parse invalid utf-8, -profile tcl8} -body {
+    encoding convertfrom -profile tcl8 utf-8 "Z\xE0\x80"
 } -result Z\xE0\u20AC
 test encoding-24.16 {Parse valid or invalid utf-8} -constraints testbytestring -body {
     encoding convertto utf-8 [testbytestring "Z\u4343\x80"]
@@ -930,36 +828,14 @@
 test encoding-24.18 {Parse valid or invalid utf-8} -constraints testbytestring -body {
     encoding convertto utf-8 [testbytestring "Z\xE0\x80xxxxxx"]
 } -result "Z\xC3\xA0\xE2\x82\xACxxxxxx"
-<<<<<<< HEAD
-test encoding-24.19.pass {Parse invalid utf-8, -default} -body {
-    encoding convertto -pass utf-8 "ZX\uD800"
-} -returnCodes 0 -result "ZXí\xa0\x80"
-test encoding-24.19.strict {Parse invalid utf-8, -strict} -body {
-    encoding convertto -strict utf-8 "ZX\uD800"
-} -returnCodes 1 -match glob -result "unexpected character at index 2: 'U+00D800'"
-test encoding-24.19.default {Parse invalid utf-8, -pass} -body {
-    encoding convertto utf-8 "ZX\uD800"
-} -returnCodes 1 -match glob -result "unexpected character at index 2: 'U+00D800'"
-test encoding-24.20 {syntax error: Parse with -pass but without providing encoding} -body {
-    string length [encoding convertfrom -pass "\x20"]
-} -returnCodes 1 -result {unknown encoding "-pass"}
-test encoding-24.21 {syntax error: Parse with -pass but without providing encoding} -body {
-    string length [encoding convertto -pass "\x20"]
-} -returnCodes 1 -result {unknown encoding "-pass"}
-test encoding-24.22 {Syntax error, two encodings} -body {
-    encoding convertfrom iso8859-1 utf-8 "ZX\uD800"
-} -returnCodes 1 -result {wrong # args: should be "::tcl::encoding::convertfrom ?-pass|-strict|-failindex var? ?encoding? data"}
-test encoding-24.23 {Syntax error, two encodings} -body {
-    encoding convertto iso8859-1 utf-8 "ZX\uD800"
-} -returnCodes 1 -result {wrong # args: should be "::tcl::encoding::convertto ?-pass|-strict|-failindex var? ?encoding? data"}
-test encoding-24.24 {Parse invalid utf-8 with -strict} -body {
-    encoding convertfrom -strict utf-8 "\xC0\x80\x00\x00"
-=======
 test encoding-24.19.1 {Parse valid or invalid utf-8} -body {
     encoding convertto -profile tcl8 utf-8 "ZX\uD800"
 } -result ZX\xED\xA0\x80
 test encoding-24.19.2 {Parse valid or invalid utf-8} -body {
     encoding convertto -profile strict utf-8 "ZX\uD800"
+} -returnCodes 1 -match glob -result "unexpected character at index 2: 'U+00D800'"
+test encoding-24.19.3 {Parse valid or invalid utf-8} -body {
+    encoding convertto utf-8 "ZX\uD800"
 } -returnCodes 1 -match glob -result "unexpected character at index 2: 'U+00D800'"
 test encoding-24.20 {Parse with -profile tcl8 but without providing encoding} -body {
     encoding convertfrom -profile tcl8 "\x20"
@@ -975,7 +851,6 @@
 } -result {bad option "iso8859-1": must be -profile or -failindex} -returnCodes error
 test encoding-24.24 {Parse invalid utf-8 with -profile strict} -body {
     encoding convertfrom -profile strict utf-8 "\xC0\x80\x00\x00"
->>>>>>> 1a75f270
 } -returnCodes 1 -result {unexpected byte sequence starting at index 0: '\xC0'}
 test encoding-24.25 {Parse invalid utf-8 with -profile strict} -body {
     encoding convertfrom -profile strict utf-8 "\x40\x80\x00\x00"
@@ -995,45 +870,12 @@
 test encoding-24.30 {Parse noncharacter with -profile strict} -body {
     encoding convertfrom -profile strict utf-8 \xEF\xBF\xBF
 } -result \uFFFF
-<<<<<<< HEAD
-test encoding-24.31 {Parse valid or invalid utf-8} {
-    expr {[encoding convertfrom -pass utf-8 "\xC0\x80"] eq "\0"}
-} 1
-test encoding-24.32 {Parse invalid utf-8 with -pass} -body {
-    encoding convertfrom -pass utf-8 \xEF\xBF\xBF
-=======
 test encoding-24.31 {Parse invalid utf-8 with -profile tcl8} -body {
     encoding convertfrom -profile tcl8 utf-8 \xEF\xBF\xBF
->>>>>>> 1a75f270
 } -result \uFFFF
 test encoding-24.33 {Try to generate invalid utf-8} -body {
     encoding convertto utf-8 \uFFFF
 } -result \xEF\xBF\xBF
-<<<<<<< HEAD
-test encoding-24.34 {Try to generate noncharacter with -strict} -body {
-    encoding convertto -strict utf-8 \uFFFF
-} -result \xEF\xBF\xBF
-test encoding-24.35 {Try to generate invalid utf-8 with -pass} -body {
-    encoding convertto -pass utf-8 \uFFFF
-} -result \xEF\xBF\xBF
-test encoding-24.36 {Parse invalid utf-8, default} -body {
-    encoding convertfrom -strict utf-8 \xED\xA0\x80
-} -returnCodes 1 -result {unexpected byte sequence starting at index 0: '\xED'}
-test encoding-24.37 {Parse invalid utf-8 with -strict} -body {
-    encoding convertfrom -strict utf-8 \xED\xA0\x80
-} -returnCodes 1 -result {unexpected byte sequence starting at index 0: '\xED'}
-test encoding-24.38 {Parse invalid utf-8 with -pass} -body {
-    encoding convertfrom -pass utf-8 \xED\xA0\x80
-} -result \uD800
-test encoding-24.39 {Try to generate invalid utf-8} -body {
-    encoding convertto -strict utf-8 \uD800
-} -returnCodes 1 -result {unexpected character at index 0: 'U+00D800'}
-test encoding-24.40 {Try to generate invalid utf-8 with -strict} -body {
-    encoding convertto -strict utf-8 \uD800
-} -returnCodes 1 -result {unexpected character at index 0: 'U+00D800'}
-test encoding-24.41 {Try to generate invalid utf-8 with -pass} -body {
-    encoding convertto -pass utf-8 \uD800
-=======
 test encoding-24.33 {Try to generate noncharacter with -profile strict} -body {
     encoding convertto -profile strict utf-8 \uFFFF
 } -result \xEF\xBF\xBF
@@ -1041,7 +883,7 @@
     encoding convertto -profile tcl8 utf-8 \uFFFF
 } -result \xEF\xBF\xBF
 test encoding-24.35 {Parse invalid utf-8} -constraints utf32 -body {
-    encoding convertfrom utf-8 \xED\xA0\x80
+    encoding convertfrom -profile tcl8 utf-8 \xED\xA0\x80
 } -result \uD800
 test encoding-24.36 {Parse invalid utf-8 with -profile strict} -body {
     encoding convertfrom -profile strict utf-8 \xED\xA0\x80
@@ -1060,23 +902,15 @@
 } -returnCodes 1 -result {unexpected character at index 0: 'U+00D800'}
 test encoding-24.40 {Try to generate invalid utf-8 with -profile tcl8} -body {
     encoding convertto -profile tcl8 utf-8 \uD800
->>>>>>> 1a75f270
 } -result \xED\xA0\x80
 test encoding-24.41 {Parse invalid utf-8 with -profile strict} -body {
     encoding convertfrom -profile strict utf-8 \xED\xA0\x80\xED\xB0\x80
 } -returnCodes 1 -result {unexpected byte sequence starting at index 0: '\xED'}
 test encoding-24.42 {Parse invalid utf-8, fallback to cp1252 [885c86a9a0]} -body {
-<<<<<<< HEAD
-    encoding convertfrom -pass utf-8 \xF0\x80\x80\x80
-} -result \xF0\u20AC\u20AC\u20AC
-test encoding-24.43 {Parse invalid utf-8, fallback to cp1252 [885c86a9a0]} -body {
-    encoding convertfrom -pass utf-8 \x80
-=======
     encoding convertfrom -profile tcl8 utf-8 \xF0\x80\x80\x80
 } -result \xF0\u20AC\u20AC\u20AC
 test encoding-24.43 {Parse invalid utf-8, fallback to cp1252 [885c86a9a0]} -body {
     encoding convertfrom -profile tcl8 utf-8 \x80
->>>>>>> 1a75f270
 } -result \u20AC
 test encoding-24.44 {Try to generate invalid ucs-2 with -profile strict} -body {
     encoding convertto -profile strict ucs-2 \uD800
@@ -1242,11 +1076,7 @@
 		if {$name ne "unicode"} {
 		    incr count
 		}
-<<<<<<< HEAD
-		encoding convertto -pass $name $string
-=======
 		encoding convertto -profile tcl8 $name $string
->>>>>>> 1a75f270
 
 		# discard the cached internal representation of Tcl_Encoding
 		# Unfortunately, without this, encoding 2-1 fails.
