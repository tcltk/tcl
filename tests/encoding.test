--- conflicted
+++ resolved
@@ -66,17 +66,10 @@
     encoding system shiftjis		;# incr ref count
     encoding dirs [list [pwd]]
     set x [encoding convertto shiftjis \u4e4e]	;# old one found   
-<<<<<<< HEAD
-    encoding system identity
-    llength shiftjis
-    lappend x [catch {encoding convertto shiftjis \u4e4e} msg] $msg
-    encoding system identity
-=======
     encoding system iso8859-1
     llength shiftjis
     lappend x [catch {encoding convertto shiftjis \u4e4e} msg] $msg
     encoding system iso8859-1
->>>>>>> 5875b16a
     encoding dirs $path
     encoding system $system
     set x
@@ -128,11 +121,7 @@
     set old [encoding system]
     encoding system jis0208
     set x [encoding convertto \u4e4e]
-<<<<<<< HEAD
-    encoding system identity
-=======
     encoding system iso8859-1
->>>>>>> 5875b16a
     encoding system $old
     set x
 } {8C}
@@ -256,11 +245,7 @@
 test encoding-11.6 {LoadEncodingFile: invalid file} {testencoding} {
     set system [encoding system]
     set path [encoding dirs]
-<<<<<<< HEAD
-    encoding system identity
-=======
     encoding system iso8859-1
->>>>>>> 5875b16a
     cd [temporaryDirectory]
     encoding dirs [file join tmp encoding]
     makeDirectory tmp
