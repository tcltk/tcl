--- conflicted
+++ resolved
@@ -1171,7 +1171,6 @@
 test encoding-bug-66ffafd309-1-replace {Bug [66ffafd309] - truncated DBCS} -body {
     encoding convertfrom -profile replace gb12345 x
 } -result \uFFFD
-<<<<<<< HEAD
 test encoding-bug-66ffafd309-1-lossless-a {Bug [66ffafd309] - truncated DBCS} -body {
     # lossless - byte < 128
     encoding convertfrom -profile lossless gb12345 x
@@ -1180,8 +1179,6 @@
     # lossless - byte > 128
     encoding convertfrom -profile lossless gb12345 \x82
 } -result \uFFFD
-=======
->>>>>>> 3106ce90
 test encoding-bug-66ffafd309-2-tcl8 {Bug [66ffafd309] - invalid DBCS} -body {
     # Not truncated but invalid
     encoding convertfrom -profile tcl8 jis0208 \x78\x79
@@ -1194,7 +1191,6 @@
     # Not truncated but invalid
     encoding convertfrom -profile replace jis0208 \x78\x79
 } -result \uFFFD\uFFFD
-<<<<<<< HEAD
 test encoding-bug-66ffafd309-2-lossless-a {Bug [66ffafd309] - invalid DBCS} -body {
     # Not truncated but invalid. \x78 is invalid prefix
     encoding convertfrom -profile lossless jis0208 \x78\x79
@@ -1203,8 +1199,6 @@
     # Not truncated but invalid. \x21 is valid prefix but FF is not valid suffix
     encoding convertfrom -profile lossless jis0208 \x21\xFF
 } -result \uFFFD\uFFFD
-=======
->>>>>>> 3106ce90
 
 # cleanup
 namespace delete ::tcl::test::encoding
