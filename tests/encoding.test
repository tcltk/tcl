--- conflicted
+++ resolved
@@ -47,12 +47,7 @@
 testConstraint teststringbytes [llength [info commands teststringbytes]]
 testConstraint exec [llength [info commands exec]]
 testConstraint testgetencpath [llength [info commands testgetencpath]]
-<<<<<<< HEAD
-testConstraint fullutf [expr {[format %c 0x010000] ne "\ufffd"}]
-testConstraint utf32 [expr {[testConstraint fullutf]
-		&& [string length [format %c 0x10000]] == 1}]
-=======
->>>>>>> 35e684f3
+
  
 # TclInitEncodingSubsystem is tested by the rest of this file
@@ -354,15 +349,9 @@
     set y [encoding convertfrom utf-8 \xf0\x9f\x98\x82]
     list [string length $x] $y
 } "4 😂"
-<<<<<<< HEAD
-test encoding-15.6 {UtfToUtfProc emoji character output} utf32 {
+test encoding-15.6 {UtfToUtfProc emoji character output} {
     set x \ude02\ud83d\ude02\ud83d
     set y [encoding convertto -profile tcl8 utf-8 \ude02\ud83d\ude02\ud83d]
-=======
-test encoding-15.6 {UtfToUtfProc emoji character output} {
-    set x \uDE02\uD83D\uDE02\uD83D
-    set y [encoding convertto -profile tcl8 utf-8 \uDE02\uD83D\uDE02\uD83D]
->>>>>>> 35e684f3
     binary scan $y H* z
     list [string length $y] $z
 } {12 edb882eda0bdedb882eda0bd}
@@ -525,34 +514,19 @@
 test encoding-16.8 {Utf32ToUtfProc} -body {
     set val [encoding convertfrom -profile tcl8 utf-32 \x41\x00\x00\x41]
     list $val [format %x [scan $val %c]]
-<<<<<<< HEAD
 } -result "\ufffd fffd"
-test encoding-16.9 {Utf32ToUtfProc} -constraints utf32 -body {
+test encoding-16.9 {Utf32ToUtfProc} -body {
     encoding convertfrom -profile tcl8 utf-32le \x00\xd8\x00\x00
 } -result \ud800
-=======
-} -result "\uFFFD fffd"
-test encoding-16.9 {Utf32ToUtfProc} -body {
-    encoding convertfrom -profile tcl8 utf-32le \x00\xD8\x00\x00
-} -result \uD800
->>>>>>> 35e684f3
 test encoding-16.10 {Utf32ToUtfProc} -body {
     encoding convertfrom -profile tcl8 utf-32le \x00\xdc\x00\x00
 } -result \udc00
 test encoding-16.11 {Utf32ToUtfProc} -body {
-<<<<<<< HEAD
     encoding convertfrom -profile tcl8 utf-32le \x00\xd8\x00\x00\x00\xdc\x00\x00
 } -result \ud800\udc00
-test encoding-16.12 {Utf32ToUtfProc} -constraints utf32 -body {
+test encoding-16.12 {Utf32ToUtfProc} -body {
     encoding convertfrom -profile tcl8 utf-32le \x00\xdc\x00\x00\x00\xd8\x00\x00
 } -result \udc00\ud800
-=======
-    encoding convertfrom -profile tcl8 utf-32le \x00\xD8\x00\x00\x00\xDC\x00\x00
-} -result \uD800\uDC00
-test encoding-16.12 {Utf32ToUtfProc} -body {
-    encoding convertfrom -profile tcl8 utf-32le \x00\xDC\x00\x00\x00\xD8\x00\x00
-} -result \uDC00\uD800
->>>>>>> 35e684f3
 test encoding-16.13 {Utf16ToUtfProc} -body {
     encoding convertfrom -profile tcl8 utf-16le \x00\xd8
 } -result \ud800
@@ -596,7 +570,6 @@
 } -returnCodes 1 -result {unexpected byte sequence starting at index 2: '\x41'}
 test encoding-16.19.tcl8 {Utf16ToUtfProc, bug [d19fe0a5b]} -body {
     encoding convertfrom -profile tcl8 utf-16 "\x41\x41\x41"
-<<<<<<< HEAD
 } -result \u4141\ufffd
 test encoding-16.19.strict {Utf16ToUtfProc, bug [d19fe0a5b]} -body {
     encoding convertfrom -profile strict utf-16 "\x41\x41\x41"
@@ -604,12 +577,12 @@
 test encoding-16.20 {utf16ToUtfProc, bug [d19fe0a5b]} -body {
     encoding convertfrom utf-16 "\xd8\xd8"
 } -returnCodes 1 -result {unexpected byte sequence starting at index 0: '\xD8'}
-=======
-} -result \u4141\uFFFD
-test encoding-16.20 {utf16ToUtfProc, bug [d19fe0a5b]} -body {
-    encoding convertfrom utf-16 "\xD8\xD8"
+test encoding-16.20-tcl8 {utf16ToUtfProc, bug [d19fe0a5b]} -body {
+    encoding convertfrom -profile tcl8 utf-16 "\xD8\xD8"
 } -result \uD8D8
->>>>>>> 35e684f3
+test encoding-16.20-strict {utf16ToUtfProc, bug [d19fe0a5b]} -body {
+    encoding convertfrom -profile strict utf-16 "\xd8\xd8"
+} -returnCodes 1 -result {unexpected byte sequence starting at index 0: '\xD8'}
 test encoding-16.21.tcl8 {Utf32ToUtfProc, bug [d19fe0a5b]} -body {
     encoding convertfrom -profile tcl8 utf-32 "\x00\x00\x00\x00\x41\x41"
 } -result \x00\ufffd
@@ -930,19 +903,11 @@
     encoding convertto -profile strict utf-8 \uffff
 } -result \xef\xbf\xbf
 test encoding-24.34 {Try to generate invalid utf-8 with -profile tcl8} -body {
-<<<<<<< HEAD
     encoding convertto -profile tcl8 utf-8 \uffff
 } -result \xef\xbf\xbf
-test encoding-24.35 {Parse invalid utf-8} -constraints utf32 -body {
+test encoding-24.35 {Parse invalid utf-8} -body {
     encoding convertfrom -profile tcl8 utf-8 \xed\xa0\x80
 } -result \ud800
-=======
-    encoding convertto -profile tcl8 utf-8 \uFFFF
-} -result \xEF\xBF\xBF
-test encoding-24.35 {Parse invalid utf-8} -body {
-    encoding convertfrom -profile tcl8 utf-8 \xED\xA0\x80
-} -result \uD800
->>>>>>> 35e684f3
 test encoding-24.36 {Parse invalid utf-8 with -profile strict} -body {
     encoding convertfrom -profile strict utf-8 \xed\xa0\x80
 } -returnCodes 1 -result {unexpected byte sequence starting at index 0: '\xED'}
