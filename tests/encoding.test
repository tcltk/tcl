# This file contains a collection of tests for tclEncoding.c
# Sourcing this file into Tcl runs the tests and generates output for errors.
# No output means no errors were found.
#
# Copyright © 1997 Sun Microsystems, Inc.
# Copyright © 1998-1999 Scriptics Corporation.
#
# See the file "license.terms" for information on usage and redistribution of
# this file, and for a DISCLAIMER OF ALL WARRANTIES.

if {"::tcltest" ni [namespace children]} {
    package require tcltest 2.5
    namespace import -force ::tcltest::*
}
source [file join [file dirname [info script]] tcltests.tcl]

namespace eval ::tcl::test::encoding {
    variable x

catch {
    ::tcltest::loadTestedCommands
    package require -exact tcl::test [info patchlevel]
}

proc toutf {args} {
    variable x
    lappend x "toutf $args"
}
proc fromutf {args} {
    variable x
    lappend x "fromutf $args"
}

proc runtests {} {
    variable x

# Some tests require the testencoding command
testConstraint testencoding [llength [info commands testencoding]]
testConstraint testbytestring [llength [info commands testbytestring]]
testConstraint teststringbytes [llength [info commands teststringbytes]]
testConstraint exec [llength [info commands exec]]

# TclInitEncodingSubsystem is tested by the rest of this file
# TclFinalizeEncodingSubsystem is not currently tested

test encoding-1.1 {Tcl_GetEncoding: system encoding} -setup {
    set old [encoding system]
} -constraints {testencoding} -body {
    testencoding create foo [namespace origin toutf] [namespace origin fromutf]
    encoding system foo
    set x {}
    encoding convertto abcd
    return $x
} -cleanup {
    encoding system $old
    testencoding delete foo
} -result {{fromutf }}
test encoding-1.2 {Tcl_GetEncoding: existing encoding} {testencoding} {
    testencoding create foo [namespace origin toutf] [namespace origin fromutf]
    set x {}
    encoding convertto foo abcd
    testencoding delete foo
    return $x
} {{fromutf }}
test encoding-1.3 {Tcl_GetEncoding: load encoding} {
    list [encoding convertto jis0208 乎] \
	[encoding convertfrom jis0208 8C]
} "8C 乎"

test encoding-2.1 {Tcl_FreeEncoding: refcount == 0} {
    encoding convertto jis0208 乎
} {8C}
test encoding-2.2 {Tcl_FreeEncoding: refcount != 0} -setup {
    set system [encoding system]
    set path [encoding dirs]
} -constraints {testencoding} -body {
    encoding system shiftjis		;# incr ref count
    encoding dirs [list [pwd]]
    set x [encoding convertto shiftjis 乎]	;# old one found
    encoding system iso8859-1
    llength shiftjis		;# Shimmer away any cache of Tcl_Encoding
    lappend x [catch {encoding convertto shiftjis 乎} msg] $msg
} -cleanup {
    encoding system iso8859-1
    encoding dirs $path
    encoding system $system
} -result "\x8C\xC1 1 {unknown encoding \"shiftjis\"}"

test encoding-3.1 {Tcl_GetEncodingName, NULL} -setup {
    set old [encoding system]
} -body {
    encoding system shiftjis
    encoding system
} -cleanup {
    encoding system $old
} -result {shiftjis}
test encoding-3.2 {Tcl_GetEncodingName, non-null} -setup {
    set old [fconfigure stdout -encoding]
} -body {
    fconfigure stdout -encoding jis0208
    fconfigure stdout -encoding
} -cleanup {
    fconfigure stdout -encoding $old
} -result {jis0208}
test encoding-3.3 {fconfigure -profile} -setup {
    set old [fconfigure stdout -profile]
} -body {
    fconfigure stdout -profile replace
    fconfigure stdout -profile
} -cleanup {
    fconfigure stdout -profile $old
} -result replace

test encoding-4.1 {Tcl_GetEncodingNames} -constraints {testencoding} -setup {
    cd [makeDirectory tmp]
    makeDirectory [file join tmp encoding]
    set path [encoding dirs]
    encoding dirs {}
    catch {unset encodings}
    catch {unset x}
} -body {
    foreach encoding [encoding names] {
	set encodings($encoding) 1
    }
    makeFile {} [file join tmp encoding junk.enc]
    makeFile {} [file join tmp encoding junk2.enc]
    encoding dirs [list [file join [pwd] encoding]]
    foreach encoding [encoding names] {
	if {![info exists encodings($encoding)]} {
	    lappend x $encoding
	}
    }
    lsort $x
} -cleanup {
    encoding dirs $path
    cd [workingDirectory]
    removeFile [file join tmp encoding junk2.enc]
    removeFile [file join tmp encoding junk.enc]
    removeDirectory [file join tmp encoding]
    removeDirectory tmp
} -result {junk junk2}

test encoding-5.1 {Tcl_SetSystemEncoding} -setup {
    set old [encoding system]
} -body {
    encoding system jis0208
    encoding convertto 乎
} -cleanup {
    encoding system iso8859-1
    encoding system $old
} -result {8C}
test encoding-5.2 {Tcl_SetSystemEncoding: test ref count} {
    set old [encoding system]
    encoding system $old
    string compare $old [encoding system]
} {0}

test encoding-6.1 {Tcl_CreateEncoding: new} {testencoding} {
    testencoding create foo [namespace code {toutf 1}] \
	[namespace code {fromutf 2}]
    set x {}
    encoding convertfrom foo abcd
    encoding convertto foo abcd
    testencoding delete foo
    return $x
} {{toutf 1} {fromutf 2}}
test encoding-6.2 {Tcl_CreateEncoding: replace encoding} {testencoding} {
    testencoding create foo [namespace code {toutf a}] \
	[namespace code {fromutf b}]
    set x {}
    encoding convertfrom foo abcd
    encoding convertto foo abcd
    testencoding delete foo
    return $x
} {{toutf a} {fromutf b}}

test encoding-7.1 {Tcl_ExternalToUtfDString: small buffer} {
    encoding convertfrom jis0208 8c8c8c8c
} 吾吾吾吾
test encoding-7.2 {Tcl_UtfToExternalDString: big buffer} {
    set a 8C8C8C8C8C8C8C8C8C8C8C8C8C8C8C8C8C8C8C8C8C8C8C8C8C8C8C8C8C8C8C8C
    append a $a
    append a $a
    append a $a
    append a $a
    set x [encoding convertfrom jis0208 $a]
    list [string length $x] [string index $x 0]
} "512 乎"

test encoding-8.1 {Tcl_ExternalToUtf} {
    set f [open [file join [temporaryDirectory] dummy] w]
    fconfigure $f -translation binary
    puts -nonewline $f "ab\x8C\xC1g"
    close $f
    set f [open [file join [temporaryDirectory] dummy] r]
    fconfigure $f -translation lf -encoding shiftjis
    set x [read $f]
    close $f
    file delete [file join [temporaryDirectory] dummy]
    return $x
} ab乎g

test encoding-9.1 {Tcl_UtfToExternalDString: small buffer} {
    encoding convertto jis0208 "吾吾吾吾"
} {8c8c8c8c}
test encoding-9.2 {Tcl_UtfToExternalDString: big buffer} {
    set a 乎乎乎乎乎乎乎乎
    append a $a
    append a $a
    append a $a
    append a $a
    append a $a
    append a $a
    set x [encoding convertto jis0208 $a]
    list [string length $x] [string range $x 0 1]
} "1024 8C"

test encoding-10.1 {Tcl_UtfToExternal} {
    set f [open [file join [temporaryDirectory] dummy] w]
    fconfigure $f -translation lf -encoding shiftjis
    puts -nonewline $f ab乎g
    close $f
    set f [open [file join [temporaryDirectory] dummy] r]
    fconfigure $f -translation binary
    set x [read $f]
    close $f
    file delete [file join [temporaryDirectory] dummy]
    return $x
} "ab\x8C\xC1g"

test encoding-11.1 {LoadEncodingFile: unknown encoding} {testencoding} {
    set system [encoding system]
    set path [encoding dirs]
    encoding system iso8859-1
    encoding dirs {}
    llength jis0208	;# Shimmer any cached Tcl_Encoding in shared literal
    set x [list [catch {encoding convertto jis0208 乎} msg] $msg]
    encoding dirs $path
    encoding system $system
    lappend x [encoding convertto jis0208 乎]
} {1 {unknown encoding "jis0208"} 8C}
test encoding-11.2 {LoadEncodingFile: single-byte} {
    encoding convertfrom jis0201 \xA1
} ｡
test encoding-11.3 {LoadEncodingFile: double-byte} {
    encoding convertfrom jis0208 8C
} 乎
test encoding-11.4 {LoadEncodingFile: multi-byte} {
    encoding convertfrom shiftjis \x8C\xC1
} 乎
test encoding-11.5 {LoadEncodingFile: escape file} {
    encoding convertto iso2022 乎
} \x1B\$B8C\x1B(B
test encoding-11.5.1 {LoadEncodingFile: escape file} {
    encoding convertto iso2022-jp 乎
} \x1B\$B8C\x1B(B
test encoding-11.6 {LoadEncodingFile: invalid file} -constraints {testencoding} -setup {
    set system [encoding system]
    set path [encoding dirs]
    encoding system iso8859-1
} -body {
    cd [temporaryDirectory]
    encoding dirs [file join tmp encoding]
    makeDirectory tmp
    makeDirectory [file join tmp encoding]
    set f [open [file join tmp encoding splat.enc] w]
    fconfigure $f -translation binary
    puts $f "abcdefghijklmnop"
    close $f
    encoding convertto splat 乎
} -returnCodes error -cleanup {
    file delete [file join [temporaryDirectory] tmp encoding splat.enc]
    removeDirectory [file join tmp encoding]
    removeDirectory tmp
    cd [workingDirectory]
    encoding dirs $path
    encoding system $system
} -result {invalid encoding file "splat"}
test encoding-11.8 {encoding: extended Unicode UTF-16} {
    encoding convertto utf-16le 😹
} =Ø9Þ
test encoding-11.9 {encoding: extended Unicode UTF-16} {
    encoding convertto utf-16be 😹
} Ø=Þ9
test encoding-11.10 {encoding: extended Unicode UTF-32} {
    encoding convertto utf-32le 😹
} 9\xF6\x01\x00
test encoding-11.11 {encoding: extended Unicode UTF-32} {
    encoding convertto utf-32be 😹
} \x00\x01\xF69
# OpenEncodingFile is fully tested by the rest of the tests in this file.

test encoding-12.1 {LoadTableEncoding: normal encoding} {
    set x [encoding convertto iso8859-3 Ġ]
    append x [encoding convertto -profile tcl8 iso8859-3 Õ]
    append x [encoding convertfrom iso8859-3 Õ]
} "Õ?Ġ"
test encoding-12.2 {LoadTableEncoding: single-byte encoding} {
    set x [encoding convertto iso8859-3 abĠg]
    append x [encoding convertfrom iso8859-3 abÕg]
} "abÕgabĠg"
test encoding-12.3 {LoadTableEncoding: multi-byte encoding} {
    set x [encoding convertto shiftjis ab乎g]
    append x [encoding convertfrom shiftjis ab\x8C\xC1g]
} "ab\x8C\xC1gab乎g"
test encoding-12.4 {LoadTableEncoding: double-byte encoding} {
    set x [encoding convertto jis0208 乎α]
    append x [encoding convertfrom jis0208 8C&A]
} "8C&A乎α"
test encoding-12.5 {LoadTableEncoding: symbol encoding} {
    set x [encoding convertto symbol γ]
    append x [encoding convertto symbol g]
    append x [encoding convertfrom symbol g]
<<<<<<< HEAD
} "ggγ"
=======
} gg\u03B3
test encoding-12.6 {LoadTableEncoding: overflow in char value} ucs2 {
    encoding convertto iso8859-3 \U010000
} ?
test encoding-12.7 {cp864 [ecafd8611d]} {
    scan [encoding convertfrom cp864 \xA7] %c
} 8364
test encoding-12.8 {cp165 [ecafd8611d]} {
    scan [encoding convertfrom cp165 \xA7] %c
} 65160
>>>>>>> e57c57e1

test encoding-13.1 {LoadEscapeTable} {
    encoding convertto iso2022 ab乎棙g
} ab\x1B\$B8C\x1B\$\(DD%\x1B(Bg

test encoding-15.1 {UtfToUtfProc} {
    encoding convertto utf-8 £
} "\xC2\xA3"
test encoding-15.2 {UtfToUtfProc null character output} testbytestring {
    binary scan [testbytestring [encoding convertto utf-8 \x00]] H* z
    set z
} 00
test encoding-15.3 {UtfToUtfProc null character input} teststringbytes {
    set y [encoding convertfrom utf-8 [encoding convertto utf-8 \x00]]
    binary scan [teststringbytes $y] H* z
    set z
} c080
test encoding-15.4 {UtfToUtfProc emoji character input} -body {
    set x \xED\xA0\xBD\xED\xB8\x82
    set y [encoding convertfrom -profile tcl8 utf-8 \xED\xA0\xBD\xED\xB8\x82]
    list [string length $x] $y
} -result "6 \uD83D\uDE02"
test encoding-15.5 {UtfToUtfProc emoji character input} {
    set x \xF0\x9F\x98\x82
    set y [encoding convertfrom utf-8 \xF0\x9F\x98\x82]
    list [string length $x] $y
} "4 😂"
test encoding-15.6 {UtfToUtfProc emoji character output} {
    set x \uDE02\uD83D\uDE02\uD83D
    set y [encoding convertto -profile tcl8 utf-8 \uDE02\uD83D\uDE02\uD83D]
    binary scan $y H* z
    list [string length $y] $z
} {12 edb882eda0bdedb882eda0bd}
test encoding-15.7 {UtfToUtfProc emoji character output} {
    set x \uDE02\uD83D\uD83D
    set y [encoding convertto -profile tcl8 utf-8 \uDE02\uD83D\uD83D]
    binary scan $y H* z
    list [string length $x] [string length $y] $z
} {3 9 edb882eda0bdeda0bd}
test encoding-15.8 {UtfToUtfProc emoji character output} {
    set x \uDE02\uD83Dé
    set y [encoding convertto -profile tcl8 utf-8 \uDE02\uD83Dé]
    binary scan $y H* z
    list [string length $x] [string length $y] $z
} {3 8 edb882eda0bdc3a9}
test encoding-15.9 {UtfToUtfProc emoji character output} {
    set x \uDE02\uD83DX
    set y [encoding convertto -profile tcl8 utf-8 \uDE02\uD83DX]
    binary scan $y H* z
    list [string length $x] [string length $y] $z
} {3 7 edb882eda0bd58}
test encoding-15.10 {UtfToUtfProc high surrogate character output} {
    set x \uDE02é
    set y [encoding convertto -profile tcl8 utf-8 \uDE02é]
    binary scan $y H* z
    list [string length $x] [string length $y] $z
} {2 5 edb882c3a9}
test encoding-15.11 {UtfToUtfProc low surrogate character output} {
    set x \uDA02é
    set y [encoding convertto -profile tcl8 utf-8 \uDA02é]
    binary scan $y H* z
    list [string length $x] [string length $y] $z
} {2 5 eda882c3a9}
test encoding-15.12 {UtfToUtfProc high surrogate character output} {
    set x \uDE02Y
    set y [encoding convertto -profile tcl8 utf-8 \uDE02Y]
    binary scan $y H* z
    list [string length $x] [string length $y] $z
} {2 4 edb88259}
test encoding-15.13 {UtfToUtfProc low surrogate character output} {
    set x \uDA02Y
    set y [encoding convertto -profile tcl8 utf-8 \uDA02Y]
    binary scan $y H* z
    list [string length $x] [string length $y] $z
} {2 4 eda88259}
test encoding-15.14 {UtfToUtfProc high surrogate character output} {
    set x \uDE02
    set y [encoding convertto -profile tcl8 utf-8 \uDE02]
    binary scan $y H* z
    list [string length $x] [string length $y] $z
} {1 3 edb882}
test encoding-15.15 {UtfToUtfProc low surrogate character output} {
    set x \uDA02
    set y [encoding convertto -profile tcl8 utf-8 \uDA02]
    binary scan $y H* z
    list [string length $x] [string length $y] $z
} {1 3 eda882}
test encoding-15.16 {UtfToUtfProc: Invalid 4-byte UTF-8, see [ed29806ba]} {
    set x \xF0\xA0\xA1\xC2
    set y [encoding convertfrom -profile tcl8 utf-8 \xF0\xA0\xA1\xC2]
    list [string length $x] $y
} "4 \xF0\xA0\xA1\xC2"
test encoding-15.17 {UtfToUtfProc emoji character output} {
    set x 😂
    set y [encoding convertto utf-8 😂]
    binary scan $y H* z
    list [string length $y] $z
} {4 f09f9882}
test encoding-15.18 {UtfToUtfProc CESU-8 6-byte sequence} {
    set y [encoding convertto cesu-8 \U10000]
    binary scan $y H* z
    list [string length $y] $z
} {6 eda080edb080}
test encoding-15.19 {UtfToUtfProc CESU-8 upper surrogate} {
    set y [encoding convertto cesu-8 \uD800]
    binary scan $y H* z
    list [string length $y] $z
} {3 eda080}
test encoding-15.20 {UtfToUtfProc CESU-8 lower surrogate} {
    set y [encoding convertto cesu-8 \uDC00]
    binary scan $y H* z
    list [string length $y] $z
} {3 edb080}
test encoding-15.21 {UtfToUtfProc CESU-8 noncharacter} {
    set y [encoding convertto cesu-8 \uFFFF]
    binary scan $y H* z
    list [string length $y] $z
} {3 efbfbf}
test encoding-15.22 {UtfToUtfProc CESU-8 bug [048dd20b4171c8da]} {
    set y [encoding convertto cesu-8 \x80]
    binary scan $y H* z
    list [string length $y] $z
} {2 c280}
test encoding-15.23 {UtfToUtfProc CESU-8 bug [048dd20b4171c8da]} {
    set y [encoding convertto cesu-8 \u100]
    binary scan $y H* z
    list [string length $y] $z
} {2 c480}
test encoding-15.24 {UtfToUtfProc CESU-8 bug [048dd20b4171c8da]} {
    set y [encoding convertto cesu-8 \u3FF]
    binary scan $y H* z
    list [string length $y] $z
} {2 cfbf}
test encoding-15.25 {UtfToUtfProc CESU-8} {
    encoding convertfrom cesu-8 \x00
} \x00
test encoding-15.26 {UtfToUtfProc CESU-8} {
    encoding convertfrom -profile tcl8 cesu-8 \xC0\x80
} \x00
test encoding-15.27 {UtfToUtfProc -profile strict CESU-8} {
    encoding convertfrom -profile strict cesu-8 \x00
} \x00
test encoding-15.28 {UtfToUtfProc -profile strict CESU-8} -body {
    encoding convertfrom -profile strict cesu-8 \xC0\x80
} -returnCodes 1 -result {unexpected byte sequence starting at index 0: '\xC0'}
test encoding-15.29 {UtfToUtfProc CESU-8} {
    encoding convertto cesu-8 \x00
} \x00
test encoding-15.30 {UtfToUtfProc -profile strict CESU-8} {
    encoding convertto -profile strict cesu-8 \x00
} \x00
test encoding-15.31 {UtfToUtfProc -profile strict CESU-8 (bytes F0-F4 are invalid)} -body {
    encoding convertfrom -profile strict cesu-8 \xF1\x86\x83\x9C
} -returnCodes 1 -result {unexpected byte sequence starting at index 0: '\xF1'}
test encoding-15.32 {UtfToUtfProc CESU-8 [2f22a7364d]} -body {
    encoding convertto cesu-8 \U1f600
} -result \xED\xA0\xBD\xED\xB8\x80
test encoding-15.33 {UtfToUtfProc CESU-8 [63325009a8]} -body {
    encoding convertto cesu-8 \u0400
} -result \xD0\x80

test encoding-16.1 {Utf16ToUtfProc} -body {
    set val [encoding convertfrom utf-16 NN]
    list $val [format %x [scan $val %c]]
} -result "乎 4e4e"
test encoding-16.2 {Utf16ToUtfProc} -body {
    set val [encoding convertfrom utf-16 "\xD8\xD8\xDC\xDC"]
    list $val [format %x [scan $val %c]]
} -result "\U460DC 460dc"
test encoding-16.3 {Utf16ToUtfProc} -body {
    set val [encoding convertfrom -profile tcl8 utf-16 "\xDC\xDC"]
    list $val [format %x [scan $val %c]]
} -result "\uDCDC dcdc"
test encoding-16.4 {Ucs2ToUtfProc} -body {
    set val [encoding convertfrom ucs-2 NN]
    list $val [format %x [scan $val %c]]
} -result "乎 4e4e"
test encoding-16.5 {Ucs2ToUtfProc} -body {
    set val [encoding convertfrom ucs-2 "\xD8\xD8\xDC\xDC"]
    list $val [format %x [scan $val %c]]
} -result "\U460DC 460dc"
test encoding-16.6 {Utf32ToUtfProc} -body {
    set val [encoding convertfrom utf-32le NN\0\0]
    list $val [format %x [scan $val %c]]
} -result "乎 4e4e"
test encoding-16.7 {Utf32ToUtfProc} -body {
    set val [encoding convertfrom utf-32be \0\0NN]
    list $val [format %x [scan $val %c]]
} -result "乎 4e4e"
test encoding-16.8 {Utf32ToUtfProc} -body {
    set val [encoding convertfrom -profile tcl8 utf-32 \x41\x00\x00\x41]
    list $val [format %x [scan $val %c]]
} -result "\uFFFD fffd"
test encoding-16.9 {Utf32ToUtfProc} -body {
    encoding convertfrom -profile tcl8 utf-32le \x00\xD8\x00\x00
} -result \uD800
test encoding-16.10 {Utf32ToUtfProc} -body {
    encoding convertfrom -profile tcl8 utf-32le \x00\xDC\x00\x00
} -result \uDC00
test encoding-16.11 {Utf32ToUtfProc} -body {
    encoding convertfrom -profile tcl8 utf-32le \x00\xD8\x00\x00\x00\xDC\x00\x00
} -result \uD800\uDC00
test encoding-16.12 {Utf32ToUtfProc} -body {
    encoding convertfrom -profile tcl8 utf-32le \x00\xDC\x00\x00\x00\xD8\x00\x00
} -result \uDC00\uD800
test encoding-16.13 {Utf16ToUtfProc} -body {
    encoding convertfrom -profile tcl8 utf-16le \x00\xD8
} -result \uD800
test encoding-16.14 {Utf16ToUtfProc} -body {
    encoding convertfrom -profile tcl8 utf-16le \x00\xDC
} -result \uDC00
test encoding-16.15 {Utf16ToUtfProc} -body {
    encoding convertfrom utf-16le \x00\xD8\x00\xDC
} -result \U010000
test encoding-16.16 {Utf16ToUtfProc} -body {
    encoding convertfrom -profile tcl8 utf-16le \x00\xDC\x00\xD8
} -result \uDC00\uD800
test encoding-16.17 {Utf32ToUtfProc} -body {
    list [encoding convertfrom -profile strict -failindex  idx utf-32le \x41\x00\x00\x00\x00\xD8\x00\x00\x42\x00\x00\x00] [set idx]
} -result {A 4}

test encoding-16.18 {
    Utf16ToUtfProc, Tcl_UniCharToUtf, surrogate pairs in utf-16
} -body {
    apply [list {} {
	for {set i 0xD800} {$i < 0xDBFF} {incr i} {
	    for {set j 0xDC00} {$j < 0xDFFF} {incr j} {
		set string [binary format S2 [list $i $j]]
		set status [catch {
		    set decoded [encoding convertfrom utf-16be $string]
		    set encoded [encoding convertto utf-16be $decoded]
		}]
		if {$status || ( $encoded ne $string )} {
		    return [list [format %x $i] [format %x $j]]
		}
	    }
	}
	return done
    } [namespace current]]
} -result done
test encoding-16.19.strict {Utf16ToUtfProc, bug [d19fe0a5b]} -body {
    encoding convertfrom -profile strict utf-16 "\x41\x41\x41"
} -returnCodes 1 -result {unexpected byte sequence starting at index 2: '\x41'}
test encoding-16.19.tcl8 {Utf16ToUtfProc, bug [d19fe0a5b]} -body {
    encoding convertfrom -profile tcl8 utf-16 "\x41\x41\x41"
} -result \u4141\uFFFD
test encoding-16.20.tcl8 {Utf16ToUtfProc, bug [d19fe0a5b]} -body {
    encoding convertfrom -profile tcl8 utf-16 "\xD8\xD8"
} -result \uD8D8
test encoding-16.20.strict {Utf16ToUtfProc, bug [d19fe0a5b]} -body {
    encoding convertfrom -profile strict utf-16 "\xD8\xD8"
} -returnCodes 1 -result {unexpected byte sequence starting at index 0: '\xD8'}
test encoding-16.21.tcl8 {Utf32ToUtfProc, bug [d19fe0a5b]} -body {
    encoding convertfrom -profile tcl8 utf-32 "\x00\x00\x00\x00\x41\x41"
} -result \x00\uFFFD
test encoding-16.21.strict {Utf32ToUtfProc, bug [d19fe0a5b]} -body {
    encoding convertfrom -profile strict utf-32 "\x00\x00\x00\x00\x41\x41"
} -returnCodes 1 -result {unexpected byte sequence starting at index 4: '\x41'}
test encoding-16.22 {Utf16ToUtfProc, strict, bug [db7a085bd9]} -body {
    encoding convertfrom -profile strict utf-16le \x00\xD8
} -returnCodes 1 -result {unexpected byte sequence starting at index 0: '\x00'}
test encoding-16.23 {Utf16ToUtfProc, strict, bug [db7a085bd9]} -body {
    encoding convertfrom -profile strict utf-16le \x00\xDC
} -returnCodes 1 -result {unexpected byte sequence starting at index 0: '\x00'}
test encoding-16.24 {Utf32ToUtfProc} -body {
    encoding convertfrom -profile tcl8 utf-32 "\xFF\xFF\xFF\xFF"
} -result \uFFFD
test encoding-16.25.strict {Utf32ToUtfProc} -body {
    encoding convertfrom -profile strict utf-32 "\x01\x00\x00\x01"
} -returnCodes 1 -result {unexpected byte sequence starting at index 0: '\x01'}
test encoding-16.25.tcl8 {Utf32ToUtfProc} -body {
    encoding convertfrom -profile tcl8 utf-32 "\x01\x00\x00\x01"
} -result \uFFFD

test encoding-17.1 {UtfToUtf16Proc} -body {
    encoding convertto utf-16 "\U460DC"
} -result "\xD8\xD8\xDC\xDC"
test encoding-17.2 {UtfToUcs2Proc} -body {
    encoding convertfrom utf-16 \xD8\xD8\xDC\xDC
} -result "\U460DC"
test encoding-17.3 {UtfToUtf16Proc} -body {
    encoding convertto -profile tcl8 utf-16be "\uDCDC"
} -result "\xDC\xDC"
test encoding-17.4 {UtfToUtf16Proc} -body {
    encoding convertto -profile tcl8 utf-16le "\uD8D8"
} -result "\xD8\xD8"
test encoding-17.5 {UtfToUtf32Proc} -body {
    encoding convertto utf-32le "\U460DC"
} -result "\xDC\x60\x04\x00"
test encoding-17.6 {UtfToUtf32Proc} -body {
    encoding convertto utf-32be "\U460DC"
} -result "\x00\x04\x60\xDC"
test encoding-17.7 {UtfToUtf16Proc} -body {
    encoding convertto -profile strict utf-16be "\uDCDC"
} -returnCodes error -result {unexpected character at index 0: 'U+00DCDC'}
test encoding-17.8 {UtfToUtf16Proc} -body {
    encoding convertto -profile strict utf-16le "\uD8D8"
} -returnCodes error -result {unexpected character at index 0: 'U+00D8D8'}
test encoding-17.9 {Utf32ToUtfProc} -body {
    encoding convertfrom -profile strict utf-32 "\xFF\xFF\xFF\xFF"
} -returnCodes error -result {unexpected byte sequence starting at index 0: '\xFF'}
test encoding-17.10 {Utf32ToUtfProc} -body {
    encoding convertfrom -profile tcl8 utf-32 "\xFF\xFF\xFF\xFF"
} -result \uFFFD
test encoding-17.11 {Utf32ToUtfProc} -body {
    encoding convertfrom -profile strict utf-32le "\x00\xD8\x00\x00"
} -returnCodes error -result {unexpected byte sequence starting at index 0: '\x00'}
test encoding-17.12 {Utf32ToUtfProc} -body {
    encoding convertfrom -profile strict utf-32le "\x00\xDC\x00\x00"
} -returnCodes error -result {unexpected byte sequence starting at index 0: '\x00'}

test encoding-18.1 {TableToUtfProc on invalid input} -body {
	list [catch {encoding convertto -profile tcl8 jis0208 \\} res] $res
} -result {0 !)}
test encoding-18.2 {TableToUtfProc on invalid input with -profile strict} -body {
	list [catch {encoding convertto -profile strict jis0208 \\} res] $res
} -result {1 {unexpected character at index 0: 'U+00005C'}}
test encoding-18.3 {TableToUtfProc on invalid input with -profile strict -failindex} -body {
	list [catch {encoding convertto -profile strict -failindex pos jis0208 \\} res] $res $pos
} -result {0 {} 0}
test encoding-18.4 {TableToUtfProc on invalid input with -failindex -profile strict} -body {
	list [catch {encoding convertto -failindex pos -profile strict jis0208 \\} res] $res $pos
} -result {0 {} 0}
test encoding-18.5 {TableToUtfProc on invalid input with -failindex} -body {
	list [catch {encoding convertto -profile tcl8 -failindex pos jis0208 \\} res] $res $pos
} -result {0 !) -1}
test encoding-18.6 {TableToUtfProc on invalid input with -profile tcl8} -body {
	list [catch {encoding convertto -profile tcl8 jis0208 \\} res] $res
} -result {0 !)}

test encoding-19.1 {TableFromUtfProc} -body {
    encoding convertfrom -profile tcl8 ascii AÁ
} -result AÁ
test encoding-19.2 {TableFromUtfProc} -body {
    encoding convertfrom -profile tcl8 ascii AÁ
} -result AÁ
test encoding-19.3 {TableFromUtfProc} -body {
    encoding convertfrom -profile strict ascii AÁ
} -returnCodes 1 -result {unexpected byte sequence starting at index 1: '\xC1'}
test encoding-19.4 {TableFromUtfProc} -body {
    list [encoding convertfrom -profile tcl8 -failindex idx ascii AÁ] [set idx]
} -result [list A\xC1 -1]
test encoding-19.5 {TableFromUtfProc} -body {
    list [encoding convertfrom -failindex idx -profile strict ascii A\xC1] [set idx]
} -result {A 1}
test encoding-19.6 {TableFromUtfProc} -body {
    list [encoding convertfrom -failindex idx -profile strict ascii AÁB] [set idx]
} -result {A 1}

test encoding-20.1 {TableFreefProc} {
} {}

test encoding-21.1 {EscapeToUtfProc} {
} {}

test encoding-22.1 {EscapeFromUtfProc} {
} {}

set iso2022encData "\x1B\$B;d\$I\$b\$G\$O!\"%A%C%W\$49XF~;~\$K\$4EPO?\$\$\$?\$@\$\$\$?\$4=;=j\$r%-%c%C%7%e%\"%&%H\$N:]\$N\x1B(B
\x1B\$B>.@Z<jAwIU@h\$H\$7\$F;HMQ\$7\$F\$*\$j\$^\$9!#62\$lF~\$j\$^\$9\$,!\"@5\$7\$\$=;=j\$r\$4EPO?\$7\$J\$*\x1B(B
\x1B\$B\$*4j\$\$\$\$\$?\$7\$^\$9!#\$^\$?!\"BgJQ62=L\$G\$9\$,!\"=;=jJQ99\$N\$\"\$H!\"F|K\\8l%5!<%S%9It!J\x1B(B
casino_japanese@___.com \x1B\$B!K\$^\$G\$4=;=jJQ99:Q\$NO\"Mm\$r\$\$\$?\$@\$1\$J\$\$\$G\x1B(B
\x1B\$B\$7\$g\$&\$+!)\x1B(B"

set iso2022uniData [encoding convertfrom iso2022-jp $iso2022encData]
set iso2022uniData2 "私どもでは、チップご購入時にご登録いただいたご住所をキャッシュアウトの際の
小切手送付先として使用しております。恐れ入りますが、正しい住所をご登録しなお
お願いいたします。また、大変恐縮ですが、住所変更のあと、日本語サービス部（
casino_japanese@___.com ）までご住所変更済の連絡をいただけないで
しょうか？"

cd [temporaryDirectory]
set fid [open iso2022.txt w]
fconfigure $fid -translation binary
puts -nonewline $fid $iso2022encData
close $fid

test encoding-23.1 {iso2022-jp escape encoding test} {
    string equal $iso2022uniData $iso2022uniData2
} 1
test encoding-23.2 {iso2022-jp escape encoding test} {
    # This checks that 'gets' isn't resetting the encoding inappropriately.
    # [Bug #523988]
    set fid [open iso2022.txt r]
    fconfigure $fid -encoding iso2022-jp
    set out ""
    set count 0
    while {[set num [gets $fid line]] >= 0} {
	if {$count} {
	    incr count 1 ; # account for newline
	    append out \n
	}
	append out $line
	incr count $num
    }
    close $fid
    if {[string compare $iso2022uniData $out]} {
	return -code error "iso2022-jp read in doesn't match original"
    }
    list $count $out
} [list [string length $iso2022uniData] $iso2022uniData]
test encoding-23.3 {iso2022-jp escape encoding test} {
    # read $fis <size> reads size in chars, not raw bytes.
    set fid [open iso2022.txt r]
    fconfigure $fid -encoding iso2022-jp
    set data [read $fid 50]
    close $fid
    return $data
} [string range $iso2022uniData 0 49] ; # 0 .. 49 inclusive == 50
cd [workingDirectory]

# Code to make the next few tests more intelligible; the code being tested
# should be in the body of the test!
proc runInSubprocess {contents {filename iso2022.tcl}} {
    set theFile [makeFile $contents $filename]
    try {
	exec [interpreter] $theFile
    } finally {
	removeFile $theFile
    }
}

test encoding-24.1 {EscapeFreeProc on open channels} exec {
    runInSubprocess {
	set f [open [file join [file dirname [info script]] iso2022.txt]]
	fconfigure $f -encoding iso2022-jp
	gets $f
    }
} {}
test encoding-24.2 {EscapeFreeProc on open channels} {exec} {
    # Bug #524674 output
    runInSubprocess {
	encoding system cp1252;	# Bug #2891556 crash revelator
	fconfigure stdout -encoding iso2022-jp
	puts ab乎棙g
	set env(TCL_FINALIZE_ON_EXIT) 1
	exit
    }
} "ab\x1B\$B8C\x1B\$(DD%\x1B(Bg"
test encoding-24.3 {EscapeFreeProc on open channels} {stdio} {
    # Bug #219314 - if we don't free escape encodings correctly on channel
    # closure, we go boom
    set file [makeFile {
	encoding system iso2022-jp
	set a "乎乞也"; # 3 Japanese Kanji letters
	puts $a
    } iso2022.tcl]
    set f [open "|[list [interpreter] $file]"]
    fconfigure $f -encoding iso2022-jp
    set count [gets $f line]
    close $f
    removeFile iso2022.tcl
    list $count $line
} [list 3 乎乞也]

test encoding-24.4.strict {Parse invalid utf-8, strict} -body {
    encoding convertfrom -profile strict utf-8 "\xC0\x80"
} -returnCodes 1 -result {unexpected byte sequence starting at index 0: '\xC0'}
test encoding-24.4.tcl8 {UtfToUtfProc utf-8} {
    encoding convertfrom -profile tcl8 utf-8 \xC0\x80
} \x00
test encoding-24.5 {Parse valid or invalid utf-8} {
    string length [encoding convertfrom -profile tcl8 utf-8 "\xC0\x81"]
} 2
test encoding-24.6 {Parse valid or invalid utf-8} {
    string length [encoding convertfrom -profile tcl8 utf-8 "\xC1\xBF"]
} 2
test encoding-24.7 {Parse valid or invalid utf-8} {
    string length [encoding convertfrom utf-8 "\xC2\x80"]
} 1
test encoding-24.8 {Parse valid or invalid utf-8} {
    string length [encoding convertfrom -profile tcl8 utf-8 "\xE0\x80\x80"]
} 3
test encoding-24.9 {Parse valid or invalid utf-8} {
    string length [encoding convertfrom -profile tcl8 utf-8 "\xE0\x9F\xBF"]
} 3
test encoding-24.10 {Parse valid or invalid utf-8} {
    string length [encoding convertfrom utf-8 "\xE0\xA0\x80"]
} 1
test encoding-24.11 {Parse valid or invalid utf-8} {
    string length [encoding convertfrom -profile tcl8 utf-8 "\xEF\xBF\xBF"]
} 1
test encoding-24.12 {Parse invalid utf-8} -body {
    encoding convertfrom -profile tcl8 utf-8 "\xC0\x81"
} -result \xC0\x81
test encoding-24.12.1 {Parse invalid utf-8} -body {
    encoding convertfrom -profile strict utf-8 "\xC0\x81"
} -returnCodes 1 -result {unexpected byte sequence starting at index 0: '\xC0'}
test encoding-24.13 {Parse invalid utf-8} -body {
    encoding convertfrom -profile tcl8 utf-8 "\xC1\xBF"
} -result \xC1\xBF
test encoding-24.13.1 {Parse invalid utf-8} -body {
    encoding convertfrom -profile strict utf-8 "\xC1\xBF"
} -returnCodes 1 -result {unexpected byte sequence starting at index 0: '\xC1'}
test encoding-24.14 {Parse valid utf-8} {
    encoding convertfrom utf-8 "\xC2\x80"
} \x80
test encoding-24.15.strict {Parse invalid utf-8, -profile strict} -body {
    encoding convertfrom -profile strict utf-8 "Z\xE0\x80"
} -returnCodes 1 -result "unexpected byte sequence starting at index 1: '\\xE0'"
test encoding-24.15.tcl8 {Parse invalid utf-8, -profile tcl8} -body {
    encoding convertfrom -profile tcl8 utf-8 "Z\xE0\x80"
} -result Z\xE0\u20AC
test encoding-24.16 {Parse valid or invalid utf-8} -constraints testbytestring -body {
    encoding convertto utf-8 [testbytestring "Z\u4343\x80"]
} -returnCodes 1 -result {expected byte sequence but character 1 was '䍃' (U+004343)}
test encoding-24.17 {Parse valid or invalid utf-8} -constraints testbytestring -body {
    encoding convertto utf-8 [testbytestring "Z\xE0\x80"]
} -result "Z\xC3\xA0\xE2\x82\xAC"
test encoding-24.18 {Parse valid or invalid utf-8} -constraints testbytestring -body {
    encoding convertto utf-8 [testbytestring "Z\xE0\x80xxxxxx"]
} -result "Z\xC3\xA0\xE2\x82\xACxxxxxx"
test encoding-24.19.1 {Parse valid or invalid utf-8} -body {
    encoding convertto -profile tcl8 utf-8 "ZX\uD800"
} -result ZX\xED\xA0\x80
test encoding-24.19.2 {Parse valid or invalid utf-8} -body {
    encoding convertto -profile strict utf-8 "ZX\uD800"
} -returnCodes 1 -match glob -result "unexpected character at index 2: 'U+00D800'"
test encoding-24.20 {Parse with -profile tcl8 but without providing encoding} -body {
    encoding convertfrom -profile tcl8 "\x20"
} -result {wrong # args: should be "::tcl::encoding::convertfrom ?-profile profile? ?-failindex var? encoding data" or "::tcl::encoding::convertfrom data"} -returnCodes error
test encoding-24.21 {Parse with -profile tcl8 but without providing encoding} -body {
    string length [encoding convertto -profile tcl8 "\x20"]
} -result {wrong # args: should be "::tcl::encoding::convertto ?-profile profile? ?-failindex var? encoding data" or "::tcl::encoding::convertto data"} -returnCodes error
test encoding-24.22 {Syntax error, two encodings} -body {
    encoding convertfrom iso8859-1 utf-8 "ZX\uD800"
} -result {bad option "iso8859-1": must be -profile or -failindex} -returnCodes error
test encoding-24.23 {Syntax error, two encodings} -body {
    encoding convertto iso8859-1 utf-8 "ZX\uD800"
} -result {bad option "iso8859-1": must be -profile or -failindex} -returnCodes error
test encoding-24.24 {Parse invalid utf-8 with -profile strict} -body {
    encoding convertfrom -profile strict utf-8 "\xC0\x80\x00\x00"
} -returnCodes 1 -result {unexpected byte sequence starting at index 0: '\xC0'}
test encoding-24.25 {Parse invalid utf-8 with -profile strict} -body {
    encoding convertfrom -profile strict utf-8 "\x40\x80\x00\x00"
} -returnCodes 1 -result {unexpected byte sequence starting at index 1: '\x80'}
test encoding-24.26 {Parse valid utf-8 with -profile strict} -body {
    encoding convertfrom -profile strict utf-8 "\xF1\x80\x80\x80"
} -result \U40000
test encoding-24.27 {Parse invalid utf-8 with -profile strict} -body {
    encoding convertfrom -profile strict utf-8 "\xF0\x80\x80\x80"
} -returnCodes 1 -result {unexpected byte sequence starting at index 0: '\xF0'}
test encoding-24.28 {Parse invalid utf-8 with -profile strict} -body {
    encoding convertfrom -profile strict utf-8 "\xFF\x00\x00"
} -returnCodes 1 -result {unexpected byte sequence starting at index 0: '\xFF'}
test encoding-24.29 {Parse invalid utf-8} -body {
    encoding convertfrom utf-8 \xEF\xBF\xBF
} -result \uFFFF
test encoding-24.30 {Parse noncharacter with -profile strict} -body {
    encoding convertfrom -profile strict utf-8 \xEF\xBF\xBF
} -result \uFFFF
test encoding-24.31 {Parse invalid utf-8 with -profile tcl8} -body {
    encoding convertfrom -profile tcl8 utf-8 \xEF\xBF\xBF
} -result \uFFFF
test encoding-24.32 {Try to generate invalid utf-8} -body {
    encoding convertto utf-8 \uFFFF
} -result \xEF\xBF\xBF
test encoding-24.33 {Try to generate invalid utf-8} -body {
    encoding convertto -profile strict utf-8 \uFFFF
} -result \xEF\xBF\xBF
test encoding-24.34 {Try to generate invalid utf-8 with -profile tcl8} -body {
    encoding convertto -profile tcl8 utf-8 \uFFFF
} -result \xEF\xBF\xBF
test encoding-24.35 {Parse invalid utf-8} -body {
    encoding convertfrom -profile tcl8 utf-8 \xED\xA0\x80
} -result \uD800
test encoding-24.36 {Parse invalid utf-8 with -profile strict} -body {
    encoding convertfrom -profile strict utf-8 \xED\xA0\x80
} -returnCodes 1 -result {unexpected byte sequence starting at index 0: '\xED'}
test encoding-24.37 {Parse invalid utf-8 with -profile tcl8} -body {
    encoding convertfrom -profile tcl8 utf-8 \xED\xA0\x80
} -result \uD800
test encoding-24.38.1 {Try to generate invalid utf-8} -body {
    encoding convertto -profile tcl8 utf-8 \uD800
} -result \xED\xA0\x80
test encoding-24.38.2 {Try to generate invalid utf-8 - default profile} -body {
    encoding convertto utf-8 \uD800
} -returnCodes 1 -result {unexpected character at index 0: 'U+00D800'}
test encoding-24.39 {Try to generate invalid utf-8 with -profile strict} -body {
    encoding convertto -profile strict utf-8 \uD800
} -returnCodes 1 -result {unexpected character at index 0: 'U+00D800'}
test encoding-24.40 {Try to generate invalid utf-8 with -profile tcl8} -body {
    encoding convertto -profile tcl8 utf-8 \uD800
} -result \xED\xA0\x80
test encoding-24.41 {Parse invalid utf-8 with -profile strict} -body {
    encoding convertfrom -profile strict utf-8 \xED\xA0\x80\xED\xB0\x80
} -returnCodes 1 -result {unexpected byte sequence starting at index 0: '\xED'}
test encoding-24.42 {Parse invalid utf-8, fallback to cp1252 [885c86a9a0]} -body {
    encoding convertfrom -profile tcl8 utf-8 \xF0\x80\x80\x80
} -result \xF0\u20AC\u20AC\u20AC
test encoding-24.43 {Parse invalid utf-8, fallback to cp1252 [885c86a9a0]} -body {
    encoding convertfrom -profile tcl8 utf-8 \x80
} -result \u20AC
test encoding-24.44 {Try to generate invalid ucs-2 with -profile strict} -body {
    encoding convertto -profile strict ucs-2 \uD800
} -returnCodes 1 -result {unexpected character at index 0: 'U+00D800'}
test encoding-24.45 {Try to generate invalid ucs-2 with -profile strict} -body {
    encoding convertto -profile strict ucs-2 \U10000
} -returnCodes 1 -result {unexpected character at index 0: 'U+010000'}

file delete [file join [temporaryDirectory] iso2022.txt]

#
# Begin jajp encoding round-trip conformity tests
#
proc foreach-jisx0208 {varName command} {
    upvar 1 $varName code
    foreach range {
	{2121 217E}
	{2221 222E}
	{223A 2241}
	{224A 2250}
	{225C 226A}
	{2272 2279}
	{227E 227E}
	{2330 2339}
	{2421 2473}
	{2521 2576}
	{2821 2821}
	{282C 282C}
	{2837 2837}

	{30 21 4E 7E}
	{4F21 4F53}

	{50 21 73 7E}
	{7421 7426}
    } {
	if {[llength $range] == 2} {
	    # for adhoc range. simple {first last}. inclusive.
	    scan $range %x%x first last
	    for {set i $first} {$i <= $last} {incr i} {
		set code $i
		uplevel 1 $command
	    }
	} elseif {[llength $range] == 4} {
	    # for uniform range.
	    scan $range %x%x%x%x h0 l0 hend lend
	    for {set hi $h0} {$hi <= $hend} {incr hi} {
		for {set lo $l0} {$lo <= $lend} {incr lo} {
		    set code [expr {$hi << 8 | ($lo & 0xff)}]
		    uplevel 1 $command
		}
	    }
	} else {
	    error "really?"
	}
    }
}
proc gen-jisx0208-euc-jp {code} {
    binary format cc \
	[expr {($code >> 8) | 0x80}] [expr {($code & 0xFF) | 0x80}]
}
proc gen-jisx0208-iso2022-jp {code} {
    binary format a3cca3 \
	"\x1B\$B" [expr {$code >> 8}] [expr {$code & 0xFF}] "\x1B(B"
}
proc gen-jisx0208-cp932 {code} {
    set c1 [expr {($code >> 8) | 0x80}]
    set c2 [expr {($code & 0xff)| 0x80}]
    if {$c1 % 2} {
	set c1 [expr {($c1 >> 1) + ($c1 < 0xDF ? 0x31 : 0x71)}]
	incr c2 [expr {- (0x60 + ($c2 < 0xE0))}]
    } else {
	set c1 [expr {($c1 >> 1) + ($c1 < 0xDF ? 0x30 : 0x70)}]
	incr c2 -2
    }
    binary format cc $c1 $c2
}
proc channel-diff {fa fb} {
    set diff {}
    while {[gets $fa la] >= 0 && [gets $fb lb] >= 0} {
	if {[string compare $la $lb] == 0} continue
	# lappend diff $la $lb

	# For more readable (easy to analyze) output.
	set code [lindex $la 0]
	binary scan [lindex $la 1] H* expected
	binary scan [lindex $lb 1] H* got
	lappend diff [list $code $expected $got]
    }
    return $diff
}

# Create char tables.
cd [temporaryDirectory]
foreach enc {cp932 euc-jp iso2022-jp} {
    set f [open $enc.chars w]
    fconfigure $f -encoding iso8859-1
    foreach-jisx0208 code {
	puts $f [format "%04X %s" $code [gen-jisx0208-$enc $code]]
    }
    close $f
}
# shiftjis == cp932 for jisx0208.
file copy -force cp932.chars shiftjis.chars

set NUM 0
foreach from {cp932 shiftjis euc-jp iso2022-jp} {
    foreach to {cp932 shiftjis euc-jp iso2022-jp} {
	test encoding-25.[incr NUM] "jisx0208 $from => $to" -setup {
	    cd [temporaryDirectory]
	} -body {
	    set f [open $from.chars]
	    fconfigure $f -encoding $from
	    set out [open $from.$to.tcltestout w]
	    fconfigure $out -encoding $to
	    puts -nonewline $out [read $f]
	    close $out
	    close $f
	    # then compare $to.chars <=> $from.to.tcltestout as binary.
	    set fa [open $to.chars rb]
	    set fb [open $from.$to.tcltestout rb]
	    channel-diff $fa $fb
	    # Difference should be empty.
	} -cleanup {
	    close $fa
	    close $fb
	} -result {}
    }
}

test encoding-26.0 {Tcl_GetEncodingSearchPath} -setup {
    set origPath [encoding dirs]
    encoding dirs slappy
} -body {
    encoding dirs
} -cleanup {
    encoding dirs $origPath
} -result slappy

file delete {*}[glob -directory [temporaryDirectory] *.chars *.tcltestout]
# ===> Cut here <===

# EscapeFreeProc, GetTableEncoding, unilen are fully tested by the rest of
# this file.


test encoding-27.1 {encoding dirs basic behavior} -returnCodes error -body {
    encoding dirs ? ?
} -result {wrong # args: should be "encoding dirs ?dirList?"}
test encoding-27.2 {encoding dirs basic behavior} -returnCodes error -body {
    encoding dirs "\{not a list"
} -result "expected directory list but got \"\{not a list\""

}; # proc runtests


test encoding-28.0 {all encodings load} -body {
	set string hello
	foreach name [encoding names] {
		if {$name ne "unicode"} {
		    incr count
		}
		encoding convertto -profile tcl8 $name $string

		# discard the cached internal representation of Tcl_Encoding
		# Unfortunately, without this, encoding 2-1 fails.
		llength $name
	}
	return $count
<<<<<<< HEAD
} -result 93
=======
} -result 86
>>>>>>> e57c57e1

runtests

test encoding-bug-183a1adcc0-1 {Bug [183a1adcc0] Buffer overflow Tcl_UtfToExternal} -constraints {
    testencoding
} -body {
    # Note - buffers are initialized to \xFF
    list [catch {testencoding Tcl_UtfToExternal utf-16 A {start end} {} 1} result] $result
} -result [list 0 [list nospace {} \xFF]]

test encoding-bug-183a1adcc0-2 {Bug [183a1adcc0] Buffer overflow Tcl_UtfToExternal} -constraints {
    testencoding
} -body {
    # Note - buffers are initialized to \xFF
    list [catch {testencoding Tcl_UtfToExternal utf-16 A {start end} {} 0} result] $result
} -result [list 0 [list nospace {} {}]]

test encoding-bug-183a1adcc0-3 {Bug [183a1adcc0] Buffer overflow Tcl_UtfToExternal} -constraints {
    testencoding
} -body {
    # Note - buffers are initialized to \xFF
    list [catch {testencoding Tcl_UtfToExternal utf-16 A {start end} {} 2} result] $result
} -result [list 0 [list nospace {} \x00\x00]]

test encoding-bug-183a1adcc0-4 {Bug [183a1adcc0] Buffer overflow Tcl_UtfToExternal} -constraints {
    testencoding
} -body {
    # Note - buffers are initialized to \xFF
    list [catch {testencoding Tcl_UtfToExternal utf-16 A {start end} {} 3} result] $result
} -result [list 0 [list nospace {} \x00\x00\xFF]]

test encoding-bug-183a1adcc0-5 {Bug [183a1adcc0] Buffer overflow Tcl_UtfToExternal} -constraints {
    testencoding
} -body {
    list [catch {testencoding Tcl_UtfToExternal utf-16 A {start end} {} 4} result] $result
} -result [list 0 [list ok {} [expr {$::tcl_platform(byteOrder) eq "littleEndian" ? "\x41\x00" : "\x00\x41"}]\x00\x00]]

}

test encoding-29.0 {get encoding nul terminator lengths} -constraints {
    testencoding
} -body {
    list \
	[testencoding nullength ascii] \
	[testencoding nullength utf-16] \
	[testencoding nullength utf-32] \
	[testencoding nullength gb12345] \
	[testencoding nullength ksc5601]
} -result {1 2 4 2 2}

test encoding-30.0 {encoding convertto large strings UINT_MAX} -constraints {
    perf
} -body {
    # Test to ensure not misinterpreted as -1
    list [string length [set s [string repeat A 0xFFFFFFFF]]] [string equal $s [encoding convertto ascii $s]]
} -result {4294967295 1}

test encoding-30.1 {encoding convertto large strings > 4GB} -constraints {
    perf
} -body {
    list [string length [set s [string repeat A 0x100000000]]] [string equal $s [encoding convertto ascii $s]]
} -result {4294967296 1}

test encoding-30.2 {encoding convertfrom large strings UINT_MAX} -constraints {
    perf
} -body {
    # Test to ensure not misinterpreted as -1
    list [string length [set s [string repeat A 0xFFFFFFFF]]] [string equal $s [encoding convertfrom ascii $s]]
} -result {4294967295 1}

test encoding-30.3 {encoding convertfrom large strings > 4GB} -constraints {
    perf
} -body {
    list [string length [set s [string repeat A 0x100000000]]] [string equal $s [encoding convertfrom ascii $s]]
} -result {4294967296 1}

# TIP 716 tests
tcltests::testnumargs "encoding user" "" ""
test encoding-31.0 {encoding user} -body {
    encoding user
} -result [expr {$::tcl_platform(platform) eq "windows" ? [tcltests::windowscodepage] : [encoding system]}]

test encoding-31.1 {encoding system does not change encoding user} -setup {
    set system [encoding system]
    set user [encoding user]
} -body {
    encoding system ascii
    list [encoding system] [string equal [encoding user] $user]
} -cleanup {
    encoding system $system
    unset system
    unset user
} -result {ascii 1}

test encoding-31.2 {encoding system on newer Windows always returns utf-8} -body {
    string equal [encoding system] \
	[expr {
	       [tcltests::windowsbuildnumber] > 18362 ?
	       "utf-8" : [tcltests::windowscodepage]
	   }]
} -constraints win -result 1

test encoding-bug-6a3e2cb0f0-1 {Bug [6a3e2cb0f0] - invalid bytes in escape encodings} -body {
    encoding convertfrom -profile tcl8 iso2022-jp x\x1B\x7Aaby
} -result x\uFFFDy
test encoding-bug-6a3e2cb0f0-2 {Bug [6a3e2cb0f0] - invalid bytes in escape encodings} -body {
    encoding convertfrom -profile strict iso2022-jp x\x1B\x7Aaby
} -returnCodes error -result {unexpected byte sequence starting at index 1: '\x1B'}
test encoding-bug-6a3e2cb0f0-3 {Bug [6a3e2cb0f0] - invalid bytes in escape encodings} -body {
    encoding convertfrom -profile replace iso2022-jp x\x1B\x7Aaby
} -result x\uFFFDy

test encoding-bug-66ffafd309-1-tcl8 {Bug [66ffafd309] - truncated DBCS} -body {
    encoding convertfrom -profile tcl8 gb12345 x
} -result x
test encoding-bug-66ffafd309-1-strict {Bug [66ffafd309] - truncated DBCS} -body {
    encoding convertfrom -profile strict gb12345 x
} -result {unexpected byte sequence starting at index 0: '\x78'} -returnCodes error
test encoding-bug-66ffafd309-1-replace {Bug [66ffafd309] - truncated DBCS} -body {
    encoding convertfrom -profile replace gb12345 x
} -result \uFFFD
test encoding-bug-66ffafd309-2-tcl8 {Bug [66ffafd309] - invalid DBCS} -body {
    # Not truncated but invalid
    encoding convertfrom -profile tcl8 jis0208 \x78\x79
} -result \x78\x79
test encoding-bug-66ffafd309-2-strict {Bug [66ffafd309] - invalid DBCS} -body {
    # Not truncated but invalid
    encoding convertfrom -profile strict jis0208 \x78\x79
} -result {unexpected byte sequence starting at index 1: '\x79'} -returnCodes error
test encoding-bug-66ffafd309-2-replace {Bug [66ffafd309] - invalid DBCS} -body {
    # Not truncated but invalid
    encoding convertfrom -profile replace jis0208 \x78\x79
} -result \uFFFD\uFFFD

test encoding-bug-201c7a3aa6-strict {Crash encoding non-BMP to iso2022} -body {
    encoding convertto -profile strict iso2022 \U1f600
} -result {unexpected character at index 0: 'U+01F600'} -returnCodes error

test encoding-bug-201c7a3aa6-replace {Crash encoding non-BMP to iso2022} -body {
    encoding convertto -profile replace iso2022 \U1f600
} -result ?

test encoding-bug-201c7a3aa6-tcl8 {Crash encoding non-BMP to iso2022} -body {
    encoding convertto -profile tcl8 iso2022 \U1f600
} -result ?

test encoding-bug-7346adc50f-strict {OOM on convertfrom truncated iso2022 - strict} -body {
    encoding convertfrom -profile strict iso2022-jp "\x1b\$B\$*;n\$"
} -result {unexpected byte sequence starting at index 7: '\x24'} -returnCodes error

test encoding-bug-7346adc50f-failindex {OOM on convertfrom truncated iso2022 - failindex} -body {
    list [encoding convertfrom -failindex failix iso2022-jp "\x1b\$B\$*;n\$"] $failix
} -cleanup {
    unset -nocomplain failix
} -result [list \u304A\u8A66 7]

test encoding-bug-7346adc50f-strict {OOM on convertfrom truncated iso2022 - replace} -body {
    encoding convertfrom -profile replace iso2022-jp "\x1b\$B\$*;n\$"
} -result \u304A\u8A66\uFFFD

test encoding-bug-7346adc50f-tcl8 {OOM on convertfrom truncated iso2022 - tcl8} -body {
    encoding convertfrom -profile tcl8 iso2022-jp "\x1b\$B\$*;n\$"
} -result \u304A\u8A66\uFFFD


# cleanup
namespace delete ::tcl::test::encoding
::tcltest::cleanupTests
return

# Local Variables:
# mode: tcl
# End:<|MERGE_RESOLUTION|>--- conflicted
+++ resolved
@@ -312,20 +312,13 @@
     set x [encoding convertto symbol γ]
     append x [encoding convertto symbol g]
     append x [encoding convertfrom symbol g]
-<<<<<<< HEAD
 } "ggγ"
-=======
-} gg\u03B3
-test encoding-12.6 {LoadTableEncoding: overflow in char value} ucs2 {
-    encoding convertto iso8859-3 \U010000
-} ?
 test encoding-12.7 {cp864 [ecafd8611d]} {
-    scan [encoding convertfrom cp864 \xA7] %c
-} 8364
+    encoding convertfrom cp864 \xA7
+} €
 test encoding-12.8 {cp165 [ecafd8611d]} {
-    scan [encoding convertfrom cp165 \xA7] %c
-} 65160
->>>>>>> e57c57e1
+    encoding convertfrom cp165 \xA7
+} ﺈ
 
 test encoding-13.1 {LoadEscapeTable} {
     encoding convertto iso2022 ab乎棙g
@@ -1088,11 +1081,7 @@
 		llength $name
 	}
 	return $count
-<<<<<<< HEAD
-} -result 93
-=======
-} -result 86
->>>>>>> e57c57e1
+} -result 94
 
 runtests
 
