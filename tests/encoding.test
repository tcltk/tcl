# Copyright © 1997 Sun Microsystems, Inc.
# Copyright © 1998-1999 Scriptics Corporation.
#
# See the file "license.terms" for information on usage and redistribution of
# this file, and for a DISCLAIMER OF ALL WARRANTIES.

# You may distribute and/or modify this program under the terms of the GNU
# Affero General Public License as published by the Free Software Foundation,
# either version 3 of the License, or (at your option) any later version.
#
# See the file "COPYING" for information on usage and redistribution
# of this file, and for a DISCLAIMER OF ALL WARRANTIES.

# This file contains a collection of tests for tclEncoding.c
# Sourcing this file into Tcl runs the tests and generates output for errors.
# No output means no errors were found.

if {"::tcltest" ni [namespace children]} {
    package require tcltest 2.5
    namespace import -force ::tcltest::*
}


namespace eval ::tcl::test::encoding {
    variable x

catch {
    ::tcltest::loadTestedCommands
    package require -exact tcl::test [info patchlevel]
}

proc toutf {args} {
    variable x
    lappend x "toutf $args"
}
proc fromutf {args} {
    variable x
    lappend x "fromutf $args"
}

proc runtests {} {
    variable x

# Some tests require the testencoding command
testConstraint testencoding [llength [info commands testencoding]]
testConstraint testbytestring [llength [info commands testbytestring]]
testConstraint teststringbytes [llength [info commands teststringbytes]]
testConstraint exec [llength [info commands exec]]


# TclInitEncodingSubsystem is tested by the rest of this file
# TclFinalizeEncodingSubsystem is not currently tested

test encoding-1.1 {Tcl_GetEncoding: system encoding} -setup {
    set old [encoding system]
} -constraints {testencoding} -body {
    testencoding create foo [namespace origin toutf] [namespace origin fromutf]
    encoding system foo
    set x {}
    encoding convertto abcd
    return $x
} -cleanup {
    encoding system $old
    testencoding delete foo
} -result {{fromutf }}
test encoding-1.2 {Tcl_GetEncoding: existing encoding} {testencoding} {
    testencoding create foo [namespace origin toutf] [namespace origin fromutf]
    set x {}
    encoding convertto foo abcd
    testencoding delete foo
    return $x
} {{fromutf }}
test encoding-1.3 {Tcl_GetEncoding: load encoding} {
    list [encoding convertto jis0208 乎] \
	[encoding convertfrom jis0208 8C]
} "8C 乎"

test encoding-2.1 {Tcl_FreeEncoding: refcount == 0} {
    encoding convertto jis0208 乎
} {8C}
test encoding-2.2 {Tcl_FreeEncoding: refcount != 0} -setup {
    set system [encoding system]
    set path [encoding dirs]
} -constraints {testencoding} -body {
    encoding system shiftjis		;# incr ref count
    encoding dirs [list [pwd]]
    set x [encoding convertto shiftjis 乎]	;# old one found
    encoding system iso8859-1
    llength shiftjis		;# Shimmer away any cache of Tcl_Encoding
    lappend x [catch {encoding convertto shiftjis 乎} msg] $msg
} -cleanup {
    encoding system iso8859-1
    encoding dirs $path
    encoding system $system
} -result "\x8c\xc1 1 {unknown encoding \"shiftjis\"}"

test encoding-3.1 {Tcl_GetEncodingName, NULL} -setup {
    set old [encoding system]
} -body {
    encoding system shiftjis
    encoding system
} -cleanup {
    encoding system $old
} -result {shiftjis}
test encoding-3.2 {Tcl_GetEncodingName, non-null} -setup {
    set old [fconfigure stdout -encoding]
} -body {
    fconfigure stdout -encoding jis0208
    fconfigure stdout -encoding
} -cleanup {
    fconfigure stdout -encoding $old
} -result {jis0208}
test encoding-3.3 {fconfigure -profile} -setup {
    set old [fconfigure stdout -profile]
} -body {
    fconfigure stdout -profile replace
    fconfigure stdout -profile
} -cleanup {
    fconfigure stdout -profile $old
} -result replace

test encoding-4.1 {Tcl_GetEncodingNames} -constraints {testencoding} -setup {
    cd [makeDirectory tmp]
    makeDirectory [file join tmp encoding]
    set path [encoding dirs]
    encoding dirs {}
    catch {unset encodings}
    catch {unset x}
} -body {
    foreach encoding [encoding names] {
	set encodings($encoding) 1
    }
    makeFile {} [file join tmp encoding junk.enc]
    makeFile {} [file join tmp encoding junk2.enc]
    encoding dirs [list [file join [pwd] encoding]]
    foreach encoding [encoding names] {
	if {![info exists encodings($encoding)]} {
	    lappend x $encoding
	}
    }
    lsort $x
} -cleanup {
    encoding dirs $path
    cd [workingDirectory]
    removeFile [file join tmp encoding junk2.enc]
    removeFile [file join tmp encoding junk.enc]
    removeDirectory [file join tmp encoding]
    removeDirectory tmp
} -result {junk junk2}

test encoding-5.1 {Tcl_SetSystemEncoding} -setup {
    set old [encoding system]
} -body {
    encoding system jis0208
    encoding convertto 乎
} -cleanup {
    encoding system iso8859-1
    encoding system $old
} -result {8C}
test encoding-5.2 {Tcl_SetSystemEncoding: test ref count} {
    set old [encoding system]
    encoding system $old
    string compare $old [encoding system]
} {0}

test encoding-6.1 {Tcl_CreateEncoding: new} {testencoding} {
    testencoding create foo [namespace code {toutf 1}] \
	[namespace code {fromutf 2}]
    set x {}
    encoding convertfrom foo abcd
    encoding convertto foo abcd
    testencoding delete foo
    return $x
} {{toutf 1} {fromutf 2}}
test encoding-6.2 {Tcl_CreateEncoding: replace encoding} {testencoding} {
    testencoding create foo [namespace code {toutf a}] \
	[namespace code {fromutf b}]
    set x {}
    encoding convertfrom foo abcd
    encoding convertto foo abcd
    testencoding delete foo
    return $x
} {{toutf a} {fromutf b}}

test encoding-7.1 {Tcl_ExternalToUtfDString: small buffer} {
    encoding convertfrom jis0208 8c8c8c8c
} 吾吾吾吾
test encoding-7.2 {Tcl_UtfToExternalDString: big buffer} {
    set a 8C8C8C8C8C8C8C8C8C8C8C8C8C8C8C8C8C8C8C8C8C8C8C8C8C8C8C8C8C8C8C8C
    append a $a
    append a $a
    append a $a
    append a $a
    set x [encoding convertfrom jis0208 $a]
    list [string length $x] [string index $x 0]
} "512 乎"

test encoding-8.1 {Tcl_ExternalToUtf} {
    set f [open [file join [temporaryDirectory] dummy] w]
<<<<<<< HEAD
    fconfigure $f -translation binary -encoding iso8859-1
    puts -nonewline $f "ab\x8c\xc1g"
=======
    fconfigure $f -translation binary
    puts -nonewline $f "ab\x8C\xC1g"
>>>>>>> ac1f3f7a
    close $f
    set f [open [file join [temporaryDirectory] dummy] r]
    fconfigure $f -translation lf -encoding shiftjis
    set x [read $f]
    close $f
    file delete [file join [temporaryDirectory] dummy]
    return $x
} ab乎g

test encoding-9.1 {Tcl_UtfToExternalDString: small buffer} {
    encoding convertto jis0208 "吾吾吾吾"
} {8c8c8c8c}
test encoding-9.2 {Tcl_UtfToExternalDString: big buffer} {
    set a 乎乎乎乎乎乎乎乎
    append a $a
    append a $a
    append a $a
    append a $a
    append a $a
    append a $a
    set x [encoding convertto jis0208 $a]
    list [string length $x] [string range $x 0 1]
} "1024 8C"

test encoding-10.1 {Tcl_UtfToExternal} {
    set f [open [file join [temporaryDirectory] dummy] w]
    fconfigure $f -translation lf -encoding shiftjis
    puts -nonewline $f ab乎g
    close $f
    set f [open [file join [temporaryDirectory] dummy] r]
    fconfigure $f -translation binary
    set x [read $f]
    close $f
    file delete [file join [temporaryDirectory] dummy]
    return $x
} "ab\x8c\xc1g"

test encoding-11.1 {LoadEncodingFile: unknown encoding} {testencoding} {
    set system [encoding system]
    set path [encoding dirs]
    encoding system iso8859-1
    encoding dirs {}
    llength jis0208	;# Shimmer any cached Tcl_Encoding in shared literal
    set x [list [catch {encoding convertto jis0208 乎} msg] $msg]
    encoding dirs $path
    encoding system $system
    lappend x [encoding convertto jis0208 乎]
} {1 {unknown encoding "jis0208"} 8C}
test encoding-11.2 {LoadEncodingFile: single-byte} {
    encoding convertfrom jis0201 \xa1
} ｡
test encoding-11.3 {LoadEncodingFile: double-byte} {
    encoding convertfrom jis0208 8C
} 乎
test encoding-11.4 {LoadEncodingFile: multi-byte} {
    encoding convertfrom shiftjis \x8c\xc1
} 乎
test encoding-11.5 {LoadEncodingFile: escape file} {
    encoding convertto iso2022 乎
} \x1b\$B8C\x1b(B
test encoding-11.5.1 {LoadEncodingFile: escape file} {
    encoding convertto iso2022-jp 乎
} \x1b\$B8C\x1b(B
test encoding-11.6 {LoadEncodingFile: invalid file} -constraints {testencoding} -setup {
    set system [encoding system]
    set path [encoding dirs]
    encoding system iso8859-1
} -body {
    cd [temporaryDirectory]
    encoding dirs [file join tmp encoding]
    makeDirectory tmp
    makeDirectory [file join tmp encoding]
    set f [open [file join tmp encoding splat.enc] w]
    fconfigure $f -translation binary
    puts $f "abcdefghijklmnop"
    close $f
    encoding convertto splat 乎
} -returnCodes error -cleanup {
    file delete [file join [temporaryDirectory] tmp encoding splat.enc]
    removeDirectory [file join tmp encoding]
    removeDirectory tmp
    cd [workingDirectory]
    encoding dirs $path
    encoding system $system
} -result {invalid encoding file "splat"}
test encoding-11.8 {encoding: extended Unicode UTF-16} {
    encoding convertto utf-16le 😹
} =Ø9Þ
test encoding-11.9 {encoding: extended Unicode UTF-16} {
    encoding convertto utf-16be 😹
} Ø=Þ9
test encoding-11.10 {encoding: extended Unicode UTF-32} {
    encoding convertto utf-32le 😹
} 9\xf6\x01\x00
test encoding-11.11 {encoding: extended Unicode UTF-32} {
    encoding convertto utf-32be 😹
} \x00\x01\xf69
# OpenEncodingFile is fully tested by the rest of the tests in this file.

test encoding-12.1 {LoadTableEncoding: normal encoding} {
    set x [encoding convertto iso8859-3 Ġ]
    append x [encoding convertto -profile tcl8 iso8859-3 Õ]
    append x [encoding convertfrom iso8859-3 Õ]
} "Õ?Ġ"
test encoding-12.2 {LoadTableEncoding: single-byte encoding} {
    set x [encoding convertto iso8859-3 abĠg]
    append x [encoding convertfrom iso8859-3 abÕg]
} "abÕgabĠg"
test encoding-12.3 {LoadTableEncoding: multi-byte encoding} {
    set x [encoding convertto shiftjis ab乎g]
    append x [encoding convertfrom shiftjis ab\x8c\xc1g]
} "ab\x8c\xc1gab乎g"
test encoding-12.4 {LoadTableEncoding: double-byte encoding} {
    set x [encoding convertto jis0208 乎α]
    append x [encoding convertfrom jis0208 8C&A]
} "8C&A乎α"
test encoding-12.5 {LoadTableEncoding: symbol encoding} {
    set x [encoding convertto symbol γ]
    append x [encoding convertto symbol g]
    append x [encoding convertfrom symbol g]
} "ggγ"

test encoding-13.1 {LoadEscapeTable} {
    encoding convertto iso2022 ab乎棙g
} ab\x1b\$B8C\x1b\$\(DD%\x1b(Bg

test encoding-15.1 {UtfToUtfProc} {
    encoding convertto utf-8 £
} "\xc2\xa3"
test encoding-15.2 {UtfToUtfProc null character output} testbytestring {
    binary scan [testbytestring [encoding convertto utf-8 \x00]] H* z
    set z
} 00
test encoding-15.3 {UtfToUtfProc null character input} teststringbytes {
    set y [encoding convertfrom utf-8 [encoding convertto utf-8 \x00]]
    binary scan [teststringbytes $y] H* z
    set z
} c080
test encoding-15.4 {UtfToUtfProc emoji character input} -body {
    set x \xed\xa0\xbd\xed\xb8\x82
    set y [encoding convertfrom -profile tcl8 utf-8 \xed\xa0\xbd\xed\xb8\x82]
    list [string length $x] $y
} -result "6 \ud83d\ude02"
test encoding-15.5 {UtfToUtfProc emoji character input} {
    set x \xf0\x9f\x98\x82
    set y [encoding convertfrom utf-8 \xf0\x9f\x98\x82]
    list [string length $x] $y
} "4 😂"
test encoding-15.6 {UtfToUtfProc emoji character output} {
    set x \ude02\ud83d\ude02\ud83d
    set y [encoding convertto -profile tcl8 utf-8 \ude02\ud83d\ude02\ud83d]
    binary scan $y H* z
    list [string length $y] $z
} {12 edb882eda0bdedb882eda0bd}
test encoding-15.7 {UtfToUtfProc emoji character output} {
    set x \ude02\ud83d\ud83d
    set y [encoding convertto -profile tcl8 utf-8 \ude02\ud83d\ud83d]
    binary scan $y H* z
    list [string length $x] [string length $y] $z
} {3 9 edb882eda0bdeda0bd}
test encoding-15.8 {UtfToUtfProc emoji character output} {
    set x \ude02\ud83dé
    set y [encoding convertto -profile tcl8 utf-8 \ude02\ud83dé]
    binary scan $y H* z
    list [string length $x] [string length $y] $z
} {3 8 edb882eda0bdc3a9}
test encoding-15.9 {UtfToUtfProc emoji character output} {
    set x \ude02\ud83dx
    set y [encoding convertto -profile tcl8 utf-8 \ude02\ud83dX]
    binary scan $y H* z
    list [string length $x] [string length $y] $z
} {3 7 edb882eda0bd58}
test encoding-15.10 {UtfToUtfProc high surrogate character output} {
    set x \ude02é
    set y [encoding convertto -profile tcl8 utf-8 \ude02é]
    binary scan $y H* z
    list [string length $x] [string length $y] $z
} {2 5 edb882c3a9}
test encoding-15.11 {UtfToUtfProc low surrogate character output} {
    set x \uda02é
    set y [encoding convertto -profile tcl8 utf-8 \uDA02é]
    binary scan $y H* z
    list [string length $x] [string length $y] $z
} {2 5 eda882c3a9}
test encoding-15.12 {UtfToUtfProc high surrogate character output} {
    set x \ude02Y
    set y [encoding convertto -profile tcl8 utf-8 \ude02Y]
    binary scan $y H* z
    list [string length $x] [string length $y] $z
} {2 4 edb88259}
test encoding-15.13 {UtfToUtfProc low surrogate character output} {
    set x \uda02Y
    set y [encoding convertto -profile tcl8 utf-8 \uda02Y]
    binary scan $y H* z
    list [string length $x] [string length $y] $z
} {2 4 eda88259}
test encoding-15.14 {UtfToUtfProc high surrogate character output} {
    set x \ude02
    set y [encoding convertto -profile tcl8 utf-8 \ude02]
    binary scan $y H* z
    list [string length $x] [string length $y] $z
} {1 3 edb882}
test encoding-15.15 {UtfToUtfProc low surrogate character output} {
    set x \uda02
    set y [encoding convertto -profile tcl8 utf-8 \uda02]
    binary scan $y H* z
    list [string length $x] [string length $y] $z
} {1 3 eda882}
test encoding-15.16 {UtfToUtfProc: Invalid 4-byte UTF-8, see [ed29806ba]} {
    set x \xf0\xa0\xa1\xc2
    set y [encoding convertfrom -profile tcl8 utf-8 \xf0\xa0\xa1\xc2]
    list [string length $x] $y
} "4 \xf0\xa0\xa1\xc2"
test encoding-15.17 {UtfToUtfProc emoji character output} {
    set x 😂
    set y [encoding convertto utf-8 😂]
    binary scan $y H* z
    list [string length $y] $z
} {4 f09f9882}
test encoding-15.18 {UtfToUtfProc CESU-8 6-byte sequence} {
    set y [encoding convertto cesu-8 \U10000]
    binary scan $y H* z
    list [string length $y] $z
} {6 eda080edb080}
test encoding-15.19 {UtfToUtfProc CESU-8 upper surrogate} {
    set y [encoding convertto cesu-8 \ud800]
    binary scan $y H* z
    list [string length $y] $z
} {3 eda080}
test encoding-15.20 {UtfToUtfProc CESU-8 lower surrogate} {
    set y [encoding convertto cesu-8 \udc00]
    binary scan $y H* z
    list [string length $y] $z
} {3 edb080}
test encoding-15.21 {UtfToUtfProc CESU-8 noncharacter} {
    set y [encoding convertto cesu-8 \uffff]
    binary scan $y H* z
    list [string length $y] $z
} {3 efbfbf}
test encoding-15.22 {UtfToUtfProc CESU-8 bug [048dd20b4171c8da]} {
    set y [encoding convertto cesu-8 \x80]
    binary scan $y H* z
    list [string length $y] $z
} {2 c280}
test encoding-15.23 {UtfToUtfProc CESU-8 bug [048dd20b4171c8da]} {
    set y [encoding convertto cesu-8 \u100]
    binary scan $y H* z
    list [string length $y] $z
} {2 c480}
test encoding-15.24 {UtfToUtfProc CESU-8 bug [048dd20b4171c8da]} {
    set y [encoding convertto cesu-8 \u3ff]
    binary scan $y H* z
    list [string length $y] $z
} {2 cfbf}
test encoding-15.25 {UtfToUtfProc CESU-8} {
    encoding convertfrom cesu-8 \x00
} \x00
test {encoding-15.26 cesu-8 tclnull default} {UtfToUtfProc CESU-8} -body {
    encoding convertfrom cesu-8 \xc0\x80
} -returnCodes 1 -result {unexpected byte sequence starting at index 0: '\xC0'}
test {encoding-15.26 cesu-8 tclnull strict} {UtfToUtfProc CESU-8} -body {
    encoding convertfrom -profile strict cesu-8 \xc0\x80
} -returnCodes 1 -result {unexpected byte sequence starting at index 0: '\xC0'}
test {encoding-15.26 cesu-8 tclnull tcl8} {UtfToUtfProc CESU-8} {
    encoding convertfrom -profile tcl8 cesu-8 \xc0\x80
} \x00
test encoding-15.27 {UtfToUtfProc -profile strict CESU-8} {
    encoding convertfrom -profile strict cesu-8 \x00
} \x00
test encoding-15.28 {UtfToUtfProc -profile strict CESU-8} -body {
    encoding convertfrom -profile strict cesu-8 \xc0\x80
} -returnCodes 1 -result {unexpected byte sequence starting at index 0: '\xC0'}
test encoding-15.29 {UtfToUtfProc CESU-8} {
    encoding convertto cesu-8 \x00
} \x00
test encoding-15.30 {UtfToUtfProc -profile strict CESU-8} {
    encoding convertto -profile strict cesu-8 \x00
} \x00
test encoding-15.31 {UtfToUtfProc -profile strict CESU-8 (bytes F0-F4 are invalid)} -body {
    encoding convertfrom -profile strict cesu-8 \xf1\x86\x83\x9c
} -returnCodes 1 -result {unexpected byte sequence starting at index 0: '\xF1'}

test encoding-16.1 {Utf16ToUtfProc} -body {
    set val [encoding convertfrom utf-16 NN]
    list $val [format %x [scan $val %c]]
} -result "乎 4e4e"
test encoding-16.2 {Utf16ToUtfProc} -body {
    set val [encoding convertfrom utf-16 "\xd8\xd8\xdc\xdc"]
    list $val [format %x [scan $val %c]]
} -result "\U460dc 460dc"
test encoding-16.3 {Utf16ToUtfProc} -body {
    set val [encoding convertfrom -profile tcl8 utf-16 "\xdc\xdc"]
    list $val [format %x [scan $val %c]]
} -result "\udcdc dcdc"
test encoding-16.4 {Ucs2ToUtfProc} -body {
    set val [encoding convertfrom ucs-2 NN]
    list $val [format %x [scan $val %c]]
} -result "乎 4e4e"
test encoding-16.5 {Ucs2ToUtfProc} -body {
    set val [encoding convertfrom ucs-2 "\xd8\xd8\xdc\xdc"]
    list $val [format %x [scan $val %c]]
} -result "\U460dc 460dc"
test encoding-16.6 {Utf32ToUtfProc} -body {
    set val [encoding convertfrom utf-32le NN\0\0]
    list $val [format %x [scan $val %c]]
} -result "乎 4e4e"
test encoding-16.7 {Utf32ToUtfProc} -body {
    set val [encoding convertfrom utf-32be \0\0NN]
    list $val [format %x [scan $val %c]]
} -result "乎 4e4e"
test encoding-16.8 {Utf32ToUtfProc} -body {
    set val [encoding convertfrom -profile tcl8 utf-32 \x41\x00\x00\x41]
    list $val [format %x [scan $val %c]]
} -result "\ufffd fffd"
test encoding-16.9 {Utf32ToUtfProc} -body {
    encoding convertfrom -profile tcl8 utf-32le \x00\xd8\x00\x00
} -result \ud800
test encoding-16.10 {Utf32ToUtfProc} -body {
    encoding convertfrom -profile tcl8 utf-32le \x00\xdc\x00\x00
} -result \udc00
test encoding-16.11 {Utf32ToUtfProc} -body {
    encoding convertfrom -profile tcl8 utf-32le \x00\xd8\x00\x00\x00\xdc\x00\x00
} -result \ud800\udc00
test encoding-16.12 {Utf32ToUtfProc} -body {
    encoding convertfrom -profile tcl8 utf-32le \x00\xdc\x00\x00\x00\xd8\x00\x00
} -result \udc00\ud800
test encoding-16.13 {Utf16ToUtfProc} -body {
    encoding convertfrom -profile tcl8 utf-16le \x00\xd8
} -result \ud800
test encoding-16.14 {Utf16ToUtfProc} -body {
    encoding convertfrom -profile tcl8 utf-16le \x00\xdc
} -result \udc00
test encoding-16.15 {Utf16ToUtfProc} -body {
    encoding convertfrom utf-16le \x00\xd8\x00\xdc
} -result \U010000
test encoding-16.16 {Utf16ToUtfProc} -body {
    encoding convertfrom -profile tcl8 utf-16le \x00\xdc\x00\xd8
} -result \udc00\ud800
test encoding-16.17 {Utf32ToUtfProc} -body {
    list [encoding convertfrom -profile strict -failindex  idx utf-32le \x41\x00\x00\x00\x00\xd8\x00\x00\x42\x00\x00\x00] [set idx]
} -result {A 4}

test encoding-16.18 {
    Utf16ToUtfProc, Tcl_UniCharToUtf, surrogate pairs in utf-16
} -body {
    apply [list {} {
	for {set i 0xD800} {$i < 0xdbff} {incr i} {
	    for {set j 0xDC00} {$j < 0xdfff} {incr j} {
		set string [binary format S2 [list $i $j]]
		set status [catch {
		    set decoded [encoding convertfrom utf-16be $string]
		    set encoded [encoding convertto utf-16be $decoded]
		}]
		if {$status || ( $encoded ne $string )} {
		    return [list [format %x $i] [format %x $j]]
		}
	    }
	}
	return done
    } [namespace current]]
} -result done
test encoding-16.19.strict {Utf16ToUtfProc, bug [d19fe0a5b]} -body {
    encoding convertfrom -profile strict utf-16 "\x41\x41\x41"
} -returnCodes 1 -result {unexpected byte sequence starting at index 2: '\x41'}
test encoding-16.19.tcl8 {Utf16ToUtfProc, bug [d19fe0a5b]} -body {
    encoding convertfrom -profile strict utf-16 "\x41\x41\x41"
} -returnCodes 1 -result {unexpected byte sequence starting at index 2: '\x41'}
test encoding-16.19.tcl8 {Utf16ToUtfProc, bug [d19fe0a5b]} -body {
    encoding convertfrom -profile tcl8 utf-16 "\x41\x41\x41"
} -result \u4141\ufffd
test encoding-16.19.strict {Utf16ToUtfProc, bug [d19fe0a5b]} -body {
    encoding convertfrom -profile strict utf-16 "\x41\x41\x41"
} -returnCodes 1 -result {unexpected byte sequence starting at index 2: '\x41'}
test encoding-16.20 {utf16ToUtfProc, bug [d19fe0a5b]} -body {
    encoding convertfrom utf-16 "\xd8\xd8"
} -returnCodes 1 -result {unexpected byte sequence starting at index 0: '\xD8'}
test encoding-16.20-tcl8 {utf16ToUtfProc, bug [d19fe0a5b]} -body {
    encoding convertfrom -profile tcl8 utf-16 "\xD8\xD8"
} -result \uD8D8
test encoding-16.20-strict {utf16ToUtfProc, bug [d19fe0a5b]} -body {
    encoding convertfrom -profile strict utf-16 "\xd8\xd8"
} -returnCodes 1 -result {unexpected byte sequence starting at index 0: '\xD8'}
test encoding-16.21.tcl8 {Utf32ToUtfProc, bug [d19fe0a5b]} -body {
    encoding convertfrom -profile tcl8 utf-32 "\x00\x00\x00\x00\x41\x41"
} -result \x00\ufffd
test encoding-16.21.strict {Utf32ToUtfProc, bug [d19fe0a5b]} -body {
    encoding convertfrom -profile strict utf-32 "\x00\x00\x00\x00\x41\x41"
} -returnCodes 1 -result {unexpected byte sequence starting at index 4: '\x41'}
test encoding-16.22 {Utf16ToUtfProc, strict, bug [db7a085bd9]} -body {
    encoding convertfrom -profile strict utf-16le \x00\xd8
} -returnCodes 1 -result {unexpected byte sequence starting at index 0: '\x00'}
test encoding-16.23 {Utf16ToUtfProc, strict, bug [db7a085bd9]} -body {
    encoding convertfrom -profile strict utf-16le \x00\xdc
} -returnCodes 1 -result {unexpected byte sequence starting at index 0: '\x00'}

test {encoding-16.24 utf-8 invalid default} {Parse invalid utf-8, strict} -body {
    string length [encoding convertfrom utf-8 "\xC0\x80"]
} -returnCodes 1 -result {unexpected byte sequence starting at index 0: '\xC0'}
test {encoding-16.24 utf-8 invalid strict} {Parse invalid utf-8, strict} -body {
    string length [encoding convertfrom -profile strict utf-8 "\xc0\x80"]
} -returnCodes 1 -result {unexpected byte sequence starting at index 0: '\xC0'}
test {encoding-16.24 utf-8 invalid tcl8} {UtfToUtfProc utf-8} {
    encoding convertfrom -profile tcl8 utf-8 \xc0\x80
} \x00
test {encoding-16.25 default} {Utf32ToUtfProc} -body {
    encoding convertfrom utf-32 "\x01\x00\x00\x01"
} -returnCodes 1 -result {unexpected byte sequence starting at index 0: '\x01'}
test encoding-16.25.strict {Utf32ToUtfProc} -body {
    encoding convertfrom -profile strict utf-32 "\x01\x00\x00\x01"
} -returnCodes 1 -result {unexpected byte sequence starting at index 0: '\x01'}
test encoding-16.25.tcl8 {Utf32ToUtfProc} -body {
    encoding convertfrom -profile tcl8 utf-32 "\x01\x00\x00\x01"
} -result \ufffd

test encoding-17.1 {UtfToUtf16Proc} -body {
    encoding convertto utf-16 "\U460dc"
} -result "\xd8\xd8\xdc\xdc"
test encoding-17.2 {UtfToUcs2Proc} -body {
    encoding convertfrom utf-16 \xd8\xd8\xdc\xdc
} -result "\U460dc"
test encoding-17.3 {UtfToUtf16Proc} -body {
    encoding convertto -profile tcl8 utf-16be "\udcdc"
} -result "\xdc\xdc"
test encoding-17.4 {UtfToUtf16Proc} -body {
    encoding convertto -profile tcl8 utf-16le "\ud8d8"
} -result "\xd8\xd8"
test encoding-17.5 {UtfToUtf32Proc} -body {
    encoding convertto utf-32le "\U460dc"
} -result "\xdc\x60\x04\x00"
test encoding-17.6 {UtfToUtf32Proc} -body {
    encoding convertto utf-32be "\U460dc"
} -result "\x00\x04\x60\xDC"
test encoding-17.7 {UtfToUtf16Proc} -body {
    encoding convertto -profile strict utf-16be "\udcdc"
} -returnCodes error -result {unexpected character at index 0: 'U+00DCDC'}
test encoding-17.8 {UtfToUtf16Proc} -body {
    encoding convertto -profile strict utf-16le "\ud8d8"
} -returnCodes error -result {unexpected character at index 0: 'U+00D8D8'}
test encoding-17.9 {Utf32ToUtfProc} -body {
    encoding convertfrom -profile strict utf-32 "\xff\xff\xff\xff"
} -returnCodes error -result {unexpected byte sequence starting at index 0: '\xFF'}
test encoding-17.10 {Utf32ToUtfProc} -body {
    encoding convertfrom -profile tcl8 utf-32 "\xff\xff\xff\xff"
} -result \ufffd
test encoding-17.11 {Utf32ToUtfProc} -body {
    encoding convertfrom -profile strict utf-32le "\x00\xd8\x00\x00"
} -returnCodes error -result {unexpected byte sequence starting at index 0: '\x00'}
test encoding-17.12 {Utf32ToUtfProc} -body {
    encoding convertfrom -profile strict utf-32le "\x00\xdc\x00\x00"
} -returnCodes error -result {unexpected byte sequence starting at index 0: '\x00'}

test encoding-18.1 {TableToUtfProc on invalid input} -body {
	list [catch {encoding convertto -profile tcl8 jis0208 \\} res] $res
} -result {0 !)}
test encoding-18.2 {TableToUtfProc on invalid input with -profile strict} -body {
	list [catch {encoding convertto -profile strict jis0208 \\} res] $res
} -result {1 {unexpected character at index 0: 'U+00005C'}}
test encoding-18.3 {TableToUtfProc on invalid input with -profile strict -failindex} -body {
	list [catch {encoding convertto -profile strict -failindex pos jis0208 \\} res] $res $pos
} -result {0 {} 0}
test encoding-18.4 {TableToUtfProc on invalid input with -failindex -profile strict} -body {
	list [catch {encoding convertto -failindex pos -profile strict jis0208 \\} res] $res $pos
} -result {0 {} 0}
test encoding-18.5 {TableToUtfProc on invalid input with -failindex} -body {
	list [catch {encoding convertto -profile tcl8 -failindex pos jis0208 \\} res] $res $pos
} -result {0 !) -1}
test encoding-18.6 {TableToUtfProc on invalid input with -profile tcl8} -body {
	list [catch {encoding convertto -profile tcl8 jis0208 \\} res] $res
} -result {0 !)}

test encoding-19.1 {TableFromUtfProc} -body {
    encoding convertfrom -profile tcl8 ascii AÁ
} -result AÁ
test encoding-19.2 {TableFromUtfProc} -body {
    encoding convertfrom -profile tcl8 ascii AÁ
} -result AÁ
test encoding-19.3 {TableFromUtfProc} -body {
    encoding convertfrom -profile strict ascii AÁ
} -returnCodes 1 -result {unexpected byte sequence starting at index 1: '\xC1'}
test encoding-19.4 {TableFromUtfProc} -body {
    list [encoding convertfrom -profile tcl8 -failindex idx ascii AÁ] [set idx]
} -result [list A\xC1 -1]
test encoding-19.5 {TableFromUtfProc} -body {
    list [encoding convertfrom -failindex idx -profile strict ascii A\xC1] [set idx]
} -result {A 1}
test encoding-19.6 {TableFromUtfProc} -body {
    list [encoding convertfrom -failindex idx -profile strict ascii AÁB] [set idx]
} -result {A 1}

test encoding-20.1 {TableFreefProc} {
} {}

test encoding-21.1 {EscapeToUtfProc} {
} {}

test encoding-22.1 {EscapeFromUtfProc} {
} {}

set iso2022encData "\x1B\$B;d\$I\$b\$G\$O!\"%A%C%W\$49XF~;~\$K\$4EPO?\$\$\$?\$@\$\$\$?\$4=;=j\$r%-%c%C%7%e%\"%&%H\$N:]\$N\x1B(B
\x1b\$B>.@Z<jAwIU@h\$H\$7\$F;HMQ\$7\$F\$*\$j\$^\$9!#62\$lF~\$j\$^\$9\$,!\"@5\$7\$\$=;=j\$r\$4EPO?\$7\$J\$*\x1b(B
\x1b\$B\$*4j\$\$\$\$\$?\$7\$^\$9!#\$^\$?!\"BgJQ62=L\$G\$9\$,!\"=;=jJQ99\$N\$\"\$H!\"F|K\\8l%5!<%S%9It!J\x1b(B
casino_japanese@___.com \x1b\$B!K\$^\$G\$4=;=jJQ99:Q\$NO\"Mm\$r\$\$\$?\$@\$1\$J\$\$\$G\x1b(B
\x1b\$B\$7\$g\$&\$+!)\x1b(B"

set iso2022uniData [encoding convertfrom iso2022-jp $iso2022encData]
set iso2022uniData2 "私どもでは、チップご購入時にご登録いただいたご住所をキャッシュアウトの際の
小切手送付先として使用しております。恐れ入りますが、正しい住所をご登録しなお
お願いいたします。また、大変恐縮ですが、住所変更のあと、日本語サービス部（
casino_japanese@___.com ）までご住所変更済の連絡をいただけないで
しょうか？"

cd [temporaryDirectory]
set fid [open iso2022.txt w]
fconfigure $fid -encoding binary
puts -nonewline $fid $iso2022encData
close $fid

test encoding-23.1 {iso2022-jp escape encoding test} {
    string equal $iso2022uniData $iso2022uniData2
} 1
test encoding-23.2 {iso2022-jp escape encoding test} {
    # This checks that 'gets' isn't resetting the encoding inappropriately.
    # [Bug #523988]
    set fid [open iso2022.txt r]
    fconfigure $fid -encoding iso2022-jp
    set out ""
    set count 0
    while {[set num [gets $fid line]] >= 0} {
	if {$count} {
	    incr count 1 ; # account for newline
	    append out \n
	}
	append out $line
	incr count $num
    }
    close $fid
    if {[string compare $iso2022uniData $out]} {
	return -code error "iso2022-jp read in doesn't match original"
    }
    list $count $out
} [list [string length $iso2022uniData] $iso2022uniData]
test encoding-23.3 {iso2022-jp escape encoding test} {
    # read $fis <size> reads size in chars, not raw bytes.
    set fid [open iso2022.txt r]
    fconfigure $fid -encoding iso2022-jp
    set data [read $fid 50]
    close $fid
    return $data
} [string range $iso2022uniData 0 49] ; # 0 .. 49 inclusive == 50
cd [workingDirectory]

# Code to make the next few tests more intelligible; the code being tested
# should be in the body of the test!
proc runInSubprocess {contents {filename iso2022.tcl}} {
    set theFile [makeFile $contents $filename]
    try {
	exec [interpreter] $theFile
    } finally {
	removeFile $theFile
    }
}

test encoding-24.1 {EscapeFreeProc on open channels} exec {
    runInSubprocess {
	set f [open [file join [file dirname [info script]] iso2022.txt]]
	fconfigure $f -encoding iso2022-jp
	gets $f
    }
} {}
test encoding-24.2 {EscapeFreeProc on open channels} {exec} {
    # Bug #524674 output
    runInSubprocess {
	encoding system cp1252;	# Bug #2891556 crash revelator
	fconfigure stdout -encoding iso2022-jp
	puts ab乎棙g
	set env(TCL_FINALIZE_ON_EXIT) 1
	exit
    }
} "ab\x1b\$B8C\x1b\$(DD%\x1b(Bg"
test encoding-24.3 {EscapeFreeProc on open channels} {stdio} {
    # Bug #219314 - if we don't free escape encodings correctly on channel
    # closure, we go boom
    set file [makeFile {
	encoding system iso2022-jp
	set a "乎乞也"; # 3 Japanese Kanji letters
	puts $a
    } iso2022.tcl]
    set f [open "|[list [interpreter] $file]"]
    fconfigure $f -encoding iso2022-jp
    set count [gets $f line]
    close $f
    removeFile iso2022.tcl
    list $count $line
} [list 3 乎乞也]

test encoding-24.4.strict {Parse invalid utf-8, strict} -body {
    encoding convertfrom -profile strict utf-8 "\xc0\x80"
} -returnCodes 1 -result {unexpected byte sequence starting at index 0: '\xC0'}
test encoding-24.4.tcl8 {UtfToUtfProc utf-8} {
    encoding convertfrom -profile tcl8 utf-8 \xc0\x80
} \x00
test encoding-24.5 {Parse valid or invalid utf-8} {
    string length [encoding convertfrom -profile tcl8 utf-8 "\xc0\x81"]
} 2
test encoding-24.6 {Parse valid or invalid utf-8} {
    string length [encoding convertfrom -profile tcl8 utf-8 "\xc1\xBF"]
} 2
test encoding-24.7 {Parse valid or invalid utf-8} {
    string length [encoding convertfrom utf-8 "\xc2\x80"]
} 1
test encoding-24.8 {Parse valid or invalid utf-8} {
    string length [encoding convertfrom -profile tcl8 utf-8 "\xe0\x80\x80"]
} 3
test encoding-24.9 {Parse valid or invalid utf-8} {
    string length [encoding convertfrom -profile tcl8 utf-8 "\xe0\x9f\xbf"]
} 3
test encoding-24.10 {Parse valid or invalid utf-8} {
    string length [encoding convertfrom utf-8 "\xe0\xa0\x80"]
} 1
test encoding-24.11 {Parse valid or invalid utf-8} {
    string length [encoding convertfrom -profile tcl8 utf-8 "\xef\xbf\xbf"]
} 1
test encoding-24.12.default {Parse invalid utf-8} -body {
    encoding convertfrom utf-8 "\xC0\x81"
} -returnCodes 1 -result {unexpected byte sequence starting at index 0: '\xC0'}
test encoding-24.12.tcl8 {Parse invalid utf-8} -body {
    encoding convertfrom -profile tcl8 utf-8 "\xC0\x81"
} -result \xC0\x81
test encoding-24.12.strict {Parse invalid utf-8} -body {
    encoding convertfrom -profile strict utf-8 "\xC0\x81"
} -returnCodes 1 -result {unexpected byte sequence starting at index 0: '\xC0'}
test encoding-24.13.default {Parse invalid utf-8} -body {
    encoding convertfrom -profile strict utf-8 "\xc1\xbf"
} -returnCodes 1 -result {unexpected byte sequence starting at index 0: '\xC1'}
test encoding-24.13.strict {Parse invalid utf-8} -body {
    encoding convertfrom -profile strict utf-8 "\xc1\xbf"
} -returnCodes 1 -result {unexpected byte sequence starting at index 0: '\xC1'}
test encoding-24.13.tcl8 {Parse invalid utf-8} -body {
    encoding convertfrom -profile tcl8 utf-8 "\xC1\xBF"
} -result \xC1\xBF
test encoding-24.14.default {Parse valid utf-8} {
    encoding convertfrom utf-8 "\xC2\x80"
} \x80
test encoding-24.14.strict {Parse valid utf-8} {
    encoding convertfrom -profile strict utf-8 "\xC2\x80"
} \x80
test encoding-24.14.tcl8 {Parse valid utf-8} {
    encoding convertfrom -profile tcl8 utf-8 "\xC2\x80"
} \x80
test encoding-24.15.default {Parse invalid utf-8, default} -body {
    encoding convertfrom -profile strict utf-8 "Z\xe0\x80"
} -returnCodes 1 -result "unexpected byte sequence starting at index 1: '\\xE0'"
test encoding-24.15.strict {Parse invalid utf-8, -profile strict} -body {
    encoding convertfrom -profile strict utf-8 "Z\xe0\x80"
} -returnCodes 1 -result "unexpected byte sequence starting at index 1: '\\xE0'"
test encoding-24.15.tcl8 {Parse invalid utf-8, -profile tcl8} -body {
    encoding convertfrom -profile tcl8 utf-8 "Z\xe0\x80"
} -result Z\xe0\u20ac
test encoding-24.16 {Parse valid or invalid utf-8} -constraints testbytestring -body {
    encoding convertto utf-8 [testbytestring "Z\u4343\x80"]
} -returnCodes 1 -result {expected byte sequence but character 1 was '䍃' (U+004343)}
test encoding-24.17 {Parse valid or invalid utf-8} -constraints testbytestring -body {
    encoding convertto utf-8 [testbytestring "Z\xe0\x80"]
} -result "Z\xC3\xa0\xe2\x82\xac"
test encoding-24.18 {Parse valid or invalid utf-8} -constraints testbytestring -body {
    encoding convertto utf-8 [testbytestring "Z\xe0\x80xxxxxx"]
} -result "Z\xc3\xa0\xe2\x82\xacxxxxxx"
test encoding-24.19.1 {Parse valid or invalid utf-8} -body {
    encoding convertto -profile tcl8 utf-8 "ZX\ud800"
} -result ZX\xed\xa0\x80
test encoding-24.19.2 {Parse valid or invalid utf-8} -body {
    encoding convertto -profile strict utf-8 "ZX\ud800"
} -returnCodes 1 -match glob -result "unexpected character at index 2: 'U+00D800'"
test encoding-24.19.3 {Parse valid or invalid utf-8} -body {
    encoding convertto utf-8 "ZX\ud800"
} -returnCodes 1 -match glob -result "unexpected character at index 2: 'U+00D800'"
test encoding-24.20 {Parse with -profile tcl8 but without providing encoding} -body {
    encoding convertfrom -profile tcl8 "\x20"
} -result {wrong # args: should be "::tcl::encoding::convertfrom ?-profile profile? ?-failindex var? encoding data" or "::tcl::encoding::convertfrom data"} -returnCodes error
test encoding-24.21 {Parse with -profile tcl8 but without providing encoding} -body {
    string length [encoding convertto -profile tcl8 "\x20"]
} -result {wrong # args: should be "::tcl::encoding::convertto ?-profile profile? ?-failindex var? encoding data" or "::tcl::encoding::convertto data"} -returnCodes error
test encoding-24.22 {Syntax error, two encodings} -body {
    encoding convertfrom iso8859-1 utf-8 "ZX\ud800"
} -result {bad option "iso8859-1": must be -profile or -failindex} -returnCodes error
test encoding-24.23 {Syntax error, two encodings} -body {
    encoding convertto iso8859-1 utf-8 "ZX\ud800"
} -result {bad option "iso8859-1": must be -profile or -failindex} -returnCodes error
test encoding-24.24 {Parse invalid utf-8 with -profile strict} -body {
    encoding convertfrom -profile strict utf-8 "\xc0\x80\x00\x00"
} -returnCodes 1 -result {unexpected byte sequence starting at index 0: '\xC0'}
test encoding-24.25 {Parse invalid utf-8 with -profile strict} -body {
    encoding convertfrom -profile strict utf-8 "\x40\x80\x00\x00"
} -returnCodes 1 -result {unexpected byte sequence starting at index 1: '\x80'}
test encoding-24.26 {Parse valid utf-8 with -profile strict} -body {
    encoding convertfrom -profile strict utf-8 "\xf1\x80\x80\x80"
} -result \U40000
test encoding-24.27 {Parse invalid utf-8 with -profile strict} -body {
    encoding convertfrom -profile strict utf-8 "\xf0\x80\x80\x80"
} -returnCodes 1 -result {unexpected byte sequence starting at index 0: '\xF0'}
test encoding-24.28 {Parse invalid utf-8 with -profile strict} -body {
    encoding convertfrom -profile strict utf-8 "\xff\x00\x00"
} -returnCodes 1 -result {unexpected byte sequence starting at index 0: '\xFF'}
test encoding-24.29 {Parse invalid utf-8} -body {
    encoding convertfrom utf-8 \xef\xbf\xbf
} -result \uffff
test encoding-24.30 {Parse noncharacter with -profile strict} -body {
    encoding convertfrom -profile strict utf-8 \xef\xbf\xbf
} -result \uffff
test encoding-24.31 {Parse invalid utf-8 with -profile tcl8} -body {
    encoding convertfrom -profile tcl8 utf-8 \xef\xbf\xbf
} -result \uffff
test encoding-24.33 {Try to generate invalid utf-8} -body {
    encoding convertto utf-8 \uffff
} -result \xef\xbf\xbf
test encoding-24.33 {Try to generate invalid utf-8} -body {
    encoding convertto -profile strict utf-8 \uffff
} -result \xef\xbf\xbf
test encoding-24.34 {Try to generate invalid utf-8 with -profile tcl8} -body {
    encoding convertto -profile tcl8 utf-8 \uffff
} -result \xef\xbf\xbf
test encoding-24.35 {Parse invalid utf-8} -body {
    encoding convertfrom -profile tcl8 utf-8 \xed\xa0\x80
} -result \ud800
test encoding-24.36 {Parse invalid utf-8 with -profile strict} -body {
    encoding convertfrom -profile strict utf-8 \xed\xa0\x80
} -returnCodes 1 -result {unexpected byte sequence starting at index 0: '\xED'}
test encoding-24.37 {Parse invalid utf-8 with -profile tcl8} -body {
    encoding convertfrom -profile tcl8 utf-8 \xed\xa0\x80
} -result \ud800
test encoding-24.38.1 {Try to generate invalid utf-8} -body {
    encoding convertto -profile tcl8 utf-8 \ud800
} -result \xed\xa0\x80
test {encoding-24.38.2 default} {Try to generate invalid utf-8} -body {
    encoding convertto -profile strict utf-8 \ud800
} -returnCodes 1 -result {unexpected character at index 0: 'U+00D800'}
test {encoding-24.38.2 strict} {Try to generate invalid utf-8} -body {
    encoding convertto -profile strict utf-8 \ud800
} -returnCodes 1 -result {unexpected character at index 0: 'U+00D800'}
test encoding-24.39 {Try to generate invalid utf-8 with -profile strict} -body {
    encoding convertto -profile strict utf-8 \ud800
} -returnCodes 1 -result {unexpected character at index 0: 'U+00D800'}
test encoding-24.40 {Try to generate invalid utf-8 with -profile tcl8} -body {
    encoding convertto -profile tcl8 utf-8 \ud800
} -result \xed\xa0\x80
test encoding-24.41 {Parse invalid utf-8 with -profile strict} -body {
    encoding convertfrom -profile strict utf-8 \xed\xa0\x80\xed\xb0\x80
} -returnCodes 1 -result {unexpected byte sequence starting at index 0: '\xED'}
test encoding-24.42 {Parse invalid utf-8, fallback to cp1252 [885c86a9a0]} -body {
    encoding convertfrom -profile tcl8 utf-8 \xf0\x80\x80\x80
} -result \xf0\u20ac\u20ac\u20ac
test encoding-24.43 {Parse invalid utf-8, fallback to cp1252 [885c86a9a0]} -body {
    encoding convertfrom -profile tcl8 utf-8 \x80
} -result \u20ac
test encoding-24.44 {Try to generate invalid ucs-2 with -profile strict} -body {
    encoding convertto -profile strict ucs-2 \ud800
} -returnCodes 1 -result {unexpected character at index 0: 'U+00D800'}
test encoding-24.45 {Try to generate invalid ucs-2 with -profile strict} -body {
    encoding convertto -profile strict ucs-2 \U10000
} -returnCodes 1 -result {unexpected character at index 0: 'U+010000'}

file delete [file join [temporaryDirectory] iso2022.txt]

#
# Begin jajp encoding round-trip conformity tests
#
proc foreach-jisx0208 {varName command} {
    upvar 1 $varName code
    foreach range {
	{2121 217E}
	{2221 222E}
	{223A 2241}
	{224A 2250}
	{225C 226A}
	{2272 2279}
	{227E 227E}
	{2330 2339}
	{2421 2473}
	{2521 2576}
	{2821 2821}
	{282C 282C}
	{2837 2837}

	{30 21 4E 7E}
	{4F21 4F53}

	{50 21 73 7E}
	{7421 7426}
    } {
	if {[llength $range] == 2} {
	    # for adhoc range. simple {first last}. inclusive.
	    scan $range %x%x first last
	    for {set i $first} {$i <= $last} {incr i} {
		set code $i
		uplevel 1 $command
	    }
	} elseif {[llength $range] == 4} {
	    # for uniform range.
	    scan $range %x%x%x%x h0 l0 hend lend
	    for {set hi $h0} {$hi <= $hend} {incr hi} {
		for {set lo $l0} {$lo <= $lend} {incr lo} {
		    set code [expr {$hi << 8 | ($lo & 0xff)}]
		    uplevel 1 $command
		}
	    }
	} else {
	    error "really?"
	}
    }
}
proc gen-jisx0208-euc-jp {code} {
    binary format cc \
	[expr {($code >> 8) | 0x80}] [expr {($code & 0xFF) | 0x80}]
}
proc gen-jisx0208-iso2022-jp {code} {
    binary format a3cca3 \
	"\x1b\$B" [expr {$code >> 8}] [expr {$code & 0xFF}] "\x1b(B"
}
proc gen-jisx0208-cp932 {code} {
    set c1 [expr {($code >> 8) | 0x80}]
    set c2 [expr {($code & 0xff)| 0x80}]
    if {$c1 % 2} {
	set c1 [expr {($c1 >> 1) + ($c1 < 0xDF ? 0x31 : 0x71)}]
	incr c2 [expr {- (0x60 + ($c2 < 0xE0))}]
    } else {
	set c1 [expr {($c1 >> 1) + ($c1 < 0xDF ? 0x30 : 0x70)}]
	incr c2 -2
    }
    binary format cc $c1 $c2
}
proc channel-diff {fa fb} {
    set diff {}
    while {[gets $fa la] >= 0 && [gets $fb lb] >= 0} {
	if {[string compare $la $lb] == 0} continue
	# lappend diff $la $lb

	# For more readable (easy to analyze) output.
	set code [lindex $la 0]
	binary scan [lindex $la 1] H* expected
	binary scan [lindex $lb 1] H* got
	lappend diff [list $code $expected $got]
    }
    return $diff
}

# Create char tables.
cd [temporaryDirectory]
foreach enc {cp932 euc-jp iso2022-jp} {
    set f [open $enc.chars w]
    fconfigure $f -encoding binary
    foreach-jisx0208 code {
	puts $f [format "%04X %s" $code [gen-jisx0208-$enc $code]]
    }
    close $f
}
# shiftjis == cp932 for jisx0208.
file copy -force cp932.chars shiftjis.chars

set NUM 0
foreach from {cp932 shiftjis euc-jp iso2022-jp} {
    foreach to {cp932 shiftjis euc-jp iso2022-jp} {
	test encoding-25.[incr NUM] "jisx0208 $from => $to" -setup {
	    cd [temporaryDirectory]
	} -body {
	    set f [open $from.chars]
	    fconfigure $f -encoding $from
	    set out [open $from.$to.tcltestout w]
	    fconfigure $out -encoding $to
	    puts -nonewline $out [read $f]
	    close $out
	    close $f
	    # then compare $to.chars <=> $from.to.tcltestout as binary.
	    set fa [open $to.chars rb]
	    set fb [open $from.$to.tcltestout rb]
	    channel-diff $fa $fb
	    # Difference should be empty.
	} -cleanup {
	    close $fa
	    close $fb
	} -result {}
    }
}

test encoding-26.0 {Tcl_GetEncodingSearchPath} -setup {
    set origPath [encoding dirs]
    encoding dirs slappy
} -body {
    encoding dirs
} -cleanup {
    encoding dirs $origPath
} -result slappy

file delete {*}[glob -directory [temporaryDirectory] *.chars *.tcltestout]
# ===> Cut here <===

# EscapeFreeProc, GetTableEncoding, unilen are fully tested by the rest of
# this file.


test encoding-27.1 {encoding dirs basic behavior} -returnCodes error -body {
    encoding dirs ? ?
} -result {wrong # args: should be "encoding dirs ?dirList?"}
test encoding-27.2 {encoding dirs basic behavior} -returnCodes error -body {
    encoding dirs "\{not a list"
} -result "expected directory list but got \"\{not a list\""

}


test encoding-28.0 {all encodings load} -body {
	set string hello
	foreach name [encoding names] {
		if {$name ne "unicode"} {
		    incr count
		}
		encoding convertto -profile tcl8 $name $string

		# discard the cached internal representation of Tcl_Encoding
		# Unfortunately, without this, encoding 2-1 fails.
		llength $name
	}
	return $count
} -result 93

runtests

test encoding-bug-183a1adcc0-1 {Bug [183a1adcc0] Buffer overflow Tcl_UtfToExternal} -constraints {
    testencoding
} -body {
    # Note - buffers are initialized to \xff
    list [catch {testencoding Tcl_UtfToExternal utf-16 A {start end} {} 1} result] $result
} -result [list 0 [list nospace {} \xFF]]

test encoding-bug-183a1adcc0-2 {Bug [183a1adcc0] Buffer overflow Tcl_UtfToExternal} -constraints {
    testencoding
} -body {
    # Note - buffers are initialized to \xff
    list [catch {testencoding Tcl_UtfToExternal utf-16 A {start end} {} 0} result] $result
} -result [list 0 [list nospace {} {}]]

test encoding-bug-183a1adcc0-3 {Bug [183a1adcc0] Buffer overflow Tcl_UtfToExternal} -constraints {
    testencoding
} -body {
    # Note - buffers are initialized to \xff
    list [catch {testencoding Tcl_UtfToExternal utf-16 A {start end} {} 2} result] $result
} -result [list 0 [list nospace {} \x00\x00]]

test encoding-bug-183a1adcc0-4 {Bug [183a1adcc0] Buffer overflow Tcl_UtfToExternal} -constraints {
    testencoding
} -body {
    # Note - buffers are initialized to \xff
    list [catch {testencoding Tcl_UtfToExternal utf-16 A {start end} {} 3} result] $result
} -result [list 0 [list nospace {} \x00\x00\xff]]

test encoding-bug-183a1adcc0-5 {Bug [183a1adcc0] Buffer overflow Tcl_UtfToExternal} -constraints {
    testencoding
} -body {
    list [catch {testencoding Tcl_UtfToExternal utf-16 A {start end} {} 4} result] $result
} -result [list 0 [list ok {} [expr {$::tcl_platform(byteOrder) eq "littleEndian" ? "\x41\x00" : "\x00\x41"}]\x00\x00]]

}

test encoding-29.0 {get encoding nul terminator lengths} -constraints {
    testencoding
} -body {
    list \
        [testencoding nullength ascii] \
        [testencoding nullength utf-16] \
        [testencoding nullength utf-32] \
        [testencoding nullength gb12345] \
        [testencoding nullength ksc5601]
} -result {1 2 4 2 2}

test encoding-30.0 {encoding convertto large strings UINT_MAX} -constraints {
    perf
} -body {
    # Test to ensure not misinterpreted as -1
    list [string length [set s [string repeat A 0xffffffff]]] [string equal $s [encoding convertto ascii $s]]
} -result {4294967295 1}

test encoding-30.1 {encoding convertto large strings > 4GB} -constraints {
    perf
} -body {
    list [string length [set s [string repeat A 0x100000000]]] [string equal $s [encoding convertto ascii $s]]
} -result {4294967296 1}

test encoding-30.2 {encoding convertfrom large strings UINT_MAX} -constraints {
    perf
} -body {
    # Test to ensure not misinterpreted as -1
    list [string length [set s [string repeat A 0xffffffff]]] [string equal $s [encoding convertfrom ascii $s]]
} -result {4294967295 1}

test encoding-30.3 {encoding convertfrom large strings > 4GB} -constraints {
    perf
} -body {
    list [string length [set s [string repeat A 0x100000000]]] [string equal $s [encoding convertfrom ascii $s]]
} -result {4294967296 1}

test encoding-bug-6a3e2cb0f0-1 {Bug [6a3e2cb0f0] - invalid bytes in escape encodings} -body {
    encoding convertfrom -profile tcl8 iso2022-jp x\x1B\x7aaby
} -result x\ufffdy
test encoding-bug-6a3e2cb0f0-2 {Bug [6a3e2cb0f0] - invalid bytes in escape encodings} -body {
    encoding convertfrom -profile strict iso2022-jp x\x1b\x7aaby
} -returnCodes error -result {unexpected byte sequence starting at index 1: '\x1B'}
test encoding-bug-6a3e2cb0f0-3 {Bug [6a3e2cb0f0] - invalid bytes in escape encodings} -body {
    encoding convertfrom -profile replace iso2022-jp x\x1b\x7aaby
} -result x\ufffdy

test encoding-bug-66ffafd309-1-tcl8 {Bug [66ffafd309] - truncated DBCS} -body {
    encoding convertfrom -profile tcl8 gb12345 x
} -result x
test encoding-bug-66ffafd309-1-strict {Bug [66ffafd309] - truncated DBCS} -body {
    encoding convertfrom -profile strict gb12345 x
} -result {unexpected byte sequence starting at index 0: '\x78'} -returnCodes error
test encoding-bug-66ffafd309-1-replace {Bug [66ffafd309] - truncated DBCS} -body {
    encoding convertfrom -profile replace gb12345 x
} -result \ufffd
test encoding-bug-66ffafd309-2-tcl8 {Bug [66ffafd309] - invalid DBCS} -body {
    # Not truncated but invalid
    encoding convertfrom -profile tcl8 jis0208 \x78\x79
} -result \x78\x79
test encoding-bug-66ffafd309-2-strict {Bug [66ffafd309] - invalid DBCS} -body {
    # Not truncated but invalid
    encoding convertfrom -profile strict jis0208 \x78\x79
} -result {unexpected byte sequence starting at index 1: '\x79'} -returnCodes error
test encoding-bug-66ffafd309-2-replace {Bug [66ffafd309] - invalid DBCS} -body {
    # Not truncated but invalid
    encoding convertfrom -profile replace jis0208 \x78\x79
} -result \ufffd\ufffd



# cleanup
namespace delete ::tcl::test::encoding
::tcltest::cleanupTests
return

# Local Variables:
# mode: tcl
# End:<|MERGE_RESOLUTION|>--- conflicted
+++ resolved
@@ -198,13 +198,8 @@
 
 test encoding-8.1 {Tcl_ExternalToUtf} {
     set f [open [file join [temporaryDirectory] dummy] w]
-<<<<<<< HEAD
-    fconfigure $f -translation binary -encoding iso8859-1
+    fconfigure $f -translation binary
     puts -nonewline $f "ab\x8c\xc1g"
-=======
-    fconfigure $f -translation binary
-    puts -nonewline $f "ab\x8C\xC1g"
->>>>>>> ac1f3f7a
     close $f
     set f [open [file join [temporaryDirectory] dummy] r]
     fconfigure $f -translation lf -encoding shiftjis
