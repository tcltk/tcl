--- conflicted
+++ resolved
@@ -313,7 +313,6 @@
 test encoding-15.1 {UtfToUtfProc} {
     encoding convertto utf-8 \xa3
 } "\xc2\xa3"
-<<<<<<< HEAD
 test encoding-15.2 {UtfToUtfProc null character output} testbytestring {
     binary scan [testbytestring [encoding convertto utf-8 \u0000]] H* z
     set z
@@ -323,6 +322,28 @@
     binary scan [teststringbytes $y] H* z
     set z
 } c080
+test encoding-15.4 {UtfToUtfProc emoji character input} {
+    set x \xED\xA0\xBD\xED\xB8\x82
+    set y [encoding convertfrom utf-8 \xED\xA0\xBD\xED\xB8\x82]
+    list [string length $x] $y
+} "6 \U1F602"
+test encoding-15.5 {UtfToUtfProc emoji character input} {
+    set x \xF0\x9F\x98\x82
+    set y [encoding convertfrom utf-8 \xF0\x9F\x98\x82]
+    list [string length $x] $y
+} "4 \U1F602"
+test encoding-15.6 {UtfToUtfProc emoji character output} {
+    set x \uD83D\uDE02
+    set y [encoding convertto utf-8 \uD83D\uDE02]
+    binary scan $y H* z
+    list [string length $x] [string length $y] $z
+} {2 4 f09f9882}
+test encoding-15.7 {UtfToUtfProc emoji character output} {
+    set x \U1F602
+    set y [encoding convertto utf-8 \U1F602]
+    binary scan $y H* z
+    list [string length $y] $z
+} {4 f09f9882}
 
 test encoding-16.1 {Utf16ToUtfProc} -body {
     set val [encoding convertfrom utf-16 NN]
@@ -334,40 +355,6 @@
 } -result "\U460dc 460dc"
 test encoding-16.3 {Ucs2ToUtfProc} -body {
     set val [encoding convertfrom ucs-2 NN]
-=======
-test encoding-15.2 {UtfToUtfProc null character output} {
-    set x \u0000
-    set y [encoding convertto utf-8 \u0000]
-    set y [encoding convertfrom identity $y]
-    binary scan $y H* z
-    list [string bytelength $x] [string bytelength $y] $z
-} {2 1 00}
-test encoding-15.3 {UtfToUtfProc null character input} {
-    set x [encoding convertfrom identity \x00]
-    set y [encoding convertfrom utf-8 $x]
-    binary scan [encoding convertto identity $y] H* z
-    list [string bytelength $x] [string bytelength $y] $z
-} {1 2 c080}
-test encoding-15.4 {UtfToUtfProc emoji character input} {
-    set x \xED\xA0\xBD\xED\xB8\x82
-    set y [encoding convertfrom utf-8 \xED\xA0\xBD\xED\xB8\x82]
-    list [string length $x] [string length $y] $y
-} "6 2 \uD83D\uDE02"
-test encoding-15.5 {UtfToUtfProc emoji character input} {
-    set x \xF0\x9F\x98\x82
-    set y [encoding convertfrom utf-8 \xF0\x9F\x98\x82]
-    list [string length $x] [string length $y] $y
-} "4 2 \uD83D\uDE02"
-test encoding-15.6 {UtfToUtfProc emoji character output} {
-    set x \uD83D\uDE02
-    set y [encoding convertto utf-8 \uD83D\uDE02]
-    binary scan $y H* z
-    list [string length $x] [string length $y] $z
-} {2 4 f09f9882}
-
-test encoding-16.1 {UnicodeToUtfProc} {
-    set val [encoding convertfrom unicode NN]
->>>>>>> 8d1f786d
     list $val [format %x [scan $val %c]]
 } -result "\u4e4e 4e4e"
 test encoding-16.4 {Ucs2ToUtfProc} -body {
