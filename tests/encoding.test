--- conflicted
+++ resolved
@@ -7,11 +7,6 @@
 #
 # See the file "license.terms" for information on usage and redistribution
 # of this file, and for a DISCLAIMER OF ALL WARRANTIES.
-<<<<<<< HEAD
-#
-# RCS: @(#) $Id: encoding.test,v 1.29 2009/11/16 17:38:09 ferrieux Exp $
-=======
->>>>>>> 09374559
 
 package require tcltest 2
 
