# This file contains a collection of tests for tclEncoding.c
# Sourcing this file into Tcl runs the tests and generates output for errors.
# No output means no errors were found.
#
# Copyright © 1997 Sun Microsystems, Inc.
# Copyright © 1998-1999 Scriptics Corporation.
#
# See the file "license.terms" for information on usage and redistribution of
# this file, and for a DISCLAIMER OF ALL WARRANTIES.

if {"::tcltest" ni [namespace children]} {
    package require tcltest 2.5
    namespace import -force ::tcltest::*
}


namespace eval ::tcl::test::encoding {
    variable x

catch {
    ::tcltest::loadTestedCommands
    package require -exact tcl::test [info patchlevel]
}

proc toutf {args} {
    variable x
    lappend x "toutf $args"
}
proc fromutf {args} {
    variable x
    lappend x "fromutf $args"
}

proc runtests {} {
    variable x

# Some tests require the testencoding command
testConstraint testencoding [llength [info commands testencoding]]
testConstraint testbytestring [llength [info commands testbytestring]]
testConstraint teststringbytes [llength [info commands teststringbytes]]
testConstraint exec [llength [info commands exec]]
testConstraint testgetencpath [llength [info commands testgetencpath]]
testConstraint fullutf [expr {[format %c 0x010000] ne "\uFFFD"}]
testConstraint utf32 [expr {[testConstraint fullutf]
		&& [string length [format %c 0x10000]] == 1}]

# TclInitEncodingSubsystem is tested by the rest of this file
# TclFinalizeEncodingSubsystem is not currently tested

test encoding-1.1 {Tcl_GetEncoding: system encoding} -setup {
    set old [encoding system]
} -constraints {testencoding} -body {
    testencoding create foo [namespace origin toutf] [namespace origin fromutf]
    encoding system foo
    set x {}
    encoding convertto abcd
    return $x
} -cleanup {
    encoding system $old
    testencoding delete foo
} -result {{fromutf }}
test encoding-1.2 {Tcl_GetEncoding: existing encoding} {testencoding} {
    testencoding create foo [namespace origin toutf] [namespace origin fromutf]
    set x {}
    encoding convertto foo abcd
    testencoding delete foo
    return $x
} {{fromutf }}
test encoding-1.3 {Tcl_GetEncoding: load encoding} {
    list [encoding convertto jis0208 乎] \
	[encoding convertfrom jis0208 8C]
} "8C 乎"

test encoding-2.1 {Tcl_FreeEncoding: refcount == 0} {
    encoding convertto jis0208 乎
} {8C}
test encoding-2.2 {Tcl_FreeEncoding: refcount != 0} -setup {
    set system [encoding system]
    set path [encoding dirs]
} -constraints {testencoding} -body {
    encoding system shiftjis		;# incr ref count
    encoding dirs [list [pwd]]
    set x [encoding convertto shiftjis 乎]	;# old one found
    encoding system iso8859-1
    llength shiftjis		;# Shimmer away any cache of Tcl_Encoding
    lappend x [catch {encoding convertto shiftjis 乎} msg] $msg
} -cleanup {
    encoding system iso8859-1
    encoding dirs $path
    encoding system $system
} -result "\x8C\xC1 1 {unknown encoding \"shiftjis\"}"

test encoding-3.1 {Tcl_GetEncodingName, NULL} -setup {
    set old [encoding system]
} -body {
    encoding system shiftjis
    encoding system
} -cleanup {
    encoding system $old
} -result {shiftjis}
test encoding-3.2 {Tcl_GetEncodingName, non-null} -setup {
    set old [fconfigure stdout -encoding]
} -body {
    fconfigure stdout -encoding jis0208
    fconfigure stdout -encoding
} -cleanup {
    fconfigure stdout -encoding $old
} -result {jis0208}
test encoding-3.3 {fconfigure -profile} -setup {
    set old [fconfigure stdout -profile]
} -body {
    fconfigure stdout -profile replace
    fconfigure stdout -profile
} -cleanup {
    fconfigure stdout -profile $old
} -result replace

test encoding-4.1 {Tcl_GetEncodingNames} -constraints {testencoding} -setup {
    cd [makeDirectory tmp]
    makeDirectory [file join tmp encoding]
    set path [encoding dirs]
    encoding dirs {}
    catch {unset encodings}
    catch {unset x}
} -body {
    foreach encoding [encoding names] {
	set encodings($encoding) 1
    }
    makeFile {} [file join tmp encoding junk.enc]
    makeFile {} [file join tmp encoding junk2.enc]
    encoding dirs [list [file join [pwd] encoding]]
    foreach encoding [encoding names] {
	if {![info exists encodings($encoding)]} {
	    lappend x $encoding
	}
    }
    lsort $x
} -cleanup {
    encoding dirs $path
    cd [workingDirectory]
    removeFile [file join tmp encoding junk2.enc]
    removeFile [file join tmp encoding junk.enc]
    removeDirectory [file join tmp encoding]
    removeDirectory tmp
} -result {junk junk2}

test encoding-5.1 {Tcl_SetSystemEncoding} -setup {
    set old [encoding system]
} -body {
    encoding system jis0208
    encoding convertto 乎
} -cleanup {
    encoding system iso8859-1
    encoding system $old
} -result {8C}
test encoding-5.2 {Tcl_SetSystemEncoding: test ref count} {
    set old [encoding system]
    encoding system $old
    string compare $old [encoding system]
} {0}

test encoding-6.1 {Tcl_CreateEncoding: new} {testencoding} {
    testencoding create foo [namespace code {toutf 1}] \
	[namespace code {fromutf 2}]
    set x {}
    encoding convertfrom foo abcd
    encoding convertto foo abcd
    testencoding delete foo
    return $x
} {{toutf 1} {fromutf 2}}
test encoding-6.2 {Tcl_CreateEncoding: replace encoding} {testencoding} {
    testencoding create foo [namespace code {toutf a}] \
	[namespace code {fromutf b}]
    set x {}
    encoding convertfrom foo abcd
    encoding convertto foo abcd
    testencoding delete foo
    return $x
} {{toutf a} {fromutf b}}

test encoding-7.1 {Tcl_ExternalToUtfDString: small buffer} {
    encoding convertfrom jis0208 8c8c8c8c
} 吾吾吾吾
test encoding-7.2 {Tcl_UtfToExternalDString: big buffer} {
    set a 8C8C8C8C8C8C8C8C8C8C8C8C8C8C8C8C8C8C8C8C8C8C8C8C8C8C8C8C8C8C8C8C
    append a $a
    append a $a
    append a $a
    append a $a
    set x [encoding convertfrom jis0208 $a]
    list [string length $x] [string index $x 0]
} "512 乎"

test encoding-8.1 {Tcl_ExternalToUtf} {
    set f [open [file join [temporaryDirectory] dummy] w]
    fconfigure $f -translation binary -encoding iso8859-1
    puts -nonewline $f "ab\x8C\xC1g"
    close $f
    set f [open [file join [temporaryDirectory] dummy] r]
    fconfigure $f -translation binary -encoding shiftjis
    set x [read $f]
    close $f
    file delete [file join [temporaryDirectory] dummy]
    return $x
} ab乎g

test encoding-9.1 {Tcl_UtfToExternalDString: small buffer} {
    encoding convertto jis0208 "吾吾吾吾"
} {8c8c8c8c}
test encoding-9.2 {Tcl_UtfToExternalDString: big buffer} {
    set a 乎乎乎乎乎乎乎乎
    append a $a
    append a $a
    append a $a
    append a $a
    append a $a
    append a $a
    set x [encoding convertto jis0208 $a]
    list [string length $x] [string range $x 0 1]
} "1024 8C"

test encoding-10.1 {Tcl_UtfToExternal} {
    set f [open [file join [temporaryDirectory] dummy] w]
    fconfigure $f -translation binary -encoding shiftjis
    puts -nonewline $f ab乎g
    close $f
    set f [open [file join [temporaryDirectory] dummy] r]
    fconfigure $f -translation binary -encoding iso8859-1
    set x [read $f]
    close $f
    file delete [file join [temporaryDirectory] dummy]
    return $x
} "ab\x8C\xC1g"

proc viewable {str} {
    set res ""
    foreach c [split $str {}] {
	if {[string is print $c] && [string is ascii $c]} {
	    append res $c
	} else {
	    append res "\\u[format %4.4X [scan $c %c]]"
	}
    }
    return "$str ($res)"
}

test encoding-11.1 {LoadEncodingFile: unknown encoding} {testencoding} {
    set system [encoding system]
    set path [encoding dirs]
    encoding system iso8859-1
    encoding dirs {}
    llength jis0208	;# Shimmer any cached Tcl_Encoding in shared literal
    set x [list [catch {encoding convertto jis0208 乎} msg] $msg]
    encoding dirs $path
    encoding system $system
    lappend x [encoding convertto jis0208 乎]
} {1 {unknown encoding "jis0208"} 8C}
test encoding-11.2 {LoadEncodingFile: single-byte} {
    encoding convertfrom jis0201 \xA1
} ｡
test encoding-11.3 {LoadEncodingFile: double-byte} {
    encoding convertfrom jis0208 8C
} 乎
test encoding-11.4 {LoadEncodingFile: multi-byte} {
    encoding convertfrom shiftjis \x8C\xC1
} 乎
test encoding-11.5 {LoadEncodingFile: escape file} {
    viewable [encoding convertto iso2022 乎]
} [viewable "\x1B\$B8C\x1B(B"]
test encoding-11.5.1 {LoadEncodingFile: escape file} {
    viewable [encoding convertto iso2022-jp 乎]
} [viewable "\x1B\$B8C\x1B(B"]
test encoding-11.6 {LoadEncodingFile: invalid file} -constraints {testencoding} -setup {
    set system [encoding system]
    set path [encoding dirs]
    encoding system iso8859-1
} -body {
    cd [temporaryDirectory]
    encoding dirs [file join tmp encoding]
    makeDirectory tmp
    makeDirectory [file join tmp encoding]
    set f [open [file join tmp encoding splat.enc] w]
    fconfigure $f -translation binary
    puts $f "abcdefghijklmnop"
    close $f
    encoding convertto splat 乎
} -returnCodes error -cleanup {
    file delete [file join [temporaryDirectory] tmp encoding splat.enc]
    removeDirectory [file join tmp encoding]
    removeDirectory tmp
    cd [workingDirectory]
    encoding dirs $path
    encoding system $system
} -result {invalid encoding file "splat"}
test encoding-11.8 {encoding: extended Unicode UTF-16} {
    viewable [encoding convertto utf-16le 😹]
} {=Ø9Þ (=\u00D89\u00DE)}
test encoding-11.9 {encoding: extended Unicode UTF-16} {
    viewable [encoding convertto utf-16be 😹]
} {Ø=Þ9 (\u00D8=\u00DE9)}
test encoding-11.10 {encoding: extended Unicode UTF-32} {
    viewable [encoding convertto utf-32le 😹]
} "9\xF6\x01\x00 (9\\u00F6\\u0001\\u0000)"
test encoding-11.11 {encoding: extended Unicode UTF-32} {
    viewable [encoding convertto utf-32be 😹]
} "\x00\x01\xF69 (\\u0000\\u0001\\u00F69)"
# OpenEncodingFile is fully tested by the rest of the tests in this file.

test encoding-12.1 {LoadTableEncoding: normal encoding} {
    set x [encoding convertto iso8859-3 Ġ]
    append x [encoding convertto -profile tcl8 iso8859-3 Õ]
    append x [encoding convertfrom iso8859-3 Õ]
} "Õ?Ġ"
test encoding-12.2 {LoadTableEncoding: single-byte encoding} {
    set x [encoding convertto iso8859-3 abĠg]
    append x [encoding convertfrom iso8859-3 abÕg]
} "abÕgabĠg"
test encoding-12.3 {LoadTableEncoding: multi-byte encoding} {
    set x [encoding convertto shiftjis ab乎g]
    append x [encoding convertfrom shiftjis ab\x8C\xC1g]
} "ab\x8C\xC1gab乎g"
test encoding-12.4 {LoadTableEncoding: double-byte encoding} {
    set x [encoding convertto jis0208 乎α]
    append x [encoding convertfrom jis0208 8C&A]
} "8C&A乎α"
test encoding-12.5 {LoadTableEncoding: symbol encoding} {
    set x [encoding convertto symbol γ]
    append x [encoding convertto symbol g]
    append x [encoding convertfrom symbol g]
} "ggγ"

test encoding-13.1 {LoadEscapeTable} {
    viewable [set x [encoding convertto iso2022 ab乎棙g]]
} [viewable "ab\x1B\$B8C\x1B\$\(DD%\x1B(Bg"]

test encoding-15.1 {UtfToUtfProc} {
    encoding convertto utf-8 £
} "\xC2\xA3"
test encoding-15.2 {UtfToUtfProc null character output} testbytestring {
    binary scan [testbytestring [encoding convertto utf-8 \x00]] H* z
    set z
} 00
test encoding-15.3 {UtfToUtfProc null character input} teststringbytes {
    set y [encoding convertfrom utf-8 [encoding convertto utf-8 \x00]]
    binary scan [teststringbytes $y] H* z
    set z
} c080
test encoding-15.4 {UtfToUtfProc emoji character input} -body {
    set x \xED\xA0\xBD\xED\xB8\x82
    set y [encoding convertfrom -profile tcl8 utf-8 \xED\xA0\xBD\xED\xB8\x82]
    list [string length $x] $y
} -result "6 \uD83D\uDE02"
test encoding-15.5 {UtfToUtfProc emoji character input} {
    set x \xF0\x9F\x98\x82
    set y [encoding convertfrom utf-8 \xF0\x9F\x98\x82]
    list [string length $x] $y
} "4 😂"
test encoding-15.6 {UtfToUtfProc emoji character output} utf32 {
    set x \uDE02\uD83D\uDE02\uD83D
    set y [encoding convertto -profile tcl8 utf-8 \uDE02\uD83D\uDE02\uD83D]
    binary scan $y H* z
    list [string length $y] $z
} {12 edb882eda0bdedb882eda0bd}
test encoding-15.7 {UtfToUtfProc emoji character output} {
    set x \uDE02\uD83D\uD83D
    set y [encoding convertto -profile tcl8 utf-8 \uDE02\uD83D\uD83D]
    binary scan $y H* z
    list [string length $x] [string length $y] $z
} {3 9 edb882eda0bdeda0bd}
test encoding-15.8 {UtfToUtfProc emoji character output} {
    set x \uDE02\uD83Dé
    set y [encoding convertto -profile tcl8 utf-8 \uDE02\uD83Dé]
    binary scan $y H* z
    list [string length $x] [string length $y] $z
} {3 8 edb882eda0bdc3a9}
test encoding-15.9 {UtfToUtfProc emoji character output} {
    set x \uDE02\uD83DX
    set y [encoding convertto -profile tcl8 utf-8 \uDE02\uD83DX]
    binary scan $y H* z
    list [string length $x] [string length $y] $z
} {3 7 edb882eda0bd58}
test encoding-15.10 {UtfToUtfProc high surrogate character output} {
    set x \uDE02é
    set y [encoding convertto -profile tcl8 utf-8 \uDE02é]
    binary scan $y H* z
    list [string length $x] [string length $y] $z
} {2 5 edb882c3a9}
test encoding-15.11 {UtfToUtfProc low surrogate character output} {
    set x \uDA02é
    set y [encoding convertto -profile tcl8 utf-8 \uDA02é]
    binary scan $y H* z
    list [string length $x] [string length $y] $z
} {2 5 eda882c3a9}
test encoding-15.12 {UtfToUtfProc high surrogate character output} {
    set x \uDE02Y
    set y [encoding convertto -profile tcl8 utf-8 \uDE02Y]
    binary scan $y H* z
    list [string length $x] [string length $y] $z
} {2 4 edb88259}
test encoding-15.13 {UtfToUtfProc low surrogate character output} {
    set x \uDA02Y
    set y [encoding convertto -profile tcl8 utf-8 \uDA02Y]
    binary scan $y H* z
    list [string length $x] [string length $y] $z
} {2 4 eda88259}
test encoding-15.14 {UtfToUtfProc high surrogate character output} {
    set x \uDE02
    set y [encoding convertto -profile tcl8 utf-8 \uDE02]
    binary scan $y H* z
    list [string length $x] [string length $y] $z
} {1 3 edb882}
test encoding-15.15 {UtfToUtfProc low surrogate character output} {
    set x \uDA02
    set y [encoding convertto -profile tcl8 utf-8 \uDA02]
    binary scan $y H* z
    list [string length $x] [string length $y] $z
} {1 3 eda882}
test encoding-15.16 {UtfToUtfProc: Invalid 4-byte UTF-8, see [ed29806ba]} {
    set x \xF0\xA0\xA1\xC2
    set y [encoding convertfrom -profile tcl8 utf-8 \xF0\xA0\xA1\xC2]
    list [string length $x] $y
} "4 \xF0\xA0\xA1\xC2"
test encoding-15.17 {UtfToUtfProc emoji character output} {
    set x 😂
    set y [encoding convertto utf-8 😂]
    binary scan $y H* z
    list [string length $y] $z
} {4 f09f9882}
test encoding-15.18 {UtfToUtfProc CESU-8 6-byte sequence} {
    set y [encoding convertto cesu-8 \U10000]
    binary scan $y H* z
    list [string length $y] $z
} {6 eda080edb080}
test encoding-15.19 {UtfToUtfProc CESU-8 upper surrogate} {
    set y [encoding convertto cesu-8 \uD800]
    binary scan $y H* z
    list [string length $y] $z
} {3 eda080}
test encoding-15.20 {UtfToUtfProc CESU-8 lower surrogate} {
    set y [encoding convertto cesu-8 \uDC00]
    binary scan $y H* z
    list [string length $y] $z
} {3 edb080}
test encoding-15.21 {UtfToUtfProc CESU-8 noncharacter} {
    set y [encoding convertto cesu-8 \uFFFF]
    binary scan $y H* z
    list [string length $y] $z
} {3 efbfbf}
test encoding-15.22 {UtfToUtfProc CESU-8 bug [048dd20b4171c8da]} {
    set y [encoding convertto cesu-8 \x80]
    binary scan $y H* z
    list [string length $y] $z
} {2 c280}
test encoding-15.23 {UtfToUtfProc CESU-8 bug [048dd20b4171c8da]} {
    set y [encoding convertto cesu-8 \u100]
    binary scan $y H* z
    list [string length $y] $z
} {2 c480}
test encoding-15.24 {UtfToUtfProc CESU-8 bug [048dd20b4171c8da]} {
    set y [encoding convertto cesu-8 \u3FF]
    binary scan $y H* z
    list [string length $y] $z
} {2 cfbf}
test encoding-15.25 {UtfToUtfProc CESU-8} {
    encoding convertfrom cesu-8 \x00
} \x00
test encoding-15.26 {UtfToUtfProc CESU-8} {
    encoding convertfrom -profile tcl8 cesu-8 \xC0\x80
} \x00
test encoding-15.27 {UtfToUtfProc -profile strict CESU-8} {
    encoding convertfrom -profile strict cesu-8 \x00
} \x00
<<<<<<< HEAD
test encoding-15.28 {UtfToUtfProc CESU-8} -body {
=======
test encoding-15.28 {UtfToUtfProc -profile strict CESU-8} -body {
>>>>>>> 9e82399a
    encoding convertfrom -profile strict cesu-8 \xC0\x80
} -returnCodes 1 -result {unexpected byte sequence starting at index 0: '\xC0'}
test encoding-15.29 {UtfToUtfProc CESU-8} {
    encoding convertto cesu-8 \x00
} \x00
test encoding-15.30 {UtfToUtfProc -profile strict CESU-8} {
    encoding convertto -profile strict cesu-8 \x00
} \x00
<<<<<<< HEAD
test encoding-15.31 {UtfToUtfProc CESU-8 (bytes F0-F4 are invalid)} -body {
=======
test encoding-15.31 {UtfToUtfProc -profile strict CESU-8 (bytes F0-F4 are invalid)} -body {
>>>>>>> 9e82399a
    encoding convertfrom -profile strict cesu-8 \xF1\x86\x83\x9C
} -returnCodes 1 -result {unexpected byte sequence starting at index 0: '\xF1'}

test encoding-16.1 {Utf16ToUtfProc} -body {
    set val [encoding convertfrom utf-16 NN]
    list $val [format %x [scan $val %c]]
} -result "乎 4e4e"
test encoding-16.2 {Utf16ToUtfProc} -body {
    set val [encoding convertfrom utf-16 "\xD8\xD8\xDC\xDC"]
    list $val [format %x [scan $val %c]]
} -result "\U460DC 460dc"
test encoding-16.3 {Utf16ToUtfProc} -body {
    set val [encoding convertfrom -profile tcl8 utf-16 "\xDC\xDC"]
    list $val [format %x [scan $val %c]]
} -result "\uDCDC dcdc"
test encoding-16.4 {Ucs2ToUtfProc} -body {
    set val [encoding convertfrom ucs-2 NN]
    list $val [format %x [scan $val %c]]
} -result "乎 4e4e"
test encoding-16.5 {Ucs2ToUtfProc} -body {
    set val [encoding convertfrom ucs-2 "\xD8\xD8\xDC\xDC"]
    list $val [format %x [scan $val %c]]
} -result "\U460DC 460dc"
test encoding-16.6 {Utf32ToUtfProc} -body {
    set val [encoding convertfrom -profile strict utf-32le NN\0\0]
    list $val [format %x [scan $val %c]]
} -result "乎 4e4e"
test encoding-16.7 {Utf32ToUtfProc} -body {
    set val [encoding convertfrom -profile strict utf-32be \0\0NN]
    list $val [format %x [scan $val %c]]
} -result "乎 4e4e"
test encoding-16.8 {Utf32ToUtfProc} -body {
    set val [encoding convertfrom -profile tcl8 utf-32 \x41\x00\x00\x41]
    list $val [format %x [scan $val %c]]
} -result "\uFFFD fffd"
test encoding-16.9 {Utf32ToUtfProc} -constraints utf32 -body {
    encoding convertfrom -profile tcl8 utf-32le \x00\xD8\x00\x00
} -result \uD800
test encoding-16.10 {Utf32ToUtfProc} -body {
    encoding convertfrom -profile tcl8 utf-32le \x00\xDC\x00\x00
} -result \uDC00
test encoding-16.11 {Utf32ToUtfProc} -body {
    encoding convertfrom -profile tcl8 utf-32le \x00\xD8\x00\x00\x00\xDC\x00\x00
} -result \uD800\uDC00
test encoding-16.12 {Utf32ToUtfProc} -constraints utf32 -body {
    encoding convertfrom -profile tcl8 utf-32le \x00\xDC\x00\x00\x00\xD8\x00\x00
} -result \uDC00\uD800
test encoding-16.13 {Utf16ToUtfProc} -body {
    encoding convertfrom -profile tcl8 utf-16le \x00\xD8
} -result \uD800
test encoding-16.14 {Utf16ToUtfProc} -body {
    encoding convertfrom -profile tcl8 utf-16le \x00\xDC
} -result \uDC00
test encoding-16.15 {Utf16ToUtfProc} -body {
    encoding convertfrom utf-16le \x00\xD8\x00\xDC
} -result \U010000
test encoding-16.16 {Utf16ToUtfProc} -body {
    encoding convertfrom -profile tcl8 utf-16le \x00\xDC\x00\xD8
} -result \uDC00\uD800
test encoding-16.17 {Utf32ToUtfProc} -body {
    list [encoding convertfrom -profile strict -failindex  idx utf-32le \x41\x00\x00\x00\x00\xD8\x00\x00\x42\x00\x00\x00] [set idx]
} -result {A 4}

test encoding-16.18 {
    Utf16ToUtfProc, Tcl_UniCharToUtf, surrogate pairs in utf-16
} -body {
    apply [list {} {
	for {set i 0xD800} {$i < 0xDBFF} {incr i} {
	    for {set j 0xDC00} {$j < 0xDFFF} {incr j} {
		set string [binary format S2 [list $i $j]]
		set status [catch {
		    set decoded [encoding convertfrom utf-16be $string]
		    set encoded [encoding convertto utf-16be $decoded]
		}]
		if {$status || ( $encoded ne $string )} {
		    return [list [format %x $i] [format %x $j]]
		}
	    }
	}
	return done
    } [namespace current]]
} -result done
test encoding-16.19 {Utf16ToUtfProc, bug [d19fe0a5b]} -body {
    encoding convertfrom -profile tcl8 utf-16 "\x41\x41\x41"
} -result \u4141\uFFFD
test encoding-16.20 {Utf16ToUtfProc, bug [d19fe0a5b]} -constraints deprecated -body {
    encoding convertfrom utf-16 "\xD8\xD8"
} -result \uD8D8
test encoding-16.21 {Utf32ToUtfProc, bug [d19fe0a5b]} -body {
    encoding convertfrom -profile tcl8 utf-32 "\x00\x00\x00\x00\x41\x41"
} -result \x00\uFFFD
test encoding-16.22 {Utf16ToUtfProc, strict, bug [db7a085bd9]} -body {
    encoding convertfrom -profile strict utf-16le \x00\xD8
} -returnCodes 1 -result {unexpected byte sequence starting at index 0: '\x00'}
test encoding-16.23 {Utf16ToUtfProc, strict, bug [db7a085bd9]} -body {
    encoding convertfrom -profile strict utf-16le \x00\xDC
} -returnCodes 1 -result {unexpected byte sequence starting at index 0: '\x00'}
test encoding-16.24 {Utf32ToUtfProc} -body {
    encoding convertfrom -profile tcl8 utf-32 "\xFF\xFF\xFF\xFF"
} -result \uFFFD
test encoding-16.25 {Utf32ToUtfProc} -body {
    encoding convertfrom -profile tcl8 utf-32 "\x01\x00\x00\x01"
} -result \uFFFD

test encoding-17.1 {UtfToUtf16Proc} -body {
    encoding convertto utf-16 "\U460DC"
} -result "\xD8\xD8\xDC\xDC"
test encoding-17.2 {UtfToUcs2Proc} -body {
    encoding convertfrom utf-16 \xD8\xD8\xDC\xDC
} -result "\U460DC"
test encoding-17.3 {UtfToUtf16Proc} -body {
    encoding convertto -profile tcl8 utf-16be "\uDCDC"
} -result "\xDC\xDC"
test encoding-17.4 {UtfToUtf16Proc} -body {
    encoding convertto -profile tcl8 utf-16le "\uD8D8"
} -result "\xD8\xD8"
test encoding-17.5 {UtfToUtf32Proc} -body {
    encoding convertto utf-32le "\U460DC"
} -result "\xDC\x60\x04\x00"
test encoding-17.6 {UtfToUtf32Proc} -body {
    encoding convertto utf-32be "\U460DC"
} -result "\x00\x04\x60\xDC"
test encoding-17.7 {UtfToUtf16Proc} -body {
    encoding convertto -profile strict utf-16be "\uDCDC"
} -returnCodes error -result {unexpected character at index 0: 'U+00DCDC'}
test encoding-17.8 {UtfToUtf16Proc} -body {
    encoding convertto -profile strict utf-16le "\uD8D8"
} -returnCodes error -result {unexpected character at index 0: 'U+00D8D8'}
test encoding-17.9 {Utf32ToUtfProc} -body {
    encoding convertfrom -profile strict utf-32 "\xFF\xFF\xFF\xFF"
} -returnCodes error -result {unexpected byte sequence starting at index 0: '\xFF'}
test encoding-17.10 {Utf32ToUtfProc} -body {
    encoding convertfrom -profile tcl8 utf-32 "\xFF\xFF\xFF\xFF"
} -result \uFFFD
test encoding-17.11 {Utf32ToUtfProc} -body {
    encoding convertfrom -profile strict utf-32le "\x00\xD8\x00\x00"
} -returnCodes error -result {unexpected byte sequence starting at index 0: '\x00'}
test encoding-17.12 {Utf32ToUtfProc} -body {
    encoding convertfrom -profile strict utf-32le "\x00\xDC\x00\x00"
} -returnCodes error -result {unexpected byte sequence starting at index 0: '\x00'}

test encoding-18.1 {TableToUtfProc on invalid input} -body {
<<<<<<< HEAD
	list [catch {encoding convertto -profile strict jis0208 \\} res] $res
} -result {1 {unexpected character at index 0: 'U+00005C'}}
test encoding-18.2 {TableToUtfProc on invalid input with} -body {
=======
	list [catch {encoding convertto -profile tcl8 jis0208 \\} res] $res
} -result {0 !)}
test encoding-18.2 {TableToUtfProc on invalid input with -profile strict} -body {
>>>>>>> 9e82399a
	list [catch {encoding convertto -profile strict jis0208 \\} res] $res
} -result {1 {unexpected character at index 0: 'U+00005C'}}
test encoding-18.3 {TableToUtfProc on invalid input with -profile strict -failindex} -body {
	list [catch {encoding convertto -profile strict -failindex pos jis0208 \\} res] $res $pos
} -result {0 {} 0}
test encoding-18.4 {TableToUtfProc on invalid input with -failindex -profile strict} -body {
	list [catch {encoding convertto -failindex pos -profile strict jis0208 \\} res] $res $pos
} -result {0 {} 0}
test encoding-18.5 {TableToUtfProc on invalid input with -failindex} -body {
	list [catch {encoding convertto -profile tcl8 -failindex pos jis0208 \\} res] $res $pos
} -result {0 !) -1}
test encoding-18.6 {TableToUtfProc on invalid input with -profile tcl8} -body {
	list [catch {encoding convertto -profile tcl8 jis0208 \\} res] $res
} -result {0 !)}

test encoding-19.1 {TableFromUtfProc} -body {
    encoding convertfrom -profile tcl8 ascii AÁ
} -result AÁ
test encoding-19.2 {TableFromUtfProc} -body {
    encoding convertfrom -profile tcl8 ascii AÁ
} -result AÁ
test encoding-19.3 {TableFromUtfProc} -body {
    encoding convertfrom -profile strict ascii AÁ
} -returnCodes 1 -result {unexpected byte sequence starting at index 1: '\xC1'}
test encoding-19.4 {TableFromUtfProc} -body {
    list [encoding convertfrom -profile tcl8 -failindex idx ascii AÁ] [set idx]
} -result [list A\xC1 -1]
test encoding-19.5 {TableFromUtfProc} -body {
    list [encoding convertfrom -failindex idx -profile strict ascii A\xC1] [set idx]
} -result {A 1}
test encoding-19.6 {TableFromUtfProc} -body {
    list [encoding convertfrom -failindex idx -profile strict ascii AÁB] [set idx]
} -result {A 1}

test encoding-20.1 {TableFreefProc} {
} {}

test encoding-21.1 {EscapeToUtfProc} {
} {}

test encoding-22.1 {EscapeFromUtfProc} {
} {}

set iso2022encData "\x1B\$B;d\$I\$b\$G\$O!\"%A%C%W\$49XF~;~\$K\$4EPO?\$\$\$?\$@\$\$\$?\$4=;=j\$r%-%c%C%7%e%\"%&%H\$N:]\$N\x1B(B
\x1B\$B>.@Z<jAwIU@h\$H\$7\$F;HMQ\$7\$F\$*\$j\$^\$9!#62\$lF~\$j\$^\$9\$,!\"@5\$7\$\$=;=j\$r\$4EPO?\$7\$J\$*\x1B(B
\x1B\$B\$*4j\$\$\$\$\$?\$7\$^\$9!#\$^\$?!\"BgJQ62=L\$G\$9\$,!\"=;=jJQ99\$N\$\"\$H!\"F|K\\8l%5!<%S%9It!J\x1B(B
casino_japanese@___.com \x1B\$B!K\$^\$G\$4=;=jJQ99:Q\$NO\"Mm\$r\$\$\$?\$@\$1\$J\$\$\$G\x1B(B
\x1B\$B\$7\$g\$&\$+!)\x1B(B"

set iso2022uniData [encoding convertfrom iso2022-jp $iso2022encData]
set iso2022uniData2 "私どもでは、チップご購入時にご登録いただいたご住所をキャッシュアウトの際の
小切手送付先として使用しております。恐れ入りますが、正しい住所をご登録しなお
お願いいたします。また、大変恐縮ですが、住所変更のあと、日本語サービス部（
casino_japanese@___.com ）までご住所変更済の連絡をいただけないで
しょうか？"

cd [temporaryDirectory]
set fid [open iso2022.txt w]
fconfigure $fid -encoding binary
puts -nonewline $fid $iso2022encData
close $fid

test encoding-23.1 {iso2022-jp escape encoding test} {
    string equal $iso2022uniData $iso2022uniData2
} 1
test encoding-23.2 {iso2022-jp escape encoding test} {
    # This checks that 'gets' isn't resetting the encoding inappropriately.
    # [Bug #523988]
    set fid [open iso2022.txt r]
    fconfigure $fid -encoding iso2022-jp
    set out ""
    set count 0
    while {[set num [gets $fid line]] >= 0} {
	if {$count} {
	    incr count 1 ; # account for newline
	    append out \n
	}
	append out $line
	incr count $num
    }
    close $fid
    if {[string compare $iso2022uniData $out]} {
	return -code error "iso2022-jp read in doesn't match original"
    }
    list $count $out
} [list [string length $iso2022uniData] $iso2022uniData]
test encoding-23.3 {iso2022-jp escape encoding test} {
    # read $fis <size> reads size in chars, not raw bytes.
    set fid [open iso2022.txt r]
    fconfigure $fid -encoding iso2022-jp
    set data [read $fid 50]
    close $fid
    return $data
} [string range $iso2022uniData 0 49] ; # 0 .. 49 inclusive == 50
cd [workingDirectory]

# Code to make the next few tests more intelligible; the code being tested
# should be in the body of the test!
proc runInSubprocess {contents {filename iso2022.tcl}} {
    set theFile [makeFile $contents $filename]
    try {
	exec [interpreter] $theFile
    } finally {
	removeFile $theFile
    }
}

test encoding-24.1 {EscapeFreeProc on open channels} exec {
    runInSubprocess {
	set f [open [file join [file dirname [info script]] iso2022.txt]]
	fconfigure $f -encoding iso2022-jp
	gets $f
    }
} {}
test encoding-24.2 {EscapeFreeProc on open channels} {exec} {
    # Bug #524674 output
    viewable [runInSubprocess {
	encoding system cp1252;	# Bug #2891556 crash revelator
	fconfigure stdout -encoding iso2022-jp
	puts ab乎棙g
	set env(TCL_FINALIZE_ON_EXIT) 1
	exit
    }]
} "ab\x1B\$B8C\x1B\$(DD%\x1B(Bg (ab\\u001B\$B8C\\u001B\$(DD%\\u001B(Bg)"
test encoding-24.3 {EscapeFreeProc on open channels} {stdio} {
    # Bug #219314 - if we don't free escape encodings correctly on channel
    # closure, we go boom
    set file [makeFile {
	encoding system iso2022-jp
	set a "乎乞也"; # 3 Japanese Kanji letters
	puts $a
    } iso2022.tcl]
    set f [open "|[list [interpreter] $file]"]
    fconfigure $f -encoding iso2022-jp
    set count [gets $f line]
    close $f
    removeFile iso2022.tcl
    list $count [viewable $line]
} [list 3 "乎乞也 (\\u4E4E\\u4E5E\\u4E5F)"]

test encoding-24.4 {Parse valid or invalid utf-8} {
    string length [encoding convertfrom utf-8 "\xC0\x80"]
} 1
test encoding-24.5 {Parse valid or invalid utf-8} {
    string length [encoding convertfrom -profile tcl8 utf-8 "\xC0\x81"]
} 2
test encoding-24.6 {Parse valid or invalid utf-8} {
    string length [encoding convertfrom -profile tcl8 utf-8 "\xC1\xBF"]
} 2
test encoding-24.7 {Parse valid or invalid utf-8} {
    string length [encoding convertfrom utf-8 "\xC2\x80"]
} 1
test encoding-24.8 {Parse valid or invalid utf-8} {
    string length [encoding convertfrom -profile tcl8 utf-8 "\xE0\x80\x80"]
} 3
test encoding-24.9 {Parse valid or invalid utf-8} {
    string length [encoding convertfrom -profile tcl8 utf-8 "\xE0\x9F\xBF"]
} 3
test encoding-24.10 {Parse valid or invalid utf-8} {
    string length [encoding convertfrom utf-8 "\xE0\xA0\x80"]
} 1
test encoding-24.11 {Parse valid or invalid utf-8} {
    string length [encoding convertfrom -profile tcl8 utf-8 "\xEF\xBF\xBF"]
} 1
test encoding-24.12 {Parse valid or invalid utf-8} -body {
    encoding convertfrom -profile strict utf-8 "\xC0\x81"
} -returnCodes 1 -result {unexpected byte sequence starting at index 0: '\xC0'}
test encoding-24.13 {Parse valid or invalid utf-8} -body {
    encoding convertfrom -profile strict utf-8 "\xC1\xBF"
} -returnCodes 1 -result {unexpected byte sequence starting at index 0: '\xC1'}
test encoding-24.14 {Parse valid or invalid utf-8} {
    string length [encoding convertfrom utf-8 "\xC2\x80"]
} 1
test encoding-24.15 {Parse valid or invalid utf-8} -body {
    encoding convertfrom -profile tcl8 utf-8 "Z\xE0\x80"
} -result Z\xE0\u20AC
test encoding-24.16 {Parse valid or invalid utf-8} -constraints testbytestring -body {
    encoding convertto utf-8 [testbytestring "Z\u4343\x80"]
} -returnCodes 1 -result {expected byte sequence but character 1 was '䍃' (U+004343)}
test encoding-24.17 {Parse valid or invalid utf-8} -constraints testbytestring -body {
    encoding convertto -profile strict utf-8 [testbytestring "Z\xE0\x80"]
} -result "Z\xC3\xA0\xE2\x82\xAC"
test encoding-24.18 {Parse valid or invalid utf-8} -constraints testbytestring -body {
    encoding convertto utf-8 [testbytestring "Z\xE0\x80xxxxxx"]
} -result "Z\xC3\xA0\xE2\x82\xACxxxxxx"
<<<<<<< HEAD
test encoding-24.19 {Parse valid or invalid utf-8} -body {
=======
test encoding-24.19.1 {Parse valid or invalid utf-8} -body {
    encoding convertto -profile tcl8 utf-8 "ZX\uD800"
} -result ZX\xED\xA0\x80
test encoding-24.19.2 {Parse valid or invalid utf-8} -body {
>>>>>>> 9e82399a
    encoding convertto -profile strict utf-8 "ZX\uD800"
} -returnCodes 1 -match glob -result "unexpected character at index 2: 'U+00D800'"
test encoding-24.20 {Parse with -profile tcl8 but without providing encoding} -body {
    encoding convertfrom -profile tcl8 "\x20"
} -result {wrong # args: should be "::tcl::encoding::convertfrom ?-profile profile? ?-failindex var? encoding data" or "::tcl::encoding::convertfrom data"} -returnCodes error
test encoding-24.21 {Parse with -profile tcl8 but without providing encoding} -body {
    string length [encoding convertto -profile tcl8 "\x20"]
} -result {wrong # args: should be "::tcl::encoding::convertto ?-profile profile? ?-failindex var? encoding data" or "::tcl::encoding::convertto data"} -returnCodes error
test encoding-24.22 {Syntax error, two encodings} -body {
    encoding convertfrom iso8859-1 utf-8 "ZX\uD800"
} -result {bad option "iso8859-1": must be -profile or -failindex} -returnCodes error
test encoding-24.23 {Syntax error, two encodings} -body {
    encoding convertto iso8859-1 utf-8 "ZX\uD800"
} -result {bad option "iso8859-1": must be -profile or -failindex} -returnCodes error
<<<<<<< HEAD
test encoding-24.24 {Parse invalid utf-8 with} -body {
    encoding convertfrom -profile strict utf-8 "\xC0\x80\x00\x00"
} -returnCodes 1 -result {unexpected byte sequence starting at index 0: '\xC0'}
test encoding-24.25 {Parse invalid utf-8 with} -body {
=======
test encoding-24.24 {Parse invalid utf-8 with -profile strict} -body {
    encoding convertfrom -profile strict utf-8 "\xC0\x80\x00\x00"
} -returnCodes 1 -result {unexpected byte sequence starting at index 0: '\xC0'}
test encoding-24.25 {Parse invalid utf-8 with -profile strict} -body {
>>>>>>> 9e82399a
    encoding convertfrom -profile strict utf-8 "\x40\x80\x00\x00"
} -returnCodes 1 -result {unexpected byte sequence starting at index 1: '\x80'}
test encoding-24.26 {Parse valid utf-8 with -profile strict} -body {
    encoding convertfrom -profile strict utf-8 "\xF1\x80\x80\x80"
} -result \U40000
<<<<<<< HEAD
test encoding-24.27 {Parse invalid utf-8 with} -body {
    encoding convertfrom -profile strict utf-8 "\xF0\x80\x80\x80"
} -returnCodes 1 -result {unexpected byte sequence starting at index 0: '\xF0'}
test encoding-24.28 {Parse invalid utf-8 with} -body {
=======
test encoding-24.27 {Parse invalid utf-8 with -profile strict} -body {
    encoding convertfrom -profile strict utf-8 "\xF0\x80\x80\x80"
} -returnCodes 1 -result {unexpected byte sequence starting at index 0: '\xF0'}
test encoding-24.28 {Parse invalid utf-8 with -profile strict} -body {
>>>>>>> 9e82399a
    encoding convertfrom -profile strict utf-8 "\xFF\x00\x00"
} -returnCodes 1 -result {unexpected byte sequence starting at index 0: '\xFF'}
test encoding-24.29 {Parse invalid utf-8} -body {
    encoding convertfrom utf-8 \xEF\xBF\xBF
} -result \uFFFF
test encoding-24.30 {Parse noncharacter with -profile strict} -body {
    encoding convertfrom -profile strict utf-8 \xEF\xBF\xBF
} -result \uFFFF
test encoding-24.31 {Parse invalid utf-8 with -profile tcl8} -body {
    encoding convertfrom -profile tcl8 utf-8 \xEF\xBF\xBF
} -result \uFFFF
test encoding-24.32 {Try to generate invalid utf-8} -body {
    encoding convertto utf-8 \uFFFF
} -result \xEF\xBF\xBF
test encoding-24.33 {Try to generate noncharacter with -profile strict} -body {
    encoding convertto -profile strict utf-8 \uFFFF
} -result \xEF\xBF\xBF
test encoding-24.34 {Try to generate invalid utf-8 with -profile tcl8} -body {
    encoding convertto -profile tcl8 utf-8 \uFFFF
} -result \xEF\xBF\xBF
test encoding-24.35 {Parse invalid utf-8} -constraints utf32 -body {
    encoding convertfrom -profile tcl8 utf-8 \xED\xA0\x80
} -result \uD800
<<<<<<< HEAD
test encoding-24.36 {Parse invalid utf-8 with} -body {
=======
test encoding-24.36 {Parse invalid utf-8 with -profile strict} -body {
>>>>>>> 9e82399a
    encoding convertfrom -profile strict utf-8 \xED\xA0\x80
} -returnCodes 1 -result {unexpected byte sequence starting at index 0: '\xED'}
test encoding-24.37 {Parse invalid utf-8 with -profile tcl8} -body {
    encoding convertfrom -profile tcl8 utf-8 \xED\xA0\x80
} -result \uD800
<<<<<<< HEAD
test encoding-24.38 {Try to generate invalid utf-8} -body {
    encoding convertto -profile strict utf-8 \uD800
} -returnCodes 1 -result {unexpected character at index 0: 'U+00D800'}
test encoding-24.39 {Try to generate invalid utf-8 with} -body {
=======
test encoding-24.38.1 {Try to generate invalid utf-8} -body {
    encoding convertto -profile tcl8 utf-8 \uD800
} -result \xED\xA0\x80
test encoding-24.38.2 {Try to generate invalid utf-8} -body {
    encoding convertto -profile strict utf-8 \uD800
} -returnCodes 1 -result {unexpected character at index 0: 'U+00D800'}
test encoding-24.39 {Try to generate invalid utf-8 with -profile strict} -body {
>>>>>>> 9e82399a
    encoding convertto -profile strict utf-8 \uD800
} -returnCodes 1 -result {unexpected character at index 0: 'U+00D800'}
test encoding-24.40 {Try to generate invalid utf-8 with -profile tcl8} -body {
    encoding convertto -profile tcl8 utf-8 \uD800
} -result \xED\xA0\x80
<<<<<<< HEAD
test encoding-24.41 {Parse invalid utf-8 with} -body {
=======
test encoding-24.41 {Parse invalid utf-8 with -profile strict} -body {
>>>>>>> 9e82399a
    encoding convertfrom -profile strict utf-8 \xED\xA0\x80\xED\xB0\x80
} -returnCodes 1 -result {unexpected byte sequence starting at index 0: '\xED'}
test encoding-24.42 {Parse invalid utf-8, fallback to cp1252 [885c86a9a0]} -body {
    encoding convertfrom -profile tcl8 utf-8 \xF0\x80\x80\x80
} -result \xF0\u20AC\u20AC\u20AC
test encoding-24.43 {Parse invalid utf-8, fallback to cp1252 [885c86a9a0]} -body {
    encoding convertfrom -profile tcl8 utf-8 \x80
} -result \u20AC
<<<<<<< HEAD
test encoding-24.44 {Try to generate invalid ucs-2 with} -body {
    encoding convertto -profile strict ucs-2 \uD800
} -returnCodes 1 -result {unexpected character at index 0: 'U+00D800'}
test encoding-24.45 {Try to generate invalid ucs-2 with} -body {
=======
test encoding-24.44 {Try to generate invalid ucs-2 with -profile strict} -body {
    encoding convertto -profile strict ucs-2 \uD800
} -returnCodes 1 -result {unexpected character at index 0: 'U+00D800'}
test encoding-24.45 {Try to generate invalid ucs-2 with -profile strict} -body {
>>>>>>> 9e82399a
    encoding convertto -profile strict ucs-2 \U10000
} -returnCodes 1 -result {unexpected character at index 0: 'U+010000'}

file delete [file join [temporaryDirectory] iso2022.txt]

#
# Begin jajp encoding round-trip conformity tests
#
proc foreach-jisx0208 {varName command} {
    upvar 1 $varName code
    foreach range {
	{2121 217E}
	{2221 222E}
	{223A 2241}
	{224A 2250}
	{225C 226A}
	{2272 2279}
	{227E 227E}
	{2330 2339}
	{2421 2473}
	{2521 2576}
	{2821 2821}
	{282C 282C}
	{2837 2837}

	{30 21 4E 7E}
	{4F21 4F53}

	{50 21 73 7E}
	{7421 7426}
    } {
	if {[llength $range] == 2} {
	    # for adhoc range. simple {first last}. inclusive.
	    scan $range %x%x first last
	    for {set i $first} {$i <= $last} {incr i} {
		set code $i
		uplevel 1 $command
	    }
	} elseif {[llength $range] == 4} {
	    # for uniform range.
	    scan $range %x%x%x%x h0 l0 hend lend
	    for {set hi $h0} {$hi <= $hend} {incr hi} {
		for {set lo $l0} {$lo <= $lend} {incr lo} {
		    set code [expr {$hi << 8 | ($lo & 0xff)}]
		    uplevel 1 $command
		}
	    }
	} else {
	    error "really?"
	}
    }
}
proc gen-jisx0208-euc-jp {code} {
    binary format cc \
	[expr {($code >> 8) | 0x80}] [expr {($code & 0xFF) | 0x80}]
}
proc gen-jisx0208-iso2022-jp {code} {
    binary format a3cca3 \
	"\x1B\$B" [expr {$code >> 8}] [expr {$code & 0xFF}] "\x1B(B"
}
proc gen-jisx0208-cp932 {code} {
    set c1 [expr {($code >> 8) | 0x80}]
    set c2 [expr {($code & 0xff)| 0x80}]
    if {$c1 % 2} {
	set c1 [expr {($c1 >> 1) + ($c1 < 0xDF ? 0x31 : 0x71)}]
	incr c2 [expr {- (0x60 + ($c2 < 0xE0))}]
    } else {
	set c1 [expr {($c1 >> 1) + ($c1 < 0xDF ? 0x30 : 0x70)}]
	incr c2 -2
    }
    binary format cc $c1 $c2
}
proc channel-diff {fa fb} {
    set diff {}
    while {[gets $fa la] >= 0 && [gets $fb lb] >= 0} {
	if {[string compare $la $lb] == 0} continue
	# lappend diff $la $lb

	# For more readable (easy to analyze) output.
	set code [lindex $la 0]
	binary scan [lindex $la 1] H* expected
	binary scan [lindex $lb 1] H* got
	lappend diff [list $code $expected $got]
    }
    return $diff
}

# Create char tables.
cd [temporaryDirectory]
foreach enc {cp932 euc-jp iso2022-jp} {
    set f [open $enc.chars w]
    fconfigure $f -encoding binary
    foreach-jisx0208 code {
	puts $f [format "%04X %s" $code [gen-jisx0208-$enc $code]]
    }
    close $f
}
# shiftjis == cp932 for jisx0208.
file copy -force cp932.chars shiftjis.chars

set NUM 0
foreach from {cp932 shiftjis euc-jp iso2022-jp} {
    foreach to {cp932 shiftjis euc-jp iso2022-jp} {
	test encoding-25.[incr NUM] "jisx0208 $from => $to" -setup {
	    cd [temporaryDirectory]
	} -body {
	    set f [open $from.chars]
	    fconfigure $f -encoding $from
	    set out [open $from.$to.tcltestout w]
	    fconfigure $out -encoding $to
	    puts -nonewline $out [read $f]
	    close $out
	    close $f
	    # then compare $to.chars <=> $from.to.tcltestout as binary.
	    set fa [open $to.chars rb]
	    set fb [open $from.$to.tcltestout rb]
	    channel-diff $fa $fb
	    # Difference should be empty.
	} -cleanup {
	    close $fa
	    close $fb
	} -result {}
    }
}

test encoding-26.0 {Tcl_GetEncodingSearchPath} -constraints {
    testgetencpath
} -setup {
    set origPath [testgetencpath]
    testsetencpath slappy
} -body {
    testgetencpath
} -cleanup {
    testsetencpath $origPath
} -result slappy

file delete {*}[glob -directory [temporaryDirectory] *.chars *.tcltestout]
# ===> Cut here <===

# EscapeFreeProc, GetTableEncoding, unilen are fully tested by the rest of
# this file.


test encoding-27.1 {encoding dirs basic behavior} -returnCodes error -body {
    encoding dirs ? ?
} -result {wrong # args: should be "encoding dirs ?dirList?"}
test encoding-27.2 {encoding dirs basic behavior} -returnCodes error -body {
    encoding dirs "\{not a list"
} -result "expected directory list but got \"\{not a list\""

}


test encoding-28.0 {all encodings load} -body {
	set string hello
	foreach name [encoding names] {
		if {$name ne "unicode"} {
		    incr count
		}
		encoding convertto -profile tcl8 $name $string

		# discard the cached internal representation of Tcl_Encoding
		# Unfortunately, without this, encoding 2-1 fails.
		llength $name
	}
	return $count
} -result 91

runtests

test encoding-bug-183a1adcc0-1 {Bug [183a1adcc0] Buffer overflow Tcl_UtfToExternal} -constraints {
    testencoding
} -body {
    # Note - buffers are initialized to \xff
    list [catch {testencoding Tcl_UtfToExternal utf-16 A {start end} {} 1} result] $result
} -result [list 0 [list nospace {} \xff]]

test encoding-bug-183a1adcc0-2 {Bug [183a1adcc0] Buffer overflow Tcl_UtfToExternal} -constraints {
    testencoding
} -body {
    # Note - buffers are initialized to \xff
    list [catch {testencoding Tcl_UtfToExternal utf-16 A {start end} {} 0} result] $result
} -result [list 0 [list nospace {} {}]]

test encoding-bug-183a1adcc0-3 {Bug [183a1adcc0] Buffer overflow Tcl_UtfToExternal} -constraints {
    testencoding
} -body {
    # Note - buffers are initialized to \xff
    list [catch {testencoding Tcl_UtfToExternal utf-16 A {start end} {} 2} result] $result
} -result [list 0 [list nospace {} \x00\x00]]

test encoding-bug-183a1adcc0-4 {Bug [183a1adcc0] Buffer overflow Tcl_UtfToExternal} -constraints {
    testencoding
} -body {
    # Note - buffers are initialized to \xff
    list [catch {testencoding Tcl_UtfToExternal utf-16 A {start end} {} 3} result] $result
} -result [list 0 [list nospace {} \x00\x00\xff]]

test encoding-bug-183a1adcc0-5 {Bug [183a1adcc0] Buffer overflow Tcl_UtfToExternal} -constraints {
    testencoding ucs2 knownBug
} -body {
    # The knownBug constraint is because test depends on TCL_UTF_MAX and
    # also UtfToUtf16 assumes space required in destination buffer is
    # sizeof(Tcl_UniChar) which is incorrect when TCL_UTF_MAX==4
    # Note - buffers are initialized to \xff
    list [catch {testencoding Tcl_UtfToExternal utf-16 A {start end} {} 4} result] $result
} -result [list 0 [list ok {} [expr {$::tcl_platform(byteOrder) eq "littleEndian" ? "\x41\x00" : "\x00\x41"}]\x00\x00]]

}

test encoding-29.0 {get encoding nul terminator lengths} -constraints {
    testencoding
} -body {
    list \
        [testencoding nullength ascii] \
        [testencoding nullength utf-16] \
        [testencoding nullength utf-32] \
        [testencoding nullength gb12345] \
        [testencoding nullength ksc5601]
} -result {1 2 4 2 2}

test encoding-30.0 {encoding convertto large strings UINT_MAX} -constraints {
    perf
} -body {
    # Test to ensure not misinterpreted as -1
    list [string length [set s [string repeat A 0xFFFFFFFF]]] [string equal $s [encoding convertto ascii $s]]
} -result {4294967295 1}

test encoding-30.1 {encoding convertto large strings > 4GB} -constraints {
    perf
} -body {
    list [string length [set s [string repeat A 0x100000000]]] [string equal $s [encoding convertto ascii $s]]
} -result {4294967296 1}

test encoding-30.2 {encoding convertfrom large strings UINT_MAX} -constraints {
    perf
} -body {
    # Test to ensure not misinterpreted as -1
    list [string length [set s [string repeat A 0xFFFFFFFF]]] [string equal $s [encoding convertfrom ascii $s]]
} -result {4294967295 1}

test encoding-30.3 {encoding convertfrom large strings > 4GB} -constraints {
    perf
} -body {
    list [string length [set s [string repeat A 0x100000000]]] [string equal $s [encoding convertfrom ascii $s]]
} -result {4294967296 1}


# cleanup
namespace delete ::tcl::test::encoding
::tcltest::cleanupTests
return

# Local Variables:
# mode: tcl
# End:<|MERGE_RESOLUTION|>--- conflicted
+++ resolved
@@ -471,11 +471,7 @@
 test encoding-15.27 {UtfToUtfProc -profile strict CESU-8} {
     encoding convertfrom -profile strict cesu-8 \x00
 } \x00
-<<<<<<< HEAD
-test encoding-15.28 {UtfToUtfProc CESU-8} -body {
-=======
 test encoding-15.28 {UtfToUtfProc -profile strict CESU-8} -body {
->>>>>>> 9e82399a
     encoding convertfrom -profile strict cesu-8 \xC0\x80
 } -returnCodes 1 -result {unexpected byte sequence starting at index 0: '\xC0'}
 test encoding-15.29 {UtfToUtfProc CESU-8} {
@@ -484,11 +480,7 @@
 test encoding-15.30 {UtfToUtfProc -profile strict CESU-8} {
     encoding convertto -profile strict cesu-8 \x00
 } \x00
-<<<<<<< HEAD
-test encoding-15.31 {UtfToUtfProc CESU-8 (bytes F0-F4 are invalid)} -body {
-=======
 test encoding-15.31 {UtfToUtfProc -profile strict CESU-8 (bytes F0-F4 are invalid)} -body {
->>>>>>> 9e82399a
     encoding convertfrom -profile strict cesu-8 \xF1\x86\x83\x9C
 } -returnCodes 1 -result {unexpected byte sequence starting at index 0: '\xF1'}
 
@@ -631,15 +623,9 @@
 } -returnCodes error -result {unexpected byte sequence starting at index 0: '\x00'}
 
 test encoding-18.1 {TableToUtfProc on invalid input} -body {
-<<<<<<< HEAD
-	list [catch {encoding convertto -profile strict jis0208 \\} res] $res
-} -result {1 {unexpected character at index 0: 'U+00005C'}}
-test encoding-18.2 {TableToUtfProc on invalid input with} -body {
-=======
 	list [catch {encoding convertto -profile tcl8 jis0208 \\} res] $res
 } -result {0 !)}
 test encoding-18.2 {TableToUtfProc on invalid input with -profile strict} -body {
->>>>>>> 9e82399a
 	list [catch {encoding convertto -profile strict jis0208 \\} res] $res
 } -result {1 {unexpected character at index 0: 'U+00005C'}}
 test encoding-18.3 {TableToUtfProc on invalid input with -profile strict -failindex} -body {
@@ -781,7 +767,7 @@
 } [list 3 "乎乞也 (\\u4E4E\\u4E5E\\u4E5F)"]
 
 test encoding-24.4 {Parse valid or invalid utf-8} {
-    string length [encoding convertfrom utf-8 "\xC0\x80"]
+    string length [encoding convertfrom -profile tcl8 utf-8 "\xC0\x80"]
 } 1
 test encoding-24.5 {Parse valid or invalid utf-8} {
     string length [encoding convertfrom -profile tcl8 utf-8 "\xC0\x81"]
@@ -825,14 +811,10 @@
 test encoding-24.18 {Parse valid or invalid utf-8} -constraints testbytestring -body {
     encoding convertto utf-8 [testbytestring "Z\xE0\x80xxxxxx"]
 } -result "Z\xC3\xA0\xE2\x82\xACxxxxxx"
-<<<<<<< HEAD
-test encoding-24.19 {Parse valid or invalid utf-8} -body {
-=======
 test encoding-24.19.1 {Parse valid or invalid utf-8} -body {
     encoding convertto -profile tcl8 utf-8 "ZX\uD800"
 } -result ZX\xED\xA0\x80
 test encoding-24.19.2 {Parse valid or invalid utf-8} -body {
->>>>>>> 9e82399a
     encoding convertto -profile strict utf-8 "ZX\uD800"
 } -returnCodes 1 -match glob -result "unexpected character at index 2: 'U+00D800'"
 test encoding-24.20 {Parse with -profile tcl8 but without providing encoding} -body {
@@ -847,33 +829,19 @@
 test encoding-24.23 {Syntax error, two encodings} -body {
     encoding convertto iso8859-1 utf-8 "ZX\uD800"
 } -result {bad option "iso8859-1": must be -profile or -failindex} -returnCodes error
-<<<<<<< HEAD
-test encoding-24.24 {Parse invalid utf-8 with} -body {
-    encoding convertfrom -profile strict utf-8 "\xC0\x80\x00\x00"
-} -returnCodes 1 -result {unexpected byte sequence starting at index 0: '\xC0'}
-test encoding-24.25 {Parse invalid utf-8 with} -body {
-=======
 test encoding-24.24 {Parse invalid utf-8 with -profile strict} -body {
     encoding convertfrom -profile strict utf-8 "\xC0\x80\x00\x00"
 } -returnCodes 1 -result {unexpected byte sequence starting at index 0: '\xC0'}
 test encoding-24.25 {Parse invalid utf-8 with -profile strict} -body {
->>>>>>> 9e82399a
     encoding convertfrom -profile strict utf-8 "\x40\x80\x00\x00"
 } -returnCodes 1 -result {unexpected byte sequence starting at index 1: '\x80'}
 test encoding-24.26 {Parse valid utf-8 with -profile strict} -body {
     encoding convertfrom -profile strict utf-8 "\xF1\x80\x80\x80"
 } -result \U40000
-<<<<<<< HEAD
-test encoding-24.27 {Parse invalid utf-8 with} -body {
-    encoding convertfrom -profile strict utf-8 "\xF0\x80\x80\x80"
-} -returnCodes 1 -result {unexpected byte sequence starting at index 0: '\xF0'}
-test encoding-24.28 {Parse invalid utf-8 with} -body {
-=======
 test encoding-24.27 {Parse invalid utf-8 with -profile strict} -body {
     encoding convertfrom -profile strict utf-8 "\xF0\x80\x80\x80"
 } -returnCodes 1 -result {unexpected byte sequence starting at index 0: '\xF0'}
 test encoding-24.28 {Parse invalid utf-8 with -profile strict} -body {
->>>>>>> 9e82399a
     encoding convertfrom -profile strict utf-8 "\xFF\x00\x00"
 } -returnCodes 1 -result {unexpected byte sequence starting at index 0: '\xFF'}
 test encoding-24.29 {Parse invalid utf-8} -body {
@@ -897,22 +865,12 @@
 test encoding-24.35 {Parse invalid utf-8} -constraints utf32 -body {
     encoding convertfrom -profile tcl8 utf-8 \xED\xA0\x80
 } -result \uD800
-<<<<<<< HEAD
-test encoding-24.36 {Parse invalid utf-8 with} -body {
-=======
 test encoding-24.36 {Parse invalid utf-8 with -profile strict} -body {
->>>>>>> 9e82399a
     encoding convertfrom -profile strict utf-8 \xED\xA0\x80
 } -returnCodes 1 -result {unexpected byte sequence starting at index 0: '\xED'}
 test encoding-24.37 {Parse invalid utf-8 with -profile tcl8} -body {
     encoding convertfrom -profile tcl8 utf-8 \xED\xA0\x80
 } -result \uD800
-<<<<<<< HEAD
-test encoding-24.38 {Try to generate invalid utf-8} -body {
-    encoding convertto -profile strict utf-8 \uD800
-} -returnCodes 1 -result {unexpected character at index 0: 'U+00D800'}
-test encoding-24.39 {Try to generate invalid utf-8 with} -body {
-=======
 test encoding-24.38.1 {Try to generate invalid utf-8} -body {
     encoding convertto -profile tcl8 utf-8 \uD800
 } -result \xED\xA0\x80
@@ -920,17 +878,12 @@
     encoding convertto -profile strict utf-8 \uD800
 } -returnCodes 1 -result {unexpected character at index 0: 'U+00D800'}
 test encoding-24.39 {Try to generate invalid utf-8 with -profile strict} -body {
->>>>>>> 9e82399a
     encoding convertto -profile strict utf-8 \uD800
 } -returnCodes 1 -result {unexpected character at index 0: 'U+00D800'}
 test encoding-24.40 {Try to generate invalid utf-8 with -profile tcl8} -body {
     encoding convertto -profile tcl8 utf-8 \uD800
 } -result \xED\xA0\x80
-<<<<<<< HEAD
-test encoding-24.41 {Parse invalid utf-8 with} -body {
-=======
 test encoding-24.41 {Parse invalid utf-8 with -profile strict} -body {
->>>>>>> 9e82399a
     encoding convertfrom -profile strict utf-8 \xED\xA0\x80\xED\xB0\x80
 } -returnCodes 1 -result {unexpected byte sequence starting at index 0: '\xED'}
 test encoding-24.42 {Parse invalid utf-8, fallback to cp1252 [885c86a9a0]} -body {
@@ -939,17 +892,10 @@
 test encoding-24.43 {Parse invalid utf-8, fallback to cp1252 [885c86a9a0]} -body {
     encoding convertfrom -profile tcl8 utf-8 \x80
 } -result \u20AC
-<<<<<<< HEAD
-test encoding-24.44 {Try to generate invalid ucs-2 with} -body {
-    encoding convertto -profile strict ucs-2 \uD800
-} -returnCodes 1 -result {unexpected character at index 0: 'U+00D800'}
-test encoding-24.45 {Try to generate invalid ucs-2 with} -body {
-=======
 test encoding-24.44 {Try to generate invalid ucs-2 with -profile strict} -body {
     encoding convertto -profile strict ucs-2 \uD800
 } -returnCodes 1 -result {unexpected character at index 0: 'U+00D800'}
 test encoding-24.45 {Try to generate invalid ucs-2 with -profile strict} -body {
->>>>>>> 9e82399a
     encoding convertto -profile strict ucs-2 \U10000
 } -returnCodes 1 -result {unexpected character at index 0: 'U+010000'}
 
