# This file contains a collection of tests for tclEncoding.c
# Sourcing this file into Tcl runs the tests and generates output for errors.
# No output means no errors were found.
#
# Copyright © 1997 Sun Microsystems, Inc.
# Copyright © 1998-1999 Scriptics Corporation.
#
# See the file "license.terms" for information on usage and redistribution of
# this file, and for a DISCLAIMER OF ALL WARRANTIES.

if {"::tcltest" ni [namespace children]} {
    package require tcltest 2.5
    namespace import -force ::tcltest::*
}


namespace eval ::tcl::test::encoding {
    variable x

catch {
    ::tcltest::loadTestedCommands
    package require -exact tcl::test [info patchlevel]
}

proc toutf {args} {
    variable x
    lappend x "toutf $args"
}
proc fromutf {args} {
    variable x
    lappend x "fromutf $args"
}

proc runtests {} {
    variable x

# Some tests require the testencoding command
testConstraint testencoding [llength [info commands testencoding]]
testConstraint testbytestring [llength [info commands testbytestring]]
testConstraint teststringbytes [llength [info commands teststringbytes]]
testConstraint exec [llength [info commands exec]]
testConstraint testgetencpath [llength [info commands testgetencpath]]

# TclInitEncodingSubsystem is tested by the rest of this file
# TclFinalizeEncodingSubsystem is not currently tested

test encoding-1.1 {Tcl_GetEncoding: system encoding} -setup {
    set old [encoding system]
} -constraints {testencoding} -body {
    testencoding create foo [namespace origin toutf] [namespace origin fromutf]
    encoding system foo
    set x {}
    encoding convertto abcd
    return $x
} -cleanup {
    encoding system $old
    testencoding delete foo
} -result {{fromutf }}
test encoding-1.2 {Tcl_GetEncoding: existing encoding} {testencoding} {
    testencoding create foo [namespace origin toutf] [namespace origin fromutf]
    set x {}
    encoding convertto foo abcd
    testencoding delete foo
    return $x
} {{fromutf }}
test encoding-1.3 {Tcl_GetEncoding: load encoding} {
    list [encoding convertto jis0208 乎] \
	[encoding convertfrom jis0208 8C]
} "8C 乎"

test encoding-2.1 {Tcl_FreeEncoding: refcount == 0} {
    encoding convertto jis0208 乎
} {8C}
test encoding-2.2 {Tcl_FreeEncoding: refcount != 0} -setup {
    set system [encoding system]
    set path [encoding dirs]
} -constraints {testencoding} -body {
    encoding system shiftjis		;# incr ref count
    encoding dirs [list [pwd]]
    set x [encoding convertto shiftjis 乎]	;# old one found
    encoding system iso8859-1
    llength shiftjis		;# Shimmer away any cache of Tcl_Encoding
    lappend x [catch {encoding convertto shiftjis 乎} msg] $msg
} -cleanup {
    encoding system iso8859-1
    encoding dirs $path
    encoding system $system
} -result "\x8C\xC1 1 {unknown encoding \"shiftjis\"}"

test encoding-3.1 {Tcl_GetEncodingName, NULL} -setup {
    set old [encoding system]
} -body {
    encoding system shiftjis
    encoding system
} -cleanup {
    encoding system $old
} -result {shiftjis}
test encoding-3.2 {Tcl_GetEncodingName, non-null} -setup {
    set old [fconfigure stdout -encoding]
} -body {
    fconfigure stdout -encoding jis0208
    fconfigure stdout -encoding
} -cleanup {
    fconfigure stdout -encoding $old
} -result {jis0208}

test encoding-4.1 {Tcl_GetEncodingNames} -constraints {testencoding} -setup {
    cd [makeDirectory tmp]
    makeDirectory [file join tmp encoding]
    set path [encoding dirs]
    encoding dirs {}
    catch {unset encodings}
    catch {unset x}
} -body {
    foreach encoding [encoding names] {
	set encodings($encoding) 1
    }
    makeFile {} [file join tmp encoding junk.enc]
    makeFile {} [file join tmp encoding junk2.enc]
    encoding dirs [list [file join [pwd] encoding]]
    foreach encoding [encoding names] {
	if {![info exists encodings($encoding)]} {
	    lappend x $encoding
	}
    }
    lsort $x
} -cleanup {
    encoding dirs $path
    cd [workingDirectory]
    removeFile [file join tmp encoding junk2.enc]
    removeFile [file join tmp encoding junk.enc]
    removeDirectory [file join tmp encoding]
    removeDirectory tmp
} -result {junk junk2}

test encoding-5.1 {Tcl_SetSystemEncoding} -setup {
    set old [encoding system]
} -body {
    encoding system jis0208
    encoding convertto 乎
} -cleanup {
    encoding system iso8859-1
    encoding system $old
} -result {8C}
test encoding-5.2 {Tcl_SetSystemEncoding: test ref count} {
    set old [encoding system]
    encoding system $old
    string compare $old [encoding system]
} {0}

test encoding-6.1 {Tcl_CreateEncoding: new} {testencoding} {
    testencoding create foo [namespace code {toutf 1}] \
	[namespace code {fromutf 2}]
    set x {}
    encoding convertfrom foo abcd
    encoding convertto foo abcd
    testencoding delete foo
    return $x
} {{toutf 1} {fromutf 2}}
test encoding-6.2 {Tcl_CreateEncoding: replace encoding} {testencoding} {
    testencoding create foo [namespace code {toutf a}] \
	[namespace code {fromutf b}]
    set x {}
    encoding convertfrom foo abcd
    encoding convertto foo abcd
    testencoding delete foo
    return $x
} {{toutf a} {fromutf b}}

test encoding-7.1 {Tcl_ExternalToUtfDString: small buffer} {
    encoding convertfrom jis0208 8c8c8c8c
} "吾吾吾吾"
test encoding-7.2 {Tcl_UtfToExternalDString: big buffer} {
    set a 8C8C8C8C8C8C8C8C8C8C8C8C8C8C8C8C8C8C8C8C8C8C8C8C8C8C8C8C8C8C8C8C
    append a $a
    append a $a
    append a $a
    append a $a
    set x [encoding convertfrom jis0208 $a]
    list [string length $x] [string index $x 0]
} "512 乎"

test encoding-8.1 {Tcl_ExternalToUtf} {
    set f [open [file join [temporaryDirectory] dummy] w]
    fconfigure $f -translation binary -encoding iso8859-1
    puts -nonewline $f "ab\x8C\xC1g"
    close $f
    set f [open [file join [temporaryDirectory] dummy] r]
    fconfigure $f -translation binary -encoding shiftjis
    set x [read $f]
    close $f
    file delete [file join [temporaryDirectory] dummy]
    return $x
} "ab乎g"

test encoding-9.1 {Tcl_UtfToExternalDString: small buffer} {
    encoding convertto jis0208 "吾吾吾吾"
} {8c8c8c8c}
test encoding-9.2 {Tcl_UtfToExternalDString: big buffer} {
    set a 乎乎乎乎乎乎乎乎
    append a $a
    append a $a
    append a $a
    append a $a
    append a $a
    append a $a
    set x [encoding convertto jis0208 $a]
    list [string length $x] [string range $x 0 1]
} "1024 8C"

test encoding-10.1 {Tcl_UtfToExternal} {
    set f [open [file join [temporaryDirectory] dummy] w]
    fconfigure $f -translation binary -encoding shiftjis
    puts -nonewline $f "ab乎g"
    close $f
    set f [open [file join [temporaryDirectory] dummy] r]
    fconfigure $f -translation binary -encoding iso8859-1
    set x [read $f]
    close $f
    file delete [file join [temporaryDirectory] dummy]
    return $x
} "ab\x8C\xC1g"

proc viewable {str} {
    set res ""
    foreach c [split $str {}] {
	if {[string is print $c] && [string is ascii $c]} {
	    append res $c
	} else {
	    append res "\\u[format %4.4X [scan $c %c]]"
	}
    }
    return "$str ($res)"
}

test encoding-11.1 {LoadEncodingFile: unknown encoding} {testencoding} {
    set system [encoding system]
    set path [encoding dirs]
    encoding system iso8859-1
    encoding dirs {}
    llength jis0208	;# Shimmer any cached Tcl_Encoding in shared literal
    set x [list [catch {encoding convertto jis0208 乎} msg] $msg]
    encoding dirs $path
    encoding system $system
    lappend x [encoding convertto jis0208 乎]
} {1 {unknown encoding "jis0208"} 8C}
test encoding-11.2 {LoadEncodingFile: single-byte} {
    encoding convertfrom jis0201 \xA1
} "｡"
test encoding-11.3 {LoadEncodingFile: double-byte} {
    encoding convertfrom jis0208 8C
} 乎
test encoding-11.4 {LoadEncodingFile: multi-byte} {
    encoding convertfrom shiftjis \x8C\xC1
} 乎
test encoding-11.5 {LoadEncodingFile: escape file} {
    viewable [encoding convertto iso2022 乎]
} [viewable "\x1B\$B8C\x1B(B"]
test encoding-11.5.1 {LoadEncodingFile: escape file} {
    viewable [encoding convertto iso2022-jp 乎]
} [viewable "\x1B\$B8C\x1B(B"]
test encoding-11.6 {LoadEncodingFile: invalid file} -constraints {testencoding} -setup {
    set system [encoding system]
    set path [encoding dirs]
    encoding system iso8859-1
} -body {
    cd [temporaryDirectory]
    encoding dirs [file join tmp encoding]
    makeDirectory tmp
    makeDirectory [file join tmp encoding]
    set f [open [file join tmp encoding splat.enc] w]
    fconfigure $f -translation binary
    puts $f "abcdefghijklmnop"
    close $f
    encoding convertto splat 乎
} -returnCodes error -cleanup {
    file delete [file join [temporaryDirectory] tmp encoding splat.enc]
    removeDirectory [file join tmp encoding]
    removeDirectory tmp
    cd [workingDirectory]
    encoding dirs $path
    encoding system $system
} -result {invalid encoding file "splat"}
test encoding-11.8 {encoding: extended Unicode UTF-16} {
    viewable [encoding convertto utf-16le 😹]
} {=Ø9Þ (=\u00D89\u00DE)}
test encoding-11.9 {encoding: extended Unicode UTF-16} {
    viewable [encoding convertto utf-16be 😹]
} {Ø=Þ9 (\u00D8=\u00DE9)}
# OpenEncodingFile is fully tested by the rest of the tests in this file.

test encoding-12.1 {LoadTableEncoding: normal encoding} {
    set x [encoding convertto iso8859-3 Ġ]
    append x [encoding convertto iso8859-3 Õ]
    append x [encoding convertfrom iso8859-3 Õ]
} "Õ?Ġ"
test encoding-12.2 {LoadTableEncoding: single-byte encoding} {
    set x [encoding convertto iso8859-3 abĠg]
    append x [encoding convertfrom iso8859-3 abÕg]
} "abÕgabĠg"
test encoding-12.3 {LoadTableEncoding: multi-byte encoding} {
    set x [encoding convertto shiftjis ab乎g]
    append x [encoding convertfrom shiftjis ab\x8C\xC1g]
} "ab\x8C\xC1gab乎g"
test encoding-12.4 {LoadTableEncoding: double-byte encoding} {
    set x [encoding convertto jis0208 乎α]
    append x [encoding convertfrom jis0208 8C&A]
} "8C&A乎α"
test encoding-12.5 {LoadTableEncoding: symbol encoding} {
    set x [encoding convertto symbol γ]
    append x [encoding convertto symbol g]
    append x [encoding convertfrom symbol g]
} "ggγ"

test encoding-13.1 {LoadEscapeTable} {
    viewable [set x [encoding convertto iso2022 ab乎棙g]]
} [viewable "ab\x1B\$B8C\x1B\$\(DD%\x1B(Bg"]

test encoding-15.1 {UtfToUtfProc} {
    encoding convertto utf-8 £
} "\xC2\xA3"
test encoding-15.2 {UtfToUtfProc null character output} testbytestring {
    binary scan [testbytestring [encoding convertto utf-8 \x00]] H* z
    set z
} 00
test encoding-15.3 {UtfToUtfProc null character input} teststringbytes {
    set y [encoding convertfrom utf-8 [encoding convertto utf-8 \x00]]
    binary scan [teststringbytes $y] H* z
    set z
} c080
test encoding-15.4 {UtfToUtfProc emoji character input} -body {
    set x \xED\xA0\xBD\xED\xB8\x82
    set y [encoding convertfrom utf-8 \xED\xA0\xBD\xED\xB8\x82]
    list [string length $x] $y
} -result "6 😂"
test encoding-15.5 {UtfToUtfProc emoji character input} {
    set x \xF0\x9F\x98\x82
    set y [encoding convertfrom utf-8 \xF0\x9F\x98\x82]
    list [string length $x] $y
} "4 😂"
test encoding-15.6 {UtfToUtfProc emoji character output} {
    set x \uDE02\uD83D\uDE02\uD83D
    set y [encoding convertto utf-8 \uDE02\uD83D\uDE02\uD83D]
    binary scan $y H* z
    list [string length $y] $z
} {10 efbfbdf09f9882efbfbd}
test encoding-15.7 {UtfToUtfProc emoji character output} {
    set x \uDE02\uD83D\uD83D
    set y [encoding convertto utf-8 \uDE02\uD83D\uD83D]
    binary scan $y H* z
    list [string length $x] [string length $y] $z
} {3 9 efbfbdefbfbdefbfbd}
test encoding-15.8 {UtfToUtfProc emoji character output} {
    set x \uDE02\uD83Dé
    set y [encoding convertto utf-8 \uDE02\uD83Dé]
    binary scan $y H* z
    list [string length $x] [string length $y] $z
} {3 8 efbfbdefbfbdc3a9}
test encoding-15.9 {UtfToUtfProc emoji character output} {
    set x \uDE02\uD83DX
    set y [encoding convertto utf-8 \uDE02\uD83DX]
    binary scan $y H* z
    list [string length $x] [string length $y] $z
} {3 7 efbfbdefbfbd58}
test encoding-15.10 {UtfToUtfProc high surrogate character output} {
    set x \uDE02é
    set y [encoding convertto utf-8 \uDE02é]
    binary scan $y H* z
    list [string length $x] [string length $y] $z
} {2 5 efbfbdc3a9}
test encoding-15.11 {UtfToUtfProc low surrogate character output} {
    set x \uDA02é
    set y [encoding convertto utf-8 \uDA02é]
    binary scan $y H* z
    list [string length $x] [string length $y] $z
} {2 5 efbfbdc3a9}
test encoding-15.12 {UtfToUtfProc high surrogate character output} {
    set x \uDE02Y
    set y [encoding convertto utf-8 \uDE02Y]
    binary scan $y H* z
    list [string length $x] [string length $y] $z
} {2 4 efbfbd59}
test encoding-15.13 {UtfToUtfProc low surrogate character output} {
    set x \uDA02Y
    set y [encoding convertto utf-8 \uDA02Y]
    binary scan $y H* z
    list [string length $x] [string length $y] $z
} {2 4 efbfbd59}
test encoding-15.14 {UtfToUtfProc high surrogate character output} {
    set x \uDE02
    set y [encoding convertto utf-8 \uDE02]
    binary scan $y H* z
    list [string length $x] [string length $y] $z
} {1 3 efbfbd}
test encoding-15.15 {UtfToUtfProc low surrogate character output} {
    set x \uDA02
    set y [encoding convertto utf-8 \uDA02]
    binary scan $y H* z
    list [string length $x] [string length $y] $z
} {1 3 efbfbd}
test encoding-15.16 {UtfToUtfProc: Invalid 4-byte UTF-8, see [ed29806ba]} {
    set x \xF0\xA0\xA1\xC2
    set y [encoding convertfrom utf-8 \xF0\xA0\xA1\xC2]
    list [string length $x] $y
} "4 \xF0\xA0\xA1\xC2"
test encoding-15.17 {UtfToUtfProc emoji character output} {
    set x 😂
    set y [encoding convertto utf-8 😂]
    binary scan $y H* z
    list [string length $y] $z
} {4 f09f9882}
test encoding-15.18 {UtfToUtfProc CESU-8 6-byte sequence} {
    set y [encoding convertto cesu-8 \U10000]
    binary scan $y H* z
    list [string length $y] $z
} {6 eda080edb080}
test encoding-15.19 {UtfToUtfProc CESU-8 upper surrogate} {
    set y [encoding convertto cesu-8 \uD800]
    binary scan $y H* z
    list [string length $y] $z
} {3 eda080}
test encoding-15.20 {UtfToUtfProc CESU-8 lower surrogate} {
    set y [encoding convertto cesu-8 \uDC00]
    binary scan $y H* z
    list [string length $y] $z
} {3 edb080}
test encoding-15.21 {UtfToUtfProc CESU-8 noncharacter} {
    set y [encoding convertto cesu-8 \uFFFF]
    binary scan $y H* z
    list [string length $y] $z
} {3 efbfbf}

test encoding-16.1 {Utf16ToUtfProc} -body {
    set val [encoding convertfrom utf-16 NN]
    list $val [format %x [scan $val %c]]
} -result "乎 4e4e"
test encoding-16.2 {Utf16ToUtfProc} -body {
    set val [encoding convertfrom utf-16 "\xD8\xD8\xDC\xDC"]
    list $val [format %x [scan $val %c]]
} -result "\U460DC 460dc"
test encoding-16.3 {Utf16ToUtfProc} -body {
    set val [encoding convertfrom utf-16 "\xDC\xDC"]
    list $val [format %x [scan $val %c]]
} -result "\uDCDC dcdc"
test encoding-16.4 {Ucs2ToUtfProc} -body {
    set val [encoding convertfrom ucs-2 NN]
    list $val [format %x [scan $val %c]]
} -result "乎 4e4e"
test encoding-16.4 {Ucs2ToUtfProc} -body {
    set val [encoding convertfrom ucs-2 "\xD8\xD8\xDC\xDC"]
    list $val [format %x [scan $val %c]]
} -result "\U460DC 460dc"

test encoding-17.1 {UtfToUtf16Proc} -body {
    encoding convertto utf-16 "\U460DC"
} -result "\xD8\xD8\xDC\xDC"
test encoding-17.2 {UtfToUcs2Proc} -body {
    encoding convertfrom utf-16 [encoding convertto ucs-2 "\U460DC"]
} -result "\uFFFD"
test encoding-17.3 {UtfToUtf16Proc} -body {
    encoding convertto utf-16be "\uDCDC"
} -result "\xFF\xFD"
test encoding-17.4 {UtfToUtf16Proc} -body {
    encoding convertto utf-16le "\uD8D8"
} -result "\xFD\xFF"

test encoding-18.1 {TableToUtfProc} {
} {}

test encoding-19.1 {TableFromUtfProc} {
} {}

test encoding-20.1 {TableFreefProc} {
} {}

test encoding-21.1 {EscapeToUtfProc} {
} {}

test encoding-22.1 {EscapeFromUtfProc} {
} {}

set iso2022encData "\x1B\$B;d\$I\$b\$G\$O!\"%A%C%W\$49XF~;~\$K\$4EPO?\$\$\$?\$@\$\$\$?\$4=;=j\$r%-%c%C%7%e%\"%&%H\$N:]\$N\x1B(B
\x1B\$B>.@Z<jAwIU@h\$H\$7\$F;HMQ\$7\$F\$*\$j\$^\$9!#62\$lF~\$j\$^\$9\$,!\"@5\$7\$\$=;=j\$r\$4EPO?\$7\$J\$*\x1B(B
\x1B\$B\$*4j\$\$\$\$\$?\$7\$^\$9!#\$^\$?!\"BgJQ62=L\$G\$9\$,!\"=;=jJQ99\$N\$\"\$H!\"F|K\\8l%5!<%S%9It!J\x1B(B
casino_japanese@___.com \x1B\$B!K\$^\$G\$4=;=jJQ99:Q\$NO\"Mm\$r\$\$\$?\$@\$1\$J\$\$\$G\x1B(B
\x1B\$B\$7\$g\$&\$+!)\x1B(B"

set iso2022uniData [encoding convertfrom iso2022-jp $iso2022encData]
set iso2022uniData2 "私どもでは、チップご購入時にご登録いただいたご住所をキャッシュアウトの際の
小切手送付先として使用しております。恐れ入りますが、正しい住所をご登録しなお
お願いいたします。また、大変恐縮ですが、住所変更のあと、日本語サービス部（
casino_japanese@___.com ）までご住所変更済の連絡をいただけないで
しょうか？"

cd [temporaryDirectory]
set fid [open iso2022.txt w]
fconfigure $fid -encoding binary
puts -nonewline $fid $iso2022encData
close $fid

test encoding-23.1 {iso2022-jp escape encoding test} {
    string equal $iso2022uniData $iso2022uniData2
} 1
test encoding-23.2 {iso2022-jp escape encoding test} {
    # This checks that 'gets' isn't resetting the encoding inappropriately.
    # [Bug #523988]
    set fid [open iso2022.txt r]
    fconfigure $fid -encoding iso2022-jp
    set out ""
    set count 0
    while {[set num [gets $fid line]] >= 0} {
	if {$count} {
	    incr count 1 ; # account for newline
	    append out \n
	}
	append out $line
	incr count $num
    }
    close $fid
    if {[string compare $iso2022uniData $out]} {
	return -code error "iso2022-jp read in doesn't match original"
    }
    list $count $out
} [list [string length $iso2022uniData] $iso2022uniData]
test encoding-23.3 {iso2022-jp escape encoding test} {
    # read $fis <size> reads size in chars, not raw bytes.
    set fid [open iso2022.txt r]
    fconfigure $fid -encoding iso2022-jp
    set data [read $fid 50]
    close $fid
    return $data
} [string range $iso2022uniData 0 49] ; # 0 .. 49 inclusive == 50
cd [workingDirectory]

# Code to make the next few tests more intelligible; the code being tested
# should be in the body of the test!
proc runInSubprocess {contents {filename iso2022.tcl}} {
    set theFile [makeFile $contents $filename]
    try {
	exec [interpreter] $theFile
    } finally {
	removeFile $theFile
    }
}

test encoding-24.1 {EscapeFreeProc on open channels} exec {
    runInSubprocess {
	set f [open [file join [file dirname [info script]] iso2022.txt]]
	fconfigure $f -encoding iso2022-jp
	gets $f
    }
} {}
test encoding-24.2 {EscapeFreeProc on open channels} {exec} {
    # Bug #524674 output
    viewable [runInSubprocess {
	encoding system cp1252;	# Bug #2891556 crash revelator
	fconfigure stdout -encoding iso2022-jp
	puts ab乎棙g
	set env(TCL_FINALIZE_ON_EXIT) 1
	exit
    }]
} "ab\x1B\$B8C\x1B\$(DD%\x1B(Bg (ab\\u001B\$B8C\\u001B\$(DD%\\u001B(Bg)"
test encoding-24.3 {EscapeFreeProc on open channels} {stdio} {
    # Bug #219314 - if we don't free escape encodings correctly on channel
    # closure, we go boom
    set file [makeFile {
	encoding system iso2022-jp
	set a "乎乞也"; # 3 Japanese Kanji letters
	puts $a
    } iso2022.tcl]
    set f [open "|[list [interpreter] $file]"]
    fconfigure $f -encoding iso2022-jp
    set count [gets $f line]
    close $f
    removeFile iso2022.tcl
    list $count [viewable $line]
} [list 3 "乎乞也 (\\u4E4E\\u4E5E\\u4E5F)"]

test encoding-24.4 {Parse valid or invalid utf-8} {
    string length [encoding convertfrom utf-8 "\xC0\x80"]
} 1
test encoding-24.5 {Parse valid or invalid utf-8} {
    string length [encoding convertfrom utf-8 "\xC0\x81"]
} 2
test encoding-24.6 {Parse valid or invalid utf-8} {
    string length [encoding convertfrom utf-8 "\xC1\xBF"]
} 2
test encoding-24.7 {Parse valid or invalid utf-8} {
    string length [encoding convertfrom utf-8 "\xC2\x80"]
} 1
test encoding-24.8 {Parse valid or invalid utf-8} {
    string length [encoding convertfrom utf-8 "\xE0\x80\x80"]
} 3
test encoding-24.9 {Parse valid or invalid utf-8} {
    string length [encoding convertfrom utf-8 "\xE0\x9F\xBF"]
} 3
test encoding-24.10 {Parse valid or invalid utf-8} {
    string length [encoding convertfrom utf-8 "\xE0\xA0\x80"]
} 1
test encoding-24.11 {Parse valid or invalid utf-8} {
    string length [encoding convertfrom utf-8 "\xEF\xBF\xBF"]
} 1

file delete [file join [temporaryDirectory] iso2022.txt]

#
# Begin jajp encoding round-trip conformity tests
#
proc foreach-jisx0208 {varName command} {
    upvar 1 $varName code
    foreach range {
	{2121 217E}
	{2221 222E}
	{223A 2241}
	{224A 2250}
	{225C 226A}
	{2272 2279}
	{227E 227E}
	{2330 2339}
	{2421 2473}
	{2521 2576}
	{2821 2821}
	{282C 282C}
	{2837 2837}

	{30 21 4E 7E}
	{4F21 4F53}

	{50 21 73 7E}
	{7421 7426}
    } {
	if {[llength $range] == 2} {
	    # for adhoc range. simple {first last}. inclusive.
	    scan $range %x%x first last
	    for {set i $first} {$i <= $last} {incr i} {
		set code $i
		uplevel 1 $command
	    }
	} elseif {[llength $range] == 4} {
	    # for uniform range.
	    scan $range %x%x%x%x h0 l0 hend lend
	    for {set hi $h0} {$hi <= $hend} {incr hi} {
		for {set lo $l0} {$lo <= $lend} {incr lo} {
		    set code [expr {$hi << 8 | ($lo & 0xff)}]
		    uplevel 1 $command
		}
	    }
	} else {
	    error "really?"
	}
    }
}
proc gen-jisx0208-euc-jp {code} {
    binary format cc \
	[expr {($code >> 8) | 0x80}] [expr {($code & 0xFF) | 0x80}]
}
proc gen-jisx0208-iso2022-jp {code} {
    binary format a3cca3 \
	"\x1B\$B" [expr {$code >> 8}] [expr {$code & 0xFF}] "\x1B(B"
}
proc gen-jisx0208-cp932 {code} {
    set c1 [expr {($code >> 8) | 0x80}]
    set c2 [expr {($code & 0xff)| 0x80}]
    if {$c1 % 2} {
	set c1 [expr {($c1 >> 1) + ($c1 < 0xDF ? 0x31 : 0x71)}]
	incr c2 [expr {- (0x60 + ($c2 < 0xE0))}]
    } else {
	set c1 [expr {($c1 >> 1) + ($c1 < 0xDF ? 0x30 : 0x70)}]
	incr c2 -2
    }
    binary format cc $c1 $c2
}
proc channel-diff {fa fb} {
    set diff {}
    while {[gets $fa la] >= 0 && [gets $fb lb] >= 0} {
	if {[string compare $la $lb] == 0} continue
	# lappend diff $la $lb

	# For more readable (easy to analyze) output.
	set code [lindex $la 0]
	binary scan [lindex $la 1] H* expected
	binary scan [lindex $lb 1] H* got
	lappend diff [list $code $expected $got]
    }
    return $diff
}

# Create char tables.
cd [temporaryDirectory]
foreach enc {cp932 euc-jp iso2022-jp} {
    set f [open $enc.chars w]
    fconfigure $f -encoding binary
    foreach-jisx0208 code {
	puts $f [format "%04X %s" $code [gen-jisx0208-$enc $code]]
    }
    close $f
}
# shiftjis == cp932 for jisx0208.
file copy -force cp932.chars shiftjis.chars

set NUM 0
foreach from {cp932 shiftjis euc-jp iso2022-jp} {
    foreach to {cp932 shiftjis euc-jp iso2022-jp} {
	test encoding-25.[incr NUM] "jisx0208 $from => $to" -setup {
	    cd [temporaryDirectory]
	} -body {
	    set f [open $from.chars]
	    fconfigure $f -encoding $from
	    set out [open $from.$to.tcltestout w]
	    fconfigure $out -encoding $to
	    puts -nonewline $out [read $f]
	    close $out
	    close $f
	    # then compare $to.chars <=> $from.to.tcltestout as binary.
	    set fa [open $to.chars rb]
	    set fb [open $from.$to.tcltestout rb]
	    channel-diff $fa $fb
	    # Difference should be empty.
	} -cleanup {
	    close $fa
	    close $fb
	} -result {}
    }
}

test encoding-26.0 {Tcl_GetEncodingSearchPath} -constraints {
    testgetencpath
} -setup {
    set origPath [testgetencpath]
    testsetencpath slappy
} -body {
    testgetencpath
} -cleanup {
    testsetencpath $origPath
} -result slappy

file delete {*}[glob -directory [temporaryDirectory] *.chars *.tcltestout]
# ===> Cut here <===

# EscapeFreeProc, GetTableEncoding, unilen are fully tested by the rest of
# this file.


test encoding-27.1 {encoding dirs basic behavior} -returnCodes error -body {
    encoding dirs ? ?
} -result {wrong # args: should be "encoding dirs ?dirList?"}
test encoding-27.2 {encoding dirs basic behavior} -returnCodes error -body {
    encoding dirs "\{not a list"
} -result "expected directory list but got \"\{not a list\""

}


test encoding-28.0 {all encodings load} -body {
	set string hello
	foreach name [encoding names] {
		if {$name ne "unicode"} {
		    incr count
		}
		encoding convertto $name $string

		# discard the cached internal representation of Tcl_Encoding
		# Unfortunately, without this, encoding 2-1 fails.
		llength $name
	}
	return $count
<<<<<<< HEAD
} -result 85
=======
} -result [expr {[info exists ::tcl_precision] ? 87 : 86}]
>>>>>>> 471313fe

runtests

}

# cleanup
namespace delete ::tcl::test::encoding
::tcltest::cleanupTests
return

# Local Variables:
# mode: tcl
# End:<|MERGE_RESOLUTION|>--- conflicted
+++ resolved
@@ -766,11 +766,7 @@
 		llength $name
 	}
 	return $count
-<<<<<<< HEAD
-} -result 85
-=======
-} -result [expr {[info exists ::tcl_precision] ? 87 : 86}]
->>>>>>> 471313fe
+} -result 86
 
 runtests
 
