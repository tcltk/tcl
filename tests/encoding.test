# This file contains a collection of tests for tclEncoding.c
# Sourcing this file into Tcl runs the tests and generates output for errors.
# No output means no errors were found.
#
# Copyright © 1997 Sun Microsystems, Inc.
# Copyright © 1998-1999 Scriptics Corporation.
#
# See the file "license.terms" for information on usage and redistribution of
# this file, and for a DISCLAIMER OF ALL WARRANTIES.

if {"::tcltest" ni [namespace children]} {
    package require tcltest 2.5
    namespace import -force ::tcltest::*
}


namespace eval ::tcl::test::encoding {
    variable x

catch {
    ::tcltest::loadTestedCommands
    package require -exact tcl::test [info patchlevel]
}

proc toutf {args} {
    variable x
    lappend x "toutf $args"
}
proc fromutf {args} {
    variable x
    lappend x "fromutf $args"
}

proc runtests {} {
    variable x

# Some tests require the testencoding command
testConstraint testencoding [llength [info commands testencoding]]
testConstraint testbytestring [llength [info commands testbytestring]]
testConstraint teststringbytes [llength [info commands teststringbytes]]
testConstraint exec [llength [info commands exec]]
testConstraint testgetencpath [llength [info commands testgetencpath]]
testConstraint fullutf [expr {[format %c 0x010000] ne "\uFFFD"}]
testConstraint utf32 [expr {[testConstraint fullutf]
		&& [string length [format %c 0x10000]] == 1}]

# TclInitEncodingSubsystem is tested by the rest of this file
# TclFinalizeEncodingSubsystem is not currently tested

test encoding-1.1 {Tcl_GetEncoding: system encoding} -setup {
    set old [encoding system]
} -constraints {testencoding} -body {
    testencoding create foo [namespace origin toutf] [namespace origin fromutf]
    encoding system foo
    set x {}
    encoding convertto abcd
    return $x
} -cleanup {
    encoding system $old
    testencoding delete foo
} -result {{fromutf }}
test encoding-1.2 {Tcl_GetEncoding: existing encoding} {testencoding} {
    testencoding create foo [namespace origin toutf] [namespace origin fromutf]
    set x {}
    encoding convertto foo abcd
    testencoding delete foo
    return $x
} {{fromutf }}
test encoding-1.3 {Tcl_GetEncoding: load encoding} {
    list [encoding convertto jis0208 乎] \
	[encoding convertfrom jis0208 8C]
} "8C 乎"

test encoding-2.1 {Tcl_FreeEncoding: refcount == 0} {
    encoding convertto jis0208 乎
} {8C}
test encoding-2.2 {Tcl_FreeEncoding: refcount != 0} -setup {
    set system [encoding system]
    set path [encoding dirs]
} -constraints {testencoding} -body {
    encoding system shiftjis		;# incr ref count
    encoding dirs [list [pwd]]
    set x [encoding convertto shiftjis 乎]	;# old one found
    encoding system iso8859-1
    llength shiftjis		;# Shimmer away any cache of Tcl_Encoding
    lappend x [catch {encoding convertto shiftjis 乎} msg] $msg
} -cleanup {
    encoding system iso8859-1
    encoding dirs $path
    encoding system $system
} -result "\x8C\xC1 1 {unknown encoding \"shiftjis\"}"

test encoding-3.1 {Tcl_GetEncodingName, NULL} -setup {
    set old [encoding system]
} -body {
    encoding system shiftjis
    encoding system
} -cleanup {
    encoding system $old
} -result {shiftjis}
test encoding-3.2 {Tcl_GetEncodingName, non-null} -setup {
    set old [fconfigure stdout -encoding]
} -body {
    fconfigure stdout -encoding jis0208
    fconfigure stdout -encoding
} -cleanup {
    fconfigure stdout -encoding $old
} -result {jis0208}

test encoding-4.1 {Tcl_GetEncodingNames} -constraints {testencoding} -setup {
    cd [makeDirectory tmp]
    makeDirectory [file join tmp encoding]
    set path [encoding dirs]
    encoding dirs {}
    catch {unset encodings}
    catch {unset x}
} -body {
    foreach encoding [encoding names] {
	set encodings($encoding) 1
    }
    makeFile {} [file join tmp encoding junk.enc]
    makeFile {} [file join tmp encoding junk2.enc]
    encoding dirs [list [file join [pwd] encoding]]
    foreach encoding [encoding names] {
	if {![info exists encodings($encoding)]} {
	    lappend x $encoding
	}
    }
    lsort $x
} -cleanup {
    encoding dirs $path
    cd [workingDirectory]
    removeFile [file join tmp encoding junk2.enc]
    removeFile [file join tmp encoding junk.enc]
    removeDirectory [file join tmp encoding]
    removeDirectory tmp
} -result {junk junk2}

test encoding-5.1 {Tcl_SetSystemEncoding} -setup {
    set old [encoding system]
} -body {
    encoding system jis0208
    encoding convertto 乎
} -cleanup {
    encoding system iso8859-1
    encoding system $old
} -result {8C}
test encoding-5.2 {Tcl_SetSystemEncoding: test ref count} {
    set old [encoding system]
    encoding system $old
    string compare $old [encoding system]
} {0}

test encoding-6.1 {Tcl_CreateEncoding: new} {testencoding} {
    testencoding create foo [namespace code {toutf 1}] \
	[namespace code {fromutf 2}]
    set x {}
    encoding convertfrom foo abcd
    encoding convertto foo abcd
    testencoding delete foo
    return $x
} {{toutf 1} {fromutf 2}}
test encoding-6.2 {Tcl_CreateEncoding: replace encoding} {testencoding} {
    testencoding create foo [namespace code {toutf a}] \
	[namespace code {fromutf b}]
    set x {}
    encoding convertfrom foo abcd
    encoding convertto foo abcd
    testencoding delete foo
    return $x
} {{toutf a} {fromutf b}}

test encoding-7.1 {Tcl_ExternalToUtfDString: small buffer} {
    encoding convertfrom jis0208 8c8c8c8c
} "吾吾吾吾"
test encoding-7.2 {Tcl_UtfToExternalDString: big buffer} {
    set a 8C8C8C8C8C8C8C8C8C8C8C8C8C8C8C8C8C8C8C8C8C8C8C8C8C8C8C8C8C8C8C8C
    append a $a
    append a $a
    append a $a
    append a $a
    set x [encoding convertfrom jis0208 $a]
    list [string length $x] [string index $x 0]
} "512 乎"

test encoding-8.1 {Tcl_ExternalToUtf} {
    set f [open [file join [temporaryDirectory] dummy] w]
    fconfigure $f -translation binary -encoding iso8859-1
    puts -nonewline $f "ab\x8C\xC1g"
    close $f
    set f [open [file join [temporaryDirectory] dummy] r]
    fconfigure $f -translation binary -encoding shiftjis
    set x [read $f]
    close $f
    file delete [file join [temporaryDirectory] dummy]
    return $x
} "ab乎g"

test encoding-9.1 {Tcl_UtfToExternalDString: small buffer} {
    encoding convertto jis0208 "吾吾吾吾"
} {8c8c8c8c}
test encoding-9.2 {Tcl_UtfToExternalDString: big buffer} {
    set a 乎乎乎乎乎乎乎乎
    append a $a
    append a $a
    append a $a
    append a $a
    append a $a
    append a $a
    set x [encoding convertto jis0208 $a]
    list [string length $x] [string range $x 0 1]
} "1024 8C"

test encoding-10.1 {Tcl_UtfToExternal} {
    set f [open [file join [temporaryDirectory] dummy] w]
    fconfigure $f -translation binary -encoding shiftjis
    puts -nonewline $f "ab乎g"
    close $f
    set f [open [file join [temporaryDirectory] dummy] r]
    fconfigure $f -translation binary -encoding iso8859-1
    set x [read $f]
    close $f
    file delete [file join [temporaryDirectory] dummy]
    return $x
} "ab\x8C\xC1g"

proc viewable {str} {
    set res ""
    foreach c [split $str {}] {
	if {[string is print $c] && [string is ascii $c]} {
	    append res $c
	} else {
	    append res "\\u[format %4.4X [scan $c %c]]"
	}
    }
    return "$str ($res)"
}

test encoding-11.1 {LoadEncodingFile: unknown encoding} {testencoding} {
    set system [encoding system]
    set path [encoding dirs]
    encoding system iso8859-1
    encoding dirs {}
    llength jis0208	;# Shimmer any cached Tcl_Encoding in shared literal
    set x [list [catch {encoding convertto jis0208 乎} msg] $msg]
    encoding dirs $path
    encoding system $system
    lappend x [encoding convertto jis0208 乎]
} {1 {unknown encoding "jis0208"} 8C}
test encoding-11.2 {LoadEncodingFile: single-byte} {
    encoding convertfrom jis0201 \xA1
} "｡"
test encoding-11.3 {LoadEncodingFile: double-byte} {
    encoding convertfrom jis0208 8C
} 乎
test encoding-11.4 {LoadEncodingFile: multi-byte} {
    encoding convertfrom shiftjis \x8C\xC1
} 乎
test encoding-11.5 {LoadEncodingFile: escape file} {
    viewable [encoding convertto iso2022 乎]
} [viewable "\x1B\$B8C\x1B(B"]
test encoding-11.5.1 {LoadEncodingFile: escape file} {
    viewable [encoding convertto iso2022-jp 乎]
} [viewable "\x1B\$B8C\x1B(B"]
test encoding-11.6 {LoadEncodingFile: invalid file} -constraints {testencoding} -setup {
    set system [encoding system]
    set path [encoding dirs]
    encoding system iso8859-1
} -body {
    cd [temporaryDirectory]
    encoding dirs [file join tmp encoding]
    makeDirectory tmp
    makeDirectory [file join tmp encoding]
    set f [open [file join tmp encoding splat.enc] w]
    fconfigure $f -translation binary
    puts $f "abcdefghijklmnop"
    close $f
    encoding convertto splat 乎
} -returnCodes error -cleanup {
    file delete [file join [temporaryDirectory] tmp encoding splat.enc]
    removeDirectory [file join tmp encoding]
    removeDirectory tmp
    cd [workingDirectory]
    encoding dirs $path
    encoding system $system
} -result {invalid encoding file "splat"}
test encoding-11.8 {encoding: extended Unicode UTF-16} {
    viewable [encoding convertto utf-16le 😹]
} {=Ø9Þ (=\u00D89\u00DE)}
test encoding-11.9 {encoding: extended Unicode UTF-16} {
    viewable [encoding convertto utf-16be 😹]
} {Ø=Þ9 (\u00D8=\u00DE9)}
test encoding-11.10 {encoding: extended Unicode UTF-32} {
    viewable [encoding convertto utf-32le 😹]
} "9\xF6\x01\x00 (9\\u00F6\\u0001\\u0000)"
test encoding-11.11 {encoding: extended Unicode UTF-32} {
    viewable [encoding convertto utf-32be 😹]
} "\x00\x01\xF69 (\\u0000\\u0001\\u00F69)"
# OpenEncodingFile is fully tested by the rest of the tests in this file.

test encoding-12.1 {LoadTableEncoding: normal encoding} {
    set x [encoding convertto iso8859-3 Ġ]
    append x [encoding convertto -ignore iso8859-3 Õ]
    append x [encoding convertfrom iso8859-3 Õ]
} "Õ?Ġ"
test encoding-12.2 {LoadTableEncoding: single-byte encoding} {
    set x [encoding convertto iso8859-3 abĠg]
    append x [encoding convertfrom iso8859-3 abÕg]
} "abÕgabĠg"
test encoding-12.3 {LoadTableEncoding: multi-byte encoding} {
    set x [encoding convertto shiftjis ab乎g]
    append x [encoding convertfrom shiftjis ab\x8C\xC1g]
} "ab\x8C\xC1gab乎g"
test encoding-12.4 {LoadTableEncoding: double-byte encoding} {
    set x [encoding convertto jis0208 乎α]
    append x [encoding convertfrom jis0208 8C&A]
} "8C&A乎α"
test encoding-12.5 {LoadTableEncoding: symbol encoding} {
    set x [encoding convertto symbol γ]
    append x [encoding convertto symbol g]
    append x [encoding convertfrom symbol g]
} "ggγ"

test encoding-13.1 {LoadEscapeTable} {
    viewable [set x [encoding convertto iso2022 ab乎棙g]]
} [viewable "ab\x1B\$B8C\x1B\$\(DD%\x1B(Bg"]

test encoding-15.1 {UtfToUtfProc} {
    encoding convertto utf-8 £
} "\xC2\xA3"
test encoding-15.2 {UtfToUtfProc null character output} testbytestring {
    binary scan [testbytestring [encoding convertto utf-8 \x00]] H* z
    set z
} 00
test encoding-15.3 {UtfToUtfProc null character input} teststringbytes {
    set y [encoding convertfrom utf-8 [encoding convertto utf-8 \x00]]
    binary scan [teststringbytes $y] H* z
    set z
} c080
test encoding-15.4 {UtfToUtfProc emoji character input} -body {
    set x \xED\xA0\xBD\xED\xB8\x82
    set y [encoding convertfrom -ignore utf-8 \xED\xA0\xBD\xED\xB8\x82]
    list [string length $x] $y
} -result "6 \uD83D\uDE02"
test encoding-15.5 {UtfToUtfProc emoji character input} {
    set x \xF0\x9F\x98\x82
    set y [encoding convertfrom utf-8 \xF0\x9F\x98\x82]
    list [string length $x] $y
} "4 😂"
test encoding-15.6 {UtfToUtfProc emoji character output} utf32 {
    set x \uDE02\uD83D\uDE02\uD83D
    set y [encoding convertto -ignore utf-8 \uDE02\uD83D\uDE02\uD83D]
    binary scan $y H* z
    list [string length $y] $z
} {12 edb882eda0bdedb882eda0bd}
test encoding-15.7 {UtfToUtfProc emoji character output} {
    set x \uDE02\uD83D\uD83D
    set y [encoding convertto -ignore utf-8 \uDE02\uD83D\uD83D]
    binary scan $y H* z
    list [string length $x] [string length $y] $z
} {3 9 edb882eda0bdeda0bd}
test encoding-15.8 {UtfToUtfProc emoji character output} {
    set x \uDE02\uD83Dé
    set y [encoding convertto -ignore utf-8 \uDE02\uD83Dé]
    binary scan $y H* z
    list [string length $x] [string length $y] $z
} {3 8 edb882eda0bdc3a9}
test encoding-15.9 {UtfToUtfProc emoji character output} {
    set x \uDE02\uD83DX
    set y [encoding convertto -ignore utf-8 \uDE02\uD83DX]
    binary scan $y H* z
    list [string length $x] [string length $y] $z
} {3 7 edb882eda0bd58}
test encoding-15.10 {UtfToUtfProc high surrogate character output} {
    set x \uDE02é
    set y [encoding convertto -ignore utf-8 \uDE02é]
    binary scan $y H* z
    list [string length $x] [string length $y] $z
} {2 5 edb882c3a9}
test encoding-15.11 {UtfToUtfProc low surrogate character output} {
    set x \uDA02é
    set y [encoding convertto -ignore utf-8 \uDA02é]
    binary scan $y H* z
    list [string length $x] [string length $y] $z
} {2 5 eda882c3a9}
test encoding-15.12 {UtfToUtfProc high surrogate character output} {
    set x \uDE02Y
    set y [encoding convertto -ignore utf-8 \uDE02Y]
    binary scan $y H* z
    list [string length $x] [string length $y] $z
} {2 4 edb88259}
test encoding-15.13 {UtfToUtfProc low surrogate character output} {
    set x \uDA02Y
    set y [encoding convertto -ignore utf-8 \uDA02Y]
    binary scan $y H* z
    list [string length $x] [string length $y] $z
} {2 4 eda88259}
test encoding-15.14 {UtfToUtfProc high surrogate character output} {
    set x \uDE02
    set y [encoding convertto -ignore utf-8 \uDE02]
    binary scan $y H* z
    list [string length $x] [string length $y] $z
} {1 3 edb882}
test encoding-15.15 {UtfToUtfProc low surrogate character output} {
    set x \uDA02
    set y [encoding convertto -ignore utf-8 \uDA02]
    binary scan $y H* z
    list [string length $x] [string length $y] $z
} {1 3 eda882}
test encoding-15.16 {UtfToUtfProc: Invalid 4-byte UTF-8, see [ed29806ba]} {
    set x \xF0\xA0\xA1\xC2
    set y [encoding convertfrom -ignore utf-8 \xF0\xA0\xA1\xC2]
    list [string length $x] $y
} "4 \xF0\xA0\xA1\xC2"
test encoding-15.17 {UtfToUtfProc emoji character output} {
    set x 😂
    set y [encoding convertto utf-8 😂]
    binary scan $y H* z
    list [string length $y] $z
} {4 f09f9882}
test encoding-15.18 {UtfToUtfProc CESU-8 6-byte sequence} {
    set y [encoding convertto cesu-8 \U10000]
    binary scan $y H* z
    list [string length $y] $z
} {6 eda080edb080}
test encoding-15.19 {UtfToUtfProc CESU-8 upper surrogate} {
    set y [encoding convertto cesu-8 \uD800]
    binary scan $y H* z
    list [string length $y] $z
} {3 eda080}
test encoding-15.20 {UtfToUtfProc CESU-8 lower surrogate} {
    set y [encoding convertto cesu-8 \uDC00]
    binary scan $y H* z
    list [string length $y] $z
} {3 edb080}
test encoding-15.21 {UtfToUtfProc CESU-8 noncharacter} {
    set y [encoding convertto cesu-8 \uFFFF]
    binary scan $y H* z
    list [string length $y] $z
} {3 efbfbf}
test encoding-15.22 {UtfToUtfProc CESU-8 bug [048dd20b4171c8da]} {
    set y [encoding convertto cesu-8 \x80]
    binary scan $y H* z
    list [string length $y] $z
} {2 c280}
test encoding-15.23 {UtfToUtfProc CESU-8 bug [048dd20b4171c8da]} {
    set y [encoding convertto cesu-8 \u100]
    binary scan $y H* z
    list [string length $y] $z
} {2 c480}
test encoding-15.24 {UtfToUtfProc CESU-8 bug [048dd20b4171c8da]} {
    set y [encoding convertto cesu-8 \u3FF]
    binary scan $y H* z
    list [string length $y] $z
} {2 cfbf}

test encoding-16.1 {Utf16ToUtfProc} -body {
    set val [encoding convertfrom utf-16 NN]
    list $val [format %x [scan $val %c]]
} -result "乎 4e4e"
test encoding-16.2 {Utf16ToUtfProc} -body {
    set val [encoding convertfrom utf-16 "\xD8\xD8\xDC\xDC"]
    list $val [format %x [scan $val %c]]
} -result "\U460DC 460dc"
test encoding-16.3 {Utf16ToUtfProc} -body {
    set val [encoding convertfrom utf-16 "\xDC\xDC"]
    list $val [format %x [scan $val %c]]
} -result "\uDCDC dcdc"
test encoding-16.4 {Ucs2ToUtfProc} -body {
    set val [encoding convertfrom ucs-2 NN]
    list $val [format %x [scan $val %c]]
} -result "乎 4e4e"
test encoding-16.5 {Ucs2ToUtfProc} -body {
    set val [encoding convertfrom ucs-2 "\xD8\xD8\xDC\xDC"]
    list $val [format %x [scan $val %c]]
} -result "\U460DC 460dc"
test encoding-16.6 {Utf32ToUtfProc surrogate} -body {
    set val [encoding convertfrom utf-32le NN\0\0]
    list $val [format %x [scan $val %c]]
} -returnCodes 1 -result "unexpected byte sequence starting at index 0: '\\x4E'"
test encoding-16.7 {Utf32ToUtfProc surrogate} -body {
    set val [encoding convertfrom -ignore utf-32le NN\0\0]
    list $val [format %x [scan $val %c]]
} -result "乎 4e4e"
test encoding-16.8 {Utf32ToUtfProc} -body {
    set val [encoding convertfrom utf-32be \0\0NN]
    list $val [format %x [scan $val %c]]
} -returnCodes 1 -result "unexpected byte sequence starting at index 0: '\\x0'"
test encoding-16.9 {Utf32ToUtfProc} -body {
    set val [encoding convertfrom -ignore utf-32be \0\0NN]
    list $val [format %x [scan $val %c]]
} -result "乎 4e4e"

test encoding-17.1 {UtfToUtf16Proc} -body {
    encoding convertto utf-16 "\U460DC"
} -result "\xD8\xD8\xDC\xDC"
test encoding-17.2 {UtfToUcs2Proc} -body {
    encoding convertfrom utf-16 [encoding convertto ucs-2 "\U460DC"]
} -result "\uFFFD"
test encoding-17.3 {UtfToUtf16Proc} -body {
    encoding convertto -ignore utf-16be "\uDCDC"
} -result "\xDC\xDC"
test encoding-17.4 {UtfToUtf16Proc} -body {
    encoding convertto -ignore utf-16le "\uD8D8"
} -result "\xD8\xD8"
test encoding-17.5 {UtfToUtf16Proc} -body {
    encoding convertto utf-32le "\U460DC"
} -result "\xDC\x60\x04\x00"
test encoding-17.6 {UtfToUtf16Proc} -body {
    encoding convertto utf-32be "\U460DC"
} -result "\x00\x04\x60\xDC"
test encoding-17.7 {UtfToUtf16Proc} -body {
    encoding convertto -strict utf-16be "\uDCDC"
} -returnCodes error -result {unexpected character at index 0: 'U+00DCDC'}
test encoding-17.8 {UtfToUtf16Proc} -body {
    encoding convertto -strict utf-16le "\uD8D8"
} -returnCodes error -result {unexpected character at index 0: 'U+00D8D8'}
test encoding-17.9 {Utf32ToUtfProc} -body {
    encoding convertfrom -strict utf-32 "\xFF\xFF\xFF\xFF"
} -returnCodes error -result {unexpected byte sequence starting at index 0: '\xFF'}
test encoding-17.10 {Utf32ToUtfProc} -body {
    encoding convertfrom -ignore utf-32 "\xFF\xFF\xFF\xFF"
} -result \uFFFD

test encoding-18.1 {TableToUtfProc} {
} {}

test encoding-19.1 {TableFromUtfProc} {
} {}

test encoding-20.1 {TableFreefProc} {
} {}

test encoding-21.1 {EscapeToUtfProc} {
} {}

test encoding-22.1 {EscapeFromUtfProc} {
} {}

set iso2022encData "\x1B\$B;d\$I\$b\$G\$O!\"%A%C%W\$49XF~;~\$K\$4EPO?\$\$\$?\$@\$\$\$?\$4=;=j\$r%-%c%C%7%e%\"%&%H\$N:]\$N\x1B(B
\x1B\$B>.@Z<jAwIU@h\$H\$7\$F;HMQ\$7\$F\$*\$j\$^\$9!#62\$lF~\$j\$^\$9\$,!\"@5\$7\$\$=;=j\$r\$4EPO?\$7\$J\$*\x1B(B
\x1B\$B\$*4j\$\$\$\$\$?\$7\$^\$9!#\$^\$?!\"BgJQ62=L\$G\$9\$,!\"=;=jJQ99\$N\$\"\$H!\"F|K\\8l%5!<%S%9It!J\x1B(B
casino_japanese@___.com \x1B\$B!K\$^\$G\$4=;=jJQ99:Q\$NO\"Mm\$r\$\$\$?\$@\$1\$J\$\$\$G\x1B(B
\x1B\$B\$7\$g\$&\$+!)\x1B(B"

set iso2022uniData [encoding convertfrom iso2022-jp $iso2022encData]
set iso2022uniData2 "私どもでは、チップご購入時にご登録いただいたご住所をキャッシュアウトの際の
小切手送付先として使用しております。恐れ入りますが、正しい住所をご登録しなお
お願いいたします。また、大変恐縮ですが、住所変更のあと、日本語サービス部（
casino_japanese@___.com ）までご住所変更済の連絡をいただけないで
しょうか？"

cd [temporaryDirectory]
set fid [open iso2022.txt w]
fconfigure $fid -encoding binary
puts -nonewline $fid $iso2022encData
close $fid

test encoding-23.1 {iso2022-jp escape encoding test} {
    string equal $iso2022uniData $iso2022uniData2
} 1
test encoding-23.2 {iso2022-jp escape encoding test} {
    # This checks that 'gets' isn't resetting the encoding inappropriately.
    # [Bug #523988]
    set fid [open iso2022.txt r]
    fconfigure $fid -encoding iso2022-jp
    set out ""
    set count 0
    while {[set num [gets $fid line]] >= 0} {
	if {$count} {
	    incr count 1 ; # account for newline
	    append out \n
	}
	append out $line
	incr count $num
    }
    close $fid
    if {[string compare $iso2022uniData $out]} {
	return -code error "iso2022-jp read in doesn't match original"
    }
    list $count $out
} [list [string length $iso2022uniData] $iso2022uniData]
test encoding-23.3 {iso2022-jp escape encoding test} {
    # read $fis <size> reads size in chars, not raw bytes.
    set fid [open iso2022.txt r]
    fconfigure $fid -encoding iso2022-jp
    set data [read $fid 50]
    close $fid
    return $data
} [string range $iso2022uniData 0 49] ; # 0 .. 49 inclusive == 50
cd [workingDirectory]

# Code to make the next few tests more intelligible; the code being tested
# should be in the body of the test!
proc runInSubprocess {contents {filename iso2022.tcl}} {
    set theFile [makeFile $contents $filename]
    try {
	exec [interpreter] $theFile
    } finally {
	removeFile $theFile
    }
}

test encoding-24.1 {EscapeFreeProc on open channels} exec {
    runInSubprocess {
	set f [open [file join [file dirname [info script]] iso2022.txt]]
	fconfigure $f -encoding iso2022-jp
	gets $f
    }
} {}
test encoding-24.2 {EscapeFreeProc on open channels} {exec} {
    # Bug #524674 output
    viewable [runInSubprocess {
	encoding system cp1252;	# Bug #2891556 crash revelator
	fconfigure stdout -encoding iso2022-jp
	puts ab乎棙g
	set env(TCL_FINALIZE_ON_EXIT) 1
	exit
    }]
} "ab\x1B\$B8C\x1B\$(DD%\x1B(Bg (ab\\u001B\$B8C\\u001B\$(DD%\\u001B(Bg)"
test encoding-24.3 {EscapeFreeProc on open channels} {stdio} {
    # Bug #219314 - if we don't free escape encodings correctly on channel
    # closure, we go boom
    set file [makeFile {
	encoding system iso2022-jp
	set a "乎乞也"; # 3 Japanese Kanji letters
	puts $a
    } iso2022.tcl]
    set f [open "|[list [interpreter] $file]"]
    fconfigure $f -encoding iso2022-jp
    set count [gets $f line]
    close $f
    removeFile iso2022.tcl
    list $count [viewable $line]
} [list 3 "乎乞也 (\\u4E4E\\u4E5E\\u4E5F)"]

test encoding-24.4 {Parse invalid utf-8, default handling} -body {
    string length [encoding convertfrom utf-8 "\xC0\x80"]
} -returnCodes 1 -result {unexpected byte sequence starting at index 0: '\xC0'}
test encoding-24.5 {Parse valid or invalid utf-8} {
    string length [encoding convertfrom -ignore utf-8 "\xC0\x81"]
} 2
test encoding-24.6 {Parse valid or invalid utf-8} {
    string length [encoding convertfrom -ignore utf-8 "\xC1\xBF"]
} 2
test encoding-24.7 {Parse valid or invalid utf-8} {
    string length [encoding convertfrom utf-8 "\xC2\x80"]
} 1
test encoding-24.8 {Parse valid or invalid utf-8} {
    string length [encoding convertfrom -ignore utf-8 "\xE0\x80\x80"]
} 3
test encoding-24.9 {Parse valid or invalid utf-8} {
    string length [encoding convertfrom -ignore utf-8 "\xE0\x9F\xBF"]
} 3
test encoding-24.10 {Parse valid or invalid utf-8} {
    string length [encoding convertfrom utf-8 "\xE0\xA0\x80"]
} 1
test encoding-24.11 {Parse valid or invalid utf-8} {
    string length [encoding convertfrom -ignore utf-8 "\xEF\xBF\xBF"]
} 1
test encoding-24.12 {Parse invalid utf-8} -body {
    encoding convertfrom -strict utf-8 "\xC0\x81"
} -returnCodes 1 -result {unexpected byte sequence starting at index 0: '\xC0'}
test encoding-24.13 {Parse invalid utf-8} -body {
    encoding convertfrom -strict utf-8 "\xC1\xBF"
} -returnCodes 1 -result {unexpected byte sequence starting at index 0: '\xC1'}
test encoding-24.14 {Parse valid utf-8} {
    expr {[encoding convertfrom utf-8 "\xC2\x80"] eq "\u80"}
} 1
test encoding-24.15 {Parse invalid utf-8, default} -body {
    encoding convertfrom utf-8 "Z\xE0\x80"
} -returnCodes 1 -result "unexpected byte sequence starting at index 1: '\\xE0'"
test encoding-24.15 {Parse invalid utf-8, -strict} -body {
    encoding convertfrom utf-8 "Z\xE0\x80"
} -returnCodes 1 -result "unexpected byte sequence starting at index 1: '\\xE0'"
test encoding-24.15 {Parse invalid utf-8, -ignore} -body {
    encoding convertfrom -ignore utf-8 "Z\xE0\x80"
} -result Z\xE0\x80
test encoding-24.16 {Parse valid or invalid utf-8} -constraints testbytestring -body {
    encoding convertto utf-8 [testbytestring "Z\u4343\x80"]
} -returnCodes 1 -result {expected byte sequence but character 1 was '䍃' (U+004343)}
test encoding-24.17 {Parse valid or invalid utf-8} -constraints testbytestring -body {
    encoding convertto utf-8 [testbytestring "Z\xE0\x80"]
} -result "Z\xC3\xA0\xE2\x82\xAC"
test encoding-24.18 {Parse valid or invalid utf-8} -constraints testbytestring -body {
    encoding convertto utf-8 [testbytestring "Z\xE0\x80xxxxxx"]
} -result "Z\xC3\xA0\xE2\x82\xACxxxxxx"
test encoding-24.19 {Parse invalid utf-8, default} -body {
    encoding convertto utf-8 "ZX\uD800"
} -returnCodes 1 -match glob -result "unexpected character at index 2: 'U+00D800'"
test encoding-24.19 {Parse invalid utf-8, -strict} -body {
    encoding convertto -strict utf-8 "ZX\uD800"
} -returnCodes 1 -match glob -result "unexpected character at index 2: 'U+00D800'"
test encoding-24.19 {Parse invalid utf-8, -ignore} -body {
    encoding convertto -ignore utf-8 "ZX\uD800"
} -returnCodes 0 -result "ZXí\xa0\x80"
test encoding-24.20 {Parse with -ignore but without providing encoding} {
    string length [encoding convertfrom -ignore "\x20"]
} 1
test encoding-24.21 {Parse with -ignore but without providing encoding} {
    string length [encoding convertto -ignore "\x20"]
} 1
test encoding-24.22 {Syntax error, two encodings} -body {
    encoding convertfrom iso8859-1 utf-8 "ZX\uD800"
<<<<<<< HEAD
} -returnCodes 1 -result {wrong # args: should be "::tcl::encoding::convertfrom ?-ignore? ?-strict? ?-failindex var? ?encoding? data"}
test encoding-24.23 {Syntax error, two encodings} -body {
    encoding convertto iso8859-1 utf-8 "ZX\uD800"
} -returnCodes 1 -result {wrong # args: should be "::tcl::encoding::convertto ?-ignore? ?-strict? ?-failindex var? ?encoding? data"}
=======
} -returnCodes 1 -result {wrong # args: should be "::tcl::encoding::convertfrom ?-nocomplain|-strict|-failindex var? ?encoding? data"}
test encoding-24.23 {Syntax error, two encodings} -body {
    encoding convertto iso8859-1 utf-8 "ZX\uD800"
} -returnCodes 1 -result {wrong # args: should be "::tcl::encoding::convertto ?-nocomplain|-strict|-failindex var? ?encoding? data"}
>>>>>>> 56bcf3dc
test encoding-24.24 {Parse invalid utf-8 with -strict} -body {
    encoding convertfrom -strict utf-8 "\xC0\x80\x00\x00"
} -returnCodes 1 -result {unexpected byte sequence starting at index 0: '\xC0'}
test encoding-24.25 {Parse invalid utf-8 with -strict} -body {
    encoding convertfrom -strict utf-8 "\x40\x80\x00\x00"
} -returnCodes 1 -result {unexpected byte sequence starting at index 1: '\x80'}
test encoding-24.26 {Parse valid utf-8 with -strict} -body {
    encoding convertfrom -strict utf-8 "\xF1\x80\x80\x80"
} -result \U40000
test encoding-24.27 {Parse invalid utf-8 with -strict} -body {
    encoding convertfrom -strict utf-8 "\xF0\x80\x80\x80"
} -returnCodes 1 -result {unexpected byte sequence starting at index 0: '\xF0'}
test encoding-24.28 {Parse invalid utf-8 with -strict} -body {
    encoding convertfrom -strict utf-8 "\xFF\x00\x00"
} -returnCodes 1 -result {unexpected byte sequence starting at index 0: '\xFF'}
test encoding-24.29 {Parse invalid utf-8} -body {
    encoding convertfrom utf-8 \xEF\xBF\xBF
} -result \uFFFF
test encoding-24.30 {Parse noncharacter with -strict} -body {
    encoding convertfrom -strict utf-8 \xEF\xBF\xBF
} -result \uFFFF
test encoding-24.31 {Parse valid or invalid utf-8} {
    expr {[encoding convertfrom -ignore utf-8 "\xC0\x80"] eq "\0"}
} 1
test encoding-24.32 {Parse invalid utf-8 with -ignore} -body {
    encoding convertfrom -ignore utf-8 \xEF\xBF\xBF
} -result \uFFFF
test encoding-24.33 {Try to generate invalid utf-8} -body {
    encoding convertto utf-8 \uFFFF
} -result \xEF\xBF\xBF
test encoding-24.34 {Try to generate noncharacter with -strict} -body {
    encoding convertto -strict utf-8 \uFFFF
} -result \xEF\xBF\xBF
test encoding-24.35 {Try to generate invalid utf-8 with -ignore} -body {
    encoding convertto -ignore utf-8 \uFFFF
} -result \xEF\xBF\xBF
test encoding-24.36 {Parse invalid utf-8, default} -body {
    encoding convertfrom -strict utf-8 \xED\xA0\x80
} -returnCodes 1 -result {unexpected byte sequence starting at index 0: '\xED'}
test encoding-24.37 {Parse invalid utf-8 with -strict} -body {
    encoding convertfrom -strict utf-8 \xED\xA0\x80
} -returnCodes 1 -result {unexpected byte sequence starting at index 0: '\xED'}
test encoding-24.38 {Parse invalid utf-8 with -ignore} -body {
    encoding convertfrom -ignore utf-8 \xED\xA0\x80
} -result \uD800
test encoding-24.39 {Try to generate invalid utf-8} -body {
    encoding convertto utf-8 \uD800
} -returnCodes 1 -result {unexpected character at index 0: 'U+00D800'}
test encoding-24.40 {Try to generate invalid utf-8 with -strict} -body {
    encoding convertto -strict utf-8 \uD800
} -returnCodes 1 -result {unexpected character at index 0: 'U+00D800'}
test encoding-24.41 {Try to generate invalid utf-8 with -ignore} -body {
    encoding convertto -ignore utf-8 \uD800
} -result \xED\xA0\x80

file delete [file join [temporaryDirectory] iso2022.txt]

#
# Begin jajp encoding round-trip conformity tests
#
proc foreach-jisx0208 {varName command} {
    upvar 1 $varName code
    foreach range {
	{2121 217E}
	{2221 222E}
	{223A 2241}
	{224A 2250}
	{225C 226A}
	{2272 2279}
	{227E 227E}
	{2330 2339}
	{2421 2473}
	{2521 2576}
	{2821 2821}
	{282C 282C}
	{2837 2837}

	{30 21 4E 7E}
	{4F21 4F53}

	{50 21 73 7E}
	{7421 7426}
    } {
	if {[llength $range] == 2} {
	    # for adhoc range. simple {first last}. inclusive.
	    scan $range %x%x first last
	    for {set i $first} {$i <= $last} {incr i} {
		set code $i
		uplevel 1 $command
	    }
	} elseif {[llength $range] == 4} {
	    # for uniform range.
	    scan $range %x%x%x%x h0 l0 hend lend
	    for {set hi $h0} {$hi <= $hend} {incr hi} {
		for {set lo $l0} {$lo <= $lend} {incr lo} {
		    set code [expr {$hi << 8 | ($lo & 0xff)}]
		    uplevel 1 $command
		}
	    }
	} else {
	    error "really?"
	}
    }
}
proc gen-jisx0208-euc-jp {code} {
    binary format cc \
	[expr {($code >> 8) | 0x80}] [expr {($code & 0xFF) | 0x80}]
}
proc gen-jisx0208-iso2022-jp {code} {
    binary format a3cca3 \
	"\x1B\$B" [expr {$code >> 8}] [expr {$code & 0xFF}] "\x1B(B"
}
proc gen-jisx0208-cp932 {code} {
    set c1 [expr {($code >> 8) | 0x80}]
    set c2 [expr {($code & 0xff)| 0x80}]
    if {$c1 % 2} {
	set c1 [expr {($c1 >> 1) + ($c1 < 0xDF ? 0x31 : 0x71)}]
	incr c2 [expr {- (0x60 + ($c2 < 0xE0))}]
    } else {
	set c1 [expr {($c1 >> 1) + ($c1 < 0xDF ? 0x30 : 0x70)}]
	incr c2 -2
    }
    binary format cc $c1 $c2
}
proc channel-diff {fa fb} {
    set diff {}
    while {[gets $fa la] >= 0 && [gets $fb lb] >= 0} {
	if {[string compare $la $lb] == 0} continue
	# lappend diff $la $lb

	# For more readable (easy to analyze) output.
	set code [lindex $la 0]
	binary scan [lindex $la 1] H* expected
	binary scan [lindex $lb 1] H* got
	lappend diff [list $code $expected $got]
    }
    return $diff
}

# Create char tables.
cd [temporaryDirectory]
foreach enc {cp932 euc-jp iso2022-jp} {
    set f [open $enc.chars w]
    fconfigure $f -encoding binary
    foreach-jisx0208 code {
	puts $f [format "%04X %s" $code [gen-jisx0208-$enc $code]]
    }
    close $f
}
# shiftjis == cp932 for jisx0208.
file copy -force cp932.chars shiftjis.chars

set NUM 0
foreach from {cp932 shiftjis euc-jp iso2022-jp} {
    foreach to {cp932 shiftjis euc-jp iso2022-jp} {
	test encoding-25.[incr NUM] "jisx0208 $from => $to" -setup {
	    cd [temporaryDirectory]
	} -body {
	    set f [open $from.chars]
	    fconfigure $f -encoding $from
	    set out [open $from.$to.tcltestout w]
	    fconfigure $out -encoding $to
	    puts -nonewline $out [read $f]
	    close $out
	    close $f
	    # then compare $to.chars <=> $from.to.tcltestout as binary.
	    set fa [open $to.chars rb]
	    set fb [open $from.$to.tcltestout rb]
	    channel-diff $fa $fb
	    # Difference should be empty.
	} -cleanup {
	    close $fa
	    close $fb
	} -result {}
    }
}

test encoding-26.0 {Tcl_GetEncodingSearchPath} -constraints {
    testgetencpath
} -setup {
    set origPath [testgetencpath]
    testsetencpath slappy
} -body {
    testgetencpath
} -cleanup {
    testsetencpath $origPath
} -result slappy

file delete {*}[glob -directory [temporaryDirectory] *.chars *.tcltestout]
# ===> Cut here <===

# EscapeFreeProc, GetTableEncoding, unilen are fully tested by the rest of
# this file.


test encoding-27.1 {encoding dirs basic behavior} -returnCodes error -body {
    encoding dirs ? ?
} -result {wrong # args: should be "encoding dirs ?dirList?"}
test encoding-27.2 {encoding dirs basic behavior} -returnCodes error -body {
    encoding dirs "\{not a list"
} -result "expected directory list but got \"\{not a list\""

}


test encoding-28.0 {all encodings load} -body {
	set string hello
	foreach name [encoding names] {
		if {$name ne "unicode"} {
		    incr count
		}
		encoding convertto -ignore $name $string

		# discard the cached internal representation of Tcl_Encoding
		# Unfortunately, without this, encoding 2-1 fails.
		llength $name
	}
	return $count
} -result 91

runtests

}

test encoding-29.0 {get encoding nul terminator lengths} -constraints {
    testencoding
} -body {
    list \
        [testencoding nullength ascii] \
        [testencoding nullength utf-16] \
        [testencoding nullength utf-32] \
        [testencoding nullength gb12345] \
        [testencoding nullength ksc5601]
} -result {1 2 4 2 2}

# cleanup
namespace delete ::tcl::test::encoding
::tcltest::cleanupTests
return

# Local Variables:
# mode: tcl
# End:<|MERGE_RESOLUTION|>--- conflicted
+++ resolved
@@ -703,17 +703,10 @@
 } 1
 test encoding-24.22 {Syntax error, two encodings} -body {
     encoding convertfrom iso8859-1 utf-8 "ZX\uD800"
-<<<<<<< HEAD
-} -returnCodes 1 -result {wrong # args: should be "::tcl::encoding::convertfrom ?-ignore? ?-strict? ?-failindex var? ?encoding? data"}
+} -returnCodes 1 -result {wrong # args: should be "::tcl::encoding::convertfrom ?-ignore|-strict|-failindex var? ?encoding? data"}
 test encoding-24.23 {Syntax error, two encodings} -body {
     encoding convertto iso8859-1 utf-8 "ZX\uD800"
-} -returnCodes 1 -result {wrong # args: should be "::tcl::encoding::convertto ?-ignore? ?-strict? ?-failindex var? ?encoding? data"}
-=======
-} -returnCodes 1 -result {wrong # args: should be "::tcl::encoding::convertfrom ?-nocomplain|-strict|-failindex var? ?encoding? data"}
-test encoding-24.23 {Syntax error, two encodings} -body {
-    encoding convertto iso8859-1 utf-8 "ZX\uD800"
-} -returnCodes 1 -result {wrong # args: should be "::tcl::encoding::convertto ?-nocomplain|-strict|-failindex var? ?encoding? data"}
->>>>>>> 56bcf3dc
+} -returnCodes 1 -result {wrong # args: should be "::tcl::encoding::convertto ?-ignore|-strict|-failindex var? ?encoding? data"}
 test encoding-24.24 {Parse invalid utf-8 with -strict} -body {
     encoding convertfrom -strict utf-8 "\xC0\x80\x00\x00"
 } -returnCodes 1 -result {unexpected byte sequence starting at index 0: '\xC0'}
