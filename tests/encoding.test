# This file contains a collection of tests for tclEncoding.c
# Sourcing this file into Tcl runs the tests and generates output for errors.
# No output means no errors were found.
#
# Copyright © 1997 Sun Microsystems, Inc.
# Copyright © 1998-1999 Scriptics Corporation.
#
# See the file "license.terms" for information on usage and redistribution of
# this file, and for a DISCLAIMER OF ALL WARRANTIES.

if {"::tcltest" ni [namespace children]} {
    package require tcltest 2.5
    namespace import -force ::tcltest::*
}


namespace eval ::tcl::test::encoding {
    variable x

catch {
    ::tcltest::loadTestedCommands
    package require -exact tcl::test [info patchlevel]
}

proc toutf {args} {
    variable x
    lappend x "toutf $args"
}
proc fromutf {args} {
    variable x
    lappend x "fromutf $args"
}

proc runtests {} {
    variable x

# Some tests require the testencoding command
testConstraint testencoding [llength [info commands testencoding]]
testConstraint testbytestring [llength [info commands testbytestring]]
testConstraint teststringbytes [llength [info commands teststringbytes]]
testConstraint exec [llength [info commands exec]]
testConstraint testgetencpath [llength [info commands testgetencpath]]
testConstraint fullutf [expr {[format %c 0x010000] ne "\uFFFD"}]
testConstraint utf32 [expr {[testConstraint fullutf]
		&& [string length [format %c 0x10000]] == 1}]

# TclInitEncodingSubsystem is tested by the rest of this file
# TclFinalizeEncodingSubsystem is not currently tested

test encoding-1.1 {Tcl_GetEncoding: system encoding} -setup {
    set old [encoding system]
} -constraints {testencoding} -body {
    testencoding create foo [namespace origin toutf] [namespace origin fromutf]
    encoding system foo
    set x {}
    encoding convertto abcd
    return $x
} -cleanup {
    encoding system $old
    testencoding delete foo
} -result {{fromutf }}
test encoding-1.2 {Tcl_GetEncoding: existing encoding} {testencoding} {
    testencoding create foo [namespace origin toutf] [namespace origin fromutf]
    set x {}
    encoding convertto foo abcd
    testencoding delete foo
    return $x
} {{fromutf }}
test encoding-1.3 {Tcl_GetEncoding: load encoding} {
    list [encoding convertto jis0208 乎] \
	[encoding convertfrom jis0208 8C]
} "8C 乎"

test encoding-2.1 {Tcl_FreeEncoding: refcount == 0} {
    encoding convertto jis0208 乎
} {8C}
test encoding-2.2 {Tcl_FreeEncoding: refcount != 0} -setup {
    set system [encoding system]
    set path [encoding dirs]
} -constraints {testencoding} -body {
    encoding system shiftjis		;# incr ref count
    encoding dirs [list [pwd]]
    set x [encoding convertto shiftjis 乎]	;# old one found
    encoding system iso8859-1
    llength shiftjis		;# Shimmer away any cache of Tcl_Encoding
    lappend x [catch {encoding convertto shiftjis 乎} msg] $msg
} -cleanup {
    encoding system iso8859-1
    encoding dirs $path
    encoding system $system
} -result "\x8C\xC1 1 {unknown encoding \"shiftjis\"}"

test encoding-3.1 {Tcl_GetEncodingName, NULL} -setup {
    set old [encoding system]
} -body {
    encoding system shiftjis
    encoding system
} -cleanup {
    encoding system $old
} -result {shiftjis}
test encoding-3.2 {Tcl_GetEncodingName, non-null} -setup {
    set old [fconfigure stdout -encoding]
} -body {
    fconfigure stdout -encoding jis0208
    fconfigure stdout -encoding
} -cleanup {
    fconfigure stdout -encoding $old
} -result {jis0208}
test encoding-3.3 {fconfigure -profile} -setup {
    set old [fconfigure stdout -profile]
} -body {
    fconfigure stdout -profile replace
    fconfigure stdout -profile
} -cleanup {
    fconfigure stdout -profile $old
} -result replace

test encoding-4.1 {Tcl_GetEncodingNames} -constraints {testencoding} -setup {
    cd [makeDirectory tmp]
    makeDirectory [file join tmp encoding]
    set path [encoding dirs]
    encoding dirs {}
    catch {unset encodings}
    catch {unset x}
} -body {
    foreach encoding [encoding names] {
	set encodings($encoding) 1
    }
    makeFile {} [file join tmp encoding junk.enc]
    makeFile {} [file join tmp encoding junk2.enc]
    encoding dirs [list [file join [pwd] encoding]]
    foreach encoding [encoding names] {
	if {![info exists encodings($encoding)]} {
	    lappend x $encoding
	}
    }
    lsort $x
} -cleanup {
    encoding dirs $path
    cd [workingDirectory]
    removeFile [file join tmp encoding junk2.enc]
    removeFile [file join tmp encoding junk.enc]
    removeDirectory [file join tmp encoding]
    removeDirectory tmp
} -result {junk junk2}

test encoding-5.1 {Tcl_SetSystemEncoding} -setup {
    set old [encoding system]
} -body {
    encoding system jis0208
    encoding convertto 乎
} -cleanup {
    encoding system iso8859-1
    encoding system $old
} -result {8C}
test encoding-5.2 {Tcl_SetSystemEncoding: test ref count} {
    set old [encoding system]
    encoding system $old
    string compare $old [encoding system]
} {0}

test encoding-6.1 {Tcl_CreateEncoding: new} {testencoding} {
    testencoding create foo [namespace code {toutf 1}] \
	[namespace code {fromutf 2}]
    set x {}
    encoding convertfrom foo abcd
    encoding convertto foo abcd
    testencoding delete foo
    return $x
} {{toutf 1} {fromutf 2}}
test encoding-6.2 {Tcl_CreateEncoding: replace encoding} {testencoding} {
    testencoding create foo [namespace code {toutf a}] \
	[namespace code {fromutf b}]
    set x {}
    encoding convertfrom foo abcd
    encoding convertto foo abcd
    testencoding delete foo
    return $x
} {{toutf a} {fromutf b}}

test encoding-7.1 {Tcl_ExternalToUtfDString: small buffer} {
    encoding convertfrom jis0208 8c8c8c8c
} 吾吾吾吾
test encoding-7.2 {Tcl_UtfToExternalDString: big buffer} {
    set a 8C8C8C8C8C8C8C8C8C8C8C8C8C8C8C8C8C8C8C8C8C8C8C8C8C8C8C8C8C8C8C8C
    append a $a
    append a $a
    append a $a
    append a $a
    set x [encoding convertfrom jis0208 $a]
    list [string length $x] [string index $x 0]
} "512 乎"

test encoding-8.1 {Tcl_ExternalToUtf} {
    set f [open [file join [temporaryDirectory] dummy] w]
    fconfigure $f -translation binary -encoding iso8859-1
    puts -nonewline $f "ab\x8C\xC1g"
    close $f
    set f [open [file join [temporaryDirectory] dummy] r]
    fconfigure $f -translation binary -encoding shiftjis
    set x [read $f]
    close $f
    file delete [file join [temporaryDirectory] dummy]
    return $x
} ab乎g

test encoding-9.1 {Tcl_UtfToExternalDString: small buffer} {
    encoding convertto jis0208 "吾吾吾吾"
} {8c8c8c8c}
test encoding-9.2 {Tcl_UtfToExternalDString: big buffer} {
    set a 乎乎乎乎乎乎乎乎
    append a $a
    append a $a
    append a $a
    append a $a
    append a $a
    append a $a
    set x [encoding convertto jis0208 $a]
    list [string length $x] [string range $x 0 1]
} "1024 8C"

test encoding-10.1 {Tcl_UtfToExternal} {
    set f [open [file join [temporaryDirectory] dummy] w]
    fconfigure $f -translation binary -encoding shiftjis
    puts -nonewline $f ab乎g
    close $f
    set f [open [file join [temporaryDirectory] dummy] r]
    fconfigure $f -translation binary -encoding iso8859-1
    set x [read $f]
    close $f
    file delete [file join [temporaryDirectory] dummy]
    return $x
} "ab\x8C\xC1g"

proc viewable {str} {
    set res ""
    foreach c [split $str {}] {
	if {[string is print $c] && [string is ascii $c]} {
	    append res $c
	} else {
	    append res "\\u[format %4.4X [scan $c %c]]"
	}
    }
    return "$str ($res)"
}

test encoding-11.1 {LoadEncodingFile: unknown encoding} {testencoding} {
    set system [encoding system]
    set path [encoding dirs]
    encoding system iso8859-1
    encoding dirs {}
    llength jis0208	;# Shimmer any cached Tcl_Encoding in shared literal
    set x [list [catch {encoding convertto jis0208 乎} msg] $msg]
    encoding dirs $path
    encoding system $system
    lappend x [encoding convertto jis0208 乎]
} {1 {unknown encoding "jis0208"} 8C}
test encoding-11.2 {LoadEncodingFile: single-byte} {
    encoding convertfrom jis0201 \xA1
} ｡
test encoding-11.3 {LoadEncodingFile: double-byte} {
    encoding convertfrom jis0208 8C
} 乎
test encoding-11.4 {LoadEncodingFile: multi-byte} {
    encoding convertfrom shiftjis \x8C\xC1
} 乎
test encoding-11.5 {LoadEncodingFile: escape file} {
    viewable [encoding convertto iso2022 乎]
} [viewable "\x1B\$B8C\x1B(B"]
test encoding-11.5.1 {LoadEncodingFile: escape file} {
    viewable [encoding convertto iso2022-jp 乎]
} [viewable "\x1B\$B8C\x1B(B"]
test encoding-11.6 {LoadEncodingFile: invalid file} -constraints {testencoding} -setup {
    set system [encoding system]
    set path [encoding dirs]
    encoding system iso8859-1
} -body {
    cd [temporaryDirectory]
    encoding dirs [file join tmp encoding]
    makeDirectory tmp
    makeDirectory [file join tmp encoding]
    set f [open [file join tmp encoding splat.enc] w]
    fconfigure $f -translation binary
    puts $f "abcdefghijklmnop"
    close $f
    encoding convertto splat 乎
} -returnCodes error -cleanup {
    file delete [file join [temporaryDirectory] tmp encoding splat.enc]
    removeDirectory [file join tmp encoding]
    removeDirectory tmp
    cd [workingDirectory]
    encoding dirs $path
    encoding system $system
} -result {invalid encoding file "splat"}
test encoding-11.8 {encoding: extended Unicode UTF-16} {
    viewable [encoding convertto utf-16le 😹]
} {=Ø9Þ (=\u00D89\u00DE)}
test encoding-11.9 {encoding: extended Unicode UTF-16} {
    viewable [encoding convertto utf-16be 😹]
} {Ø=Þ9 (\u00D8=\u00DE9)}
test encoding-11.10 {encoding: extended Unicode UTF-32} {
    viewable [encoding convertto utf-32le 😹]
} "9\xF6\x01\x00 (9\\u00F6\\u0001\\u0000)"
test encoding-11.11 {encoding: extended Unicode UTF-32} {
    viewable [encoding convertto utf-32be 😹]
} "\x00\x01\xF69 (\\u0000\\u0001\\u00F69)"
# OpenEncodingFile is fully tested by the rest of the tests in this file.

test encoding-12.1 {LoadTableEncoding: normal encoding} {
    set x [encoding convertto iso8859-3 Ġ]
    append x [encoding convertto -profile tcl8 iso8859-3 Õ]
    append x [encoding convertfrom iso8859-3 Õ]
} "Õ?Ġ"
test encoding-12.2 {LoadTableEncoding: single-byte encoding} {
    set x [encoding convertto iso8859-3 abĠg]
    append x [encoding convertfrom iso8859-3 abÕg]
} "abÕgabĠg"
test encoding-12.3 {LoadTableEncoding: multi-byte encoding} {
    set x [encoding convertto shiftjis ab乎g]
    append x [encoding convertfrom shiftjis ab\x8C\xC1g]
} "ab\x8C\xC1gab乎g"
test encoding-12.4 {LoadTableEncoding: double-byte encoding} {
    set x [encoding convertto jis0208 乎α]
    append x [encoding convertfrom jis0208 8C&A]
} "8C&A乎α"
test encoding-12.5 {LoadTableEncoding: symbol encoding} {
    set x [encoding convertto symbol γ]
    append x [encoding convertto symbol g]
    append x [encoding convertfrom symbol g]
} "ggγ"

test encoding-13.1 {LoadEscapeTable} {
    viewable [set x [encoding convertto iso2022 ab乎棙g]]
} [viewable "ab\x1B\$B8C\x1B\$\(DD%\x1B(Bg"]

test encoding-15.1 {UtfToUtfProc} {
    encoding convertto utf-8 £
} "\xC2\xA3"
test encoding-15.2 {UtfToUtfProc null character output} testbytestring {
    binary scan [testbytestring [encoding convertto utf-8 \x00]] H* z
    set z
} 00
test encoding-15.3 {UtfToUtfProc null character input} teststringbytes {
    set y [encoding convertfrom utf-8 [encoding convertto utf-8 \x00]]
    binary scan [teststringbytes $y] H* z
    set z
} c080
test encoding-15.4 {UtfToUtfProc emoji character input} -body {
    set x \xED\xA0\xBD\xED\xB8\x82
    set y [encoding convertfrom -profile tcl8 utf-8 \xED\xA0\xBD\xED\xB8\x82]
    list [string length $x] $y
} -result "6 \uD83D\uDE02"
test encoding-15.5 {UtfToUtfProc emoji character input} {
    set x \xF0\x9F\x98\x82
    set y [encoding convertfrom utf-8 \xF0\x9F\x98\x82]
    list [string length $x] $y
} "4 😂"
test encoding-15.6 {UtfToUtfProc emoji character output} utf32 {
    set x \uDE02\uD83D\uDE02\uD83D
    set y [encoding convertto -profile tcl8 utf-8 \uDE02\uD83D\uDE02\uD83D]
    binary scan $y H* z
    list [string length $y] $z
} {12 edb882eda0bdedb882eda0bd}
test encoding-15.7 {UtfToUtfProc emoji character output} {
    set x \uDE02\uD83D\uD83D
    set y [encoding convertto -profile tcl8 utf-8 \uDE02\uD83D\uD83D]
    binary scan $y H* z
    list [string length $x] [string length $y] $z
} {3 9 edb882eda0bdeda0bd}
test encoding-15.8 {UtfToUtfProc emoji character output} {
    set x \uDE02\uD83Dé
    set y [encoding convertto -profile tcl8 utf-8 \uDE02\uD83Dé]
    binary scan $y H* z
    list [string length $x] [string length $y] $z
} {3 8 edb882eda0bdc3a9}
test encoding-15.9 {UtfToUtfProc emoji character output} {
    set x \uDE02\uD83DX
    set y [encoding convertto -profile tcl8 utf-8 \uDE02\uD83DX]
    binary scan $y H* z
    list [string length $x] [string length $y] $z
} {3 7 edb882eda0bd58}
test encoding-15.10 {UtfToUtfProc high surrogate character output} {
    set x \uDE02é
    set y [encoding convertto -profile tcl8 utf-8 \uDE02é]
    binary scan $y H* z
    list [string length $x] [string length $y] $z
} {2 5 edb882c3a9}
test encoding-15.11 {UtfToUtfProc low surrogate character output} {
    set x \uDA02é
    set y [encoding convertto -profile tcl8 utf-8 \uDA02é]
    binary scan $y H* z
    list [string length $x] [string length $y] $z
} {2 5 eda882c3a9}
test encoding-15.12 {UtfToUtfProc high surrogate character output} {
    set x \uDE02Y
    set y [encoding convertto -profile tcl8 utf-8 \uDE02Y]
    binary scan $y H* z
    list [string length $x] [string length $y] $z
} {2 4 edb88259}
test encoding-15.13 {UtfToUtfProc low surrogate character output} {
    set x \uDA02Y
    set y [encoding convertto -profile tcl8 utf-8 \uDA02Y]
    binary scan $y H* z
    list [string length $x] [string length $y] $z
} {2 4 eda88259}
test encoding-15.14 {UtfToUtfProc high surrogate character output} {
    set x \uDE02
    set y [encoding convertto -profile tcl8 utf-8 \uDE02]
    binary scan $y H* z
    list [string length $x] [string length $y] $z
} {1 3 edb882}
test encoding-15.15 {UtfToUtfProc low surrogate character output} {
    set x \uDA02
    set y [encoding convertto -profile tcl8 utf-8 \uDA02]
    binary scan $y H* z
    list [string length $x] [string length $y] $z
} {1 3 eda882}
test encoding-15.16 {UtfToUtfProc: Invalid 4-byte UTF-8, see [ed29806ba]} {
    set x \xF0\xA0\xA1\xC2
    set y [encoding convertfrom -profile tcl8 utf-8 \xF0\xA0\xA1\xC2]
    list [string length $x] $y
} "4 \xF0\xA0\xA1\xC2"
test encoding-15.17 {UtfToUtfProc emoji character output} {
    set x 😂
    set y [encoding convertto utf-8 😂]
    binary scan $y H* z
    list [string length $y] $z
} {4 f09f9882}
test encoding-15.18 {UtfToUtfProc CESU-8 6-byte sequence} {
    set y [encoding convertto cesu-8 \U10000]
    binary scan $y H* z
    list [string length $y] $z
} {6 eda080edb080}
test encoding-15.19 {UtfToUtfProc CESU-8 upper surrogate} {
    set y [encoding convertto cesu-8 \uD800]
    binary scan $y H* z
    list [string length $y] $z
} {3 eda080}
test encoding-15.20 {UtfToUtfProc CESU-8 lower surrogate} {
    set y [encoding convertto cesu-8 \uDC00]
    binary scan $y H* z
    list [string length $y] $z
} {3 edb080}
test encoding-15.21 {UtfToUtfProc CESU-8 noncharacter} {
    set y [encoding convertto cesu-8 \uFFFF]
    binary scan $y H* z
    list [string length $y] $z
} {3 efbfbf}
test encoding-15.22 {UtfToUtfProc CESU-8 bug [048dd20b4171c8da]} {
    set y [encoding convertto cesu-8 \x80]
    binary scan $y H* z
    list [string length $y] $z
} {2 c280}
test encoding-15.23 {UtfToUtfProc CESU-8 bug [048dd20b4171c8da]} {
    set y [encoding convertto cesu-8 \u100]
    binary scan $y H* z
    list [string length $y] $z
} {2 c480}
test encoding-15.24 {UtfToUtfProc CESU-8 bug [048dd20b4171c8da]} {
    set y [encoding convertto cesu-8 \u3FF]
    binary scan $y H* z
    list [string length $y] $z
} {2 cfbf}
test encoding-15.25 {UtfToUtfProc CESU-8} {
    encoding convertfrom cesu-8 \x00
} \x00
test encoding-15.26 {UtfToUtfProc CESU-8} {
    encoding convertfrom -profile tcl8 cesu-8 \xC0\x80
} \x00
test encoding-15.27 {UtfToUtfProc -profile strict CESU-8} {
    encoding convertfrom -profile strict cesu-8 \x00
} \x00
test encoding-15.28 {UtfToUtfProc -profile strict CESU-8} -body {
    encoding convertfrom -profile strict cesu-8 \xC0\x80
} -returnCodes 1 -result {unexpected byte sequence starting at index 0: '\xC0'}
test encoding-15.29 {UtfToUtfProc CESU-8} {
    encoding convertto cesu-8 \x00
} \x00
test encoding-15.30 {UtfToUtfProc -profile strict CESU-8} {
    encoding convertto -profile strict cesu-8 \x00
} \x00
test encoding-15.31 {UtfToUtfProc -profile strict CESU-8 (bytes F0-F4 are invalid)} -body {
    encoding convertfrom -profile strict cesu-8 \xF1\x86\x83\x9C
} -returnCodes 1 -result {unexpected byte sequence starting at index 0: '\xF1'}

test encoding-16.1 {Utf16ToUtfProc} -body {
    set val [encoding convertfrom utf-16 NN]
    list $val [format %x [scan $val %c]]
} -result "乎 4e4e"
test encoding-16.2 {Utf16ToUtfProc} -body {
    set val [encoding convertfrom utf-16 "\xD8\xD8\xDC\xDC"]
    list $val [format %x [scan $val %c]]
} -result "\U460DC 460dc"
test encoding-16.3 {Utf16ToUtfProc} -body {
    set val [encoding convertfrom -profile tcl8 utf-16 "\xDC\xDC"]
    list $val [format %x [scan $val %c]]
} -result "\uDCDC dcdc"
test encoding-16.4 {Ucs2ToUtfProc} -body {
    set val [encoding convertfrom ucs-2 NN]
    list $val [format %x [scan $val %c]]
} -result "乎 4e4e"
test encoding-16.5 {Ucs2ToUtfProc} -body {
    set val [encoding convertfrom ucs-2 "\xD8\xD8\xDC\xDC"]
    list $val [format %x [scan $val %c]]
} -result "\U460DC 460dc"
test encoding-16.6 {Utf32ToUtfProc} -body {
    set val [encoding convertfrom utf-32le NN\0\0]
    list $val [format %x [scan $val %c]]
} -result "乎 4e4e"
test encoding-16.7 {Utf32ToUtfProc} -body {
    set val [encoding convertfrom utf-32be \0\0NN]
    list $val [format %x [scan $val %c]]
} -result "乎 4e4e"
test encoding-16.8 {Utf32ToUtfProc} -body {
    set val [encoding convertfrom -profile tcl8 utf-32 \x41\x00\x00\x41]
    list $val [format %x [scan $val %c]]
} -result "\uFFFD fffd"
test encoding-16.9 {Utf32ToUtfProc} -constraints utf32 -body {
    encoding convertfrom -profile tcl8 utf-32le \x00\xD8\x00\x00
} -result \uD800
test encoding-16.10 {Utf32ToUtfProc} -body {
    encoding convertfrom -profile tcl8 utf-32le \x00\xDC\x00\x00
} -result \uDC00
test encoding-16.11 {Utf32ToUtfProc} -body {
    encoding convertfrom -profile tcl8 utf-32le \x00\xD8\x00\x00\x00\xDC\x00\x00
} -result \uD800\uDC00
test encoding-16.12 {Utf32ToUtfProc} -constraints utf32 -body {
    encoding convertfrom -profile tcl8 utf-32le \x00\xDC\x00\x00\x00\xD8\x00\x00
} -result \uDC00\uD800
test encoding-16.13 {Utf16ToUtfProc} -body {
    encoding convertfrom -profile tcl8 utf-16le \x00\xD8
} -result \uD800
test encoding-16.14 {Utf16ToUtfProc} -body {
    encoding convertfrom -profile tcl8 utf-16le \x00\xDC
} -result \uDC00
test encoding-16.15 {Utf16ToUtfProc} -body {
    encoding convertfrom utf-16le \x00\xD8\x00\xDC
} -result \U010000
test encoding-16.16 {Utf16ToUtfProc} -body {
    encoding convertfrom -profile tcl8 utf-16le \x00\xDC\x00\xD8
} -result \uDC00\uD800
test encoding-16.17 {Utf32ToUtfProc} -body {
    list [encoding convertfrom -profile strict -failindex  idx utf-32le \x41\x00\x00\x00\x00\xD8\x00\x00\x42\x00\x00\x00] [set idx]
} -result {A 4}

test encoding-16.18 {
    Utf16ToUtfProc, Tcl_UniCharToUtf, surrogate pairs in utf-16
} -body {
    apply [list {} {
	for {set i 0xD800} {$i < 0xDBFF} {incr i} {
	    for {set j 0xDC00} {$j < 0xDFFF} {incr j} {
		set string [binary format S2 [list $i $j]]
		set status [catch {
		    set decoded [encoding convertfrom utf-16be $string]
		    set encoded [encoding convertto utf-16be $decoded]
		}]
		if {$status || ( $encoded ne $string )} {
		    return [list [format %x $i] [format %x $j]]
		}
	    }
	}
	return done
    } [namespace current]]
} -result done
<<<<<<< HEAD
test encoding-16.19 {UnicodeToUtfProc, bug [d19fe0a5b]} -body {
    encoding convertfrom -profile tcl8 utf-16 "\x41\x41\x41"
} -result \u4141\uFFFD
test encoding-16.20 {UnicodeToUtfProc, bug [d19fe0a5b]} -body {
    encoding convertfrom -profile tcl8 utf-16 "\xD8\xD8"
} -result \uD8D8
test encoding-16.21 {UnicodeToUtfProc, bug [d19fe0a5b]} -body {
    encoding convertfrom -profile tcl8 utf-32 "\x00\x00\x00\x00\x41\x41"
=======
test encoding-16.19 {Utf16ToUtfProc, bug [d19fe0a5b]} -body {
    encoding convertfrom utf-16 "\x41\x41\x41"
} -result \u4141\uFFFD
test encoding-16.20 {Utf16ToUtfProc, bug [d19fe0a5b]} -constraints deprecated -body {
    encoding convertfrom utf-16 "\xD8\xD8"
} -result \uD8D8
test encoding-16.21 {Utf16ToUtfProc, bug [d19fe0a5b]} -body {
    encoding convertfrom utf-32 "\x00\x00\x00\x00\x41\x41"
>>>>>>> c5d05351
} -result \x00\uFFFD
test encoding-16.22 {Utf16ToUtfProc, strict, bug [db7a085bd9]} -body {
    encoding convertfrom -profile strict utf-16le \x00\xD8
} -returnCodes 1 -result {unexpected byte sequence starting at index 0: '\x00'}
test encoding-16.23 {Utf16ToUtfProc, strict, bug [db7a085bd9]} -body {
    encoding convertfrom -profile strict utf-16le \x00\xDC
} -returnCodes 1 -result {unexpected byte sequence starting at index 0: '\x00'}
test encoding-16.24 {Utf32ToUtfProc} -body {
    encoding convertfrom utf-32 "\xFF\xFF\xFF\xFF"
} -result \uFFFD
test encoding-16.25 {Utf32ToUtfProc} -body {
    encoding convertfrom utf-32 "\x01\x00\x00\x01"
} -result \uFFFD

test encoding-17.1 {UtfToUtf16Proc} -body {
    encoding convertto utf-16 "\U460DC"
} -result "\xD8\xD8\xDC\xDC"
test encoding-17.2 {UtfToUcs2Proc} -body {
    encoding convertfrom utf-16 \xD8\xD8\xDC\xDC
} -result "\U460DC"
test encoding-17.3 {UtfToUtf16Proc} -body {
    encoding convertto -profile tcl8 utf-16be "\uDCDC"
} -result "\xDC\xDC"
test encoding-17.4 {UtfToUtf16Proc} -body {
    encoding convertto -profile tcl8 utf-16le "\uD8D8"
} -result "\xD8\xD8"
test encoding-17.5 {UtfToUtf16Proc} -body {
    encoding convertto utf-32le "\U460DC"
} -result "\xDC\x60\x04\x00"
test encoding-17.6 {UtfToUtf16Proc} -body {
    encoding convertto utf-32be "\U460DC"
} -result "\x00\x04\x60\xDC"
test encoding-17.7 {UtfToUtf16Proc} -body {
    encoding convertto -profile strict utf-16be "\uDCDC"
} -returnCodes error -result {unexpected character at index 0: 'U+00DCDC'}
test encoding-17.8 {UtfToUtf16Proc} -body {
    encoding convertto -profile strict utf-16le "\uD8D8"
} -returnCodes error -result {unexpected character at index 0: 'U+00D8D8'}
test encoding-17.9 {Utf32ToUtfProc} -body {
    encoding convertfrom -profile strict utf-32 "\xFF\xFF\xFF\xFF"
} -returnCodes error -result {unexpected byte sequence starting at index 0: '\xFF'}
test encoding-17.10 {Utf32ToUtfProc} -body {
    encoding convertfrom -profile tcl8 utf-32 "\xFF\xFF\xFF\xFF"
} -result \uFFFD
test encoding-17.11 {Utf32ToUtfProc} -body {
    encoding convertfrom -profile strict utf-32le "\x00\xD8\x00\x00"
} -returnCodes error -result {unexpected byte sequence starting at index 0: '\x00'}
test encoding-17.12 {Utf32ToUtfProc} -body {
    encoding convertfrom -profile strict utf-32le "\x00\xDC\x00\x00"
} -returnCodes error -result {unexpected byte sequence starting at index 0: '\x00'}

test encoding-18.1 {TableToUtfProc on invalid input} -body {
	list [catch {encoding convertto jis0208 \\} res] $res
} -result {1 {unexpected character at index 0: 'U+00005C'}}
test encoding-18.2 {TableToUtfProc on invalid input with -profile strict} -body {
	list [catch {encoding convertto -profile strict jis0208 \\} res] $res
} -result {1 {unexpected character at index 0: 'U+00005C'}}
test encoding-18.3 {TableToUtfProc on invalid input with -profile strict -failindex} -body {
	list [catch {encoding convertto -profile strict -failindex pos jis0208 \\} res] $res $pos
} -result {0 {} 0}
test encoding-18.4 {TableToUtfProc on invalid input with -failindex -profile strict} -body {
	list [catch {encoding convertto -failindex pos -profile strict jis0208 \\} res] $res $pos
} -result {0 {} 0}
test encoding-18.5 {TableToUtfProc on invalid input with -failindex} -body {
	list [catch {encoding convertto -profile tcl8 -failindex pos jis0208 \\} res] $res $pos
} -result {0 !) -1}
test encoding-18.6 {TableToUtfProc on invalid input with -profile tcl8} -body {
	list [catch {encoding convertto -profile tcl8 jis0208 \\} res] $res
} -result {0 !)}

test encoding-19.1 {TableFromUtfProc} -body {
    encoding convertfrom -profile tcl8 ascii AÁ
} -result AÁ
test encoding-19.2 {TableFromUtfProc} -body {
    encoding convertfrom -profile tcl8 ascii AÁ
} -result AÁ
test encoding-19.3 {TableFromUtfProc} -body {
    encoding convertfrom -profile strict ascii AÁ
} -returnCodes 1 -result {unexpected byte sequence starting at index 1: '\xC1'}
test encoding-19.4 {TableFromUtfProc} -body {
    list [encoding convertfrom -profile tcl8 -failindex idx ascii AÁ] [set idx]
} -result [list A\xC1 -1]
test encoding-19.5 {TableFromUtfProc} -body {
    list [encoding convertfrom -failindex idx -profile strict ascii A\xC1] [set idx]
} -result {A 1}
test encoding-19.6 {TableFromUtfProc} -body {
    list [encoding convertfrom -failindex idx -profile strict ascii AÁB] [set idx]
} -result {A 1}

test encoding-20.1 {TableFreefProc} {
} {}

test encoding-21.1 {EscapeToUtfProc} {
} {}

test encoding-22.1 {EscapeFromUtfProc} {
} {}

set iso2022encData "\x1B\$B;d\$I\$b\$G\$O!\"%A%C%W\$49XF~;~\$K\$4EPO?\$\$\$?\$@\$\$\$?\$4=;=j\$r%-%c%C%7%e%\"%&%H\$N:]\$N\x1B(B
\x1B\$B>.@Z<jAwIU@h\$H\$7\$F;HMQ\$7\$F\$*\$j\$^\$9!#62\$lF~\$j\$^\$9\$,!\"@5\$7\$\$=;=j\$r\$4EPO?\$7\$J\$*\x1B(B
\x1B\$B\$*4j\$\$\$\$\$?\$7\$^\$9!#\$^\$?!\"BgJQ62=L\$G\$9\$,!\"=;=jJQ99\$N\$\"\$H!\"F|K\\8l%5!<%S%9It!J\x1B(B
casino_japanese@___.com \x1B\$B!K\$^\$G\$4=;=jJQ99:Q\$NO\"Mm\$r\$\$\$?\$@\$1\$J\$\$\$G\x1B(B
\x1B\$B\$7\$g\$&\$+!)\x1B(B"

set iso2022uniData [encoding convertfrom iso2022-jp $iso2022encData]
set iso2022uniData2 "私どもでは、チップご購入時にご登録いただいたご住所をキャッシュアウトの際の
小切手送付先として使用しております。恐れ入りますが、正しい住所をご登録しなお
お願いいたします。また、大変恐縮ですが、住所変更のあと、日本語サービス部（
casino_japanese@___.com ）までご住所変更済の連絡をいただけないで
しょうか？"

cd [temporaryDirectory]
set fid [open iso2022.txt w]
fconfigure $fid -encoding binary
puts -nonewline $fid $iso2022encData
close $fid

test encoding-23.1 {iso2022-jp escape encoding test} {
    string equal $iso2022uniData $iso2022uniData2
} 1
test encoding-23.2 {iso2022-jp escape encoding test} {
    # This checks that 'gets' isn't resetting the encoding inappropriately.
    # [Bug #523988]
    set fid [open iso2022.txt r]
    fconfigure $fid -encoding iso2022-jp
    set out ""
    set count 0
    while {[set num [gets $fid line]] >= 0} {
	if {$count} {
	    incr count 1 ; # account for newline
	    append out \n
	}
	append out $line
	incr count $num
    }
    close $fid
    if {[string compare $iso2022uniData $out]} {
	return -code error "iso2022-jp read in doesn't match original"
    }
    list $count $out
} [list [string length $iso2022uniData] $iso2022uniData]
test encoding-23.3 {iso2022-jp escape encoding test} {
    # read $fis <size> reads size in chars, not raw bytes.
    set fid [open iso2022.txt r]
    fconfigure $fid -encoding iso2022-jp
    set data [read $fid 50]
    close $fid
    return $data
} [string range $iso2022uniData 0 49] ; # 0 .. 49 inclusive == 50
cd [workingDirectory]

# Code to make the next few tests more intelligible; the code being tested
# should be in the body of the test!
proc runInSubprocess {contents {filename iso2022.tcl}} {
    set theFile [makeFile $contents $filename]
    try {
	exec [interpreter] $theFile
    } finally {
	removeFile $theFile
    }
}

test encoding-24.1 {EscapeFreeProc on open channels} exec {
    runInSubprocess {
	set f [open [file join [file dirname [info script]] iso2022.txt]]
	fconfigure $f -encoding iso2022-jp
	gets $f
    }
} {}
test encoding-24.2 {EscapeFreeProc on open channels} {exec} {
    # Bug #524674 output
    viewable [runInSubprocess {
	encoding system cp1252;	# Bug #2891556 crash revelator
	fconfigure stdout -encoding iso2022-jp
	puts ab乎棙g
	set env(TCL_FINALIZE_ON_EXIT) 1
	exit
    }]
} "ab\x1B\$B8C\x1B\$(DD%\x1B(Bg (ab\\u001B\$B8C\\u001B\$(DD%\\u001B(Bg)"
test encoding-24.3 {EscapeFreeProc on open channels} {stdio} {
    # Bug #219314 - if we don't free escape encodings correctly on channel
    # closure, we go boom
    set file [makeFile {
	encoding system iso2022-jp
	set a "乎乞也"; # 3 Japanese Kanji letters
	puts $a
    } iso2022.tcl]
    set f [open "|[list [interpreter] $file]"]
    fconfigure $f -encoding iso2022-jp
    set count [gets $f line]
    close $f
    removeFile iso2022.tcl
    list $count [viewable $line]
} [list 3 "乎乞也 (\\u4E4E\\u4E5E\\u4E5F)"]

test encoding-24.4 {Parse valid or invalid utf-8} {
    string length [encoding convertfrom -profile tcl8 utf-8 "\xC0\x80"]
} 1
test encoding-24.5 {Parse valid or invalid utf-8} {
    string length [encoding convertfrom -profile tcl8 utf-8 "\xC0\x81"]
} 2
test encoding-24.6 {Parse valid or invalid utf-8} {
    string length [encoding convertfrom -profile tcl8 utf-8 "\xC1\xBF"]
} 2
test encoding-24.7 {Parse valid or invalid utf-8} {
    string length [encoding convertfrom utf-8 "\xC2\x80"]
} 1
test encoding-24.8 {Parse valid or invalid utf-8} {
    string length [encoding convertfrom -profile tcl8 utf-8 "\xE0\x80\x80"]
} 3
test encoding-24.9 {Parse valid or invalid utf-8} {
    string length [encoding convertfrom -profile tcl8 utf-8 "\xE0\x9F\xBF"]
} 3
test encoding-24.10 {Parse valid or invalid utf-8} {
    string length [encoding convertfrom utf-8 "\xE0\xA0\x80"]
} 1
test encoding-24.11 {Parse valid or invalid utf-8} {
    string length [encoding convertfrom -profile tcl8 utf-8 "\xEF\xBF\xBF"]
} 1
test encoding-24.12 {Parse valid or invalid utf-8} -body {
    encoding convertfrom -profile strict utf-8 "\xC0\x81"
} -returnCodes 1 -result {unexpected byte sequence starting at index 0: '\xC0'}
test encoding-24.13 {Parse valid or invalid utf-8} -body {
    encoding convertfrom -profile strict utf-8 "\xC1\xBF"
} -returnCodes 1 -result {unexpected byte sequence starting at index 0: '\xC1'}
test encoding-24.14 {Parse valid or invalid utf-8} {
    string length [encoding convertfrom utf-8 "\xC2\x80"]
} 1
test encoding-24.15 {Parse valid or invalid utf-8} -body {
    encoding convertfrom -profile tcl8 utf-8 "Z\xE0\x80"
} -result Z\xE0\u20AC
test encoding-24.16 {Parse valid or invalid utf-8} -constraints testbytestring -body {
    encoding convertto utf-8 [testbytestring "Z\u4343\x80"]
} -returnCodes 1 -result {expected byte sequence but character 1 was '䍃' (U+004343)}
test encoding-24.17 {Parse valid or invalid utf-8} -constraints testbytestring -body {
    encoding convertto utf-8 [testbytestring "Z\xE0\x80"]
} -result "Z\xC3\xA0\xE2\x82\xAC"
test encoding-24.18 {Parse valid or invalid utf-8} -constraints testbytestring -body {
    encoding convertto utf-8 [testbytestring "Z\xE0\x80xxxxxx"]
} -result "Z\xC3\xA0\xE2\x82\xACxxxxxx"
test encoding-24.19 {Parse valid or invalid utf-8} -body {
    encoding convertto utf-8 "ZX\uD800"
} -returnCodes 1 -match glob -result "unexpected character at index 2: 'U+00D800'"
test encoding-24.20 {Parse with -profile tcl8 but without providing encoding} -body {
    encoding convertfrom -profile tcl8 "\x20"
} -result {wrong # args: should be "::tcl::encoding::convertfrom ?-profile profile? ?-failindex var? encoding data" or "::tcl::encoding::convertfrom data"} -returnCodes error
test encoding-24.21 {Parse with -profile tcl8 but without providing encoding} -body {
    string length [encoding convertto -profile tcl8 "\x20"]
} -result {wrong # args: should be "::tcl::encoding::convertto ?-profile profile? ?-failindex var? encoding data" or "::tcl::encoding::convertto data"} -returnCodes error
test encoding-24.22 {Syntax error, two encodings} -body {
    encoding convertfrom iso8859-1 utf-8 "ZX\uD800"
} -result {bad option "iso8859-1": must be -profile or -failindex} -returnCodes error
test encoding-24.23 {Syntax error, two encodings} -body {
    encoding convertto iso8859-1 utf-8 "ZX\uD800"
} -result {bad option "iso8859-1": must be -profile or -failindex} -returnCodes error
test encoding-24.24 {Parse invalid utf-8 with -profile strict} -body {
    encoding convertfrom -profile strict utf-8 "\xC0\x80\x00\x00"
} -returnCodes 1 -result {unexpected byte sequence starting at index 0: '\xC0'}
test encoding-24.25 {Parse invalid utf-8 with -profile strict} -body {
    encoding convertfrom -profile strict utf-8 "\x40\x80\x00\x00"
} -returnCodes 1 -result {unexpected byte sequence starting at index 1: '\x80'}
test encoding-24.26 {Parse valid utf-8 with -profile strict} -body {
    encoding convertfrom -profile strict utf-8 "\xF1\x80\x80\x80"
} -result \U40000
test encoding-24.27 {Parse invalid utf-8 with -profile strict} -body {
    encoding convertfrom -profile strict utf-8 "\xF0\x80\x80\x80"
} -returnCodes 1 -result {unexpected byte sequence starting at index 0: '\xF0'}
test encoding-24.28 {Parse invalid utf-8 with -profile strict} -body {
    encoding convertfrom -profile strict utf-8 "\xFF\x00\x00"
} -returnCodes 1 -result {unexpected byte sequence starting at index 0: '\xFF'}
test encoding-24.29 {Parse invalid utf-8} -body {
    encoding convertfrom utf-8 \xEF\xBF\xBF
} -result \uFFFF
test encoding-24.30 {Parse noncharacter with -profile strict} -body {
    encoding convertfrom -profile strict utf-8 \xEF\xBF\xBF
} -result \uFFFF
test encoding-24.31 {Parse invalid utf-8 with -profile tcl8} -body {
    encoding convertfrom -profile tcl8 utf-8 \xEF\xBF\xBF
} -result \uFFFF
test encoding-24.32 {Try to generate invalid utf-8} -body {
    encoding convertto utf-8 \uFFFF
} -result \xEF\xBF\xBF
test encoding-24.33 {Try to generate noncharacter with -profile strict} -body {
    encoding convertto -profile strict utf-8 \uFFFF
} -result \xEF\xBF\xBF
test encoding-24.34 {Try to generate invalid utf-8 with -profile tcl8} -body {
    encoding convertto -profile tcl8 utf-8 \uFFFF
} -result \xEF\xBF\xBF
test encoding-24.35 {Parse invalid utf-8} -constraints utf32 -body {
    encoding convertfrom -profile tcl8 utf-8 \xED\xA0\x80
} -result \uD800
test encoding-24.36 {Parse invalid utf-8 with -profile strict} -body {
    encoding convertfrom -profile strict utf-8 \xED\xA0\x80
} -returnCodes 1 -result {unexpected byte sequence starting at index 0: '\xED'}
test encoding-24.37 {Parse invalid utf-8 with -profile tcl8} -body {
    encoding convertfrom -profile tcl8 utf-8 \xED\xA0\x80
} -result \uD800
test encoding-24.38 {Try to generate invalid utf-8} -body {
    encoding convertto utf-8 \uD800
} -returnCodes 1 -result {unexpected character at index 0: 'U+00D800'}
test encoding-24.39 {Try to generate invalid utf-8 with -profile strict} -body {
    encoding convertto -profile strict utf-8 \uD800
} -returnCodes 1 -result {unexpected character at index 0: 'U+00D800'}
test encoding-24.40 {Try to generate invalid utf-8 with -profile tcl8} -body {
    encoding convertto -profile tcl8 utf-8 \uD800
} -result \xED\xA0\x80
test encoding-24.41 {Parse invalid utf-8 with -profile strict} -body {
    encoding convertfrom -profile strict utf-8 \xED\xA0\x80\xED\xB0\x80
} -returnCodes 1 -result {unexpected byte sequence starting at index 0: '\xED'}
test encoding-24.42 {Parse invalid utf-8, fallback to cp1252 [885c86a9a0]} -body {
    encoding convertfrom -profile tcl8 utf-8 \xF0\x80\x80\x80
} -result \xF0\u20AC\u20AC\u20AC
test encoding-24.43 {Parse invalid utf-8, fallback to cp1252 [885c86a9a0]} -body {
    encoding convertfrom -profile tcl8 utf-8 \x80
} -result \u20AC
test encoding-24.44 {Try to generate invalid ucs-2 with -profile strict} -body {
    encoding convertto -profile strict ucs-2 \uD800
} -returnCodes 1 -result {unexpected character at index 0: 'U+00D800'}
test encoding-24.45 {Try to generate invalid ucs-2 with -profile strict} -body {
    encoding convertto -profile strict ucs-2 \U10000
} -returnCodes 1 -result {unexpected character at index 0: 'U+010000'}

file delete [file join [temporaryDirectory] iso2022.txt]

#
# Begin jajp encoding round-trip conformity tests
#
proc foreach-jisx0208 {varName command} {
    upvar 1 $varName code
    foreach range {
	{2121 217E}
	{2221 222E}
	{223A 2241}
	{224A 2250}
	{225C 226A}
	{2272 2279}
	{227E 227E}
	{2330 2339}
	{2421 2473}
	{2521 2576}
	{2821 2821}
	{282C 282C}
	{2837 2837}

	{30 21 4E 7E}
	{4F21 4F53}

	{50 21 73 7E}
	{7421 7426}
    } {
	if {[llength $range] == 2} {
	    # for adhoc range. simple {first last}. inclusive.
	    scan $range %x%x first last
	    for {set i $first} {$i <= $last} {incr i} {
		set code $i
		uplevel 1 $command
	    }
	} elseif {[llength $range] == 4} {
	    # for uniform range.
	    scan $range %x%x%x%x h0 l0 hend lend
	    for {set hi $h0} {$hi <= $hend} {incr hi} {
		for {set lo $l0} {$lo <= $lend} {incr lo} {
		    set code [expr {$hi << 8 | ($lo & 0xff)}]
		    uplevel 1 $command
		}
	    }
	} else {
	    error "really?"
	}
    }
}
proc gen-jisx0208-euc-jp {code} {
    binary format cc \
	[expr {($code >> 8) | 0x80}] [expr {($code & 0xFF) | 0x80}]
}
proc gen-jisx0208-iso2022-jp {code} {
    binary format a3cca3 \
	"\x1B\$B" [expr {$code >> 8}] [expr {$code & 0xFF}] "\x1B(B"
}
proc gen-jisx0208-cp932 {code} {
    set c1 [expr {($code >> 8) | 0x80}]
    set c2 [expr {($code & 0xff)| 0x80}]
    if {$c1 % 2} {
	set c1 [expr {($c1 >> 1) + ($c1 < 0xDF ? 0x31 : 0x71)}]
	incr c2 [expr {- (0x60 + ($c2 < 0xE0))}]
    } else {
	set c1 [expr {($c1 >> 1) + ($c1 < 0xDF ? 0x30 : 0x70)}]
	incr c2 -2
    }
    binary format cc $c1 $c2
}
proc channel-diff {fa fb} {
    set diff {}
    while {[gets $fa la] >= 0 && [gets $fb lb] >= 0} {
	if {[string compare $la $lb] == 0} continue
	# lappend diff $la $lb

	# For more readable (easy to analyze) output.
	set code [lindex $la 0]
	binary scan [lindex $la 1] H* expected
	binary scan [lindex $lb 1] H* got
	lappend diff [list $code $expected $got]
    }
    return $diff
}

# Create char tables.
cd [temporaryDirectory]
foreach enc {cp932 euc-jp iso2022-jp} {
    set f [open $enc.chars w]
    fconfigure $f -encoding binary
    foreach-jisx0208 code {
	puts $f [format "%04X %s" $code [gen-jisx0208-$enc $code]]
    }
    close $f
}
# shiftjis == cp932 for jisx0208.
file copy -force cp932.chars shiftjis.chars

set NUM 0
foreach from {cp932 shiftjis euc-jp iso2022-jp} {
    foreach to {cp932 shiftjis euc-jp iso2022-jp} {
	test encoding-25.[incr NUM] "jisx0208 $from => $to" -setup {
	    cd [temporaryDirectory]
	} -body {
	    set f [open $from.chars]
	    fconfigure $f -encoding $from
	    set out [open $from.$to.tcltestout w]
	    fconfigure $out -encoding $to
	    puts -nonewline $out [read $f]
	    close $out
	    close $f
	    # then compare $to.chars <=> $from.to.tcltestout as binary.
	    set fa [open $to.chars rb]
	    set fb [open $from.$to.tcltestout rb]
	    channel-diff $fa $fb
	    # Difference should be empty.
	} -cleanup {
	    close $fa
	    close $fb
	} -result {}
    }
}

test encoding-26.0 {Tcl_GetEncodingSearchPath} -constraints {
    testgetencpath
} -setup {
    set origPath [testgetencpath]
    testsetencpath slappy
} -body {
    testgetencpath
} -cleanup {
    testsetencpath $origPath
} -result slappy

file delete {*}[glob -directory [temporaryDirectory] *.chars *.tcltestout]
# ===> Cut here <===

# EscapeFreeProc, GetTableEncoding, unilen are fully tested by the rest of
# this file.


test encoding-27.1 {encoding dirs basic behavior} -returnCodes error -body {
    encoding dirs ? ?
} -result {wrong # args: should be "encoding dirs ?dirList?"}
test encoding-27.2 {encoding dirs basic behavior} -returnCodes error -body {
    encoding dirs "\{not a list"
} -result "expected directory list but got \"\{not a list\""

}


test encoding-28.0 {all encodings load} -body {
	set string hello
	foreach name [encoding names] {
		if {$name ne "unicode"} {
		    incr count
		}
		encoding convertto -profile tcl8 $name $string

		# discard the cached internal representation of Tcl_Encoding
		# Unfortunately, without this, encoding 2-1 fails.
		llength $name
	}
	return $count
} -result 91

runtests

test encoding-bug-183a1adcc0-1 {Bug [183a1adcc0] Buffer overflow Tcl_UtfToExternal} -constraints {
    testencoding
} -body {
    # Note - buffers are initialized to \xff
    list [catch {testencoding Tcl_UtfToExternal utf-16 A {start end} {} 1} result] $result
} -result [list 0 [list nospace {} \xff]]

test encoding-bug-183a1adcc0-2 {Bug [183a1adcc0] Buffer overflow Tcl_UtfToExternal} -constraints {
    testencoding
} -body {
    # Note - buffers are initialized to \xff
    list [catch {testencoding Tcl_UtfToExternal utf-16 A {start end} {} 0} result] $result
} -result [list 0 [list nospace {} {}]]

test encoding-bug-183a1adcc0-3 {Bug [183a1adcc0] Buffer overflow Tcl_UtfToExternal} -constraints {
    testencoding
} -body {
    # Note - buffers are initialized to \xff
    list [catch {testencoding Tcl_UtfToExternal utf-16 A {start end} {} 2} result] $result
} -result [list 0 [list nospace {} \x00\x00]]

test encoding-bug-183a1adcc0-4 {Bug [183a1adcc0] Buffer overflow Tcl_UtfToExternal} -constraints {
    testencoding
} -body {
    # Note - buffers are initialized to \xff
    list [catch {testencoding Tcl_UtfToExternal utf-16 A {start end} {} 3} result] $result
} -result [list 0 [list nospace {} \x00\x00\xff]]

test encoding-bug-183a1adcc0-5 {Bug [183a1adcc0] Buffer overflow Tcl_UtfToExternal} -constraints {
    testencoding
} -constraints {
    knownBug
} -body {
    # The knownBug constraint is because test depends on TCL_UTF_MAX and
    # also UtfToUtf16 assumes space required in destination buffer is
    # sizeof(Tcl_UniChar) which is incorrect when TCL_UTF_MAX==4
    # Note - buffers are initialized to \xff
    list [catch {testencoding Tcl_UtfToExternal utf-16 A {start end} {} 4} result] $result
} -result [list 0 [list ok {} [expr {$::tcl_platform(byteOrder) eq "littleEndian" ? "\x41\x00" : "\x00\x41"}]\x00\x00]]

}

test encoding-29.0 {get encoding nul terminator lengths} -constraints {
    testencoding
} -body {
    list \
        [testencoding nullength ascii] \
        [testencoding nullength utf-16] \
        [testencoding nullength utf-32] \
        [testencoding nullength gb12345] \
        [testencoding nullength ksc5601]
} -result {1 2 4 2 2}

test encoding-30.0 {encoding convertto large strings UINT_MAX} -constraints {
    perf
} -body {
    # Test to ensure not misinterpreted as -1
    list [string length [set s [string repeat A 0xFFFFFFFF]]] [string equal $s [encoding convertto ascii $s]]
} -result {4294967295 1}

test encoding-30.1 {encoding convertto large strings > 4GB} -constraints {
    perf
} -body {
    list [string length [set s [string repeat A 0x100000000]]] [string equal $s [encoding convertto ascii $s]]
} -result {4294967296 1}

test encoding-30.2 {encoding convertfrom large strings UINT_MAX} -constraints {
    perf
} -body {
    # Test to ensure not misinterpreted as -1
    list [string length [set s [string repeat A 0xFFFFFFFF]]] [string equal $s [encoding convertfrom ascii $s]]
} -result {4294967295 1}

test encoding-30.3 {encoding convertfrom large strings > 4GB} -constraints {
    perf
} -body {
    list [string length [set s [string repeat A 0x100000000]]] [string equal $s [encoding convertfrom ascii $s]]
} -result {4294967296 1}


# cleanup
namespace delete ::tcl::test::encoding
::tcltest::cleanupTests
return

# Local Variables:
# mode: tcl
# End:<|MERGE_RESOLUTION|>--- conflicted
+++ resolved
@@ -563,25 +563,14 @@
 	return done
     } [namespace current]]
 } -result done
-<<<<<<< HEAD
-test encoding-16.19 {UnicodeToUtfProc, bug [d19fe0a5b]} -body {
+test encoding-16.19 {Utf16ToUtfProc, bug [d19fe0a5b]} -body {
     encoding convertfrom -profile tcl8 utf-16 "\x41\x41\x41"
 } -result \u4141\uFFFD
 test encoding-16.20 {UnicodeToUtfProc, bug [d19fe0a5b]} -body {
     encoding convertfrom -profile tcl8 utf-16 "\xD8\xD8"
 } -result \uD8D8
-test encoding-16.21 {UnicodeToUtfProc, bug [d19fe0a5b]} -body {
+test encoding-16.21 {Utf16ToUtfProc, bug [d19fe0a5b]} -body {
     encoding convertfrom -profile tcl8 utf-32 "\x00\x00\x00\x00\x41\x41"
-=======
-test encoding-16.19 {Utf16ToUtfProc, bug [d19fe0a5b]} -body {
-    encoding convertfrom utf-16 "\x41\x41\x41"
-} -result \u4141\uFFFD
-test encoding-16.20 {Utf16ToUtfProc, bug [d19fe0a5b]} -constraints deprecated -body {
-    encoding convertfrom utf-16 "\xD8\xD8"
-} -result \uD8D8
-test encoding-16.21 {Utf16ToUtfProc, bug [d19fe0a5b]} -body {
-    encoding convertfrom utf-32 "\x00\x00\x00\x00\x41\x41"
->>>>>>> c5d05351
 } -result \x00\uFFFD
 test encoding-16.22 {Utf16ToUtfProc, strict, bug [db7a085bd9]} -body {
     encoding convertfrom -profile strict utf-16le \x00\xD8
@@ -590,10 +579,10 @@
     encoding convertfrom -profile strict utf-16le \x00\xDC
 } -returnCodes 1 -result {unexpected byte sequence starting at index 0: '\x00'}
 test encoding-16.24 {Utf32ToUtfProc} -body {
-    encoding convertfrom utf-32 "\xFF\xFF\xFF\xFF"
+    encoding convertfrom -profile tcl8 utf-32 "\xFF\xFF\xFF\xFF"
 } -result \uFFFD
 test encoding-16.25 {Utf32ToUtfProc} -body {
-    encoding convertfrom utf-32 "\x01\x00\x00\x01"
+    encoding convertfrom -profile tcl8 utf-32 "\x01\x00\x00\x01"
 } -result \uFFFD
 
 test encoding-17.1 {UtfToUtf16Proc} -body {
