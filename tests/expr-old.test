--- conflicted
+++ resolved
@@ -1149,13 +1149,8 @@
     expr {min(0.0)}
 } -result 0.0
 test expr-old-40.3 {min math function} -body {
-<<<<<<< HEAD
     expr {min()}
-} -returnCodes error -result {too few arguments for math function "min"}
-=======
-    list [catch {expr {min()}} msg] $msg
-} -result {1 {not enough arguments to math function "min"}}
->>>>>>> 65d23f7c
+} -returnCodes error -result {not enough arguments for math function "min"}
 test expr-old-40.4 {min math function} -body {
     expr {min(wide(-1) << 30, 4.5, -10)}
 } -result [expr {wide(-1) << 30}]
@@ -1179,13 +1174,8 @@
     expr {max(0.0)}
 } -result 0.0
 test expr-old-41.3 {max math function} -body {
-<<<<<<< HEAD
     expr {max()}
-} -returnCodes error -result {too few arguments for math function "max"}
-=======
-    list [catch {expr {max()}} msg] $msg
-} -result {1 {not enough arguments to math function "max"}}
->>>>>>> 65d23f7c
+} -returnCodes error -result {not enough arguments for math function "max"}
 test expr-old-41.4 {max math function} -body {
     expr {max(wide(1) << 30, 4.5, -10)}
 } -result [expr {wide(1) << 30}]
