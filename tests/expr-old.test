--- conflicted
+++ resolved
@@ -12,11 +12,6 @@
 #
 # See the file "license.terms" for information on usage and redistribution
 # of this file, and for a DISCLAIMER OF ALL WARRANTIES.
-<<<<<<< HEAD
-#
-# RCS: @(#) $Id: expr-old.test,v 1.17.2.15 2007/10/16 03:42:37 dgp Exp $
-=======
->>>>>>> 64eb210f
 
 if {[lsearch [namespace children] ::tcltest] == -1} {
     package require tcltest 2.1
