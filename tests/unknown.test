# Commands covered:  unknown
#
# This file contains a collection of tests for one or more of the Tcl
# built-in commands.  Sourcing this file into Tcl runs the tests and
# generates output for errors.  No output means no errors were found.
#
# Copyright (c) 1991-1993 The Regents of the University of California.
# Copyright (c) 1994 Sun Microsystems, Inc.
# Copyright (c) 1998-1999 by Scriptics Corporation.
#
# See the file "license.terms" for information on usage and redistribution
# of this file, and for a DISCLAIMER OF ALL WARRANTIES.

package require tcltest 2
namespace import ::tcltest::*

unset -nocomplain x
catch {rename unknown unknown.old}

test unknown-1.1 {non-existent "unknown" command} {
    list [catch {_non-existent_ foo bar} msg] $msg
} {1 {invalid command name "_non-existent_"}}

proc unknown {args} {
    global x
    set x $args
}
test unknown-2.1 {calling "unknown" command} {
    foobar x y z
    set x
} {foobar x y z}
test unknown-2.2 {calling "unknown" command with lots of args} {
    foobar 1 2 3 4 5 6 7
    set x
} {foobar 1 2 3 4 5 6 7}
test unknown-2.3 {calling "unknown" command with lots of args} {
    foobar 1 2 3 4 5 6 7 8
    set x
} {foobar 1 2 3 4 5 6 7 8}
test unknown-2.4 {calling "unknown" command with lots of args} {
    foobar 1 2 3 4 5 6 7 8 9
    set x
} {foobar 1 2 3 4 5 6 7 8 9}

test unknown-3.1 {argument quoting in calls to "unknown"} {
    foobar \{ \} a\{b \; "\\" \$a a\[b \]
    set x
} "foobar \\{ \\} a\\{b {;} \\\\ {\$a} {a\[b} \\]"

proc unknown args {
    error "unknown failed"
}
test unknown-4.1 {errors in "unknown" procedure} {
    list [catch {non-existent a b} msg] $msg $errorCode
} {1 {unknown failed} NONE}

# cleanup
catch {rename unknown {}}
catch {rename unknown.old unknown}
<<<<<<< HEAD
::tcltest::cleanupTests
return 

# Local Variables:
# mode: tcl
# End:
=======
cleanupTests
return 
>>>>>>> a2326abf
<|MERGE_RESOLUTION|>--- conflicted
+++ resolved
@@ -59,14 +59,9 @@
 # cleanup
 catch {rename unknown {}}
 catch {rename unknown.old unknown}
-<<<<<<< HEAD
-::tcltest::cleanupTests
+cleanupTests
 return 
 
 # Local Variables:
 # mode: tcl
-# End:
-=======
-cleanupTests
-return 
->>>>>>> a2326abf
+# End: