--- conflicted
+++ resolved
@@ -942,12 +942,8 @@
 
 # cleanup
 ::tcltest::cleanupTests
-<<<<<<< HEAD
-return 
+return
 
 # Local Variables:
 # mode: tcl
-# End:
-=======
-return
->>>>>>> e681cba8
+# End: