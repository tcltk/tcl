# This file tests the multiple interpreter facility of Tcl
#
# This file contains a collection of tests for one or more of the Tcl
# built-in commands.  Sourcing this file into Tcl runs the tests and
# generates output for errors.  No output means no errors were found.
#
# Copyright (c) 1995-1996 Sun Microsystems, Inc.
# Copyright (c) 1998-1999 by Scriptics Corporation.
#
# See the file "license.terms" for information on usage and redistribution
# of this file, and for a DISCLAIMER OF ALL WARRANTIES.

if {"::tcltest" ni [namespace children]} {
    package require tcltest 2.1
    namespace import -force ::tcltest::*
}

::tcltest::loadTestedCommands
catch [list package require -exact Tcltest [info patchlevel]]

testConstraint testinterpdelete [llength [info commands testinterpdelete]]

set hidden_cmds {cd encoding exec exit fconfigure file glob load open pwd socket source tcl:encoding:dirs tcl:file:atime tcl:file:attributes tcl:file:copy tcl:file:delete tcl:file:dirname tcl:file:executable tcl:file:exists tcl:file:extension tcl:file:isdirectory tcl:file:isfile tcl:file:link tcl:file:lstat tcl:file:mkdir tcl:file:mtime tcl:file:nativename tcl:file:normalize tcl:file:owned tcl:file:readable tcl:file:readlink tcl:file:rename tcl:file:rootname tcl:file:size tcl:file:stat tcl:file:tail tcl:file:tempfile tcl:file:type tcl:file:volumes tcl:file:writable unload}

foreach i [interp slaves] {
  interp delete $i
}

# Part 0: Check out options for interp command
test interp-1.1 {options for interp command} -returnCodes error -body {
    interp
} -result {wrong # args: should be "interp cmd ?arg ...?"}
test interp-1.2 {options for interp command} -returnCodes error -body {
    interp frobox
} -result {bad option "frobox": must be alias, aliases, bgerror, cancel, create, debug, delete, eval, exists, expose, hide, hidden, issafe, invokehidden, limit, marktrusted, recursionlimit, slaves, share, target, or transfer}
test interp-1.3 {options for interp command} {
    interp delete
} ""
test interp-1.4 {options for interp command} -returnCodes error -body {
    interp delete foo bar
} -result {could not find interpreter "foo"}
test interp-1.5 {options for interp command} -returnCodes error -body {
    interp exists foo bar
} -result {wrong # args: should be "interp exists ?path?"}
#
# test interp-0.6 was removed
#
<<<<<<< HEAD
test interp-1.6 {options for interp command} -returnCodes error -body {
    interp slaves foo bar zop
} -result {wrong # args: should be "interp slaves ?path?"}
test interp-1.7 {options for interp command} -returnCodes error -body {
    interp hello
} -result {bad option "hello": must be alias, aliases, bgerror, cancel, create, debug, delete, eval, exists, expose, hide, hidden, issafe, invokehidden, limit, marktrusted, recursionlimit, slaves, share, target, or transfer}
test interp-1.8 {options for interp command} -returnCodes error -body {
    interp -froboz
} -result {bad option "-froboz": must be alias, aliases, bgerror, cancel, create, debug, delete, eval, exists, expose, hide, hidden, issafe, invokehidden, limit, marktrusted, recursionlimit, slaves, share, target, or transfer}
test interp-1.9 {options for interp command} -returnCodes error -body {
    interp -froboz -safe
} -result {bad option "-froboz": must be alias, aliases, bgerror, cancel, create, debug, delete, eval, exists, expose, hide, hidden, issafe, invokehidden, limit, marktrusted, recursionlimit, slaves, share, target, or transfer} 
test interp-1.10 {options for interp command} -returnCodes error -body {
    interp target
} -result {wrong # args: should be "interp target path alias"}
=======
test interp-1.6 {options for interp command} {
    list [catch {interp slaves foo bar zop} msg] $msg
} {1 {wrong # args: should be "interp slaves ?path?"}}
test interp-1.7 {options for interp command} {
    list [catch {interp hello} msg] $msg
} {1 {bad option "hello": must be alias, aliases, bgerror, create, debug, delete, eval, exists, expose, hide, hidden, issafe, invokehidden, limit, marktrusted, recursionlimit, slaves, share, target, or transfer}}
test interp-1.8 {options for interp command} {
    list [catch {interp -froboz} msg] $msg
} {1 {bad option "-froboz": must be alias, aliases, bgerror, create, debug, delete, eval, exists, expose, hide, hidden, issafe, invokehidden, limit, marktrusted, recursionlimit, slaves, share, target, or transfer}}
test interp-1.9 {options for interp command} {
    list [catch {interp -froboz -safe} msg] $msg
} {1 {bad option "-froboz": must be alias, aliases, bgerror, create, debug, delete, eval, exists, expose, hide, hidden, issafe, invokehidden, limit, marktrusted, recursionlimit, slaves, share, target, or transfer}}
test interp-1.10 {options for interp command} {
    list [catch {interp target} msg] $msg
} {1 {wrong # args: should be "interp target path alias"}}

>>>>>>> 7bb5429d

# Part 1: Basic interpreter creation tests:
test interp-2.1 {basic interpreter creation} {
    interp create a
} a
test interp-2.2 {basic interpreter creation} {
    catch {interp create}
} 0
test interp-2.3 {basic interpreter creation} {
    catch {interp create -safe}
<<<<<<< HEAD
} 0 
test interp-2.4 {basic interpreter creation} -setup {
    catch {interp create a}
} -returnCodes error -body {
    interp create a
} -result {interpreter named "a" already exists, cannot create}
=======
} 0
test interp-2.4 {basic interpreter creation} {
    list [catch {interp create a} msg] $msg
} {1 {interpreter named "a" already exists, cannot create}}
>>>>>>> 7bb5429d
test interp-2.5 {basic interpreter creation} {
    interp create b -safe
} b
test interp-2.6 {basic interpreter creation} {
    interp create d -safe
} d
test interp-2.7 {basic interpreter creation} {
    list [catch {interp create -froboz} msg] $msg
} {1 {bad option "-froboz": must be -safe or --}}
test interp-2.8 {basic interpreter creation} {
    interp create -- -froboz
} -froboz
test interp-2.9 {basic interpreter creation} {
    interp create -safe -- -froboz1
} -froboz1
test interp-2.10 {basic interpreter creation} -setup {
    catch {interp create a}
} -body {
    interp create {a x1}
    interp create {a x2}
    interp create {a x3} -safe
} -result {a x3}
test interp-2.11 {anonymous interps vs existing procs} {
    set x [interp create]
    regexp "interp(\[0-9]+)" $x dummy thenum
    interp delete $x
    proc interp$thenum {} {}
    set x [interp create]
    regexp "interp(\[0-9]+)" $x dummy anothernum
    expr $anothernum > $thenum
} 1
test interp-2.12 {anonymous interps vs existing procs} {
    set x [interp create -safe]
    regexp "interp(\[0-9]+)" $x dummy thenum
    interp delete $x
    proc interp$thenum {} {}
    set x [interp create -safe]
    regexp "interp(\[0-9]+)" $x dummy anothernum
    expr $anothernum - $thenum
} 1
test interp-2.13 {correct default when no $path arg is given} -body {
    interp create --
} -match regexp -result {interp[0-9]+}

foreach i [interp slaves] {
    interp delete $i
}

# Part 2: Testing "interp slaves" and "interp exists"
test interp-3.1 {testing interp exists and interp slaves} {
    interp slaves
} ""
test interp-3.2 {testing interp exists and interp slaves} {
    interp create a
    interp exists a
} 1
test interp-3.3 {testing interp exists and interp slaves} {
    interp exists nonexistent
} 0
test interp-3.4 {testing interp exists and interp slaves} -body {
    interp slaves a b c
} -returnCodes error -result {wrong # args: should be "interp slaves ?path?"}
test interp-3.5 {testing interp exists and interp slaves} -body {
    interp exists a b c
} -returnCodes error -result {wrong # args: should be "interp exists ?path?"}
test interp-3.6 {testing interp exists and interp slaves} {
    interp exists
} 1
test interp-3.7 {testing interp exists and interp slaves} -setup {
    catch {interp create a}
} -body {
    interp slaves
} -result a
test interp-3.8 {testing interp exists and interp slaves} -body {
    interp slaves a b c
} -returnCodes error -result {wrong # args: should be "interp slaves ?path?"}
test interp-3.9 {testing interp exists and interp slaves} -setup {
    catch {interp create a}
} -body {
    interp create {a a2} -safe
    expr {"a2" in [interp slaves a]}
} -result 1
test interp-3.10 {testing interp exists and interp slaves} -setup {
    catch {interp create a}
    catch {interp create {a a2}}
} -body {
    interp exists {a a2}
} -result 1

# Part 3: Testing "interp delete"
test interp-3.11 {testing interp delete} {
    interp delete
} ""
test interp-4.1 {testing interp delete} {
    catch {interp create a}
    interp delete a
} ""
test interp-4.2 {testing interp delete} -returnCodes error -body {
    interp delete nonexistent
} -result {could not find interpreter "nonexistent"}
test interp-4.3 {testing interp delete} -returnCodes error -body {
    interp delete x y z
} -result {could not find interpreter "x"}
test interp-4.4 {testing interp delete} {
    interp delete
} ""
test interp-4.5 {testing interp delete} {
    interp create a
    interp create {a x1}
    interp delete {a x1}
    expr {"x1" in [interp slaves a]}
} 0
test interp-4.6 {testing interp delete} {
    interp create c1
    interp create c2
    interp create c3
    interp delete c1 c2 c3
} ""
test interp-4.7 {testing interp delete} -returnCodes error -body {
    interp create c1
    interp create c2
    interp delete c1 c2 c3
} -result {could not find interpreter "c3"}
test interp-4.8 {testing interp delete} -returnCodes error -body {
    interp delete {}
} -result {cannot delete the current interpreter}

foreach i [interp slaves] {
    interp delete $i
}

# Part 4: Consistency checking - all nondeleted interpreters should be
# there:
test interp-5.1 {testing consistency} {
    interp slaves
} ""
test interp-5.2 {testing consistency} {
    interp exists a
} 0
test interp-5.3 {testing consistency} {
    interp exists nonexistent
} 0

# Recreate interpreter "a"
interp create a

# Part 5: Testing eval in interpreter object command and with interp command
test interp-6.1 {testing eval} {
    a eval expr 3 + 5
} 8
test interp-6.2 {testing eval} -returnCodes error -body {
    a eval foo
} -result {invalid command name "foo"}
test interp-6.3 {testing eval} {
    a eval {proc foo {} {expr 3 + 5}}
    a eval foo
} 8
catch {a eval {proc foo {} {expr 3 + 5}}}
test interp-6.4 {testing eval} {
    interp eval a foo
} 8
test interp-6.5 {testing eval} {
    interp create {a x2}
    interp eval {a x2} {proc frob {} {expr 4 * 9}}
    interp eval {a x2} frob
} 36
catch {interp create {a x2}}
test interp-6.6 {testing eval} -returnCodes error -body {
    interp eval {a x2} foo
} -result {invalid command name "foo"}

# UTILITY PROCEDURE RUNNING IN MASTER INTERPRETER:
proc in_master {args} {
     return [list seen in master: $args]
}

# Part 6: Testing basic alias creation
test interp-7.1 {testing basic alias creation} {
    a alias foo in_master
} foo
catch {a alias foo in_master}
test interp-7.2 {testing basic alias creation} {
    a alias bar in_master a1 a2 a3
} bar
catch {a alias bar in_master a1 a2 a3}
# Test 6.3 has been deleted.
test interp-7.3 {testing basic alias creation} {
    a alias foo
} in_master
test interp-7.4 {testing basic alias creation} {
    a alias bar
} {in_master a1 a2 a3}
test interp-7.5 {testing basic alias creation} {
    lsort [a aliases]
} {bar foo}
test interp-7.6 {testing basic aliases arg checking} -returnCodes error -body {
    a aliases too many args
} -result {wrong # args: should be "a aliases"}

# Part 7: testing basic alias invocation
test interp-8.1 {testing basic alias invocation} {
    catch {interp create a}
    a alias foo in_master
    a eval foo s1 s2 s3
} {seen in master: {s1 s2 s3}}
test interp-8.2 {testing basic alias invocation} {
    catch {interp create a}
    a alias bar in_master a1 a2 a3
    a eval bar s1 s2 s3
} {seen in master: {a1 a2 a3 s1 s2 s3}}
test interp-8.3 {testing basic alias invocation} -returnCodes error -body {
   catch {interp create a}
   a alias
} -result {wrong # args: should be "a alias aliasName ?targetName? ?arg ...?"}

# Part 8: Testing aliases for non-existent or hidden targets
test interp-9.1 {testing aliases for non-existent targets} {
    catch {interp create a}
    a alias zop nonexistent-command-in-master
    list [catch {a eval zop} msg] $msg
} {1 {invalid command name "nonexistent-command-in-master"}}
test interp-9.2 {testing aliases for non-existent targets} {
    catch {interp create a}
    a alias zop nonexistent-command-in-master
    proc nonexistent-command-in-master {} {return i_exist!}
    a eval zop
} i_exist!
test interp-9.3 {testing aliases for hidden commands} {
    catch {interp create a}
    a eval {proc p {} {return ENTER_A}}
    interp alias {} p a p
    set res {}
    lappend res [list [catch p msg] $msg]
    interp hide a p
    lappend res [list [catch p msg] $msg]
    rename p {}
    interp delete a
    set res
 } {{0 ENTER_A} {1 {invalid command name "p"}}}
test interp-9.4 {testing aliases and namespace commands} {
    proc p {} {return GLOBAL}
    namespace eval tst {
	proc p {} {return NAMESPACE}
    }
    interp alias {} a {} p
    set res [a]
    lappend res [namespace eval tst a]
    rename p {}
    rename a {}
    namespace delete tst
    set res
 } {GLOBAL GLOBAL}

if {[info command nonexistent-command-in-master] != ""} {
    rename nonexistent-command-in-master {}
}

# Part 9: Aliasing between interpreters
test interp-10.1 {testing aliasing between interpreters} {
    catch {interp delete a}
    catch {interp delete b}
    interp create a
    interp create b
    interp alias a a_alias b b_alias 1 2 3
} a_alias
test interp-10.2 {testing aliasing between interpreters} {
    catch {interp delete a}
    catch {interp delete b}
    interp create a
    interp create b
    b eval {proc b_alias {args} {return [list got $args]}}
    interp alias a a_alias b b_alias 1 2 3
    a eval a_alias a b c
} {got {1 2 3 a b c}}
test interp-10.3 {testing aliasing between interpreters} {
    catch {interp delete a}
    catch {interp delete b}
    interp create a
    interp create b
    interp alias a a_alias b b_alias 1 2 3
    list [catch {a eval a_alias a b c} msg] $msg
} {1 {invalid command name "b_alias"}}
test interp-10.4 {testing aliasing between interpreters} {
    catch {interp delete a}
    interp create a
    a alias a_alias puts
    a aliases
} a_alias
test interp-10.5 {testing aliasing between interpreters} {
    catch {interp delete a}
    catch {interp delete b}
    interp create a
    interp create b
    a alias a_alias puts
    interp alias a a_del b b_del
    interp delete b
    a aliases
} a_alias
test interp-10.6 {testing aliasing between interpreters} {
    catch {interp delete a}
    catch {interp delete b}
    interp create a
    interp create b
    interp alias a a_command b b_command a1 a2 a3
    b alias b_command in_master b1 b2 b3
    a eval a_command m1 m2 m3
} {seen in master: {b1 b2 b3 a1 a2 a3 m1 m2 m3}}
test interp-10.7 {testing aliases between interpreters} {
    catch {interp delete a}
    interp create a
    interp alias "" foo a zoppo
    a eval {proc zoppo {x} {list $x $x $x}}
    set x [foo 33]
    a eval {rename zoppo {}}
    interp alias "" foo a {}
    return $x
} {33 33 33}

# Part 10: Testing "interp target"
test interp-11.1 {testing interp target} {
    list [catch {interp target} msg] $msg
} {1 {wrong # args: should be "interp target path alias"}}
test interp-11.2 {testing interp target} {
    list [catch {interp target nosuchinterpreter foo} msg] $msg
} {1 {could not find interpreter "nosuchinterpreter"}}
test interp-11.3 {testing interp target} {
    catch {interp delete a}
    interp create a
    a alias boo no_command
    interp target a boo
} ""
test interp-11.4 {testing interp target} {
    catch {interp delete x1}
    interp create x1
    x1 eval interp create x2
    x1 eval x2 eval interp create x3
    catch {interp delete y1}
    interp create y1
    y1 eval interp create y2
    y1 eval y2 eval interp create y3
    interp alias {x1 x2 x3} xcommand {y1 y2 y3} ycommand
    interp target {x1 x2 x3} xcommand
} {y1 y2 y3}
test interp-11.5 {testing interp target} {
    catch {interp delete x1}
    interp create x1
    interp create {x1 x2}
    interp create {x1 x2 x3}
    catch {interp delete y1}
    interp create y1
    interp create {y1 y2}
    interp create {y1 y2 y3}
    interp alias {x1 x2 x3} xcommand {y1 y2 y3} ycommand
    list [catch {x1 eval {interp target {x2 x3} xcommand}} msg] $msg
} {1 {target interpreter for alias "xcommand" in path "x2 x3" is not my descendant}}
test interp-11.6 {testing interp target} {
    foreach a [interp aliases] {
	rename $a {}
    }
    list [catch {interp target {} foo} msg] $msg
} {1 {alias "foo" in path "" not found}}
test interp-11.7 {testing interp target} {
    catch {interp delete a}
    interp create a
    list [catch {interp target a foo} msg] $msg
} {1 {alias "foo" in path "a" not found}}

# Part 11: testing "interp issafe"
test interp-12.1 {testing interp issafe} {
    interp issafe
} 0
test interp-12.2 {testing interp issafe} {
    catch {interp delete a}
    interp create a
    interp issafe a
} 0
test interp-12.3 {testing interp issafe} {
    catch {interp delete a}
    interp create a
    interp create {a x3} -safe
    interp issafe {a x3}
} 1
test interp-12.4 {testing interp issafe} {
    catch {interp delete a}
    interp create a
    interp create {a x3} -safe
    interp create {a x3 foo}
    interp issafe {a x3 foo}
} 1

# Part 12: testing interpreter object command "issafe" sub-command
test interp-13.1 {testing foo issafe} {
    catch {interp delete a}
    interp create a
    a issafe
} 0
test interp-13.2 {testing foo issafe} {
    catch {interp delete a}
    interp create a
    interp create {a x3} -safe
    a eval x3 issafe
} 1
test interp-13.3 {testing foo issafe} {
    catch {interp delete a}
    interp create a
    interp create {a x3} -safe
    interp create {a x3 foo}
    a eval x3 eval foo issafe
} 1
test interp-13.4 {testing issafe arg checking} {
    catch {interp create a}
    list [catch {a issafe too many args} msg] $msg
} {1 {wrong # args: should be "a issafe"}}

# part 14: testing interp aliases
test interp-14.1 {testing interp aliases} -setup {
    interp create abc
} -body {
    interp eval abc {interp aliases}
} -cleanup {
    interp delete abc
} -result ""
test interp-14.2 {testing interp aliases} {
    catch {interp delete a}
    interp create a
    a alias a1 puts
    a alias a2 puts
    a alias a3 puts
    lsort [interp aliases a]
} {a1 a2 a3}
test interp-14.3 {testing interp aliases} {
    catch {interp delete a}
    interp create a
    interp create {a x3}
    interp alias {a x3} froboz "" puts
    interp aliases {a x3}
} froboz
test interp-14.4 {testing interp alias - alias over master} {
    # SF Bug 641195
    catch {interp delete a}
    interp create a
    list [catch {interp alias "" a a eval} msg] $msg [info commands a]
} {1 {cannot define or rename alias "a": interpreter deleted} {}}
test interp-14.5 {testing interp-alias: wrong # args} -body {
    proc setx x {set x}
    interp alias {} a {} setx
    catch {a 1 2}
    set ::errorInfo
} -cleanup {
    rename setx {}
    rename a {}
} -result {wrong # args: should be "a x"
    while executing
"a 1 2"}
test interp-14.6 {testing interp-alias: wrong # args} -setup {
    proc setx x {set x}
    catch {interp delete a}
    interp create a
} -body {
    interp alias a a {} setx
    catch {a eval a 1 2}
    set ::errorInfo
} -cleanup {
    rename setx {}
    interp delete a
} -result {wrong # args: should be "a x"
    invoked from within
"a 1 2"
    invoked from within
"a eval a 1 2"}
test interp-14.7 {testing interp-alias: wrong # args} -setup {
    proc setx x {set x}
    catch {interp delete a}
    interp create a
} -body {
    interp alias a a {} setx
    a eval {
	catch {a 1 2}
	set ::errorInfo
    }
} -cleanup {
    rename setx {}
    interp delete a
} -result {wrong # args: should be "a x"
    invoked from within
"a 1 2"}
test interp-14.8 {testing interp-alias: error messages} -body {
    proc setx x {return -code error x}
    interp alias {} a {} setx
    catch {a 1}
    set ::errorInfo
} -cleanup {
    rename setx {}
    rename a {}
} -result {x
    while executing
"a 1"}
test interp-14.9 {testing interp-alias: error messages} -setup {
    proc setx x {return -code error x}
    catch {interp delete a}
    interp create a
} -body {
    interp alias a a {} setx
    catch {a eval a 1}
    set ::errorInfo
} -cleanup {
    rename setx {}
    interp delete a
} -result {x
    invoked from within
"a 1"
    invoked from within
"a eval a 1"}
test interp-14.10 {testing interp-alias: error messages} -setup {
    proc setx x {return -code error x}
    catch {interp delete a}
    interp create a
} -body {
    interp alias a a {} setx
    a eval {
	catch {a 1}
	set ::errorInfo
    }
} -cleanup {
    rename setx {}
    interp delete a
} -result {x
    invoked from within
"a 1"}

test interp-14.11 {{interp alias} {target named the empty string} {bug 2bf56185}} -setup {
    set interp [interp create [info cmdcount]]
    interp eval $interp {
	proc {} args {return $args}
    }

} -body {
    interp alias {} p1 $interp {}
    p1 one two three
} -cleanup {
    interp delete $interp
} -result {one two three}

# part 15: testing file sharing
test interp-15.1 {testing file sharing} {
    catch {interp delete z}
    interp create z
    z eval close stdout
    list [catch {z eval puts hello} msg] $msg
} {1 {can not find channel named "stdout"}}
test interp-15.2 {testing file sharing} -body {
    catch {interp delete z}
    interp create z
    set f [open [makeFile {} file-15.2] w]
    interp share "" $f z
    z eval puts $f hello
    z eval close $f
    close $f
} -cleanup {
    removeFile file-15.2
} -result ""
test interp-15.3 {testing file sharing} {
    catch {interp delete xsafe}
    interp create xsafe -safe
    list [catch {xsafe eval puts hello} msg] $msg
} {1 {can not find channel named "stdout"}}
test interp-15.4 {testing file sharing} -body {
    catch {interp delete xsafe}
    interp create xsafe -safe
    set f [open [makeFile {} file-15.4] w]
    interp share "" $f xsafe
    xsafe eval puts $f hello
    xsafe eval close $f
    close $f
} -cleanup {
    removeFile file-15.4
} -result ""
test interp-15.5 {testing file sharing} {
    catch {interp delete xsafe}
    interp create xsafe -safe
    interp share "" stdout xsafe
    list [catch {xsafe eval gets stdout} msg] $msg
} {1 {channel "stdout" wasn't opened for reading}}
test interp-15.6 {testing file sharing} -body {
    catch {interp delete xsafe}
    interp create xsafe -safe
    set f [open [makeFile {} file-15.6] w]
    interp share "" $f xsafe
    set x [list [catch [list xsafe eval gets $f] msg] $msg]
    xsafe eval close $f
    close $f
    string compare [string tolower $x] \
		[list 1 [format "channel \"%s\" wasn't opened for reading" $f]]
} -cleanup {
    removeFile file-15.6
} -result 0
test interp-15.7 {testing file transferring} -body {
    catch {interp delete xsafe}
    interp create xsafe -safe
    set f [open [makeFile {} file-15.7] w]
    interp transfer "" $f xsafe
    xsafe eval puts $f hello
    xsafe eval close $f
} -cleanup {
    removeFile file-15.7
} -result ""
test interp-15.8 {testing file transferring} -body {
    catch {interp delete xsafe}
    interp create xsafe -safe
    set f [open [makeFile {} file-15.8] w]
    interp transfer "" $f xsafe
    xsafe eval close $f
    set x [list [catch {close $f} msg] $msg]
    string compare [string tolower $x] \
		[list 1 [format "can not find channel named \"%s\"" $f]]
} -cleanup {
    removeFile file-15.8
} -result 0

#
# Torture tests for interpreter deletion order
#
proc kill {} {interp delete xxx}
test interp-16.0 {testing deletion order} {
    catch {interp delete xxx}
    interp create xxx
    xxx alias kill kill
    list [catch {xxx eval kill} msg] $msg
} {0 {}}
test interp-16.1 {testing deletion order} {
    catch {interp delete xxx}
    interp create xxx
    interp create {xxx yyy}
    interp alias {xxx yyy} kill "" kill
    list [catch {interp eval {xxx yyy} kill} msg] $msg
} {0 {}}
test interp-16.2 {testing deletion order} {
    catch {interp delete xxx}
    interp create xxx
    interp create {xxx yyy}
    interp alias {xxx yyy} kill "" kill
    list [catch {xxx eval yyy eval kill} msg] $msg
} {0 {}}
test interp-16.3 {testing deletion order} {
    catch {interp delete xxx}
    interp create xxx
    interp create ddd
    xxx alias kill kill
    interp alias ddd kill xxx kill
    set x [ddd eval kill]
    interp delete ddd
    set x
} ""
test interp-16.4 {testing deletion order} {
    catch {interp delete xxx}
    interp create xxx
    interp create {xxx yyy}
    interp alias {xxx yyy} kill "" kill
    interp create ddd
    interp alias ddd kill {xxx yyy} kill
    set x [ddd eval kill]
    interp delete ddd
    set x
} ""
test interp-16.5 {testing deletion order, bgerror} {
    catch {interp delete xxx}
    interp create xxx
    xxx eval {proc bgerror {args} {exit}}
    xxx alias exit kill xxx
    proc kill {i} {interp delete $i}
    xxx eval after 100 expr a + b
    after 200
    update
    interp exists xxx
} 0

#
# Alias loop prevention testing.
#

test interp-17.1 {alias loop prevention} {
    list [catch {interp alias {} a {} a} msg] $msg
} {1 {cannot define or rename alias "a": would create a loop}}
test interp-17.2 {alias loop prevention} {
    catch {interp delete x}
    interp create x
    x alias a loop
    list [catch {interp alias {} loop x a} msg] $msg
} {1 {cannot define or rename alias "loop": would create a loop}}
test interp-17.3 {alias loop prevention} {
    catch {interp delete x}
    interp create x
    interp alias x a x b
    list [catch {interp alias x b x a} msg] $msg
} {1 {cannot define or rename alias "b": would create a loop}}
test interp-17.4 {alias loop prevention} {
    catch {interp delete x}
    interp create x
    interp alias x b x a
    list [catch {x eval rename b a} msg] $msg
} {1 {cannot define or rename alias "a": would create a loop}}
test interp-17.5 {alias loop prevention} {
    catch {interp delete x}
    interp create x
    x alias z l1
    interp alias {} l2 x z
    list [catch {rename l2 l1} msg] $msg
} {1 {cannot define or rename alias "l1": would create a loop}}
test interp-17.6 {alias loop prevention} {
    catch {interp delete x}
    interp create x
    interp alias x a x b
    x eval rename a c
    list [catch {x eval rename c b} msg] $msg
} {1 {cannot define or rename alias "b": would create a loop}}

#
# Test robustness of Tcl_DeleteInterp when applied to a slave interpreter.
# If there are bugs in the implementation these tests are likely to expose
# the bugs as a core dump.
#

test interp-18.1 {testing Tcl_DeleteInterp vs slaves} testinterpdelete {
    list [catch {testinterpdelete} msg] $msg
} {1 {wrong # args: should be "testinterpdelete path"}}
test interp-18.2 {testing Tcl_DeleteInterp vs slaves} testinterpdelete {
    catch {interp delete a}
    interp create a
    testinterpdelete a
} ""
test interp-18.3 {testing Tcl_DeleteInterp vs slaves} testinterpdelete {
    catch {interp delete a}
    interp create a
    interp create {a b}
    testinterpdelete {a b}
} ""
test interp-18.4 {testing Tcl_DeleteInterp vs slaves} testinterpdelete {
    catch {interp delete a}
    interp create a
    interp create {a b}
    testinterpdelete a
} ""
test interp-18.5 {testing Tcl_DeleteInterp vs slaves} testinterpdelete {
    catch {interp delete a}
    interp create a
    interp create {a b}
    interp alias {a b} dodel {} dodel
    proc dodel {x} {testinterpdelete $x}
    list [catch {interp eval {a b} {dodel {a b}}} msg] $msg
} {0 {}}
test interp-18.6 {testing Tcl_DeleteInterp vs slaves} testinterpdelete {
    catch {interp delete a}
    interp create a
    interp create {a b}
    interp alias {a b} dodel {} dodel
    proc dodel {x} {testinterpdelete $x}
    list [catch {interp eval {a b} {dodel a}} msg] $msg
} {0 {}}
test interp-18.7 {eval in deleted interp} {
    catch {interp delete a}
    interp create a
    a eval {
	proc dodel {} {
	    delme
	    dosomething else
	}
	proc dosomething args {
	    puts "I should not have been called!!"
	}
    }
    a alias delme dela
    proc dela {} {interp delete a}
    list [catch {a eval dodel} msg] $msg
} {1 {attempt to call eval in deleted interpreter}}
test interp-18.8 {eval in deleted interp} {
    catch {interp delete a}
    interp create a
    a eval {
	interp create b
	b eval {
	    proc dodel {} {
		dela
	    }
	}
	proc foo {} {
	    b eval dela
	    dosomething else
	}
	proc dosomething args {
	    puts "I should not have been called!!"
	}
    }
    interp alias {a b} dela {} dela
    proc dela {} {interp delete a}
    list [catch {a eval foo} msg] $msg
} {1 {attempt to call eval in deleted interpreter}}
test interp-18.9 {eval in deleted interp, bug 495830} {
    interp create tst
    interp alias tst suicide {} interp delete tst
    list [catch {tst eval {suicide; set a 5}} msg] $msg
} {1 {attempt to call eval in deleted interpreter}}
test interp-18.10 {eval in deleted interp, bug 495830} {
    interp create tst
    interp alias tst suicide {} interp delete tst
    list [catch {tst eval {set set set; suicide; $set a 5}} msg] $msg
} {1 {attempt to call eval in deleted interpreter}}

# Test alias deletion

test interp-19.1 {alias deletion} {
    catch {interp delete a}
    interp create a
    interp alias a foo a bar
    set s [interp alias a foo {}]
    interp delete a
    set s
} {}
test interp-19.2 {alias deletion} {
    catch {interp delete a}
    interp create a
    catch {interp alias a foo {}} msg
    interp delete a
    set msg
} {alias "foo" not found}
test interp-19.3 {alias deletion} {
    catch {interp delete a}
    interp create a
    interp alias a foo a bar
    interp eval a {rename foo zop}
    interp alias a foo a zop
    catch {interp eval a foo} msg
    interp delete a
    set msg
} {invalid command name "bar"}
test interp-19.4 {alias deletion} {
    catch {interp delete a}
    interp create a
    interp alias a foo a bar
    interp eval a {rename foo zop}
    catch {interp eval a foo} msg
    interp delete a
    set msg
} {invalid command name "foo"}
test interp-19.5 {alias deletion} {
    catch {interp delete a}
    interp create a
    interp eval a {proc bar {} {return 1}}
    interp alias a foo a bar
    interp eval a {rename foo zop}
    catch {interp eval a zop} msg
    interp delete a
    set msg
} 1
test interp-19.6 {alias deletion} {
    catch {interp delete a}
    interp create a
    interp alias a foo a bar
    interp eval a {rename foo zop}
    interp alias a foo a zop
    set s [interp aliases a]
    interp delete a
    set s
} {::foo foo}
test interp-19.7 {alias deletion, renaming} {
    catch {interp delete a}
    interp create a
    interp alias a foo a bar
    interp eval a rename foo blotz
    interp alias a foo {}
    set s [interp aliases a]
    interp delete a
    set s
} {}
test interp-19.8 {alias deletion, renaming} {
    catch {interp delete a}
    interp create a
    interp alias a foo a bar
    interp eval a rename foo blotz
    set l ""
    lappend l [interp aliases a]
    interp alias a foo {}
    lappend l [interp aliases a]
    interp delete a
    set l
} {foo {}}
test interp-19.9 {alias deletion, renaming} {
    catch {interp delete a}
    interp create a
    interp alias a foo a bar
    interp eval a rename foo blotz
    interp eval a {proc foo {} {expr 34 * 34}}
    interp alias a foo {}
    set l [interp eval a foo]
    interp delete a
    set l
} 1156

test interp-20.1 {interp hide, interp expose and interp invokehidden} {
    set a [interp create]
    $a eval {proc unknown {x args} {error "invalid command name \"$x\""}}
    $a eval {proc foo {} {}}
    $a hide foo
    catch {$a eval foo something} msg
    interp delete $a
    set msg
} {invalid command name "foo"}
test interp-20.2 {interp hide, interp expose and interp invokehidden} {
    set a [interp create]
    $a eval {proc unknown {x args} {error "invalid command name \"$x\""}}
    $a hide list
    set l ""
    lappend l [catch {$a eval {list 1 2 3}} msg] $msg
    $a expose list
    lappend l [catch {$a eval {list 1 2 3}} msg] $msg
    interp delete $a
    set l
} {1 {invalid command name "list"} 0 {1 2 3}}
test interp-20.3 {interp hide, interp expose and interp invokehidden} {
    set a [interp create]
    $a eval {proc unknown {x args} {error "invalid command name \"$x\""}}
    $a hide list
    set l ""
    lappend l [catch { $a eval {list 1 2 3}       } msg] $msg
    lappend l [catch { $a invokehidden list 1 2 3 } msg] $msg
    $a expose list
    lappend l [catch { $a eval {list 1 2 3}       } msg] $msg
    interp delete $a
    set l
} {1 {invalid command name "list"} 0 {1 2 3} 0 {1 2 3}}
test interp-20.4 {interp hide, interp expose and interp invokehidden -- passing {}} {
    set a [interp create]
    $a eval {proc unknown {x args} {error "invalid command name \"$x\""}}
    $a hide list
    set l ""
    lappend l [catch { $a eval {list 1 2 3}            } msg] $msg
    lappend l [catch { $a invokehidden list {"" 1 2 3} } msg] $msg
    $a expose list
    lappend l [catch { $a eval {list 1 2 3}            } msg] $msg
    interp delete $a
    set l
} {1 {invalid command name "list"} 0 {{"" 1 2 3}} 0 {1 2 3}}
test interp-20.5 {interp hide, interp expose and interp invokehidden -- passing {}} {
    set a [interp create]
    $a eval {proc unknown {x args} {error "invalid command name \"$x\""}}
    $a hide list
    set l ""
    lappend l [catch { $a eval {list 1 2 3}            } msg] $msg
    lappend l [catch { $a invokehidden list {{} 1 2 3} } msg] $msg
    $a expose list
    lappend l [catch { $a eval {list 1 2 3}            } msg] $msg
    interp delete $a
    set l
} {1 {invalid command name "list"} 0 {{{} 1 2 3}} 0 {1 2 3}}
test interp-20.6 {interp invokehidden -- eval args} {
    set a [interp create]
    $a hide list
    set l ""
    set z 45
    lappend l [catch { $a invokehidden list $z 1 2 3 } msg] $msg
    $a expose list
    lappend l [catch { $a eval list $z 1 2 3         } msg] $msg
    interp delete $a
    set l
} {0 {45 1 2 3} 0 {45 1 2 3}}
test interp-20.7 {interp invokehidden vs variable eval} {
    set a [interp create]
    $a hide list
    set z 45
    set l [list [catch {$a invokehidden list {$z a b c}} msg] $msg]
    interp delete $a
    set l
} {0 {{$z a b c}}}
test interp-20.8 {interp invokehidden vs variable eval} {
    set a [interp create]
    $a hide list
    $a eval set z 89
    set z 45
    set l [list [catch {$a invokehidden list {$z a b c}} msg] $msg]
    interp delete $a
    set l
} {0 {{$z a b c}}}
test interp-20.9 {interp invokehidden vs variable eval} {
    set a [interp create]
    $a hide list
    $a eval set z 89
    set z 45
    set l ""
    lappend l [catch {$a invokehidden list $z {$z a b c}} msg] $msg
    interp delete $a
    set l
} {0 {45 {$z a b c}}}
test interp-20.10 {interp hide, interp expose and interp invokehidden} {
    set a [interp create]
    $a eval {proc unknown {x args} {error "invalid command name \"$x\""}}
    $a eval {proc foo {} {}}
    interp hide $a foo
    catch {interp eval $a foo something} msg
    interp delete $a
    set msg
} {invalid command name "foo"}
test interp-20.11 {interp hide, interp expose and interp invokehidden} {
    set a [interp create]
    $a eval {proc unknown {x args} {error "invalid command name \"$x\""}}
    interp hide $a list
    set l ""
    lappend l [catch {interp eval $a {list 1 2 3}} msg] $msg
    interp expose $a list
    lappend l [catch {interp eval $a {list 1 2 3}} msg] $msg
    interp delete $a
    set l
} {1 {invalid command name "list"} 0 {1 2 3}}
test interp-20.12 {interp hide, interp expose and interp invokehidden} {
    set a [interp create]
    $a eval {proc unknown {x args} {error "invalid command name \"$x\""}}
    interp hide $a list
    set l ""
    lappend l [catch {interp eval $a {list 1 2 3}      } msg] $msg
    lappend l [catch {interp invokehidden $a list 1 2 3} msg] $msg
    interp expose $a list
    lappend l [catch {interp eval $a {list 1 2 3}      } msg] $msg
    interp delete $a
    set l
} {1 {invalid command name "list"} 0 {1 2 3} 0 {1 2 3}}
test interp-20.13 {interp hide, interp expose, interp invokehidden -- passing {}} {
    set a [interp create]
    $a eval {proc unknown {x args} {error "invalid command name \"$x\""}}
    interp hide $a list
    set l ""
    lappend l [catch {interp eval $a {list 1 2 3}           } msg] $msg
    lappend l [catch {interp invokehidden $a list {"" 1 2 3}} msg] $msg
    interp expose $a list
    lappend l [catch {interp eval $a {list 1 2 3}           } msg] $msg
    interp delete $a
    set l
} {1 {invalid command name "list"} 0 {{"" 1 2 3}} 0 {1 2 3}}
test interp-20.14 {interp hide, interp expose, interp invokehidden -- passing {}} {
    set a [interp create]
    $a eval {proc unknown {x args} {error "invalid command name \"$x\""}}
    interp hide $a list
    set l ""
    lappend l [catch {interp eval $a {list 1 2 3}           } msg] $msg
    lappend l [catch {interp invokehidden $a list {{} 1 2 3}} msg] $msg
    interp expose $a list
    lappend l [catch {$a eval {list 1 2 3}                  } msg] $msg
    interp delete $a
    set l
} {1 {invalid command name "list"} 0 {{{} 1 2 3}} 0 {1 2 3}}
test interp-20.15 {interp invokehidden -- eval args} {
    catch {interp delete a}
    interp create a
    interp hide a list
    set l ""
    set z 45
    lappend l [catch {interp invokehidden a list $z 1 2 3} msg]
    lappend l $msg
    a expose list
    lappend l [catch {interp eval a list $z 1 2 3} msg]
    lappend l $msg
    interp delete a
    set l
} {0 {45 1 2 3} 0 {45 1 2 3}}
test interp-20.16 {interp invokehidden vs variable eval} {
    catch {interp delete a}
    interp create a
    interp hide a list
    set z 45
    set l ""
    lappend l [catch {interp invokehidden a list {$z a b c}} msg]
    lappend l $msg
    interp delete a
    set l
} {0 {{$z a b c}}}
test interp-20.17 {interp invokehidden vs variable eval} {
    catch {interp delete a}
    interp create a
    interp hide a list
    a eval set z 89
    set z 45
    set l ""
    lappend l [catch {interp invokehidden a list {$z a b c}} msg]
    lappend l $msg
    interp delete a
    set l
} {0 {{$z a b c}}}
test interp-20.18 {interp invokehidden vs variable eval} {
    catch {interp delete a}
    interp create a
    interp hide a list
    a eval set z 89
    set z 45
    set l ""
    lappend l [catch {interp invokehidden a list $z {$z a b c}} msg]
    lappend l $msg
    interp delete a
    set l
} {0 {45 {$z a b c}}}
test interp-20.19 {interp invokehidden vs nested commands} {
    catch {interp delete a}
    interp create a
    a hide list
    set l [a invokehidden list {[list x y z] f g h} z]
    interp delete a
    set l
} {{[list x y z] f g h} z}
test interp-20.20 {interp invokehidden vs nested commands} {
    catch {interp delete a}
    interp create a
    a hide list
    set l [interp invokehidden a list {[list x y z] f g h} z]
    interp delete a
    set l
} {{[list x y z] f g h} z}
test interp-20.21 {interp hide vs safety} {
    catch {interp delete a}
    interp create a -safe
    set l ""
    lappend l [catch {a hide list} msg]
    lappend l $msg
    interp delete a
    set l
} {0 {}}
test interp-20.22 {interp hide vs safety} {
    catch {interp delete a}
    interp create a -safe
    set l ""
    lappend l [catch {interp hide a list} msg]
    lappend l $msg
    interp delete a
    set l
} {0 {}}
test interp-20.23 {interp hide vs safety} {
    catch {interp delete a}
    interp create a -safe
    set l ""
    lappend l [catch {a eval {interp hide {} list}} msg]
    lappend l $msg
    interp delete a
    set l
} {1 {permission denied: safe interpreter cannot hide commands}}
test interp-20.24 {interp hide vs safety} {
    catch {interp delete a}
    interp create a -safe
    interp create {a b}
    set l ""
    lappend l [catch {a eval {interp hide b list}} msg]
    lappend l $msg
    interp delete a
    set l
} {1 {permission denied: safe interpreter cannot hide commands}}
test interp-20.25 {interp hide vs safety} {
    catch {interp delete a}
    interp create a -safe
    interp create {a b}
    set l ""
    lappend l [catch {interp hide {a b} list} msg]
    lappend l $msg
    interp delete a
    set l
} {0 {}}
test interp-20.26 {interp expoose vs safety} {
    catch {interp delete a}
    interp create a -safe
    set l ""
    lappend l [catch {a hide list} msg]
    lappend l $msg
    lappend l [catch {a expose list} msg]
    lappend l $msg
    interp delete a
    set l
} {0 {} 0 {}}
test interp-20.27 {interp expose vs safety} {
    catch {interp delete a}
    interp create a -safe
    set l ""
    lappend l [catch {interp hide a list} msg]
    lappend l $msg
    lappend l [catch {interp expose a list} msg]
    lappend l $msg
    interp delete a
    set l
} {0 {} 0 {}}
test interp-20.28 {interp expose vs safety} {
    catch {interp delete a}
    interp create a -safe
    set l ""
    lappend l [catch {a hide list} msg]
    lappend l $msg
    lappend l [catch {a eval {interp expose {} list}} msg]
    lappend l $msg
    interp delete a
    set l
} {0 {} 1 {permission denied: safe interpreter cannot expose commands}}
test interp-20.29 {interp expose vs safety} {
    catch {interp delete a}
    interp create a -safe
    set l ""
    lappend l [catch {interp hide a list} msg]
    lappend l $msg
    lappend l [catch {a eval {interp expose {} list}} msg]
    lappend l $msg
    interp delete a
    set l
} {0 {} 1 {permission denied: safe interpreter cannot expose commands}}
test interp-20.30 {interp expose vs safety} {
    catch {interp delete a}
    interp create a -safe
    interp create {a b}
    set l ""
    lappend l [catch {interp hide {a b} list} msg]
    lappend l $msg
    lappend l [catch {a eval {interp expose b list}} msg]
    lappend l $msg
    interp delete a
    set l
} {0 {} 1 {permission denied: safe interpreter cannot expose commands}}
test interp-20.31 {interp expose vs safety} {
    catch {interp delete a}
    interp create a -safe
    interp create {a b}
    set l ""
    lappend l [catch {interp hide {a b} list} msg]
    lappend l $msg
    lappend l [catch {interp expose {a b} list} msg]
    lappend l $msg
    interp delete a
    set l
} {0 {} 0 {}}
test interp-20.32 {interp invokehidden vs safety} {
    catch {interp delete a}
    interp create a -safe
    interp hide a list
    set l ""
    lappend l [catch {a eval {interp invokehidden {} list a b c}} msg]
    lappend l $msg
    interp delete a
    set l
} {1 {not allowed to invoke hidden commands from safe interpreter}}
test interp-20.33 {interp invokehidden vs safety} {
    catch {interp delete a}
    interp create a -safe
    interp hide a list
    set l ""
    lappend l [catch {a eval {interp invokehidden {} list a b c}} msg]
    lappend l $msg
    lappend l [catch {a invokehidden list a b c} msg]
    lappend l $msg
    interp delete a
    set l
} {1 {not allowed to invoke hidden commands from safe interpreter}\
0 {a b c}}
test interp-20.34 {interp invokehidden vs safety} {
    catch {interp delete a}
    interp create a -safe
    interp create {a b}
    interp hide {a b} list
    set l ""
    lappend l [catch {a eval {interp invokehidden b list a b c}} msg]
    lappend l $msg
    lappend l [catch {interp invokehidden {a b} list a b c} msg]
    lappend l $msg
    interp delete a
    set l
} {1 {not allowed to invoke hidden commands from safe interpreter}\
0 {a b c}}
test interp-20.35 {invokehidden at local level} {
    catch {interp delete a}
    interp create a
    a eval {
	proc p1 {} {
	    set z 90
	    a1
	    set z
	}
	proc h1 {} {
	    upvar z z
	    set z 91
	}
    }
    a hide h1
    a alias a1 a1
    proc a1 {} {
	interp invokehidden a h1
    }
    set r [interp eval a p1]
    interp delete a
    set r
} 91
test interp-20.36 {invokehidden at local level} {
    catch {interp delete a}
    interp create a
    a eval {
	set z 90
	proc p1 {} {
	    global z
	    a1
	    set z
	}
	proc h1 {} {
	    upvar z z
	    set z 91
	}
    }
    a hide h1
    a alias a1 a1
    proc a1 {} {
	interp invokehidden a h1
    }
    set r [interp eval a p1]
    interp delete a
    set r
} 91
test interp-20.37 {invokehidden at local level} {
    catch {interp delete a}
    interp create a
    a eval {
	proc p1 {} {
	    a1
	    set z
	}
	proc h1 {} {
	    upvar z z
	    set z 91
	}
    }
    a hide h1
    a alias a1 a1
    proc a1 {} {
	interp invokehidden a h1
    }
    set r [interp eval a p1]
    interp delete a
    set r
} 91
test interp-20.38 {invokehidden at global level} {
    catch {interp delete a}
    interp create a
    a eval {
	proc p1 {} {
	    a1
	    set z
	}
	proc h1 {} {
	    upvar z z
	    set z 91
	}
    }
    a hide h1
    a alias a1 a1
    proc a1 {} {
	interp invokehidden a -global h1
    }
    set r [catch {interp eval a p1} msg]
    interp delete a
    list $r $msg
} {1 {can't read "z": no such variable}}
test interp-20.39 {invokehidden at global level} {
    catch {interp delete a}
    interp create a
    a eval {
	proc p1 {} {
	    global z
	    a1
	    set z
	}
	proc h1 {} {
	    upvar z z
	    set z 91
	}
    }
    a hide h1
    a alias a1 a1
    proc a1 {} {
	interp invokehidden a -global h1
    }
    set r [catch {interp eval a p1} msg]
    interp delete a
    list $r $msg
} {0 91}
test interp-20.40 {safe, invokehidden at local level} {
    catch {interp delete a}
    interp create a -safe
    a eval {
	proc p1 {} {
	    set z 90
	    a1
	    set z
	}
	proc h1 {} {
	    upvar z z
	    set z 91
	}
    }
    a hide h1
    a alias a1 a1
    proc a1 {} {
	interp invokehidden a h1
    }
    set r [interp eval a p1]
    interp delete a
    set r
} 91
test interp-20.41 {safe, invokehidden at local level} {
    catch {interp delete a}
    interp create a -safe
    a eval {
	set z 90
	proc p1 {} {
	    global z
	    a1
	    set z
	}
	proc h1 {} {
	    upvar z z
	    set z 91
	}
    }
    a hide h1
    a alias a1 a1
    proc a1 {} {
	interp invokehidden a h1
    }
    set r [interp eval a p1]
    interp delete a
    set r
} 91
test interp-20.42 {safe, invokehidden at local level} {
    catch {interp delete a}
    interp create a -safe
    a eval {
	proc p1 {} {
	    a1
	    set z
	}
	proc h1 {} {
	    upvar z z
	    set z 91
	}
    }
    a hide h1
    a alias a1 a1
    proc a1 {} {
	interp invokehidden a h1
    }
    set r [interp eval a p1]
    interp delete a
    set r
} 91
test interp-20.43 {invokehidden at global level} {
    catch {interp delete a}
    interp create a
    a eval {
	proc p1 {} {
	    a1
	    set z
	}
	proc h1 {} {
	    upvar z z
	    set z 91
	}
    }
    a hide h1
    a alias a1 a1
    proc a1 {} {
	interp invokehidden a -global h1
    }
    set r [catch {interp eval a p1} msg]
    interp delete a
    list $r $msg
} {1 {can't read "z": no such variable}}
test interp-20.44 {invokehidden at global level} {
    catch {interp delete a}
    interp create a
    a eval {
	proc p1 {} {
	    global z
	    a1
	    set z
	}
	proc h1 {} {
	    upvar z z
	    set z 91
	}
    }
    a hide h1
    a alias a1 a1
    proc a1 {} {
	interp invokehidden a -global h1
    }
    set r [catch {interp eval a p1} msg]
    interp delete a
    list $r $msg
} {0 91}
test interp-20.45 {interp hide vs namespaces} {
    catch {interp delete a}
    interp create a
    a eval {
        namespace eval foo {}
	proc foo::x {} {}
    }
    set l [list [catch {interp hide a foo::x} msg] $msg]
    interp delete a
    set l
} {1 {cannot use namespace qualifiers in hidden command token (rename)}}
test interp-20.46 {interp hide vs namespaces} {
    catch {interp delete a}
    interp create a
    a eval {
        namespace eval foo {}
	proc foo::x {} {}
    }
    set l [list [catch {interp hide a foo::x x} msg] $msg]
    interp delete a
    set l
} {1 {can only hide global namespace commands (use rename then hide)}}
test interp-20.47 {interp hide vs namespaces} {
    catch {interp delete a}
    interp create a
    a eval {
	proc x {} {}
    }
    set l [list [catch {interp hide a x foo::x} msg] $msg]
    interp delete a
    set l
} {1 {cannot use namespace qualifiers in hidden command token (rename)}}
test interp-20.48 {interp hide vs namespaces} {
    catch {interp delete a}
    interp create a
    a eval {
        namespace eval foo {}
	proc foo::x {} {}
    }
    set l [list [catch {interp hide a foo::x bar::x} msg] $msg]
    interp delete a
    set l
} {1 {cannot use namespace qualifiers in hidden command token (rename)}}
test interp-20.49 {interp invokehidden -namespace} -setup {
    set script [makeFile {
	set x [namespace current]
    } script]
    interp create -safe slave
} -body {
    slave invokehidden -namespace ::foo source $script
    slave eval {set ::foo::x}
} -cleanup {
    interp delete slave
    removeFile script
} -result ::foo
test interp-20.50 {Bug 2486550} -setup {
    interp create slave
} -body {
    slave hide coroutine
    slave invokehidden coroutine
} -cleanup {
    interp delete slave
} -returnCodes error -match glob -result *
test interp-20.50.1 {Bug 2486550} -setup {
    interp create slave
} -body {
    slave hide coroutine
    catch {slave invokehidden coroutine} m o
    dict get $o -errorinfo
} -cleanup {
    unset -nocomplain m 0
    interp delete slave
} -returnCodes ok -result {wrong # args: should be "coroutine name cmd ?arg ...?"
    while executing
"coroutine"
    invoked from within
"slave invokehidden coroutine"}

test interp-21.1 {interp hidden} {
    interp hidden {}
} ""
test interp-21.2 {interp hidden} {
    interp hidden
} ""
test interp-21.3 {interp hidden vs interp hide, interp expose} -setup {
    set l ""
} -body {
    lappend l [interp hidden]
    interp hide {} pwd
    lappend l [interp hidden]
    interp expose {} pwd
    lappend l [interp hidden]
} -result {{} pwd {}}
test interp-21.4 {interp hidden} -setup {
    catch {interp delete a}
} -body {
    interp create a
    interp hidden a
} -cleanup {
    interp delete a
} -result ""
test interp-21.5 {interp hidden} -setup {
    catch {interp delete a}
} -body {
    interp create -safe a
    lsort [interp hidden a]
} -cleanup {
    interp delete a
<<<<<<< HEAD
} -result $hidden_cmds 
test interp-21.6 {interp hidden vs interp hide, interp expose} -setup {
=======
    set l
} $hidden_cmds
test interp-21.6 {interp hidden vs interp hide, interp expose} {
>>>>>>> 7bb5429d
    catch {interp delete a}
    set l ""
} -body {
    interp create a
    lappend l [interp hidden a]
    interp hide a pwd
    lappend l [interp hidden a]
    interp expose a pwd
    lappend l [interp hidden a]
} -cleanup {
    interp delete a
} -result {{} pwd {}}
test interp-21.7 {interp hidden} -setup {
    catch {interp delete a}
} -body {
    interp create a
    a hidden
} -cleanup {
    interp delete a
} -result ""
test interp-21.8 {interp hidden} -setup {
    catch {interp delete a}
} -body {
    interp create a -safe
    lsort [a hidden]
} -cleanup {
    interp delete a
} -result $hidden_cmds
test interp-21.9 {interp hidden vs interp hide, interp expose} -setup {
    catch {interp delete a}
    set l ""
} -body {
    interp create a
    lappend l [a hidden]
    a hide pwd
    lappend l [a hidden]
    a expose pwd
    lappend l [a hidden]
} -cleanup {
    interp delete a
} -result {{} pwd {}}

test interp-22.1 {testing interp marktrusted} {
    catch {interp delete a}
    interp create a
    set l ""
    lappend l [a issafe]
    lappend l [a marktrusted]
    lappend l [a issafe]
    interp delete a
    set l
} {0 {} 0}
test interp-22.2 {testing interp marktrusted} {
    catch {interp delete a}
    interp create a
    set l ""
    lappend l [interp issafe a]
    lappend l [interp marktrusted a]
    lappend l [interp issafe a]
    interp delete a
    set l
} {0 {} 0}
test interp-22.3 {testing interp marktrusted} {
    catch {interp delete a}
    interp create a -safe
    set l ""
    lappend l [a issafe]
    lappend l [a marktrusted]
    lappend l [a issafe]
    interp delete a
    set l
} {1 {} 0}
test interp-22.4 {testing interp marktrusted} {
    catch {interp delete a}
    interp create a -safe
    set l ""
    lappend l [interp issafe a]
    lappend l [interp marktrusted a]
    lappend l [interp issafe a]
    interp delete a
    set l
} {1 {} 0}
test interp-22.5 {testing interp marktrusted} {
    catch {interp delete a}
    interp create a -safe
    interp create {a b}
    catch {a eval {interp marktrusted b}} msg
    interp delete a
    set msg
} {permission denied: safe interpreter cannot mark trusted}
test interp-22.6 {testing interp marktrusted} {
    catch {interp delete a}
    interp create a -safe
    interp create {a b}
    catch {a eval {b marktrusted}} msg
    interp delete a
    set msg
} {permission denied: safe interpreter cannot mark trusted}
test interp-22.7 {testing interp marktrusted} {
    catch {interp delete a}
    interp create a -safe
    set l ""
    lappend l [interp issafe a]
    interp marktrusted a
    interp create {a b}
    lappend l [interp issafe a]
    lappend l [interp issafe {a b}]
    interp delete a
    set l
} {1 0 0}
test interp-22.8 {testing interp marktrusted} {
    catch {interp delete a}
    interp create a -safe
    set l ""
    lappend l [interp issafe a]
    interp create {a b}
    lappend l [interp issafe {a b}]
    interp marktrusted a
    interp create {a c}
    lappend l [interp issafe a]
    lappend l [interp issafe {a c}]
    interp delete a
    set l
} {1 1 0 0}
test interp-22.9 {testing interp marktrusted} {
    catch {interp delete a}
    interp create a -safe
    set l ""
    lappend l [interp issafe a]
    interp create {a b}
    lappend l [interp issafe {a b}]
    interp marktrusted {a b}
    lappend l [interp issafe a]
    lappend l [interp issafe {a b}]
    interp create {a b c}
    lappend l [interp issafe {a b c}]
    interp delete a
    set l
} {1 1 1 0 0}

test interp-23.1 {testing hiding vs aliases: unsafe interp} -setup {
    catch {interp delete a}
    set l ""
} -body {
    interp create a
    lappend l [interp hidden a]
    a alias bar bar
    lappend l [interp aliases a] [interp hidden a]
    a hide bar
    lappend l [interp aliases a] [interp hidden a]
    a alias bar {}
    lappend l [interp aliases a] [interp hidden a]
} -cleanup {
    interp delete a
<<<<<<< HEAD
} -result {{} bar {} bar bar {} {}}
test interp-23.2 {testing hiding vs aliases: safe interp} -setup {
=======
    set l
} {{} bar {} bar bar {} {}}
test interp-23.2 {testing hiding vs aliases} {unixOrWin} {
>>>>>>> 7bb5429d
    catch {interp delete a}
    set l ""
} -constraints {unixOrPc} -body {
    interp create a -safe
    lappend l [lsort [interp hidden a]]
    a alias bar bar
    lappend l [lsort [interp aliases a]] [lsort [interp hidden a]]
    a hide bar
    lappend l [lsort [interp aliases a]] [lsort [interp hidden a]]
    a alias bar {}
    lappend l [lsort [interp aliases a]] [lsort [interp hidden a]]
} -cleanup {
    interp delete a
<<<<<<< HEAD
} -result [list $hidden_cmds {::tcl::mathfunc::max ::tcl::mathfunc::min bar clock} $hidden_cmds {::tcl::mathfunc::max ::tcl::mathfunc::min bar clock} [lsort [concat $hidden_cmds bar]] {::tcl::mathfunc::max ::tcl::mathfunc::min clock} $hidden_cmds]
=======
    set l
} {{cd encoding exec exit fconfigure file glob load open pwd socket source unload} {::tcl::mathfunc::max ::tcl::mathfunc::min bar clock} {cd encoding exec exit fconfigure file glob load open pwd socket source unload} {::tcl::mathfunc::max ::tcl::mathfunc::min bar clock} {bar cd encoding exec exit fconfigure file glob load open pwd socket source unload} {::tcl::mathfunc::max ::tcl::mathfunc::min clock} {cd encoding exec exit fconfigure file glob load open pwd socket source unload}}
>>>>>>> 7bb5429d

test interp-24.1 {result resetting on error} -setup {
    catch {interp delete a}
} -body {
    interp create a
    interp alias a foo {} apply {args {error $args}}
    interp eval a {
	lappend l [catch {foo 1 2 3} msg] $msg
	lappend l [catch {foo 3 4 5} msg] $msg
    }
} -cleanup {
    interp delete a
} -result {1 {1 2 3} 1 {3 4 5}}
test interp-24.2 {result resetting on error} -setup {
    catch {interp delete a}
} -body {
    interp create a -safe
    interp alias a foo {} apply {args {error $args}}
    interp eval a {
	lappend l [catch {foo 1 2 3} msg] $msg
	lappend l [catch {foo 3 4 5} msg] $msg
    }
} -cleanup {
    interp delete a
} -result {1 {1 2 3} 1 {3 4 5}}
test interp-24.3 {result resetting on error} -setup {
    catch {interp delete a}
} -body {
    interp create a
    interp create {a b}
    interp eval a {
	proc foo args {error $args}
    }
    interp alias {a b} foo a foo
    interp eval {a b} {
	lappend l [catch {foo 1 2 3} msg] $msg
	lappend l [catch {foo 3 4 5} msg] $msg
    }
} -cleanup {
    interp delete a
} -result {1 {1 2 3} 1 {3 4 5}}
test interp-24.4 {result resetting on error} -setup {
    catch {interp delete a}
} -body {
    interp create a -safe
    interp create {a b}
    interp eval a {
	proc foo args {error $args}
    }
    interp alias {a b} foo a foo
    interp eval {a b} {
	lappend l [catch {foo 1 2 3} msg]
	lappend l $msg
	lappend l [catch {foo 3 4 5} msg]
	lappend l $msg
    }
} -cleanup {
    interp delete a
} -result {1 {1 2 3} 1 {3 4 5}}
test interp-24.5 {result resetting on error} -setup {
    catch {interp delete a}
    catch {interp delete b}
} -body {
    interp create a
    interp create b
    interp eval a {
	proc foo args {error $args}
    }
    interp alias b foo a foo
    interp eval b {
	lappend l [catch {foo 1 2 3} msg] $msg
	lappend l [catch {foo 3 4 5} msg] $msg
    }
} -cleanup {
    interp delete a
    interp delete b
} -result {1 {1 2 3} 1 {3 4 5}}
test interp-24.6 {result resetting on error} -setup {
    catch {interp delete a}
    catch {interp delete b}
} -body {
    interp create a -safe
    interp create b -safe
    interp eval a {
	proc foo args {error $args}
    }
    interp alias b foo a foo
    interp eval b {
	lappend l [catch {foo 1 2 3} msg] $msg
	lappend l [catch {foo 3 4 5} msg] $msg
    }
} -cleanup {
    interp delete a
    interp delete b
} -result {1 {1 2 3} 1 {3 4 5}}
test interp-24.7 {result resetting on error} -setup {
    catch {interp delete a}
    set l {}
} -body {
    interp create a
    interp eval a {
	proc foo args {error $args}
    }
    lappend l [catch {interp eval a foo 1 2 3} msg] $msg
    lappend l [catch {interp eval a foo 3 4 5} msg] $msg
} -cleanup {
    interp delete a
} -result {1 {1 2 3} 1 {3 4 5}}
test interp-24.8 {result resetting on error} -setup {
    catch {interp delete a}
    set l {}
} -body {
    interp create a -safe
    interp eval a {
	proc foo args {error $args}
    }
    lappend l [catch {interp eval a foo 1 2 3} msg] $msg
    lappend l [catch {interp eval a foo 3 4 5} msg] $msg
} -cleanup {
    interp delete a
} -result {1 {1 2 3} 1 {3 4 5}}
test interp-24.9 {result resetting on error} -setup {
    catch {interp delete a}
    set l {}
} -body {
    interp create a
    interp create {a b}
    interp eval {a b} {
	proc foo args {error $args}
    }
    interp eval a {
	proc foo args {
	    eval interp eval b foo $args
	}
    }
    lappend l [catch {interp eval a foo 1 2 3} msg] $msg
    lappend l [catch {interp eval a foo 3 4 5} msg] $msg
} -cleanup {
    interp delete a
} -result {1 {1 2 3} 1 {3 4 5}}
test interp-24.10 {result resetting on error} -setup {
    catch {interp delete a}
    set l {}
} -body {
    interp create a -safe
    interp create {a b}
    interp eval {a b} {
	proc foo args {error $args}
    }
    interp eval a {
	proc foo args {
	    eval interp eval b foo $args
	}
    }
    lappend l [catch {interp eval a foo 1 2 3} msg] $msg
    lappend l [catch {interp eval a foo 3 4 5} msg] $msg
} -cleanup {
    interp delete a
} -result {1 {1 2 3} 1 {3 4 5}}
test interp-24.11 {result resetting on error} -setup {
    catch {interp delete a}
} -body {
    interp create a
    interp create {a b}
    interp eval {a b} {
	proc foo args {error $args}
    }
    interp eval a {
	proc foo args {
	    lappend l [catch {eval interp eval b foo $args} msg] $msg
	    lappend l [catch {eval interp eval b foo $args} msg] $msg
	}
    }
    interp eval a foo 1 2 3
} -cleanup {
    interp delete a
} -result {1 {1 2 3} 1 {1 2 3}}
test interp-24.12 {result resetting on error} -setup {
    catch {interp delete a}
} -body {
    interp create a -safe
    interp create {a b}
    interp eval {a b} {
	proc foo args {error $args}
    }
    interp eval a {
	proc foo args {
	    lappend l [catch {eval interp eval b foo $args} msg] $msg
	    lappend l [catch {eval interp eval b foo $args} msg] $msg
	}
    }
    interp eval a foo 1 2 3
} -cleanup {
    interp delete a
} -result {1 {1 2 3} 1 {1 2 3}}

test interp-25.1 {testing aliasing of string commands} -setup {
    catch {interp delete a}
} -body {
    interp create a
    a alias exec foo		;# Relies on exec being a string command!
    interp delete a
} -result ""

#
# Interps result transmission
#

test interp-26.1 {result code transmission : interp eval direct} {
    # Test that all the possibles error codes from Tcl get passed up
    # from the slave interp's context to the master, even though the
    # slave nominally thinks the command is running at the root level.
<<<<<<< HEAD
=======

>>>>>>> 7bb5429d
    catch {interp delete a}
    interp create a
    set res {}
    # use a for so if a return -code break 'escapes' we would notice
    for {set code -1} {$code<=5} {incr code} {
	lappend res [catch {interp eval a return -code $code} msg]
    }
    interp delete a
    set res
} {-1 0 1 2 3 4 5}
test interp-26.2 {result code transmission : interp eval indirect} {
    # retcode == 2 == return is special
    catch {interp delete a}
    interp create a
    interp eval a {proc retcode {code} {return -code $code ret$code}}
    set res {}
    # use a for so if a return -code break 'escapes' we would notice
    for {set code -1} {$code<=5} {incr code} {
	lappend res [catch {interp eval a retcode $code} msg] $msg
    }
    interp delete a
    set res
} {-1 ret-1 0 ret0 1 ret1 0 ret2 3 ret3 4 ret4 5 ret5}
test interp-26.3 {result code transmission : aliases} {
<<<<<<< HEAD
    # Test that all the possibles error codes from Tcl get passed up from the
    # slave interp's context to the master, even though the slave nominally
    # thinks the command is running at the root level.
=======
    # Test that all the possibles error codes from Tcl get passed up
    # from the slave interp's context to the master, even though the
    # slave nominally thinks the command is running at the root level.

>>>>>>> 7bb5429d
    catch {interp delete a}
    interp create a
    set res {}
    proc MyTestAlias {code} {
	return -code $code ret$code
    }
    interp alias a Test {} MyTestAlias
    for {set code -1} {$code<=5} {incr code} {
	lappend res [interp eval a [list catch [list Test $code] msg]]
    }
    interp delete a
    set res
} {-1 0 1 2 3 4 5}
test interp-26.4 {result code transmission: invoke hidden direct--bug 1637} \
	{knownBug} {
    # The known bug is that code 2 is returned, not the -code argument
    catch {interp delete a}
    interp create a
    set res {}
    interp hide a return
    for {set code -1} {$code<=5} {incr code} {
	lappend res [catch {interp invokehidden a return -code $code ret$code}]
    }
    interp delete a
    set res
} {-1 0 1 2 3 4 5}
test interp-26.5 {result code transmission: invoke hidden indirect--bug 1637} -setup {
    catch {interp delete a}
    interp create a
} -body {
    # The known bug is that the break and continue should raise errors that
    # they are used outside a loop.
    set res {}
    interp eval a {proc retcode {code} {return -code $code ret$code}}
    interp hide a retcode
    for {set code -1} {$code<=5} {incr code} {
	lappend res [catch {interp invokehidden a retcode $code} msg] $msg
    }
    return $res
} -cleanup {
    interp delete a
} -result {-1 ret-1 0 ret0 1 ret1 2 ret2 3 ret3 4 ret4 5 ret5}
test interp-26.6 {result code transmission: all combined--bug 1637} -setup {
    set interp [interp create]
} -constraints knownBug -body {
    # Test that all the possibles error codes from Tcl get passed in both
    # directions.  This doesn't work.
    proc MyTestAlias {interp args} {
	global aliasTrace
	lappend aliasTrace $args
	interp invokehidden $interp {*}$args
    }
    foreach c {return} {
	interp hide $interp  $c
        interp alias $interp $c {} MyTestAlias $interp $c
    }
    interp eval $interp {proc ret {code} {return -code $code ret$code}}
    set res {}
    set aliasTrace {}
    for {set code -1} {$code<=5} {incr code} {
	lappend res [catch {interp eval $interp ret $code} msg] $msg
    }
    return $res
} -cleanup {
    interp delete $interp
} -result {-1 ret-1 0 ret0 1 ret1 0 ret2 3 ret3 4 ret4 5 ret5}
# Some tests might need to be added to check for difference between toplevel
# and non-toplevel evals.
# End of return code transmission section
test interp-26.7 {errorInfo transmission: regular interps} -setup {
    set interp [interp create]
} -body {
    proc MyError {secret} {
	return -code error "msg"
    }
    proc MyTestAlias {interp args} {
	MyError "some secret"
    }
    interp alias $interp test {} MyTestAlias $interp
    interp eval $interp {catch test;set ::errorInfo}
} -cleanup {
    interp delete $interp
} -result {msg
    while executing
"MyError "some secret""
    (procedure "MyTestAlias" line 2)
    invoked from within
"test"}
test interp-26.8 {errorInfo transmission: safe interps--bug 1637} -setup {
    set interp [interp create -safe]
} -constraints knownBug -body {
    # this test fails because the errorInfo is fully transmitted whether the
    # interp is safe or not.  The errorInfo should never report data from the
    # master interpreter because it could contain sensitive information.
    proc MyError {secret} {
	return -code error "msg"
    }
    proc MyTestAlias {interp args} {
	MyError "some secret"
    }
    interp alias $interp test {} MyTestAlias $interp
    interp eval $interp {catch test;set ::errorInfo}
} -cleanup {
    interp delete $interp
} -result {msg
    while executing
"test"}

# Interps & Namespaces
<<<<<<< HEAD
test interp-27.1 {interp aliases & namespaces} -setup {
    set i [interp create]
} -body {
    set aliasTrace {}
    proc tstAlias {args} { 
	global aliasTrace
	lappend aliasTrace [list [namespace current] $args]
=======
test interp-27.1 {interp aliases & namespaces} {
    set i [interp create];
    set aliasTrace {};
    proc tstAlias {args} {
	global aliasTrace;
	lappend aliasTrace [list [namespace current] $args];
>>>>>>> 7bb5429d
    }
    $i alias foo::bar tstAlias foo::bar
    $i eval foo::bar test
    return $aliasTrace
} -cleanup {
    interp delete $i
<<<<<<< HEAD
} -result {{:: {foo::bar test}}}
test interp-27.2 {interp aliases & namespaces} -setup {
    set i [interp create]
} -body {
    set aliasTrace {}
    proc tstAlias {args} { 
	global aliasTrace
	lappend aliasTrace [list [namespace current] $args]
=======
    set aliasTrace;
} {{:: {foo::bar test}}}

test interp-27.2 {interp aliases & namespaces} {
    set i [interp create];
    set aliasTrace {};
    proc tstAlias {args} {
	global aliasTrace;
	lappend aliasTrace [list [namespace current] $args];
>>>>>>> 7bb5429d
    }
    $i alias foo::bar tstAlias foo::bar
    $i eval namespace eval foo {bar test}
    return $aliasTrace
} -cleanup {
    interp delete $i
<<<<<<< HEAD
} -result {{:: {foo::bar test}}}
test interp-27.3 {interp aliases & namespaces} -setup {
    set i [interp create]
} -body {
    set aliasTrace {}
    proc tstAlias {args} { 
	global aliasTrace
	lappend aliasTrace [list [namespace current] $args]
=======
    set aliasTrace;
} {{:: {foo::bar test}}}

test interp-27.3 {interp aliases & namespaces} {
    set i [interp create];
    set aliasTrace {};
    proc tstAlias {args} {
	global aliasTrace;
	lappend aliasTrace [list [namespace current] $args];
>>>>>>> 7bb5429d
    }
    interp eval $i {namespace eval foo {proc bar {} {error "bar called"}}}
    interp alias $i foo::bar {} tstAlias foo::bar
    interp eval $i {namespace eval foo {bar test}}
    return $aliasTrace
} -cleanup {
    interp delete $i
} -result {{:: {foo::bar test}}}
test interp-27.4 {interp aliases & namespaces} -setup {
    set i [interp create]
} -body {
    namespace eval foo2 {
<<<<<<< HEAD
	variable aliasTrace {}
	proc bar {args} { 
	    variable aliasTrace
	    lappend aliasTrace [list [namespace current] $args]
=======
	variable aliasTrace {};
	proc bar {args} {
	    variable aliasTrace;
	    lappend aliasTrace [list [namespace current] $args];
>>>>>>> 7bb5429d
	}
    }
    $i alias foo::bar foo2::bar foo::bar
    $i eval namespace eval foo {bar test}
    return $foo2::aliasTrace
} -cleanup {
    namespace delete foo2
    interp delete $i
} -result {{::foo2 {foo::bar test}}}
test interp-27.5 {interp hidden & namespaces} -setup {
    set i [interp create]
} -constraints knownBug -body {
    interp eval $i {
	namespace eval foo {
	    proc bar {args} {
		return "bar called ([namespace current]) ($args)"
	    }
	}
    }
    set res [list [interp eval $i {namespace eval foo {bar test1}}]]
    interp hide $i foo::bar
    lappend res [list [catch {interp eval $i {namespace eval foo {bar test2}}} msg] $msg]
} -cleanup {
    interp delete $i
} -result {{bar called (::foo) (test1)} {1 {invalid command name "bar"}}}
test interp-27.6 {interp hidden & aliases & namespaces} -setup {
    set i [interp create]
} -constraints knownBug -body {
    set v root-master
    namespace eval foo {
	variable v foo-master
	proc bar {interp args} {
	    variable v
	    list "master bar called ($v) ([namespace current]) ($args)"\
		[interp invokehidden $interp foo::bar $args]
	}
    }
    interp eval $i {
	namespace eval foo {
	    namespace export *
	    variable v foo-slave
	    proc bar {args} {
		variable v
		return "slave bar called ($v) ([namespace current]) ($args)"
	    }
	}
    }
    set res [list [interp eval $i {namespace eval foo {bar test1}}]]
    $i hide foo::bar
    $i alias foo::bar foo::bar $i
    set res [concat $res [interp eval $i {
	set v root-slave
	namespace eval test {
	    variable v foo-test
	    namespace import ::foo::*
	    bar test2
	}
    }]]
} -cleanup {
    namespace delete foo
    interp delete $i
} -result {{slave bar called (foo-slave) (::foo) (test1)} {master bar called (foo-master) (::foo) (test2)} {slave bar called (foo-slave) (::foo) (test2)}}
test interp-27.7 {interp hidden & aliases & imports & namespaces} -setup {
    set i [interp create]
} -constraints knownBug -body {
    set v root-master
    namespace eval mfoo {
	variable v foo-master
	proc bar {interp args} {
	    variable v
	    list "master bar called ($v) ([namespace current]) ($args)"\
		[interp invokehidden $interp test::bar $args]
	}
    }
    interp eval $i {
	namespace eval foo {
	    namespace export *
	    variable v foo-slave
	    proc bar {args} {
		variable v
		return "slave bar called ($v) ([info level 0]) ([uplevel namespace current]) ([namespace current]) ($args)"
	    }
	}
	set v root-slave
	namespace eval test {
	    variable v foo-test
	    namespace import ::foo::*
	}
    }
    set res [list [interp eval $i {namespace eval test {bar test1}}]]
    $i hide test::bar
    $i alias test::bar mfoo::bar $i
    set res [concat $res [interp eval $i {test::bar test2}]]
} -cleanup {
    namespace delete mfoo
    interp delete $i
} -result {{slave bar called (foo-slave) (bar test1) (::tcltest) (::foo) (test1)} {master bar called (foo-master) (::mfoo) (test2)} {slave bar called (foo-slave) (test::bar test2) (::) (::foo) (test2)}}
test interp-27.8 {hiding, namespaces and integrity} knownBug {
    namespace eval foo {
	variable v 3
	proc bar {} {variable v; set v}
	# next command would currently generate an unknown command "bar" error.
	interp hide {} bar
    }
    namespace delete foo
    list [catch {interp invokehidden {} foo::bar} msg] $msg
} {1 {invalid hidden command name "foo"}}

test interp-28.1 {getting fooled by slave's namespace ?} -setup {
    set i [interp create -safe]
    proc master {interp args} {interp hide $interp list}
} -body {
    $i alias master master $i
    set r [interp eval $i {
        namespace eval foo {
	    proc list {args} {
		return "dummy foo::list"
	    }
	    master
	}
	info commands list
    }]
} -cleanup {
    rename master {}
    interp delete $i
} -result {}
test interp-28.2 {master's nsName cache should not cross} -setup {
    set i [interp create]
    $i eval {proc filter lst {lsearch -all -inline -not $lst "::tcl"}}
} -body {
    $i eval {
	set x {namespace children ::}
	set y [list namespace children ::]
	namespace delete {*}[filter [{*}$y]]
	set j [interp create]
	$j alias filter filter
	$j eval {namespace delete {*}[filter [namespace children ::]]}
	namespace eval foo {}
	list [filter [eval $x]] [filter [eval $y]] [filter [$j eval $x]] [filter [$j eval $y]]
    }
} -cleanup {
    interp delete $i
} -result {::foo ::foo {} {}}

# Part 29: recursion limit
#  29.1.*  Argument checking
#  29.2.*  Reading and setting the recursion limit
#  29.3.*  Does the recursion limit work?
#  29.4.*  Recursion limit inheritance by sub-interpreters
#  29.5.*  Confirming the recursionlimit command does not affect the parent
#  29.6.*  Safe interpreter restriction

test interp-29.1.1 {interp recursionlimit argument checking} {
    list [catch {interp recursionlimit} msg] $msg
} {1 {wrong # args: should be "interp recursionlimit path ?newlimit?"}}
test interp-29.1.2 {interp recursionlimit argument checking} {
    list [catch {interp recursionlimit foo bar} msg] $msg
} {1 {could not find interpreter "foo"}}
test interp-29.1.3 {interp recursionlimit argument checking} {
    list [catch {interp recursionlimit foo bar baz} msg] $msg
} {1 {wrong # args: should be "interp recursionlimit path ?newlimit?"}}
test interp-29.1.4 {interp recursionlimit argument checking} {
    interp create moo
    set result [catch {interp recursionlimit moo bar} msg]
    interp delete moo
    list $result $msg
} {1 {expected integer but got "bar"}}
test interp-29.1.5 {interp recursionlimit argument checking} {
    interp create moo
    set result [catch {interp recursionlimit moo 0} msg]
    interp delete moo
    list $result $msg
} {1 {recursion limit must be > 0}}
test interp-29.1.6 {interp recursionlimit argument checking} {
    interp create moo
    set result [catch {interp recursionlimit moo -1} msg]
    interp delete moo
    list $result $msg
} {1 {recursion limit must be > 0}}
test interp-29.1.7 {interp recursionlimit argument checking} {
    interp create moo
    set result [catch {interp recursionlimit moo [expr {wide(1)<<32}]} msg]
    interp delete moo
    list $result [string range $msg 0 35]
} {1 {integer value too large to represent}}
test interp-29.1.8 {slave recursionlimit argument checking} {
    interp create moo
    set result [catch {moo recursionlimit foo bar} msg]
    interp delete moo
    list $result $msg
} {1 {wrong # args: should be "moo recursionlimit ?newlimit?"}}
test interp-29.1.9 {slave recursionlimit argument checking} {
    interp create moo
    set result [catch {moo recursionlimit foo} msg]
    interp delete moo
    list $result $msg
} {1 {expected integer but got "foo"}}
test interp-29.1.10 {slave recursionlimit argument checking} {
    interp create moo
    set result [catch {moo recursionlimit 0} msg]
    interp delete moo
    list $result $msg
} {1 {recursion limit must be > 0}}
test interp-29.1.11 {slave recursionlimit argument checking} {
    interp create moo
    set result [catch {moo recursionlimit -1} msg]
    interp delete moo
    list $result $msg
} {1 {recursion limit must be > 0}}
test interp-29.1.12 {slave recursionlimit argument checking} {
    interp create moo
    set result [catch {moo recursionlimit [expr {wide(1)<<32}]} msg]
    interp delete moo
    list $result [string range $msg 0 35]
} {1 {integer value too large to represent}}
test interp-29.2.1 {query recursion limit} {
    interp recursionlimit {}
} 1000
test interp-29.2.2 {query recursion limit} {
    set i [interp create]
    set n [interp recursionlimit $i]
    interp delete $i
    set n
} 1000
test interp-29.2.3 {query recursion limit} {
    set i [interp create]
    set n [$i recursionlimit]
    interp delete $i
    set n
} 1000
test interp-29.2.4 {query recursion limit} {
    set i [interp create]
    set r [$i eval {
	set n1 [interp recursionlimit {} 42]
	set n2 [interp recursionlimit {}]
	list $n1 $n2
    }]
    interp delete $i
    set r
} {42 42}
test interp-29.2.5 {query recursion limit} {
    set i [interp create]
    set n1 [interp recursionlimit $i 42]
    set n2 [interp recursionlimit $i]
    interp delete $i
    list $n1 $n2
} {42 42}
test interp-29.2.6 {query recursion limit} {
    set i [interp create]
    set n1 [interp recursionlimit $i 42]
    set n2 [$i recursionlimit]
    interp delete $i
    list $n1 $n2
} {42 42}
test interp-29.2.7 {query recursion limit} {
    set i [interp create]
    set n1 [$i recursionlimit 42]
    set n2 [interp recursionlimit $i]
    interp delete $i
    list $n1 $n2
} {42 42}
test interp-29.2.8 {query recursion limit} {
    set i [interp create]
    set n1 [$i recursionlimit 42]
    set n2 [$i recursionlimit]
    interp delete $i
    list $n1 $n2
} {42 42}
test interp-29.3.1 {recursion limit} {
    set i [interp create]
    set r [interp eval $i {
	interp recursionlimit {} 50
	proc p {} {incr ::i; p}
	set i 0
	list [catch p msg] $msg $i
    }]
    interp delete $i
    set r
} {1 {too many nested evaluations (infinite loop?)} 49}
test interp-29.3.2 {recursion limit} {
    set i [interp create]
    interp recursionlimit $i 50
    set r [interp eval $i {
	proc p {} {incr ::i; p}
	set i 0
	list [catch p msg] $msg $i
    }]
   interp delete $i
   set r
} {1 {too many nested evaluations (infinite loop?)} 49}
test interp-29.3.3 {recursion limit} {
    set i [interp create]
    $i recursionlimit 50
    set r [interp eval $i {
	proc p {} {incr ::i; p}
	set i 0
	list [catch p msg] $msg $i
    }]
   interp delete $i
   set r
} {1 {too many nested evaluations (infinite loop?)} 49}
test interp-29.3.4 {recursion limit error reporting} {
    interp create slave
    set r1 [slave eval {
        catch { 		# nesting level 1
	    eval {		# 2
	        eval {		# 3
		    eval {	# 4
		        eval {	# 5
			     interp recursionlimit {} 5
			     set x ok
			}
		    }
		}
	    }
	} msg
    }]
    set r2 [slave eval { set msg }]
    interp delete slave
    list $r1 $r2
} {1 {falling back due to new recursion limit}}
test interp-29.3.5 {recursion limit error reporting} {
    interp create slave
    set r1 [slave eval {
        catch {			# nesting level 1
	    eval {		# 2
	        eval {		# 3
		    eval {	# 4
		        eval {	# 5
			    interp recursionlimit {} 4
			    set x ok
			}
		    }
		}
	    }
	} msg
    }]
    set r2 [slave eval { set msg }]
    interp delete slave
    list $r1 $r2
} {1 {falling back due to new recursion limit}}
test interp-29.3.6 {recursion limit error reporting} {
    interp create slave
    set r1 [slave eval {
        catch {			# nesting level 1
	    eval {		# 2
	        eval {		# 3
		    eval {	# 4
		        eval {	# 5
			    interp recursionlimit {} 6
			    set x ok
			}
		    }
		}
	    }
	} msg
    }]
    set r2 [slave eval { set msg }]
    interp delete slave
    list $r1 $r2
} {0 ok}
#
# Note that TEBC does not verify the interp's nesting level itself; the nesting
# level will only be verified when it invokes a non-bcc'd command.
#
test interp-29.3.7a {recursion limit error reporting} {
    interp create slave
    after 0 {interp recursionlimit slave 5}
    set r1 [slave eval {
        catch { 		# nesting level 1
	    eval {		# 2
	        eval {		# 3
		    eval {	# 4
		        eval {	# 5
			    update
			    set x ok
			}
		    }
		}
	    }
	} msg
    }]
    set r2 [slave eval { set msg }]
    interp delete slave
    list $r1 $r2
} {0 ok}
test interp-29.3.7b {recursion limit error reporting} {
    interp create slave
    after 0 {interp recursionlimit slave 5}
    set r1 [slave eval {
        catch { 		# nesting level 1
	    eval {		# 2
	        eval {		# 3
		    eval {	# 4
			update
		        eval {	# 5
			    set x ok
			}
		    }
		}
	    }
	} msg
    }]
    set r2 [slave eval { set msg }]
    interp delete slave
    list $r1 $r2
} {0 ok}
test interp-29.3.7c {recursion limit error reporting} {
    interp create slave
    after 0 {interp recursionlimit slave 5}
    set r1 [slave eval {
        catch { 		# nesting level 1
	    eval {		# 2
	        eval {		# 3
		    eval {	# 4
		        eval {	# 5
			    update
			    set set set
			    $set x ok
			}
		    }
		}
	    }
	} msg
    }]
    set r2 [slave eval { set msg }]
    interp delete slave
    list $r1 $r2
} {1 {too many nested evaluations (infinite loop?)}}
test interp-29.3.8a {recursion limit error reporting} {
    interp create slave
    after 0 {interp recursionlimit slave 4}
    set r1 [slave eval {
        catch { 		# nesting level 1
	    eval {		# 2
	        eval {		# 3
		    eval {	# 4
		        eval {	# 5
			    update
			    set x ok
			}
		    }
		}
	    }
	} msg
    }]
    set r2 [slave eval { set msg }]
    interp delete slave
    list $r1 $r2
} {0 ok}
test interp-29.3.8b {recursion limit error reporting} {
    interp create slave
    after 0 {interp recursionlimit slave 4}
    set r1 [slave eval {
        catch { 		# nesting level 1
	    eval {		# 2
	        eval {		# 3
		    eval {	# 4
			update
		        eval {	# 5
			    set x ok
			}
		    }
		}
	    }
	} msg
    }]
    set r2 [slave eval { set msg }]
    interp delete slave
    list $r1 $r2
} {1 {too many nested evaluations (infinite loop?)}}
test interp-29.3.9a {recursion limit error reporting} {
    interp create slave
    after 0 {interp recursionlimit slave 6}
    set r1 [slave eval {
        catch { 		# nesting level 1
	    eval {		# 2
	        eval {		# 3
		    eval {	# 4
		        eval {	# 5
			    update
			    set x ok
			}
		    }
		}
	    }
	} msg
    }]
    set r2 [slave eval { set msg }]
    interp delete slave
    list $r1 $r2
} {0 ok}
test interp-29.3.9b {recursion limit error reporting} {
    interp create slave
    after 0 {interp recursionlimit slave 6}
    set r1 [slave eval {
        catch { 		# nesting level 1
	    eval {		# 2
	        eval {		# 3
		    eval {	# 4
		        eval {	# 5
			    set set set
			    $set x ok
			}
		    }
		}
	    }
	} msg
    }]
    set r2 [slave eval { set msg }]
    interp delete slave
    list $r1 $r2
} {0 ok}
test interp-29.3.10a {recursion limit error reporting} {
    interp create slave
    after 0 {slave recursionlimit 4}
    set r1 [slave eval {
        catch { 		# nesting level 1
	    eval {		# 2
	        eval {		# 3
		    eval {	# 4
		        eval {	# 5
			     update
			     set x ok
			}
		    }
		}
	    }
	} msg
    }]
    set r2 [slave eval { set msg }]
    interp delete slave
    list $r1 $r2
} {0 ok}
test interp-29.3.10b {recursion limit error reporting} {
    interp create slave
    after 0 {slave recursionlimit 4}
    set r1 [slave eval {
        catch { 		# nesting level 1
	    eval {		# 2
	        eval {		# 3
		    eval {	# 4
			update
		        eval {	# 5
			    set x ok
			}
		    }
		}
	    }
	} msg
    }]
    set r2 [slave eval { set msg }]
    interp delete slave
    list $r1 $r2
} {1 {too many nested evaluations (infinite loop?)}}
test interp-29.3.11a {recursion limit error reporting} {
    interp create slave
    after 0 {slave recursionlimit 5}
    set r1 [slave eval {
        catch { 		# nesting level 1
	    eval {		# 2
	        eval {		# 3
		    eval {	# 4
		        eval {	# 5
			    update
			    set x ok
			}
		    }
		}
	    }
	} msg
    }]
    set r2 [slave eval { set msg }]
    interp delete slave
    list $r1 $r2
} {0 ok}
test interp-29.3.11b {recursion limit error reporting} {
    interp create slave
    after 0 {slave recursionlimit 5}
    set r1 [slave eval {
        catch { 		# nesting level 1
	    eval {		# 2
	        eval {		# 3
		    eval {	# 4
		        eval {	# 5
			    update
			    set set set
			    $set x ok
			}
		    }
		}
	    }
	} msg
    }]
    set r2 [slave eval { set msg }]
    interp delete slave
    list $r1 $r2
} {1 {too many nested evaluations (infinite loop?)}}
test interp-29.3.12a {recursion limit error reporting} {
    interp create slave
    after 0 {slave recursionlimit 6}
    set r1 [slave eval {
        catch { 		# nesting level 1
	    eval {		# 2
	        eval {		# 3
		    eval {	# 4
		        eval {	# 5
			    update
			    set x ok
			}
		    }
		}
	    }
	} msg
    }]
    set r2 [slave eval { set msg }]
    interp delete slave
    list $r1 $r2
} {0 ok}
test interp-29.3.12b {recursion limit error reporting} {
    interp create slave
    after 0 {slave recursionlimit 6}
    set r1 [slave eval {
        catch { 		# nesting level 1
	    eval {		# 2
	        eval {		# 3
		    eval {	# 4
		        eval {	# 5
			    update
			    set set set
			    $set x ok
			}
		    }
		}
	    }
	} msg
    }]
    set r2 [slave eval { set msg }]
    interp delete slave
    list $r1 $r2
} {0 ok}
test interp-29.4.1 {recursion limit inheritance} {
    set i [interp create]
    set ii [interp eval $i {
	interp recursionlimit {} 50
	interp create
    }]
    set r [interp eval [list $i $ii] {
	proc p {} {incr ::i; p}
	set i 0
	catch p
	set i
    }]
   interp delete $i
   set r
} 50
test interp-29.4.2 {recursion limit inheritance} {
    set i [interp create]
    $i recursionlimit 50
    set ii [interp eval $i {interp create}]
    set r [interp eval [list $i $ii] {
	proc p {} {incr ::i; p}
	set i 0
	catch p
	set i
    }]
   interp delete $i
   set r
} 50
test interp-29.5.1 {does slave recursion limit affect master?} {
    set before [interp recursionlimit {}]
    set i [interp create]
    interp recursionlimit $i 20000
    set after [interp recursionlimit {}]
    set slavelimit [interp recursionlimit $i]
    interp delete $i
    list [expr {$before == $after}] $slavelimit
} {1 20000}
test interp-29.5.2 {does slave recursion limit affect master?} {
    set before [interp recursionlimit {}]
    set i [interp create]
    interp recursionlimit $i 20000
    set after [interp recursionlimit {}]
    set slavelimit [$i recursionlimit]
    interp delete $i
    list [expr {$before == $after}] $slavelimit
} {1 20000}
test interp-29.5.3 {does slave recursion limit affect master?} {
    set before [interp recursionlimit {}]
    set i [interp create]
    $i recursionlimit 20000
    set after [interp recursionlimit {}]
    set slavelimit [interp recursionlimit $i]
    interp delete $i
    list [expr {$before == $after}] $slavelimit
} {1 20000}
test interp-29.5.4 {does slave recursion limit affect master?} {
    set before [interp recursionlimit {}]
    set i [interp create]
    $i recursionlimit 20000
    set after [interp recursionlimit {}]
    set slavelimit [$i recursionlimit]
    interp delete $i
    list [expr {$before == $after}] $slavelimit
} {1 20000}
test interp-29.6.1 {safe interpreter recursion limit} {
    interp create slave -safe
    set n [interp recursionlimit slave]
    interp delete slave
    set n
} 1000
test interp-29.6.2 {safe interpreter recursion limit} {
    interp create slave -safe
    set n [slave recursionlimit]
    interp delete slave
    set n
} 1000
test interp-29.6.3 {safe interpreter recursion limit} {
    interp create slave -safe
    set n1 [interp recursionlimit slave 42]
    set n2 [interp recursionlimit slave]
    interp delete slave
    list $n1 $n2
} {42 42}
test interp-29.6.4 {safe interpreter recursion limit} {
    interp create slave -safe
    set n1 [slave recursionlimit 42]
    set n2 [interp recursionlimit slave]
    interp delete slave
    list $n1 $n2
} {42 42}
test interp-29.6.5 {safe interpreter recursion limit} {
    interp create slave -safe
    set n1 [interp recursionlimit slave 42]
    set n2 [slave recursionlimit]
    interp delete slave
    list $n1 $n2
} {42 42}
test interp-29.6.6 {safe interpreter recursion limit} {
    interp create slave -safe
    set n1 [slave recursionlimit 42]
    set n2 [slave recursionlimit]
    interp delete slave
    list $n1 $n2
} {42 42}
test interp-29.6.7 {safe interpreter recursion limit} {
    interp create slave -safe
    set n1 [slave recursionlimit 42]
    set n2 [slave recursionlimit]
    interp delete slave
    list $n1 $n2
} {42 42}
test interp-29.6.8 {safe interpreter recursion limit} {
    interp create slave -safe
    set n [catch {slave eval {interp recursionlimit {} 42}} msg]
    interp delete slave
    list $n $msg
} {1 {permission denied: safe interpreters cannot change recursion limit}}
test interp-29.6.9 {safe interpreter recursion limit} {
    interp create slave -safe
    set result [
	slave eval {
	    interp create slave2 -safe
	    set n [catch {
	        interp recursionlimit slave2 42
            } msg]
            list $n $msg
        }
    ]
    interp delete slave
    set result
} {1 {permission denied: safe interpreters cannot change recursion limit}}
test interp-29.6.10 {safe interpreter recursion limit} {
    interp create slave -safe
    set result [
        slave eval {
	    interp create slave2 -safe
	    set n [catch {
	        slave2 recursionlimit 42
            } msg]
            list $n $msg
        }
    ]
    interp delete slave
    set result
} {1 {permission denied: safe interpreters cannot change recursion limit}}


#    # Deep recursion (into interps when the regular one fails):
#    # still crashes...
#    proc p {} {
#	if {[catch p ret]} {
#	    catch {
#		set i [interp create]
#		interp eval $i [list proc p {} [info body p]]
#		interp eval $i p
#	    }
#	    interp delete $i
#	    return ok
#	}
#	return $ret
#    }
#    p

# more tests needed...

# Interp & stack
#test interp-29.1 {interp and stack (info level)} {
#} {}

# End of stack-recursion tests

# This test dumps core in Tcl 8.0.3!
test interp-30.1 {deletion of aliases inside namespaces} {
    set i [interp create]
    $i alias ns::cmd list
    $i alias ns::cmd {}
} {}

test interp-31.1 {alias invocation scope} {
    proc mySet {varName value} {
	upvar 1 $varName localVar
	set localVar $value
    }
    interp alias {} myNewSet {} mySet
    proc testMyNewSet {value} {
	myNewSet a $value
	return $a
    }
    unset -nocomplain a
    set result [testMyNewSet "ok"]
    rename testMyNewSet {}
    rename mySet {}
    rename myNewSet {}
    set result
} ok

test interp-32.1 {parent's working directory should be inherited by a child interp} -setup {
    cd [temporaryDirectory]
} -body {
    set parent [pwd]
    set i [interp create]
    set child [$i eval pwd]
    interp delete $i
    file mkdir cwd_test
    cd cwd_test
    lappend parent [pwd]
    set i [interp create]
    lappend child [$i eval pwd]
    cd ..
    file delete cwd_test
    interp delete $i
    expr {[string equal $parent $child] ? 1 :
             "\{$parent\} != \{$child\}"}
} -cleanup {
    cd [workingDirectory]
} -result 1

test interp-33.1 {refCounting for target words of alias [Bug 730244]} {
    # This test will panic if Bug 730244 is not fixed.
    set i [interp create]
    proc testHelper args {rename testHelper {}; return $args}
    # Note: interp names are simple words by default
    trace add execution testHelper enter "interp alias $i alias {} ;#"
    interp alias $i alias {} testHelper this
    $i eval alias
} this

test interp-34.1 {basic test of limits - calling commands} -body {
    set i [interp create]
    $i eval {
	proc foobar {} {
	    for {set x 0} {$x<1000000} {incr x} {
		# Calls to this are not bytecoded away
		pid
	    }
	}
    }
    $i limit command -value 1000
    $i eval foobar
} -returnCodes error -result {command count limit exceeded} -cleanup {
    interp delete $i
}
test interp-34.2 {basic test of limits - bytecoded commands} -body {
    set i [interp create]
    $i eval {
	proc foobar {} {
	    for {set x 0} {$x<1000000} {incr x} {
		# Calls to this *are* bytecoded away
		expr {1+2+3}
	    }
	}
    }
    $i limit command -value 1000
    $i eval foobar
} -returnCodes error -result {command count limit exceeded} -cleanup {
    interp delete $i
}
test interp-34.3 {basic test of limits - pure bytecode loop} -body {
    set i [interp create]
    $i eval {
	proc foobar {} {
	    while {1} {
		# No bytecode at all here...
	    }
	}
    }
    # We use a time limit here; command limits don't trap this case
    $i limit time -seconds [expr {[clock seconds]+2}]
    $i eval foobar
} -returnCodes error -result {time limit exceeded} -cleanup {
    interp delete $i
}
test interp-34.3.1 {basic test of limits - pure inside-command loop} -body {
    set i [interp create]
    $i eval {
	proc foobar {} {
	    set while while
	    $while {1} {
		# No bytecode at all here...
	    }
	}
    }
    # We use a time limit here; command limits don't trap this case
    $i limit time -seconds [expr {[clock seconds]+2}]
    $i eval foobar
} -returnCodes error -result {time limit exceeded} -cleanup {
    interp delete $i
}
test interp-34.4 {limits with callbacks: extending limits} -setup {
    set i [interp create]
    set a 0
    set b 0
    set c a
    proc cb1 {} {
	global c
	incr ::$c
    }
    proc cb2 {newlimit args} {
	global c i
	set c b
	$i limit command -value $newlimit
    }
} -body {
    interp alias $i foo {} cb1
    set curlim [$i eval info cmdcount]
    $i limit command -command "cb2 [expr $curlim+100]" \
	    -value [expr {$curlim+10}]
    $i eval {for {set i 0} {$i<10} {incr i} {foo}}
    list $a $b $c
} -result {6 4 b} -cleanup {
    interp delete $i
    rename cb1 {}
    rename cb2 {}
}
# The next three tests exercise all the three ways that limit handlers
# can be deleted.  Fully verifying this requires additional source
# code instrumentation.
test interp-34.5 {limits with callbacks: removing limits} -setup {
    set i [interp create]
    set a 0
    set b 0
    set c a
    proc cb1 {} {
	global c
	incr ::$c
    }
    proc cb2 {newlimit args} {
	global c i
	set c b
	$i limit command -value $newlimit
    }
} -body {
    interp alias $i foo {} cb1
    set curlim [$i eval info cmdcount]
    $i limit command -command "cb2 {}" -value [expr {$curlim+10}]
    $i eval {for {set i 0} {$i<10} {incr i} {foo}}
    list $a $b $c
} -result {6 4 b} -cleanup {
    interp delete $i
    rename cb1 {}
    rename cb2 {}
}
test interp-34.6 {limits with callbacks: removing limits and handlers} -setup {
    set i [interp create]
    set a 0
    set b 0
    set c a
    proc cb1 {} {
	global c
	incr ::$c
    }
    proc cb2 {args} {
	global c i
	set c b
	$i limit command -value {} -command {}
    }
} -body {
    interp alias $i foo {} cb1
    set curlim [$i eval info cmdcount]
    $i limit command -command cb2 -value [expr {$curlim+10}]
    $i eval {for {set i 0} {$i<10} {incr i} {foo}}
    list $a $b $c
} -result {6 4 b} -cleanup {
    interp delete $i
    rename cb1 {}
    rename cb2 {}
}
test interp-34.7 {limits with callbacks: deleting the handler interp} -setup {
    set i [interp create]
    $i eval {
	set i [interp create]
	proc cb1 {} {
	    global c
	    incr ::$c
	}
	proc cb2 {args} {
	    global c i curlim
	    set c b
	    $i limit command -value [expr {$curlim+1000}]
	    trapToParent
	}
    }
    proc cb3 {} {
	global i subi
	interp alias [list $i $subi] foo {} cb4
	interp delete $i
    }
    proc cb4 {} {
	global n
	incr n
    }
} -body {
    set subi [$i eval set i]
    interp alias $i trapToParent {} cb3
    set n 0
    $i eval {
	set a 0
	set b 0
	set c a
	interp alias $i foo {} cb1
	set curlim [$i eval info cmdcount]
	$i limit command -command cb2 -value [expr {$curlim+10}]
    }
    $i eval {
	$i eval {
	    for {set i 0} {$i<10} {incr i} {foo}
	}
    }
    list $n [interp exists $i]
} -result {4 0} -cleanup {
    rename cb3 {}
    rename cb4 {}
}
# Bug 1085023
test interp-34.8 {time limits trigger in vwaits} -body {
    set i [interp create]
    interp limit $i time -seconds [expr {[clock seconds]+1}] -granularity 1
    $i eval {
	set x {}
	vwait x
    }
} -cleanup {
    interp delete $i
} -returnCodes error -result {limit exceeded}
test interp-34.9 {time limits trigger in blocking after} {
    set i [interp create]
    set t0 [clock seconds]
    interp limit $i time -seconds [expr {$t0 + 1}] -granularity 1
    set code [catch {
	$i eval {after 10000}
    } msg]
    set t1 [clock seconds]
    interp delete $i
    list $code $msg [expr {($t1-$t0) < 3 ? "OK" : $t1-$t0}]
} {1 {time limit exceeded} OK}
test interp-34.10 {time limits trigger in vwaits: Bug 1221395} -body {
    set i [interp create]
    # Assume someone hasn't set the clock to early 1970!
    $i limit time -seconds 1 -granularity 4
    interp alias $i log {} lappend result
    set result {}
    catch {
	$i eval {
	    log 1
	    after 100
	    log 2
	}
    } msg
    interp delete $i
    lappend result $msg
} -result {1 {time limit exceeded}}
test interp-34.11 {time limit extension in callbacks} -setup {
    proc cb1 {i t} {
	global result
	lappend result cb1
	$i limit time -seconds $t -command cb2
    }
    proc cb2 {} {
	global result
	lappend result cb2
    }
} -body {
    set i [interp create]
    set t0 [clock seconds]
    $i limit time -seconds [expr {$t0+1}] -granularity 1 \
	-command "cb1 $i [expr {$t0+2}]"
    set ::result {}
    lappend ::result [catch {
	$i eval {
	    for {set i 0} {$i<30} {incr i} {
		after 100
	    }
	}
    } msg] $msg
    set t1 [clock seconds]
    lappend ::result [expr {$t1-$t0>=2 ? "ok" : "$t0,$t1"}]
    interp delete $i
    return $::result
} -result {cb1 cb2 1 {time limit exceeded} ok} -cleanup {
    rename cb1 {}
    rename cb2 {}
}
test interp-34.12 {time limit extension in callbacks} -setup {
    proc cb1 {i} {
	global result times
	lappend result cb1
	set times [lassign $times t]
	$i limit time -seconds $t
    }
} -body {
    set i [interp create]
    set t0 [clock seconds]
    set ::times "[expr {$t0+2}] [expr {$t0+100}]"
    $i limit time -seconds [expr {$t0+1}] -granularity 1 -command "cb1 $i"
    set ::result {}
    lappend ::result [catch {
	$i eval {
	    for {set i 0} {$i<30} {incr i} {
		after 100
	    }
	}
    } msg] $msg
    set t1 [clock seconds]
    lappend ::result [expr {$t1-$t0>=2 ? "ok" : "$t0,$t1"}]
    interp delete $i
    return $::result
} -result {cb1 cb1 0 {} ok} -cleanup {
    rename cb1 {}
}
test interp-34.13 {time limit granularity and vwait: Bug 2891362} -setup {
    set i [interp create -safe]
} -body {
    $i limit time -seconds [clock add [clock seconds] 1 second]
    $i eval {
	after 2000 set x timeout
	vwait x
	return $x
    }
} -cleanup {
    interp delete $i
} -returnCodes error -result {limit exceeded}

test interp-35.1 {interp limit syntax} -body {
    interp limit
} -returnCodes error -result {wrong # args: should be "interp limit path limitType ?-option value ...?"}
test interp-35.2 {interp limit syntax} -body {
    interp limit {}
} -returnCodes error -result {wrong # args: should be "interp limit path limitType ?-option value ...?"}
test interp-35.3 {interp limit syntax} -body {
    interp limit {} foo
} -returnCodes error -result {bad limit type "foo": must be commands or time}
test interp-35.4 {interp limit syntax} -body {
    set i [interp create]
    set dict [interp limit $i commands]
    set result {}
    foreach key [lsort [dict keys $dict]] {
	lappend result $key [dict get $dict $key]
    }
    set result
} -cleanup {
    interp delete $i
} -result {-command {} -granularity 1 -value {}}
test interp-35.5 {interp limit syntax} -body {
    set i [interp create]
    interp limit $i commands -granularity
} -cleanup {
    interp delete $i
} -result 1
test interp-35.6 {interp limit syntax} -body {
    set i [interp create]
    interp limit $i commands -granularity 2
} -cleanup {
    interp delete $i
} -result {}
test interp-35.7 {interp limit syntax} -body {
    set i [interp create]
    interp limit $i commands -foobar
} -cleanup {
    interp delete $i
} -returnCodes error -result {bad option "-foobar": must be -command, -granularity, or -value}
test interp-35.8 {interp limit syntax} -body {
    set i [interp create]
    interp limit $i commands -granularity foobar
} -cleanup {
    interp delete $i
} -returnCodes error -result {expected integer but got "foobar"}
test interp-35.9 {interp limit syntax} -body {
    set i [interp create]
    interp limit $i commands -granularity 0
} -cleanup {
    interp delete $i
} -returnCodes error -result {granularity must be at least 1}
test interp-35.10 {interp limit syntax} -body {
    set i [interp create]
    interp limit $i commands -value foobar
} -cleanup {
    interp delete $i
} -returnCodes error -result {expected integer but got "foobar"}
test interp-35.11 {interp limit syntax} -body {
    set i [interp create]
    interp limit $i commands -value -1
} -cleanup {
    interp delete $i
} -returnCodes error -result {command limit value must be at least 0}
test interp-35.12 {interp limit syntax} -body {
    set i [interp create]
    set dict [interp limit $i time]
    set result {}
    foreach key [lsort [dict keys $dict]] {
	lappend result $key [dict get $dict $key]
    }
    set result
} -cleanup {
    interp delete $i
} -result {-command {} -granularity 10 -milliseconds {} -seconds {}}
test interp-35.13 {interp limit syntax} -body {
    set i [interp create]
    interp limit $i time -granularity
} -cleanup {
    interp delete $i
} -result 10
test interp-35.14 {interp limit syntax} -body {
    set i [interp create]
    interp limit $i time -granularity 2
} -cleanup {
    interp delete $i
} -result {}
test interp-35.15 {interp limit syntax} -body {
    set i [interp create]
    interp limit $i time -foobar
} -cleanup {
    interp delete $i
} -returnCodes error -result {bad option "-foobar": must be -command, -granularity, -milliseconds, or -seconds}
test interp-35.16 {interp limit syntax} -body {
    set i [interp create]
    interp limit $i time -granularity foobar
} -cleanup {
    interp delete $i
} -returnCodes error -result {expected integer but got "foobar"}
test interp-35.17 {interp limit syntax} -body {
    set i [interp create]
    interp limit $i time -granularity 0
} -cleanup {
    interp delete $i
} -returnCodes error -result {granularity must be at least 1}
test interp-35.18 {interp limit syntax} -body {
    set i [interp create]
    interp limit $i time -seconds foobar
} -cleanup {
    interp delete $i
} -returnCodes error -result {expected integer but got "foobar"}
test interp-35.19 {interp limit syntax} -body {
    set i [interp create]
    interp limit $i time -seconds -1
} -cleanup {
    interp delete $i
} -returnCodes error -result {seconds must be at least 0}
test interp-35.20 {interp limit syntax} -body {
    set i [interp create]
    interp limit $i time -millis foobar
} -cleanup {
    interp delete $i
} -returnCodes error -result {expected integer but got "foobar"}
test interp-35.21 {interp limit syntax} -body {
    set i [interp create]
    interp limit $i time -millis -1
} -cleanup {
    interp delete $i
} -returnCodes error -result {milliseconds must be at least 0}
test interp-35.22 {interp time limits normalize milliseconds} -body {
    set i [interp create]
    interp limit $i time -seconds 1 -millis 1500
    list [$i limit time -seconds] [$i limit time -millis]
} -cleanup {
    interp delete $i
} -result {2 500}
# Bug 3398794
test interp-35.23 {interp command limits can't touch current interp} -body {
    interp limit {} commands -value 10
} -returnCodes error -result {limits on current interpreter inaccessible}
test interp-35.24 {interp time limits can't touch current interp} -body {
    interp limit {} time -seconds 2
} -returnCodes error -result {limits on current interpreter inaccessible}

test interp-36.1 {interp bgerror syntax} -body {
    interp bgerror
} -returnCodes error -result {wrong # args: should be "interp bgerror path ?cmdPrefix?"}
test interp-36.2 {interp bgerror syntax} -body {
    interp bgerror x y z
} -returnCodes error -result {wrong # args: should be "interp bgerror path ?cmdPrefix?"}
test interp-36.3 {interp bgerror syntax} -setup {
    interp create slave
} -body {
    slave bgerror x y
} -cleanup {
    interp delete slave
} -returnCodes error -result {wrong # args: should be "slave bgerror ?cmdPrefix?"}
test interp-36.4 {SlaveBgerror syntax} -setup {
    interp create slave
} -body {
    slave bgerror \{
} -cleanup {
    interp delete slave
} -returnCodes error -result {cmdPrefix must be list of length >= 1}
test interp-36.5 {SlaveBgerror syntax} -setup {
    interp create slave
} -body {
    slave bgerror {}
} -cleanup {
    interp delete slave
} -returnCodes error -result {cmdPrefix must be list of length >= 1}
test interp-36.6 {SlaveBgerror returns handler} -setup {
    interp create slave
} -body {
    slave bgerror {foo bar soom}
} -cleanup {
    interp delete slave
} -result {foo bar soom}
test interp-36.7 {SlaveBgerror sets error handler of slave [1999035]} -setup {
    interp create slave
    slave alias handler handler
    slave bgerror handler
    variable result {untouched}
    proc handler {args} {
        variable result
        set result [lindex $args 0]
    }
} -body {
    slave eval {
        variable done {}
        after 0 error foo
        after 10 [list ::set [namespace which -variable done] {}]
        vwait [namespace which -variable done]
    }
    set result
} -cleanup {
    variable result {}
    unset -nocomplain result
    interp delete slave
} -result foo

test interp-37.1 {safe interps and min() and max(): Bug 2895741} -setup {
    catch {interp delete a}
    interp create a
    set result {}
} -body {
    interp create {a b} -safe
    lappend result [interp eval a {expr min(5,2,3)*max(7,13,11)}]
    lappend result [interp eval {a b} {expr min(5,2,3)*max(7,13,11)}]
} -cleanup {
    unset -nocomplain result
    interp delete a
} -result {26 26}

test interp-38.1 {interp debug one-way switch} -setup {
    catch {interp delete a}
    interp create a
    interp debug a -frame 1
} -body {
    # TIP #3xx interp debug frame is a one-way switch
    interp debug a -frame 0
} -cleanup {
    interp delete a
} -result {1}
test interp-38.2 {interp debug env var} -setup {
    catch {interp delete a}
    set ::env(TCL_INTERP_DEBUG_FRAME) 1
    interp create a
} -body {
    interp debug a
} -cleanup {
    unset -nocomplain ::env(TCL_INTERP_DEBUG_FRAME)
    interp delete a
} -result {-frame 1}
test interp-38.3 {interp debug wrong args} -body {
    interp debug
} -returnCodes {
    error
} -result {wrong # args: should be "interp debug path ?-frame ?bool??"}
test interp-38.4 {interp debug basic setup} -constraints {!singleTestInterp} -body {
    interp debug {}
} -result {-frame 0}
test interp-38.5 {interp debug basic setup} -constraints {!singleTestInterp} -body {
    interp debug {} -f
} -result {0}
test interp-38.6 {interp debug basic setup} -body {
    interp debug -frames
} -returnCodes error -result {could not find interpreter "-frames"}
test interp-38.7 {interp debug basic setup} -body {
    interp debug {} -frames
} -returnCodes error -result {bad debug option "-frames": must be -frame}
test interp-38.8 {interp debug basic setup} -body {
    interp debug {} -frame 0 bogus
} -returnCodes {
    error
} -result {wrong # args: should be "interp debug path ?-frame ?bool??"}

# cleanup
unset -nocomplain hidden_cmds
foreach i [interp slaves] {
    interp delete $i
}
::tcltest::cleanupTests
return

# Local Variables:
# mode: tcl
# fill-column: 78
# End:<|MERGE_RESOLUTION|>--- conflicted
+++ resolved
@@ -46,7 +46,6 @@
 #
 # test interp-0.6 was removed
 #
-<<<<<<< HEAD
 test interp-1.6 {options for interp command} -returnCodes error -body {
     interp slaves foo bar zop
 } -result {wrong # args: should be "interp slaves ?path?"}
@@ -62,24 +61,6 @@
 test interp-1.10 {options for interp command} -returnCodes error -body {
     interp target
 } -result {wrong # args: should be "interp target path alias"}
-=======
-test interp-1.6 {options for interp command} {
-    list [catch {interp slaves foo bar zop} msg] $msg
-} {1 {wrong # args: should be "interp slaves ?path?"}}
-test interp-1.7 {options for interp command} {
-    list [catch {interp hello} msg] $msg
-} {1 {bad option "hello": must be alias, aliases, bgerror, create, debug, delete, eval, exists, expose, hide, hidden, issafe, invokehidden, limit, marktrusted, recursionlimit, slaves, share, target, or transfer}}
-test interp-1.8 {options for interp command} {
-    list [catch {interp -froboz} msg] $msg
-} {1 {bad option "-froboz": must be alias, aliases, bgerror, create, debug, delete, eval, exists, expose, hide, hidden, issafe, invokehidden, limit, marktrusted, recursionlimit, slaves, share, target, or transfer}}
-test interp-1.9 {options for interp command} {
-    list [catch {interp -froboz -safe} msg] $msg
-} {1 {bad option "-froboz": must be alias, aliases, bgerror, create, debug, delete, eval, exists, expose, hide, hidden, issafe, invokehidden, limit, marktrusted, recursionlimit, slaves, share, target, or transfer}}
-test interp-1.10 {options for interp command} {
-    list [catch {interp target} msg] $msg
-} {1 {wrong # args: should be "interp target path alias"}}
-
->>>>>>> 7bb5429d
 
 # Part 1: Basic interpreter creation tests:
 test interp-2.1 {basic interpreter creation} {
@@ -90,19 +71,12 @@
 } 0
 test interp-2.3 {basic interpreter creation} {
     catch {interp create -safe}
-<<<<<<< HEAD
 } 0 
 test interp-2.4 {basic interpreter creation} -setup {
     catch {interp create a}
 } -returnCodes error -body {
     interp create a
 } -result {interpreter named "a" already exists, cannot create}
-=======
-} 0
-test interp-2.4 {basic interpreter creation} {
-    list [catch {interp create a} msg] $msg
-} {1 {interpreter named "a" already exists, cannot create}}
->>>>>>> 7bb5429d
 test interp-2.5 {basic interpreter creation} {
     interp create b -safe
 } b
@@ -133,7 +107,7 @@
     set x [interp create]
     regexp "interp(\[0-9]+)" $x dummy anothernum
     expr $anothernum > $thenum
-} 1
+} 1    
 test interp-2.12 {anonymous interps vs existing procs} {
     set x [interp create -safe]
     regexp "interp(\[0-9]+)" $x dummy thenum
@@ -903,12 +877,12 @@
     interp create tst
     interp alias tst suicide {} interp delete tst
     list [catch {tst eval {suicide; set a 5}} msg] $msg
-} {1 {attempt to call eval in deleted interpreter}}
+} {1 {attempt to call eval in deleted interpreter}}     
 test interp-18.10 {eval in deleted interp, bug 495830} {
     interp create tst
     interp alias tst suicide {} interp delete tst
     list [catch {tst eval {set set set; suicide; $set a 5}} msg] $msg
-} {1 {attempt to call eval in deleted interpreter}}
+} {1 {attempt to call eval in deleted interpreter}}     
 
 # Test alias deletion
 
@@ -998,7 +972,7 @@
     set l [interp eval a foo]
     interp delete a
     set l
-} 1156
+} 1156    
 
 test interp-20.1 {interp hide, interp expose and interp invokehidden} {
     set a [interp create]
@@ -1219,7 +1193,7 @@
     catch {interp delete a}
     interp create a -safe
     set l ""
-    lappend l [catch {a hide list} msg]
+    lappend l [catch {a hide list} msg]    
     lappend l $msg
     interp delete a
     set l
@@ -1228,7 +1202,7 @@
     catch {interp delete a}
     interp create a -safe
     set l ""
-    lappend l [catch {interp hide a list} msg]
+    lappend l [catch {interp hide a list} msg]    
     lappend l $msg
     interp delete a
     set l
@@ -1237,7 +1211,7 @@
     catch {interp delete a}
     interp create a -safe
     set l ""
-    lappend l [catch {a eval {interp hide {} list}} msg]
+    lappend l [catch {a eval {interp hide {} list}} msg]    
     lappend l $msg
     interp delete a
     set l
@@ -1247,7 +1221,7 @@
     interp create a -safe
     interp create {a b}
     set l ""
-    lappend l [catch {a eval {interp hide b list}} msg]
+    lappend l [catch {a eval {interp hide b list}} msg]    
     lappend l $msg
     interp delete a
     set l
@@ -1266,7 +1240,7 @@
     catch {interp delete a}
     interp create a -safe
     set l ""
-    lappend l [catch {a hide list} msg]
+    lappend l [catch {a hide list} msg]    
     lappend l $msg
     lappend l [catch {a expose list} msg]
     lappend l $msg
@@ -1277,9 +1251,9 @@
     catch {interp delete a}
     interp create a -safe
     set l ""
-    lappend l [catch {interp hide a list} msg]
+    lappend l [catch {interp hide a list} msg]    
     lappend l $msg
-    lappend l [catch {interp expose a list} msg]
+    lappend l [catch {interp expose a list} msg]    
     lappend l $msg
     interp delete a
     set l
@@ -1288,7 +1262,7 @@
     catch {interp delete a}
     interp create a -safe
     set l ""
-    lappend l [catch {a hide list} msg]
+    lappend l [catch {a hide list} msg]    
     lappend l $msg
     lappend l [catch {a eval {interp expose {} list}} msg]
     lappend l $msg
@@ -1299,9 +1273,9 @@
     catch {interp delete a}
     interp create a -safe
     set l ""
-    lappend l [catch {interp hide a list} msg]
+    lappend l [catch {interp hide a list} msg]    
     lappend l $msg
-    lappend l [catch {a eval {interp expose {} list}} msg]
+    lappend l [catch {a eval {interp expose {} list}} msg]    
     lappend l $msg
     interp delete a
     set l
@@ -1311,9 +1285,9 @@
     interp create a -safe
     interp create {a b}
     set l ""
-    lappend l [catch {interp hide {a b} list} msg]
+    lappend l [catch {interp hide {a b} list} msg]    
     lappend l $msg
-    lappend l [catch {a eval {interp expose b list}} msg]
+    lappend l [catch {a eval {interp expose b list}} msg]    
     lappend l $msg
     interp delete a
     set l
@@ -1323,7 +1297,7 @@
     interp create a -safe
     interp create {a b}
     set l ""
-    lappend l [catch {interp hide {a b} list} msg]
+    lappend l [catch {interp hide {a b} list} msg]    
     lappend l $msg
     lappend l [catch {interp expose {a b} list} msg]
     lappend l $msg
@@ -1703,14 +1677,8 @@
     lsort [interp hidden a]
 } -cleanup {
     interp delete a
-<<<<<<< HEAD
 } -result $hidden_cmds 
 test interp-21.6 {interp hidden vs interp hide, interp expose} -setup {
-=======
-    set l
-} $hidden_cmds
-test interp-21.6 {interp hidden vs interp hide, interp expose} {
->>>>>>> 7bb5429d
     catch {interp delete a}
     set l ""
 } -body {
@@ -1865,17 +1833,11 @@
     lappend l [interp aliases a] [interp hidden a]
 } -cleanup {
     interp delete a
-<<<<<<< HEAD
 } -result {{} bar {} bar bar {} {}}
 test interp-23.2 {testing hiding vs aliases: safe interp} -setup {
-=======
-    set l
-} {{} bar {} bar bar {} {}}
-test interp-23.2 {testing hiding vs aliases} {unixOrWin} {
->>>>>>> 7bb5429d
-    catch {interp delete a}
-    set l ""
-} -constraints {unixOrPc} -body {
+    catch {interp delete a}
+    set l ""
+} -constraints {unixOrWin} -body {
     interp create a -safe
     lappend l [lsort [interp hidden a]]
     a alias bar bar
@@ -1886,12 +1848,7 @@
     lappend l [lsort [interp aliases a]] [lsort [interp hidden a]]
 } -cleanup {
     interp delete a
-<<<<<<< HEAD
 } -result [list $hidden_cmds {::tcl::mathfunc::max ::tcl::mathfunc::min bar clock} $hidden_cmds {::tcl::mathfunc::max ::tcl::mathfunc::min bar clock} [lsort [concat $hidden_cmds bar]] {::tcl::mathfunc::max ::tcl::mathfunc::min clock} $hidden_cmds]
-=======
-    set l
-} {{cd encoding exec exit fconfigure file glob load open pwd socket source unload} {::tcl::mathfunc::max ::tcl::mathfunc::min bar clock} {cd encoding exec exit fconfigure file glob load open pwd socket source unload} {::tcl::mathfunc::max ::tcl::mathfunc::min bar clock} {bar cd encoding exec exit fconfigure file glob load open pwd socket source unload} {::tcl::mathfunc::max ::tcl::mathfunc::min clock} {cd encoding exec exit fconfigure file glob load open pwd socket source unload}}
->>>>>>> 7bb5429d
 
 test interp-24.1 {result resetting on error} -setup {
     catch {interp delete a}
@@ -2104,10 +2061,6 @@
     # Test that all the possibles error codes from Tcl get passed up
     # from the slave interp's context to the master, even though the
     # slave nominally thinks the command is running at the root level.
-<<<<<<< HEAD
-=======
-
->>>>>>> 7bb5429d
     catch {interp delete a}
     interp create a
     set res {}
@@ -2132,16 +2085,9 @@
     set res
 } {-1 ret-1 0 ret0 1 ret1 0 ret2 3 ret3 4 ret4 5 ret5}
 test interp-26.3 {result code transmission : aliases} {
-<<<<<<< HEAD
     # Test that all the possibles error codes from Tcl get passed up from the
     # slave interp's context to the master, even though the slave nominally
     # thinks the command is running at the root level.
-=======
-    # Test that all the possibles error codes from Tcl get passed up
-    # from the slave interp's context to the master, even though the
-    # slave nominally thinks the command is running at the root level.
-
->>>>>>> 7bb5429d
     catch {interp delete a}
     interp create a
     set res {}
@@ -2251,7 +2197,6 @@
 "test"}
 
 # Interps & Namespaces
-<<<<<<< HEAD
 test interp-27.1 {interp aliases & namespaces} -setup {
     set i [interp create]
 } -body {
@@ -2259,21 +2204,12 @@
     proc tstAlias {args} { 
 	global aliasTrace
 	lappend aliasTrace [list [namespace current] $args]
-=======
-test interp-27.1 {interp aliases & namespaces} {
-    set i [interp create];
-    set aliasTrace {};
-    proc tstAlias {args} {
-	global aliasTrace;
-	lappend aliasTrace [list [namespace current] $args];
->>>>>>> 7bb5429d
     }
     $i alias foo::bar tstAlias foo::bar
     $i eval foo::bar test
     return $aliasTrace
 } -cleanup {
     interp delete $i
-<<<<<<< HEAD
 } -result {{:: {foo::bar test}}}
 test interp-27.2 {interp aliases & namespaces} -setup {
     set i [interp create]
@@ -2282,24 +2218,12 @@
     proc tstAlias {args} { 
 	global aliasTrace
 	lappend aliasTrace [list [namespace current] $args]
-=======
-    set aliasTrace;
-} {{:: {foo::bar test}}}
-
-test interp-27.2 {interp aliases & namespaces} {
-    set i [interp create];
-    set aliasTrace {};
-    proc tstAlias {args} {
-	global aliasTrace;
-	lappend aliasTrace [list [namespace current] $args];
->>>>>>> 7bb5429d
     }
     $i alias foo::bar tstAlias foo::bar
     $i eval namespace eval foo {bar test}
     return $aliasTrace
 } -cleanup {
     interp delete $i
-<<<<<<< HEAD
 } -result {{:: {foo::bar test}}}
 test interp-27.3 {interp aliases & namespaces} -setup {
     set i [interp create]
@@ -2308,17 +2232,6 @@
     proc tstAlias {args} { 
 	global aliasTrace
 	lappend aliasTrace [list [namespace current] $args]
-=======
-    set aliasTrace;
-} {{:: {foo::bar test}}}
-
-test interp-27.3 {interp aliases & namespaces} {
-    set i [interp create];
-    set aliasTrace {};
-    proc tstAlias {args} {
-	global aliasTrace;
-	lappend aliasTrace [list [namespace current] $args];
->>>>>>> 7bb5429d
     }
     interp eval $i {namespace eval foo {proc bar {} {error "bar called"}}}
     interp alias $i foo::bar {} tstAlias foo::bar
@@ -2331,17 +2244,10 @@
     set i [interp create]
 } -body {
     namespace eval foo2 {
-<<<<<<< HEAD
 	variable aliasTrace {}
 	proc bar {args} { 
 	    variable aliasTrace
 	    lappend aliasTrace [list [namespace current] $args]
-=======
-	variable aliasTrace {};
-	proc bar {args} {
-	    variable aliasTrace;
-	    lappend aliasTrace [list [namespace current] $args];
->>>>>>> 7bb5429d
 	}
     }
     $i alias foo::bar foo2::bar foo::bar
@@ -3416,7 +3322,7 @@
     } msg]
     set t1 [clock seconds]
     interp delete $i
-    list $code $msg [expr {($t1-$t0) < 3 ? "OK" : $t1-$t0}]
+    list $code $msg [expr {($t1-$t0) < 3 ? "OK" : $t1-$t0}] 
 } {1 {time limit exceeded} OK}
 test interp-34.10 {time limits trigger in vwaits: Bug 1221395} -body {
     set i [interp create]
@@ -3650,7 +3556,7 @@
 test interp-36.1 {interp bgerror syntax} -body {
     interp bgerror
 } -returnCodes error -result {wrong # args: should be "interp bgerror path ?cmdPrefix?"}
-test interp-36.2 {interp bgerror syntax} -body {
+test interp-36.2 {interp bgerror syntax} -body { 
     interp bgerror x y z
 } -returnCodes error -result {wrong # args: should be "interp bgerror path ?cmdPrefix?"}
 test interp-36.3 {interp bgerror syntax} -setup {
