--- conflicted
+++ resolved
@@ -57,7 +57,7 @@
 } -result {bad option "-froboz": must be alias, aliases, bgerror, cancel, create, debug, delete, eval, exists, expose, hide, hidden, issafe, invokehidden, limit, marktrusted, recursionlimit, slaves, share, target, or transfer}
 test interp-1.9 {options for interp command} -returnCodes error -body {
     interp -froboz -safe
-} -result {bad option "-froboz": must be alias, aliases, bgerror, cancel, create, debug, delete, eval, exists, expose, hide, hidden, issafe, invokehidden, limit, marktrusted, recursionlimit, slaves, share, target, or transfer}
+} -result {bad option "-froboz": must be alias, aliases, bgerror, cancel, create, debug, delete, eval, exists, expose, hide, hidden, issafe, invokehidden, limit, marktrusted, recursionlimit, slaves, share, target, or transfer} 
 test interp-1.10 {options for interp command} -returnCodes error -body {
     interp target
 } -result {wrong # args: should be "interp target path alias"}
@@ -71,19 +71,12 @@
 } 0
 test interp-2.3 {basic interpreter creation} {
     catch {interp create -safe}
-<<<<<<< HEAD
-} 0
-test interp-2.4 {basic interpreter creation} {
-    list [catch {interp create a} msg] $msg
-} {1 {interpreter named "a" already exists, cannot create}}
-=======
 } 0 
 test interp-2.4 {basic interpreter creation} -setup {
     catch {interp create a}
 } -returnCodes error -body {
     interp create a
 } -result {interpreter named "a" already exists, cannot create}
->>>>>>> 9a7f1bd4
 test interp-2.5 {basic interpreter creation} {
     interp create b -safe
 } b
@@ -114,7 +107,7 @@
     set x [interp create]
     regexp "interp(\[0-9]+)" $x dummy anothernum
     expr $anothernum > $thenum
-} 1
+} 1    
 test interp-2.12 {anonymous interps vs existing procs} {
     set x [interp create -safe]
     regexp "interp(\[0-9]+)" $x dummy thenum
@@ -871,12 +864,12 @@
     interp create tst
     interp alias tst suicide {} interp delete tst
     list [catch {tst eval {suicide; set a 5}} msg] $msg
-} {1 {attempt to call eval in deleted interpreter}}
+} {1 {attempt to call eval in deleted interpreter}}     
 test interp-18.10 {eval in deleted interp, bug 495830} {
     interp create tst
     interp alias tst suicide {} interp delete tst
     list [catch {tst eval {set set set; suicide; $set a 5}} msg] $msg
-} {1 {attempt to call eval in deleted interpreter}}
+} {1 {attempt to call eval in deleted interpreter}}     
 
 # Test alias deletion
 
@@ -966,7 +959,7 @@
     set l [interp eval a foo]
     interp delete a
     set l
-} 1156
+} 1156    
 
 test interp-20.1 {interp hide, interp expose and interp invokehidden} {
     set a [interp create]
@@ -1187,7 +1180,7 @@
     catch {interp delete a}
     interp create a -safe
     set l ""
-    lappend l [catch {a hide list} msg]
+    lappend l [catch {a hide list} msg]    
     lappend l $msg
     interp delete a
     set l
@@ -1196,7 +1189,7 @@
     catch {interp delete a}
     interp create a -safe
     set l ""
-    lappend l [catch {interp hide a list} msg]
+    lappend l [catch {interp hide a list} msg]    
     lappend l $msg
     interp delete a
     set l
@@ -1205,7 +1198,7 @@
     catch {interp delete a}
     interp create a -safe
     set l ""
-    lappend l [catch {a eval {interp hide {} list}} msg]
+    lappend l [catch {a eval {interp hide {} list}} msg]    
     lappend l $msg
     interp delete a
     set l
@@ -1215,7 +1208,7 @@
     interp create a -safe
     interp create {a b}
     set l ""
-    lappend l [catch {a eval {interp hide b list}} msg]
+    lappend l [catch {a eval {interp hide b list}} msg]    
     lappend l $msg
     interp delete a
     set l
@@ -1234,7 +1227,7 @@
     catch {interp delete a}
     interp create a -safe
     set l ""
-    lappend l [catch {a hide list} msg]
+    lappend l [catch {a hide list} msg]    
     lappend l $msg
     lappend l [catch {a expose list} msg]
     lappend l $msg
@@ -1245,9 +1238,9 @@
     catch {interp delete a}
     interp create a -safe
     set l ""
-    lappend l [catch {interp hide a list} msg]
+    lappend l [catch {interp hide a list} msg]    
     lappend l $msg
-    lappend l [catch {interp expose a list} msg]
+    lappend l [catch {interp expose a list} msg]    
     lappend l $msg
     interp delete a
     set l
@@ -1256,7 +1249,7 @@
     catch {interp delete a}
     interp create a -safe
     set l ""
-    lappend l [catch {a hide list} msg]
+    lappend l [catch {a hide list} msg]    
     lappend l $msg
     lappend l [catch {a eval {interp expose {} list}} msg]
     lappend l $msg
@@ -1267,9 +1260,9 @@
     catch {interp delete a}
     interp create a -safe
     set l ""
-    lappend l [catch {interp hide a list} msg]
+    lappend l [catch {interp hide a list} msg]    
     lappend l $msg
-    lappend l [catch {a eval {interp expose {} list}} msg]
+    lappend l [catch {a eval {interp expose {} list}} msg]    
     lappend l $msg
     interp delete a
     set l
@@ -1279,9 +1272,9 @@
     interp create a -safe
     interp create {a b}
     set l ""
-    lappend l [catch {interp hide {a b} list} msg]
+    lappend l [catch {interp hide {a b} list} msg]    
     lappend l $msg
-    lappend l [catch {a eval {interp expose b list}} msg]
+    lappend l [catch {a eval {interp expose b list}} msg]    
     lappend l $msg
     interp delete a
     set l
@@ -1291,7 +1284,7 @@
     interp create a -safe
     interp create {a b}
     set l ""
-    lappend l [catch {interp hide {a b} list} msg]
+    lappend l [catch {interp hide {a b} list} msg]    
     lappend l $msg
     lappend l [catch {interp expose {a b} list} msg]
     lappend l $msg
@@ -1671,7 +1664,7 @@
     lsort [interp hidden a]
 } -cleanup {
     interp delete a
-} -result $hidden_cmds
+} -result $hidden_cmds 
 test interp-21.6 {interp hidden vs interp hide, interp expose} -setup {
     catch {interp delete a}
     set l ""
@@ -2195,7 +2188,7 @@
     set i [interp create]
 } -body {
     set aliasTrace {}
-    proc tstAlias {args} {
+    proc tstAlias {args} { 
 	global aliasTrace
 	lappend aliasTrace [list [namespace current] $args]
     }
@@ -2209,7 +2202,7 @@
     set i [interp create]
 } -body {
     set aliasTrace {}
-    proc tstAlias {args} {
+    proc tstAlias {args} { 
 	global aliasTrace
 	lappend aliasTrace [list [namespace current] $args]
     }
@@ -2223,7 +2216,7 @@
     set i [interp create]
 } -body {
     set aliasTrace {}
-    proc tstAlias {args} {
+    proc tstAlias {args} { 
 	global aliasTrace
 	lappend aliasTrace [list [namespace current] $args]
     }
@@ -2239,7 +2232,7 @@
 } -body {
     namespace eval foo2 {
 	variable aliasTrace {}
-	proc bar {args} {
+	proc bar {args} { 
 	    variable aliasTrace
 	    lappend aliasTrace [list [namespace current] $args]
 	}
@@ -3316,7 +3309,7 @@
     } msg]
     set t1 [clock seconds]
     interp delete $i
-    list $code $msg [expr {($t1-$t0) < 3 ? "OK" : $t1-$t0}]
+    list $code $msg [expr {($t1-$t0) < 3 ? "OK" : $t1-$t0}] 
 } {1 {time limit exceeded} OK}
 test interp-34.10 {time limits trigger in vwaits: Bug 1221395} -body {
     set i [interp create]
@@ -3550,7 +3543,7 @@
 test interp-36.1 {interp bgerror syntax} -body {
     interp bgerror
 } -returnCodes error -result {wrong # args: should be "interp bgerror path ?cmdPrefix?"}
-test interp-36.2 {interp bgerror syntax} -body {
+test interp-36.2 {interp bgerror syntax} -body { 
     interp bgerror x y z
 } -returnCodes error -result {wrong # args: should be "interp bgerror path ?cmdPrefix?"}
 test interp-36.3 {interp bgerror syntax} -setup {
