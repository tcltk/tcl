# This file tests the tclBinary.c file and the "binary" Tcl command.
#
# This file contains a collection of tests for one or more of the Tcl built-in
# commands. Sourcing this file into Tcl runs the tests and generates output
# for errors. No output means no errors were found.
#
# Copyright © 1997 Sun Microsystems, Inc.
# Copyright © 1998-1999 Scriptics Corporation.
#
# See the file "license.terms" for information on usage and redistribution of
# this file, and for a DISCLAIMER OF ALL WARRANTIES.

if {"::tcltest" ni [namespace children]} {
    package require tcltest 2.5
    namespace import -force ::tcltest::*
}
testConstraint bigEndian [expr {$tcl_platform(byteOrder) eq "bigEndian"}]
testConstraint littleEndian [expr {$tcl_platform(byteOrder) eq "littleEndian"}]
testConstraint testbytestring [llength [info commands testbytestring]]

# Big test for correct ordering of data in [expr]
proc testIEEE {} {
    variable ieeeValues
    binary scan [binary format dd -1.0 1.0] c* c
    switch -exact -- $c {
	{0 0 0 0 0 0 -16 -65 0 0 0 0 0 0 -16 63} {
	    # little endian
	    binary scan \x00\x00\x00\x00\x00\x00\xF0\xFF d \
		ieeeValues(-Infinity)
	    binary scan \x00\x00\x00\x00\x00\x00\xF0\xBF d \
		ieeeValues(-Normal)
	    binary scan \x00\x00\x00\x00\x00\x00\x08\x80 d \
		ieeeValues(-Subnormal)
	    binary scan \x00\x00\x00\x00\x00\x00\x00\x80 d \
		ieeeValues(-0)
	    binary scan \x00\x00\x00\x00\x00\x00\x00\x00 d \
		ieeeValues(+0)
	    binary scan \x00\x00\x00\x00\x00\x00\x08\x00 d \
		ieeeValues(+Subnormal)
	    binary scan \x00\x00\x00\x00\x00\x00\xF0\x3F d \
		ieeeValues(+Normal)
	    binary scan \x00\x00\x00\x00\x00\x00\xF0\x7F d \
		ieeeValues(+Infinity)
	    binary scan \x00\x00\x00\x00\x00\x00\xF8\x7F d \
		ieeeValues(NaN)
	    set ieeeValues(littleEndian) 1
	    return 1
	}
	{-65 -16 0 0 0 0 0 0 63 -16 0 0 0 0 0 0} {
	    binary scan \xFF\xF0\x00\x00\x00\x00\x00\x00 d \
		ieeeValues(-Infinity)
	    binary scan \xBF\xF0\x00\x00\x00\x00\x00\x00 d \
		ieeeValues(-Normal)
	    binary scan \x80\x08\x00\x00\x00\x00\x00\x00 d \
		ieeeValues(-Subnormal)
	    binary scan \x80\x00\x00\x00\x00\x00\x00\x00 d \
		ieeeValues(-0)
	    binary scan \x00\x00\x00\x00\x00\x00\x00\x00 d \
		ieeeValues(+0)
	    binary scan \x00\x08\x00\x00\x00\x00\x00\x00 d \
		ieeeValues(+Subnormal)
	    binary scan \x3F\xF0\x00\x00\x00\x00\x00\x00 d \
		ieeeValues(+Normal)
	    binary scan \x7F\xF0\x00\x00\x00\x00\x00\x00 d \
		ieeeValues(+Infinity)
	    binary scan \x7F\xF8\x00\x00\x00\x00\x00\x00 d \
		ieeeValues(NaN)
	    set ieeeValues(littleEndian) 0
	    return 1
	}
	default {
	    return 0
	}
    }
}

testConstraint ieeeFloatingPoint [testIEEE]

# ----------------------------------------------------------------------

test binary-0.1 {DupByteArrayInternalRep} {
    set hdr [binary format cc 0 0316]
    set buf hellomatt
    set data $hdr
    append data $buf
    string length $data
} 11

test binary-1.1 {Tcl_BinaryObjCmd: bad args} -body {
    binary
} -returnCodes error -match glob -result {wrong # args: *}
test binary-1.2 {Tcl_BinaryObjCmd: bad args} -returnCodes error -body {
    binary foo
} -match glob -result {unknown or ambiguous subcommand "foo": *}
test binary-1.3 {Tcl_BinaryObjCmd: format error} -returnCodes error -body {
    binary f
} -result {wrong # args: should be "binary format formatString ?arg ...?"}
test binary-1.4 {Tcl_BinaryObjCmd: format} -body {
    binary format ""
} -result {}

test binary-2.1 {Tcl_BinaryObjCmd: format} -returnCodes error -body {
    binary format a
} -result {not enough arguments for all format specifiers}
test binary-2.2 {Tcl_BinaryObjCmd: format} {
    binary format a0 foo
} {}
test binary-2.3 {Tcl_BinaryObjCmd: format} {
    binary format a f
} {f}
test binary-2.4 {Tcl_BinaryObjCmd: format} {
    binary format a foo
} {f}
test binary-2.5 {Tcl_BinaryObjCmd: format} {
    binary format a3 foo
} {foo}
test binary-2.6 {Tcl_BinaryObjCmd: format} {
    binary format a5 foo
} foo\x00\x00
test binary-2.7 {Tcl_BinaryObjCmd: format} {
    binary format a*a3 foobarbaz blat
} foobarbazbla
test binary-2.8 {Tcl_BinaryObjCmd: format} {
    binary format a*X3a2 foobar x
} foox\x00r

test binary-3.1 {Tcl_BinaryObjCmd: format} -returnCodes error -body {
    binary format A
} -result {not enough arguments for all format specifiers}
test binary-3.2 {Tcl_BinaryObjCmd: format} {
    binary format A0 f
} {}
test binary-3.3 {Tcl_BinaryObjCmd: format} {
    binary format A f
} {f}
test binary-3.4 {Tcl_BinaryObjCmd: format} {
    binary format A foo
} {f}
test binary-3.5 {Tcl_BinaryObjCmd: format} {
    binary format A3 foo
} {foo}
test binary-3.6 {Tcl_BinaryObjCmd: format} {
    binary format A5 foo
} {foo  }
test binary-3.7 {Tcl_BinaryObjCmd: format} {
    binary format A*A3 foobarbaz blat
} foobarbazbla
test binary-3.8 {Tcl_BinaryObjCmd: format} {
    binary format A*X3A2 foobar x
} {foox r}

test binary-4.1 {Tcl_BinaryObjCmd: format} -returnCodes error -body {
    binary format B
} -result {not enough arguments for all format specifiers}
test binary-4.2 {Tcl_BinaryObjCmd: format} {
    binary format B0 1
} {}
test binary-4.3 {Tcl_BinaryObjCmd: format} {
    binary format B 1
} \x80
test binary-4.4 {Tcl_BinaryObjCmd: format} {
    binary format B* 010011
} \x4C
test binary-4.5 {Tcl_BinaryObjCmd: format} {
    binary format B8 01001101
} \x4D
test binary-4.6 {Tcl_BinaryObjCmd: format} {
    binary format A2X2B9 oo 01001101
} \x4D\x00
test binary-4.7 {Tcl_BinaryObjCmd: format} {
    binary format B9 010011011010
} \x4D\x80
test binary-4.8 {Tcl_BinaryObjCmd: format} {
    binary format B2B3 10 010
} \x80\x40
test binary-4.9 {Tcl_BinaryObjCmd: format} -returnCodes error -body {
    binary format B1B5 1 foo
} -result {expected binary string but got "foo" instead}

test binary-5.1 {Tcl_BinaryObjCmd: format} -returnCodes error -body {
    binary format b
} -result {not enough arguments for all format specifiers}
test binary-5.2 {Tcl_BinaryObjCmd: format} {
    binary format b0 1
} {}
test binary-5.3 {Tcl_BinaryObjCmd: format} {
    binary format b 1
} \x01
test binary-5.4 {Tcl_BinaryObjCmd: format} {
    binary format b* 010011
} 2
test binary-5.5 {Tcl_BinaryObjCmd: format} {
    binary format b8 01001101
} \xB2
test binary-5.6 {Tcl_BinaryObjCmd: format} {
    binary format A2X2b9 oo 01001101
} \xB2\x00
test binary-5.7 {Tcl_BinaryObjCmd: format} {
    binary format b9 010011011010
} \xB2\x01
test binary-5.8 {Tcl_BinaryObjCmd: format} {
    binary format b17 1
} \x01\x00\x00
test binary-5.9 {Tcl_BinaryObjCmd: format} {
    binary format b2b3 10 010
} \x01\x02
test binary-5.10 {Tcl_BinaryObjCmd: format} -returnCodes error -body {
    binary format b1b5 1 foo
} -result {expected binary string but got "foo" instead}

test binary-6.1 {Tcl_BinaryObjCmd: format} -returnCodes error -body {
    binary format h
} -result {not enough arguments for all format specifiers}
test binary-6.2 {Tcl_BinaryObjCmd: format} {
    binary format h0 1
} {}
test binary-6.3 {Tcl_BinaryObjCmd: format} {
    binary format h 1
} \x01
test binary-6.4 {Tcl_BinaryObjCmd: format} {
    binary format h c
} \x0C
test binary-6.5 {Tcl_BinaryObjCmd: format} {
    binary format h* baadf00d
} \xAB\xDA\x0F\xD0
test binary-6.6 {Tcl_BinaryObjCmd: format} {
    binary format h4 c410
} \x4C\x01
test binary-6.7 {Tcl_BinaryObjCmd: format} {
    binary format h6 c4102
} \x4C\x01\x02
test binary-6.8 {Tcl_BinaryObjCmd: format} {
    binary format h5 c41020304
} \x4C\x01\x02
test binary-6.9 {Tcl_BinaryObjCmd: format} {
    binary format a3X3h5 foo 2
} \x02\x00\x00
test binary-6.10 {Tcl_BinaryObjCmd: format} {
    binary format h2h3 23 456
} \x32\x54\x06
test binary-6.11 {Tcl_BinaryObjCmd: format} -returnCodes error -body {
    binary format h2 foo
} -result {expected hexadecimal string but got "foo" instead}

test binary-7.1 {Tcl_BinaryObjCmd: format} -returnCodes error -body {
    binary format H
} -result {not enough arguments for all format specifiers}
test binary-7.2 {Tcl_BinaryObjCmd: format} {
    binary format H0 1
} {}
test binary-7.3 {Tcl_BinaryObjCmd: format} {
    binary format H 1
} \x10
test binary-7.4 {Tcl_BinaryObjCmd: format} {
    binary format H c
} \xC0
test binary-7.5 {Tcl_BinaryObjCmd: format} {
    binary format H* baadf00d
} \xBA\xAD\xF0\x0D
test binary-7.6 {Tcl_BinaryObjCmd: format} {
    binary format H4 c410
} \xC4\x10
test binary-7.7 {Tcl_BinaryObjCmd: format} {
    binary format H6 c4102
} \xC4\x10\x20
test binary-7.8 {Tcl_BinaryObjCmd: format} {
    binary format H5 c41023304
} \xC4\x10\x20
test binary-7.9 {Tcl_BinaryObjCmd: format} {
    binary format a3X3H5 foo 2
} \x20\x00\x00
test binary-7.10 {Tcl_BinaryObjCmd: format} {
    binary format H2H3 23 456
} \x23\x45\x60
test binary-7.11 {Tcl_BinaryObjCmd: format} -returnCodes error -body {
    binary format H2 foo
} -result {expected hexadecimal string but got "foo" instead}

test binary-8.1 {Tcl_BinaryObjCmd: format} -returnCodes error -body {
    binary format c
} -result {not enough arguments for all format specifiers}
test binary-8.2 {Tcl_BinaryObjCmd: format} -returnCodes error -body {
    binary format c blat
} -result {expected integer but got "blat"}
test binary-8.3 {Tcl_BinaryObjCmd: format} {
    binary format c0 0x50
} {}
test binary-8.4 {Tcl_BinaryObjCmd: format} {
    binary format c 0x50
} P
test binary-8.5 {Tcl_BinaryObjCmd: format} {
    binary format c 0x5052
} R
test binary-8.6 {Tcl_BinaryObjCmd: format} {
    binary format c2 {0x50 0x52}
} PR
test binary-8.7 {Tcl_BinaryObjCmd: format} {
    binary format c2 {0x50 0x52 0x53}
} PR
test binary-8.8 {Tcl_BinaryObjCmd: format} {
    binary format c* {0x50 0x52}
} PR
test binary-8.9 {Tcl_BinaryObjCmd: format} -returnCodes error -body {
    binary format c2 {0x50}
} -result {number of elements in list does not match count}
test binary-8.10 {Tcl_BinaryObjCmd: format} -returnCodes error -body {
    set a {0x50 0x51}
    binary format c $a
} -result "expected integer but got \"0x50 0x51\""
test binary-8.11 {Tcl_BinaryObjCmd: format} {
    set a {0x50 0x51}
    binary format c1 $a
} P

test binary-9.1 {Tcl_BinaryObjCmd: format} -returnCodes error -body {
    binary format s
} -result {not enough arguments for all format specifiers}
test binary-9.2 {Tcl_BinaryObjCmd: format} -returnCodes error -body {
    binary format s blat
} -result {expected integer but got "blat"}
test binary-9.3 {Tcl_BinaryObjCmd: format} {
    binary format s0 0x50
} {}
test binary-9.4 {Tcl_BinaryObjCmd: format} {
    binary format s 0x50
} P\x00
test binary-9.5 {Tcl_BinaryObjCmd: format} {
    binary format s 0x5052
} RP
test binary-9.6 {Tcl_BinaryObjCmd: format} {
    binary format s 0x505251 0x53
} QR
test binary-9.7 {Tcl_BinaryObjCmd: format} {
    binary format s2 {0x50 0x52}
} P\x00R\x00
test binary-9.8 {Tcl_BinaryObjCmd: format} {
    binary format s* {0x5051 0x52}
} QPR\x00
test binary-9.9 {Tcl_BinaryObjCmd: format} {
    binary format s2 {0x50 0x52 0x53} 0x54
} P\x00R\x00
test binary-9.10 {Tcl_BinaryObjCmd: format} -returnCodes error -body {
    binary format s2 {0x50}
} -result {number of elements in list does not match count}
test binary-9.11 {Tcl_BinaryObjCmd: format} -returnCodes error -body {
    set a {0x50 0x51}
    binary format s $a
} -result "expected integer but got \"0x50 0x51\""
test binary-9.12 {Tcl_BinaryObjCmd: format} {
    set a {0x50 0x51}
    binary format s1 $a
} P\x00

test binary-10.1 {Tcl_BinaryObjCmd: format} -returnCodes error -body {
    binary format S
} -result {not enough arguments for all format specifiers}
test binary-10.2 {Tcl_BinaryObjCmd: format} -returnCodes error -body {
    binary format S blat
} -result {expected integer but got "blat"}
test binary-10.3 {Tcl_BinaryObjCmd: format} {
    binary format S0 0x50
} {}
test binary-10.4 {Tcl_BinaryObjCmd: format} {
    binary format S 0x50
} \x00P
test binary-10.5 {Tcl_BinaryObjCmd: format} {
    binary format S 0x5052
} PR
test binary-10.6 {Tcl_BinaryObjCmd: format} {
    binary format S 0x505251 0x53
} RQ
test binary-10.7 {Tcl_BinaryObjCmd: format} {
    binary format S2 {0x50 0x52}
} \x00P\x00R
test binary-10.8 {Tcl_BinaryObjCmd: format} {
    binary format S* {0x5051 0x52}
} PQ\x00R
test binary-10.9 {Tcl_BinaryObjCmd: format} {
    binary format S2 {0x50 0x52 0x53} 0x54
} \x00P\x00R
test binary-10.10 {Tcl_BinaryObjCmd: format} -returnCodes error -body {
    binary format S2 {0x50}
} -result {number of elements in list does not match count}
test binary-10.11 {Tcl_BinaryObjCmd: format} -returnCodes error -body {
    set a {0x50 0x51}
    binary format S $a
} -result "expected integer but got \"0x50 0x51\""
test binary-10.12 {Tcl_BinaryObjCmd: format} {
    set a {0x50 0x51}
    binary format S1 $a
} \x00P

test binary-11.1 {Tcl_BinaryObjCmd: format} -returnCodes error -body {
    binary format i
} -result {not enough arguments for all format specifiers}
test binary-11.2 {Tcl_BinaryObjCmd: format} -returnCodes error -body {
    binary format i blat
} -result {expected integer but got "blat"}
test binary-11.3 {Tcl_BinaryObjCmd: format} {
    binary format i0 0x50
} {}
test binary-11.4 {Tcl_BinaryObjCmd: format} {
    binary format i 0x50
} P\x00\x00\x00
test binary-11.5 {Tcl_BinaryObjCmd: format} {
    binary format i 0x5052
} RP\x00\x00
test binary-11.6 {Tcl_BinaryObjCmd: format} {
    binary format i 0x505251 0x53
} QRP\x00
test binary-11.7 {Tcl_BinaryObjCmd: format} {
    binary format i1 {0x505251 0x53}
} QRP\x00
test binary-11.8 {Tcl_BinaryObjCmd: format} {
    binary format i 0x53525150
} PQRS
test binary-11.9 {Tcl_BinaryObjCmd: format} {
    binary format i2 {0x50 0x52}
} P\x00\x00\x00R\x00\x00\x00
test binary-11.10 {Tcl_BinaryObjCmd: format} {
    binary format i* {0x50515253 0x52}
} SRQPR\x00\x00\x00
test binary-11.11 {Tcl_BinaryObjCmd: format} -returnCodes error -body {
    binary format i2 {0x50}
} -result {number of elements in list does not match count}
test binary-11.12 {Tcl_BinaryObjCmd: format} -returnCodes error -body {
    set a {0x50 0x51}
    binary format i $a
} -result "expected integer but got \"0x50 0x51\""
test binary-11.13 {Tcl_BinaryObjCmd: format} {
    set a {0x50 0x51}
    binary format i1 $a
} P\x00\x00\x00

test binary-12.1 {Tcl_BinaryObjCmd: format} -returnCodes error -body {
    binary format I
} -result {not enough arguments for all format specifiers}
test binary-12.2 {Tcl_BinaryObjCmd: format} -returnCodes error -body {
    binary format I blat
} -result {expected integer but got "blat"}
test binary-12.3 {Tcl_BinaryObjCmd: format} {
    binary format I0 0x50
} {}
test binary-12.4 {Tcl_BinaryObjCmd: format} {
    binary format I 0x50
} \x00\x00\x00P
test binary-12.5 {Tcl_BinaryObjCmd: format} {
    binary format I 0x5052
} \x00\x00PR
test binary-12.6 {Tcl_BinaryObjCmd: format} {
    binary format I 0x505251 0x53
} \x00PRQ
test binary-12.7 {Tcl_BinaryObjCmd: format} {
    binary format I1 {0x505251 0x53}
} \x00PRQ
test binary-12.8 {Tcl_BinaryObjCmd: format} {
    binary format I 0x53525150
} SRQP
test binary-12.9 {Tcl_BinaryObjCmd: format} {
    binary format I2 {0x50 0x52}
} \x00\x00\x00P\x00\x00\x00R
test binary-12.10 {Tcl_BinaryObjCmd: format} {
    binary format I* {0x50515253 0x52}
} PQRS\x00\x00\x00R
test binary-12.11 {Tcl_BinaryObjCmd: format} -returnCodes error -body {
    binary format i2 {0x50}
} -result {number of elements in list does not match count}
test binary-12.12 {Tcl_BinaryObjCmd: format} -returnCodes error -body {
    set a {0x50 0x51}
    binary format I $a
} -result "expected integer but got \"0x50 0x51\""
test binary-12.13 {Tcl_BinaryObjCmd: format} {
    set a {0x50 0x51}
    binary format I1 $a
} \x00\x00\x00P

test binary-13.1 {Tcl_BinaryObjCmd: format} -returnCodes error -body {
    binary format f
} -result {not enough arguments for all format specifiers}
test binary-13.2 {Tcl_BinaryObjCmd: format} -returnCodes error -body {
    binary format f blat
} -result {expected floating-point number but got "blat"}
test binary-13.3 {Tcl_BinaryObjCmd: format} {
    binary format f0 1.6
} {}
test binary-13.4 {Tcl_BinaryObjCmd: format} bigEndian {
    binary format f 1.6
} \x3F\xCC\xCC\xCD
test binary-13.5 {Tcl_BinaryObjCmd: format} littleEndian {
    binary format f 1.6
} \xCD\xCC\xCC\x3F
test binary-13.6 {Tcl_BinaryObjCmd: format} bigEndian {
    binary format f* {1.6 3.4}
} \x3F\xCC\xCC\xCD\x40\x59\x99\x9A
test binary-13.7 {Tcl_BinaryObjCmd: format} littleEndian {
    binary format f* {1.6 3.4}
} \xCD\xCC\xCC\x3F\x9A\x99\x59\x40
test binary-13.8 {Tcl_BinaryObjCmd: format} bigEndian {
    binary format f2 {1.6 3.4}
} \x3F\xCC\xCC\xCD\x40\x59\x99\x9A
test binary-13.9 {Tcl_BinaryObjCmd: format} littleEndian {
    binary format f2 {1.6 3.4}
} \xCD\xCC\xCC\x3F\x9A\x99\x59\x40
test binary-13.10 {Tcl_BinaryObjCmd: format} bigEndian {
    binary format f2 {1.6 3.4 5.6}
} \x3F\xCC\xCC\xCD\x40\x59\x99\x9A
test binary-13.11 {Tcl_BinaryObjCmd: format} littleEndian {
    binary format f2 {1.6 3.4 5.6}
} \xCD\xCC\xCC\x3F\x9A\x99\x59\x40
test binary-13.12 {Tcl_BinaryObjCmd: float overflow} bigEndian {
    binary format f -3.402825e+38
} \xFF\x7F\xFF\xFF
test binary-13.13 {Tcl_BinaryObjCmd: float overflow} littleEndian {
    binary format f -3.402825e+38
} \xFF\xFF\x7F\xFF
test binary-13.14 {Tcl_BinaryObjCmd: float underflow} bigEndian {
    binary format f -3.402825e-100
} \x80\x00\x00\x00
test binary-13.15 {Tcl_BinaryObjCmd: float underflow} littleEndian {
    binary format f -3.402825e-100
} \x00\x00\x00\x80
test binary-13.16 {Tcl_BinaryObjCmd: format} -returnCodes error -body {
    binary format f2 {1.6}
} -result {number of elements in list does not match count}
test binary-13.17 {Tcl_BinaryObjCmd: format} -returnCodes error -body {
    set a {1.6 3.4}
    binary format f $a
} -result "expected floating-point number but got \"1.6 3.4\""
test binary-13.18 {Tcl_BinaryObjCmd: format} bigEndian {
    set a {1.6 3.4}
    binary format f1 $a
} \x3F\xCC\xCC\xCD
test binary-13.19 {Tcl_BinaryObjCmd: format} littleEndian {
    set a {1.6 3.4}
    binary format f1 $a
} \xCD\xCC\xCC\x3F

test binary-14.1 {Tcl_BinaryObjCmd: format} -returnCodes error -body {
    binary format d
} -result {not enough arguments for all format specifiers}
test binary-14.2 {Tcl_BinaryObjCmd: format} -returnCodes error -body {
    binary format d blat
} -result {expected floating-point number but got "blat"}
test binary-14.3 {Tcl_BinaryObjCmd: format} {
    binary format d0 1.6
} {}
test binary-14.4 {Tcl_BinaryObjCmd: format} bigEndian {
    binary format d 1.6
} \x3F\xF9\x99\x99\x99\x99\x99\x9A
test binary-14.5 {Tcl_BinaryObjCmd: format} littleEndian {
    binary format d 1.6
} \x9A\x99\x99\x99\x99\x99\xF9\x3F
test binary-14.6 {Tcl_BinaryObjCmd: format} bigEndian {
    binary format d* {1.6 3.4}
} \x3F\xF9\x99\x99\x99\x99\x99\x9A\x40\x0B\x33\x33\x33\x33\x33\x33
test binary-14.7 {Tcl_BinaryObjCmd: format} littleEndian {
    binary format d* {1.6 3.4}
} \x9A\x99\x99\x99\x99\x99\xF9\x3F\x33\x33\x33\x33\x33\x33\x0B\x40
test binary-14.8 {Tcl_BinaryObjCmd: format} bigEndian {
    binary format d2 {1.6 3.4}
} \x3F\xF9\x99\x99\x99\x99\x99\x9A\x40\x0B\x33\x33\x33\x33\x33\x33
test binary-14.9 {Tcl_BinaryObjCmd: format} littleEndian {
    binary format d2 {1.6 3.4}
} \x9A\x99\x99\x99\x99\x99\xF9\x3F\x33\x33\x33\x33\x33\x33\x0B\x40
test binary-14.10 {Tcl_BinaryObjCmd: format} bigEndian {
    binary format d2 {1.6 3.4 5.6}
} \x3F\xF9\x99\x99\x99\x99\x99\x9A\x40\x0B\x33\x33\x33\x33\x33\x33
test binary-14.11 {Tcl_BinaryObjCmd: format} littleEndian {
    binary format d2 {1.6 3.4 5.6}
} \x9A\x99\x99\x99\x99\x99\xF9\x3F\x33\x33\x33\x33\x33\x33\x0B\x40
test binary-14.14 {Tcl_BinaryObjCmd: format} -returnCodes error -body {
    binary format d2 {1.6}
} -result {number of elements in list does not match count}
test binary-14.15 {Tcl_BinaryObjCmd: format} -returnCodes error -body {
    set a {1.6 3.4}
    binary format d $a
} -result "expected floating-point number but got \"1.6 3.4\""
test binary-14.16 {Tcl_BinaryObjCmd: format} bigEndian {
    set a {1.6 3.4}
    binary format d1 $a
} \x3F\xF9\x99\x99\x99\x99\x99\x9A
test binary-14.17 {Tcl_BinaryObjCmd: format} littleEndian {
    set a {1.6 3.4}
    binary format d1 $a
} \x9A\x99\x99\x99\x99\x99\xF9\x3F
test binary-14.18 {FormatNumber: Bug 1116542} {
    binary scan [binary format d 1.25] d w
    set w
} 1.25

test binary-15.1 {Tcl_BinaryObjCmd: format} -returnCodes error -body {
    binary format ax*a "y" "z"
} -result {cannot use "*" in format string with "x"}
test binary-15.2 {Tcl_BinaryObjCmd: format} {
    binary format axa "y" "z"
} y\x00z
test binary-15.3 {Tcl_BinaryObjCmd: format} {
    binary format ax3a "y" "z"
} y\x00\x00\x00z
test binary-15.4 {Tcl_BinaryObjCmd: format} {
    binary format a*X3x3a* "foo" "z"
} \x00\x00\x00z
test binary-15.5 {Tcl_BinaryObjCmd: format - bug #1923966} {
    binary format x0s 1
} \x01\x00
test binary-15.6 {Tcl_BinaryObjCmd: format - bug #1923966} {
    binary format x0ss 1 1
} \x01\x00\x01\x00
test binary-15.7 {Tcl_BinaryObjCmd: format - bug #1923966} {
    binary format x1s 1
} \x00\x01\x00
test binary-15.8 {Tcl_BinaryObjCmd: format - bug #1923966} {
    binary format x1ss 1 1
} \x00\x01\x00\x01\x00

test binary-16.1 {Tcl_BinaryObjCmd: format} {
    binary format a*X*a "foo" "z"
} zoo
test binary-16.2 {Tcl_BinaryObjCmd: format} {
    binary format aX3a "y" "z"
} z
test binary-16.3 {Tcl_BinaryObjCmd: format} {
    binary format a*Xa* "foo" "zy"
} fozy
test binary-16.4 {Tcl_BinaryObjCmd: format} {
    binary format a*X3a "foobar" "z"
} foozar
test binary-16.5 {Tcl_BinaryObjCmd: format} {
    binary format a*X3aX2a "foobar" "z" "b"
} fobzar

test binary-17.1 {Tcl_BinaryObjCmd: format} {
    binary format @1
} \x00
test binary-17.2 {Tcl_BinaryObjCmd: format} {
    binary format @5a2 "ab"
} \x00\x00\x00\x00\x00\x61\x62
test binary-17.3 {Tcl_BinaryObjCmd: format} {
    binary format {a*  @0  a2 @* a*} "foobar" "ab" "blat"
} abobarblat

test binary-18.1 {Tcl_BinaryObjCmd: format} -returnCodes error -body {
    binary format u0a3 abc abd
} -result {bad field specifier "u"}

test binary-19.1 {Tcl_BinaryObjCmd: errors} -returnCodes error -body {
    binary s
} -result {wrong # args: should be "binary scan value formatString ?varName ...?"}
test binary-19.2 {Tcl_BinaryObjCmd: errors} -returnCodes error -body {
    binary scan foo
} -result {wrong # args: should be "binary scan value formatString ?varName ...?"}
test binary-19.3 {Tcl_BinaryObjCmd: scan} {
    binary scan {} {}
} 0

test binary-20.1 {Tcl_BinaryObjCmd: scan} -returnCodes error -body {
    binary scan abc a
} -result {not enough arguments for all format specifiers}
test binary-20.2 {Tcl_BinaryObjCmd: scan} -setup {
    unset -nocomplain arg1
} -returnCodes error -body {
    set arg1 1
    binary scan abc a arg1(a)
} -result {can't set "arg1(a)": variable isn't array}
test binary-20.3 {Tcl_BinaryObjCmd: scan} -setup {
    unset -nocomplain arg1
} -body {
    set arg1 abc
    list [binary scan abc a0 arg1] $arg1
} -result {1 {}}
test binary-20.4 {Tcl_BinaryObjCmd: scan} -setup {
    unset -nocomplain arg1
} -body {
    list [binary scan abc a* arg1] $arg1
} -result {1 abc}
test binary-20.5 {Tcl_BinaryObjCmd: scan} -setup {
    unset -nocomplain arg1
} -body {
    list [binary scan abc a5 arg1] [info exists arg1]
} -result {0 0}
test binary-20.6 {Tcl_BinaryObjCmd: scan} {
    set arg1 foo
    list [binary scan abc a2 arg1] $arg1
} {1 ab}
test binary-20.7 {Tcl_BinaryObjCmd: scan} -setup {
    unset -nocomplain arg1
    unset -nocomplain arg2
} -body {
    list [binary scan abcdef a2a2 arg1 arg2] $arg1 $arg2
} -result {2 ab cd}
test binary-20.8 {Tcl_BinaryObjCmd: scan} -setup {
    unset -nocomplain arg1
} -body {
    list [binary scan abc a2 arg1(a)] $arg1(a)
} -result {1 ab}
test binary-20.9 {Tcl_BinaryObjCmd: scan} -setup {
    unset -nocomplain arg1
} -body {
    list [binary scan abc a arg1(a)] $arg1(a)
} -result {1 a}

test binary-21.1 {Tcl_BinaryObjCmd: scan} -returnCodes error -body {
    binary scan abc A
} -result {not enough arguments for all format specifiers}
test binary-21.2 {Tcl_BinaryObjCmd: scan} -setup {
    unset -nocomplain arg1
} -returnCodes error -body {
    set arg1 1
    binary scan abc A arg1(a)
} -result {can't set "arg1(a)": variable isn't array}
test binary-21.3 {Tcl_BinaryObjCmd: scan} -setup {
    unset -nocomplain arg1
} -body {
    set arg1 abc
    list [binary scan abc A0 arg1] $arg1
} -result {1 {}}
test binary-21.4 {Tcl_BinaryObjCmd: scan} -setup {
    unset -nocomplain arg1
} -body {
    list [binary scan abc A* arg1] $arg1
} -result {1 abc}
test binary-21.5 {Tcl_BinaryObjCmd: scan} -setup {
    unset -nocomplain arg1
} -body {
    list [binary scan abc A5 arg1] [info exists arg1]
} -result {0 0}
test binary-21.6 {Tcl_BinaryObjCmd: scan} {
    set arg1 foo
    list [binary scan abc A2 arg1] $arg1
} {1 ab}
test binary-21.7 {Tcl_BinaryObjCmd: scan} -setup {
    unset -nocomplain arg1
    unset -nocomplain arg2
} -body {
    list [binary scan abcdef A2A2 arg1 arg2] $arg1 $arg2
} -result {2 ab cd}
test binary-21.8 {Tcl_BinaryObjCmd: scan} -setup {
    unset -nocomplain arg1
} -body {
    list [binary scan abc A2 arg1(a)] $arg1(a)
} -result {1 ab}
test binary-21.9 {Tcl_BinaryObjCmd: scan} -setup {
    unset -nocomplain arg1
} -body {
    list [binary scan abc A2 arg1(a)] $arg1(a)
} -result {1 ab}
test binary-21.10 {Tcl_BinaryObjCmd: scan} -setup {
    unset -nocomplain arg1
} -body {
    list [binary scan abc A arg1(a)] $arg1(a)
} -result {1 a}
test binary-21.11 {Tcl_BinaryObjCmd: scan} -setup {
    unset -nocomplain arg1
} -body {
    list [binary scan "abc def \x00  " A* arg1] $arg1
} -result {1 {abc def}}
test binary-21.12 {Tcl_BinaryObjCmd: scan} -setup {
    unset -nocomplain arg1
} -body {
    list [binary scan "abc def \x00ghi  " A* arg1] $arg1
} -result [list 1 "abc def \x00ghi"]
test binary-21.13 {Tcl_BinaryObjCmd: scan} -setup {
    unset -nocomplain arg1
} -body {
    list [binary scan "abc def \x00  " C* arg1] $arg1
} -result {1 {abc def }}
test binary-21.12 {Tcl_BinaryObjCmd: scan} -setup {
    unset -nocomplain arg1
} -body {
    list [binary scan "abc def \x00ghi" C* arg1] $arg1
} -result {1 {abc def }}
test binary-22.1 {Tcl_BinaryObjCmd: scan} -returnCodes error -body {
    binary scan abc b
} -result {not enough arguments for all format specifiers}
test binary-22.2 {Tcl_BinaryObjCmd: scan} {
    unset -nocomplain arg1
    list [binary scan \x52\x53 b* arg1] $arg1
} {1 0100101011001010}
test binary-22.3 {Tcl_BinaryObjCmd: scan} {
    unset -nocomplain arg1
    list [binary scan \x82\x53 b arg1] $arg1
} {1 0}
test binary-22.4 {Tcl_BinaryObjCmd: scan} {
    unset -nocomplain arg1
    list [binary scan \x82\x53 b1 arg1] $arg1
} {1 0}
test binary-22.5 {Tcl_BinaryObjCmd: scan} {
    unset -nocomplain arg1
    list [binary scan \x82\x53 b0 arg1] $arg1
} {1 {}}
test binary-22.6 {Tcl_BinaryObjCmd: scan} {
    unset -nocomplain arg1
    list [binary scan \x52\x53 b5 arg1] $arg1
} {1 01001}
test binary-22.7 {Tcl_BinaryObjCmd: scan} {
    unset -nocomplain arg1
    list [binary scan \x52\x53 b8 arg1] $arg1
} {1 01001010}
test binary-22.8 {Tcl_BinaryObjCmd: scan} {
    unset -nocomplain arg1
    list [binary scan \x52\x53 b14 arg1] $arg1
} {1 01001010110010}
test binary-22.9 {Tcl_BinaryObjCmd: scan} {
    unset -nocomplain arg1
    set arg1 foo
    list [binary scan \x52 b14 arg1] $arg1
} {0 foo}
test binary-22.10 {Tcl_BinaryObjCmd: scan} -setup {
    unset -nocomplain arg1
} -returnCodes error -body {
    set arg1 1
    binary scan \x52\x53 b1 arg1(a)
} -result {can't set "arg1(a)": variable isn't array}
test binary-22.11 {Tcl_BinaryObjCmd: scan} -setup {
    unset -nocomplain arg1 arg2
} -body {
    set arg1 foo
    set arg2 bar
    list [binary scan \x07\x87\x05 b5b* arg1 arg2] $arg1 $arg2
} -result {2 11100 1110000110100000}

test binary-23.1 {Tcl_BinaryObjCmd: scan} -returnCodes error -body {
    binary scan abc B
} -result {not enough arguments for all format specifiers}
test binary-23.2 {Tcl_BinaryObjCmd: scan} {
    unset -nocomplain arg1
    list [binary scan \x52\x53 B* arg1] $arg1
} {1 0101001001010011}
test binary-23.3 {Tcl_BinaryObjCmd: scan} {
    unset -nocomplain arg1
    list [binary scan \x82\x53 B arg1] $arg1
} {1 1}
test binary-23.4 {Tcl_BinaryObjCmd: scan} {
    unset -nocomplain arg1
    list [binary scan \x82\x53 B1 arg1] $arg1
} {1 1}
test binary-23.5 {Tcl_BinaryObjCmd: scan} {
    unset -nocomplain arg1
    list [binary scan \x52\x53 B0 arg1] $arg1
} {1 {}}
test binary-23.6 {Tcl_BinaryObjCmd: scan} {
    unset -nocomplain arg1
    list [binary scan \x52\x53 B5 arg1] $arg1
} {1 01010}
test binary-23.7 {Tcl_BinaryObjCmd: scan} {
    unset -nocomplain arg1
    list [binary scan \x52\x53 B8 arg1] $arg1
} {1 01010010}
test binary-23.8 {Tcl_BinaryObjCmd: scan} {
    unset -nocomplain arg1
    list [binary scan \x52\x53 B14 arg1] $arg1
} {1 01010010010100}
test binary-23.9 {Tcl_BinaryObjCmd: scan} {
    unset -nocomplain arg1
    set arg1 foo
    list [binary scan \x52 B14 arg1] $arg1
} {0 foo}
test binary-23.10 {Tcl_BinaryObjCmd: scan} -setup {
    unset -nocomplain arg1
} -returnCodes error -body {
    set arg1 1
    binary scan \x52\x53 B1 arg1(a)
} -result {can't set "arg1(a)": variable isn't array}
test binary-23.11 {Tcl_BinaryObjCmd: scan} -setup {
    unset -nocomplain arg1 arg2
} -body {
    set arg1 foo
    set arg2 bar
    list [binary scan \x70\x87\x05 B5B* arg1 arg2] $arg1 $arg2
} -result {2 01110 1000011100000101}

test binary-24.1 {Tcl_BinaryObjCmd: scan} -returnCodes error -body {
    binary scan abc h
} -result {not enough arguments for all format specifiers}
test binary-24.2 {Tcl_BinaryObjCmd: scan} {
    unset -nocomplain arg1
    list [binary scan \x52\xA3 h* arg1] $arg1
} {1 253a}
test binary-24.3 {Tcl_BinaryObjCmd: scan} {
    unset -nocomplain arg1
    list [binary scan \xC2\xA3 h arg1] $arg1
} {1 2}
test binary-24.4 {Tcl_BinaryObjCmd: scan} {
    unset -nocomplain arg1
    list [binary scan \x82\x53 h1 arg1] $arg1
} {1 2}
test binary-24.5 {Tcl_BinaryObjCmd: scan} {
    unset -nocomplain arg1
    list [binary scan \x52\x53 h0 arg1] $arg1
} {1 {}}
test binary-24.6 {Tcl_BinaryObjCmd: scan} {
    unset -nocomplain arg1
    list [binary scan \xF2\x53 h2 arg1] $arg1
} {1 2f}
test binary-24.7 {Tcl_BinaryObjCmd: scan} {
    unset -nocomplain arg1
    list [binary scan \x52\x53 h3 arg1] $arg1
} {1 253}
test binary-24.8 {Tcl_BinaryObjCmd: scan} {
    unset -nocomplain arg1
    set arg1 foo
    list [binary scan \x52 h3 arg1] $arg1
} {0 foo}
test binary-24.9 {Tcl_BinaryObjCmd: scan} -setup {
    unset -nocomplain arg1
} -returnCodes error -body {
    set arg1 1
    binary scan \x52\x53 h1 arg1(a)
} -result {can't set "arg1(a)": variable isn't array}
test binary-24.10 {Tcl_BinaryObjCmd: scan} -setup {
    unset -nocomplain arg1 arg2
} -body {
    set arg1 foo
    set arg2 bar
    list [binary scan \x70\x87\x05 h2h* arg1 arg2] $arg1 $arg2
} -result {2 07 7850}

test binary-25.1 {Tcl_BinaryObjCmd: scan} -returnCodes error -body {
    binary scan abc H
} -result {not enough arguments for all format specifiers}
test binary-25.2 {Tcl_BinaryObjCmd: scan} {
    unset -nocomplain arg1
    list [binary scan \x52\xA3 H* arg1] $arg1
} {1 52a3}
test binary-25.3 {Tcl_BinaryObjCmd: scan} {
    unset -nocomplain arg1
    list [binary scan \xC2\xA3 H arg1] $arg1
} {1 c}
test binary-25.4 {Tcl_BinaryObjCmd: scan} {
    unset -nocomplain arg1
    list [binary scan \x82\x53 H1 arg1] $arg1
} {1 8}
test binary-25.5 {Tcl_BinaryObjCmd: scan} {
    unset -nocomplain arg1
    list [binary scan \x52\x53 H0 arg1] $arg1
} {1 {}}
test binary-25.6 {Tcl_BinaryObjCmd: scan} {
    unset -nocomplain arg1
    list [binary scan \xF2\x53 H2 arg1] $arg1
} {1 f2}
test binary-25.7 {Tcl_BinaryObjCmd: scan} {
    unset -nocomplain arg1
    list [binary scan \x52\x53 H3 arg1] $arg1
} {1 525}
test binary-25.8 {Tcl_BinaryObjCmd: scan} {
    unset -nocomplain arg1
    set arg1 foo
    list [binary scan \x52 H3 arg1] $arg1
} {0 foo}
test binary-25.9 {Tcl_BinaryObjCmd: scan} -setup {
    unset -nocomplain arg1
} -returnCodes error -body {
    set arg1 1
    binary scan \x52\x53 H1 arg1(a)
} -result {can't set "arg1(a)": variable isn't array}
test binary-25.10 {Tcl_BinaryObjCmd: scan} {
    unset -nocomplain arg1 arg2
    set arg1 foo
    set arg2 bar
    list [binary scan \x70\x87\x05 H2H* arg1 arg2] $arg1 $arg2
} {2 70 8705}

test binary-26.1 {Tcl_BinaryObjCmd: scan} -returnCodes error -body {
    binary scan abc c
} -result {not enough arguments for all format specifiers}
test binary-26.2 {Tcl_BinaryObjCmd: scan} {
    unset -nocomplain arg1
    list [binary scan \x52\xA3 c* arg1] $arg1
} {1 {82 -93}}
test binary-26.3 {Tcl_BinaryObjCmd: scan} {
    unset -nocomplain arg1
    list [binary scan \x52\xA3 c arg1] $arg1
} {1 82}
test binary-26.4 {Tcl_BinaryObjCmd: scan} {
    unset -nocomplain arg1
    list [binary scan \x52\xA3 c1 arg1] $arg1
} {1 82}
test binary-26.5 {Tcl_BinaryObjCmd: scan} {
    unset -nocomplain arg1
    list [binary scan \x52\xA3 c0 arg1] $arg1
} {1 {}}
test binary-26.6 {Tcl_BinaryObjCmd: scan} {
    unset -nocomplain arg1
    list [binary scan \x52\xA3 c2 arg1] $arg1
} {1 {82 -93}}
test binary-26.7 {Tcl_BinaryObjCmd: scan} {
    unset -nocomplain arg1
    list [binary scan \xFF c arg1] $arg1
} {1 -1}
test binary-26.8 {Tcl_BinaryObjCmd: scan} {
    unset -nocomplain arg1
    set arg1 foo
    list [binary scan \x52 c3 arg1] $arg1
} {0 foo}
test binary-26.9 {Tcl_BinaryObjCmd: scan} -setup {
    unset -nocomplain arg1
} -returnCodes error -body {
    set arg1 1
    binary scan \x52\x53 c1 arg1(a)
} -result {can't set "arg1(a)": variable isn't array}
test binary-26.10 {Tcl_BinaryObjCmd: scan} {
    unset -nocomplain arg1 arg2
    set arg1 foo
    set arg2 bar
    list [binary scan \x70\x87\x05 c2c* arg1 arg2] $arg1 $arg2
} {2 {112 -121} 5}
test binary-26.11 {Tcl_BinaryObjCmd: scan} {
    unset -nocomplain arg1
    list [binary scan \x52\xA3 cu* arg1] $arg1
} {1 {82 163}}
test binary-26.12 {Tcl_BinaryObjCmd: scan} {
    unset -nocomplain arg1
    list [binary scan \x52\xA3 cu arg1] $arg1
} {1 82}
test binary-26.13 {Tcl_BinaryObjCmd: scan} {
    unset -nocomplain arg1
    list [binary scan \xFF cu arg1] $arg1
} {1 255}
test binary-26.14 {Tcl_BinaryObjCmd: scan} {
    unset -nocomplain arg1 arg2
    set arg1 foo
    set arg2 bar
    list [binary scan \x80\x80 cuc arg1 arg2] $arg1 $arg2
} {2 128 -128}
test binary-26.15 {Tcl_BinaryObjCmd: scan} {
    unset -nocomplain arg1 arg2
    set arg1 foo
    set arg2 bar
    list [binary scan \x80\x80 ccu arg1 arg2] $arg1 $arg2
} {2 -128 128}

test binary-27.1 {Tcl_BinaryObjCmd: scan} -returnCodes error -body {
    binary scan abc s
} -result {not enough arguments for all format specifiers}
test binary-27.2 {Tcl_BinaryObjCmd: scan} {
    unset -nocomplain arg1
    list [binary scan \x52\xA3\x53\x54 s* arg1] $arg1
} {1 {-23726 21587}}
test binary-27.3 {Tcl_BinaryObjCmd: scan} {
    unset -nocomplain arg1
    list [binary scan \x52\xA3\x53\x54 s arg1] $arg1
} {1 -23726}
test binary-27.4 {Tcl_BinaryObjCmd: scan} {
    unset -nocomplain arg1
    list [binary scan \x52\xA3 s1 arg1] $arg1
} {1 -23726}
test binary-27.5 {Tcl_BinaryObjCmd: scan} {
    unset -nocomplain arg1
    list [binary scan \x52\xA3 s0 arg1] $arg1
} {1 {}}
test binary-27.6 {Tcl_BinaryObjCmd: scan} {
    unset -nocomplain arg1
    list [binary scan \x52\xA3\x53\x54 s2 arg1] $arg1
} {1 {-23726 21587}}
test binary-27.7 {Tcl_BinaryObjCmd: scan} {
    unset -nocomplain arg1
    set arg1 foo
    list [binary scan \x52 s1 arg1] $arg1
} {0 foo}
test binary-27.8 {Tcl_BinaryObjCmd: scan} -setup {
    unset -nocomplain arg1
} -returnCodes error -body {
    set arg1 1
    binary scan \x52\x53 s1 arg1(a)
} -result {can't set "arg1(a)": variable isn't array}
test binary-27.9 {Tcl_BinaryObjCmd: scan} {
    unset -nocomplain arg1 arg2
    set arg1 foo
    set arg2 bar
    list [binary scan \x52\xA3\x53\x54\x05 s2c* arg1 arg2] $arg1 $arg2
} {2 {-23726 21587} 5}
test binary-27.10 {Tcl_BinaryObjCmd: scan} {
    unset -nocomplain arg1
    list [binary scan \x52\xA3\x53\x54 su* arg1] $arg1
} {1 {41810 21587}}
test binary-27.11 {Tcl_BinaryObjCmd: scan} {
    unset -nocomplain arg1 arg2
    set arg1 foo
    set arg2 bar
    list [binary scan \xFF\xFF\xFF\xFF sus arg1 arg2] $arg1 $arg2
} {2 65535 -1}
test binary-27.12 {Tcl_BinaryObjCmd: scan} {
    unset -nocomplain arg1 arg2
    set arg1 foo
    set arg2 bar
    list [binary scan \xFF\xFF\xFF\xFF ssu arg1 arg2] $arg1 $arg2
} {2 -1 65535}

test binary-28.1 {Tcl_BinaryObjCmd: scan} -returnCodes error -body {
    binary scan abc S
} -result {not enough arguments for all format specifiers}
test binary-28.2 {Tcl_BinaryObjCmd: scan} {
    unset -nocomplain arg1
    list [binary scan \x52\xA3\x53\x54 S* arg1] $arg1
} {1 {21155 21332}}
test binary-28.3 {Tcl_BinaryObjCmd: scan} {
    unset -nocomplain arg1
    list [binary scan \x52\xA3\x53\x54 S arg1] $arg1
} {1 21155}
test binary-28.4 {Tcl_BinaryObjCmd: scan} {
    unset -nocomplain arg1
    list [binary scan \x52\xA3 S1 arg1] $arg1
} {1 21155}
test binary-28.5 {Tcl_BinaryObjCmd: scan} {
    unset -nocomplain arg1
    list [binary scan \x52\xA3 S0 arg1] $arg1
} {1 {}}
test binary-28.6 {Tcl_BinaryObjCmd: scan} {
    unset -nocomplain arg1
    list [binary scan \x52\xA3\x53\x54 S2 arg1] $arg1
} {1 {21155 21332}}
test binary-28.7 {Tcl_BinaryObjCmd: scan} {
    unset -nocomplain arg1
    set arg1 foo
    list [binary scan \x52 S1 arg1] $arg1
} {0 foo}
test binary-28.8 {Tcl_BinaryObjCmd: scan} -setup {
    unset -nocomplain arg1
} -returnCodes error -body {
    set arg1 1
    binary scan \x52\x53 S1 arg1(a)
} -result {can't set "arg1(a)": variable isn't array}
test binary-28.9 {Tcl_BinaryObjCmd: scan} {
    unset -nocomplain arg1 arg2
    set arg1 foo
    set arg2 bar
    list [binary scan \x52\xA3\x53\x54\x05 S2c* arg1 arg2] $arg1 $arg2
} {2 {21155 21332} 5}
test binary-28.10 {Tcl_BinaryObjCmd: scan} {
    unset -nocomplain arg1
    list [binary scan \x52\xA3\x53\x54 Su* arg1] $arg1
} {1 {21155 21332}}
test binary-28.11 {Tcl_BinaryObjCmd: scan} {
    unset -nocomplain arg1
    list [binary scan \xA3\x52\x54\x53 Su* arg1] $arg1
} {1 {41810 21587}}

test binary-29.1 {Tcl_BinaryObjCmd: scan} -returnCodes error -body {
    binary scan abc i
} -result {not enough arguments for all format specifiers}
test binary-29.2 {Tcl_BinaryObjCmd: scan} {
    unset -nocomplain arg1
    list [binary scan \x52\xA3\x53\x54\x01\x02\x03\x04 i* arg1] $arg1
} {1 {1414767442 67305985}}
test binary-29.3 {Tcl_BinaryObjCmd: scan} {
    unset -nocomplain arg1
    list [binary scan \x52\xA3\x53\x54\x01\x02\x03\x04 i arg1] $arg1
} {1 1414767442}
test binary-29.4 {Tcl_BinaryObjCmd: scan} {
    unset -nocomplain arg1
    list [binary scan \x52\xA3\x53\x54 i1 arg1] $arg1
} {1 1414767442}
test binary-29.5 {Tcl_BinaryObjCmd: scan} {
    unset -nocomplain arg1
    list [binary scan \x52\xA3\x53 i0 arg1] $arg1
} {1 {}}
test binary-29.6 {Tcl_BinaryObjCmd: scan} {
    unset -nocomplain arg1
    list [binary scan \x52\xA3\x53\x54\x01\x02\x03\x04 i2 arg1] $arg1
} {1 {1414767442 67305985}}
test binary-29.7 {Tcl_BinaryObjCmd: scan} {
    unset -nocomplain arg1
    set arg1 foo
    list [binary scan \x52 i1 arg1] $arg1
} {0 foo}
test binary-29.8 {Tcl_BinaryObjCmd: scan} -setup {
    unset -nocomplain arg1
} -returnCodes error -body {
    set arg1 1
    binary scan \x52\x53\x53\x54 i1 arg1(a)
} -result {can't set "arg1(a)": variable isn't array}
test binary-29.9 {Tcl_BinaryObjCmd: scan} {
    unset -nocomplain arg1 arg2
    set arg1 foo
    set arg2 bar
    list [binary scan \x52\xA3\x53\x54\x01\x02\x03\x04\x05 i2c* arg1 arg2] $arg1 $arg2
} {2 {1414767442 67305985} 5}
test binary-29.10 {Tcl_BinaryObjCmd: scan} {
    unset -nocomplain arg1 arg2
    list [binary scan \xFF\xFF\xFF\xFF\xFF\xFF\xFF\xFF iui arg1 arg2] $arg1 $arg2
} {2 4294967295 -1}
test binary-29.11 {Tcl_BinaryObjCmd: scan} {
    unset -nocomplain arg1 arg2
    list [binary scan \xFF\xFF\xFF\xFF\xFF\xFF\xFF\xFF iiu arg1 arg2] $arg1 $arg2
} {2 -1 4294967295}
test binary-29.12 {Tcl_BinaryObjCmd: scan} {
    unset -nocomplain arg1 arg2
    list [binary scan \x80\x00\x00\x00\x00\x00\x00\x80 iuiu arg1 arg2] $arg1 $arg2
} {2 128 2147483648}

test binary-30.1 {Tcl_BinaryObjCmd: scan} -returnCodes error -body {
    binary scan abc I
} -result {not enough arguments for all format specifiers}
test binary-30.2 {Tcl_BinaryObjCmd: scan} {
    unset -nocomplain arg1
    list [binary scan \x52\xA3\x53\x54\x01\x02\x03\x04 I* arg1] $arg1
} {1 {1386435412 16909060}}
test binary-30.3 {Tcl_BinaryObjCmd: scan} {
    unset -nocomplain arg1
    list [binary scan \x52\xA3\x53\x54\x01\x02\x03\x04 I arg1] $arg1
} {1 1386435412}
test binary-30.4 {Tcl_BinaryObjCmd: scan} {
    unset -nocomplain arg1
    list [binary scan \x52\xA3\x53\x54 I1 arg1] $arg1
} {1 1386435412}
test binary-30.5 {Tcl_BinaryObjCmd: scan} {
    unset -nocomplain arg1
    list [binary scan \x52\xA3\x53 I0 arg1] $arg1
} {1 {}}
test binary-30.6 {Tcl_BinaryObjCmd: scan} {
    unset -nocomplain arg1
    list [binary scan \x52\xA3\x53\x54\x01\x02\x03\x04 I2 arg1] $arg1
} {1 {1386435412 16909060}}
test binary-30.7 {Tcl_BinaryObjCmd: scan} {
    unset -nocomplain arg1
    set arg1 foo
    list [binary scan \x52 I1 arg1] $arg1
} {0 foo}
test binary-30.8 {Tcl_BinaryObjCmd: scan} -setup {
    unset -nocomplain arg1
} -returnCodes error -body {
    set arg1 1
    binary scan \x52\x53\x53\x54 I1 arg1(a)
} -result {can't set "arg1(a)": variable isn't array}
test binary-30.9 {Tcl_BinaryObjCmd: scan} {
    unset -nocomplain arg1 arg2
    set arg1 foo
    set arg2 bar
    list [binary scan \x52\xA3\x53\x54\x01\x02\x03\x04\x05 I2c* arg1 arg2] $arg1 $arg2
} {2 {1386435412 16909060} 5}
test binary-30.10 {Tcl_BinaryObjCmd: scan} {
    unset -nocomplain arg1 arg2
    list [binary scan \xFF\xFF\xFF\xFF\xFF\xFF\xFF\xFF IuI arg1 arg2] $arg1 $arg2
} {2 4294967295 -1}
test binary-30.11 {Tcl_BinaryObjCmd: scan} {
    unset -nocomplain arg1 arg2
    list [binary scan \xFF\xFF\xFF\xFF\xFF\xFF\xFF\xFF IIu arg1 arg2] $arg1 $arg2
} {2 -1 4294967295}
test binary-30.12 {Tcl_BinaryObjCmd: scan} {
    unset -nocomplain arg1 arg2
    list [binary scan \x80\x00\x00\x00\x00\x00\x00\x80 IuIu arg1 arg2] $arg1 $arg2
} {2 2147483648 128}

test binary-31.1 {Tcl_BinaryObjCmd: scan} -returnCodes error -body {
    binary scan abc f
} -result {not enough arguments for all format specifiers}
test binary-31.2 {Tcl_BinaryObjCmd: scan} bigEndian {
    unset -nocomplain arg1
    list [binary scan \x3F\xCC\xCC\xCD\x40\x59\x99\x9A f* arg1] $arg1
} {1 {1.600000023841858 3.4000000953674316}}
test binary-31.3 {Tcl_BinaryObjCmd: scan} littleEndian {
    unset -nocomplain arg1
    list [binary scan \xCD\xCC\xCC\x3F\x9A\x99\x59\x40 f* arg1] $arg1
} {1 {1.600000023841858 3.4000000953674316}}
test binary-31.4 {Tcl_BinaryObjCmd: scan} bigEndian {
    unset -nocomplain arg1
    list [binary scan \x3F\xCC\xCC\xCD\x40\x59\x99\x9A f arg1] $arg1
} {1 1.600000023841858}
test binary-31.5 {Tcl_BinaryObjCmd: scan} littleEndian {
    unset -nocomplain arg1
    list [binary scan \xCD\xCC\xCC\x3F\x9A\x99\x59\x40 f arg1] $arg1
} {1 1.600000023841858}
test binary-31.6 {Tcl_BinaryObjCmd: scan} bigEndian {
    unset -nocomplain arg1
    list [binary scan \x3F\xCC\xCC\xCD f1 arg1] $arg1
} {1 1.600000023841858}
test binary-31.7 {Tcl_BinaryObjCmd: scan} littleEndian {
    unset -nocomplain arg1
    list [binary scan \xCD\xCC\xCC\x3F f1 arg1] $arg1
} {1 1.600000023841858}
test binary-31.8 {Tcl_BinaryObjCmd: scan} bigEndian {
    unset -nocomplain arg1
    list [binary scan \x3F\xCC\xCC\xCD f0 arg1] $arg1
} {1 {}}
test binary-31.9 {Tcl_BinaryObjCmd: scan} littleEndian {
    unset -nocomplain arg1
    list [binary scan \xCD\xCC\xCC\x3F f0 arg1] $arg1
} {1 {}}
test binary-31.10 {Tcl_BinaryObjCmd: scan} bigEndian {
    unset -nocomplain arg1
    list [binary scan \x3F\xCC\xCC\xCD\x40\x59\x99\x9A f2 arg1] $arg1
} {1 {1.600000023841858 3.4000000953674316}}
test binary-31.11 {Tcl_BinaryObjCmd: scan} littleEndian {
    unset -nocomplain arg1
    list [binary scan \xCD\xCC\xCC\x3F\x9A\x99\x59\x40 f2 arg1] $arg1
} {1 {1.600000023841858 3.4000000953674316}}
test binary-31.12 {Tcl_BinaryObjCmd: scan} {
    unset -nocomplain arg1
    set arg1 foo
    list [binary scan \x52 f1 arg1] $arg1
} {0 foo}
test binary-31.13 {Tcl_BinaryObjCmd: scan} -setup {
    unset -nocomplain arg1
} -returnCodes error -body {
    set arg1 1
    binary scan \x3F\xCC\xCC\xCD f1 arg1(a)
} -result {can't set "arg1(a)": variable isn't array}
test binary-31.14 {Tcl_BinaryObjCmd: scan} bigEndian {
    unset -nocomplain arg1 arg2
    set arg1 foo
    set arg2 bar
    list [binary scan \x3F\xCC\xCC\xCD\x40\x59\x99\x9A\x05 f2c* arg1 arg2] $arg1 $arg2
} {2 {1.600000023841858 3.4000000953674316} 5}
test binary-31.15 {Tcl_BinaryObjCmd: scan} littleEndian {
    unset -nocomplain arg1 arg2
    set arg1 foo
    set arg2 bar
    list [binary scan \xCD\xCC\xCC\x3F\x9A\x99\x59\x40\x05 f2c* arg1 arg2] $arg1 $arg2
} {2 {1.600000023841858 3.4000000953674316} 5}

test binary-32.1 {Tcl_BinaryObjCmd: scan} -returnCodes error -body {
    binary scan abc d
} -result {not enough arguments for all format specifiers}
test binary-32.2 {Tcl_BinaryObjCmd: scan} bigEndian {
    unset -nocomplain arg1
    list [binary scan \x3F\xF9\x99\x99\x99\x99\x99\x9A\x40\x0B\x33\x33\x33\x33\x33\x33 d* arg1] $arg1
} {1 {1.6 3.4}}
test binary-32.3 {Tcl_BinaryObjCmd: scan} littleEndian {
    unset -nocomplain arg1
    list [binary scan \x9A\x99\x99\x99\x99\x99\xF9\x3F\x33\x33\x33\x33\x33\x33\x0B\x40 d* arg1] $arg1
} {1 {1.6 3.4}}
test binary-32.4 {Tcl_BinaryObjCmd: scan} bigEndian {
    unset -nocomplain arg1
    list [binary scan \x3F\xF9\x99\x99\x99\x99\x99\x9A\x40\x0B\x33\x33\x33\x33\x33\x33 d arg1] $arg1
} {1 1.6}
test binary-32.5 {Tcl_BinaryObjCmd: scan} littleEndian {
    unset -nocomplain arg1
    list [binary scan \x9A\x99\x99\x99\x99\x99\xF9\x3F\x33\x33\x33\x33\x33\x33\x0B\x40 d arg1] $arg1
} {1 1.6}
test binary-32.6 {Tcl_BinaryObjCmd: scan} bigEndian {
    unset -nocomplain arg1
    list [binary scan \x3F\xF9\x99\x99\x99\x99\x99\x9A d1 arg1] $arg1
} {1 1.6}
test binary-32.7 {Tcl_BinaryObjCmd: scan} littleEndian {
    unset -nocomplain arg1
    list [binary scan \x9A\x99\x99\x99\x99\x99\xF9\x3F d1 arg1] $arg1
} {1 1.6}
test binary-32.8 {Tcl_BinaryObjCmd: scan} bigEndian {
    unset -nocomplain arg1
    list [binary scan \x3F\xF9\x99\x99\x99\x99\x99\x9A d0 arg1] $arg1
} {1 {}}
test binary-32.9 {Tcl_BinaryObjCmd: scan} littleEndian {
    unset -nocomplain arg1
    list [binary scan \x9A\x99\x99\x99\x99\x99\xF9\x3F d0 arg1] $arg1
} {1 {}}
test binary-32.10 {Tcl_BinaryObjCmd: scan} bigEndian {
    unset -nocomplain arg1
    list [binary scan \x3F\xF9\x99\x99\x99\x99\x99\x9A\x40\x0B\x33\x33\x33\x33\x33\x33 d2 arg1] $arg1
} {1 {1.6 3.4}}
test binary-32.11 {Tcl_BinaryObjCmd: scan} littleEndian {
    unset -nocomplain arg1
    list [binary scan \x9A\x99\x99\x99\x99\x99\xF9\x3F\x33\x33\x33\x33\x33\x33\x0B\x40 d2 arg1] $arg1
} {1 {1.6 3.4}}
test binary-32.12 {Tcl_BinaryObjCmd: scan} {
    unset -nocomplain arg1
    set arg1 foo
    list [binary scan \x52 d1 arg1] $arg1
} {0 foo}
test binary-32.13 {Tcl_BinaryObjCmd: scan} -setup {
    unset -nocomplain arg1
} -returnCodes error -body {
    set arg1 1
    binary scan \x3F\xF9\x99\x99\x99\x99\x99\x9A d1 arg1(a)
} -result {can't set "arg1(a)": variable isn't array}
test binary-32.14 {Tcl_BinaryObjCmd: scan} bigEndian {
    unset -nocomplain arg1 arg2
    set arg1 foo
    set arg2 bar
    list [binary scan \x3F\xF9\x99\x99\x99\x99\x99\x9A\x40\x0B\x33\x33\x33\x33\x33\x33\x05 d2c* arg1 arg2] $arg1 $arg2
} {2 {1.6 3.4} 5}
test binary-32.15 {Tcl_BinaryObjCmd: scan} littleEndian {
    unset -nocomplain arg1 arg2
    set arg1 foo
    set arg2 bar
    list [binary scan \x9A\x99\x99\x99\x99\x99\xF9\x3F\x33\x33\x33\x33\x33\x33\x0B\x40\x05 d2c* arg1 arg2] $arg1 $arg2
} {2 {1.6 3.4} 5}

test binary-33.1 {Tcl_BinaryObjCmd: scan} {
    unset -nocomplain arg1
    unset -nocomplain arg2
    list [binary scan abcdefg a2xa3 arg1 arg2] $arg1 $arg2
} {2 ab def}
test binary-33.2 {Tcl_BinaryObjCmd: scan} {
    unset -nocomplain arg1
    unset -nocomplain arg2
    set arg2 foo
    list [binary scan abcdefg a3x*a3 arg1 arg2] $arg1 $arg2
} {1 abc foo}
test binary-33.3 {Tcl_BinaryObjCmd: scan} {
    unset -nocomplain arg1
    unset -nocomplain arg2
    set arg2 foo
    list [binary scan abcdefg a3x20a3 arg1 arg2] $arg1 $arg2
} {1 abc foo}
test binary-33.4 {Tcl_BinaryObjCmd: scan} {
    unset -nocomplain arg1
    unset -nocomplain arg2
    set arg2 foo
    list [binary scan abc a3x20a3 arg1 arg2] $arg1 $arg2
} {1 abc foo}
test binary-33.5 {Tcl_BinaryObjCmd: scan} {
    unset -nocomplain arg1
    list [binary scan abcdef x1a1 arg1] $arg1
} {1 b}
test binary-33.6 {Tcl_BinaryObjCmd: scan} {
    unset -nocomplain arg1
    list [binary scan abcdef x5a1 arg1] $arg1
} {1 f}
test binary-33.7 {Tcl_BinaryObjCmd: scan} {
    unset -nocomplain arg1
    list [binary scan abcdef x0a1 arg1] $arg1
} {1 a}

test binary-34.1 {Tcl_BinaryObjCmd: scan} {
    unset -nocomplain arg1
    unset -nocomplain arg2
    list [binary scan abcdefg a2Xa3 arg1 arg2] $arg1 $arg2
} {2 ab bcd}
test binary-34.2 {Tcl_BinaryObjCmd: scan} {
    unset -nocomplain arg1
    unset -nocomplain arg2
    set arg2 foo
    list [binary scan abcdefg a3X*a3 arg1 arg2] $arg1 $arg2
} {2 abc abc}
test binary-34.3 {Tcl_BinaryObjCmd: scan} {
    unset -nocomplain arg1
    unset -nocomplain arg2
    set arg2 foo
    list [binary scan abcdefg a3X20a3 arg1 arg2] $arg1 $arg2
} {2 abc abc}
test binary-34.4 {Tcl_BinaryObjCmd: scan} {
    unset -nocomplain arg1
    list [binary scan abc X20a3 arg1] $arg1
} {1 abc}
test binary-34.5 {Tcl_BinaryObjCmd: scan} {
    unset -nocomplain arg1
    list [binary scan abcdef x*X1a1 arg1] $arg1
} {1 f}
test binary-34.6 {Tcl_BinaryObjCmd: scan} {
    unset -nocomplain arg1
    list [binary scan abcdef x*X5a1 arg1] $arg1
} {1 b}
test binary-34.7 {Tcl_BinaryObjCmd: scan} {
    unset -nocomplain arg1
    list [binary scan abcdef x3X0a1 arg1] $arg1
} {1 d}

test binary-35.1 {Tcl_BinaryObjCmd: scan} -setup {
    unset -nocomplain arg1
    unset -nocomplain arg2
} -returnCodes error -body {
    binary scan abcdefg a2@a3 arg1 arg2
} -result {missing count for "@" field specifier}
test binary-35.2 {Tcl_BinaryObjCmd: scan} {
    unset -nocomplain arg1
    unset -nocomplain arg2
    set arg2 foo
    list [binary scan abcdefg a3@*a3 arg1 arg2] $arg1 $arg2
} {1 abc foo}
test binary-35.3 {Tcl_BinaryObjCmd: scan} {
    unset -nocomplain arg1
    unset -nocomplain arg2
    set arg2 foo
    list [binary scan abcdefg a3@20a3 arg1 arg2] $arg1 $arg2
} {1 abc foo}
test binary-35.4 {Tcl_BinaryObjCmd: scan} {
    unset -nocomplain arg1
    list [binary scan abcdef @2a3 arg1] $arg1
} {1 cde}
test binary-35.5 {Tcl_BinaryObjCmd: scan} {
    unset -nocomplain arg1
    list [binary scan abcdef x*@1a1 arg1] $arg1
} {1 b}
test binary-35.6 {Tcl_BinaryObjCmd: scan} {
    unset -nocomplain arg1
    list [binary scan abcdef x*@0a1 arg1] $arg1
} {1 a}

test binary-36.1 {Tcl_BinaryObjCmd: scan} -returnCodes error -body {
    binary scan abcdef u0a3
} -result {bad field specifier "u"}

# GetFormatSpec is pretty thoroughly tested above, but there are a few cases
# we should text explicitly

test binary-37.1 {GetFormatSpec: whitespace} {
    binary format "a3 a5     a3" foo barblat baz
} foobarblbaz
test binary-37.2 {GetFormatSpec: whitespace} {
    binary format "      " foo
} {}
test binary-37.3 {GetFormatSpec: whitespace} {
    binary format "     a3" foo
} foo
test binary-37.4 {GetFormatSpec: whitespace} {
    binary format "" foo
} {}
test binary-37.5 {GetFormatSpec: whitespace} {
    binary format "" foo
} {}
test binary-37.6 {GetFormatSpec: whitespace} {
    binary format "     a3   " foo
} foo
test binary-37.7 {GetFormatSpec: numbers} -returnCodes error -body {
    binary scan abcdef "x-1" foo
} -result {bad field specifier "-"}
test binary-37.8 {GetFormatSpec: numbers} {
    unset -nocomplain arg1
    set arg1 foo
    list [binary scan abcdef "a0x3" arg1] $arg1
} {1 {}}
test binary-37.9 {GetFormatSpec: numbers} {
    # test format of neg numbers
    # bug report/fix provided by Harald Kirsch
    set x [binary format f* {1 -1 2 -2 0}]
    binary scan $x f* bla
    set bla
} {1.0 -1.0 2.0 -2.0 0.0}
test binary-37.10 {GetFormatSpec: count overflow} {
    binary scan x a[format %ld 0x7fffffff] r
} 0
test binary-37.11 {GetFormatSpec: count overflow} {
    binary scan x a[format %ld 0x10000000] r
} 0
test binary-37.12 {GetFormatSpec: count overflow} {
    binary scan x a[format %ld 0x100000000] r
} 0
test binary-37.13 {GetFormatSpec: count overflow} {
    binary scan x a[format %lld 0x10000000000000000] r
} 0

test binary-38.1 {FormatNumber: word alignment} {
    set x [binary format c1s1 1 1]
} \x01\x01\x00
test binary-38.2 {FormatNumber: word alignment} {
    set x [binary format c1S1 1 1]
} \x01\x00\x01
test binary-38.3 {FormatNumber: word alignment} {
    set x [binary format c1i1 1 1]
} \x01\x01\x00\x00\x00
test binary-38.4 {FormatNumber: word alignment} {
    set x [binary format c1I1 1 1]
} \x01\x00\x00\x00\x01
test binary-38.5 {FormatNumber: word alignment} bigEndian {
    set x [binary format c1d1 1 1.6]
} \x01\x3F\xF9\x99\x99\x99\x99\x99\x9A
test binary-38.6 {FormatNumber: word alignment} littleEndian {
    set x [binary format c1d1 1 1.6]
} \x01\x9A\x99\x99\x99\x99\x99\xF9\x3F
test binary-38.7 {FormatNumber: word alignment} bigEndian {
    set x [binary format c1f1 1 1.6]
} \x01\x3F\xCC\xCC\xCD
test binary-38.8 {FormatNumber: word alignment} littleEndian {
    set x [binary format c1f1 1 1.6]
} \x01\xCD\xCC\xCC\x3F

test binary-39.1 {ScanNumber: sign extension} {
    unset -nocomplain arg1
    list [binary scan \x52\xA3 c2 arg1] $arg1
} {1 {82 -93}}
test binary-39.2 {ScanNumber: sign extension} {
    unset -nocomplain arg1
    list [binary scan \x01\x02\x01\x81\x82\x01\x81\x82 s4 arg1] $arg1
} {1 {513 -32511 386 -32127}}
test binary-39.3 {ScanNumber: sign extension} {
    unset -nocomplain arg1
    list [binary scan \x01\x02\x01\x81\x82\x01\x81\x82 S4 arg1] $arg1
} {1 {258 385 -32255 -32382}}
test binary-39.4 {ScanNumber: sign extension} {
    unset -nocomplain arg1
    list [binary scan \x01\x01\x01\x02\x81\x01\x01\x01\x01\x82\x01\x01\x01\x01\x82\x01\x01\x01\x01\x81 i5 arg1] $arg1
} {1 {33620225 16843137 16876033 25297153 -2130640639}}
test binary-39.5 {ScanNumber: sign extension} {
    unset -nocomplain arg1
    list [binary scan \x01\x01\x01\x02\x81\x01\x01\x01\x01\x82\x01\x01\x01\x01\x82\x01\x01\x01\x01\x81 I5 arg1] $arg1
} {1 {16843010 -2130640639 25297153 16876033 16843137}}
test binary-39.6 {ScanNumber: no sign extension} {
    unset -nocomplain arg1
    list [binary scan \x52\xA3 cu2 arg1] $arg1
} {1 {82 163}}
test binary-39.7 {ScanNumber: no sign extension} {
    unset -nocomplain arg1
    list [binary scan \x01\x02\x01\x81\x82\x01\x81\x82 su4 arg1] $arg1
} {1 {513 33025 386 33409}}
test binary-39.8 {ScanNumber: no sign extension} {
    unset -nocomplain arg1
    list [binary scan \x01\x02\x01\x81\x82\x01\x81\x82 Su4 arg1] $arg1
} {1 {258 385 33281 33154}}
test binary-39.9 {ScanNumber: no sign extension} {
    unset -nocomplain arg1
    list [binary scan \x01\x01\x01\x02\x81\x01\x01\x01\x01\x82\x01\x01\x01\x01\x82\x01\x01\x01\x01\x81 iu5 arg1] $arg1
} {1 {33620225 16843137 16876033 25297153 2164326657}}
test binary-39.10 {ScanNumber: no sign extension} {
    unset -nocomplain arg1
    list [binary scan \x01\x01\x01\x02\x81\x01\x01\x01\x01\x82\x01\x01\x01\x01\x82\x01\x01\x01\x01\x81 Iu5 arg1] $arg1
} {1 {16843010 2164326657 25297153 16876033 16843137}}

test binary-40.3 {ScanNumber: NaN} -body {
    unset -nocomplain arg1
    list [binary scan \xFF\xFF\xFF\xFF f1 arg1] $arg1
} -match glob -result {1 -NaN*}
test binary-40.4 {ScanNumber: NaN} -body {
    unset -nocomplain arg1
    list [binary scan \xFF\xFF\xFF\xFF\xFF\xFF\xFF\xFF d arg1] $arg1
} -match glob -result {1 -NaN*}

test binary-41.1 {ScanNumber: word alignment} -setup {
    unset -nocomplain arg1 arg2
} -body {
    list [binary scan \x01\x01\x00 c1s1 arg1 arg2] $arg1 $arg2
} -result {2 1 1}
test binary-41.2 {ScanNumber: word alignment} -setup {
    unset -nocomplain arg1 arg2
} -body {
    list [binary scan \x01\x00\x01 c1S1 arg1 arg2] $arg1 $arg2
} -result {2 1 1}
test binary-41.3 {ScanNumber: word alignment} -setup {
    unset -nocomplain arg1 arg2
} -body {
    list [binary scan \x01\x01\x00\x00\x00 c1i1 arg1 arg2] $arg1 $arg2
} -result {2 1 1}
test binary-41.4 {ScanNumber: word alignment} -setup {
    unset -nocomplain arg1 arg2
} -body {
    list [binary scan \x01\x00\x00\x00\x01 c1I1 arg1 arg2] $arg1 $arg2
} -result {2 1 1}
test binary-41.5 {ScanNumber: word alignment} -setup {
    unset -nocomplain arg1 arg2
} -constraints bigEndian -body {
    list [binary scan \x01\x3F\xCC\xCC\xCD c1f1 arg1 arg2] $arg1 $arg2
} -result {2 1 1.600000023841858}
test binary-41.6 {ScanNumber: word alignment} -setup {
    unset -nocomplain arg1 arg2
} -constraints littleEndian -body {
    list [binary scan \x01\xCD\xCC\xCC\x3F c1f1 arg1 arg2] $arg1 $arg2
} -result {2 1 1.600000023841858}
test binary-41.7 {ScanNumber: word alignment} -setup {
    unset -nocomplain arg1 arg2
} -constraints bigEndian -body {
    list [binary scan \x01\x3F\xF9\x99\x99\x99\x99\x99\x9A c1d1 arg1 arg2] $arg1 $arg2
} -result {2 1 1.6}
test binary-41.8 {ScanNumber: word alignment} -setup {
    unset -nocomplain arg1 arg2
} -constraints littleEndian -body {
    list [binary scan \x01\x9A\x99\x99\x99\x99\x99\xF9\x3F c1d1 arg1 arg2] $arg1 $arg2
} -result {2 1 1.6}

test binary-42.1 {Tcl_BinaryObjCmd: bad arguments} -constraints {} -body {
    binary ?
} -returnCodes error -match glob -result {unknown or ambiguous subcommand "?": *}

# Wide int (guaranteed at least 64-bit) handling
test binary-43.1 {Tcl_BinaryObjCmd: format wide int} {} {
    binary format w 7810179016327718216
} HelloTcl
test binary-43.2 {Tcl_BinaryObjCmd: format wide int} {} {
    binary format W 7810179016327718216
} lcTolleH

test binary-43.5 {Tcl_BinaryObjCmd: scan wide int} {} {
    unset -nocomplain arg1
    list [binary scan \x80[string repeat \x00 7] W arg1] $arg1
} {1 -9223372036854775808}
test binary-43.6 {Tcl_BinaryObjCmd: scan unsigned wide int} {} {
    unset -nocomplain arg1
    list [binary scan \x80[string repeat \x00 7] Wu arg1] $arg1
} {1 9223372036854775808}
test binary-43.7 {Tcl_BinaryObjCmd: scan unsigned wide int} {} {
    unset -nocomplain arg1
    list [binary scan [string repeat \x00 7]\x80 wu arg1] $arg1
} {1 9223372036854775808}
test binary-43.8 {Tcl_BinaryObjCmd: scan unsigned wide int} {} {
    unset -nocomplain arg1 arg2
    list [binary scan \x80[string repeat \x00 7]\x80[string repeat \x00 7] WuW arg1 arg2] $arg1 $arg2
} {2 9223372036854775808 -9223372036854775808}
test binary-43.9 {Tcl_BinaryObjCmd: scan unsigned wide int} {} {
    unset -nocomplain arg1 arg2
    list [binary scan [string repeat \x00 7]\x80[string repeat \x00 7]\x80 wuw arg1 arg2] $arg1 $arg2
} {2 9223372036854775808 -9223372036854775808}

test binary-44.1 {Tcl_BinaryObjCmd: scan wide int} {} {
    binary scan HelloTcl W x
    set x
} 5216694956358656876
test binary-44.2 {Tcl_BinaryObjCmd: scan wide int} {} {
    binary scan lcTolleH w x
    set x
} 5216694956358656876
test binary-44.3 {Tcl_BinaryObjCmd: scan wide int with bit 31 set} {} {
    binary scan [binary format w [expr {wide(3) << 31}]] w x
    set x
} 6442450944
test binary-44.4 {Tcl_BinaryObjCmd: scan wide int with bit 31 set} {} {
    binary scan [binary format W [expr {wide(3) << 31}]] W x
    set x
} 6442450944
test binary-44.5 {Tcl_BinaryObjCmd: scan wide int with bit 31 and 64 set} {} {
    binary scan [binary format w [expr {(wide(3) << 31) + (wide(3) << 64)}]] w x
    set x
} 6442450944
test binary-44.6 {Tcl_BinaryObjCmd: scan wide int with bit 31 and 64 set} {} {
    binary scan [binary format W [expr {(wide(3) << 31) + (wide(3) << 64)}]] W x
    set x
} 6442450944

test binary-45.1 {Tcl_BinaryObjCmd: combined wide int handling} {
    binary scan [binary format sws 16450 -1 19521] c* x
    set x
} {66 64 -1 -1 -1 -1 -1 -1 -1 -1 65 76}
test binary-45.2 {Tcl_BinaryObjCmd: combined wide int handling} {
    binary scan [binary format sWs 16450 0x7fffffff 19521] c* x
    set x
} {66 64 0 0 0 0 127 -1 -1 -1 65 76}

test binary-46.1 {Tcl_BinaryObjCmd: handling of non-ISO8859-1 chars} {
    binary format a* €
} \xAC
test binary-46.2 {Tcl_BinaryObjCmd: handling of non-ISO8859-1 chars} {
    list [binary scan [binary format a* €₽] s x] $x
} {1 -16980}
test binary-46.3 {Tcl_BinaryObjCmd: handling of non-ISO8859-1 chars} {
    set x {}
    set y {}
    set z {}
    list [binary scan [binary format a* €₽] aaa x y z] $x $y $z
} "2 \xAC \xBD {}"
test binary-46.4 {Tcl_BinaryObjCmd: handling of non-ISO8859-1 chars} {
    set x [encoding convertto iso8859-15 €]
    set y [binary format a* $x]
    list $x $y
} "\xA4 \xA4"
test binary-46.5 {Tcl_BinaryObjCmd: handling of non-ISO8859-1 chars} {
    set x [binary scan \xA4 a* y]
    list $x $y [encoding convertfrom iso8859-15 $y]
} "1 \xA4 €"

test binary-47.1 {Tcl_BinaryObjCmd: number cache reference count handling} {
    # This test is only reliable when memory debugging is turned on, but
    # without even memory debugging it should still generate the expected
    # answers and might therefore still pick up memory corruption caused by
    # [Bug 851747].
    list [binary scan aba ccc x x x] $x
} {3 97}

### TIP#129: endian specifiers ----

# format t
test binary-48.1 {Tcl_BinaryObjCmd: format} -returnCodes error -body {
    binary format t
} -result {not enough arguments for all format specifiers}
test binary-48.2 {Tcl_BinaryObjCmd: format} -returnCodes error -body {
    binary format t blat
} -result {expected integer but got "blat"}
test binary-48.3 {Tcl_BinaryObjCmd: format} {
    binary format S0 0x50
} {}
test binary-48.4 {Tcl_BinaryObjCmd: format} bigEndian {
    binary format t 0x50
} \x00P
test binary-48.5 {Tcl_BinaryObjCmd: format} littleEndian {
    binary format t 0x50
} P\x00
test binary-48.6 {Tcl_BinaryObjCmd: format} bigEndian {
    binary format t 0x5052
} PR
test binary-48.7 {Tcl_BinaryObjCmd: format} littleEndian {
    binary format t 0x5052
} RP
test binary-48.8 {Tcl_BinaryObjCmd: format} bigEndian {
    binary format t 0x505251 0x53
} RQ
test binary-48.9 {Tcl_BinaryObjCmd: format} littleEndian {
    binary format t 0x505251 0x53
} QR
test binary-48.10 {Tcl_BinaryObjCmd: format} bigEndian {
    binary format t2 {0x50 0x52}
} \x00P\x00R
test binary-48.11 {Tcl_BinaryObjCmd: format} littleEndian {
    binary format t2 {0x50 0x52}
} P\x00R\x00
test binary-48.12 {Tcl_BinaryObjCmd: format} bigEndian {
    binary format t* {0x5051 0x52}
} PQ\x00R
test binary-48.13 {Tcl_BinaryObjCmd: format} littleEndian {
    binary format t* {0x5051 0x52}
} QPR\x00
test binary-48.14 {Tcl_BinaryObjCmd: format} bigEndian {
    binary format t2 {0x50 0x52 0x53} 0x54
} \x00P\x00R
test binary-48.15 {Tcl_BinaryObjCmd: format} littleEndian {
    binary format t2 {0x50 0x52 0x53} 0x54
} P\x00R\x00
test binary-48.16 {Tcl_BinaryObjCmd: format} -returnCodes error -body {
    binary format t2 {0x50}
} -result {number of elements in list does not match count}
test binary-48.17 {Tcl_BinaryObjCmd: format} -returnCodes error -body {
    set a {0x50 0x51}
    binary format t $a
} -result "expected integer but got \"0x50 0x51\""
test binary-48.18 {Tcl_BinaryObjCmd: format} bigEndian {
    set a {0x50 0x51}
    binary format t1 $a
} \x00P
test binary-48.19 {Tcl_BinaryObjCmd: format} littleEndian {
    set a {0x50 0x51}
    binary format t1 $a
} P\x00

# format n
test binary-49.1 {Tcl_BinaryObjCmd: format} -returnCodes error -body {
    binary format n
} -result {not enough arguments for all format specifiers}
test binary-49.2 {Tcl_BinaryObjCmd: format} -returnCodes error -body {
    binary format n blat
} -result {expected integer but got "blat"}
test binary-49.3 {Tcl_BinaryObjCmd: format} {
    binary format n0 0x50
} {}
test binary-49.4 {Tcl_BinaryObjCmd: format} littleEndian {
    binary format n 0x50
} P\x00\x00\x00
test binary-49.5 {Tcl_BinaryObjCmd: format} littleEndian {
    binary format n 0x5052
} RP\x00\x00
test binary-49.6 {Tcl_BinaryObjCmd: format} littleEndian {
    binary format n 0x505251 0x53
} QRP\x00
test binary-49.7 {Tcl_BinaryObjCmd: format} littleEndian {
    binary format i1 {0x505251 0x53}
} QRP\x00
test binary-49.8 {Tcl_BinaryObjCmd: format} littleEndian {
    binary format n 0x53525150
} PQRS
test binary-49.9 {Tcl_BinaryObjCmd: format} littleEndian {
    binary format n2 {0x50 0x52}
} P\x00\x00\x00R\x00\x00\x00
test binary-49.10 {Tcl_BinaryObjCmd: format} littleEndian {
    binary format n* {0x50515253 0x52}
} SRQPR\x00\x00\x00
test binary-49.11 {Tcl_BinaryObjCmd: format} -returnCodes error -body {
    binary format n2 {0x50}
} -result {number of elements in list does not match count}
test binary-49.12 {Tcl_BinaryObjCmd: format} -returnCodes error -body {
    set a {0x50 0x51}
    binary format n $a
} -result "expected integer but got \"0x50 0x51\""
test binary-49.13 {Tcl_BinaryObjCmd: format} littleEndian {
    set a {0x50 0x51}
    binary format n1 $a
} P\x00\x00\x00
test binary-49.14 {Tcl_BinaryObjCmd: format} bigEndian {
    binary format n 0x50
} \x00\x00\x00P
test binary-49.15 {Tcl_BinaryObjCmd: format} bigEndian {
    binary format n 0x5052
} \x00\x00PR
test binary-49.16 {Tcl_BinaryObjCmd: format} bigEndian {
    binary format n 0x505251 0x53
} \x00PRQ
test binary-49.17 {Tcl_BinaryObjCmd: format} bigEndian {
    binary format i1 {0x505251 0x53}
} QRP\x00
test binary-49.18 {Tcl_BinaryObjCmd: format} bigEndian {
    binary format n 0x53525150
} SRQP
test binary-49.19 {Tcl_BinaryObjCmd: format} bigEndian {
    binary format n2 {0x50 0x52}
} \x00\x00\x00P\x00\x00\x00R
test binary-49.20 {Tcl_BinaryObjCmd: format} bigEndian {
    binary format n* {0x50515253 0x52}
} PQRS\x00\x00\x00R

# format m
test binary-50.1 {Tcl_BinaryObjCmd: format wide int} littleEndian {
    binary format m 7810179016327718216
} HelloTcl
test binary-50.2 {Tcl_BinaryObjCmd: format wide int} bigEndian {
    binary format m 7810179016327718216
} lcTolleH
test binary-50.3 {Tcl_BinaryObjCmd: scan wide int with bit 31 set} littleEndian {
    binary scan [binary format m [expr {wide(3) << 31}]] w x
    set x
} 6442450944
test binary-50.4 {Tcl_BinaryObjCmd: scan wide int with bit 31 set} bigEndian {
    binary scan [binary format m [expr {wide(3) << 31}]] W x
    set x
} 6442450944

# format Q/q
test binary-51.1 {Tcl_BinaryObjCmd: format} -returnCodes error -body {
    binary format Q
} -result {not enough arguments for all format specifiers}
test binary-51.2 {Tcl_BinaryObjCmd: format} -returnCodes error -body {
    binary format q blat
} -result {expected floating-point number but got "blat"}
test binary-51.3 {Tcl_BinaryObjCmd: format} {
    binary format q0 1.6
} {}
test binary-51.4 {Tcl_BinaryObjCmd: format} {} {
    binary format Q 1.6
} \x3F\xF9\x99\x99\x99\x99\x99\x9A
test binary-51.5 {Tcl_BinaryObjCmd: format} {} {
    binary format q 1.6
} \x9A\x99\x99\x99\x99\x99\xF9\x3F
test binary-51.6 {Tcl_BinaryObjCmd: format} {} {
    binary format Q* {1.6 3.4}
} \x3F\xF9\x99\x99\x99\x99\x99\x9A\x40\x0B\x33\x33\x33\x33\x33\x33
test binary-51.7 {Tcl_BinaryObjCmd: format} {} {
    binary format q* {1.6 3.4}
} \x9A\x99\x99\x99\x99\x99\xF9\x3F\x33\x33\x33\x33\x33\x33\x0B\x40
test binary-51.8 {Tcl_BinaryObjCmd: format} {} {
    binary format Q2 {1.6 3.4}
} \x3F\xF9\x99\x99\x99\x99\x99\x9A\x40\x0B\x33\x33\x33\x33\x33\x33
test binary-51.9 {Tcl_BinaryObjCmd: format} {} {
    binary format q2 {1.6 3.4}
} \x9A\x99\x99\x99\x99\x99\xF9\x3F\x33\x33\x33\x33\x33\x33\x0B\x40
test binary-51.10 {Tcl_BinaryObjCmd: format} {} {
    binary format Q2 {1.6 3.4 5.6}
} \x3F\xF9\x99\x99\x99\x99\x99\x9A\x40\x0B\x33\x33\x33\x33\x33\x33
test binary-51.11 {Tcl_BinaryObjCmd: format} {} {
    binary format q2 {1.6 3.4 5.6}
} \x9A\x99\x99\x99\x99\x99\xF9\x3F\x33\x33\x33\x33\x33\x33\x0B\x40
test binary-51.14 {Tcl_BinaryObjCmd: format} -returnCodes error -body {
    binary format q2 {1.6}
} -result {number of elements in list does not match count}
test binary-51.15 {Tcl_BinaryObjCmd: format} -returnCodes error -body {
    set a {1.6 3.4}
    binary format q $a
} -result "expected floating-point number but got \"1.6 3.4\""
test binary-51.16 {Tcl_BinaryObjCmd: format} {} {
    set a {1.6 3.4}
    binary format Q1 $a
} \x3F\xF9\x99\x99\x99\x99\x99\x9A
test binary-51.17 {Tcl_BinaryObjCmd: format} {} {
    set a {1.6 3.4}
    binary format q1 $a
} \x9A\x99\x99\x99\x99\x99\xF9\x3F

# format R/r
test binary-53.1 {Tcl_BinaryObjCmd: format} -returnCodes error -body {
    binary format r
} -result {not enough arguments for all format specifiers}
test binary-53.2 {Tcl_BinaryObjCmd: format} -returnCodes error -body {
    binary format r blat
} -result {expected floating-point number but got "blat"}
test binary-53.3 {Tcl_BinaryObjCmd: format} {
    binary format f0 1.6
} {}
test binary-53.4 {Tcl_BinaryObjCmd: format} {} {
    binary format R 1.6
} \x3F\xCC\xCC\xCD
test binary-53.5 {Tcl_BinaryObjCmd: format} {} {
    binary format r 1.6
} \xCD\xCC\xCC\x3F
test binary-53.6 {Tcl_BinaryObjCmd: format} {} {
    binary format R* {1.6 3.4}
} \x3F\xCC\xCC\xCD\x40\x59\x99\x9A
test binary-53.7 {Tcl_BinaryObjCmd: format} {} {
    binary format r* {1.6 3.4}
} \xCD\xCC\xCC\x3F\x9A\x99\x59\x40
test binary-53.8 {Tcl_BinaryObjCmd: format} {} {
    binary format R2 {1.6 3.4}
} \x3F\xCC\xCC\xCD\x40\x59\x99\x9A
test binary-53.9 {Tcl_BinaryObjCmd: format} {} {
    binary format r2 {1.6 3.4}
} \xCD\xCC\xCC\x3F\x9A\x99\x59\x40
test binary-53.10 {Tcl_BinaryObjCmd: format} {} {
    binary format R2 {1.6 3.4 5.6}
} \x3F\xCC\xCC\xCD\x40\x59\x99\x9A
test binary-53.11 {Tcl_BinaryObjCmd: format} {} {
    binary format r2 {1.6 3.4 5.6}
} \xCD\xCC\xCC\x3F\x9A\x99\x59\x40
test binary-53.12 {Tcl_BinaryObjCmd: float overflow} {} {
    binary format R -3.402825e+38
} \xFF\x7F\xFF\xFF
test binary-53.13 {Tcl_BinaryObjCmd: float overflow} {} {
    binary format r -3.402825e+38
} \xFF\xFF\x7F\xFF
test binary-53.14 {Tcl_BinaryObjCmd: float underflow} {} {
    binary format R -3.402825e-100
} \x80\x00\x00\x00
test binary-53.15 {Tcl_BinaryObjCmd: float underflow} {} {
    binary format r -3.402825e-100
} \x00\x00\x00\x80
test binary-53.16 {Tcl_BinaryObjCmd: format} -returnCodes error -body {
    binary format r2 {1.6}
} -result {number of elements in list does not match count}
test binary-53.17 {Tcl_BinaryObjCmd: format} -returnCodes error -body {
    set a {1.6 3.4}
    binary format r $a
} -result "expected floating-point number but got \"1.6 3.4\""
test binary-53.18 {Tcl_BinaryObjCmd: format} {} {
    set a {1.6 3.4}
    binary format R1 $a
} \x3F\xCC\xCC\xCD
test binary-53.19 {Tcl_BinaryObjCmd: format} {} {
    set a {1.6 3.4}
    binary format r1 $a
} \xCD\xCC\xCC\x3F

# scan t (s)
test binary-54.1 {Tcl_BinaryObjCmd: scan} -returnCodes error -body {
    binary scan abc t
} -result {not enough arguments for all format specifiers}
test binary-54.2 {Tcl_BinaryObjCmd: scan} littleEndian {
    unset -nocomplain arg1
    list [binary scan \x52\xA3\x53\x54 t* arg1] $arg1
} {1 {-23726 21587}}
test binary-54.3 {Tcl_BinaryObjCmd: scan} littleEndian {
    unset -nocomplain arg1
    list [binary scan \x52\xA3\x53\x54 t arg1] $arg1
} {1 -23726}
test binary-54.4 {Tcl_BinaryObjCmd: scan} littleEndian {
    unset -nocomplain arg1
    list [binary scan \x52\xA3 t1 arg1] $arg1
} {1 -23726}
test binary-54.5 {Tcl_BinaryObjCmd: scan} littleEndian {
    unset -nocomplain arg1
    list [binary scan \x52\xA3 t0 arg1] $arg1
} {1 {}}
test binary-54.6 {Tcl_BinaryObjCmd: scan} littleEndian {
    unset -nocomplain arg1
    list [binary scan \x52\xA3\x53\x54 t2 arg1] $arg1
} {1 {-23726 21587}}
test binary-54.7 {Tcl_BinaryObjCmd: scan} littleEndian {
    unset -nocomplain arg1
    set arg1 foo
    list [binary scan \x52 t1 arg1] $arg1
} {0 foo}
test binary-54.8 {Tcl_BinaryObjCmd: scan} -setup {
    unset -nocomplain arg1
} -returnCodes error -body {
    set arg1 1
    binary scan \x52\x53 t1 arg1(a)
} -result {can't set "arg1(a)": variable isn't array}
test binary-54.9 {Tcl_BinaryObjCmd: scan} littleEndian {
    unset -nocomplain arg1 arg2
    set arg1 foo
    set arg2 bar
    list [binary scan \x52\xA3\x53\x54\x05 t2c* arg1 arg2] $arg1 $arg2
} {2 {-23726 21587} 5}
test binary-54.10 {Tcl_BinaryObjCmd: scan} littleEndian {
    unset -nocomplain arg1 arg2
    set arg1 foo
    set arg2 bar
    list [binary scan \x00\x80\x00\x80 tut arg1 arg2] $arg1 $arg2
} {2 32768 -32768}
test binary-54.11 {Tcl_BinaryObjCmd: scan} littleEndian {
    unset -nocomplain arg1 arg2
    set arg1 foo
    set arg2 bar
    list [binary scan \x00\x80\x00\x80 ttu arg1 arg2] $arg1 $arg2
} {2 -32768 32768}

# scan t (b)
test binary-55.1 {Tcl_BinaryObjCmd: scan} -returnCodes error -body {
    binary scan abc t
} -result {not enough arguments for all format specifiers}
test binary-55.2 {Tcl_BinaryObjCmd: scan} bigEndian {
    unset -nocomplain arg1
    list [binary scan \x52\xA3\x53\x54 t* arg1] $arg1
} {1 {21155 21332}}
test binary-55.3 {Tcl_BinaryObjCmd: scan} bigEndian {
    unset -nocomplain arg1
    list [binary scan \x52\xA3\x53\x54 t arg1] $arg1
} {1 21155}
test binary-55.4 {Tcl_BinaryObjCmd: scan} bigEndian {
    unset -nocomplain arg1
    list [binary scan \x52\xA3 t1 arg1] $arg1
} {1 21155}
test binary-55.5 {Tcl_BinaryObjCmd: scan} bigEndian {
    unset -nocomplain arg1
    list [binary scan \x52\xA3 t0 arg1] $arg1
} {1 {}}
test binary-55.6 {Tcl_BinaryObjCmd: scan} bigEndian {
    unset -nocomplain arg1
    list [binary scan \x52\xA3\x53\x54 t2 arg1] $arg1
} {1 {21155 21332}}
test binary-55.7 {Tcl_BinaryObjCmd: scan} bigEndian {
    unset -nocomplain arg1
    set arg1 foo
    list [binary scan \x52 t1 arg1] $arg1
} {0 foo}
test binary-55.8 {Tcl_BinaryObjCmd: scan} -setup {
    unset -nocomplain arg1
} -returnCodes error -body {
    set arg1 1
    binary scan \x52\x53 t1 arg1(a)
} -result {can't set "arg1(a)": variable isn't array}
test binary-55.9 {Tcl_BinaryObjCmd: scan} bigEndian {
    unset -nocomplain arg1 arg2
    set arg1 foo
    set arg2 bar
    list [binary scan \x52\xA3\x53\x54\x05 t2c* arg1 arg2] $arg1 $arg2
} {2 {21155 21332} 5}
test binary-55.10 {Tcl_BinaryObjCmd: scan} bigEndian {
    unset -nocomplain arg1 arg2
    set arg1 foo
    set arg2 bar
    list [binary scan \x80\x00\x80\x00 tut arg1 arg2] $arg1 $arg2
} {2 32768 -32768}
test binary-55.11 {Tcl_BinaryObjCmd: scan} bigEndian {
    unset -nocomplain arg1 arg2
    set arg1 foo
    set arg2 bar
    list [binary scan \x80\x00\x80\x00 ttu arg1 arg2] $arg1 $arg2
} {2 -32768 32768}

# scan n (s)
test binary-56.1 {Tcl_BinaryObjCmd: scan} -returnCodes error -body {
    binary scan abc n
} -result {not enough arguments for all format specifiers}
test binary-56.2 {Tcl_BinaryObjCmd: scan} littleEndian {
    unset -nocomplain arg1
    list [binary scan \x52\xA3\x53\x54\x01\x02\x03\x04 n* arg1] $arg1
} {1 {1414767442 67305985}}
test binary-56.3 {Tcl_BinaryObjCmd: scan} littleEndian {
    unset -nocomplain arg1
    list [binary scan \x52\xA3\x53\x54\x01\x02\x03\x04 n arg1] $arg1
} {1 1414767442}
test binary-56.4 {Tcl_BinaryObjCmd: scan} littleEndian {
    unset -nocomplain arg1
    list [binary scan \x52\xA3\x53\x54 n1 arg1] $arg1
} {1 1414767442}
test binary-56.5 {Tcl_BinaryObjCmd: scan} littleEndian {
    unset -nocomplain arg1
    list [binary scan \x52\xA3\x53 n0 arg1] $arg1
} {1 {}}
test binary-56.6 {Tcl_BinaryObjCmd: scan} littleEndian {
    unset -nocomplain arg1
    list [binary scan \x52\xA3\x53\x54\x01\x02\x03\x04 n2 arg1] $arg1
} {1 {1414767442 67305985}}
test binary-56.7 {Tcl_BinaryObjCmd: scan} littleEndian {
    unset -nocomplain arg1
    set arg1 foo
    list [binary scan \x52 n1 arg1] $arg1
} {0 foo}
test binary-56.8 {Tcl_BinaryObjCmd: scan} -setup {
    unset -nocomplain arg1
} -returnCodes error -body {
    set arg1 1
    binary scan \x52\x53\x53\x54 n1 arg1(a)
} -result {can't set "arg1(a)": variable isn't array}
test binary-56.9 {Tcl_BinaryObjCmd: scan} littleEndian {
    unset -nocomplain arg1 arg2
    set arg1 foo
    set arg2 bar
    list [binary scan \x52\xA3\x53\x54\x01\x02\x03\x04\x05 n2c* arg1 arg2] $arg1 $arg2
} {2 {1414767442 67305985} 5}
test binary-56.10 {Tcl_BinaryObjCmd: scan} littleEndian {
    unset -nocomplain arg1 arg2
    set arg1 foo
    set arg2 bar
    list [binary scan \x80\x00\x00\x00\x80\x00\x00\x00 nun arg1 arg2] $arg1 $arg2
} {2 128 128}
test binary-56.11 {Tcl_BinaryObjCmd: scan} littleEndian {
    unset -nocomplain arg1 arg2
    set arg1 foo
    set arg2 bar
    list [binary scan \x00\x00\x00\x80\x00\x00\x00\x80 nun arg1 arg2] $arg1 $arg2
} {2 2147483648 -2147483648}

# scan n (b)
test binary-57.1 {Tcl_BinaryObjCmd: scan} -returnCodes error -body {
    binary scan abc n
} -result {not enough arguments for all format specifiers}
test binary-57.2 {Tcl_BinaryObjCmd: scan} bigEndian {
    unset -nocomplain arg1
    list [binary scan \x52\xA3\x53\x54\x01\x02\x03\x04 n* arg1] $arg1
} {1 {1386435412 16909060}}
test binary-57.3 {Tcl_BinaryObjCmd: scan} bigEndian {
    unset -nocomplain arg1
    list [binary scan \x52\xA3\x53\x54\x01\x02\x03\x04 n arg1] $arg1
} {1 1386435412}
test binary-57.4 {Tcl_BinaryObjCmd: scan} bigEndian {
    unset -nocomplain arg1
    list [binary scan \x52\xA3\x53\x54 n1 arg1] $arg1
} {1 1386435412}
test binary-57.5 {Tcl_BinaryObjCmd: scan} bigEndian {
    unset -nocomplain arg1
    list [binary scan \x52\xA3\x53 n0 arg1] $arg1
} {1 {}}
test binary-57.6 {Tcl_BinaryObjCmd: scan} bigEndian {
    unset -nocomplain arg1
    list [binary scan \x52\xA3\x53\x54\x01\x02\x03\x04 n2 arg1] $arg1
} {1 {1386435412 16909060}}
test binary-57.7 {Tcl_BinaryObjCmd: scan} bigEndian {
    unset -nocomplain arg1
    set arg1 foo
    list [binary scan \x52 n1 arg1] $arg1
} {0 foo}
test binary-57.8 {Tcl_BinaryObjCmd: scan} -setup {
    unset -nocomplain arg1
} -returnCodes error -body {
    set arg1 1
    binary scan \x52\x53\x53\x54 n1 arg1(a)
} -result {can't set "arg1(a)": variable isn't array}
test binary-57.9 {Tcl_BinaryObjCmd: scan} bigEndian {
    unset -nocomplain arg1 arg2
    set arg1 foo
    set arg2 bar
    list [binary scan \x52\xA3\x53\x54\x01\x02\x03\x04\x05 n2c* arg1 arg2] $arg1 $arg2
} {2 {1386435412 16909060} 5}
test binary-57.10 {Tcl_BinaryObjCmd: scan} bigEndian {
    unset -nocomplain arg1 arg2
    set arg1 foo
    set arg2 bar
    list [binary scan \x80\x00\x00\x00\x80\x00\x00\x00 nun arg1 arg2] $arg1 $arg2
} {2 2147483648 -2147483648}
test binary-57.11 {Tcl_BinaryObjCmd: scan} bigEndian {
    unset -nocomplain arg1 arg2
    set arg1 foo
    set arg2 bar
    list [binary scan \x00\x00\x00\x80\x00\x00\x00\x80 nun arg1 arg2] $arg1 $arg2
} {2 128 128}

# scan Q/q
test binary-58.1 {Tcl_BinaryObjCmd: scan} -returnCodes error -body {
    binary scan abc q
} -result {not enough arguments for all format specifiers}
test binary-58.2 {Tcl_BinaryObjCmd: scan} bigEndian {
    unset -nocomplain arg1
    list [binary scan \x3F\xF9\x99\x99\x99\x99\x99\x9A\x40\x0B\x33\x33\x33\x33\x33\x33 Q* arg1] $arg1
} {1 {1.6 3.4}}
test binary-58.3 {Tcl_BinaryObjCmd: scan} littleEndian {
    unset -nocomplain arg1
    list [binary scan \x9A\x99\x99\x99\x99\x99\xF9\x3F\x33\x33\x33\x33\x33\x33\x0B\x40 q* arg1] $arg1
} {1 {1.6 3.4}}
test binary-58.4 {Tcl_BinaryObjCmd: scan} bigEndian {
    unset -nocomplain arg1
    list [binary scan \x3F\xF9\x99\x99\x99\x99\x99\x9A\x40\x0B\x33\x33\x33\x33\x33\x33 Q arg1] $arg1
} {1 1.6}
test binary-58.5 {Tcl_BinaryObjCmd: scan} littleEndian {
    unset -nocomplain arg1
    list [binary scan \x9A\x99\x99\x99\x99\x99\xF9\x3F\x33\x33\x33\x33\x33\x33\x0B\x40 q arg1] $arg1
} {1 1.6}
test binary-58.6 {Tcl_BinaryObjCmd: scan} bigEndian {
    unset -nocomplain arg1
    list [binary scan \x3F\xF9\x99\x99\x99\x99\x99\x9A Q1 arg1] $arg1
} {1 1.6}
test binary-58.7 {Tcl_BinaryObjCmd: scan} littleEndian {
    unset -nocomplain arg1
    list [binary scan \x9A\x99\x99\x99\x99\x99\xF9\x3F q1 arg1] $arg1
} {1 1.6}
test binary-58.8 {Tcl_BinaryObjCmd: scan} bigEndian {
    unset -nocomplain arg1
    list [binary scan \x3F\xF9\x99\x99\x99\x99\x99\x9A Q0 arg1] $arg1
} {1 {}}
test binary-58.9 {Tcl_BinaryObjCmd: scan} littleEndian {
    unset -nocomplain arg1
    list [binary scan \x9A\x99\x99\x99\x99\x99\xF9\x3F q0 arg1] $arg1
} {1 {}}
test binary-58.10 {Tcl_BinaryObjCmd: scan} bigEndian {
    unset -nocomplain arg1
    list [binary scan \x3F\xF9\x99\x99\x99\x99\x99\x9A\x40\x0B\x33\x33\x33\x33\x33\x33 Q2 arg1] $arg1
} {1 {1.6 3.4}}
test binary-58.11 {Tcl_BinaryObjCmd: scan} littleEndian {
    unset -nocomplain arg1
    list [binary scan \x9A\x99\x99\x99\x99\x99\xF9\x3F\x33\x33\x33\x33\x33\x33\x0B\x40 q2 arg1] $arg1
} {1 {1.6 3.4}}
test binary-58.12 {Tcl_BinaryObjCmd: scan} {
    unset -nocomplain arg1
    set arg1 foo
    list [binary scan \x52 q1 arg1] $arg1
} {0 foo}
test binary-58.13 {Tcl_BinaryObjCmd: scan} -setup {
    unset -nocomplain arg1
} -returnCodes error -body {
    set arg1 1
    binary scan \x3F\xF9\x99\x99\x99\x99\x99\x9A q1 arg1(a)
} -result {can't set "arg1(a)": variable isn't array}
test binary-58.14 {Tcl_BinaryObjCmd: scan} bigEndian {
    unset -nocomplain arg1 arg2
    set arg1 foo
    set arg2 bar
    list [binary scan \x3F\xF9\x99\x99\x99\x99\x99\x9A\x40\x0B\x33\x33\x33\x33\x33\x33\x05 Q2c* arg1 arg2] $arg1 $arg2
} {2 {1.6 3.4} 5}
test binary-58.15 {Tcl_BinaryObjCmd: scan} littleEndian {
    unset -nocomplain arg1 arg2
    set arg1 foo
    set arg2 bar
    list [binary scan \x9A\x99\x99\x99\x99\x99\xF9\x3F\x33\x33\x33\x33\x33\x33\x0B\x40\x05 q2c* arg1 arg2] $arg1 $arg2
} {2 {1.6 3.4} 5}

# scan R/r
test binary-59.1 {Tcl_BinaryObjCmd: scan} -returnCodes error -body {
    binary scan abc r
} -result {not enough arguments for all format specifiers}
test binary-59.2 {Tcl_BinaryObjCmd: scan} bigEndian {
    unset -nocomplain arg1
    list [binary scan \x3F\xCC\xCC\xCD\x40\x59\x99\x9A R* arg1] $arg1
} {1 {1.600000023841858 3.4000000953674316}}
test binary-59.3 {Tcl_BinaryObjCmd: scan} littleEndian {
    unset -nocomplain arg1
    list [binary scan \xCD\xCC\xCC\x3F\x9A\x99\x59\x40 r* arg1] $arg1
} {1 {1.600000023841858 3.4000000953674316}}
test binary-59.4 {Tcl_BinaryObjCmd: scan} bigEndian {
    unset -nocomplain arg1
    list [binary scan \x3F\xCC\xCC\xCD\x40\x59\x99\x9A R arg1] $arg1
} {1 1.600000023841858}
test binary-59.5 {Tcl_BinaryObjCmd: scan} littleEndian {
    unset -nocomplain arg1
    list [binary scan \xCD\xCC\xCC\x3F\x9A\x99\x59\x40 r arg1] $arg1
} {1 1.600000023841858}
test binary-59.6 {Tcl_BinaryObjCmd: scan} bigEndian {
    unset -nocomplain arg1
    list [binary scan \x3F\xCC\xCC\xCD R1 arg1] $arg1
} {1 1.600000023841858}
test binary-59.7 {Tcl_BinaryObjCmd: scan} littleEndian {
    unset -nocomplain arg1
    list [binary scan \xCD\xCC\xCC\x3F r1 arg1] $arg1
} {1 1.600000023841858}
test binary-59.8 {Tcl_BinaryObjCmd: scan} bigEndian {
    unset -nocomplain arg1
    list [binary scan \x3F\xCC\xCC\xCD R0 arg1] $arg1
} {1 {}}
test binary-59.9 {Tcl_BinaryObjCmd: scan} littleEndian {
    unset -nocomplain arg1
    list [binary scan \xCD\xCC\xCC\x3F r0 arg1] $arg1
} {1 {}}
test binary-59.10 {Tcl_BinaryObjCmd: scan} bigEndian {
    unset -nocomplain arg1
    list [binary scan \x3F\xCC\xCC\xCD\x40\x59\x99\x9A R2 arg1] $arg1
} {1 {1.600000023841858 3.4000000953674316}}
test binary-59.11 {Tcl_BinaryObjCmd: scan} littleEndian {
    unset -nocomplain arg1
    list [binary scan \xCD\xCC\xCC\x3F\x9A\x99\x59\x40 r2 arg1] $arg1
} {1 {1.600000023841858 3.4000000953674316}}
test binary-59.12 {Tcl_BinaryObjCmd: scan} {
    unset -nocomplain arg1
    set arg1 foo
    list [binary scan \x52 r1 arg1] $arg1
} {0 foo}
test binary-59.13 {Tcl_BinaryObjCmd: scan} -setup {
    unset -nocomplain arg1
} -returnCodes error -body {
    set arg1 1
    binary scan \x3F\xCC\xCC\xCD r1 arg1(a)
} -result {can't set "arg1(a)": variable isn't array}
test binary-59.14 {Tcl_BinaryObjCmd: scan} bigEndian {
    unset -nocomplain arg1 arg2
    set arg1 foo
    set arg2 bar
    list [binary scan \x3F\xCC\xCC\xCD\x40\x59\x99\x9A\x05 R2c* arg1 arg2] $arg1 $arg2
} {2 {1.600000023841858 3.4000000953674316} 5}
test binary-59.15 {Tcl_BinaryObjCmd: scan} littleEndian {
    unset -nocomplain arg1 arg2
    set arg1 foo
    set arg2 bar
    list [binary scan \xCD\xCC\xCC\x3F\x9A\x99\x59\x40\x05 r2c* arg1 arg2] $arg1 $arg2
} {2 {1.600000023841858 3.4000000953674316} 5}

test binary-60.1 {[binary format] with NaN} -body {
    binary scan [binary format dqQfrR NaN NaN NaN NaN NaN NaN] dqQfrR \
	v1 v2 v3 v4 v5 v6
    list $v1 $v2 $v3 $v4 $v5 $v6
} -match regexp -result {NaN(\([[:xdigit:]]+\))? NaN(\([[:xdigit:]]+\))? NaN(\([[:xdigit:]]+\))? NaN(\([[:xdigit:]]+\))? NaN(\([[:xdigit:]]+\))? NaN(\([[:xdigit:]]+\))?}

# scan m
test binary-61.1 {Tcl_BinaryObjCmd: scan wide int} bigEndian {
    binary scan HelloTcl m x
    set x
} 5216694956358656876
test binary-61.2 {Tcl_BinaryObjCmd: scan wide int} littleEndian {
    binary scan lcTolleH m x
    set x
} 5216694956358656876
test binary-61.3 {Tcl_BinaryObjCmd: scan wide int with bit 31 set} littleEndian {
    binary scan [binary format w [expr {wide(3) << 31}]] m x
    set x
} 6442450944
test binary-61.4 {Tcl_BinaryObjCmd: scan wide int with bit 31 set} bigEndian {
    binary scan [binary format W [expr {wide(3) << 31}]] m x
    set x
} 6442450944

# scan/format infinities

test binary-62.1 {infinity} ieeeFloatingPoint {
    binary scan [binary format q Infinity] w w
    format 0x%016lx $w
} 0x7ff0000000000000
test binary-62.2 {infinity} ieeeFloatingPoint {
    binary scan [binary format q -Infinity] w w
    format 0x%016lx $w
} 0xfff0000000000000
test binary-62.3 {infinity} ieeeFloatingPoint {
    binary scan [binary format q Inf] w w
    format 0x%016lx $w
} 0x7ff0000000000000
test binary-62.4 {infinity} ieeeFloatingPoint {
    binary scan [binary format q -Infinity] w w
    format 0x%016lx $w
} 0xfff0000000000000
test binary-62.5 {infinity} ieeeFloatingPoint {
    binary scan [binary format w 0x7ff0000000000000] q d
    set d
} Inf
test binary-62.6 {infinity} ieeeFloatingPoint {
    binary scan [binary format w 0xfff0000000000000] q d
    set d
} -Inf

# scan/format Not-a-Number

test binary-63.1 {NaN} ieeeFloatingPoint {
    binary scan [binary format q NaN] w w
    format 0x%016lx [expr {$w & 0xfff3ffffffffffff}]
} 0x7ff0000000000000
test binary-63.2 {NaN} ieeeFloatingPoint {
    binary scan [binary format q -NaN] w w
    format 0x%016lx [expr {$w & 0xfff3ffffffffffff}]
} 0xfff0000000000000
test binary-63.3 {NaN} ieeeFloatingPoint {
    binary scan [binary format q NaN(3123456789aBc)] w w
    format 0x%016lx [expr {$w & 0xfff3ffffffffffff}]
} 0x7ff3123456789abc
test binary-63.4 {NaN} ieeeFloatingPoint {
    binary scan [binary format q {NaN( 3123456789aBc)}] w w
    format 0x%016lx [expr {$w & 0xfff3ffffffffffff}]
} 0x7ff3123456789abc

# Make sure TclParseNumber() rejects invalid nan-hex formats [Bug 3402540]
test binary-63.5 {NaN} -constraints ieeeFloatingPoint -body {
    binary format q Nan(
} -returnCodes error -match glob -result {expected floating-point number*}
test binary-63.6 {NaN} -constraints ieeeFloatingPoint -body {
    binary format q Nan()
} -returnCodes error -match glob -result {expected floating-point number*}
test binary-63.7 {NaN} -constraints ieeeFloatingPoint -body {
    binary format q Nan(g)
} -returnCodes error -match glob -result {expected floating-point number*}
test binary-63.8 {NaN} -constraints ieeeFloatingPoint -body {
    binary format q Nan(1,2)
} -returnCodes error -match glob -result {expected floating-point number*}
test binary-63.9 {NaN} -constraints ieeeFloatingPoint -body {
    binary format q Nan(1234567890abcd)
} -returnCodes error -match glob -result {expected floating-point number*}

test binary-64.1 {NaN} -constraints ieeeFloatingPoint -body {
    binary scan [binary format w 0x7ff8000000000000] q d
    set d
} -match glob -result NaN*
test binary-64.2 {NaN} -constraints ieeeFloatingPoint -body {
    binary scan [binary format w 0x7ff0123456789aBc] q d
    set d
} -match glob -result NaN(*123456789abc)

test binary-65.1 {largest significand} ieeeFloatingPoint {
    binary scan [binary format w 0x3fcfffffffffffff] q d
    set d
} 0.24999999999999997
test binary-65.2 {smallest significand} ieeeFloatingPoint {
    binary scan [binary format w 0x3fd0000000000000] q d
    set d
} 0.25
test binary-65.3 {largest significand} ieeeFloatingPoint {
    binary scan [binary format w 0x3fdfffffffffffff] q d
    set d
} 0.49999999999999994
test binary-65.4 {smallest significand} ieeeFloatingPoint {
    binary scan [binary format w 0x3fe0000000000000] q d
    set d
} 0.5
test binary-65.5 {largest significand} ieeeFloatingPoint {
    binary scan [binary format w 0x3fffffffffffffff] q d
    set d
} 1.9999999999999998
test binary-65.6 {smallest significand} ieeeFloatingPoint {
    binary scan [binary format w 0x4000000000000000] q d
    set d
} 2.0
test binary-65.7 {smallest significand} ieeeFloatingPoint {
    binary scan [binary format w 0x434fffffffffffff] q d
    set d
} 18014398509481982.0
test binary-65.8 {largest significand} ieeeFloatingPoint {
    binary scan [binary format w 0x4350000000000000] q d
    set d
} 18014398509481984.0
test binary-65.9 {largest significand} ieeeFloatingPoint {
    binary scan [binary format w 0x4350000000000001] q d
    set d
} 18014398509481988.0

test binary-70.1 {binary encode hex} -body {
    binary encode hex
} -returnCodes error -match glob -result "wrong # args: *"
test binary-70.2 {binary encode hex} -body {
    binary encode hex a
} -result {61}
test binary-70.3 {binary encode hex} -body {
    binary encode hex {}
} -result {}
test binary-70.4 {binary encode hex} -body {
    binary encode hex [string repeat a 20]
} -result [string repeat 61 20]
test binary-70.5 {binary encode hex} -body {
    binary encode hex \x00\x01\x02\x03\x04\x00\x01\x02\x03\x04
} -result {00010203040001020304}

test binary-71.1 {binary decode hex} -body {
    binary decode hex
} -returnCodes error -match glob -result "wrong # args: *"
test binary-71.2 {binary decode hex} -body {
    binary decode hex 61
} -result {a}
test binary-71.3 {binary decode hex} -body {
    binary decode hex {}
} -result {}
test binary-71.4 {binary decode hex} -body {
    binary decode hex [string repeat 61 20]
} -result [string repeat a 20]
test binary-71.5 {binary decode hex} -body {
    binary decode hex 00010203040001020304
} -result "\x00\x01\x02\x03\x04\x00\x01\x02\x03\x04"
test binary-71.6 {binary decode hex} -body {
    binary decode hex "61 61"
} -result {aa}
test binary-71.7 {binary decode hex} -body {
    binary decode hex "61\n\n\n61"
} -result {aa}
test binary-71.8 {binary decode hex} -match glob -body {
    binary decode hex -strict "61 61"
} -returnCodes error -result {invalid hexadecimal digit " " * at position 2}
test binary-71.9 {binary decode hex} -body {
    set r [binary decode hex "6"]
    list [string length $r] $r
} -result {0 {}}
test binary-71.10 {binary decode hex} -body {
    string length [binary decode hex " "]
} -result 0
test binary-71.11 {binary decode hex: Bug b98fa55285} -body {
    apply {{} {
	set str "137b6f95e7519389e7c4b36599781e2ccf492699649249aae43fbe8c26\n"
	set decoded [binary decode hex $str]
	list [string length $decoded] [scan [string index $decoded end] %c]
    }}
} -result {29 38}
test binary-71.12 {binary decode hex: Bug b98fa55285 cross check} -body {
    apply {{} {
	set str "137b6f95e7519389e7c4b36599781e2ccf492699649249aae43fbe8c2\n"
	set decoded [binary decode hex $str]
	list [string length $decoded] [scan [string index $decoded end] %c]
    }}
} -result {28 140}
test binary-71.13 {binary decode hex: Bug b98fa55285 cross check} -body {
    apply {{} {
	set str "137b6f95e7519389e7c4b36599781e2ccf492699649249aae43fbe8c2\n\n"
	set decoded [binary decode hex $str]
	list [string length $decoded] [scan [string index $decoded end] %c]
    }}
} -result {28 140}
test binary-71.14 {binary decode hex: Bug b98fa55285 cross check} -body {
    apply {{} {
	set str "137b6f95e7519389e7c4b36599781e2ccf492699649249aae43fbe8c2\n\n\n"
	set decoded [binary decode hex $str]
	list [string length $decoded] [scan [string index $decoded end] %c]
    }}
} -result {28 140}

test binary-72.1 {binary encode base64} -body {
    binary encode base64
} -returnCodes error -match glob -result "wrong # args: *"
test binary-72.2 {binary encode base64} -body {
    binary encode base64 abc
} -result {YWJj}
test binary-72.3 {binary encode base64} -body {
    binary encode base64 {}
} -result {}
test binary-72.4 {binary encode base64} -body {
    binary encode base64 [string repeat abc 20]
} -result [string repeat YWJj 20]
test binary-72.5 {binary encode base64} -body {
    binary encode base64 \x00\x01\x02\x03\x04\x00\x01\x02\x03
} -result {AAECAwQAAQID}
test binary-72.6 {binary encode base64} -body {
    binary encode base64 \x00
} -result {AA==}
test binary-72.7 {binary encode base64} -body {
    binary encode base64 \x00\x00
} -result {AAA=}
test binary-72.8 {binary encode base64} -body {
    binary encode base64 \x00\x00\x00
} -result {AAAA}
test binary-72.9 {binary encode base64} -body {
    binary encode base64 \x00\x00\x00\x00
} -result {AAAAAA==}
test binary-72.10 {binary encode base64} -body {
    binary encode base64 -maxlen 0 -wrapchar : abcabcabc
} -result {YWJjYWJjYWJj}
test binary-72.11 {binary encode base64} -body {
    binary encode base64 -maxlen 1 -wrapchar : abcabcabc
} -result {Y:W:J:j:Y:W:J:j:Y:W:J:j}
test binary-72.12 {binary encode base64} -body {
    binary encode base64 -maxlen 2 -wrapchar : abcabcabc
} -result {YW:Jj:YW:Jj:YW:Jj}
test binary-72.13 {binary encode base64} -body {
    binary encode base64 -maxlen 3 -wrapchar : abcabcabc
} -result {YWJ:jYW:JjY:WJj}
test binary-72.14 {binary encode base64} -body {
    binary encode base64 -maxlen 4 -wrapchar : abcabcabc
} -result {YWJj:YWJj:YWJj}
test binary-72.15 {binary encode base64} -body {
    binary encode base64 -maxlen 5 -wrapchar : abcabcabc
} -result {YWJjY:WJjYW:Jj}
test binary-72.16 {binary encode base64} -body {
    binary encode base64 -maxlen 6 -wrapchar : abcabcabc
} -result {YWJjYW:JjYWJj}
test binary-72.17 {binary encode base64} -body {
    binary encode base64 -maxlen 7 -wrapchar : abcabcabc
} -result {YWJjYWJ:jYWJj}
test binary-72.18 {binary encode base64} -body {
    binary encode base64 -maxlen 8 -wrapchar : abcabcabc
} -result {YWJjYWJj:YWJj}
test binary-72.19 {binary encode base64} -body {
    binary encode base64 -maxlen 9 -wrapchar : abcabcabc
} -result {YWJjYWJjY:WJj}
test binary-72.20 {binary encode base64} -body {
    binary encode base64 -maxlen 10 -wrapchar : abcabcabc
} -result {YWJjYWJjYW:Jj}
test binary-72.21 {binary encode base64} -body {
    binary encode base64 -maxlen 11 -wrapchar : abcabcabc
} -result {YWJjYWJjYWJ:j}
test binary-72.22 {binary encode base64} -body {
    binary encode base64 -maxlen 12 -wrapchar : abcabcabc
} -result {YWJjYWJjYWJj}
test binary-72.23 {binary encode base64} -body {
    binary encode base64 -maxlen 13 -wrapchar : abcabcabc
} -result {YWJjYWJjYWJj}
test binary-72.24 {binary encode base64} -body {
    binary encode base64 -maxlen 60 -wrapchar : abcabcabc
} -result {YWJjYWJjYWJj}
test binary-72.25 {binary encode base64} -body {
    binary encode base64 -maxlen 2 -wrapchar * abcabcabc
} -result {YW*Jj*YW*Jj*YW*Jj}
test binary-72.26 {binary encode base64} -body {
    binary encode base64 -maxlen 6 -wrapchar -*- abcabcabc
} -result {YWJjYW-*-JjYWJj}
test binary-72.27 {binary encode base64} -body {
    binary encode base64 -maxlen 4 -wrapchar -*- abcabcabc
} -result {YWJj-*-YWJj-*-YWJj}
test binary-72.28 {binary encode base64} -body {
    binary encode base64 -maxlen 6 -wrapchar 0123456789 abcabcabc
} -result {YWJjYW0123456789JjYWJj}
test binary-72.29 {binary encode base64} {
    string length [binary encode base64 -maxlen 3 -wrapchar \xCA abc]
} 5

test binary-73.1 {binary decode base64} -body {
    binary decode base64
} -returnCodes error -match glob -result "wrong # args: *"
test binary-73.2 {binary decode base64} -body {
    binary decode base64 YWJj
} -result {abc}
test binary-73.3 {binary decode base64} -body {
    binary decode base64 {}
} -result {}
test binary-73.4 {binary decode base64} -body {
    binary decode base64 [string repeat YWJj 20]
} -result [string repeat abc 20]
test binary-73.5 {binary decode base64} -body {
    binary decode base64 AAECAwQAAQID
} -result "\x00\x01\x02\x03\x04\x00\x01\x02\x03"
test binary-73.6 {binary decode base64} -body {
    binary decode base64 AA==
} -result "\x00"
test binary-73.7 {binary decode base64} -body {
    binary decode base64 AAA=
} -result "\x00\x00"
test binary-73.8 {binary decode base64} -body {
    binary decode base64 AAAA
} -result "\x00\x00\x00"
test binary-73.9 {binary decode base64} -body {
    binary decode base64 AAAAAA==
} -result "\x00\x00\x00\x00"
test binary-73.10 {binary decode base64} -body {
    set s "[string repeat YWJj 10]\n[string repeat YWJj 10]"
    binary decode base64 $s
} -result [string repeat abc 20]
test binary-73.11 {binary decode base64} -body {
    set s "[string repeat YWJj 10]\n    [string repeat YWJj 10]"
    binary decode base64 $s
} -result [string repeat abc 20]
test binary-73.12 {binary decode base64} -body {
    binary decode base64 -strict ":YWJj"
} -returnCodes error -match glob -result {invalid base64 character ":" * at position 0}
test binary-73.13 {binary decode base64} -body {
    set s "[string repeat YWJj 10]:[string repeat YWJj 10]"
    binary decode base64 -strict $s
} -returnCodes error -match glob -result {invalid base64 character ":" * at position 40}
test binary-73.14 {binary decode base64} -body {
    set s "[string repeat YWJj 10]\n    [string repeat YWJj 10]"
    binary decode base64 -strict $s
} -returnCodes error -match glob -result {invalid base64 character *}
test binary-73.20 {binary decode base64} -body {
    set r [binary decode base64 Y]
    list [string length $r] $r
} -result {0 {}}
test binary-73.21 {binary decode base64} -body {
    set r [binary decode base64 YW]
    list [string length $r] $r
} -result {1 a}
test binary-73.22 {binary decode base64} -body {
    set r [binary decode base64 YWJ]
    list [string length $r] $r
} -result {2 ab}
test binary-73.23 {binary decode base64} -body {
    set r [binary decode base64 YWJj]
    list [string length $r] $r
} -result {3 abc}
test binary-73.24 {binary decode base64} -body {
    string length [binary decode base64 " "]
} -result 0
test binary-73.25 {binary decode base64} -body {
    list [string length [set r [binary decode base64 WA==\n]]] $r
} -result {1 X}
test binary-73.26 {binary decode base64} -body {
    list [string length [set r [binary decode base64 WFk=\n]]] $r
} -result {2 XY}
test binary-73.27 {binary decode base64} -body {
    list [string length [set r [binary decode base64 WFla\n]]] $r
} -result {3 XYZ}
test binary-73.28 {binary decode base64} -body {
    list [string length [set r [binary decode base64 -strict WA==\n]]] $r
} -returnCodes error -match glob -result {invalid base64 character *}
test binary-73.29 {binary decode base64} -body {
    list [string length [set r [binary decode base64 -strict WFk=\n]]] $r
} -returnCodes error -match glob -result {invalid base64 character *}
test binary-73.30 {binary decode base64} -body {
    list [string length [set r [binary decode base64 -strict WFla\n]]] $r
} -returnCodes error -match glob -result {invalid base64 character *}
test binary-73.31 {binary decode base64} -body {
    list [string length [set r [binary decode base64 -strict WA==WFla]]] $r
} -returnCodes error -match glob -result {invalid base64 character *}
test binary-73.32 {binary decode base64, bug [00d04c4f12]} -body {
    list \
	[string length [binary decode base64 =]] \
	[string length [binary decode base64 " ="]] \
	[string length [binary decode base64 "   ="]] \
	[string length [binary decode base64 "\r\n\t="]] \
} -result [lrepeat 4 0]
test binary-73.33 {binary decode base64, bug [00d04c4f12]} -body {
    list \
	[string length [binary decode base64 ==]] \
	[string length [binary decode base64 " =="]] \
	[string length [binary decode base64 "  =="]] \
	[string length [binary decode base64 "   =="]] \
} -result [lrepeat 4 0]
test binary-73.34 {binary decode base64, (compatibility) unfulfilled base64 (single char) in non-strict mode} -body {
    list \
	[expr {[binary decode base64 a] eq [binary decode base64 ""]}] \
	[expr {[binary decode base64 abcda] eq [binary decode base64 "abcd"]}]
} -result [lrepeat 2 1]
test binary-73.35 {binary decode base64, bad base64 in strict mode} -body {
    set r {}
    foreach c {a " a" "  a" "   a" "    a" abcda abcdabcda a= a== abcda= abcda==} {
	lappend r \
	    [catch {binary decode base64 $c}] \
	    [catch {binary decode base64 -strict $c}]
    }
    set r
} -result [lrepeat 11 0 1]
test binary-73.36 {binary decode base64: check encoded & decoded equals original} -body {
    set r {}
    for {set i 0} {$i < 255 && [llength $r] < 20} {incr i} {
	foreach c {1 2 3 4 5 6 7 8} {
	    set c [string repeat [format %c $i] $c]
	    if {[set a [binary decode base64 [set x [binary encode base64 $c]]]] ne $c} {
		lappend r "encode & decode is wrong on string `$c` (encoded: $x): `$a` != `$c`"
	    }
	}
    }
    join $r \n
} -result {}
test binary-73.37 {binary decode base64: Bug ffeb2097af} {
    binary decode base64 [binary encode base64 -maxlen 3 -wrapchar : abc]
} abc

test binary-74.1 {binary encode uuencode} -body {
    binary encode uuencode
} -returnCodes error -match glob -result "wrong # args: *"
test binary-74.2 {binary encode uuencode} -body {
    binary encode uuencode abc
} -result {#86)C
}
test binary-74.3 {binary encode uuencode} -body {
    binary encode uuencode {}
} -result {}
test binary-74.4 {binary encode uuencode} -body {
    binary encode uuencode [string repeat abc 20]
} -result "M[string repeat 86)C 15]\n/[string repeat 86)C 5]\n"
test binary-74.5 {binary encode uuencode} -body {
    binary encode uuencode \x00\x01\x02\x03\x04\x00\x01\x02\x03
} -result ")``\$\"`P0``0(#\n"
test binary-74.6 {binary encode uuencode} -body {
    binary encode uuencode \0
} -result {!``
}
test binary-74.7 {binary encode uuencode} -body {
    binary encode uuencode \x00\x00
} -result "\"```
"
test binary-74.8 {binary encode uuencode} -body {
    binary encode uuencode \x00\x00\x00
} -result {#````
}
test binary-74.9 {binary encode uuencode} -body {
    binary encode uuencode \x00\x00\x00\x00
} -result {$``````
}
test binary-74.10 {binary encode uuencode} -returnCodes error -body {
    binary encode uuencode -foo 30 abcabcabc
} -result {bad option "-foo": must be -maxlen or -wrapchar}
test binary-74.11 {binary encode uuencode} -returnCodes error -body {
    binary encode uuencode -maxlen 4 abcabcabc
} -result {line length out of range}
test binary-74.12 {binary encode uuencode} -body {
    binary encode uuencode -maxlen 5 -wrapchar \t abcabcabc
} -result #86)C\t#86)C\t#86)C\t
test binary-74.13 {binary encode uuencode} -body {
    binary encode uuencode -maxlen 85 -wrapchar \t abcabcabc
} -result )86)C86)C86)C\t
test binary-74.14 {binary encode uuencode} -returnCodes error -body {
    binary encode uuencode -maxlen 86 abcabcabc
} -result {line length out of range}

test binary-75.1 {binary decode uuencode} -body {
    binary decode uuencode
} -returnCodes error -match glob -result "wrong # args: *"
test binary-75.2 {binary decode uuencode} -body {
    binary decode uuencode "#86)C\n"
} -result {abc}
test binary-75.3 {binary decode uuencode} -body {
    binary decode uuencode {}
} -result {}
test binary-75.3.1 {binary decode uuencode} -body {
    binary decode uuencode `\n
} -result {}
test binary-75.4 {binary decode uuencode} -body {
    binary decode uuencode "M[string repeat 86)C 15]\n/[string repeat 86)C 5]\n"
} -result [string repeat abc 20]
test binary-75.5 {binary decode uuencode} -body {
    binary decode uuencode ")``\$\"`P0``0(#"
} -result "\x00\x01\x02\x03\x04\x00\x01\x02\x03"
test binary-75.6 {binary decode uuencode} -body {
    string length [binary decode uuencode "`\n"]
} -result 0
test binary-75.7 {binary decode uuencode} -body {
    string length [binary decode uuencode "!`\n"]
} -result 1
test binary-75.8 {binary decode uuencode} -body {
    string length [binary decode uuencode "\"``\n"]
} -result 2
test binary-75.9 {binary decode uuencode} -body {
    string length [binary decode uuencode "#```\n"]
} -result 3
test binary-75.10 {binary decode uuencode} -body {
    set s ">[string repeat 86)C 10]\n>[string repeat 86)C 10]"
    binary decode uuencode $s
} -result [string repeat abc 20]
test binary-75.11 {binary decode uuencode} -body {
    set s ">[string repeat 86)C 10]\n\t>\t[string repeat 86)C 10]\r"
    binary decode uuencode $s
} -result [string repeat abc 20]
test binary-75.12 {binary decode uuencode} -body {
    binary decode uuencode -strict "|86)C"
} -returnCodes error -match glob -result {invalid uuencode character "|" * at position 0}
test binary-75.13 {binary decode uuencode} -body {
    set s ">[string repeat 86)C 10]|[string repeat 86)C 10]"
    binary decode uuencode -strict $s
} -returnCodes error -match glob -result {invalid uuencode character "|" * at position 41}
test binary-75.14 {binary decode uuencode} -body {
    set s ">[string repeat 86)C 10]\na[string repeat 86)C 10]"
    binary decode uuencode -strict $s
} -returnCodes error -match glob -result {invalid uuencode character *}
test binary-75.20 {binary decode uuencode} -body {
    set r [binary decode uuencode " 8"]
    list [string length $r] $r
} -result {0 {}}
test binary-75.21 {binary decode uuencode} -body {
    set r [binary decode uuencode "!86"]
    list [string length $r] $r
} -result {1 a}
test binary-75.22 {binary decode uuencode} -body {
    set r [binary decode uuencode "\"86)"]
    list [string length $r] $r
} -result {2 ab}
test binary-75.23 {binary decode uuencode} -body {
    set r [binary decode uuencode "#86)C"]
    list [string length $r] $r
} -result {3 abc}
test binary-75.24 {binary decode uuencode} -body {
    set s "#04)\# "
    binary decode uuencode $s
} -result ABC
test binary-75.25 {binary decode uuencode} -body {
    set s "#04)\#z"
    binary decode uuencode $s
} -returnCodes error -match glob -result {invalid uuencode character "z" * at position 5}
test binary-75.26 {binary decode uuencode} -body {
    string length [binary decode uuencode " "]
} -result 0

test binary-76.1 {binary string appending growth algorithm} unix {
    # Create zero-length byte array first
    set f [open /dev/null rb]
    chan configure $f -blocking 0
    set str [read $f 2]
    close $f
    # Append to it
    string length [append str [binary format a* foo]]
} 3
test binary-76.2 {binary string appending growth algorithm} win {
    # Create zero-length byte array first
    set f [open NUL rb]
    chan configure $f -blocking 0
    set str [read $f 2]
    close $f
    # Append to it
    string length [append str [binary format a* foo]]
} 3

test binary-77.1 {string cat ops on all bytearrays} {
    apply {{a b} {
	return [binary format H* $a][binary format H* $b]
    }} ab cd
} [binary format H* abcd]
test binary-77.2 {string cat ops on all bytearrays} {
    apply {{a b} {
	set one [binary format H* $a]
	return $one[binary format H* $b]
    }} ab cd
} [binary format H* abcd]

test binary-78.1 {unicode (out of BMP) to byte-array conversion, bug-[bd94500678]} -body {
    # just test for BO-segfault (high surrogate w/o advance source pointer for out of BMP char if TCL_UTF_MAX == 3):
    binary encode hex \U0001f415
    binary scan \U0001f415 a* v; set v
    set str {}
} -result * -match glob -returnCodes error


testConstraint testsetbytearraylength \
		[expr {"testsetbytearraylength" in [info commands]}]

test binary-79.1 {Tcl_SetByteArrayLength} testsetbytearraylength {
    testsetbytearraylength [string cat A B C] 1
} A
<<<<<<< HEAD
test binary-79.2 {Tcl_SetByteArrayLength} -body {
    testsetbytearraylength [string cat \u0141 B C] 1
} -constraints testsetbytearraylength -returnCodes error -match glob -result *
test binary-79.3 {Tcl_SetByteArrayLength} testsetbytearraylength {
    testsetbytearraylength [string cat A B \u0141] 0
} {}
test binary-79.4 {Tcl_SetByteArrayLength} testsetbytearraylength {
    testsetbytearraylength [string cat A B \u0141] 1
} A
test binary-79.5 {Tcl_SetByteArrayLength} testsetbytearraylength {
    testsetbytearraylength [string cat A B \u0141] 2
} AB
test binary-79.6 {Tcl_SetByteArrayLength} -body {
    testsetbytearraylength [string cat A B \u0141] 3
} -constraints testsetbytearraylength -returnCodes error -match glob -result *

test binary-80.1 {Tcl_GetBytesFromObj} -constraints testbytestring -returnCodes 1 -body {
    testbytestring "\u4E4E"
} -result "expected byte sequence but character 0 was '\u4E4E' (U+004E4E)"
test binary-80.2 {Tcl_GetBytesFromObj} -constraints testbytestring -returnCodes 1 -body {
    testbytestring [testbytestring "\x00\xA0\xA0\xA0\xE4\xB9\x8E"]
} -result "expected byte sequence but character 4 was '\u4E4E' (U+004E4E)"
test binary-80.3 {Tcl_GetBytesFromObj} -constraints testbytestring -returnCodes 1 -body {
    testbytestring [testbytestring "\xC0\x80\xA0\xA0\xA0\xE4\xB9\x8E"]
} -result "expected byte sequence but character 4 was '\u4E4E' (U+004E4E)"
test binary-80.4 {Tcl_GetBytesFromObj} -constraints testbytestring -returnCodes 1 -body {
=======
test binary-79.2 {Tcl_SetByteArrayLength} testsetbytearraylength {
    testsetbytearraylength [string cat Ł B C] 1
} A

test binary-80.1 {TclGetBytesFromObj} -constraints testbytestring -returnCodes 1 -body {
    testbytestring "乎"
} -result "expected byte sequence but character 0 was '乎' (U+004E4E)"
test binary-80.2 {TclGetBytesFromObj} -constraints testbytestring -returnCodes 1 -body {
    testbytestring [testbytestring "\x00\xA0\xA0\xA0\xE4\xB9\x8E"]
} -result "expected byte sequence but character 4 was '乎' (U+004E4E)"
test binary-80.3 {TclGetBytesFromObj} -constraints testbytestring -returnCodes 1 -body {
    testbytestring [testbytestring "\xC0\x80\xA0\xA0\xA0\xE4\xB9\x8E"]
} -result "expected byte sequence but character 4 was '乎' (U+004E4E)"
test binary-80.4 {TclGetBytesFromObj} -constraints testbytestring -returnCodes 1 -body {
>>>>>>> 8b11f08b
    testbytestring [testbytestring "\xC0\x80\xA0\xA0\xA0\xF0\x9F\x98\x81"]
} -result "expected byte sequence but character 4 was '\U01F601' (U+01F601)"

# ----------------------------------------------------------------------
# cleanup

::tcltest::cleanupTests
return

# Local Variables:
# mode: tcl
# End:<|MERGE_RESOLUTION|>--- conflicted
+++ resolved
@@ -2949,9 +2949,8 @@
 test binary-79.1 {Tcl_SetByteArrayLength} testsetbytearraylength {
     testsetbytearraylength [string cat A B C] 1
 } A
-<<<<<<< HEAD
 test binary-79.2 {Tcl_SetByteArrayLength} -body {
-    testsetbytearraylength [string cat \u0141 B C] 1
+    testsetbytearraylength [string cat Ł B C] 1
 } -constraints testsetbytearraylength -returnCodes error -match glob -result *
 test binary-79.3 {Tcl_SetByteArrayLength} testsetbytearraylength {
     testsetbytearraylength [string cat A B \u0141] 0
@@ -2967,31 +2966,15 @@
 } -constraints testsetbytearraylength -returnCodes error -match glob -result *
 
 test binary-80.1 {Tcl_GetBytesFromObj} -constraints testbytestring -returnCodes 1 -body {
-    testbytestring "\u4E4E"
-} -result "expected byte sequence but character 0 was '\u4E4E' (U+004E4E)"
+    testbytestring "乎"
+} -result "expected byte sequence but character 0 was '乎' (U+004E4E)"
 test binary-80.2 {Tcl_GetBytesFromObj} -constraints testbytestring -returnCodes 1 -body {
     testbytestring [testbytestring "\x00\xA0\xA0\xA0\xE4\xB9\x8E"]
-} -result "expected byte sequence but character 4 was '\u4E4E' (U+004E4E)"
+} -result "expected byte sequence but character 4 was '乎' (U+004E4E)"
 test binary-80.3 {Tcl_GetBytesFromObj} -constraints testbytestring -returnCodes 1 -body {
     testbytestring [testbytestring "\xC0\x80\xA0\xA0\xA0\xE4\xB9\x8E"]
-} -result "expected byte sequence but character 4 was '\u4E4E' (U+004E4E)"
+} -result "expected byte sequence but character 4 was '乎' (U+004E4E)"
 test binary-80.4 {Tcl_GetBytesFromObj} -constraints testbytestring -returnCodes 1 -body {
-=======
-test binary-79.2 {Tcl_SetByteArrayLength} testsetbytearraylength {
-    testsetbytearraylength [string cat Ł B C] 1
-} A
-
-test binary-80.1 {TclGetBytesFromObj} -constraints testbytestring -returnCodes 1 -body {
-    testbytestring "乎"
-} -result "expected byte sequence but character 0 was '乎' (U+004E4E)"
-test binary-80.2 {TclGetBytesFromObj} -constraints testbytestring -returnCodes 1 -body {
-    testbytestring [testbytestring "\x00\xA0\xA0\xA0\xE4\xB9\x8E"]
-} -result "expected byte sequence but character 4 was '乎' (U+004E4E)"
-test binary-80.3 {TclGetBytesFromObj} -constraints testbytestring -returnCodes 1 -body {
-    testbytestring [testbytestring "\xC0\x80\xA0\xA0\xA0\xE4\xB9\x8E"]
-} -result "expected byte sequence but character 4 was '乎' (U+004E4E)"
-test binary-80.4 {TclGetBytesFromObj} -constraints testbytestring -returnCodes 1 -body {
->>>>>>> 8b11f08b
     testbytestring [testbytestring "\xC0\x80\xA0\xA0\xA0\xF0\x9F\x98\x81"]
 } -result "expected byte sequence but character 4 was '\U01F601' (U+01F601)"
 
