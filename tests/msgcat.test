--- conflicted
+++ resolved
@@ -12,11 +12,7 @@
 # Note that after running these tests, entries will be left behind in the
 # message catalogs for locales foo, foo_BAR, and foo_BAR_baz.
 
-<<<<<<< HEAD
-package require Tcl 8.2-
-=======
-package require Tcl 8.5
->>>>>>> 90889078
+package require Tcl 8.5-
 if {[catch {package require tcltest 2}]} {
     puts stderr "Skipping tests in [info script].  tcltest 2 required."
     return
