# This file contains a collection of tests for the msgcat package.
# Sourcing this file into Tcl runs the tests and
# generates output for errors.  No output means no errors were found.
#
# Copyright (c) 1998 Mark Harrison.
# Copyright (c) 1998-1999 by Scriptics Corporation.
# Contributions from Don Porter, NIST, 2002.  (not subject to US copyright)
#
# See the file "license.terms" for information on usage and redistribution
# of this file, and for a DISCLAIMER OF ALL WARRANTIES.
#
# Note that after running these tests, entries will be left behind in the
# message catalogs for locales foo, foo_BAR, and foo_BAR_baz.

package require Tcl 8.5
if {[catch {package require tcltest 2}]} {
    puts stderr "Skipping tests in [info script].  tcltest 2 required."
    return
}
if {[catch {package require msgcat 1.6}]} {
    puts stderr "Skipping tests in [info script].  No msgcat 1.6 found to test."
    return
}

namespace eval ::msgcat::test {
    namespace import ::msgcat::*
    namespace import ::tcltest::test
    namespace import ::tcltest::cleanupTests
    namespace import ::tcltest::temporaryDirectory
    namespace import ::tcltest::make*
    namespace import ::tcltest::remove*

    # Tests msgcat-0.*: locale initialization

    # Calculate set of all permutations of a list
    # PowerSet {1 2 3} -> {1 2 3} {2 3} {1 3} 3 {1 2} 2 1 {}
    proc PowerSet {l} {
	if {[llength $l] == 0} {return [list [list]]}
	set element [lindex $l 0]
	set rest [lrange $l 1 end]
	set result [list]
	foreach x [PowerSet $rest] {
	    lappend result [linsert $x 0 $element]
	    lappend result $x
	}
	return $result
    }

    variable envVars {LC_ALL LC_MESSAGES LANG}
    variable count 0
    variable body
    variable result
    variable setVars
    foreach setVars [PowerSet $envVars] {
	set result [string tolower [lindex $setVars 0]]
	if {[string length $result] == 0} {
	    if {[info exists ::tcl::mac::locale]} {
		set result [string tolower \
			[msgcat::ConvertLocale $::tcl::mac::locale]]
	    } else {
		if {([info sharedlibextension] eq ".dll")
			&& ![catch {package require registry}]} {
		    # Windows and Cygwin have other ways to determine the
		    # locale when the environment variables are missing
		    # and the registry package is present
		    continue
		}
		set result c
	    }
	}

	test msgcat-0.$count [list \
	    locale initialization from environment variables $setVars \
	] -setup {
	    variable var
	    foreach var $envVars {
		catch {variable $var $::env($var)}
		unset -nocomplain ::env($var)
	    }
	    foreach var $setVars {
		set ::env($var) $var
	    }
	    interp create [namespace current]::i
	    i eval [list package ifneeded msgcat [package provide msgcat] \
		    [package ifneeded msgcat [package provide msgcat]]]
	    i eval package require msgcat
	} -cleanup {
	    interp delete [namespace current]::i
	    foreach var $envVars {
		unset -nocomplain ::env($var)
		catch {set ::env($var) [set [namespace current]::$var]}
	    }
	} -body {i eval msgcat::mclocale} -result $result
	incr count
    }
    unset -nocomplain result

    # Could add tests of initialization from Windows registry here.
    # Use a fake registry package.

    # Tests msgcat-1.*: [mclocale], [mcpreferences]

    test msgcat-1.3 {mclocale set, single element} -setup {
	variable locale [mclocale]
    } -cleanup {
	mclocale $locale
    } -body {
	mclocale en
    } -result en

    test msgcat-1.4 {mclocale get, single element} -setup {
	variable locale [mclocale]
	mclocale en
    } -cleanup {
	mclocale $locale
    } -body {
	mclocale
    } -result en

    test msgcat-1.5 {mcpreferences, single element} -setup {
	variable locale [mclocale]
	mclocale en
    } -cleanup {
	mclocale $locale
    } -body {
	mcpreferences
    } -result {en {}}

    test msgcat-1.6 {mclocale set, two elements} -setup {
	variable locale [mclocale]
    } -cleanup {
	mclocale $locale
    } -body {
	mclocale en_US
    } -result en_us

    test msgcat-1.7 {mclocale get, two elements} -setup {
	variable locale [mclocale]
	mclocale en_US
    } -cleanup {
	mclocale $locale
    } -body {
	mclocale
    } -result en_us

    test msgcat-1.8 {mcpreferences, two elements} -setup {
	variable locale [mclocale]
	mclocale en_US
    } -cleanup {
	mclocale $locale
    } -body {
	mcpreferences
    } -result {en_us en {}}

    test msgcat-1.9 {mclocale set, three elements} -setup {
	variable locale [mclocale]
    } -cleanup {
	mclocale $locale
    } -body {
	mclocale en_US_funky
    } -result en_us_funky

    test msgcat-1.10 {mclocale get, three elements} -setup {
	variable locale [mclocale]
	mclocale en_US_funky
    } -cleanup {
	mclocale $locale
    } -body {
	mclocale
    } -result en_us_funky

    test msgcat-1.11 {mcpreferences, three elements} -setup {
	variable locale [mclocale]
	mclocale en_US_funky
    } -cleanup {
	mclocale $locale
    } -body {
	mcpreferences
    } -result {en_us_funky en_us en {}}

    test msgcat-1.12 {mclocale set, reject evil input} -setup {
	variable locale [mclocale]
    } -cleanup {
	mclocale $locale
    } -body {
	mclocale /path/to/evil/code
    } -returnCodes error -match glob -result {invalid newLocale value *}

    test msgcat-1.13 {mclocale set, reject evil input} -setup {
	variable locale [mclocale]
    } -cleanup {
	mclocale $locale
    } -body {
	mclocale looks/ok/../../../../but/is/path/to/evil/code
    } -returnCodes error -match glob -result {invalid newLocale value *}

    # Tests msgcat-2.*: [mcset], [mcmset], namespace partitioning

    test msgcat-2.1 {mcset, global scope} {
	namespace eval :: ::msgcat::mcset  foo_BAR text1 text2
    } {text2}

    test msgcat-2.2 {mcset, global scope, default} {
	namespace eval :: ::msgcat::mcset foo_BAR text3
    } {text3}

    test msgcat-2.2.1 {mcset, namespace overlap} {
	namespace eval baz {::msgcat::mcset  foo_BAR con1 con1baz}
    } {con1baz}

    test msgcat-2.3 {mcset, namespace overlap} -setup {
	namespace eval bar {::msgcat::mcset  foo_BAR con1 con1bar}
	namespace eval baz {::msgcat::mcset  foo_BAR con1 con1baz}
	variable locale [mclocale]
	mclocale foo_BAR
    } -cleanup {
	mclocale $locale
    } -body {
	namespace eval bar {::msgcat::mc con1}
    } -result con1bar

    test msgcat-2.4 {mcset, namespace overlap} -setup {
	namespace eval bar {::msgcat::mcset  foo_BAR con1 con1bar}
	namespace eval baz {::msgcat::mcset  foo_BAR con1 con1baz}
	variable locale [mclocale]
	mclocale foo_BAR
    } -cleanup {
	mclocale $locale
    } -body {
	namespace eval baz {::msgcat::mc con1}
    } -result con1baz

    test msgcat-2.5 {mcmset, global scope} -setup {
	namespace eval :: {
	    ::msgcat::mcmset  foo_BAR {
	        src1 trans1
	        src2 trans2
	    }
	}
	variable locale [mclocale]
	mclocale foo_BAR
    } -cleanup {
	mclocale $locale
    } -body {
	namespace eval :: {
	    ::msgcat::mc src1
	}
    } -result trans1

    test msgcat-2.6 {mcmset, namespace overlap} -setup {
	namespace eval bar {::msgcat::mcmset  foo_BAR {con2 con2bar}}
	namespace eval baz {::msgcat::mcmset  foo_BAR {con2 con2baz}}
	variable locale [mclocale]
	mclocale foo_BAR
    } -cleanup {
	mclocale $locale
    } -body {
	namespace eval bar {::msgcat::mc con2}
    } -result con2bar

    test msgcat-2.7 {mcmset, namespace overlap} -setup {
	namespace eval bar {::msgcat::mcmset  foo_BAR {con2 con2bar}}
	namespace eval baz {::msgcat::mcmset  foo_BAR {con2 con2baz}}
	variable locale [mclocale]
	mclocale foo_BAR
    } -cleanup {
	mclocale $locale
    } -body {
	namespace eval baz {::msgcat::mc con2}
    } -result con2baz

    # Tests msgcat-3.*: [mcset], [mc], catalog "inheritance"
    #
    # Test mcset and mc, ensuring that more specific locales
    # (e.g. en_UK) will search less specific locales
    # (e.g. en) for translation strings.
    #
    # Do this for the 15 permutations of
    #     locales: {foo foo_BAR foo_BAR_baz}
    #     strings: {ov0 ov1 ov2 ov3 ov4}
    #	  locale ROOT        defines ov0, ov1, ov2, ov3
    #     locale foo         defines      ov1, ov2, ov3
    #     locale foo_BAR     defines           ov2, ov3
    #     locale foo_BAR_BAZ defines                ov3
    #     (ov4 is defined in none)
    # So,
    #     ov3 should be resolved in foo, foo_BAR, foo_BAR_baz
    #     ov2 should be resolved in foo, foo_BAR
    #     ov2 should resolve to foo_BAR in foo_BAR_baz
    #     ov1 should be resolved in foo
    #     ov1 should resolve to foo in foo_BAR, foo_BAR_baz
    #     ov4 should be resolved in none, and call mcunknown
    #
    variable count 2
    variable result
    array set result {
	foo,ov0 ov0_ROOT foo,ov1 ov1_foo foo,ov2 ov2_foo
        foo,ov3 ov3_foo foo,ov4 ov4
	foo_BAR,ov0 ov0_ROOT foo_BAR,ov1 ov1_foo foo_BAR,ov2 ov2_foo_BAR
        foo_BAR,ov3 ov3_foo_BAR	foo_BAR,ov4 ov4
        foo_BAR_baz,ov0 ov0_ROOT foo_BAR_baz,ov1 ov1_foo
        foo_BAR_baz,ov2 ov2_foo_BAR
	foo_BAR_baz,ov3 ov3_foo_BAR_baz foo_BAR_baz,ov4 ov4
    }
    variable loc
    variable string
    foreach loc {foo foo_BAR foo_BAR_baz} {
	foreach string {ov0 ov1 ov2 ov3 ov4} {
	    test msgcat-3.$count {mcset, overlap} -setup {
		mcset {} ov0 ov0_ROOT
		mcset {} ov1 ov1_ROOT
		mcset {} ov2 ov2_ROOT
		mcset {} ov3 ov3_ROOT
		mcset foo ov1 ov1_foo
		mcset foo ov2 ov2_foo
		mcset foo ov3 ov3_foo
		mcset foo_BAR ov2 ov2_foo_BAR
		mcset foo_BAR ov3 ov3_foo_BAR
		mcset foo_BAR_baz ov3 ov3_foo_BAR_baz
		variable locale [mclocale]
		mclocale $loc
	    } -cleanup {
		mclocale $locale
	    } -body {
		mc $string
	    } -result $result($loc,$string)
	    incr count
	}
    }
    unset -nocomplain result

    # Tests msgcat-4.*: [mcunknown]

    test msgcat-4.2 {mcunknown, default} -setup {
	mcset foo unk1 "unknown 1"
	variable locale [mclocale]
	mclocale foo
    } -cleanup {
	mclocale $locale
    } -body {
	mc unk1
    } -result {unknown 1}

    test msgcat-4.3 {mcunknown, default} -setup {
	mcset foo unk1 "unknown 1"
	variable locale [mclocale]
	mclocale foo
    } -cleanup {
	mclocale $locale
    } -body {
	mc unk2
    } -result unk2

    test msgcat-4.4 {mcunknown, overridden} -setup {
	rename ::msgcat::mcunknown SavedMcunknown
	proc ::msgcat::mcunknown {dom s} {
            return unknown:$dom:$s
	}
	mcset foo unk1 "unknown 1"
	variable locale [mclocale]
	mclocale foo
    } -cleanup {
	mclocale $locale
	rename ::msgcat::mcunknown {}
	rename SavedMcunknown ::msgcat::mcunknown
    } -body {
	mc unk1
    } -result {unknown 1}

    test msgcat-4.5 {mcunknown, overridden} -setup {
	rename ::msgcat::mcunknown SavedMcunknown
	proc ::msgcat::mcunknown {dom s} {
            return unknown:$dom:$s
	}
	mcset foo unk1 "unknown 1"
	variable locale [mclocale]
	mclocale foo
    } -cleanup {
	mclocale $locale
	rename ::msgcat::mcunknown {}
	rename SavedMcunknown ::msgcat::mcunknown
    } -body {
	mc unk2
    } -result {unknown:foo:unk2}

    test msgcat-4.6 {mcunknown, uplevel context} -setup {
	rename ::msgcat::mcunknown SavedMcunknown
	proc ::msgcat::mcunknown {dom s} {
            return "unknown:$dom:$s:[expr {[info level] - 1}]"
	}
	mcset foo unk1 "unknown 1"
	variable locale [mclocale]
	mclocale foo
    } -cleanup {
	mclocale $locale
	rename ::msgcat::mcunknown {}
	rename SavedMcunknown ::msgcat::mcunknown
    } -body {
	mc unk2
    } -result unknown:foo:unk2:[info level]

    # Tests msgcat-5.*: [mcload]

    variable locales {{} foo foo_BAR foo_BAR_baz}
    set msgdir [makeDirectory msgdir]
    foreach loc $locales {
	if { $loc eq {} } {
	    set msg ROOT
        } else {
	    set msg [string tolower $loc]
	}
	makeFile [list ::msgcat::mcset $loc abc abc-$loc] $msg.msg $msgdir
    }
    variable count 1
    foreach loc {foo foo_BAR foo_BAR_baz} {
	test msgcat-5.$count {mcload} -setup {
	    variable locale [mclocale]
	    ::msgcat::mclocale ""
	    ::msgcat::mcloadedlocales clear
	    ::msgcat::mcpackageconfig unset mcfolder
	    mclocale $loc
	} -cleanup {
	    mclocale $locale
	    ::msgcat::mcloadedlocales clear
	    ::msgcat::mcpackageconfig unset mcfolder
	} -body {
	    mcload $msgdir
	} -result [expr { $count+1 }]
	incr count
    }

    # Even though foo_BAR_notexist does not exist,
    # foo_BAR, foo and the root should be loaded.
	test msgcat-5.4 {mcload} -setup {
	    variable locale [mclocale]
	    mclocale foo_BAR_notexist
	} -cleanup {
	    mclocale $locale
	    mcloadedlocales clear
	    mcpackageconfig unset mcfolder
	} -body {
	    mcload $msgdir
	} -result 3

	test msgcat-5.5 {mcload} -setup {
	    variable locale [mclocale]
	    mclocale no_FI_notexist
	} -cleanup {
	    mclocale $locale
	    mcloadedlocales clear
	    mcpackageconfig unset mcfolder
	} -body {
	    mcload $msgdir
	} -result 1

	test msgcat-5.6 {mcload} -setup {
	    variable locale [mclocale]
	    mclocale foo
	    mcload $msgdir
	} -cleanup {
	    mclocale $locale
	} -body {
	    mc abc
	} -result abc-foo

	test msgcat-5.7 {mcload} -setup {
	    variable locale [mclocale]
	    mclocale foo_BAR
	    mcload $msgdir
	} -cleanup {
	    mclocale $locale
	} -body {
	    mc abc
	} -result abc-foo_BAR

	test msgcat-5.8 {mcload} -setup {
	    variable locale [mclocale]
	    mclocale foo_BAR_baz
	    mcload $msgdir
	} -cleanup {
	    mclocale $locale
	} -body {
	    mc abc
	} -result abc-foo_BAR_baz

	test msgcat-5.9 {mcload} -setup {
	    variable locale [mclocale]
	    mclocale no_FI_notexist
	    mcload $msgdir
	} -cleanup {
	    mclocale $locale
	} -body {
	    mc abc
	} -result abc-

	test msgcat-5.10 {mcload} -setup {
	    rename ::msgcat::mcunknown SavedMcunknown
	    proc ::msgcat::mcunknown {dom s} {
		return unknown:$dom:$s
	    }
	    variable locale [mclocale]
	    mclocale no_FI_notexist
	    mcload $msgdir
	} -cleanup {
	    mclocale $locale
	    rename ::msgcat::mcunknown {}
	    rename SavedMcunknown ::msgcat::mcunknown
	} -body {
	    mc def
	} -result unknown:no_fi_notexist:def

	test msgcat-5.11 {mcpackageconfig mcfolder} -setup {
	    variable locale [mclocale]
	    mclocale ""
	    mcloadedlocales clear
	    mcpackageconfig unset mcfolder
	} -cleanup {
	    mclocale $locale
	    mcloadedlocales clear
	    mcpackageconfig unset mcfolder
	} -body {
	    mclocale foo
	    mcpackageconfig set mcfolder $msgdir
	} -result 2

    foreach loc $locales {
	if { $loc eq {} } {
	    set msg ROOT
        } else {
	    set msg [string tolower $loc]
	}
	removeFile $msg.msg $msgdir
    }
    removeDirectory msgdir

    # Tests msgcat-6.*: [mcset], [mc] namespace inheritance
#
# Test mcset and mc, ensuring that resolution for messages
# proceeds from the current ns to its parent and so on to the
# global ns.
#
# Do this for the 12 permutations of
#     locales: foo
#     namespaces: foo foo::bar foo::bar::baz
#     strings: {ov1 ov2 ov3 ov4}
#     namespace ::foo            defines ov1, ov2, ov3
#     namespace ::foo::bar       defines      ov2, ov3
#     namespace ::foo::bar::baz  defines           ov3
#
#     ov4 is not defined in any namespace.
#
# So,
#     ov3 should be resolved in ::foo::bar::baz, ::foo::bar, ::foo;
#     ov2 should be resolved in ::foo, ::foo::bar
#     ov1 should be resolved in ::foo
#     ov4 should be resolved in none, and call mcunknown
#

    variable result
    array set result {
	foo,ov1 ov1_foo foo,ov2 ov2_foo foo,ov3 ov3_foo foo,ov4 ov4
	foo::bar,ov1 ov1_foo foo::bar,ov2 ov2_foo_bar
	foo::bar,ov3 ov3_foo_bar foo::bar,ov4 ov4 foo::bar::baz,ov1 ov1_foo
	foo::bar::baz,ov2 ov2_foo_bar foo::bar::baz,ov3 ov3_foo_bar_baz
	foo::bar::baz,ov4 ov4
    }
    variable count 1
    variable ns
    foreach ns {foo foo::bar foo::bar::baz} {
	foreach string {ov1 ov2 ov3 ov4} {
	    test msgcat-6.$count {mcset, overlap} -setup {
		namespace eval foo {
		    ::msgcat::mcset foo ov1 ov1_foo
		    ::msgcat::mcset foo ov2 ov2_foo
		    ::msgcat::mcset foo ov3 ov3_foo
		    namespace eval bar {
			::msgcat::mcset foo ov2 ov2_foo_bar
			::msgcat::mcset foo ov3 ov3_foo_bar
			namespace eval baz {
			    ::msgcat::mcset foo ov3 "ov3_foo_bar_baz"
			}
		    }

		}
		variable locale [mclocale]
		mclocale foo
	    } -cleanup {
		mclocale $locale
		namespace delete foo
	    } -body {
		namespace eval $ns [list ::msgcat::mc $string]
	    } -result $result($ns,$string)
	    incr count
	}
    }

    # Tests msgcat-7.*: [mc] extra args processed by [format]

    test msgcat-7.1 {mc extra args go through to format} -setup {
	mcset foo format1 "this is a test"
	mcset foo format2 "this is a %s"
	mcset foo format3 "this is a %s %s"
	variable locale [mclocale]
	mclocale foo
    } -cleanup {
	mclocale $locale
    } -body {
	mc format1 "good test"
    } -result "this is a test"

    test msgcat-7.2 {mc extra args go through to format} -setup {
	mcset foo format1 "this is a test"
	mcset foo format2 "this is a %s"
	mcset foo format3 "this is a %s %s"
	variable locale [mclocale]
	mclocale foo
    } -cleanup {
	mclocale $locale
    } -body {
	mc format2 "good test"
    } -result "this is a good test"

    test msgcat-7.3 {mc errors from format are propagated} -setup {
	mcset foo format1 "this is a test"
	mcset foo format2 "this is a %s"
	mcset foo format3 "this is a %s %s"
	variable locale [mclocale]
	mclocale foo
    } -cleanup {
	mclocale $locale
    } -body {
	catch {mc format3 "good test"}
    } -result 1

    test msgcat-7.4 {mc, extra args are given to unknown} -setup {
	mcset foo format1 "this is a test"
	mcset foo format2 "this is a %s"
	mcset foo format3 "this is a %s %s"
	variable locale [mclocale]
	mclocale foo
    } -cleanup {
	mclocale $locale
    } -body {
	mc "this is a %s" "good test"
    } -result "this is a good test"

    # Tests msgcat-8.*: [mcflset]

    set msgdir1 [makeDirectory msgdir1]
    makeFile {::msgcat::mcflset k1 v1} l1.msg $msgdir1

	test msgcat-8.1 {mcflset} -setup {
	    variable locale [mclocale]
	    mclocale l1
	    mcload $msgdir1
	} -cleanup {
	    mclocale $locale
	} -body {
	    mc k1
	} -result v1

    removeFile l1.msg $msgdir1
    removeDirectory msgdir1

    set msgdir2 [makeDirectory msgdir2]
    set msgdir3 [makeDirectory msgdir3]
    makeFile "::msgcat::mcflset k2 v2 ; ::msgcat::mcload [list $msgdir3]"\
	    l2.msg $msgdir2
    makeFile {::msgcat::mcflset k3 v3} l2.msg $msgdir3

	# chained mcload
	test msgcat-8.2 {mcflset} -setup {
	    variable locale [mclocale]
	    mclocale l2
	    mcload $msgdir2
	} -cleanup {
	    mclocale $locale
	} -body {
	    return [mc k2][mc k3]
	} -result v2v3

    removeFile l2.msg $msgdir2
    removeDirectory msgdir2
    removeDirectory msgdir3

    # Tests msgcat-9.*: [mcexists]

	test msgcat-9.1 {mcexists no parameter} -body {
	    mcexists
	} -returnCodes 1\
	-result {wrong # args: should be "mcexists ?-exactnamespace? ?-exactlocale? src"}

	test msgcat-9.2 {mcexists unknown option} -body {
	    mcexists -unknown src
	} -returnCodes 1\
	-result {unknown option "-unknown"}

	test msgcat-9.3 {mcexists} -setup {
	    mcforgetpackage
	    variable locale [mclocale]
	    mclocale foo
	    mcset foo k1 v1
	} -cleanup {
	    mclocale $locale
	} -body {
	    list [mcexists k1] [mcexists k2]
	} -result {1 0}

	test msgcat-9.4 {mcexists descendent preference} -setup {
	    mcforgetpackage
	    variable locale [mclocale]
	    mclocale foo_bar
	    mcset foo k1 v1
	} -cleanup {
	    mclocale $locale
	} -body {
	    list [mcexists k1] [mcexists -exactlocale k1]
	} -result {1 0}

	test msgcat-9.5 {mcexists parent namespace} -setup {
	    mcforgetpackage
	    variable locale [mclocale]
	    mclocale foo_bar
	    mcset foo k1 v1
	} -cleanup {
	    mclocale $locale
	} -body {
	    namespace eval ::msgcat::test::sub {
		list [::msgcat::mcexists k1]\
			[::msgcat::mcexists -exactnamespace k1]
	    }
	} -result {1 0}

    # Tests msgcat-10.*: [mcloadedlocales]

	test msgcat-10.1 {mcloadedlocales no arg} -body {
	    mcloadedlocales
	} -returnCodes 1\
	-result {wrong # args: should be "mcloadedlocales subcommand"}

	test msgcat-10.2 {mcloadedlocales wrong subcommand} -body {
	    mcloadedlocales junk
	} -returnCodes 1\
	-result {unknown subcommand "junk": must be clear, or loaded}

	test msgcat-10.3 {mcloadedlocales loaded} -setup {
	    mcforgetpackage
	    variable locale [mclocale]
	    mclocale {}
	    mcloadedlocales clear
	} -cleanup {
	    mclocale $locale
	} -body {
	    mclocale foo_bar
	    # The result is position independent so sort
	    set resultlist [lsort [mcloadedlocales loaded]]
	} -result {{} foo foo_bar}

	test msgcat-10.4 {mcloadedlocales clear} -setup {
	    mcforgetpackage
	    variable locale [mclocale]
	    mclocale {}
	    mcloadedlocales clear
	} -cleanup {
	    mclocale $locale
	} -body {
	    mclocale foo
	    mcset foo k1 v1
	    set res [mcexists k1]
	    mclocale ""
	    mcloadedlocales clear
	    mclocale foo
	    lappend res [mcexists k1]
	} -result {1 0}

    # Tests msgcat-11.*: [mcforgetpackage]

	test msgcat-11.1 {mcforgetpackage translation} -setup {
	    variable locale [mclocale]
	} -cleanup {
	    mclocale $locale
	} -body {
	    mclocale foo
	    mcset foo k1 v1
	    set res [mcexists k1]
	    mcforgetpackage
	    lappend res [mcexists k1]
	} -result {1 0}

	test msgcat-11.2 {mcforgetpackage locale} -setup {
	    variable locale [mclocale]
	} -cleanup {
	    mclocale $locale
	} -body {
	    mclocale foo
	    mcpackagelocale set bar
	    set res [mcpackagelocale get]
	    mcforgetpackage
	    lappend res [mcpackagelocale get]
	} -result {bar foo}

	test msgcat-11.3 {mcforgetpackage options} -body {
	    mcpackageconfig set loadcmd ""
	    set res [mcpackageconfig isset loadcmd]
	    mcforgetpackage
	    lappend res [mcpackageconfig isset loadcmd]
	} -result {1 0}

    # Tests msgcat-12.*: [mcpackagelocale]

	test msgcat-12.1 {mcpackagelocale no subcommand} -body {
	    mcpackagelocale
	} -returnCodes 1\
	-result {wrong # args: should be "mcpackagelocale subcommand ?locale?"}

	test msgcat-12.2 {mclpackagelocale wrong subcommand} -body {
	    mcpackagelocale junk
	} -returnCodes 1\
	-result {unknown subcommand "junk": must be clear, get, isset, loaded, present, set, or unset}

	test msgcat-12.3 {mcpackagelocale set} -setup {
	    variable locale [mclocale]
	} -cleanup {
	    mclocale $locale
	    mcforgetpackage
	} -body {
	    mclocale foo
	    mcpackagelocale set bar
	    list [mcpackagelocale get] [mclocale]
	} -result {bar foo}

	test msgcat-12.4 {mcpackagelocale get} -setup {
	    variable locale [mclocale]
	} -cleanup {
	    mclocale $locale
	    mcforgetpackage
	} -body {
	    mclocale foo
	    set res [mcpackagelocale get]
	    mcpackagelocale set bar
	    lappend res [mcpackagelocale get]
	} -result {foo bar}

	test msgcat-12.5 {mcpackagelocale preferences} -setup {
	    variable locale [mclocale]
	} -cleanup {
	    mclocale $locale
	    mcforgetpackage
	} -body {
	    mclocale foo
	    set res [list [mcpackagelocale preferences]]
	    mcpackagelocale set bar
	    lappend res [mcpackagelocale preferences]
	} -result {{foo {}} {bar {}}}

	test msgcat-12.6 {mcpackagelocale loaded} -setup {
	    variable locale [mclocale]
	} -cleanup {
	    mclocale $locale
	    mcforgetpackage
	} -body {
	    mclocale ""
	    mcloadedlocales clear
	    mclocale foo
	    # The result is position independent so sort
	    set res [list [lsort [mcpackagelocale loaded]]]
	    mcpackagelocale set bar
	    lappend res [lsort [mcpackagelocale loaded]]
	} -result {{{} foo} {{} bar foo}}

	test msgcat-12.7 {mcpackagelocale isset} -setup {
	    variable locale [mclocale]
	} -cleanup {
	    mclocale $locale
	    mcforgetpackage
	} -body {
	    mclocale foo
	    set res [mcpackagelocale isset]
	    mcpackagelocale set bar
	    lappend res [mcpackagelocale isset]
	} -result {0 1}

	test msgcat-12.8 {mcpackagelocale unset} -setup {
	    variable locale [mclocale]
	} -cleanup {
	    mclocale $locale
	    mcforgetpackage
	} -body {
	    mcpackagelocale set bar
	    set res [mcpackagelocale isset]
	    mcpackagelocale unset
	    lappend res [mcpackagelocale isset]
	} -result {1 0}

	test msgcat-12.9 {mcpackagelocale present} -setup {
	    variable locale [mclocale]
	} -cleanup {
	    mclocale $locale
	    mcforgetpackage
	} -body {
	    mclocale ""
	    mcloadedlocales clear
	    mclocale foo
	    set res [mcpackagelocale present foo]
	    lappend res [mcpackagelocale present bar]
	    mcpackagelocale set bar
	    lappend res [mcpackagelocale present foo]\
		    [mcpackagelocale present bar]
	} -result {1 0 1 1}

	test msgcat-12.10 {mcpackagelocale clear} -setup {
	    variable locale [mclocale]
	} -cleanup {
	    mclocale $locale
	    mcforgetpackage
	} -body {
	    mclocale ""
	    mcloadedlocales clear
	    mclocale foo
	    mcpackagelocale set bar
	    mcpackagelocale clear
	    list [mcpackagelocale present foo] [mcpackagelocale present bar]
	} -result {0 1}

    # Tests msgcat-13.*: [mcpackageconfig subcmds]

	test msgcat-13.1 {mcpackageconfig no subcommand} -body {
	    mcpackageconfig
	} -returnCodes 1\
	-result {wrong # args: should be "mcpackageconfig subcommand option ?value?"}

	test msgcat-13.2 {mclpackageconfig wrong subcommand} -body {
	    mcpackageconfig junk mcfolder
	} -returnCodes 1\
	-result {unknown subcommand "junk": must be get, isset, set, or unset}

	test msgcat-13.3 {mclpackageconfig wrong option} -body {
	    mcpackageconfig get junk
	} -returnCodes 1\
	-result {bad option "junk": must be mcfolder, loadcmd, changecmd, or unknowncmd}

	test msgcat-13.4 {mcpackageconfig get} -setup {
	    mcforgetpackage
	} -cleanup {
	    mcforgetpackage
	} -body {
	    mcpackageconfig set loadcmd ""
	    mcpackageconfig get loadcmd
	} -result {}

	test msgcat-13.5 {mcpackageconfig (is/un)set} -setup {
	    mcforgetpackage
	} -cleanup {
	    mcforgetpackage
	} -body {
	    set res [mcpackageconfig isset loadcmd]
	    lappend res [mcpackageconfig set loadcmd ""]
	    lappend res [mcpackageconfig isset loadcmd]
	    mcpackageconfig unset loadcmd
	    lappend res [mcpackageconfig isset loadcmd]
	} -result {0 0 1 0}

    # option mcfolder is already tested with 5.11

    # Tests msgcat-14.*: callbacks: loadcmd, changecmd, unknowncmd

    # This routine is used as bgerror and by direct callback invocation
    proc callbackproc args {
	variable resultvariable
	set resultvariable $args
    }
    proc callbackfailproc args {
	return -code error fail
    }
    set bgerrorsaved [interp bgerror {}]
    interp bgerror {} [namespace code callbackproc]

<<<<<<< HEAD
=======
    variable locale
    if {![info exist locale]} { set locale [mclocale] }

>>>>>>> f5608c59
	test msgcat-14.1 {invokation loadcmd} -setup {
	    mcforgetpackage
    	    mclocale $locale
	    mclocale ""
	    mcloadedlocales clear
	    set resultvariable ""
	} -cleanup {
	    mcforgetpackage
	} -body {
	    mcpackageconfig set loadcmd [namespace code callbackproc]
	    mclocale foo_bar
	    lsort $resultvariable
	} -result {foo foo_bar}

	test msgcat-14.2 {invokation failed in loadcmd} -setup {
	    mcforgetpackage
    	    mclocale $locale
	    mclocale ""
	    mcloadedlocales clear
	} -cleanup {
	    mcforgetpackage
	    after cancel set [namespace current]::resultvariable timeout
	} -body {
	    mcpackageconfig set loadcmd [namespace code callbackfailproc]
	    mclocale foo_bar
	    # let the bgerror run
	    after 100 set [namespace current]::resultvariable timeout
	    vwait [namespace current]::resultvariable
	    lassign $resultvariable err errdict
	    list $err [dict get $errdict -code]
	} -result {fail 1}

	test msgcat-14.3 {invokation changecmd} -setup {
	    mcforgetpackage
    	    mclocale $locale
	    mclocale ""
	    set resultvariable ""
	} -cleanup {
	    mcforgetpackage
	} -body {
	    mcpackageconfig set changecmd [namespace code callbackproc]
	    mclocale foo_bar
	    set resultvariable
	} -result {foo_bar foo {}}

	test msgcat-14.4 {invokation unknowncmd} -setup {
	    mcforgetpackage
    	    mclocale $locale
	    mclocale ""
	    mcloadedlocales clear
	    set resultvariable ""
	} -cleanup {
	    mcforgetpackage
	} -body {
	    mcpackageconfig set unknowncmd [namespace code callbackproc]
	    mclocale foo_bar
	    mc k1 p1
	    set resultvariable
	} -result {foo_bar k1 p1}

	test msgcat-14.5 {disable global unknowncmd} -setup {
	    mcforgetpackage
    	    mclocale $locale
	    mclocale ""
	    mcloadedlocales clear
	    set resultvariable ""
	    rename ::msgcat::mcunknown SavedMcunknown
	    proc ::msgcat::mcunknown {dom s} {
		return unknown:$dom:$s
	    }
	} -cleanup {
	    mcforgetpackage
	    rename ::msgcat::mcunknown {}
	    rename SavedMcunknown ::msgcat::mcunknown
	} -body {
	    mcpackageconfig set unknowncmd ""
	    mclocale foo_bar
	    mc k1%s p1
	} -result {k1p1}

	test msgcat-14.6 {unknowncmd failing} -setup {
	    mcforgetpackage
    	    mclocale $locale
	    mclocale ""
	    mcloadedlocales clear
	    set resultvariable ""
	} -cleanup {
	    mcforgetpackage
	} -body {
	    mcpackageconfig set unknowncmd [namespace code callbackfailproc]
	    mclocale foo_bar
	    mc k1
	} -returnCodes 1\
	-result {fail}

    interp bgerror {} $bgerrorsaved

    cleanupTests
}
namespace delete ::msgcat::test
return

# Local Variables:
# mode: tcl
# End:<|MERGE_RESOLUTION|>--- conflicted
+++ resolved
@@ -976,12 +976,9 @@
     set bgerrorsaved [interp bgerror {}]
     interp bgerror {} [namespace code callbackproc]
 
-<<<<<<< HEAD
-=======
     variable locale
     if {![info exist locale]} { set locale [mclocale] }
 
->>>>>>> f5608c59
 	test msgcat-14.1 {invokation loadcmd} -setup {
 	    mcforgetpackage
     	    mclocale $locale
