# The file tests the tcl_platform variable and platform package.
#
# This file contains a collection of tests for one or more of the Tcl
# built-in commands.  Sourcing this file into Tcl runs the tests and
# generates output for errors.  No output means no errors were found.
#
# Copyright © 1999 Scriptics Corporation
#
# See the file "license.terms" for information on usage and redistribution
# of this file, and for a DISCLAIMER OF ALL WARRANTIES.

package require tcltest 2.5
source [file join [file dirname [info script]] tcltests.tcl]

namespace eval ::tcl::test::platform {
    namespace import ::tcltest::testConstraint
    namespace import ::tcltest::test
    namespace import ::tcltest::cleanupTests

    # This is not how [variable] works. See TIP 276.
    #variable ::tcl_platform
    namespace upvar :: tcl_platform tcl_platform

::tcltest::loadTestedCommands
catch [list package require -exact tcl::test [info patchlevel]]

testConstraint testCPUID [llength [info commands testcpuid]]
testConstraint testlongsize [llength [info commands testlongsize]]

test platform-1.0 {tcl_platform(engine)} {
  set tcl_platform(engine)
} {Tcl}

test platform-1.1 {TclpSetVariables: tcl_platform} {
    interp create i
    i eval {catch {unset tcl_platform(debug)}}
    i eval {catch {unset tcl_platform(threaded)}}
    set result [i eval {lsort [array names tcl_platform]}]
    interp delete i
    set result
} {byteOrder engine machine os osVersion pathSeparator platform pointerSize user wordSize}

test platform-2.1 {tcl_platform(wordSize) indicates size of native word} testlongsize {
    expr {$tcl_platform(wordSize) == [testlongsize]}
} {1}

# On Windows/UNIX, test that the CPU ID works

test platform-3.1 {CPU ID on Windows/UNIX} \
    -constraints testCPUID \
    -body {
	set cpudata [testcpuid 0]
	binary format iii \
	    [lindex $cpudata 1] \
	    [lindex $cpudata 3] \
	    [lindex $cpudata 2]
    } \
    -match regexp \
    -result {^(?:AuthenticAMD|CentaurHauls|CyrixInstead|GenuineIntel)$}

# The platform package makes very few promises, but does promise that the
# format of string it produces consists of two non-empty words separated by a
# hyphen.
package require platform
test platform-4.1 {format of platform::identify result} -constraints notValgrind -match regexp -body {
    # [identify] may attempt to [exec] dpkg-architecture, which may not exist,
    # in which case fork will not be followed by exec, and valgrind will issue
    # "still reachable" reports.
    platform::identify
} -result {^([^-]+-)+[^-]+$}
test platform-4.2 {format of platform::generic result} -match regexp -body {
    platform::generic
} -result {^([^-]+-)+[^-]+$}

test platform-5.0 {format of platform::generic result} -setup {
    set old_machine $::tcl_platform(machine)
    set old_os $::tcl_platform(os)
    set old_wordsize $::tcl_platform(wordSize)
    set old_version $tcl_platform(osVersion)
    set ::tcl_platform(machine) arm
    set ::tcl_platform(os) Darwin
    set ::tcl_platform(wordSize) 8
} -body {
    set res {}
<<<<<<< HEAD
    set id [platform::identify]
    lappend res $id
    lappend res [platform::patterns $id]
=======
    set l {macosx10.15-x86_64 macosx10.14-x86_64 macosx10.13-x86_64 macosx10.12-x86_64 macosx10.11-x86_64 macosx10.10-x86_64 macosx10.9-x86_64 macosx10.8-x86_64 macosx10.7-x86_64 macosx10.6-x86_64 macosx10.5-x86_64 macosx-arm macosx-x86_64 tcl}
    foreach v {20.0 21.0 22.0 23.0 24.0 25.0 26.0} {
	set ::tcl_platform(osVersion) $v
	set id [platform::identify]
	set l [linsert $l 0 [string range $id 0 end-4]-x86_64]
	set l [linsert $l 0 $id]
	lappend res $id
	lappend res [expr {($l eq [platform::patterns $id]) ? 1 : [platform::patterns $id]}]
    }
>>>>>>> 7ed03d90
    set res
} -cleanup {
    set ::tcl_platform(machine) $old_machine
    set ::tcl_platform(os) $old_os
    set ::tcl_platform(wordSize) $old_wordsize
    set ::tcl_platform(osVersion) $old_version
<<<<<<< HEAD
    unset res old_machine old_os old_wordsize old_version
} -result {macosx11.0-arm {macosx11.0-arm macosx11.0-x86_64 macosx10.15-x86_64 macosx10.14-x86_64 macosx10.13-x86_64 macosx10.12-x86_64 macosx10.11-x86_64 macosx10.10-x86_64 macosx10.9-x86_64 tcl}}
test platform-5.1 {format of platform::patterns macosx11.0-x86_64} -body {
    platform::patterns macosx11.0-x86_64
} -result {macosx11.0-x86_64 macosx10.15-x86_64 macosx10.14-x86_64 macosx10.14-i386-x86_64 macosx10.13-x86_64 macosx10.13-i386-x86_64 macosx10.12-x86_64 macosx10.12-i386-x86_64 macosx10.11-x86_64 macosx10.11-i386-x86_64 macosx10.10-x86_64 macosx10.10-i386-x86_64 macosx10.9-x86_64 macosx10.9-i386-x86_64 tcl}
test platform-5.2 {format of platform::patterns macosx11.0-arm} -body {
    platform::patterns macosx11.0-arm
} -result {macosx11.0-arm macosx11.0-x86_64 macosx10.15-x86_64 macosx10.14-x86_64 macosx10.13-x86_64 macosx10.12-x86_64 macosx10.11-x86_64 macosx10.10-x86_64 macosx10.9-x86_64 tcl}
=======
    unset res l old_machine old_os old_wordsize old_version
} -result {macos11-arm 1 macos12-arm 1 macos13-arm 1 macos14-arm 1 macos15-arm 1 macos26-arm 1 macos27-arm 1}
test platform-5.1 {format of platform::patterns macos26-x86_64} -body {
    platform::patterns macos26-x86_64
} -result {macos26-x86_64 macos15-x86_64 macos14-x86_64 macos13-x86_64 macos12-x86_64 macos11-x86_64 macosx10.15-x86_64 macosx10.14-x86_64 macosx10.14-i386-x86_64 macosx10.13-x86_64 macosx10.13-i386-x86_64 macosx10.12-x86_64 macosx10.12-i386-x86_64 macosx10.11-x86_64 macosx10.11-i386-x86_64 macosx10.10-x86_64 macosx10.10-i386-x86_64 macosx10.9-x86_64 macosx10.9-i386-x86_64 macosx10.8-x86_64 macosx10.8-i386-x86_64 macosx10.7-x86_64 macosx10.7-i386-x86_64 macosx10.6-x86_64 macosx10.6-i386-x86_64 macosx10.5-x86_64 macosx10.5-i386-x86_64 macosx-x86_64 macosx-i386-x86_64 tcl}
test platform-5.2 {format of platform::patterns macos26-arm} -body {
    platform::patterns macos26-arm
} -result {macos26-arm macos26-x86_64 macos15-arm macos15-x86_64 macos14-arm macos14-x86_64 macos13-arm macos13-x86_64 macos12-arm macos12-x86_64 macos11-arm macos11-x86_64 macosx10.15-x86_64 macosx10.14-x86_64 macosx10.13-x86_64 macosx10.12-x86_64 macosx10.11-x86_64 macosx10.10-x86_64 macosx10.9-x86_64 macosx10.8-x86_64 macosx10.7-x86_64 macosx10.6-x86_64 macosx10.5-x86_64 macosx-arm macosx-x86_64 tcl}
>>>>>>> 7ed03d90

# cleanup
cleanupTests

}
namespace delete ::tcl::test::platform
return

# Local Variables:
# mode: tcl
# End:<|MERGE_RESOLUTION|>--- conflicted
+++ resolved
@@ -33,8 +33,6 @@
 
 test platform-1.1 {TclpSetVariables: tcl_platform} {
     interp create i
-    i eval {catch {unset tcl_platform(debug)}}
-    i eval {catch {unset tcl_platform(threaded)}}
     set result [i eval {lsort [array names tcl_platform]}]
     interp delete i
     set result
@@ -82,12 +80,7 @@
     set ::tcl_platform(wordSize) 8
 } -body {
     set res {}
-<<<<<<< HEAD
-    set id [platform::identify]
-    lappend res $id
-    lappend res [platform::patterns $id]
-=======
-    set l {macosx10.15-x86_64 macosx10.14-x86_64 macosx10.13-x86_64 macosx10.12-x86_64 macosx10.11-x86_64 macosx10.10-x86_64 macosx10.9-x86_64 macosx10.8-x86_64 macosx10.7-x86_64 macosx10.6-x86_64 macosx10.5-x86_64 macosx-arm macosx-x86_64 tcl}
+    set l {macosx10.15-x86_64 macosx10.14-x86_64 macosx10.13-x86_64 macosx10.12-x86_64 macosx10.11-x86_64 macosx10.10-x86_64 macosx10.9-x86_64 tcl}
     foreach v {20.0 21.0 22.0 23.0 24.0 25.0 26.0} {
 	set ::tcl_platform(osVersion) $v
 	set id [platform::identify]
@@ -96,32 +89,20 @@
 	lappend res $id
 	lappend res [expr {($l eq [platform::patterns $id]) ? 1 : [platform::patterns $id]}]
     }
->>>>>>> 7ed03d90
     set res
 } -cleanup {
     set ::tcl_platform(machine) $old_machine
     set ::tcl_platform(os) $old_os
     set ::tcl_platform(wordSize) $old_wordsize
     set ::tcl_platform(osVersion) $old_version
-<<<<<<< HEAD
-    unset res old_machine old_os old_wordsize old_version
-} -result {macosx11.0-arm {macosx11.0-arm macosx11.0-x86_64 macosx10.15-x86_64 macosx10.14-x86_64 macosx10.13-x86_64 macosx10.12-x86_64 macosx10.11-x86_64 macosx10.10-x86_64 macosx10.9-x86_64 tcl}}
-test platform-5.1 {format of platform::patterns macosx11.0-x86_64} -body {
-    platform::patterns macosx11.0-x86_64
-} -result {macosx11.0-x86_64 macosx10.15-x86_64 macosx10.14-x86_64 macosx10.14-i386-x86_64 macosx10.13-x86_64 macosx10.13-i386-x86_64 macosx10.12-x86_64 macosx10.12-i386-x86_64 macosx10.11-x86_64 macosx10.11-i386-x86_64 macosx10.10-x86_64 macosx10.10-i386-x86_64 macosx10.9-x86_64 macosx10.9-i386-x86_64 tcl}
-test platform-5.2 {format of platform::patterns macosx11.0-arm} -body {
-    platform::patterns macosx11.0-arm
-} -result {macosx11.0-arm macosx11.0-x86_64 macosx10.15-x86_64 macosx10.14-x86_64 macosx10.13-x86_64 macosx10.12-x86_64 macosx10.11-x86_64 macosx10.10-x86_64 macosx10.9-x86_64 tcl}
-=======
     unset res l old_machine old_os old_wordsize old_version
 } -result {macos11-arm 1 macos12-arm 1 macos13-arm 1 macos14-arm 1 macos15-arm 1 macos26-arm 1 macos27-arm 1}
 test platform-5.1 {format of platform::patterns macos26-x86_64} -body {
     platform::patterns macos26-x86_64
-} -result {macos26-x86_64 macos15-x86_64 macos14-x86_64 macos13-x86_64 macos12-x86_64 macos11-x86_64 macosx10.15-x86_64 macosx10.14-x86_64 macosx10.14-i386-x86_64 macosx10.13-x86_64 macosx10.13-i386-x86_64 macosx10.12-x86_64 macosx10.12-i386-x86_64 macosx10.11-x86_64 macosx10.11-i386-x86_64 macosx10.10-x86_64 macosx10.10-i386-x86_64 macosx10.9-x86_64 macosx10.9-i386-x86_64 macosx10.8-x86_64 macosx10.8-i386-x86_64 macosx10.7-x86_64 macosx10.7-i386-x86_64 macosx10.6-x86_64 macosx10.6-i386-x86_64 macosx10.5-x86_64 macosx10.5-i386-x86_64 macosx-x86_64 macosx-i386-x86_64 tcl}
+} -result {macos26-x86_64 macos15-x86_64 macos14-x86_64 macos13-x86_64 macos12-x86_64 macos11-x86_64 macosx10.15-x86_64 macosx10.14-x86_64 macosx10.14-i386-x86_64 macosx10.13-x86_64 macosx10.13-i386-x86_64 macosx10.12-x86_64 macosx10.12-i386-x86_64 macosx10.11-x86_64 macosx10.11-i386-x86_64 macosx10.10-x86_64 macosx10.10-i386-x86_64 macosx10.9-x86_64 macosx10.9-i386-x86_64 tcl}
 test platform-5.2 {format of platform::patterns macos26-arm} -body {
     platform::patterns macos26-arm
-} -result {macos26-arm macos26-x86_64 macos15-arm macos15-x86_64 macos14-arm macos14-x86_64 macos13-arm macos13-x86_64 macos12-arm macos12-x86_64 macos11-arm macos11-x86_64 macosx10.15-x86_64 macosx10.14-x86_64 macosx10.13-x86_64 macosx10.12-x86_64 macosx10.11-x86_64 macosx10.10-x86_64 macosx10.9-x86_64 macosx10.8-x86_64 macosx10.7-x86_64 macosx10.6-x86_64 macosx10.5-x86_64 macosx-arm macosx-x86_64 tcl}
->>>>>>> 7ed03d90
+} -result {macos26-arm macos26-x86_64 macos15-arm macos15-x86_64 macos14-arm macos14-x86_64 macos13-arm macos13-x86_64 macos12-arm macos12-x86_64 macos11-arm macos11-x86_64 macosx10.15-x86_64 macosx10.14-x86_64 macosx10.13-x86_64 macosx10.12-x86_64 macosx10.11-x86_64 macosx10.10-x86_64 macosx10.9-x86_64 tcl}
 
 # cleanup
 cleanupTests
