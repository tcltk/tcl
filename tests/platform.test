# The file tests the tcl_platform variable and platform package.
#
# This file contains a collection of tests for one or more of the Tcl
# built-in commands.  Sourcing this file into Tcl runs the tests and
# generates output for errors.  No output means no errors were found.
#
<<<<<<< HEAD
# Copyright © 1999 Scriptics Corporation
=======
# Copyright (c) 1999 Scriptics Corporation
>>>>>>> fa3d5254
#
# See the file "license.terms" for information on usage and redistribution
# of this file, and for a DISCLAIMER OF ALL WARRANTIES.

package require tcltest 2.5
source [file join [file dirname [info script]] tcltests.tcl]

namespace eval ::tcl::test::platform {
    namespace import ::tcltest::testConstraint
    namespace import ::tcltest::test
    namespace import ::tcltest::cleanupTests

    # This is not how [variable] works. See TIP 276.
    #variable ::tcl_platform
    namespace upvar :: tcl_platform tcl_platform

::tcltest::loadTestedCommands
catch [list package require -exact tcl::test [info patchlevel]]

testConstraint testCPUID [llength [info commands testcpuid]]
testConstraint testlongsize [llength [info commands testlongsize]]

test platform-1.0 {tcl_platform(engine)} {
  set tcl_platform(engine)
} {Tcl}

test platform-1.1 {TclpSetVariables: tcl_platform} {
    interp create i
    i eval {catch {unset tcl_platform(debug)}}
    i eval {catch {unset tcl_platform(threaded)}}
    set result [i eval {lsort [array names tcl_platform]}]
    interp delete i
    set result
} {byteOrder engine machine os osVersion pathSeparator platform pointerSize user wordSize}

test platform-2.1 {tcl_platform(wordSize) indicates size of native word} testlongsize {
    expr {$tcl_platform(wordSize) == [testlongsize]}
} {1}

# On Windows/UNIX, test that the CPU ID works

test platform-3.1 {CPU ID on Windows/UNIX} \
    -constraints testCPUID \
    -body {
	set cpudata [testcpuid 0]
	binary format iii \
	    [lindex $cpudata 1] \
	    [lindex $cpudata 3] \
	    [lindex $cpudata 2]
    } \
    -match regexp \
    -result {^(?:AuthenticAMD|CentaurHauls|CyrixInstead|GenuineIntel)$}

# The platform package makes very few promises, but does promise that the
# format of string it produces consists of two non-empty words separated by a
# hyphen.
package require platform
test platform-4.1 {format of platform::identify result} -constraints notValgrind -match regexp -body {
    # [identify] may attempt to [exec] dpkg-architecture, which may not exist,
    # in which case fork will not be followed by exec, and valgrind will issue
    # "still reachable" reports.
    platform::identify
} -result {^([^-]+-)+[^-]+$}
test platform-4.2 {format of platform::generic result} -match regexp -body {
    platform::generic
} -result {^([^-]+-)+[^-]+$}

test platform-5.0 {format of platform::generic result} -setup {
    set old_machine $::tcl_platform(machine)
    set old_os $::tcl_platform(os)
    set old_wordsize $::tcl_platform(wordSize)
    set old_version $tcl_platform(osVersion)
    set ::tcl_platform(machine) arm
    set ::tcl_platform(os) Darwin
    set ::tcl_platform(wordSize) 8
    set ::tcl_platform(osVersion) 20.1
} -body {
    set res {}
    set l {macosx10.15-x86_64 macosx10.14-x86_64 macosx10.13-x86_64 macosx10.12-x86_64 macosx10.11-x86_64 macosx10.10-x86_64 macosx10.9-x86_64 tcl}
    set id [platform::identify]
    set l [linsert $l 0 [string range $id 0 end-3]-x86_64]
    set l [linsert $l 0 $id]
    lappend res $id
    lappend res [platform::patterns $id]
    set res
} -cleanup {
    set ::tcl_platform(machine) $old_machine
    set ::tcl_platform(os) $old_os
    set ::tcl_platform(wordSize) $old_wordsize
    set ::tcl_platform(osVersion) $old_version
    unset res l old_machine old_os old_wordsize old_version
} -result {macosx11.0-arm {macosx11.0-arm macosx11.0-x86_64 macosx10.15-x86_64 macosx10.14-x86_64 macosx10.13-x86_64 macosx10.12-x86_64 macosx10.11-x86_64 macosx10.10-x86_64 macosx10.9-x86_64 macosx10.8-x86_64 macosx10.7-x86_64 macosx10.6-x86_64 macosx10.5-x86_64 macosx-arm macosx-x86_64 tcl}}
test platform-5.1 {format of platform::patterns macosx11.0-x86_64} -body {
    platform::patterns macosx11.0-x86_64
} -result {macosx11.0-x86_64 macosx10.15-x86_64 macosx10.14-x86_64 macosx10.14-i386-x86_64 macosx10.13-x86_64 macosx10.13-i386-x86_64 macosx10.12-x86_64 macosx10.12-i386-x86_64 macosx10.11-x86_64 macosx10.11-i386-x86_64 macosx10.10-x86_64 macosx10.10-i386-x86_64 macosx10.9-x86_64 macosx10.9-i386-x86_64 macosx10.8-x86_64 macosx10.8-i386-x86_64 macosx10.7-x86_64 macosx10.7-i386-x86_64 macosx10.6-x86_64 macosx10.6-i386-x86_64 macosx10.5-x86_64 macosx10.5-i386-x86_64 macosx-x86_64 macosx-i386-x86_64 tcl}
test platform-5.2 {format of platform::patterns macosx11.0-arm} -body {
    platform::patterns macosx11.0-arm
} -result {macosx11.0-arm macosx11.0-x86_64 macosx10.15-x86_64 macosx10.14-x86_64 macosx10.13-x86_64 macosx10.12-x86_64 macosx10.11-x86_64 macosx10.10-x86_64 macosx10.9-x86_64 macosx10.8-x86_64 macosx10.7-x86_64 macosx10.6-x86_64 macosx10.5-x86_64 macosx-arm macosx-x86_64 tcl}

# cleanup
cleanupTests

}
namespace delete ::tcl::test::platform
return

# Local Variables:
# mode: tcl
# End:<|MERGE_RESOLUTION|>--- conflicted
+++ resolved
@@ -4,11 +4,7 @@
 # built-in commands.  Sourcing this file into Tcl runs the tests and
 # generates output for errors.  No output means no errors were found.
 #
-<<<<<<< HEAD
 # Copyright © 1999 Scriptics Corporation
-=======
-# Copyright (c) 1999 Scriptics Corporation
->>>>>>> fa3d5254
 #
 # See the file "license.terms" for information on usage and redistribution
 # of this file, and for a DISCLAIMER OF ALL WARRANTIES.
@@ -87,10 +83,7 @@
     set ::tcl_platform(osVersion) 20.1
 } -body {
     set res {}
-    set l {macosx10.15-x86_64 macosx10.14-x86_64 macosx10.13-x86_64 macosx10.12-x86_64 macosx10.11-x86_64 macosx10.10-x86_64 macosx10.9-x86_64 tcl}
     set id [platform::identify]
-    set l [linsert $l 0 [string range $id 0 end-3]-x86_64]
-    set l [linsert $l 0 $id]
     lappend res $id
     lappend res [platform::patterns $id]
     set res
@@ -99,14 +92,14 @@
     set ::tcl_platform(os) $old_os
     set ::tcl_platform(wordSize) $old_wordsize
     set ::tcl_platform(osVersion) $old_version
-    unset res l old_machine old_os old_wordsize old_version
-} -result {macosx11.0-arm {macosx11.0-arm macosx11.0-x86_64 macosx10.15-x86_64 macosx10.14-x86_64 macosx10.13-x86_64 macosx10.12-x86_64 macosx10.11-x86_64 macosx10.10-x86_64 macosx10.9-x86_64 macosx10.8-x86_64 macosx10.7-x86_64 macosx10.6-x86_64 macosx10.5-x86_64 macosx-arm macosx-x86_64 tcl}}
+    unset res old_machine old_os old_wordsize old_version
+} -result {macosx11.0-arm {macosx11.0-arm macosx11.0-x86_64 macosx10.15-x86_64 macosx10.14-x86_64 macosx10.13-x86_64 macosx10.12-x86_64 macosx10.11-x86_64 macosx10.10-x86_64 macosx10.9-x86_64 tcl}}
 test platform-5.1 {format of platform::patterns macosx11.0-x86_64} -body {
     platform::patterns macosx11.0-x86_64
-} -result {macosx11.0-x86_64 macosx10.15-x86_64 macosx10.14-x86_64 macosx10.14-i386-x86_64 macosx10.13-x86_64 macosx10.13-i386-x86_64 macosx10.12-x86_64 macosx10.12-i386-x86_64 macosx10.11-x86_64 macosx10.11-i386-x86_64 macosx10.10-x86_64 macosx10.10-i386-x86_64 macosx10.9-x86_64 macosx10.9-i386-x86_64 macosx10.8-x86_64 macosx10.8-i386-x86_64 macosx10.7-x86_64 macosx10.7-i386-x86_64 macosx10.6-x86_64 macosx10.6-i386-x86_64 macosx10.5-x86_64 macosx10.5-i386-x86_64 macosx-x86_64 macosx-i386-x86_64 tcl}
+} -result {macosx11.0-x86_64 macosx10.15-x86_64 macosx10.14-x86_64 macosx10.14-i386-x86_64 macosx10.13-x86_64 macosx10.13-i386-x86_64 macosx10.12-x86_64 macosx10.12-i386-x86_64 macosx10.11-x86_64 macosx10.11-i386-x86_64 macosx10.10-x86_64 macosx10.10-i386-x86_64 macosx10.9-x86_64 macosx10.9-i386-x86_64 tcl}
 test platform-5.2 {format of platform::patterns macosx11.0-arm} -body {
     platform::patterns macosx11.0-arm
-} -result {macosx11.0-arm macosx11.0-x86_64 macosx10.15-x86_64 macosx10.14-x86_64 macosx10.13-x86_64 macosx10.12-x86_64 macosx10.11-x86_64 macosx10.10-x86_64 macosx10.9-x86_64 macosx10.8-x86_64 macosx10.7-x86_64 macosx10.6-x86_64 macosx10.5-x86_64 macosx-arm macosx-x86_64 tcl}
+} -result {macosx11.0-arm macosx11.0-x86_64 macosx10.15-x86_64 macosx10.14-x86_64 macosx10.13-x86_64 macosx10.12-x86_64 macosx10.11-x86_64 macosx10.10-x86_64 macosx10.9-x86_64 tcl}
 
 # cleanup
 cleanupTests
