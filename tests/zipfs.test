--- conflicted
+++ resolved
@@ -668,19 +668,11 @@
     } -result {{} {test2 test3} test2-overlay}
 
     test zipfs-unmount-nested-2 "unmount parent of nested mount on existing directory should not affect nested mount" -setup {
-<<<<<<< HEAD
 	mount [zippath test.zip]
 	set newmount [file join [zipfs root] test testdir]
 	mount [zippath test-overlay.zip] $newmount
-    } -constraints bug-4ae42446ab -cleanup {
-	cleanup
-=======
-        mount [zippath test.zip]
-        set newmount [file join [zipfs root] test testdir]
-        mount [zippath test-overlay.zip] $newmount
     } -constraints bug_4ae42446ab -cleanup {
-        cleanup
->>>>>>> 9eb4cedf
+	cleanup
     } -body {
 	# KNOWN BUG. The test2 file is also present in parent mount.
 	# After the unmount, the test2 in the nested mount is not
