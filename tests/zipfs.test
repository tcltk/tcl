# The file tests the tclZlib.c file.
#
# This file contains a collection of tests for one or more of the Tcl built-in
# commands. Sourcing this file into Tcl runs the tests and generates output
# for errors. No output means no errors were found.
#
# Copyright © 1996-1998 Sun Microsystems, Inc.
# Copyright © 1998-1999 Scriptics Corporation.
#
# See the file "license.terms" for information on usage and redistribution of
# this file, and for a DISCLAIMER OF ALL WARRANTIES.

if {"::tcltest" ni [namespace children]} {
    package require tcltest 2.5
    namespace import -force ::tcltest::*
}
source [file join [file dirname [info script]] tcltests.tcl]

testConstraint zipfs [expr {[llength [info commands zipfs]]}]
testConstraint zipfslib 1

set ziproot [zipfs root]
set CWD [pwd]
set tmpdir  [file join $CWD tmp]
file mkdir $tmpdir

test zipfs-0.0 {zipfs basics} -constraints zipfs -body {
    package require tcl::zipfs
} -result {2.0}
test zipfs-0.1 {zipfs basics} -constraints zipfs -body {
    expr {${ziproot} in [file volumes]}
} -result 1

if {![string match ${ziproot}* $tcl_library]} {
    ###
    # "make test" does not map tcl_library from the dynamic library on Unix
    #
    # Hack the environment to pretend we did pull tcl_library from a zip
    # archive
    ###
    set tclzip [file join $CWD libtcl[info patchlevel].zip]
    testConstraint zipfslib [file isfile $tclzip]
    if {[testConstraint zipfslib]} {
        zipfs mount $tclzip /lib/tcl
        set ::tcl_library ${ziproot}lib/tcl/tcl_library
    }
}

test zipfs-0.2 {zipfs basics} -constraints zipfslib -body {
    string match ${ziproot}* $tcl_library
} -result 1
test zipfs-0.3 {zipfs basics: glob} -constraints zipfslib -setup {
    set pwd [pwd]
} -body {
    cd $tcl_library
    expr { [file join . http] in [glob -dir . http*] }
} -cleanup {
    cd $pwd
} -result 1
test zipfs-0.4 {zipfs basics: glob} -constraints zipfslib -setup {
    set pwd [pwd]
} -body {
    cd $tcl_library
    expr { [file join $tcl_library http] in [glob -dir [pwd] http*] }
} -cleanup {
    cd $pwd
} -result 1
test zipfs-0.5 {zipfs basics: glob} -constraints zipfslib -body {
    expr { [file join $tcl_library http] in [glob -dir $tcl_library http*] }
} -result 1
test zipfs-0.6 {zipfs basics: glob} -constraints zipfslib -body {
    expr { [file join $tcl_library http] in [glob [file join $tcl_library http*]] }
} -result 1
test zipfs-0.7 {zipfs basics: glob} -constraints zipfslib -body {
    expr { "http" in [glob -tails -dir $tcl_library http*] }
} -result 1
test zipfs-0.8 {zipfs basics: glob} -constraints zipfslib -body {
    expr { "http" in [glob -nocomplain -tails -types d -dir $tcl_library http*] }
} -result 1
test zipfs-0.9 {zipfs basics: glob} -constraints zipfslib -body {
    glob -nocomplain -tails -types f -dir $tcl_library http*
} -result {}
test zipfs-0.10 {zipfs basics: join} -constraints {zipfs zipfslib} -body {
    file join ${ziproot} bar baz
} -result "${ziproot}bar/baz"
test zipfs-0.11 {zipfs basics: join} -constraints {zipfs zipfslib} -body {
    file normalize ${ziproot}
} -result "${ziproot}"
test zipfs-0.12 {zipfs basics: join} -constraints {zipfs zipfslib} -body {
    file normalize ${ziproot}//bar/baz//qux/../
} -result "${ziproot}bar/baz"

<<<<<<< HEAD
=======
test zipfs-1.3 {zipfs errors} -constraints zipfs -returnCodes error -body {
    zipfs mount a b c d e f
} -result {wrong # args: should be "zipfs mount ?zipfile? ?mountpoint? ?password?"}
test zipfs-1.4 {zipfs errors} -constraints zipfs -returnCodes error -body {
    zipfs unmount a b c d e f
} -result {wrong # args: should be "zipfs unmount mountpoint"}
>>>>>>> 07a1136d
test zipfs-1.5 {zipfs errors} -constraints zipfs -returnCodes error -body {
    zipfs mkkey a b c d e f
} -result {wrong # args: should be "zipfs mkkey password"}
test zipfs-1.6 {zipfs errors} -constraints zipfs -returnCodes error -body {
    zipfs mkimg a b c d e f
} -result {wrong # args: should be "zipfs mkimg outfile indir ?strip? ?password? ?infile?"}
test zipfs-1.7 {zipfs errors} -constraints zipfs -returnCodes error -body {
    zipfs mkzip a b c d e f
} -result {wrong # args: should be "zipfs mkzip outfile indir ?strip? ?password?"}
test zipfs-1.8 {zipfs errors} -constraints zipfs -returnCodes error -body {
    zipfs exists a b c d e f
} -result {wrong # args: should be "zipfs exists filename"}
test zipfs-1.9 {zipfs errors} -constraints zipfs -returnCodes error -body {
    zipfs info a b c d e f
} -result {wrong # args: should be "zipfs info filename"}
test zipfs-1.10 {zipfs errors} -constraints zipfs -returnCodes error -body {
    zipfs list a b c d e f
} -result {wrong # args: should be "zipfs list ?(-glob|-regexp)? ?pattern?"}

file mkdir tmp
test zipfs-2.1 {zipfs mkzip empty archive} -constraints zipfs -returnCodes error -body {
    zipfs mkzip [file join $tmpdir empty.zip] $tcl_library/xxxx
} -result {empty archive}
###
# The next series of tests operate within a zipfile created a temporary
# directory.
###
set zipfile [file join $tmpdir abc.zip]
if {[file exists $zipfile]} {
   file delete $zipfile
}
test zipfs-2.2 {zipfs mkzip} -constraints zipfs -body {
    cd $tcl_library/encoding
    zipfs mkzip $zipfile .
    zipfs mount $zipfile ${ziproot}abc
    zipfs list -glob ${ziproot}abc/cp850.*
} -cleanup {
    cd $CWD
} -result "${ziproot}abc/cp850.enc"
testConstraint zipfsenc [zipfs exists ${ziproot}abc/cp850.enc]
test zipfs-2.3 {zipfs info} -constraints {zipfs zipfsenc} -body {
    set r [zipfs info ${ziproot}abc/cp850.enc]
    lrange $r 0 2
} -result [list $zipfile 1090 527] ;# NOTE: Only the first 3 results are stable
test zipfs-2.4 {zipfs data} -constraints {zipfs zipfsenc} -body {
    set zipfd [open ${ziproot}/abc/cp850.enc]	;# FIXME: leave open - see later test
    read $zipfd
} -result {# Encoding file: cp850, single-byte
S
003F 0 1
00
0000000100020003000400050006000700080009000A000B000C000D000E000F
0010001100120013001400150016001700180019001A001B001C001D001E001F
0020002100220023002400250026002700280029002A002B002C002D002E002F
0030003100320033003400350036003700380039003A003B003C003D003E003F
0040004100420043004400450046004700480049004A004B004C004D004E004F
0050005100520053005400550056005700580059005A005B005C005D005E005F
0060006100620063006400650066006700680069006A006B006C006D006E006F
0070007100720073007400750076007700780079007A007B007C007D007E007F
00C700FC00E900E200E400E000E500E700EA00EB00E800EF00EE00EC00C400C5
00C900E600C600F400F600F200FB00F900FF00D600DC00F800A300D800D70192
00E100ED00F300FA00F100D100AA00BA00BF00AE00AC00BD00BC00A100AB00BB
2591259225932502252400C100C200C000A9256325512557255D00A200A52510
25142534252C251C2500253C00E300C3255A25542569256625602550256C00A4
00F000D000CA00CB00C8013100CD00CE00CF2518250C2588258400A600CC2580
00D300DF00D400D200F500D500B500FE00DE00DA00DB00D900FD00DD00AF00B4
00AD00B1201700BE00B600A700F700B800B000A800B700B900B300B225A000A0
} ;# FIXME: result depends on content of encodings dir
test zipfs-2.5 {zipfs exists} -constraints {zipfs zipfsenc} -body {
    zipfs exists ${ziproot}abc/cp850.enc
} -result 1
test zipfs-2.6 {zipfs unmount while busy} -constraints {zipfs zipfsenc} -body {
    zipfs unmount /abc
} -returnCodes error -result {filesystem is busy}
test zipfs-2.7 {zipfs unmount} -constraints {zipfs zipfsenc} -body {
    close $zipfd
    zipfs unmount /abc
    zipfs exists /abc/cp850.enc
} -result 0
###
# Repeat the tests for a buffer mounted archive
###
test zipfs-2.8 {zipfs mkzip} -constraints zipfs -body {
    cd $tcl_library/encoding
    zipfs mkzip $zipfile .
    set fin [open $zipfile r]
    fconfigure $fin -translation binary
    set dat [read $fin]
    close $fin
    zipfs mount_data $dat def
    zipfs list -glob ${ziproot}def/cp850.*
} -cleanup {
    cd $CWD
} -result "${ziproot}def/cp850.enc"
testConstraint zipfsencbuf [zipfs exists ${ziproot}def/cp850.enc]
test zipfs-2.9 {zipfs info} -constraints {zipfs zipfsencbuf} -body {
    set r [zipfs info ${ziproot}def/cp850.enc]
    lrange $r 0 2
} -result [list {Memory Buffer} 1090 527] ;# NOTE: Only the first 3 results are stable
test zipfs-2.10 {zipfs data} -constraints {zipfs zipfsencbuf} -body {
    set zipfd [open ${ziproot}/def/cp850.enc]	;# FIXME: leave open - see later test
    read $zipfd
} -result {# Encoding file: cp850, single-byte
S
003F 0 1
00
0000000100020003000400050006000700080009000A000B000C000D000E000F
0010001100120013001400150016001700180019001A001B001C001D001E001F
0020002100220023002400250026002700280029002A002B002C002D002E002F
0030003100320033003400350036003700380039003A003B003C003D003E003F
0040004100420043004400450046004700480049004A004B004C004D004E004F
0050005100520053005400550056005700580059005A005B005C005D005E005F
0060006100620063006400650066006700680069006A006B006C006D006E006F
0070007100720073007400750076007700780079007A007B007C007D007E007F
00C700FC00E900E200E400E000E500E700EA00EB00E800EF00EE00EC00C400C5
00C900E600C600F400F600F200FB00F900FF00D600DC00F800A300D800D70192
00E100ED00F300FA00F100D100AA00BA00BF00AE00AC00BD00BC00A100AB00BB
2591259225932502252400C100C200C000A9256325512557255D00A200A52510
25142534252C251C2500253C00E300C3255A25542569256625602550256C00A4
00F000D000CA00CB00C8013100CD00CE00CF2518250C2588258400A600CC2580
00D300DF00D400D200F500D500B500FE00DE00DA00DB00D900FD00DD00AF00B4
00AD00B1201700BE00B600A700F700B800B000A800B700B900B300B225A000A0
} ;# FIXME: result depends on content of encodings dir
test zipfs-2.11 {zipfs exists} -constraints {zipfs zipfsencbuf} -body {
    zipfs exists ${ziproot}def/cp850.enc
} -result 1
test zipfs-2.12 {zipfs unmount while busy} -constraints {zipfs zipfsencbuf} -body {
    zipfs unmount /def
} -returnCodes error -result {filesystem is busy}
test zipfs-2.13 {zipfs unmount} -constraints {zipfs zipfsencbuf} -body {
    close $zipfd
    zipfs unmount /def
    zipfs exists /def/cp850.enc
} -result 0

catch {file delete -force $tmpdir}

test zipfs-3.1 {zipfs in child interpreters} -constraints zipfs -setup {
    set interp [interp create]
} -body {
    interp eval $interp {
	zipfs ?
    }
} -returnCodes error -cleanup {
    interp delete $interp
} -result {unknown or ambiguous subcommand "?": must be canonical, exists, find, info, list, lmkimg, lmkzip, mkimg, mkkey, mkzip, mount, mount_data, root, or unmount}
test zipfs-3.2 {zipfs in child interpreters} -constraints zipfs -setup {
    set interp [interp create]
} -body {
    interp eval $interp {
	zipfs mkzip
    }
} -returnCodes error -cleanup {
    interp delete $interp
} -result {wrong # args: should be "zipfs mkzip outfile indir ?strip? ?password?"}
test zipfs-3.3 {zipfs in child interpreters} -constraints zipfs -setup {
    set safe [interp create -safe]
} -body {
    interp eval $safe {
	zipfs ?
    }
} -returnCodes error -cleanup {
    interp delete $safe
} -result {unknown or ambiguous subcommand "?": must be canonical, exists, find, info, list, lmkimg, lmkzip, mkimg, mkkey, mkzip, mount, mount_data, root, or unmount}
test zipfs-3.4 {zipfs in child interpreters} -constraints zipfs -setup {
    set safe [interp create -safe]
} -body {
    interp eval $safe {
	zipfs mkzip
    }
} -returnCodes error -cleanup {
    interp delete $safe
} -result {not allowed to invoke subcommand mkzip of zipfs}

test zipfs-4.1 {zipfs lmkimg} -constraints zipfs -setup {
    set baseImage [makeFile "return sourceWorking\n\x1A" base]
    set targetImage [makeFile "" target]
    set addFile [makeFile "return mountWorking" add.data]
    file delete $targetImage
} -body {
    zipfs lmkimg $targetImage [list $addFile test/add.tcl] {} $baseImage
    zipfs mount $targetImage ziptest
    try {
	list [source $targetImage] [source ${ziproot}ziptest/test/add.tcl]
    } finally {
	zipfs unmount ziptest
    }
} -cleanup {
    removeFile $baseImage
    removeFile $targetImage
    removeFile $addFile
} -result {sourceWorking mountWorking}
test zipfs-4.2 {zipfs lmkimg: making an image from an image} -constraints zipfs -setup {
    set baseImage [makeFile "return sourceWorking\n\x1A" base_image.tcl]
    set midImage [makeFile "" mid_image.tcl]
    set targetImage [makeFile "" target_image.tcl]
    set addFile [makeFile "return mountWorking" add.data]
    file delete $midImage $targetImage
} -body {
    zipfs lmkimg $midImage [list $addFile test/ko.tcl] {} $baseImage
    zipfs lmkimg $targetImage [list $addFile test/ok.tcl] {} $midImage
    zipfs mount $targetImage ziptest
    try {
	list [glob -tails -directory ${ziproot}/ziptest/test *.tcl] \
	    [if {[file size $midImage] == [file size $targetImage]} {
		string cat equal
	    } else {
		list mid=[file size $midImage] target=[file size $targetImage]
	    }]
    } finally {
	zipfs unmount ziptest
    }
} -cleanup {
    removeFile $baseImage
    removeFile $midImage
    removeFile $targetImage
    removeFile $addFile
} -result {ok.tcl equal}
test zipfs-4.3 {zipfs lmkimg: stripping password} -constraints zipfs -setup {
    set baseImage [makeFile "return sourceWorking\n\x1A" base_image.tcl]
    set midImage [makeFile "" mid_image.tcl]
    set targetImage [makeFile "" target_image.tcl]
    set addFile [makeFile "return mountWorking" add.data]
    file delete $midImage $targetImage
} -body {
    set pass gorp
    zipfs lmkimg $midImage [list $addFile test/add.tcl] $pass $baseImage
    zipfs lmkimg $targetImage [list $addFile test/ok.tcl] {} $midImage
    zipfs mount $targetImage ziptest
    try {
	glob -tails -directory ${ziproot}/ziptest/test *.tcl
    } finally {
	zipfs unmount ziptest
    }
} -cleanup {
    removeFile $baseImage
    removeFile $midImage
    removeFile $targetImage
    removeFile $addFile
} -result {ok.tcl}
test zipfs-4.4 {zipfs lmkimg: final password} -constraints zipfs -setup {
    set baseImage [makeFile "return sourceWorking\n\x1A" base_image.tcl]
    set midImage [makeFile "" mid_image.tcl]
    set targetImage [makeFile "" target_image.tcl]
    set addFile [makeFile "return mountWorking" add.data]
    file delete $midImage $targetImage
} -body {
    set pass gorp
    zipfs lmkimg $midImage [list $addFile test/add.tcl] {} $baseImage
    zipfs lmkimg $targetImage [list $addFile test/ok.tcl] $pass $midImage
    zipfs mount $targetImage ziptest
    try {
	glob -tails -directory ${ziproot}/ziptest/test *.tcl
    } finally {
	zipfs unmount ziptest
    }
} -cleanup {
    removeFile $baseImage
    removeFile $midImage
    removeFile $targetImage
    removeFile $addFile
} -result {ok.tcl}
test zipfs-4.5 {zipfs lmkimg: making image from mounted} -constraints zipfs -setup {
    set baseImage [makeFile "return sourceWorking\n\x1A" base_image.tcl]
    set midImage [makeFile "" mid_image.tcl]
    set targetImage [makeFile "" target_image.tcl]
    set addFile [makeFile "return mountWorking" add.data]
    file delete $midImage $targetImage
} -body {
    zipfs lmkimg $midImage [list $addFile test/add.tcl] {} $baseImage
    zipfs mount $midImage ziptest
    set f [glob -directory ${ziproot}/ziptest/test *.tcl]
    zipfs lmkimg $targetImage [list $f test/ok.tcl] {} $midImage
    zipfs unmount ziptest
    zipfs mount $targetImage ziptest
    list $f [glob -directory ${ziproot}/ziptest/test *.tcl]
} -cleanup {
    zipfs unmount ziptest
    removeFile $baseImage
    removeFile $midImage
    removeFile $targetImage
    removeFile $addFile
} -result [list ${ziproot}/ziptest/test/add.tcl ${ziproot}/ziptest/test/ok.tcl]

test zipfs-5.1 {zipfs mount_data: short data} -constraints zipfs -body {
<<<<<<< HEAD
    zipfs mount_data gorp {}
} -returnCodes error -result {archive directory end signature not found}
test zipfs-5.2 {zipfs mount_data: short data} -constraints zipfs -body {
    zipfs mount_data gorp gorpGORPgorp
} -returnCodes error -result {archive directory end signature not found}
=======
    zipfs mount_data {} gorp
} -returnCodes error -result {bad zip data}
test zipfs-5.2 {zipfs mount_data: short data} -constraints zipfs -body {
    zipfs mount_data gorpGORPgorp gorp
} -returnCodes error -result {bad zip data}
>>>>>>> 07a1136d
test zipfs-5.3 {zipfs mount_data: short data} -constraints zipfs -body {
    set data PK\x03\x04.....................................
    append data PK\x01\x02.....................................
    append data PK\x05\x06.....................................
<<<<<<< HEAD
    zipfs mount_data gorp $data
} -returnCodes error -result {archive directory truncated}
=======
    zipfs mount_data $data gorp
} -returnCodes error -result {bad zip data}
>>>>>>> 07a1136d
test zipfs-5.4 {zipfs mount_data: bad arg count} -constraints zipfs -body {
    zipfs mount_data {} gorp foobar
} -returnCodes error -result {wrong # args: should be "zipfs mount_data ?data? ?mountpoint?"}

test zipfs-6.1 {zipfs mkkey} -constraints zipfs -body {
    binary scan [zipfs mkkey gorp] cu* x
    return $x
} -result {224 226 111 103 4 80 75 90 90}


#
# Additional tests for more coverage. Some of the ones above may be duplicated.

namespace eval test_ns_zipfs {
    namespace import ::tcltest::test
    namespace path ::tcltests
    variable zipTestDir [file normalize [file join [file dirname [info script]] zipfiles]]
    variable defaultMountPoint [file join [zipfs root] test]

    proc readbin {path} {
        set fd [open $path rb]
        set data [read $fd]
        close $fd
        return $data
    }

    # Wrapper to ease transition if Tcl changes order of argument to zipfs mount
    # or the zipfs prefix
    proc mount [list zippath [list mountpoint $defaultMountPoint]] {
        zipfs mount $mountpoint $zippath
    }

    # Make full path to zip file
    proc zippath {zipfile} {
        variable zipTestDir
        return [file join $zipTestDir $zipfile]
    }

    proc cleanup {} {
        variable defaultMountPoint
        # Catch in case mount was not done
        catch {zipfs unmount $defaultMountPoint}
    }

    proc mounttarget {mountpoint} {
        return [dict getdef [zipfs mount] $mountpoint ""]
    }

    #
    # zipfs mount

    proc testbadmount {id fname messagePattern args} {
        variable zipTestDir
        variable defaultMountPoint
        set zipfile [zippath $fname]
        test zipfs-mount-$id $id -body {
            list [catch {mount $zipfile} message] \
                [string match $messagePattern $message] \
                [mounttarget $defaultMountPoint]
        } -cleanup {
            # In case mount succeeded when it should not
            cleanup
        } -result {1 1 {}}

        if {![file exists $zipfile]} {
            return
        }
        set data [readbin $zipfile]
        test zipfs-mount_data-$id $id -body {
            list [catch {zipfs mount_data $defaultMountPoint $data} message] \
                [string match $messagePattern $message] \
                [mounttarget $defaultMountPoint]
        } -cleanup {
            # In case mount succeeded when it should not
            cleanup
        } -result {1 1 {}}

    }
    proc testmount {id fname checkPath args} {
        variable zipTestDir
        variable defaultMountPoint
        set zippath [zippath $fname]
        test zipfs-mount-$id $id -body {
            mount $zippath
            list [file exists [file join $defaultMountPoint $checkPath]] \
                [mounttarget $defaultMountPoint]
        } -cleanup {
            cleanup
        } -result [list 1 $zippath]
    }

    testnumargs "zipfs mount" "" "?mountpoint? ?zipfile? ?password?"

    # Not supported zip files
    testbadmount non-existent-file    nosuchfile.zip "couldn't open*nosuchfile.zip*no such file or directory"
    testbadmount not-zipfile          [file normalize [info script]]      "archive directory end signature not found"
    testbadmount zip64-unsupported    zip64.zip      "wrong header signature"

    # Inconsistent metadata
    testbadmount bad-directory-offset incons-cdoffset.zip          "archive directory truncated"
    testbadmount bad-directory-magic  incons-central-magic-bad.zip "wrong header signature"
    testbadmount bad-local-magic      incons-local-magic-bad.zip   "Failed to find local header"

    # TODO testbadmount bad-directory-crc incons-central-crc.zip ""
    # TODO - at open testbadmount bad-file-count-low  incons-file-count-low.zip ""
    # TODO - at open testbadmount bad-file-count-high  incons-file-count-high.zip ""

    testmount basic test.zip testdir/test2
    testmount zip-at-end junk-at-start.zip testdir/test2
    testmount zip-at-start junk-at-end.zip testdir/test2

    test zipfs-mount-no-args-1 "mount - get mount list" -setup {
        mount [zippath test.zip]
    } -cleanup {
        cleanup
    } -body {
        set mounts [zipfs mount]
        lsearch -inline -stride 2 $mounts $defaultMountPoint
    } -result [list $defaultMountPoint [zippath test.zip]]

    test zipfs-mount-one-arg-1 "mount - get mount target - absolute path" -setup {
        mount [zippath test.zip]
    } -cleanup {
        cleanup
    } -body {
        zipfs mount $defaultMountPoint
    } -result [zippath test.zip]

    test zipfs-mount-one-arg-2 "mount - get mount target - relative path" -setup {
        mount ../tests/zipfiles/test.zip
    } -cleanup {
        cleanup
    } -body {
        zipfs mount $defaultMountPoint
    } -result [zippath test.zip]

    test zipfs-mount-password-1 "mount - verify plaintext readable without password" -body {
        zipfs mount $defaultMountPoint [zippath test-password.zip]
        readbin [file join $defaultMountPoint plain.txt]
    } -cleanup {
        cleanup
    } -result plaintext

    test zipfs-mount-password-2 "mount - verify uncompressed cipher unreadable without password" -body {
        zipfs mount $defaultMountPoint [zippath test-password.zip]
        set chans [lsort [chan names]]; # Want to ensure open does not leave dangling channel
        set result [list ]
        lappend result [catch {open [file join $defaultMountPoint cipher.bin]} message]
        lappend result $message
        lappend result [string equal $chans [lsort [chan names]]]
    } -cleanup {
        cleanup
    } -result {1 {decryption failed} 1}

    test zipfs-mount-password-3 "mount - verify compressed cipher unreadable without password" -body {
        zipfs mount $defaultMountPoint [zippath test-password.zip]
        set chans [lsort [chan names]]; # Want to ensure open does not leave dangling channel
        set result [list ]
        lappend result [catch {open [file join $defaultMountPoint cipher-deflate.bin]} message]
        lappend result $message
        lappend result [string equal $chans [lsort [chan names]]]
    } -cleanup {
        cleanup
    } -result {1 {decryption failed} 1}

    test zipfs-mount-password-4 "mount - verify uncompressed cipher readable with password" -body {
        zipfs mount $defaultMountPoint [zippath test-password.zip] password
        readbin [file join $defaultMountPoint cipher.bin]
    } -cleanup {
        cleanup
    } -result ciphertext

    test zipfs-mount-password-5 "mount - verify compressed cipher readable with password" -body {
        zipfs mount $defaultMountPoint [zippath test-password.zip] password
        readbin [file join $defaultMountPoint cipher-deflate.bin]
    } -cleanup {
        cleanup
    } -result [lseq 100]

    test xxzipfs-mount-existing-1 "Attempt to mount on existing mount point" -setup {
        zipfs mount $defaultMountPoint
    }

    #
    # unmount - only special cases. Normal case already tested as part of other tests

    testnumargs "zipfs unmount" "mountpoint" ""

    test zipfs-unmount-1 "Unmount bogus mount" -body {
        zipfs unmount [file join [zipfs root] nosuchmount]
    } -result ""

    test zipfs-unmount-2 "Unmount mount with open files" -setup {
        mount [zippath test.zip]
        set fd [open [file join $defaultMountPoint test]]
    } -cleanup {
        close $fd
        cleanup
    } -body {
        zipfs unmount $defaultMountPoint
    } -result {filesystem is busy} -returnCodes error

    test zipfs-unmount-3 "Unmount mount with current directory" -setup {
        mount [zippath test.zip]
    } -cleanup {
        cleanup
    } -body {
        set cwd [pwd]
        cd [file join $defaultMountPoint testdir]
        list [pwd] [zipfs unmount $defaultMountPoint] [string equal [pwd] $cwd]
    } -result [list [file join $defaultMountPoint testdir] {} 1]

    test bug-6ed3447a7e "Crash opening file in streamed archive" -setup {
        mount [zippath streamed.zip]
    } -cleanup {
        cleanup
    } -body {
        set fd [open [file join $defaultMountPoint -]]
        list [catch {read $fd} message] [close $fd] $message
        close $fd
    } -result {file size error (may be zip64)} -returnCodes error
}


::tcltest::cleanupTests
return

# Local Variables:
# mode: tcl
# End:<|MERGE_RESOLUTION|>--- conflicted
+++ resolved
@@ -91,15 +91,6 @@
     file normalize ${ziproot}//bar/baz//qux/../
 } -result "${ziproot}bar/baz"
 
-<<<<<<< HEAD
-=======
-test zipfs-1.3 {zipfs errors} -constraints zipfs -returnCodes error -body {
-    zipfs mount a b c d e f
-} -result {wrong # args: should be "zipfs mount ?zipfile? ?mountpoint? ?password?"}
-test zipfs-1.4 {zipfs errors} -constraints zipfs -returnCodes error -body {
-    zipfs unmount a b c d e f
-} -result {wrong # args: should be "zipfs unmount mountpoint"}
->>>>>>> 07a1136d
 test zipfs-1.5 {zipfs errors} -constraints zipfs -returnCodes error -body {
     zipfs mkkey a b c d e f
 } -result {wrong # args: should be "zipfs mkkey password"}
@@ -385,30 +376,17 @@
 } -result [list ${ziproot}/ziptest/test/add.tcl ${ziproot}/ziptest/test/ok.tcl]
 
 test zipfs-5.1 {zipfs mount_data: short data} -constraints zipfs -body {
-<<<<<<< HEAD
-    zipfs mount_data gorp {}
+    zipfs mount_data {} gorp
 } -returnCodes error -result {archive directory end signature not found}
 test zipfs-5.2 {zipfs mount_data: short data} -constraints zipfs -body {
-    zipfs mount_data gorp gorpGORPgorp
+    zipfs mount_data gorpGORPgorp gorp
 } -returnCodes error -result {archive directory end signature not found}
-=======
-    zipfs mount_data {} gorp
-} -returnCodes error -result {bad zip data}
-test zipfs-5.2 {zipfs mount_data: short data} -constraints zipfs -body {
-    zipfs mount_data gorpGORPgorp gorp
-} -returnCodes error -result {bad zip data}
->>>>>>> 07a1136d
 test zipfs-5.3 {zipfs mount_data: short data} -constraints zipfs -body {
     set data PK\x03\x04.....................................
     append data PK\x01\x02.....................................
     append data PK\x05\x06.....................................
-<<<<<<< HEAD
-    zipfs mount_data gorp $data
+    zipfs mount_data $data gorp
 } -returnCodes error -result {archive directory truncated}
-=======
-    zipfs mount_data $data gorp
-} -returnCodes error -result {bad zip data}
->>>>>>> 07a1136d
 test zipfs-5.4 {zipfs mount_data: bad arg count} -constraints zipfs -body {
     zipfs mount_data {} gorp foobar
 } -returnCodes error -result {wrong # args: should be "zipfs mount_data ?data? ?mountpoint?"}
@@ -439,7 +417,7 @@
     # Wrapper to ease transition if Tcl changes order of argument to zipfs mount
     # or the zipfs prefix
     proc mount [list zippath [list mountpoint $defaultMountPoint]] {
-        zipfs mount $mountpoint $zippath
+        zipfs mount $zippath $mountpoint
     }
 
     # Make full path to zip file
@@ -479,7 +457,7 @@
         }
         set data [readbin $zipfile]
         test zipfs-mount_data-$id $id -body {
-            list [catch {zipfs mount_data $defaultMountPoint $data} message] \
+            list [catch {zipfs mount_data $data $defaultMountPoint} message] \
                 [string match $messagePattern $message] \
                 [mounttarget $defaultMountPoint]
         } -cleanup {
@@ -501,7 +479,7 @@
         } -result [list 1 $zippath]
     }
 
-    testnumargs "zipfs mount" "" "?mountpoint? ?zipfile? ?password?"
+    testnumargs "zipfs mount" "" "?zipfile? ?mountpoint? ?password?"
 
     # Not supported zip files
     testbadmount non-existent-file    nosuchfile.zip "couldn't open*nosuchfile.zip*no such file or directory"
@@ -547,14 +525,14 @@
     } -result [zippath test.zip]
 
     test zipfs-mount-password-1 "mount - verify plaintext readable without password" -body {
-        zipfs mount $defaultMountPoint [zippath test-password.zip]
+        zipfs mount [zippath test-password.zip] $defaultMountPoint
         readbin [file join $defaultMountPoint plain.txt]
     } -cleanup {
         cleanup
     } -result plaintext
 
     test zipfs-mount-password-2 "mount - verify uncompressed cipher unreadable without password" -body {
-        zipfs mount $defaultMountPoint [zippath test-password.zip]
+        zipfs mount [zippath test-password.zip] $defaultMountPoint
         set chans [lsort [chan names]]; # Want to ensure open does not leave dangling channel
         set result [list ]
         lappend result [catch {open [file join $defaultMountPoint cipher.bin]} message]
@@ -565,7 +543,7 @@
     } -result {1 {decryption failed} 1}
 
     test zipfs-mount-password-3 "mount - verify compressed cipher unreadable without password" -body {
-        zipfs mount $defaultMountPoint [zippath test-password.zip]
+        zipfs mount [zippath test-password.zip] $defaultMountPoint
         set chans [lsort [chan names]]; # Want to ensure open does not leave dangling channel
         set result [list ]
         lappend result [catch {open [file join $defaultMountPoint cipher-deflate.bin]} message]
@@ -576,14 +554,14 @@
     } -result {1 {decryption failed} 1}
 
     test zipfs-mount-password-4 "mount - verify uncompressed cipher readable with password" -body {
-        zipfs mount $defaultMountPoint [zippath test-password.zip] password
+        zipfs mount [zippath test-password.zip] $defaultMountPoint password
         readbin [file join $defaultMountPoint cipher.bin]
     } -cleanup {
         cleanup
     } -result ciphertext
 
     test zipfs-mount-password-5 "mount - verify compressed cipher readable with password" -body {
-        zipfs mount $defaultMountPoint [zippath test-password.zip] password
+        zipfs mount [zippath test-password.zip] $defaultMountPoint password
         readbin [file join $defaultMountPoint cipher-deflate.bin]
     } -cleanup {
         cleanup
