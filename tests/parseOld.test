<<<<<<< HEAD
# Copyright © 1991-1993 The Regents of the University of California.
# Copyright © 1994-1996 Sun Microsystems, Inc.
# Copyright © 1998-1999 Scriptics Corporation.
#
# See the file "license.terms" for information on usage and redistribution
# of this file, and for a DISCLAIMER OF ALL WARRANTIES.

# You may distribute and/or modify this program under the terms of the GNU
# Affero General Public License as published by the Free Software Foundation,
# either version 3 of the License, or (at your option) any later version.
#
# See the file "COPYING" for information on usage and redistribution
# of this file, and for a DISCLAIMER OF ALL WARRANTIES.

# Commands covered:  set (plus basic command syntax).  Also tests the
# procedures in the file tclOldParse.c.  This set of tests is an old
# one that predates the new parser in Tcl 8.1.
=======
# Commands covered:  set (plus basic command syntax).  This set
# of tests is an old one that predates the parser in Tcl 8.1.
>>>>>>> 7d90d230
#
# This file contains a collection of tests for one or more of the Tcl
# built-in commands.  Sourcing this file into Tcl runs the tests and
# generates output for errors.  No output means no errors were found.

if {"::tcltest" ni [namespace children]} {
    package require tcltest 2.5
    namespace import -force ::tcltest::*
}

::tcltest::loadTestedCommands
catch [list package require -exact tcl::test [info patchlevel]]

testConstraint testwordend [llength [info commands testwordend]]

# Save the argv value for restoration later
set savedArgv $argv

proc fourArgs {a b c d} {
    global arg1 arg2 arg3 arg4
    set arg1 $a
    set arg2 $b
    set arg3 $c
    set arg4 $d
}

proc getArgs args {
    global argv
    set argv $args
}

# Basic argument parsing.

test parseOld-1.1 {basic argument parsing} {
    set arg1 {}
    fourArgs a b	c 		 d
    list $arg1 $arg2 $arg3 $arg4
} {a b c d}
test parseOld-1.2 {basic argument parsing} {
    set arg1 {}
    eval "fourArgs 123\v4\f56\r7890"
    list $arg1 $arg2 $arg3 $arg4
} {123 4 56 7890}

# Quotes.

test parseOld-2.1 {quotes and variable-substitution} {
    getArgs "a b c" d
    set argv
} {{a b c} d}
test parseOld-2.2 {quotes and variable-substitution} {
    set a 101
    getArgs "a$a b c"
    set argv
} {{a101 b c}}
test parseOld-2.3 {quotes and variable-substitution} {
    set argv "xy[format xabc]"
    set argv
} {xyxabc}
test parseOld-2.4 {quotes and variable-substitution} {
    set argv "xy\t"
    set argv
} xy\t
test parseOld-2.5 {quotes and variable-substitution} {
    set argv "a b	c
d e f"
    set argv
} a\ b\tc\nd\ e\ f
test parseOld-2.6 {quotes and variable-substitution} {
    set argv a"bcd"e
    set argv
} {a"bcd"e}

# Braces.

test parseOld-3.1 {braces} {
    getArgs {a b c} d
    set argv
} "{a b c} d"
test parseOld-3.2 {braces} {
    set a 101
    set argv {a$a b c}
    set b [string index $argv 1]
    set b
} {$}
test parseOld-3.3 {braces} {
    set argv {a[format xyz] b}
    string length $argv
} 15
test parseOld-3.4 {braces} {
    set argv {a\nb\}}
    string length $argv
} 6
test parseOld-3.5 {braces} {
    set argv {{{{}}}}
    set argv
} "{{{}}}"
test parseOld-3.6 {braces} {
    set argv a{{}}b
    set argv
} "a{{}}b"
test parseOld-3.7 {braces} {
    set a [format "last]"]
    set a
} {last]}

# Command substitution.

test parseOld-4.1 {command substitution} {
    set a [format xyz]
    set a
} xyz
test parseOld-4.2 {command substitution} {
    set a a[format xyz]b[format q]
    set a
} axyzbq
test parseOld-4.3 {command substitution} {
    set a a[
set b 22;
format %s $b

]b
    set a
} a22b
test parseOld-4.4 {command substitution} {
    set a 7.7
    if {[catch {expr {int($a)}}]} {set a foo}
    set a
} 7.7

# Variable substitution.

test parseOld-5.1 {variable substitution} {
    set a 123
    set b $a
    set b
} 123
test parseOld-5.2 {variable substitution} {
    set a 345
    set b x$a.b
    set b
} x345.b
test parseOld-5.3 {variable substitution} {
    set _123z xx
    set b $_123z^
    set b
} xx^
test parseOld-5.4 {variable substitution} {
    set a 78
    set b a${a}b
    set b
} a78b
test parseOld-5.5 {variable substitution} {catch {$_non_existent_} msg} 1
test parseOld-5.6 {variable substitution} {
    catch {$_non_existent_} msg
    set msg
} {can't read "_non_existent_": no such variable}
test parseOld-5.7 {array variable substitution} {
    unset -nocomplain a
    set a(xyz) 123
    set b $a(xyz)foo
    set b
} 123foo
test parseOld-5.8 {array variable substitution} {
    unset -nocomplain a
    set "a(x y z)" 123
    set b $a(x y z)foo
    set b
} 123foo
test parseOld-5.9 {array variable substitution} {
    unset -nocomplain a qqq
    set "a(x y z)" qqq
    set $a([format x]\ y [format z]) foo
    set qqq
} foo
test parseOld-5.10 {array variable substitution} {
    unset -nocomplain a
    list [catch {set b $a(22)} msg] $msg
} {1 {can't read "a(22)": no such variable}}
test parseOld-5.11 {array variable substitution} {
    set b a$!
    set b
} {a$!}
test parseOld-5.12 {empty array name support} {
    list [catch {set b a$()} msg] $msg
} {1 {can't read "()": no such variable}}
unset -nocomplain a
test parseOld-5.13 {array variable substitution} {
    unset -nocomplain a
    set long {This is a very long variable, long enough to cause storage \
	allocation to occur in Tcl_ParseVar.  If that storage isn't getting \
	freed up correctly, then a core leak will occur when this test is \
	run.  This text is probably beginning to sound like drivel, but I've \
	run out of things to say and I need more characters still.}
    set a($long) 777
    set b $a($long)
    list $b [array names a]
} {777 {{This is a very long variable, long enough to cause storage \
	allocation to occur in Tcl_ParseVar.  If that storage isn't getting \
	freed up correctly, then a core leak will occur when this test is \
	run.  This text is probably beginning to sound like drivel, but I've \
	run out of things to say and I need more characters still.}}}
test parseOld-5.14 {array variable substitution} {
    unset -nocomplain a b a1
    set a1(22) foo
    set a(foo) bar
    set b $a($a1(22))
    set b
} bar
unset -nocomplain a a1

test parseOld-7.1 {backslash substitution} {
    set a "\a\c\n\]\}"
    string length $a
} 5
test parseOld-7.2 {backslash substitution} {
    set a {\a\c\n\]\}}
    string length $a
} 10
test parseOld-7.3 {backslash substitution} {
    set a "abc\
def"
    set a
} {abc def}
test parseOld-7.4 {backslash substitution} {
    set a {abc\
def}
    set a
} {abc def}
test parseOld-7.5 {backslash substitution} {
    set msg {}
    set a xxx
    set error [catch {if {24 < \
	35} {set a 22} {set \
	    a 33}} msg]
    list $error $msg $a
} {0 22 22}
test parseOld-7.6 {backslash substitution} {
    eval "concat abc\\"
} "abc\\"
test parseOld-7.7 {backslash substitution} {
    eval "concat \\\na"
} "a"
test parseOld-7.8 {backslash substitution} {
    eval "concat x\\\n   	a"
} "x a"
test parseOld-7.9 {backslash substitution} {
    eval "concat \\x"
} "x"
test parseOld-7.10 {backslash substitution} {
    eval "list a b\\\nc d"
} {a b c d}
test parseOld-7.11 {backslash substitution} {
    eval "list a \"b c\"\\\nd e"
} {a {b c} d e}
test parseOld-7.12 {backslash substitution} {
    expr {[list \uA2] eq "¢"}
} 1
test parseOld-7.13 {backslash substitution} {
    expr {[list \u4E21] eq "両"}
} 1
test parseOld-7.14 {backslash substitution} {
    expr {[list \u4E2k] eq "Ӣk"}
} 1

# Semi-colon.

test parseOld-8.1 {semi-colons} {
    set b 0
    getArgs a;set b 2
    set argv
} a
test parseOld-8.2 {semi-colons} {
    set b 0
    getArgs a;set b 2
    set b
} 2
test parseOld-8.3 {semi-colons} {
    getArgs a b ; set b 1
    set argv
} {a b}
test parseOld-8.4 {semi-colons} {
    getArgs a b ; set b 1
    set b
} 1

# The following checks are to ensure that the interpreter's result
# gets re-initialized by Tcl_Eval in all the right places.

set a 22
test parseOld-9.1 {result initialization} {concat abc} abc
test parseOld-9.2 {result initialization} {concat abc; proc foo {} {}} {}
test parseOld-9.3 {result initialization} {concat abc; proc foo {} $a} {}
test parseOld-9.4 {result initialization} {proc foo {} [concat abc]} {}
test parseOld-9.5 {result initialization} {concat abc; } abc
test parseOld-9.6 {result initialization} {
    eval {
    concat abc
}} abc
test parseOld-9.7 {result initialization} {} {}
test parseOld-9.8 {result initialization} {concat abc; ; ;} abc

# Syntax errors.

test parseOld-10.1 {syntax errors} {catch "set a \{bcd" msg} 1
test parseOld-10.2 {syntax errors} {
	catch "set a \{bcd" msg
	set msg
} {missing close-brace}
test parseOld-10.3 {syntax errors} {catch {set a "bcd} msg} 1
test parseOld-10.4 {syntax errors} {
	catch {set a "bcd} msg
	set msg
} {missing "}
#" Emacs formatting >:^(
test parseOld-10.5 {syntax errors} {catch {set a "bcd"xy} msg} 1
test parseOld-10.6 {syntax errors} {
	catch {set a "bcd"xy} msg
	set msg
} {extra characters after close-quote}
test parseOld-10.7 {syntax errors} {catch "set a {bcd}xy" msg} 1
test parseOld-10.8 {syntax errors} {
	catch "set a {bcd}xy" msg
	set msg
} {extra characters after close-brace}
test parseOld-10.9 {syntax errors} {catch {set a [format abc} msg} 1
test parseOld-10.10 {syntax errors} {
	catch {set a [format abc} msg
	set msg
} {missing close-bracket}
test parseOld-10.11 {syntax errors} {catch gorp-a-lot msg} 1
test parseOld-10.12 {syntax errors} {
	catch gorp-a-lot msg
	set msg
} {invalid command name "gorp-a-lot"}
test parseOld-10.13 {syntax errors} {
    set a [concat {a}\
 {b}]
    set a
} {a b}

# The next test will fail on the Mac, 'cause the MSL uses a fixed sized
# buffer for %d conversions (LAME!).  I won't leave the test out, however,
# since MetroWerks may some day fix this.

test parseOld-10.14 {syntax errors} {
    list [catch {eval \$x[format "%01000d" 0](} msg] $msg $::errorInfo
} {1 {missing )} {missing )
    while executing
"$x0000000000000000000000000000000000000000000000000000000000000000000000000000000000000000000000000000000000000000000000000000000000000000000000000000..."
    ("eval" body line 1)
    invoked from within
"eval \$x[format "%01000d" 0]("}}
test parseOld-10.15 {syntax errors, missplaced braces} {
    catch {
	proc misplaced_end_brace {} {
	    set what foo
	    set when [expr ${what}size - [set off$what]}]
    } msg
    set msg
} {extra characters after close-brace}
test parseOld-10.16 {syntax errors, missplaced braces} {
    catch {
	set a {
	    set what foo
	    set when [expr ${what}size - [set off$what]}]
    } msg
    set msg
} {extra characters after close-brace}
test parseOld-10.17 {syntax errors, unusual spacing} {
    list [catch {return [ [1]]} msg] $msg
} {1 {invalid command name "1"}}
# Long values (stressing storage management)

set a {1111 2222 3333 4444 5555 6666 7777 8888 9999 aaaa bbbb cccc dddd eeee ffff gggg hhhh iiii jjjj kkkk llll mmmm nnnn oooo pppp qqqq rrrr ssss tttt uuuu vvvv wwww xxxx yyyy zzzz AAAA BBBB CCCC DDDD EEEE FFFF GGGG HHHH}

test parseOld-11.1 {long values} {
    string length $a
} 214
test parseOld-11.2 {long values} {
    llength $a
} 43
test parseOld-11.3 {long values} {
    set b "1111 2222 3333 4444 5555 6666 7777 8888 9999 aaaa bbbb cccc dddd eeee ffff gggg hhhh iiii jjjj kkkk llll mmmm nnnn oooo pppp qqqq rrrr ssss tttt uuuu vvvv wwww xxxx yyyy zzzz AAAA BBBB CCCC DDDD EEEE FFFF GGGG HHHH"
    set b
} $a
test parseOld-11.4 {long values} {
    set b "$a"
    set b
} $a
test parseOld-11.5 {long values} {
    set b [set a]
    set b
} $a
test parseOld-11.6 {long values} {
    set b [concat 1111 2222 3333 4444 5555 6666 7777 8888 9999 aaaa bbbb cccc dddd eeee ffff gggg hhhh iiii jjjj kkkk llll mmmm nnnn oooo pppp qqqq rrrr ssss tttt uuuu vvvv wwww xxxx yyyy zzzz AAAA BBBB CCCC DDDD EEEE FFFF GGGG HHHH]
    string length $b
} 214
test parseOld-11.7 {long values} {
    set b [concat 1111 2222 3333 4444 5555 6666 7777 8888 9999 aaaa bbbb cccc dddd eeee ffff gggg hhhh iiii jjjj kkkk llll mmmm nnnn oooo pppp qqqq rrrr ssss tttt uuuu vvvv wwww xxxx yyyy zzzz AAAA BBBB CCCC DDDD EEEE FFFF GGGG HHHH]
    llength $b
} 43
# Duplicate action of previous test
llength [set b [concat 1111 2222 3333 4444 5555 6666 7777 8888 9999 aaaa bbbb cccc dddd eeee ffff gggg hhhh iiii jjjj kkkk llll mmmm nnnn oooo pppp qqqq rrrr ssss tttt uuuu vvvv wwww xxxx yyyy zzzz AAAA BBBB CCCC DDDD EEEE FFFF GGGG HHHH]]
test parseOld-11.8 {long values} {
    set b
} $a
test parseOld-11.9 {long values} {
    set a [concat 0000 1111 2222 3333 4444 5555 6666 7777 8888 9999 aaaa bbbb cccc dddd eeee ffff gggg hhhh iiii jjjj kkkk llll mmmm nnnn oooo pppp qqqq rrrr ssss tttt uuuu vvvv wwww xxxx yyyy zzzz AAAA BBBB CCCC DDDD EEEE FFFF GGGG HHHH IIII JJJJ KKKK LLLL MMMM NNNN OOOO PPPP QQQQ RRRR SSSS TTTT UUUU VVVV WWWW XXXX YYYY ZZZZ]
    llength $a
} 62
set i 0
foreach j [concat 0000 1111 2222 3333 4444 5555 6666 7777 8888 9999 aaaa bbbb cccc dddd eeee ffff gggg hhhh iiii jjjj kkkk llll mmmm nnnn oooo pppp qqqq rrrr ssss tttt uuuu vvvv wwww xxxx yyyy zzzz AAAA BBBB CCCC DDDD EEEE FFFF GGGG HHHH IIII JJJJ KKKK LLLL MMMM NNNN OOOO PPPP QQQQ RRRR SSSS TTTT UUUU VVVV WWWW XXXX YYYY ZZZZ] {
    set test [string index 0123456789abcdefghijklmnopqrstuvwxyzABCDEFGHIJKLMNOPQRSTUVWXYZ $i]
    set test $test$test$test$test
    test parseOld-11.10-[incr i] {long values} {
	set j
    } $test
}
test parseOld-11.11 {test buffer overflow in backslashes in braces} {
    expr {"a" == {xxxxxxxxxxxxxxxxxxxxxxxxxxxxxxxxxxxxxxxxxxxxxxxxxxxxxxxxxxxxxxxxxxxxxxxxxxxxxxxxxxxxxxxxxxxxxxxxxxxxxxxxxxxxxxxxxxxxxxxxxxxxxxxxxxxxxxxxxxxxxxxxxxxxxxxxxxxyyyyyyyyyyyyyyyyyyyyyyyyyyyyyyyyyyyyyyyyyyyyyyyyyyyyyyyyyyyyyyyyyyyyyyyyyyyyyyyyyyyyyyyyyyyyyyyyyyyyyyyyyyyyyyyyyyyyyyyyyyyyyyyyyy\101\101\101\101\101\101\101\101\101\101\101\101\101\101\101\101\101\101\101\101\101\101\101\101\101\101}}
} 0

test parseOld-12.1 {comments} {
    set a old
    eval {  # set a new}
    set a
} {old}
test parseOld-12.2 {comments} {
    set a old
    eval "  # set a new\nset a new"
    set a
} {new}
test parseOld-12.3 {comments} {
    set a old
    eval "  # set a new\\\nset a new"
    set a
} {old}
test parseOld-12.4 {comments} {
    set a old
    eval "  # set a new\\\\\nset a new"
    set a
} {new}

test parseOld-13.1 {comments at the end of a bracketed script} {
    set x "[
expr {1+1}
# skip this!
]"
} {2}

test parseOld-15.1 {TclScriptEnd procedure} {
    info complete {puts [
	expr {1+1}
	#this is a comment ]}
} {0}
test parseOld-15.2 {TclScriptEnd procedure} {
    info complete "abc\\\n"
} {0}
test parseOld-15.3 {TclScriptEnd procedure} {
    info complete "abc\\\\\n"
} {1}
test parseOld-15.4 {TclScriptEnd procedure} {
    info complete "xyz \[abc \{abc\]"
} {0}
test parseOld-15.5 {TclScriptEnd procedure} {
    info complete "xyz \[abc"
} {0}

# cleanup
set argv $savedArgv
::tcltest::cleanupTests
return

# Local Variables:
# mode: tcl
# End:<|MERGE_RESOLUTION|>--- conflicted
+++ resolved
@@ -1,4 +1,3 @@
-<<<<<<< HEAD
 # Copyright © 1991-1993 The Regents of the University of California.
 # Copyright © 1994-1996 Sun Microsystems, Inc.
 # Copyright © 1998-1999 Scriptics Corporation.
@@ -13,13 +12,8 @@
 # See the file "COPYING" for information on usage and redistribution
 # of this file, and for a DISCLAIMER OF ALL WARRANTIES.
 
-# Commands covered:  set (plus basic command syntax).  Also tests the
-# procedures in the file tclOldParse.c.  This set of tests is an old
-# one that predates the new parser in Tcl 8.1.
-=======
 # Commands covered:  set (plus basic command syntax).  This set
 # of tests is an old one that predates the parser in Tcl 8.1.
->>>>>>> 7d90d230
 #
 # This file contains a collection of tests for one or more of the Tcl
 # built-in commands.  Sourcing this file into Tcl runs the tests and
