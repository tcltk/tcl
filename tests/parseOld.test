--- conflicted
+++ resolved
@@ -5,15 +5,9 @@
 # built-in commands.  Sourcing this file into Tcl runs the tests and
 # generates output for errors.  No output means no errors were found.
 #
-<<<<<<< HEAD
 # Copyright © 1991-1993 The Regents of the University of California.
 # Copyright © 1994-1996 Sun Microsystems, Inc.
 # Copyright © 1998-1999 Scriptics Corporation.
-=======
-# Copyright (c) 1991-1993 The Regents of the University of California.
-# Copyright (c) 1994-1996 Sun Microsystems, Inc.
-# Copyright (c) 1998-1999 Scriptics Corporation.
->>>>>>> b14fabad
 #
 # See the file "license.terms" for information on usage and redistribution
 # of this file, and for a DISCLAIMER OF ALL WARRANTIES.
@@ -269,7 +263,6 @@
 test parseOld-7.11 {backslash substitution} {
     eval "list a \"b c\"\\\nd e"
 } {a {b c} d e}
-<<<<<<< HEAD
 test parseOld-7.12 {backslash substitution} {
     expr {[list \uA2] eq "¢"}
 } 1
@@ -278,16 +271,6 @@
 } 1
 test parseOld-7.14 {backslash substitution} {
     expr {[list \u4E2k] eq "Ӣk"}
-=======
-test parseOld-7.12 {backslash substitution} testbytestring {
-    expr {[list \uA2] eq [testbytestring "\xC2\xA2"]}
-} 1
-test parseOld-7.13 {backslash substitution} testbytestring {
-    expr {[list \u4E21] eq [testbytestring "\xE4\xB8\xA1"]}
-} 1
-test parseOld-7.14 {backslash substitution} testbytestring {
-    expr {[list \u4E2k] eq [testbytestring "\xD3\xA2k"]}
->>>>>>> b14fabad
 } 1
 
 # Semi-colon.
