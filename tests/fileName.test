# This file tests the filename manipulation routines.
#
# This file contains a collection of tests for one or more of the Tcl
# built-in commands.  Sourcing this file into Tcl runs the tests and
# generates output for errors.  No output means no errors were found.
#
# Copyright (c) 1995-1996 Sun Microsystems, Inc.
# Copyright (c) 1999 by Scriptics Corporation.
#
# See the file "license.terms" for information on usage and redistribution
# of this file, and for a DISCLAIMER OF ALL WARRANTIES.

if {[lsearch [namespace children] ::tcltest] == -1} {
    package require tcltest
    namespace import -force ::tcltest::*
}

testConstraint testsetplatform [llength [info commands testsetplatform]]
testConstraint testtranslatefilename [llength [info commands testtranslatefilename]]
testConstraint linkDirectory 1
testConstraint symbolicLinkFile 1
if {[testConstraint win]} {
    if {$::tcl_platform(osVersion) < 5.0 \
	    || [lindex [file system [temporaryDirectory]] 1] ne "NTFS"} {
	testConstraint linkDirectory 0
    }
    testConstraint symbolicLinkFile 0
}

global env
if {[testConstraint testsetplatform]} {
    set platform [testgetplatform]
}

# Caution: when using 'testsetplatform' to test different file
# name platform descriptions in this file, one must be very
# careful not to combine such platform manipulation with
# commands like 'cd', 'pwd'.  That is because the latter commands
# operate on the real filesystem but will potentially have their
# logic routed through the wrong generic code paths if we've
# used 'testsetplatform'.  This can lead to serious problems,
# even crashes.
test filename-1.1 {Tcl_GetPathType: unix} {testsetplatform} {
    testsetplatform unix
    file pathtype /
} absolute
test filename-1.2 {Tcl_GetPathType: unix} {testsetplatform} {
    testsetplatform unix
    file pathtype /foo
} absolute
test filename-1.3 {Tcl_GetPathType: unix} {testsetplatform} {
    testsetplatform unix
    file pathtype foo
} relative
test filename-1.4 {Tcl_GetPathType: unix} {testsetplatform} {
    testsetplatform unix
    file pathtype c:/foo
} relative
test filename-1.5 {Tcl_GetPathType: unix} {testsetplatform} {
    testsetplatform unix
    file pathtype ~
} absolute
test filename-1.6 {Tcl_GetPathType: unix} {testsetplatform} {
    testsetplatform unix
    file pathtype ~/foo
} absolute
test filename-1.7 {Tcl_GetPathType: unix} {testsetplatform} {
    testsetplatform unix
    file pathtype ~foo
} absolute
test filename-1.8 {Tcl_GetPathType: unix} {testsetplatform} {
    testsetplatform unix
    file pathtype ./~foo
} relative

test filename-3.1 {Tcl_GetPathType: windows} {testsetplatform} {
    testsetplatform windows
    file pathtype /
} volumerelative
test filename-3.2 {Tcl_GetPathType: windows} {testsetplatform} {
    testsetplatform windows
    file pathtype \\
} volumerelative
test filename-3.3 {Tcl_GetPathType: windows} {testsetplatform} {
    testsetplatform windows
    file pathtype /foo
} volumerelative
test filename-3.4 {Tcl_GetPathType: windows} {testsetplatform} {
    testsetplatform windows
    file pathtype \\foo
} volumerelative
test filename-3.5 {Tcl_GetPathType: windows} {testsetplatform} {
    testsetplatform windows
    file pathtype c:/
} absolute
test filename-3.6 {Tcl_GetPathType: windows} {testsetplatform} {
    testsetplatform windows
    file pathtype c:\\
} absolute
test filename-3.7 {Tcl_GetPathType: windows} {testsetplatform} {
    testsetplatform windows
    file pathtype c:/foo
} absolute
test filename-3.8 {Tcl_GetPathType: windows} {testsetplatform} {
    testsetplatform windows
    file pathtype c:\\foo
} absolute
test filename-3.9 {Tcl_GetPathType: windows} {testsetplatform} {
    testsetplatform windows
    file pathtype c:
} volumerelative
test filename-3.10 {Tcl_GetPathType: windows} {testsetplatform} {
    testsetplatform windows
    file pathtype c:foo
} volumerelative
test filename-3.11 {Tcl_GetPathType: windows} {testsetplatform} {
    testsetplatform windows
    file pathtype foo
} relative
test filename-3.12 {Tcl_GetPathType: windows} {testsetplatform} {
    testsetplatform windows
    file pathtype //foo/bar
} absolute
test filename-3.13 {Tcl_GetPathType: windows} {testsetplatform} {
    testsetplatform windows
    file pathtype ~foo
} absolute
test filename-3.14 {Tcl_GetPathType: windows} {testsetplatform} {
    testsetplatform windows
    file pathtype ~
} absolute
test filename-3.15 {Tcl_GetPathType: windows} {testsetplatform} {
    testsetplatform windows
    file pathtype ~/foo
} absolute
test filename-3.16 {Tcl_GetPathType: windows} {testsetplatform} {
    testsetplatform windows
    file pathtype ./~foo
} relative

test filename-4.1 {Tcl_SplitPath: unix} {testsetplatform} {
    testsetplatform unix
    file split /
} {/}
test filename-4.2 {Tcl_SplitPath: unix} {testsetplatform} {
    testsetplatform unix
    file split /foo
} {/ foo}
test filename-4.3 {Tcl_SplitPath: unix} {testsetplatform} {
    testsetplatform unix
    file split /foo/bar
} {/ foo bar}
test filename-4.4 {Tcl_SplitPath: unix} {testsetplatform} {
    testsetplatform unix
    file split /foo/bar/baz
} {/ foo bar baz}
test filename-4.5 {Tcl_SplitPath: unix} {testsetplatform} {
    testsetplatform unix
    file split foo/bar
} {foo bar}
test filename-4.6 {Tcl_SplitPath: unix} {testsetplatform} {
    testsetplatform unix
    file split ./foo/bar
} {. foo bar}
test filename-4.7 {Tcl_SplitPath: unix} {testsetplatform} {
    testsetplatform unix
    file split /foo/../././foo/bar
} {/ foo .. . . foo bar}
test filename-4.8 {Tcl_SplitPath: unix} {testsetplatform} {
    testsetplatform unix
    file split ../foo/bar
} {.. foo bar}
test filename-4.9 {Tcl_SplitPath: unix} {testsetplatform} {
    testsetplatform unix
    file split {}
} {}
test filename-4.10 {Tcl_SplitPath: unix} {testsetplatform} {
    testsetplatform unix
    file split .
} {.}
test filename-4.11 {Tcl_SplitPath: unix} {testsetplatform} {
    testsetplatform unix
    file split ../
} {..}
test filename-4.12 {Tcl_SplitPath: unix} {testsetplatform} {
    testsetplatform unix
    file split ../..
} {.. ..}
test filename-4.13 {Tcl_SplitPath: unix} {testsetplatform} {
    testsetplatform unix
    file split //foo
} "/ foo"
test filename-4.14 {Tcl_SplitPath: unix} {testsetplatform} {
    testsetplatform unix
    file split foo//bar
} {foo bar}
test filename-4.15 {Tcl_SplitPath: unix} {testsetplatform} {
    testsetplatform unix
    file split ~foo
} {~foo}
test filename-4.16 {Tcl_SplitPath: unix} {testsetplatform} {
    testsetplatform unix
    file split ~foo/~bar
} {~foo ./~bar}
test filename-4.17 {Tcl_SplitPath: unix} {testsetplatform} {
    testsetplatform unix
    file split ~foo/~bar/~baz
} {~foo ./~bar ./~baz}
test filename-4.18 {Tcl_SplitPath: unix} {testsetplatform} {
    testsetplatform unix
    file split foo/bar~/baz
} {foo bar~ baz}

if {[testConstraint testsetplatform]} {
    testsetplatform $platform
}

test filename-4.19 {Tcl_SplitPath} {
    set oldDir [pwd]
    set res [catch {
	cd [temporaryDirectory]
	file mkdir tildetmp
	set nastydir [file join tildetmp ./~tilde]
	file mkdir $nastydir
	set norm [file normalize $nastydir]
	cd tildetmp
	cd ./~tilde
	glob -nocomplain *
	set idx [string first tildetmp $norm]
	set norm [string range $norm $idx end]
	# fix path away so all platforms are the same
	regsub {(.*):$} $norm {\1} norm
	regsub -all ":" $norm "/" norm
	# make sure we can delete the directory we created
	cd $oldDir
	file delete -force $nastydir
	set norm
    } err]
    cd $oldDir
    catch {file delete -force [file join [temporaryDirectory] tildetmp]}
    list $res $err
} {0 tildetmp/~tilde}

test filename-6.1 {Tcl_SplitPath: win} {testsetplatform} {
    testsetplatform win
    file split /
} {/}
test filename-6.2 {Tcl_SplitPath: win} {testsetplatform} {
    testsetplatform win
    file split /foo
} {/ foo}
test filename-6.3 {Tcl_SplitPath: win} {testsetplatform} {
    testsetplatform win
    file split /foo/bar
} {/ foo bar}
test filename-6.4 {Tcl_SplitPath: win} {testsetplatform} {
    testsetplatform win
    file split /foo/bar/baz
} {/ foo bar baz}
test filename-6.5 {Tcl_SplitPath: win} {testsetplatform} {
    testsetplatform win
    file split foo/bar
} {foo bar}
test filename-6.6 {Tcl_SplitPath: win} {testsetplatform} {
    testsetplatform win
    file split ./foo/bar
} {. foo bar}
test filename-6.7 {Tcl_SplitPath: win} {testsetplatform} {
    testsetplatform win
    file split /foo/../././foo/bar
} {/ foo .. . . foo bar}
test filename-6.8 {Tcl_SplitPath: win} {testsetplatform} {
    testsetplatform win
    file split ../foo/bar
} {.. foo bar}
test filename-6.9 {Tcl_SplitPath: win} {testsetplatform} {
    testsetplatform win
    file split {}
} {}
test filename-6.10 {Tcl_SplitPath: win} {testsetplatform} {
    testsetplatform win
    file split .
} {.}
test filename-6.11 {Tcl_SplitPath: win} {testsetplatform} {
    testsetplatform win
    file split ../
} {..}
test filename-6.12 {Tcl_SplitPath: win} {testsetplatform} {
    testsetplatform win
    file split ../..
} {.. ..}
test filename-6.13 {Tcl_SplitPath: win} {testsetplatform} {
    testsetplatform win
    file split //foo
} {/ foo}
test filename-6.14 {Tcl_SplitPath: win} {testsetplatform} {
    testsetplatform win
    file split foo//bar
} {foo bar}
test filename-6.15 {Tcl_SplitPath: win} {testsetplatform} {
    testsetplatform win
    file split /\\/foo//bar
} {//foo/bar}
test filename-6.16 {Tcl_SplitPath: win} {testsetplatform} {
    testsetplatform win
    file split /\\/foo//bar
} {//foo/bar}
test filename-6.17 {Tcl_SplitPath: win} {testsetplatform} {
    testsetplatform win
    file split /\\/foo//bar
} {//foo/bar}
test filename-6.18 {Tcl_SplitPath: win} {testsetplatform} {
    testsetplatform win
    file split \\\\foo\\bar
} {//foo/bar}
test filename-6.19 {Tcl_SplitPath: win} {testsetplatform} {
    testsetplatform win
    file split \\\\foo\\bar/baz
} {//foo/bar baz}
test filename-6.20 {Tcl_SplitPath: win} {testsetplatform} {
    testsetplatform win
    file split c:/foo
} {c:/ foo}
test filename-6.21 {Tcl_SplitPath: win} {testsetplatform} {
    testsetplatform win
    file split c:foo
} {c: foo}
test filename-6.22 {Tcl_SplitPath: win} {testsetplatform} {
    testsetplatform win
    file split c:
} {c:}
test filename-6.23 {Tcl_SplitPath: win} {testsetplatform} {
    testsetplatform win
    file split c:\\
} {c:/}
test filename-6.24 {Tcl_SplitPath: win} {testsetplatform} {
    testsetplatform win
    file split c:/
} {c:/}
test filename-6.25 {Tcl_SplitPath: win} {testsetplatform} {
    testsetplatform win
    file split c:/./..
} {c:/ . ..}
test filename-6.26 {Tcl_SplitPath: win} {testsetplatform} {
    testsetplatform win
    file split ~foo
} {~foo}
test filename-6.27 {Tcl_SplitPath: win} {testsetplatform} {
    testsetplatform win
    file split ~foo/~bar
} {~foo ./~bar}
test filename-6.28 {Tcl_SplitPath: win} {testsetplatform} {
    testsetplatform win
    file split ~foo/~bar/~baz
} {~foo ./~bar ./~baz}
test filename-6.29 {Tcl_SplitPath: win} {testsetplatform} {
    testsetplatform win
    file split foo/bar~/baz
} {foo bar~ baz}
test filename-6.30 {Tcl_SplitPath: win} {testsetplatform} {
    testsetplatform win
    file split c:~foo
} {c: ./~foo}

test filename-7.1 {Tcl_JoinPath: unix} {testsetplatform} {
    testsetplatform unix
    file join / a
} {/a}
test filename-7.2 {Tcl_JoinPath: unix} {testsetplatform} {
    testsetplatform unix
    file join a b
} {a/b}
test filename-7.3 {Tcl_JoinPath: unix} {testsetplatform} {
    testsetplatform unix
    file join /a c /b d
} {/b/d}
test filename-7.4 {Tcl_JoinPath: unix} {testsetplatform} {
    testsetplatform unix
    file join /
} {/}
test filename-7.5 {Tcl_JoinPath: unix} {testsetplatform} {
    testsetplatform unix
    file join a
} {a}
test filename-7.6 {Tcl_JoinPath: unix} {testsetplatform} {
    testsetplatform unix
    file join {}
} {}
test filename-7.7 {Tcl_JoinPath: unix} {testsetplatform} {
    testsetplatform unix
    file join /a/ b
} {/a/b}
test filename-7.8 {Tcl_JoinPath: unix} {testsetplatform} {
    testsetplatform unix
    file join /a// b
} {/a/b}
test filename-7.9 {Tcl_JoinPath: unix} {testsetplatform} {
    testsetplatform unix
    file join /a/./../. b
} {/a/./.././b}
test filename-7.10 {Tcl_JoinPath: unix} {testsetplatform} {
    testsetplatform unix
    file join ~ a
} {~/a}
test filename-7.11 {Tcl_JoinPath: unix} {testsetplatform} {
    testsetplatform unix
    file join ~a ~b
} {~b}
test filename-7.12 {Tcl_JoinPath: unix} {testsetplatform} {
    testsetplatform unix
    file join ./~a b
} {./~a/b}
test filename-7.13 {Tcl_JoinPath: unix} {testsetplatform} {
    testsetplatform unix
    file join ./~a ~b
} {~b}
test filename-7.14 {Tcl_JoinPath: unix} {testsetplatform} {
    testsetplatform unix
    file join ./~a ./~b
} {./~a/~b}
test filename-7.15 {Tcl_JoinPath: unix} {testsetplatform} {
    testsetplatform unix
    file join a . b
} {a/./b}
test filename-7.16 {Tcl_JoinPath: unix} {testsetplatform} {
    testsetplatform unix
    file join a . ./~b
} {a/./~b}
test filename-7.17 {Tcl_JoinPath: unix} {testsetplatform} {
    testsetplatform unix
    file join //a b
} "/a/b"
test filename-7.18 {Tcl_JoinPath: unix} {testsetplatform} {
    testsetplatform unix
    file join /// a b
} "/a/b"
test filename-7.19 {[Bug f34cf83dd0]} {
    file join foo //bar
} /bar


test filename-9.1 {Tcl_JoinPath: win} {testsetplatform} {
    testsetplatform win
    file join a b
} {a/b}
test filename-9.2 {Tcl_JoinPath: win} {testsetplatform} {
    testsetplatform win
    file join /a b
} {/a/b}
test filename-9.3 {Tcl_JoinPath: win} {testsetplatform} {
    testsetplatform win
    file join /a /b
} {/b}
test filename-9.4 {Tcl_JoinPath: win} {testsetplatform} {
    testsetplatform win
    file join c: foo
} {c:foo}
test filename-9.5 {Tcl_JoinPath: win} {testsetplatform} {
    testsetplatform win
    file join c:/ foo
} {c:/foo}
test filename-9.6 {Tcl_JoinPath: win} {testsetplatform} {
    testsetplatform win
    file join c:\\bar foo
} {c:/bar/foo}
test filename-9.7 {Tcl_JoinPath: win} {testsetplatform} {
    testsetplatform win
    file join /foo c:bar
} {c:bar}
test filename-9.8 {Tcl_JoinPath: win} {testsetplatform} {
    testsetplatform win
    file join ///host//share dir
} {//host/share/dir}
test filename-9.9 {Tcl_JoinPath: win} {testsetplatform} {
    testsetplatform win
    file join ~ foo
} {~/foo}
test filename-9.10 {Tcl_JoinPath: win} {testsetplatform} {
    testsetplatform win
    file join ~/~foo
} {~/~foo}
test filename-9.11 {Tcl_JoinPath: win} {testsetplatform} {
    testsetplatform win
    file join ~ ./~foo
} {~/~foo}
test filename-9.12 {Tcl_JoinPath: win} {testsetplatform} {
    testsetplatform win
    file join / ~foo
} {~foo}
test filename-9.13 {Tcl_JoinPath: win} {testsetplatform} {
    testsetplatform win
    file join ./a/ b c
} {./a/b/c}
test filename-9.14 {Tcl_JoinPath: win} {testsetplatform} {
    testsetplatform win
    file join ./~a/ b c
} {./~a/b/c}
test filename-9.15 {Tcl_JoinPath: win} {testsetplatform} {
    testsetplatform win
    file join // host share path
} {/host/share/path}
test filename-9.16 {Tcl_JoinPath: win} {testsetplatform} {
    testsetplatform win
    file join foo . bar
} {foo/./bar}
test filename-9.17 {Tcl_JoinPath: win} {testsetplatform} {
    testsetplatform win
    file join foo .. bar
} {foo/../bar}
test filename-9.18 {Tcl_JoinPath: win} {testsetplatform} {
    testsetplatform win
    file join foo/./bar
} {foo/./bar}
test filename-9.19 {Tcl_JoinPath: win} {testsetplatform} {
    testsetplatform win
    set res {}
    lappend res \
      [file join {C:\foo\bar}] \
      [file join C:/blah {C:\foo\bar}] \
      [file join C:/blah C:/blah {C:\foo\bar}]
} {C:/foo/bar C:/foo/bar C:/foo/bar}
test filename-9.19.1 {Tcl_JoinPath: win} {testsetplatform} {
    testsetplatform win
    set res {}
    lappend res \
      [file join {foo\bar}] \
      [file join C:/blah {foo\bar}] \
      [file join C:/blah C:/blah {foo\bar}]
} {foo/bar C:/blah/foo/bar C:/blah/foo/bar}
test filename-9.19.2 {Tcl_JoinPath: win} {testsetplatform win} {
    testsetplatform win
    set res {}
    lappend res \
      [file join {foo\bar}] \
      [file join [pwd] {foo\bar}] \
      [file join [pwd] [pwd] {foo\bar}]
    set nres {}
    foreach elt $res {
	lappend nres [string map [list [pwd] pwd] $elt]
    }
    set nres
} {foo/bar pwd/foo/bar pwd/foo/bar}
test filename-9.20 {Tcl_JoinPath: unix} {testsetplatform} {
    testsetplatform unix
    set res {}
    lappend res \
      [file join {/foo/bar}] \
      [file join /x {/foo/bar}] \
      [file join /x /x {/foo/bar}]
} {/foo/bar /foo/bar /foo/bar}
test filename-9.23 {Tcl_JoinPath: win} {testsetplatform} {
    testsetplatform win
    set res {}
    lappend res \
      [file join {foo\bar}] \
      [file join C:/blah {foo\bar}] \
      [file join C:/blah C:/blah {foo\bar}]
    string map [list C:/blah ""] $res
} {foo/bar /foo/bar /foo/bar}
test filename-9.24 {Tcl_JoinPath: unix} {testsetplatform} {
    testsetplatform unix
    set res {}
    lappend res \
      [file join {foo/bar}] \
      [file join /x {foo/bar}] \
      [file join /x /x {foo/bar}]
    string map [list /x ""] $res
} {foo/bar /foo/bar /foo/bar}

test filename-10.1 {Tcl_TranslateFileName} {testsetplatform} {
    testsetplatform unix
    list [catch {testtranslatefilename foo} msg] $msg
} {0 foo}
test filename-10.2 {Tcl_TranslateFileName} {testsetplatform} {
    testsetplatform windows
    list [catch {testtranslatefilename {c:/foo}} msg] $msg
} {0 {c:\foo}}
test filename-10.3 {Tcl_TranslateFileName} {testsetplatform} {
    testsetplatform windows
    list [catch {testtranslatefilename {c:/\\foo/}} msg] $msg
} {0 {c:\foo}}
test filename-10.3.1 {Tcl_TranslateFileName} {testsetplatform} {
    testsetplatform windows
    list [catch {testtranslatefilename {c://///}} msg] $msg
} {0 c:\\}
test filename-10.6 {Tcl_TranslateFileName} {testsetplatform} {
    global env
    set temp $env(HOME)
    set env(HOME) "/home/test"
    testsetplatform unix
    set result [list [catch {testtranslatefilename ~/foo} msg] $msg]
    set env(HOME) $temp
    set result
} {0 /home/test/foo}
test filename-10.7 {Tcl_TranslateFileName} {testsetplatform} {
    global env
    set temp $env(HOME)
    unset env(HOME)
    testsetplatform unix
    set result [list [catch {testtranslatefilename ~/foo} msg] $msg]
    set env(HOME) $temp
    set result
} {1 {couldn't find HOME environment variable to expand path}}
test filename-10.8 {Tcl_TranslateFileName} {testsetplatform} {
    global env
    set temp $env(HOME)
    set env(HOME) "/home/test"
    testsetplatform unix
    set result [list [catch {testtranslatefilename ~} msg] $msg]
    set env(HOME) $temp
    set result
} {0 /home/test}
test filename-10.9 {Tcl_TranslateFileName} {testsetplatform} {
    global env
    set temp $env(HOME)
    set env(HOME) "/home/test/"
    testsetplatform unix
    set result [list [catch {testtranslatefilename ~} msg] $msg]
    set env(HOME) $temp
    set result
} {0 /home/test}
test filename-10.10 {Tcl_TranslateFileName} {testsetplatform} {
    global env
    set temp $env(HOME)
    set env(HOME) "/home/test/"
    testsetplatform unix
    set result [list [catch {testtranslatefilename ~/foo} msg] $msg]
    set env(HOME) $temp
    set result
} {0 /home/test/foo}
test filename-10.17 {Tcl_TranslateFileName} {testsetplatform} {
    global env
    set temp $env(HOME)
    set env(HOME) "\\home\\"
    testsetplatform windows
    set result [list [catch {testtranslatefilename ~/foo} msg] $msg]
    set env(HOME) $temp
    set result
} {0 {\home\foo}}
test filename-10.18 {Tcl_TranslateFileName} {testsetplatform} {
    global env
    set temp $env(HOME)
    set env(HOME) "\\home\\"
    testsetplatform windows
    set result [list [catch {testtranslatefilename ~/foo\\bar} msg] $msg]
    set env(HOME) $temp
    set result
} {0 {\home\foo\bar}}
test filename-10.19 {Tcl_TranslateFileName} {testsetplatform} {
    global env
    set temp $env(HOME)
    set env(HOME) "c:"
    testsetplatform windows
    set result [list [catch {testtranslatefilename ~/foo} msg] $msg]
    set env(HOME) $temp
    set result
} {0 c:foo}
test filename-10.20 {Tcl_TranslateFileName} {testtranslatefilename} {
    list [catch {testtranslatefilename ~blorp/foo} msg] $msg
} {1 {user "blorp" doesn't exist}}
test filename-10.21 {Tcl_TranslateFileName} {testsetplatform} {
    global env
    set temp $env(HOME)
    set env(HOME) "c:\\"
    testsetplatform windows
    set result [list [catch {testtranslatefilename ~/foo} msg] $msg]
    set env(HOME) $temp
    set result
} {0 {c:\foo}}
test filename-10.22 {Tcl_TranslateFileName} {testsetplatform} {
    testsetplatform windows
    list [catch {testtranslatefilename foo//bar} msg] $msg
} {0 {foo\bar}}

if {[testConstraint testsetplatform]} {
    testsetplatform $platform
}

test filename-10.23 {Tcl_TranslateFileName} {nonPortable} {
    # this test fails if ~ouster is not /home/ouster
    list [catch {testtranslatefilename ~ouster} msg] $msg
} {0 /home/ouster}
test filename-10.24 {Tcl_TranslateFileName} {nonPortable} {
    # this test fails if ~ouster is not /home/ouster
    list [catch {testtranslatefilename ~ouster/foo} msg] $msg
} {0 /home/ouster/foo}


test filename-11.1 {Tcl_GlobCmd} {
    list [catch {glob} msg] $msg
} {1 {wrong # args: should be "glob ?switches? name ?name ...?"}}
test filename-11.2 {Tcl_GlobCmd} {
    list [catch {glob -gorp} msg] $msg
} {1 {bad option "-gorp": must be -directory, -join, -nocomplain, -path, -tails, -types, or --}}
test filename-11.3 {Tcl_GlobCmd} {
    list [catch {glob -nocomplai} msg] $msg
} {1 {wrong # args: should be "glob ?switches? name ?name ...?"}}
test filename-11.4 {Tcl_GlobCmd} {
    list [catch {glob -nocomplain} msg] $msg
} {1 {wrong # args: should be "glob ?switches? name ?name ...?"}}
test filename-11.5 {Tcl_GlobCmd} {
    list [catch {glob -nocomplain * ~xyqrszzz} msg] $msg
} {1 {user "xyqrszzz" doesn't exist}}
test filename-11.6 {Tcl_GlobCmd} {
    list [catch {glob ~xyqrszzz} msg] $msg
} {1 {user "xyqrszzz" doesn't exist}}
test filename-11.7 {Tcl_GlobCmd} {
    list [catch {glob -- -nocomplain} msg] $msg
} {1 {no files matched glob pattern "-nocomplain"}}
test filename-11.8 {Tcl_GlobCmd} {
    list [catch {glob -nocomplain -- -nocomplain} msg] $msg
} {0 {}}
test filename-11.9 {Tcl_GlobCmd} {testsetplatform} {
    testsetplatform unix
    list [catch {glob ~\\xyqrszzz/bar} msg] $msg
} {1 {user "\xyqrszzz" doesn't exist}}
test filename-11.10 {Tcl_GlobCmd} {testsetplatform} {
    testsetplatform unix
    list [catch {glob -nocomplain ~\\xyqrszzz/bar} msg] $msg
} {1 {user "\xyqrszzz" doesn't exist}}
test filename-11.11 {Tcl_GlobCmd} {testsetplatform} {
    testsetplatform unix
    list [catch {glob ~xyqrszzz\\/\\bar} msg] $msg
} {1 {user "xyqrszzz" doesn't exist}}
test filename-11.12 {Tcl_GlobCmd} {testsetplatform} {
    testsetplatform unix
    set home $env(HOME)
    unset env(HOME)
    set x [list [catch {glob ~/*} msg] $msg]
    set env(HOME) $home
    set x
} {1 {couldn't find HOME environment variable to expand path}}

if {[testConstraint testsetplatform]} {
    testsetplatform $platform
}

test filename-11.13 {Tcl_GlobCmd} {
    list [catch {file join [lindex [glob ~] 0]} msg] $msg
} [list 0 [file join $env(HOME)]]

set oldpwd [pwd]
set oldhome $env(HOME)
cd [temporaryDirectory]
set env(HOME) [pwd]
file delete -force globTest
file mkdir globTest/a1/b1
file mkdir globTest/a1/b2
file mkdir globTest/a2/b3
file mkdir globTest/a3
close [open globTest/x1.c w]
close [open globTest/y1.c w]
close [open globTest/z1.c w]
close [open "globTest/weird name.c" w]
close [open globTest/a1/b1/x2.c w]
close [open globTest/a1/b2/y2.c w]

catch {close [open globTest/.1 w]}
catch {close [open globTest/x,z1.c w]}

test filename-11.14 {Tcl_GlobCmd} {
    list [catch {glob ~/globTest} msg] $msg
} [list 0 [list [file join $env(HOME) globTest]]]
test filename-11.15 {Tcl_GlobCmd} {
    list [catch {glob ~\\/globTest} msg] $msg
} [list 0 [list [file join $env(HOME) globTest]]]
test filename-11.16 {Tcl_GlobCmd} {
    list [catch {glob globTest} msg] $msg
} {0 globTest}

set globname "globTest"
set horribleglobname "glob\[\{Test"
<<<<<<< HEAD
=======
set tildeglobname "./~test.txt"
>>>>>>> 5875b16a

test filename-11.17 {Tcl_GlobCmd} {unix} {
    list [catch {lsort [glob -directory $globname *]} msg] $msg
} [list 0 [lsort [list [file join $globname a1] [file join $globname a2]\
	[file join $globname a3]\
	[file join $globname "weird name.c"]\
	[file join $globname x,z1.c]\
	[file join $globname x1.c]\
	[file join $globname y1.c] [file join $globname z1.c]]]]
test filename-11.17.1 {Tcl_GlobCmd} {win} {
    list [catch {lsort [glob -directory $globname *]} msg] $msg
} [list 0 [lsort [list [file join $globname a1] [file join $globname a2]\
        [file join $globname .1]\
	[file join $globname a3]\
	[file join $globname "weird name.c"]\
	[file join $globname x,z1.c]\
	[file join $globname x1.c]\
	[file join $globname y1.c] [file join $globname z1.c]]]]
test filename-11.17.2 {Tcl_GlobCmd} {notRoot linkDirectory} {
    set dir [pwd]
    set ret "error in test"
    if {[catch {
	cd $globname
	file link -symbolic link a1
	cd $dir
	set ret [list [catch {
	    lsort [glob -directory $globname -join * b1]
	} msg] $msg]
    }]} {
	cd $dir
    }
    file delete [file join $globname link]
    set ret
} [list 0 [lsort [list [file join $globname a1 b1] \
  [file join $globname link b1]]]]
# Simpler version of the above test to illustrate a given bug.
test filename-11.17.3 {Tcl_GlobCmd} {notRoot linkDirectory} {
    set dir [pwd]
    set ret "error in test"
    if {[catch {
	cd $globname
	file link -symbolic link a1
	cd $dir
	set ret [list [catch {
	    lsort [glob -directory $globname -type d *]
	} msg] $msg]
    }]} {
	cd $dir
    }
    file delete [file join $globname link]
    set ret
} [list 0 [lsort [list [file join $globname a1] \
  [file join $globname a2] \
  [file join $globname a3] \
  [file join $globname link]]]]
# Make sure the bugfix isn't too simple.  We don't want
# to break 'glob -type l'.
test filename-11.17.4 {Tcl_GlobCmd} {notRoot linkDirectory} {
    set dir [pwd]
    set ret "error in test"
    if {[catch {
	cd $globname
	file link -symbolic link a1
	cd $dir
	set ret [list [catch {
	    lsort [glob -directory $globname -type l *]
	} msg] $msg]
    }]} {
	cd $dir
    }
    file delete [file join $globname link]
    set ret
} [list 0 [list [file join $globname link]]]
test filename-11.17.5 {Tcl_GlobCmd} {
    list [catch {lsort [glob -directory $globname -tails *.c]} msg] $msg
} [list 0 [lsort [list "weird name.c" x,z1.c x1.c y1.c z1.c]]]
test filename-11.17.6 {Tcl_GlobCmd} {
    list [catch {lsort [glob -directory $globname -tails *.c *.c]} msg] $msg
} [list 0 [lsort [concat [list "weird name.c" x,z1.c x1.c y1.c z1.c] \
  [list "weird name.c" x,z1.c x1.c y1.c z1.c]]]]
test filename-11.17.7 {Tcl_GlobCmd: broken link and glob -l} {linkDirectory} {
    set dir [pwd]
    set ret "error in test"
    if {[catch {
	cd $globname
	file mkdir nonexistent
	file link -symbolic link nonexistent
	file delete nonexistent
	cd $dir
	set ret [list [catch {
	    lsort [glob -nocomplain -directory $globname -type l *]
	} msg] $msg]
    }]} {
	cd $dir
    }
    file delete [file join $globname link]
    set ret
} [list 0 [list [file join $globname link]]]
test filename-11.17.8 {Tcl_GlobCmd: broken link and glob -l} {symbolicLinkFile} {
    set dir [pwd]
    set ret "error in test"
    if {[catch {
	cd $globname
	close [open "nonexistent" w]
	file link -symbolic link nonexistent
	file delete nonexistent
	cd $dir
	set ret [list [catch {
	    lsort [glob -nocomplain -directory $globname -type l *]
	} msg] $msg]
    }]} {
	cd $dir
    }
    file delete [file join $globname link]
    set ret
} [list 0 [list [file join $globname link]]]
test filename-11.18 {Tcl_GlobCmd} {unix} {
    list [catch {lsort [glob -path $globname/ *]} msg] $msg
} [list 0 [lsort [list [file join $globname a1] [file join $globname a2]\
	[file join $globname a3]\
	[file join $globname "weird name.c"]\
	[file join $globname x,z1.c]\
	[file join $globname x1.c]\
	[file join $globname y1.c] [file join $globname z1.c]]]]
test filename-11.18.1 {Tcl_GlobCmd} {win} {
    list [catch {lsort [glob -path $globname/ *]} msg] $msg
} [list 0 [lsort [list [file join $globname a1] [file join $globname a2]\
        [file join $globname .1]\
	[file join $globname a3]\
	[file join $globname "weird name.c"]\
	[file join $globname x,z1.c]\
	[file join $globname x1.c]\
	[file join $globname y1.c] [file join $globname z1.c]]]]
test filename-11.19 {Tcl_GlobCmd} {unix} {
    list [catch {lsort [glob -join -path \
	    [string range $globname 0 5] * *]} msg] $msg
} [list 0 [lsort [list [file join $globname a1] [file join $globname a2]\
	[file join $globname a3]\
	[file join $globname "weird name.c"]\
	[file join $globname x,z1.c]\
	[file join $globname x1.c]\
	[file join $globname y1.c] [file join $globname z1.c]]]]
test filename-11.19.1 {Tcl_GlobCmd} {win} {
    list [catch {lsort [glob -join -path \
	    [string range $globname 0 5] * *]} msg] $msg
} [list 0 [lsort [list [file join $globname a1] [file join $globname a2]\
        [file join $globname .1]\
	[file join $globname a3]\
	[file join $globname "weird name.c"]\
	[file join $globname x,z1.c]\
	[file join $globname x1.c]\
	[file join $globname y1.c] [file join $globname z1.c]]]]
test filename-11.20 {Tcl_GlobCmd} {
    list [catch {lsort [glob -type d -dir $globname *]} msg] $msg
} [list 0 [lsort [list [file join $globname a1]\
	[file join $globname a2]\
	[file join $globname a3]]]]
test filename-11.21 {Tcl_GlobCmd} {
    list [catch {lsort [glob -type d -path $globname *]} msg] $msg
} [list 0 [lsort [list $globname]]]

test filename-11.21.1 {Tcl_GlobCmd} {
    close [open {[tcl].testremains} w]
    set res [list [catch {lsort [glob -path {[tcl]} *]} msg] $msg]
    file delete -force {[tcl].testremains}
    set res
} [list 0 {{[tcl].testremains}}]

# Get rid of file/dir if it exists, since it will have
# been left behind by a previous failed run.
<<<<<<< HEAD
if {[file exists $horribleglobname]} {
    file delete -force $horribleglobname
}
file rename globTest $horribleglobname
set globname $horribleglobname
=======
file delete -force $horribleglobname
file rename globTest $horribleglobname
set globname $horribleglobname
file delete -force $tildeglobname
close [open $tildeglobname w]
>>>>>>> 5875b16a

test filename-11.22 {Tcl_GlobCmd} {unix} {
    list [catch {lsort [glob -dir $globname *]} msg] $msg
} [list 0 [lsort [list [file join $globname a1] [file join $globname a2]\
	[file join $globname a3]\
	[file join $globname "weird name.c"]\
	[file join $globname x,z1.c]\
	[file join $globname x1.c]\
	[file join $globname y1.c] [file join $globname z1.c]]]]
test filename-11.22.1 {Tcl_GlobCmd} {win} {
    list [catch {lsort [glob -dir $globname *]} msg] $msg
} [list 0 [lsort [list [file join $globname a1] [file join $globname a2]\
        [file join $globname .1]\
	[file join $globname a3]\
	[file join $globname "weird name.c"]\
	[file join $globname x,z1.c]\
	[file join $globname x1.c]\
	[file join $globname y1.c] [file join $globname z1.c]]]]
test filename-11.23 {Tcl_GlobCmd} {unix} {
    list [catch {lsort [glob -path $globname/ *]} msg] $msg
} [list 0 [lsort [list [file join $globname a1] [file join $globname a2]\
	[file join $globname a3]\
	[file join $globname "weird name.c"]\
	[file join $globname x,z1.c]\
	[file join $globname x1.c]\
	[file join $globname y1.c] [file join $globname z1.c]]]]
test filename-11.23.1 {Tcl_GlobCmd} {win} {
    list [catch {lsort [glob -path $globname/ *]} msg] $msg
} [list 0 [lsort [list [file join $globname a1] [file join $globname a2]\
        [file join $globname .1]\
	[file join $globname a3]\
	[file join $globname "weird name.c"]\
	[file join $globname x,z1.c]\
	[file join $globname x1.c]\
	[file join $globname y1.c] [file join $globname z1.c]]]]
test filename-11.24 {Tcl_GlobCmd} {unix} {
    list [catch {lsort [glob -join -path \
	    [string range $globname 0 5] * *]} msg] $msg
} [list 0 [lsort [list [file join $globname a1] [file join $globname a2]\
	[file join $globname a3]\
	[file join $globname "weird name.c"]\
	[file join $globname x,z1.c]\
	[file join $globname x1.c]\
	[file join $globname y1.c] [file join $globname z1.c]]]]
test filename-11.24.1 {Tcl_GlobCmd} {win} {
    list [catch {lsort [glob -join -path \
	    [string range $globname 0 5] * *]} msg] $msg
} [list 0 [lsort [list [file join $globname a1] [file join $globname a2]\
        [file join $globname .1]\
	[file join $globname a3]\
	[file join $globname "weird name.c"]\
	[file join $globname x,z1.c]\
	[file join $globname x1.c]\
	[file join $globname y1.c] [file join $globname z1.c]]]]
test filename-11.25 {Tcl_GlobCmd} {
    list [catch {lsort [glob -type d -dir $globname *]} msg] $msg
} [list 0 [lsort [list [file join $globname a1]\
	[file join $globname a2]\
	[file join $globname a3]]]]
test filename-11.25.1 {Tcl_GlobCmd} {
    list [catch {lsort [glob -type {d r} -dir $globname *]} msg] $msg
} [list 0 [lsort [list [file join $globname a1]\
  [file join $globname a2]\
  [file join $globname a3]]]]
test filename-11.25.2 {Tcl_GlobCmd} {
    list [catch {lsort [glob -type {d r w} -dir $globname *]} msg] $msg
} [list 0 [lsort [list [file join $globname a1]\
  [file join $globname a2]\
  [file join $globname a3]]]]
test filename-11.26 {Tcl_GlobCmd} {
    list [catch {glob -type d -path $globname *} msg] $msg
} [list 0 [list $globname]]
test filename-11.27 {Tcl_GlobCmd} {
    list [catch {glob -types abcde *} msg] $msg
} {1 {bad argument to "-types": abcde}}
test filename-11.28 {Tcl_GlobCmd} {
    list [catch {glob -types z *} msg] $msg
} {1 {bad argument to "-types": z}}
test filename-11.29 {Tcl_GlobCmd} {
    list [catch {glob -types {abcd efgh} *} msg] $msg
} {1 {only one MacOS type or creator argument to "-types" allowed}}
test filename-11.30 {Tcl_GlobCmd} {
    list [catch {glob -types {{macintosh type TEXT} \
	    {macintosh creator ALFA} efgh} *} msg] $msg
} {1 {only one MacOS type or creator argument to "-types" allowed}}
test filename-11.31 {Tcl_GlobCmd} {
    list [catch {glob -types} msg] $msg
} {1 {missing argument to "-types"}}
test filename-11.32 {Tcl_GlobCmd} {
    list [catch {glob -path hello -dir hello *} msg] $msg
} {1 {"-directory" cannot be used with "-path"}}
test filename-11.33 {Tcl_GlobCmd} {
    list [catch {glob -path} msg] $msg
} {1 {missing argument to "-path"}}
test filename-11.34 {Tcl_GlobCmd} {
    list [catch {glob -direct} msg] $msg
} {1 {missing argument to "-directory"}}
test filename-11.35 {Tcl_GlobCmd} {
    list [catch {glob -paths *} msg] $msg
} {1 {bad option "-paths": must be -directory, -join, -nocomplain, -path, -tails, -types, or --}}
# Test '-tails' flag to glob.
test filename-11.36 {Tcl_GlobCmd} {
    list [catch {glob -tails *} msg] $msg
} {1 {"-tails" must be used with either "-directory" or "-path"}}
test filename-11.37 {Tcl_GlobCmd} {
    list [catch {glob -type d -tails -path $globname *} msg] $msg
} [list 0 [list $globname]]
test filename-11.38 {Tcl_GlobCmd} {
    list [catch {glob -tails -path $globname *} msg] $msg
} [list 0 [list $globname]]
test filename-11.39 {Tcl_GlobCmd} {
    list [catch {glob -tails -join -path $globname *} msg] $msg
} [list 0 [list $globname]]
test filename-11.40 {Tcl_GlobCmd} {
    expr {[glob -dir [pwd] -tails *] == [glob *]}
} {1}
test filename-11.41 {Tcl_GlobCmd} {
    expr {[glob -dir [pwd] -tails *] != [glob -dir [pwd] *]}
} {1}
test filename-11.42 {Tcl_GlobCmd} {
    set res [list]
    foreach f [glob -dir [pwd] *] {
	set f [file tail $f]
	regsub {^./} $f {} f; # until glob bug [2511011fff] don't fixed (tilde expansion prevention).
	lappend res $f
    }
    expr {$res == [glob *]}
} {1}
test filename-11.43 {Tcl_GlobCmd} {
    list [catch {glob -t *} msg] $msg
} {1 {ambiguous option "-t": must be -directory, -join, -nocomplain, -path, -tails, -types, or --}}
test filename-11.44 {Tcl_GlobCmd} {
    list [catch {glob -tails -path hello -directory hello *} msg] $msg
} {1 {"-directory" cannot be used with "-path"}}
test filename-11.45 {Tcl_GlobCmd on root volume} {
    set res1 ""
    set res2 ""
    catch {
	set res1 [glob -dir [lindex [file volumes] 0] -tails *]
    }
    catch {
	set tmpd [pwd]
	cd [lindex [file volumes] 0]
	set res2 [glob *]
	cd $tmpd
    }
    set res [expr {$res1 == $res2}]
    if {!$res} {
	lappend res $res1 $res2
    }
    set res
} {1}
test filename-11.46 {Tcl_GlobCmd} {
    list [catch {glob -types abcde -dir foo *} msg] $msg
} {1 {bad argument to "-types": abcde}}
test filename-11.47 {Tcl_GlobCmd} {
    list [catch {glob -types abcde -path foo *} msg] $msg
} {1 {bad argument to "-types": abcde}}
test filename-11.48 {Tcl_GlobCmd} {
    list [catch {glob -types abcde -dir foo -join * *} msg] $msg
} {1 {bad argument to "-types": abcde}}
test filename-11.49 {Tcl_GlobCmd} {
    list [catch {glob -types abcde -path foo -join * *} msg] $msg
} {1 {bad argument to "-types": abcde}}

file rename $horribleglobname globTest
file delete -force $tildeglobname
set globname globTest
unset horribleglobname tildeglobname

test filename-12.1 {simple globbing} {unixOrPc} {
    list [catch {glob {}} msg] $msg
} {0 .}
test filename-12.1.1 {simple globbing} {unixOrPc} {
    list [catch {glob -types f {}} msg] $msg
} {1 {no files matched glob pattern ""}}
test filename-12.1.2 {simple globbing} {unixOrPc} {
    list [catch {glob -types d {}} msg] $msg
} {0 .}
test filename-12.1.3 {simple globbing} {unix} {
    list [catch {glob -types hidden {}} msg] $msg
} {0 .}
test filename-12.1.4 {simple globbing} {win} {
    list [catch {glob -types hidden {}} msg] $msg
} {1 {no files matched glob pattern ""}}
test filename-12.1.5 {simple globbing} {win} {
    list [catch {glob -types hidden c:/} msg] $msg
} {1 {no files matched glob pattern "c:/"}}
test filename-12.1.6 {simple globbing} {win} {
    list [catch {glob c:/} msg] $msg
} {0 c:/}
test filename-12.3 {simple globbing} {
    list [catch {glob -nocomplain \{a1,a2\}} msg] $msg
} {0 {}}

set globPreResult globTest/
set x1 x1.c
set y1 y1.c
test filename-12.4 {simple globbing} {unixOrPc} {
    lsort [glob globTest/x1.c globTest/y1.c globTest/foo]
} "$globPreResult$x1 $globPreResult$y1"
test filename-12.5 {simple globbing} {
    list [catch {glob globTest\\/x1.c} msg] $msg
} "0 $globPreResult$x1"
test filename-12.6 {simple globbing} {
    list [catch {glob globTest\\/\\x1.c} msg] $msg
} "0 $globPreResult$x1"
test filename-12.7 {globbing at filesystem root} {unix} {
    set res1 [glob -nocomplain /*]
    set res2 [glob -path / *]
    set equal [string equal $res1 $res2]
    if {!$equal} {
	lappend equal "not equal" $res1 $res2
    }
    set equal
} {1}
test filename-12.8 {globbing at filesystem root} {unix} {
    set dir [lindex [glob -type d /*] 0]
    set first [string range $dir 0 1]
    set res1 [glob -nocomplain ${first}*]
    set res2 [glob -path $first *]
    set equal [string equal $res1 $res2]
    if {!$equal} {
	lappend equal "not equal" $res1 $res2
    }
    set equal
} {1}
test filename-12.9 {globbing at filesystem root} {win} {
    # Can't grab just anything from 'file volumes' because we need a dir
    # that has subdirs - assume that C:/ exists across Windows machines.
    set dir [lindex [glob -type d C:/*] 0]
    set first [string range $dir 0 3]
    set res1 [glob -nocomplain ${first}*]
    set res2 [glob -path $first *]
    set equal [string equal $res1 $res2]
    if {!$equal} {
	lappend equal "not equal" $res1 $res2
    }
    set equal
} {1}

test filename-12.10 {globbing with volume relative paths} {win} {
    set dir [lindex [glob -type d C:/*] 0]
    set pwd [pwd]
    cd C:/
    set res1 [glob -nocomplain [string range $dir 2 end]]
    cd $pwd
    set res2 [list $dir]
    set equal [string equal $res1 $res2]
    if {!$equal} {
        lappend equal "not equal" $res1 $res2
    }
    set equal
} {1}

test filename-13.1 {globbing with brace substitution} {
    list [catch {glob globTest/\{\}} msg] $msg
} "0 $globPreResult"
test filename-13.2 {globbing with brace substitution} {
    list [catch {glob globTest/\{} msg] $msg
} {1 {unmatched open-brace in file name}}
test filename-13.3 {globbing with brace substitution} {
    list [catch {glob globTest/\{\\\}} msg] $msg
} {1 {unmatched open-brace in file name}}
test filename-13.4 {globbing with brace substitution} {
    list [catch {glob globTest/\{\\} msg] $msg
} {1 {unmatched open-brace in file name}}
test filename-13.5 {globbing with brace substitution} {
    list [catch {glob globTest/\}} msg] $msg
} {1 {unmatched close-brace in file name}}
test filename-13.6 {globbing with brace substitution} {
    list [catch {glob globTest/\{\}x1.c} msg] $msg
} "0 $globPreResult$x1"
test filename-13.7 {globbing with brace substitution} {
    list [catch {glob globTest/\{x\}1.c} msg] $msg
} "0 $globPreResult$x1"
test filename-13.8 {globbing with brace substitution} {
    list [catch {glob globTest/\{x\{\}\}1.c} msg] $msg
} "0 $globPreResult$x1"
test filename-13.9 {globbing with brace substitution} {
    list [lsort [catch {glob globTest/\{x,y\}1.c} msg]] $msg
} [list 0 [list $globPreResult$x1 $globPreResult$y1]]
test filename-13.10 {globbing with brace substitution} {
    list [lsort [catch {glob globTest/\{x,,y\}1.c} msg]] $msg
} [list 0 [list $globPreResult$x1 $globPreResult$y1]]
test filename-13.11 {globbing with brace substitution} {unixOrPc} {
    list [lsort [catch {glob globTest/\{x,x\\,z,z\}1.c} msg]] $msg
} {0 {globTest/x1.c globTest/x,z1.c globTest/z1.c}}
test filename-13.13 {globbing with brace substitution} {
    lsort [glob globTest/{a,b,x,y}1.c]
} [list $globPreResult$x1 $globPreResult$y1]
test filename-13.14 {globbing with brace substitution} {unixOrPc} {
    lsort [glob {globTest/{x1,y2,weird name}.c}]
} {{globTest/weird name.c} globTest/x1.c}
test filename-13.16 {globbing with brace substitution} {unixOrPc} {
    lsort [glob globTest/{x1.c,a1/*}]
} {globTest/a1/b1 globTest/a1/b2 globTest/x1.c}
test filename-13.18 {globbing with brace substitution} {unixOrPc} {
    lsort [glob globTest/{x1.c,{a},a1/*}]
} {globTest/a1/b1 globTest/a1/b2 globTest/x1.c}
test filename-13.20 {globbing with brace substitution} {unixOrPc} {
    lsort [glob globTest/{a,x}1/*/{x,y}*]
} {globTest/a1/b1/x2.c globTest/a1/b2/y2.c}
test filename-13.22 {globbing with brace substitution} {
    list [catch {glob globTest/\{a,x\}1/*/\{} msg] $msg
} {1 {unmatched open-brace in file name}}

test filename-14.1 {asterisks, question marks, and brackets} {unixOrPc} {
    lsort [glob glo*/*.c]
} {{globTest/weird name.c} globTest/x,z1.c globTest/x1.c globTest/y1.c globTest/z1.c}
test filename-14.3 {asterisks, question marks, and brackets} {unixOrPc} {
    lsort [glob globTest/?1.c]
} {globTest/x1.c globTest/y1.c globTest/z1.c}

# The current directory could be anywhere; do this to stop spurious matches
file mkdir globTestContext
file rename globTest [file join globTestContext globTest]
set savepwd [pwd]
cd globTestContext

test filename-14.5 {asterisks, question marks, and brackets} {unixOrPc} {
    lsort [glob */*/*/*.c]
} {globTest/a1/b1/x2.c globTest/a1/b2/y2.c}

# Reset to where we were
cd $savepwd
file rename [file join globTestContext globTest] globTest
file delete globTestContext

test filename-14.7 {asterisks, question marks, and brackets} {unix} {
    lsort [glob globTest/*]
} {globTest/a1 globTest/a2 globTest/a3 {globTest/weird name.c} globTest/x,z1.c globTest/x1.c globTest/y1.c globTest/z1.c}
test filename-14.7.1 {asterisks, question marks, and brackets} {win} {
    lsort [glob globTest/*]
} {globTest/.1 globTest/a1 globTest/a2 globTest/a3 {globTest/weird name.c} globTest/x,z1.c globTest/x1.c globTest/y1.c globTest/z1.c}
test filename-14.9 {asterisks, question marks, and brackets} {unixOrPc} {
    lsort [glob globTest/.*]
} {globTest/. globTest/.. globTest/.1}
test filename-14.11 {asterisks, question marks, and brackets} {unixOrPc} {
    lsort [glob globTest/*/*]
} {globTest/a1/b1 globTest/a1/b2 globTest/a2/b3}
test filename-14.13 {asterisks, question marks, and brackets} {unixOrPc} {
    lsort [glob {globTest/[xyab]1.*}]
} {globTest/x1.c globTest/y1.c}
test filename-14.15 {asterisks, question marks, and brackets} {unixOrPc} {
    lsort [glob globTest/*/]
} {globTest/a1/ globTest/a2/ globTest/a3/}
test filename-14.17 {asterisks, question marks, and brackets} {
    global env
    set temp $env(HOME)
    set env(HOME) [file join $env(HOME) globTest]
    set result [list [catch {glob ~/z*} msg] $msg]
    set env(HOME) $temp
    set result
} [list 0 [list [file join $env(HOME) globTest z1.c]]]
test filename-14.18 {asterisks, question marks, and brackets} {unixOrPc} {
    list [catch {lsort [glob globTest/*.c goo/*]} msg] $msg
} {0 {{globTest/weird name.c} globTest/x,z1.c globTest/x1.c globTest/y1.c globTest/z1.c}}
test filename-14.20 {asterisks, question marks, and brackets} {
    list [catch {glob -nocomplain goo/*} msg] $msg
} {0 {}}
test filename-14.21 {asterisks, question marks, and brackets} {
    list [catch {glob globTest/*/gorp} msg] $msg
} {1 {no files matched glob pattern "globTest/*/gorp"}}
test filename-14.22 {asterisks, question marks, and brackets} {
    list [catch {glob goo/* x*z foo?q} msg] $msg
} {1 {no files matched glob patterns "goo/* x*z foo?q"}}
test filename-14.23 {slash globbing} {unix} {
    glob /
} /
test filename-14.23.2 {slash globbing} {win} {
    glob /
} [file norm /]
test filename-14.24 {slash globbing} {win} {
    glob {\\}
} [file norm /]
test filename-14.25 {type specific globbing} {unix} {
    list [catch {lsort [glob -dir globTest -types f *]} msg] $msg
} [list 0 [lsort [list \
	[file join $globname "weird name.c"]\
	[file join $globname x,z1.c]\
	[file join $globname x1.c]\
	[file join $globname y1.c] [file join $globname z1.c]]]]
test filename-14.25.1 {type specific globbing} {win} {
    list [catch {lsort [glob -dir globTest -types f *]} msg] $msg
} [list 0 [lsort [list \
        [file join $globname .1]\
	[file join $globname "weird name.c"]\
	[file join $globname x,z1.c]\
	[file join $globname x1.c]\
	[file join $globname y1.c] [file join $globname z1.c]]]]
test filename-14.26 {type specific globbing} {
    list [catch {glob -nocomplain -dir globTest -types {readonly} *} msg] $msg
} [list 0 {}]
test filename-14.27 {Bug 2710920} {unixOrPc} {
    file tail [lindex [lsort [glob globTest/*/]] 0]
} a1
test filename-14.28 {Bug 2710920} {unixOrPc} {
    file dirname [lindex [lsort [glob globTest/*/]] 0]
} globTest
test filename-14.29 {Bug 2710920} {unixOrPc} {
    file extension [lindex [lsort [glob globTest/*/]] 0]
} {}
test filename-14.30 {Bug 2710920} {unixOrPc} {
    file rootname [lindex [lsort [glob globTest/*/]] 0]
} globTest/a1/

test filename-14.31 {Bug 2918610} -setup {
    set d [makeDirectory foo]
    makeFile {} bar.soom $d
} -body {
    foreach fn [glob $d/bar.soom] {
	set root [file rootname $fn]
	close [open $root {WRONLY CREAT}]
    }
    llength [glob -directory $d *]
} -cleanup {
    file delete -force $d/bar
    removeFile bar.soom $d
    removeDirectory foo
} -result 2

unset globname

# The following tests are only valid for Unix systems.
# On some systems, like AFS, "000" protection doesn't prevent
# access by owner, so the following test is not portable.

catch {file attributes globTest/a1 -permissions 0000}
test filename-15.1 {unix specific globbing} {unix nonPortable} {
    string tolower [list [catch {glob globTest/a1/*} msg]  $msg $errorCode]
} {1 {couldn't read directory "globtest/a1": permission denied} {posix eacces {permission denied}}}
test filename-15.2 {unix specific no complain: no errors} {unix nonPortable} {
    glob -nocomplain globTest/a1/*
} {}
test filename-15.3 {unix specific no complain: no errors, good result} \
	{unix nonPortable} {
    # test fails because if an error occur , the interp's result
    # is reset...
    glob -nocomplain globTest/a2 globTest/a1/* globTest/a3
} {globTest/a2 globTest/a3}

catch {file attributes globTest/a1 -permissions 0755}
test filename-15.4 {unix specific no complain: no errors, good result} \
	{unix nonPortable} {
    # test fails because if an error occurs, the interp's result
    # is reset... or you don't run at scriptics where the
    # outser and welch users exists
    glob -nocomplain ~ouster ~foo ~welch
} {/home/ouster /home/welch}
test filename-15.4.1 {no complain: errors, sequencing} {
    # test used to fail because if an error occurs, the interp's result
    # is reset... But, the sequence means we throw a different error
    # first.
    concat \
      [list [catch {glob -nocomplain ~wontexist ~blahxyz ~} res1] $res1] \
      [list [catch {glob -nocomplain ~ ~blahxyz ~wontexist} res2] $res2]
} {1 {user "wontexist" doesn't exist} 1 {user "blahxyz" doesn't exist}}
test filename-15.4.2 {no complain: errors, sequencing} {
    # test used to fail because if an error occurs, the interp's result
    # is reset... 
    string equal \
      [list [catch {glob -nocomplain ~wontexist *} res1] $res1] \
      [list [catch {glob -nocomplain * ~wontexist} res2] $res2]
} {1}
test filename-15.5 {unix specific globbing} {unix nonPortable} {
    glob ~ouster/.csh*
} "/home/ouster/.cshrc"
catch {close [open globTest/odd\\\[\]*?\{\}name w]} 
test filename-15.6 {unix specific globbing} {unix} {
    global env
    set temp $env(HOME)
    set env(HOME) $env(HOME)/globTest/odd\\\[\]*?\{\}name
    set result [list [catch {glob ~} msg] $msg]
    set env(HOME) $temp
    set result
} [list 0 [list [lindex [glob ~] 0]/globTest/odd\\\[\]*?\{\}name]]
catch {file delete -force globTest/odd\\\[\]*?\{\}name}
test filename-15.7 {win specific globbing} {win} {
    if {[string index [glob ~] end] == "/"} {
	set res "glob ~ is [glob ~] but shouldn't end in a separator"
    } else {
	set res "ok"
    }
} {ok}
test filename-15.8 {win and unix specific globbing} {unixOrWin} {
    global env
    set temp $env(HOME)
    catch {close [open $env(HOME)/globTest/anyname w]} err
    set env(HOME) $env(HOME)/globTest/anyname
    set result [list [catch {glob ~} msg] $msg]
    set env(HOME) $temp
    catch {file delete -force $env(HOME)/globTest/anyname}
    set result
} [list 0 [list [lindex [glob ~] 0]/globTest/anyname]]

# The following tests are only valid for Windows systems.
set oldDir [pwd]
if {[testConstraint win]} {
    cd c:/
    file delete -force globTest
    file mkdir globTest
    close [open globTest/x1.BAT w]
    close [open globTest/y1.Bat w]
    close [open globTest/z1.bat w]
}

test filename-16.1 {windows specific globbing} {win} {
    lsort [glob globTest/*.bat]
} {globTest/x1.BAT globTest/y1.Bat globTest/z1.bat}
test filename-16.2 {windows specific globbing} {win} {
    list [catch {glob c:} res] $res
} {0 c:}
test filename-16.2.1 {windows specific globbing} {win} {
    set dir [pwd]
    cd C:/
    set res [list [catch {glob c:} err] $err]
    cd $dir
    set res
} {0 c:}
test filename-16.3 {windows specific globbing} {win} {
    glob -nocomplain c:\\\\
} c:/
test filename-16.4 {windows specific globbing} {win} {
    glob -nocomplain c:/
} c:/
test filename-16.5 {windows specific globbing} {win} {
    glob -nocomplain c:*bTest
} c:globTest
test filename-16.6 {windows specific globbing} {win} {
    glob -nocomplain c:\\\\*bTest
} c:/globTest
test filename-16.7 {windows specific globbing} {win} {
    glob -nocomplain c:/*bTest
} c:/globTest
test filename-16.8 {windows specific globbing} {win} {
    lsort [glob -nocomplain c:globTest/*.bat]
} {c:globTest/x1.BAT c:globTest/y1.Bat c:globTest/z1.bat}
test filename-16.9 {windows specific globbing} {win} {
    lsort [glob -nocomplain c:/globTest/*.bat]
} {c:/globTest/x1.BAT c:/globTest/y1.Bat c:/globTest/z1.bat}
test filename-16.10 {windows specific globbing} {win} {
    lsort [glob -nocomplain c:globTest\\\\*.bat]
} {c:globTest/x1.BAT c:globTest/y1.Bat c:globTest/z1.bat}
test filename-16.11 {windows specific globbing} {win} {
    lsort [glob -nocomplain c:\\\\globTest\\\\*.bat]
} {c:/globTest/x1.BAT c:/globTest/y1.Bat c:/globTest/z1.bat}

# some tests require a shared C drive

if {[testConstraint win]} {
    testConstraint sharedCdrive [expr {![catch {cd //[info hostname]/c}]}]
}

test filename-16.12 {windows specific globbing} {win sharedCdrive} {
    cd //[info hostname]/c
    glob //[info hostname]/c/*Test
} //[info hostname]/c/globTest
test filename-16.13 {windows specific globbing} {win sharedCdrive} {
    cd //[info hostname]/c
    glob "\\\\\\\\[info hostname]\\\\c\\\\*Test"
} //[info hostname]/c/globTest
test filename-16.14 {windows specific globbing} {win} {
    cd [lindex [glob -types d -dir C:/ *] 0]
    expr {[lsearch -exact [glob {{.,*}*}] ".."] != -1}
} {1}
test filename-16.15 {windows specific globbing} {win} {
    cd [lindex [glob -types d -dir C:/ *] 0]
    glob ..
} {..}
test filename-16.16 {windows specific globbing} {win} {
    file tail [lindex [glob -nocomplain "[lindex [glob -types d -dir C:/ *] 0]/.."] 0]
} {..}
test filename-16.17 {windows specific globbing} {win} {
    cd C:/
    # Ensure correct trimming of tails with absolute and
    # volume relative globbing.
    set res1 [glob -nocomplain -tails -dir C:/ *]
    set res2 [glob -nocomplain -tails -dir C: *]
    if {$res1 eq $res2} {
	concat ok
    } else {
        concat $res1 ne $res2
    }
} {ok}

# Put the working directory back now that we're done with globbing in C:/
if {[testConstraint win]} {
    cd $oldDir
}

test filename-17.1 {windows specific special files} {testsetplatform} {
    testsetplatform win
    list [file pathtype com1] [file pathtype con] [file pathtype lpt3] \
      [file pathtype prn] [file pathtype nul] [file pathtype aux] \
      [file pathtype foo]
} {absolute absolute absolute absolute absolute absolute relative}
if {[testConstraint testsetplatform]} {
    testsetplatform $platform
}

test filename-17.2 {windows specific glob with executable} {win} {
    makeDirectory execglob
    makeFile contents execglob/abc.exe
    makeFile contents execglob/abc.notexecutable
    set res [glob -nocomplain -dir [temporaryDirectory]/execglob \
      -tails -types x *]
    removeFile execglob/abc.exe
    removeFile execglob/abc.notexecutable
    removeDirectory execglob
    set res
} {abc.exe}
test filename-17.3 {Bug 2571597} win {
    set p /a
    file pathtype $p
    file normalize $p
    file pathtype $p
} volumerelative

test fileName-18.1 {windows - split ADS name correctly} {win} {
    # bug 1194458
    set x [file split c:/c:d]
    set y [eval [linsert $x 0 file join]]
    list $x $y
} {{c:/ ./c:d} c:/c:d}

test fileName-19.1 {ensure that [Bug 1325099] stays fixed} {
    # Any non-crashing result is OK
    list [file exists ~//.nonexistant_file] [file exists ~///.nonexistant_file]
} {0 0}

test fileName-20.1 {Bug 1750300} -setup {
    set d [makeDirectory foo]
    makeFile {} TAGS $d
} -body {
    llength [glob -nocomplain -directory $d -- TAGS one two]
} -cleanup {
    removeFile TAGS $d
    removeDirectory foo
} -result 1
test fileName-20.2 {Bug 1750300} -setup {
    set d [makeDirectory foo]
    makeFile {} TAGS $d
} -body {
    llength [glob -nocomplain -directory $d -types {} -- TAGS one two]
} -cleanup {
    removeFile TAGS $d
    removeDirectory foo
} -result 1
test fileName-20.3 {Bug 1750300} -setup {
    set d [makeDirectory foo]
    makeFile {} TAGS $d
} -body {
    llength [glob -nocomplain -directory $d -types {} -- *U*]
} -cleanup {
    removeFile TAGS $d
    removeDirectory foo
} -result 0
test fileName-20.4 {Bug 1750300} -setup {
    set d [makeDirectory foo]
    makeFile {} TAGS $d
} -body {
    llength [glob -nocomplain -directory $d -types {} -- URGENT Urkle]
} -cleanup {
    removeFile TAGS $d
    removeDirectory foo
} -result 0

test fileName-20.5 {Bug 2837800} -setup {
    set dd [makeDirectory isolate]
    set d [makeDirectory ./~foo $dd]
    makeFile {} test $d
    set savewd [pwd]
    cd $dd
} -body {
    glob -nocomplain */test
} -cleanup {
    cd $savewd
    removeFile test $d
    removeDirectory ./~foo $dd
    removeDirectory isolate
} -result ~foo/test

test fileName-20.6 {Bug 2837800} -setup {
    # Recall that we have $env(HOME) set so that references
    # to ~ point to [temporaryDirectory]
    makeFile {} test ~
    set dd [makeDirectory isolate]
    set d [makeDirectory ./~ $dd]
    set savewd [pwd]
    cd $dd
} -body {
    glob -nocomplain */test
} -cleanup {
    cd $savewd
    removeDirectory ./~ $dd
    removeDirectory isolate
    removeFile test ~
} -result {}

test fileName-20.7 {Bug 2806250} -setup {
    set savewd [pwd]
    cd [temporaryDirectory]
    set d [makeDirectory isolate]
    makeFile {} ./~test $d
} -body {
    file exists [lindex [glob -nocomplain isolate/*] 0]
} -cleanup {
    removeFile ./~test $d
    removeDirectory isolate
    cd $savewd
} -result 1

test fileName-20.8 {Bug 2806250} -setup {
    set savewd [pwd]
    cd [temporaryDirectory]
    set d [makeDirectory isolate]
    makeFile {} ./~test $d
} -body {
    file tail [lindex [glob -nocomplain isolate/*] 0]
} -cleanup {
    removeFile ./~test $d
    removeDirectory isolate
    cd $savewd
} -result ./~test

test fileName-20.9 {} -setup {
    makeFile {} test ~
    set d [makeDirectory isolate]
    set savewd [pwd]
    cd $d
} -body {
   glob -nocomplain -directory ~ test
} -cleanup {
    cd $savewd
    removeDirectory isolate
    removeFile test ~
} -result ~/test

test fileName-20.10 {} -setup {
    set s [makeDirectory sub ~]
    makeFile {} fileName-20.10 $s
    set d [makeDirectory isolate]
    set savewd [pwd]
    cd $d
} -body {
   glob -nocomplain -directory ~ -join * fileName-20.10
} -cleanup {
    cd $savewd
    removeDirectory isolate
    removeFile fileName-20.10 $s
    removeDirectory sub ~
} -result ~/sub/fileName-20.10

# cleanup
catch {file delete -force C:/globTest}
cd [temporaryDirectory]
file delete -force globTest
cd $oldpwd
set env(HOME) $oldhome
if {[testConstraint testsetplatform]} {
    testsetplatform $platform
    catch {unset platform}
}
catch {unset oldhome temp result globPreResult}
::tcltest::cleanupTests
return<|MERGE_RESOLUTION|>--- conflicted
+++ resolved
@@ -770,10 +770,7 @@
 
 set globname "globTest"
 set horribleglobname "glob\[\{Test"
-<<<<<<< HEAD
-=======
 set tildeglobname "./~test.txt"
->>>>>>> 5875b16a
 
 test filename-11.17 {Tcl_GlobCmd} {unix} {
     list [catch {lsort [glob -directory $globname *]} msg] $msg
@@ -944,19 +941,11 @@
 
 # Get rid of file/dir if it exists, since it will have
 # been left behind by a previous failed run.
-<<<<<<< HEAD
-if {[file exists $horribleglobname]} {
-    file delete -force $horribleglobname
-}
-file rename globTest $horribleglobname
-set globname $horribleglobname
-=======
 file delete -force $horribleglobname
 file rename globTest $horribleglobname
 set globname $horribleglobname
 file delete -force $tildeglobname
 close [open $tildeglobname w]
->>>>>>> 5875b16a
 
 test filename-11.22 {Tcl_GlobCmd} {unix} {
     list [catch {lsort [glob -dir $globname *]} msg] $msg
