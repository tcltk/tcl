--- conflicted
+++ resolved
@@ -68,15 +68,6 @@
     set l #foo
     set srep #foo; # same literal as above
     set e {}
-<<<<<<< HEAD
-    list {*}$l {*}$e
-} {{#foo}}
-test list-1.32 {bug [e38dce74e2]} {
-    set l " #foo"
-    set e {}
-    list {*}$l {*}$e
-} {{#foo}}
-=======
     list [list {*}$l] [list {*}$l {*}$e] \
 	 [linsert #foo end] [linsert #foo end {*}$e] \
 	 [lreplace #foo end+1 end+1] [lreplace #foo end+1 end+1 {*}$e] \
@@ -85,7 +76,11 @@
 	 [lappend l] [lappend l {*}$e] \
 	 [expr {" $srep " eq " #foo "}]; # this simply covers retaining of string rep of literal
 } [list {*}[lrepeat 12 [list #foo]] 1]
->>>>>>> 9d4ece93
+test list-1.32 {bug [e38dce74e2]} {
+    set l " #foo"
+    set e {}
+    list {*}$l {*}$e
+} {{#foo}}
 
 # For the next round of tests create a list and then pick it apart
 # with "index" to make sure that we get back exactly what went in.
