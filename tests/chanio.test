--- conflicted
+++ resolved
@@ -5732,11 +5732,8 @@
     chan close $f
     set x
 } {{script 1} {}}
-<<<<<<< HEAD
-=======
 unset path(foo)
 removeFile foo
->>>>>>> 5875b16a
 
 set path(bar) [makeFile {} bar]
 
@@ -5839,12 +5836,9 @@
     chan close $f
     list $x $l
 } {done {0 1 0 1 0 1 0 1 0 1 0 1 0 0}}
-<<<<<<< HEAD
-=======
 unset path(bar)
 removeFile bar 
 
->>>>>>> 5875b16a
 test chan-io-48.4 {lf write, testing readability, ^Z termination, auto read mode} {fileevent} {
     file delete $path(test1)
     set f [open $path(test1) w]
