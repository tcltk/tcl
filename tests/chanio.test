# -*- tcl -*-
# Functionality covered: operation of all IO commands, and all procedures
# defined in generic/tclIO.c.
#
# This file contains a collection of tests for one or more of the Tcl built-in
# commands. Sourcing this file into Tcl runs the tests and generates output
# for errors. No output means no errors were found.
#
# Copyright © 1991-1994 The Regents of the University of California.
# Copyright © 1994-1997 Sun Microsystems, Inc.
# Copyright © 1998-1999 Scriptics Corporation.
#
# See the file "license.terms" for information on usage and redistribution of
# this file, and for a DISCLAIMER OF ALL WARRANTIES.

if {"::tcltest" ni [namespace children]} {
    package require tcltest 2.5
    namespace import -force ::tcltest::*
}

namespace eval ::tcl::test::io {

    if {"::tcltest" ni [namespace children]} {
	package require tcltest 2.5
	namespace import -force ::tcltest::*
    }

    variable umaskValue
    variable path
    variable f
    variable i
    variable n
    variable v
    variable msg
    variable expected

    catch {
	::tcltest::loadTestedCommands
	package require -exact Tcltest [info patchlevel]
	set ::tcltestlib [lindex [package ifneeded Tcltest [info patchlevel]] 1]
    }
    package require tcltests

    testConstraint testbytestring   [llength [info commands testbytestring]]
    testConstraint testchannel      [llength [info commands testchannel]]
    testConstraint testfevent       [llength [info commands testfevent]]
    testConstraint testchannelevent [llength [info commands testchannelevent]]
    testConstraint testmainthread   [llength [info commands testmainthread]]
    testConstraint testservicemode  [llength [info commands testservicemode]]
    testConstraint notWinCI       [expr {
	$::tcl_platform(platform) ne "windows" || ![info exists ::env(CI)]}]
    testConstraint notOSX [expr {$::tcl_platform(os) ne "Darwin"}]

    # You need a *very* special environment to do some tests.  In particular,
    # many file systems do not support large-files...
    testConstraint largefileSupport [expr {$::tcl_platform(os) ne "Darwin"}]

    # some tests can only be run is umask is 2 if "umask" cannot be run, the
    # tests will be skipped.
    set umaskValue 0
    testConstraint umask [expr {![catch {set umaskValue [scan [exec /bin/sh -c umask] %o]}]}]

    testConstraint makeFileInHome [expr {![file exists ~/_test_] && [file writable ~]}]

    # set up a long data file for some of the following tests

    set path(longfile) [makeFile {} longfile]
    set f [open $path(longfile) w]
    chan configure $f -eofchar {} -translation lf
    for { set i 0 } { $i < 100 } { incr i} {
	chan puts $f "#123456789abcdef0123456789abcdef0123456789abcdef0123456789abcdef0123456789abcdef
\#123456789abcdef01
\#"
    }
    chan close $f

    set path(cat) [makeFile {
	set f stdin
	if {$argv != ""} {
	    set f [open [lindex $argv 0]]
	}
	chan configure $f -encoding binary -translation lf -blocking 0 -eofchar \x1a
	chan configure stdout -encoding binary -translation lf -buffering none
	chan event $f readable "foo $f"
	proc foo {f} {
	    set x [chan read $f]
	    catch {chan puts -nonewline $x}
	    if {[chan eof $f]} {
		chan close $f
		exit 0
	    }
	}
	vwait forever
    } cat]

    set thisScript [file join [pwd] [info script]]

    proc contents {file} {
	set f [open $file]
	chan configure $f -translation binary
	set a [chan read $f]
	chan close $f
	return $a
    }

    # Wrapper round butt-ugly pipe syntax
    proc openpipe {{mode r+} args} {
	open "|[list [interpreter] {*}$args]" $mode
    }

test chan-io-1.5 {Tcl_WriteChars: CheckChannelErrors} {emptyTest} {
    # no test, need to cause an async error.
} {}
set path(test1) [makeFile {} test1]
test chan-io-1.6 {Tcl_WriteChars: WriteBytes} {
    set f [open $path(test1) w]
    chan configure $f -encoding binary
    chan puts -nonewline $f "a\u4e4d\0"
    chan close $f
    contents $path(test1)
} "a\x4d\x00"
test chan-io-1.7 {Tcl_WriteChars: WriteChars} {
    set f [open $path(test1) w]
    chan configure $f -encoding shiftjis
    chan puts -nonewline $f "a\u4e4d\0"
    chan close $f
    contents $path(test1)
} "a\x93\xe1\x00"
set path(test2) [makeFile {} test2]
test chan-io-1.8 {Tcl_WriteChars: WriteChars} {
    # This test written for SF bug #506297.
    #
    # Executing this test without the fix for the referenced bug applied to
    # tcl will cause tcl, more specifically WriteChars, to go into an infinite
    # loop.
    set f [open $path(test2) w]
    chan configure      $f -encoding iso2022-jp
    chan puts -nonewline $f [format %s%c [string repeat " " 4] 12399]
    chan close           $f
    contents $path(test2)
} "    \x1b\$B\$O\x1b(B"
test chan-io-1.9 {Tcl_WriteChars: WriteChars} {
    # When closing a channel with an encoding that appends escape bytes, check
    # for the case where the escape bytes overflow the current IO buffer. The
    # bytes should be moved into a new buffer.
    set data "1234567890 [format %c 12399]"
    set sizes [list]
    # With default buffer size
    set f [open $path(test2) w]
    chan configure      $f -encoding iso2022-jp
    chan puts -nonewline $f $data
    chan close           $f
    lappend sizes [file size $path(test2)]
    # With buffer size equal to the length of the data, the escape bytes would
    # go into the next buffer.
    set f [open $path(test2) w]
    chan configure      $f -encoding iso2022-jp -buffersize 16
    chan puts -nonewline $f $data
    chan close           $f
    lappend sizes [file size $path(test2)]
    # With buffer size that is large enough to hold 1 byte of escaped data,
    # but not all 3. This should not write the escape bytes to the first
    # buffer and then again to the second buffer.
    set f [open $path(test2) w]
    chan configure      $f -encoding iso2022-jp -buffersize 17
    chan puts -nonewline $f $data
    chan close           $f
    lappend sizes [file size $path(test2)]
    # With buffer size that can hold 2 out of 3 bytes of escaped data.
    set f [open $path(test2) w]
    chan configure      $f -encoding iso2022-jp -buffersize 18
    chan puts -nonewline $f $data
    chan close           $f
    lappend sizes [file size $path(test2)]
    # With buffer size that can hold all the data and escape bytes.
    set f [open $path(test2) w]
    chan configure      $f -encoding iso2022-jp -buffersize 19
    chan puts -nonewline $f $data
    chan close           $f
    lappend sizes [file size $path(test2)]
} {19 19 19 19 19}

test chan-io-2.1 {WriteBytes} {
    # loop until all bytes are written
    set f [open $path(test1) w]
    chan configure $f  -encoding binary -buffersize 16 -translation crlf
    chan puts $f "abcdefghijklmnopqrstuvwxyz"
    chan close $f
    contents $path(test1)
} "abcdefghijklmnopqrstuvwxyz\r\n"
test chan-io-2.2 {WriteBytes: savedLF > 0} {
    # After flushing buffer, there was a \n left over from the last
    # \n -> \r\n expansion.  It gets stuck at beginning of this buffer.
    set f [open $path(test1) w]
    chan configure $f -encoding binary -buffersize 16 -translation crlf
    chan puts -nonewline $f "123456789012345\n12"
    set x [list [contents $path(test1)]]
    chan close $f
    lappend x [contents $path(test1)]
} [list "123456789012345\r" "123456789012345\r\n12"]
test chan-io-2.3 {WriteBytes: flush on line} -body {
    # Tcl "line" buffering has weird behavior: if current buffer contains a
    # \n, entire buffer gets flushed.  Logical behavior would be to flush only
    # up to the \n.
    set f [open $path(test1) w]
    chan configure $f -encoding binary -buffering line -translation crlf
    chan puts -nonewline $f "\n12"
    contents $path(test1)
} -cleanup {
    chan close $f
} -result "\r\n12"
test chan-io-2.4 {WriteBytes: reset sawLF after each buffer} {
    set f [open $path(test1) w]
     chan configure $f -encoding binary -buffering line -translation lf \
	     -buffersize 16
    chan puts -nonewline $f "abcdefg\nhijklmnopqrstuvwxyz"
    set x [list [contents $path(test1)]]
    chan close $f
    lappend x [contents $path(test1)]
} [list "abcdefg\nhijklmno" "abcdefg\nhijklmnopqrstuvwxyz"]

test chan-io-3.1 {WriteChars: compatibility with WriteBytes} {
    # loop until all bytes are written
    set f [open $path(test1) w]
    chan configure $f -encoding ascii -buffersize 16 -translation crlf
    chan puts $f "abcdefghijklmnopqrstuvwxyz"
    chan close $f
    contents $path(test1)
} "abcdefghijklmnopqrstuvwxyz\r\n"
test chan-io-3.2 {WriteChars: compatibility with WriteBytes: savedLF > 0} {
    # After flushing buffer, there was a \n left over from the last
    # \n -> \r\n expansion.  It gets stuck at beginning of this buffer.
    set f [open $path(test1) w]
    chan configure $f -encoding ascii -buffersize 16 -translation crlf
    chan puts -nonewline $f "123456789012345\n12"
    set x [list [contents $path(test1)]]
    chan close $f
    lappend x [contents $path(test1)]
} [list "123456789012345\r" "123456789012345\r\n12"]
test chan-io-3.3 {WriteChars: compatibility with WriteBytes: flush on line} -body {
    # Tcl "line" buffering has weird behavior: if current buffer contains a
    # \n, entire buffer gets flushed.  Logical behavior would be to flush only
    # up to the \n.
    set f [open $path(test1) w]
    chan configure $f -encoding ascii -buffering line -translation crlf
    chan puts -nonewline $f "\n12"
    contents $path(test1)
} -cleanup {
    chan close $f
} -result "\r\n12"
test chan-io-3.4 {WriteChars: loop over stage buffer} {
    # stage buffer maps to more than can be queued at once.
    set f [open $path(test1) w]
    chan configure $f -encoding jis0208 -buffersize 16
    chan puts -nonewline $f "\\\\\\\\\\\\\\\\\\\\\\\\\\\\\\"
    set x [list [contents $path(test1)]]
    chan close $f
    lappend x [contents $path(test1)]
} [list "!)!)!)!)!)!)!)!)" "!)!)!)!)!)!)!)!)!)!)!)!)!)!)!)"]
test chan-io-3.5 {WriteChars: saved != 0} {
    # Bytes produced by UtfToExternal from end of last channel buffer had to
    # be moved to beginning of next channel buffer to preserve requested
    # buffersize.
    set f [open $path(test1) w]
    chan configure $f -encoding jis0208 -buffersize 17
    chan puts -nonewline $f "\\\\\\\\\\\\\\\\\\\\\\\\\\\\\\"
    set x [list [contents $path(test1)]]
    chan close $f
    lappend x [contents $path(test1)]
} [list "!)!)!)!)!)!)!)!)!" "!)!)!)!)!)!)!)!)!)!)!)!)!)!)!)"]
test chan-io-3.6 {WriteChars: (stageRead + dstWrote == 0)} {
    # One incomplete UTF-8 character at end of staging buffer. Backup in src
    # to the beginning of that UTF-8 character and try again.
    #
    # Translate the first 16 bytes, produce 14 bytes of output, 2 left over
    # (first two bytes of \uff21 in UTF-8). Given those two bytes try
    # translating them again, find that no bytes are read produced, and break
    # to outer loop where those two bytes will have the remaining 4 bytes (the
    # last byte of \uff21 plus the all of \uff22) appended.
    set f [open $path(test1) w]
    chan configure $f -encoding shiftjis -buffersize 16
    chan puts -nonewline $f "12345678901234\uff21\uff22"
    set x [list [contents $path(test1)]]
    chan close $f
    lappend x [contents $path(test1)]
} [list "12345678901234\x82\x60" "12345678901234\x82\x60\x82\x61"]
test chan-io-3.7 {WriteChars: (bufPtr->nextAdded > bufPtr->length)} {
    # When translating UTF-8 to external, the produced bytes went past end of
    # the channel buffer. This is done on purpose - we then truncate the bytes
    # at the end of the partial character to preserve the requested blocksize
    # on flush. The truncated bytes are moved to the beginning of the next
    # channel buffer.
    set f [open $path(test1) w]
    chan configure $f -encoding jis0208 -buffersize 17
    chan puts -nonewline $f "\\\\\\\\\\\\\\\\\\\\\\\\\\\\\\"
    set x [list [contents $path(test1)]]
    chan close $f
    lappend x [contents $path(test1)]
} [list "!)!)!)!)!)!)!)!)!" "!)!)!)!)!)!)!)!)!)!)!)!)!)!)!)"]
test chan-io-3.8 {WriteChars: reset sawLF after each buffer} {
    set f [open $path(test1) w]
    chan configure $f -encoding ascii -buffering line -translation lf \
	     -buffersize 16
    chan puts -nonewline $f "abcdefg\nhijklmnopqrstuvwxyz"
    set x [list [contents $path(test1)]]
    chan close $f
    lappend x [contents $path(test1)]
} [list "abcdefg\nhijklmno" "abcdefg\nhijklmnopqrstuvwxyz"]

test chan-io-4.1 {TranslateOutputEOL: lf} {
    # search for \n
    set f [open $path(test1) w]
    chan configure $f -buffering line -translation lf
    chan puts $f "abcde"
    set x [list [contents $path(test1)]]
    chan close $f
    lappend x [contents $path(test1)]
} [list "abcde\n" "abcde\n"]
test chan-io-4.2 {TranslateOutputEOL: cr} {
    # search for \n, replace with \r
    set f [open $path(test1) w]
    chan configure $f -buffering line -translation cr
    chan puts $f "abcde"
    set x [list [contents $path(test1)]]
    chan close $f
    lappend x [contents $path(test1)]
} [list "abcde\r" "abcde\r"]
test chan-io-4.3 {TranslateOutputEOL: crlf} {
    # simple case: search for \n, replace with \r
    set f [open $path(test1) w]
    chan configure $f -buffering line -translation crlf
    chan puts $f "abcde"
    set x [list [contents $path(test1)]]
    chan close $f
    lappend x [contents $path(test1)]
} [list "abcde\r\n" "abcde\r\n"]
test chan-io-4.4 {TranslateOutputEOL: crlf} {
    # Keep storing more bytes in output buffer until output buffer is full. We
    # have 13 bytes initially that would turn into 18 bytes. Fill dest buffer
    # while (dstEnd < dstMax).
    set f [open $path(test1) w]
    chan configure $f -translation crlf -buffersize 16
    chan puts -nonewline $f "1234567\n\n\n\n\nA"
    set x [list [contents $path(test1)]]
    chan close $f
    lappend x [contents $path(test1)]
} [list "1234567\r\n\r\n\r\n\r\n\r" "1234567\r\n\r\n\r\n\r\n\r\nA"]
test chan-io-4.5 {TranslateOutputEOL: crlf} {
    # Check for overflow of the destination buffer
    set f [open $path(test1) w]
    chan configure $f -translation crlf -buffersize 12
    chan puts -nonewline $f "12345678901\n456789012345678901234"
    chan close $f
    set x [contents $path(test1)]
} "12345678901\r\n456789012345678901234"

test chan-io-5.1 {CheckFlush: not full} {
    set f [open $path(test1) w]
    chan configure $f
    chan puts -nonewline $f "12345678901234567890"
    set x [list [contents $path(test1)]]
    chan close $f
    lappend x [contents $path(test1)]
} [list "" "12345678901234567890"]
test chan-io-5.2 {CheckFlush: full} {
    set f [open $path(test1) w]
    chan configure $f -buffersize 16
    chan puts -nonewline $f "12345678901234567890"
    set x [list [contents $path(test1)]]
    chan close $f
    lappend x [contents $path(test1)]
} [list "1234567890123456" "12345678901234567890"]
test chan-io-5.3 {CheckFlush: not line} {
    set f [open $path(test1) w]
    chan configure $f -buffering line
    chan puts -nonewline $f "12345678901234567890"
    set x [list [contents $path(test1)]]
    chan close $f
    lappend x [contents $path(test1)]
} [list "" "12345678901234567890"]
test chan-io-5.4 {CheckFlush: line} {
    set f [open $path(test1) w]
    chan configure $f -buffering line -translation lf -encoding ascii
    chan puts -nonewline $f "1234567890\n1234567890"
    set x [list [contents $path(test1)]]
    chan close $f
    lappend x [contents $path(test1)]
} [list "1234567890\n1234567890" "1234567890\n1234567890"]
test chan-io-5.5 {CheckFlush: none} {
    set f [open $path(test1) w]
    chan configure $f -buffering none
    chan puts -nonewline $f "1234567890"
    set x [list [contents $path(test1)]]
    chan close $f
    lappend x [contents $path(test1)]
} [list "1234567890" "1234567890"]

test chan-io-6.1 {Tcl_GetsObj: working} -body {
    set f [open $path(test1) w]
    chan puts $f "foo\nboo"
    chan close $f
    set f [open $path(test1)]
    chan gets $f
} -cleanup {
    chan close $f
} -result {foo}
test chan-io-6.2 {Tcl_GetsObj: CheckChannelErrors() != 0} emptyTest {
    # no test, need to cause an async error.
} {}
test chan-io-6.3 {Tcl_GetsObj: how many have we used?} -body {
    # if (bufPtr != NULL) {oldRemoved = bufPtr->nextRemoved}
    set f [open $path(test1) w]
    chan configure $f -translation crlf
    chan puts $f "abc\ndefg"
    chan close $f
    set f [open $path(test1)]
    list [chan tell $f] [chan gets $f line] [chan tell $f] [chan gets $f line] $line
} -cleanup {
    chan close $f
} -result {0 3 5 4 defg}
test chan-io-6.4 {Tcl_GetsObj: encoding == NULL} -body {
    set f [open $path(test1) w]
    chan configure $f -translation binary
    chan puts $f "\x81\u1234\0"
    chan close $f
    set f [open $path(test1)]
    chan configure $f -translation binary
    list [chan gets $f line] $line
} -cleanup {
    chan close $f
} -result [list 3 "\x81\x34\x00"]
test chan-io-6.5 {Tcl_GetsObj: encoding != NULL} -body {
    set f [open $path(test1) w]
    chan configure $f -translation binary
    chan puts $f "\x88\xea\x92\x9a"
    chan close $f
    set f [open $path(test1)]
    chan configure $f -encoding shiftjis
    list [chan gets $f line] $line
} -cleanup {
    chan close $f
} -result [list 2 "\u4e00\u4e01"]
set a "bbbbbbbbbbbbbbbbbbbbbbbbbbbbbbbbbbbbbbbbbbbbbbbbbbbbbbbbbbbbbbbb"
append a $a
append a $a
test chan-io-6.6 {Tcl_GetsObj: loop test} -body {
    # if (dst >= dstEnd)
    set f [open $path(test1) w]
    chan puts $f $a
    chan puts $f hi
    chan close $f
    set f [open $path(test1)]
    list [chan gets $f line] $line
} -cleanup {
    chan close $f
} -result [list 256 $a]
test chan-io-6.7 {Tcl_GetsObj: error in input} -constraints stdio -body {
    # if (FilterInputBytes(chanPtr, &gs) != 0)
    set f [openpipe w+ $path(cat)]
    chan puts -nonewline $f "hi\nwould"
    chan flush $f
    chan gets $f
    chan configure $f -blocking 0
    chan gets $f line
} -cleanup {
    chan close $f
} -result {-1}
test chan-io-6.8 {Tcl_GetsObj: remember if EOF is seen} -body {
    set f [open $path(test1) w]
    chan puts $f "abcdef\x1aghijk\nwombat"
    chan close $f
    set f [open $path(test1)]
    chan configure $f -eofchar \x1a
    list [chan gets $f line] $line [chan gets $f line] $line
} -cleanup {
    chan close $f
} -result {6 abcdef -1 {}}
test chan-io-6.9 {Tcl_GetsObj: remember if EOF is seen} -body {
    set f [open $path(test1) w]
    chan puts $f "abcdefghijk\nwom\u001abat"
    chan close $f
    set f [open $path(test1)]
    chan configure $f -eofchar \x1a
    list [chan gets $f line] $line [chan gets $f line] $line
} -cleanup {
    chan close $f
} -result {11 abcdefghijk 3 wom}
# Comprehensive tests
test chan-io-6.10 {Tcl_GetsObj: lf mode: no chars} -body {
    set f [open $path(test1) w]
    chan close $f
    set f [open $path(test1)]
    chan configure $f -translation lf
    list [chan gets $f line] $line
} -cleanup {
    chan close $f
} -result {-1 {}}
test chan-io-6.11 {Tcl_GetsObj: lf mode: lone \n} -body {
    set f [open $path(test1) w]
    chan configure $f -translation lf
    chan puts -nonewline $f "\n"
    chan close $f
    set f [open $path(test1)]
    chan configure $f -translation lf
    list [chan gets $f line] $line [chan gets $f line] $line
} -cleanup {
    chan close $f
} -result {0 {} -1 {}}
test chan-io-6.12 {Tcl_GetsObj: lf mode: lone \r} -body {
    set f [open $path(test1) w]
    chan configure $f -translation lf
    chan puts -nonewline $f "\r"
    chan close $f
    set f [open $path(test1)]
    chan configure $f -translation lf
    set x [list [chan gets $f line] $line [chan gets $f line] $line]
} -cleanup {
    chan close $f
} -result [list 1 "\r" -1 ""]
test chan-io-6.13 {Tcl_GetsObj: lf mode: 1 char} -body {
    set f [open $path(test1) w]
    chan configure $f -translation lf
    chan puts -nonewline $f a
    chan close $f
    set f [open $path(test1)]
    chan configure $f -translation lf
    list [chan gets $f line] $line [chan gets $f line] $line
} -cleanup {
    chan close $f
} -result {1 a -1 {}}
test chan-io-6.14 {Tcl_GetsObj: lf mode: 1 char followed by EOL} -body {
    set f [open $path(test1) w]
    chan configure $f -translation lf
    chan puts -nonewline $f "a\n"
    chan close $f
    set f [open $path(test1)]
    chan configure $f -translation lf
    list [chan gets $f line] $line [chan gets $f line] $line
} -cleanup {
    chan close $f
} -result {1 a -1 {}}
test chan-io-6.15 {Tcl_GetsObj: lf mode: several chars} -body {
    set f [open $path(test1) w]
    chan configure $f -translation lf
    chan puts -nonewline $f "abcd\nefgh\rijkl\r\nmnop"
    chan close $f
    set f [open $path(test1)]
    chan configure $f -translation lf
    list [chan gets $f line] $line [chan gets $f line] $line \
	[chan gets $f line] $line [chan gets $f line] $line
} -cleanup {
    chan close $f
} -result [list 4 "abcd" 10 "efgh\rijkl\r" 4 "mnop" -1 ""]
test chan-io-6.16 {Tcl_GetsObj: cr mode: no chars} -body {
    set f [open $path(test1) w]
    chan close $f
    set f [open $path(test1)]
    chan configure $f -translation cr
    list [chan gets $f line] $line
} -cleanup {
    chan close $f
} -result {-1 {}}
test chan-io-6.17 {Tcl_GetsObj: cr mode: lone \n} -body {
    set f [open $path(test1) w]
    chan configure $f -translation lf
    chan puts -nonewline $f "\n"
    chan close $f
    set f [open $path(test1)]
    chan configure $f -translation cr
    list [chan gets $f line] $line [chan gets $f line] $line
} -cleanup {
    chan close $f
} -result [list 1 "\n" -1 ""]
test chan-io-6.18 {Tcl_GetsObj: cr mode: lone \r} -body {
    set f [open $path(test1) w]
    chan configure $f -translation lf
    chan puts -nonewline $f "\r"
    chan close $f
    set f [open $path(test1)]
    chan configure $f -translation cr
    list [chan gets $f line] $line [chan gets $f line] $line
} -cleanup {
    chan close $f
} -result {0 {} -1 {}}
test chan-io-6.19 {Tcl_GetsObj: cr mode: 1 char} -body {
    set f [open $path(test1) w]
    chan configure $f -translation lf
    chan puts -nonewline $f a
    chan close $f
    set f [open $path(test1)]
    chan configure $f -translation cr
    list [chan gets $f line] $line [chan gets $f line] $line
} -cleanup {
    chan close $f
} -result {1 a -1 {}}
test chan-io-6.20 {Tcl_GetsObj: cr mode: 1 char followed by EOL} -body {
    set f [open $path(test1) w]
    chan configure $f -translation lf
    chan puts -nonewline $f "a\r"
    chan close $f
    set f [open $path(test1)]
    chan configure $f -translation cr
    list [chan gets $f line] $line [chan gets $f line] $line
} -cleanup {
    chan close $f
} -result {1 a -1 {}}
test chan-io-6.21 {Tcl_GetsObj: cr mode: several chars} -body {
    set f [open $path(test1) w]
    chan configure $f -translation lf
    chan puts -nonewline $f "abcd\nefgh\rijkl\r\nmnop"
    chan close $f
    set f [open $path(test1)]
    chan configure $f -translation cr
    list [chan gets $f line] $line [chan gets $f line] $line [chan gets $f line] $line [chan gets $f line] $line
} -cleanup {
    chan close $f
} -result [list 9 "abcd\nefgh" 4 "ijkl" 5 "\nmnop" -1 ""]
test chan-io-6.22 {Tcl_GetsObj: crlf mode: no chars} -body {
    set f [open $path(test1) w]
    chan close $f
    set f [open $path(test1)]
    chan configure $f -translation crlf
    list [chan gets $f line] $line
} -cleanup {
    chan close $f
} -result {-1 {}}
test chan-io-6.23 {Tcl_GetsObj: crlf mode: lone \n} -body {
    set f [open $path(test1) w]
    chan configure $f -translation lf
    chan puts -nonewline $f "\n"
    chan close $f
    set f [open $path(test1)]
    chan configure $f -translation crlf
    list [chan gets $f line] $line [chan gets $f line] $line
} -cleanup {
    chan close $f
} -result [list 1 "\n" -1 ""]
test chan-io-6.24 {Tcl_GetsObj: crlf mode: lone \r} -body {
    set f [open $path(test1) w]
    chan configure $f -translation lf
    chan puts -nonewline $f "\r"
    chan close $f
    set f [open $path(test1)]
    chan configure $f -translation crlf
    list [chan gets $f line] $line [chan gets $f line] $line
} -cleanup {
    chan close $f
} -result [list 1 "\r" -1 ""]
test chan-io-6.25 {Tcl_GetsObj: crlf mode: \r\r} -body {
    set f [open $path(test1) w]
    chan configure $f -translation lf
    chan puts -nonewline $f "\r\r"
    chan close $f
    set f [open $path(test1)]
    chan configure $f -translation crlf
    list [chan gets $f line] $line [chan gets $f line] $line
} -cleanup {
    chan close $f
} -result [list 2 "\r\r" -1 ""]
test chan-io-6.26 {Tcl_GetsObj: crlf mode: \r\n} -body {
    set f [open $path(test1) w]
    chan configure $f -translation lf
    chan puts -nonewline $f "\r\n"
    chan close $f
    set f [open $path(test1)]
    chan configure $f -translation crlf
    list [chan gets $f line] $line [chan gets $f line] $line
} -cleanup {
    chan close $f
} -result {0 {} -1 {}}
test chan-io-6.27 {Tcl_GetsObj: crlf mode: 1 char} -body {
    set f [open $path(test1) w]
    chan configure $f -translation lf
    chan puts -nonewline $f a
    chan close $f
    set f [open $path(test1)]
    chan configure $f -translation crlf
    list [chan gets $f line] $line [chan gets $f line] $line
} -cleanup {
    chan close $f
} -result {1 a -1 {}}
test chan-io-6.28 {Tcl_GetsObj: crlf mode: 1 char followed by EOL} -body {
    set f [open $path(test1) w]
    chan configure $f -translation lf
    chan puts -nonewline $f "a\r\n"
    chan close $f
    set f [open $path(test1)]
    chan configure $f -translation crlf
    list [chan gets $f line] $line [chan gets $f line] $line
} -cleanup {
    chan close $f
} -result {1 a -1 {}}
test chan-io-6.29 {Tcl_GetsObj: crlf mode: several chars} -body {
    set f [open $path(test1) w]
    chan configure $f -translation lf
    chan puts -nonewline $f "abcd\nefgh\rijkl\r\nmnop"
    chan close $f
    set f [open $path(test1)]
    chan configure $f -translation crlf
    list [chan gets $f line] $line [chan gets $f line] $line [chan gets $f line] $line
} -cleanup {
    chan close $f
} -result [list 14 "abcd\nefgh\rijkl" 4 "mnop" -1 ""]
test chan-io-6.30 {Tcl_GetsObj: crlf mode: buffer exhausted} -constraints {testchannel} -body {
    # if (eol >= dstEnd)
    set f [open $path(test1) w]
    chan configure $f -translation lf
    chan puts -nonewline $f "123456789012345\r\nabcdefghijklmnoprstuvwxyz"
    chan close $f
    set f [open $path(test1)]
    chan configure $f -translation crlf -buffersize 16
    list [chan gets $f line] $line [testchannel inputbuffered $f]
} -cleanup {
    chan close $f
} -result [list 15 "123456789012345" 15]
test chan-io-6.31 {Tcl_GetsObj: crlf mode: buffer exhausted, blocked} -setup {
    set x ""
} -constraints {stdio testchannel fileevent} -body {
    # (FilterInputBytes() != 0)
    set f [openpipe w+ $path(cat)]
    chan configure $f -translation {crlf lf} -buffering none
    chan puts -nonewline $f "bbbbbbbbbbbbbb\r\n123456789012345\r"
    chan configure $f -buffersize 16
    lappend x [chan gets $f]
    chan configure $f -blocking 0
    lappend x [chan gets $f line] $line [chan blocked $f] \
	[testchannel inputbuffered $f]
} -cleanup {
    chan close $f
} -result {bbbbbbbbbbbbbb -1 {} 1 16}
test chan-io-6.32 {Tcl_GetsObj: crlf mode: buffer exhausted, more data} -constraints {testchannel} -body {
    # not (FilterInputBytes() != 0)
    set f [open $path(test1) w]
    chan configure $f -translation lf
    chan puts -nonewline $f "123456789012345\r\n123"
    chan close $f
    set f [open $path(test1)]
    chan configure $f -translation crlf -buffersize 16
    list [chan gets $f line] $line [chan tell $f] [testchannel inputbuffered $f]
} -cleanup {
    chan close $f
} -result {15 123456789012345 17 3}
test chan-io-6.33 {Tcl_GetsObj: crlf mode: buffer exhausted, at eof} -body {
    # eol still equals dstEnd
    set f [open $path(test1) w]
    chan configure $f -translation lf
    chan puts -nonewline $f "123456789012345\r"
    chan close $f
    set f [open $path(test1)]
    chan configure $f -translation crlf -buffersize 16
    list [chan gets $f line] $line [chan eof $f]
} -cleanup {
    chan close $f
} -result [list 16 "123456789012345\r" 1]
test chan-io-6.34 {Tcl_GetsObj: crlf mode: buffer exhausted, not followed by \n} -body {
    # not (*eol == '\n')
    set f [open $path(test1) w]
    chan configure $f -translation lf
    chan puts -nonewline $f "123456789012345\rabcd\r\nefg"
    chan close $f
    set f [open $path(test1)]
    chan configure $f -translation crlf -buffersize 16
    list [chan gets $f line] $line [chan tell $f]
} -cleanup {
    chan close $f
} -result [list 20 "123456789012345\rabcd" 22]
test chan-io-6.35 {Tcl_GetsObj: auto mode: no chars} -body {
    set f [open $path(test1) w]
    chan close $f
    set f [open $path(test1)]
    chan configure $f -translation auto
    list [chan gets $f line] $line
} -cleanup {
    chan close $f
} -result {-1 {}}
test chan-io-6.36 {Tcl_GetsObj: auto mode: lone \n} -body {
    set f [open $path(test1) w]
    chan configure $f -translation lf
    chan puts -nonewline $f "\n"
    chan close $f
    set f [open $path(test1)]
    chan configure $f -translation auto
    list [chan gets $f line] $line [chan gets $f line] $line
} -cleanup {
    chan close $f
} -result {0 {} -1 {}}
test chan-io-6.37 {Tcl_GetsObj: auto mode: lone \r} -body {
    set f [open $path(test1) w]
    chan configure $f -translation lf
    chan puts -nonewline $f "\r"
    chan close $f
    set f [open $path(test1)]
    chan configure $f -translation auto
    list [chan gets $f line] $line [chan gets $f line] $line
} -cleanup {
    chan close $f
} -result {0 {} -1 {}}
test chan-io-6.38 {Tcl_GetsObj: auto mode: \r\r} -body {
    set f [open $path(test1) w]
    chan configure $f -translation lf
    chan puts -nonewline $f "\r\r"
    chan close $f
    set f [open $path(test1)]
    chan configure $f -translation auto
    list [chan gets $f line] $line [chan gets $f line] $line [chan gets $f line] $line
} -cleanup {
    chan close $f
} -result {0 {} 0 {} -1 {}}
test chan-io-6.39 {Tcl_GetsObj: auto mode: \r\n} -body {
    set f [open $path(test1) w]
    chan configure $f -translation lf
    chan puts -nonewline $f "\r\n"
    chan close $f
    set f [open $path(test1)]
    chan configure $f -translation auto
    list [chan gets $f line] $line [chan gets $f line] $line
} -cleanup {
    chan close $f
} -result {0 {} -1 {}}
test chan-io-6.40 {Tcl_GetsObj: auto mode: 1 char} -body {
    set f [open $path(test1) w]
    chan configure $f -translation lf
    chan puts -nonewline $f a
    chan close $f
    set f [open $path(test1)]
    chan configure $f -translation auto
    list [chan gets $f line] $line [chan gets $f line] $line
} -cleanup {
    chan close $f
} -result {1 a -1 {}}
test chan-io-6.41 {Tcl_GetsObj: auto mode: 1 char followed by EOL} -body {
    set f [open $path(test1) w]
    chan configure $f -translation lf
    chan puts -nonewline $f "a\r\n"
    chan close $f
    set f [open $path(test1)]
    chan configure $f -translation auto
    list [chan gets $f line] $line [chan gets $f line] $line
} -cleanup {
    chan close $f
} -result {1 a -1 {}}
test chan-io-6.42 {Tcl_GetsObj: auto mode: several chars} -setup {
    set x ""
} -body {
    set f [open $path(test1) w]
    chan configure $f -translation lf
    chan puts -nonewline $f "abcd\nefgh\rijkl\r\nmnop"
    chan close $f
    set f [open $path(test1)]
    chan configure $f -translation auto
    lappend x [chan gets $f line] $line [chan gets $f line] $line
    lappend x [chan gets $f line] $line [chan gets $f line] $line [chan gets $f line] $line
} -cleanup {
    chan close $f
} -result {4 abcd 4 efgh 4 ijkl 4 mnop -1 {}}
test chan-io-6.43 {Tcl_GetsObj: input saw cr} -setup {
    set x ""
} -constraints {stdio testchannel fileevent} -body {
    # if (chanPtr->flags & INPUT_SAW_CR)
    set f [openpipe w+ $path(cat)]
    chan configure $f -translation {auto lf} -buffering none
    chan puts -nonewline $f "bbbbbbbbbbbbbbb\n123456789abcdef\r"
    chan configure $f -buffersize 16
    lappend x [chan gets $f]
    chan configure $f -blocking 0
    lappend x [chan gets $f line] $line [testchannel queuedcr $f]
    chan configure $f -blocking 1
    chan puts -nonewline $f "\nabcd\refg\x1a"
    lappend x [chan gets $f line] $line [testchannel queuedcr $f]
    lappend x [chan gets $f line] $line
} -cleanup {
    chan close $f
} -result {bbbbbbbbbbbbbbb 15 123456789abcdef 1 4 abcd 0 3 efg}
test chan-io-6.44 {Tcl_GetsObj: input saw cr, not followed by cr} -setup {
    set x ""
} -constraints {stdio testchannel fileevent} -body {
    # not (*eol == '\n')
    set f [openpipe w+ $path(cat)]
    chan configure $f -translation {auto lf} -buffering none
    chan puts -nonewline $f "bbbbbbbbbbbbbbb\n123456789abcdef\r"
    chan configure $f -buffersize 16
    lappend x [chan gets $f]
    chan configure $f -blocking 0
    lappend x [chan gets $f line] $line [testchannel queuedcr $f]
    chan configure $f -blocking 1
    chan puts -nonewline $f "abcd\refg\x1a"
    lappend x [chan gets $f line] $line [testchannel queuedcr $f]
    lappend x [chan gets $f line] $line
} -cleanup {
    chan close $f
} -result {bbbbbbbbbbbbbbb 15 123456789abcdef 1 4 abcd 0 3 efg}
test chan-io-6.45 {Tcl_GetsObj: input saw cr, skip right number of bytes} -setup {
    set x ""
} -constraints {stdio testchannel fileevent} -body {
    # Tcl_ExternalToUtf()
    set f [openpipe w+ $path(cat)]
    chan configure $f -translation {auto lf} -buffering none
    chan configure $f -encoding utf-16
    chan puts -nonewline $f "bbbbbbbbbbbbbbb\n123456789abcdef\r"
    chan configure $f -buffersize 16
    chan gets $f
    chan configure $f -blocking 0
    lappend x [chan gets $f line] $line [testchannel queuedcr $f]
    chan configure $f -blocking 1
    chan puts -nonewline $f "\nabcd\refg"
    lappend x [chan gets $f line] $line [testchannel queuedcr $f]
} -cleanup {
    chan close $f
} -result {15 123456789abcdef 1 4 abcd 0}
test chan-io-6.46 {Tcl_GetsObj: input saw cr, followed by just \n should give eof} -setup {
    set x ""
} -constraints {stdio testchannel fileevent} -body {
    # memmove()
    set f [openpipe w+ $path(cat)]
    chan configure $f -translation {auto lf} -buffering none
    chan puts -nonewline $f "bbbbbbbbbbbbbbb\n123456789abcdef\r"
    chan configure $f -buffersize 16
    chan gets $f
    chan configure $f -blocking 0
    lappend x [chan gets $f line] $line [testchannel queuedcr $f]
    chan configure $f -blocking 1
    chan puts -nonewline $f "\n\x1a"
    lappend x [chan gets $f line] $line [testchannel queuedcr $f]
} -cleanup {
    chan close $f
} -result {15 123456789abcdef 1 -1 {} 0}
test chan-io-6.47 {Tcl_GetsObj: auto mode: \r at end of buffer, peek for \n} -constraints {testchannel} -body {
    # (eol == dstEnd)
    set f [open $path(test1) w]
    chan configure $f -translation lf
    chan puts -nonewline $f "123456789012345\r\nabcdefghijklmnopq"
    chan close $f
    set f [open $path(test1)]
    chan configure $f -translation auto -buffersize 16
    list [chan gets $f] [testchannel inputbuffered $f]
} -cleanup {
    chan close $f
} -result {123456789012345 15}
test chan-io-6.48 {Tcl_GetsObj: auto mode: \r at end of buffer, no more avail} -constraints {testchannel} -body {
    # PeekAhead() did not get any, so (eol >= dstEnd)
    set f [open $path(test1) w]
    chan configure $f -translation lf
    chan puts -nonewline $f "123456789012345\r"
    chan close $f
    set f [open $path(test1)]
    chan configure $f -translation auto -buffersize 16
    list [chan gets $f] [testchannel queuedcr $f]
} -cleanup {
    chan close $f
} -result {123456789012345 1}
test chan-io-6.49 {Tcl_GetsObj: auto mode: \r followed by \n} -constraints {testchannel} -body {
    # if (*eol == '\n') {skip++}
    set f [open $path(test1) w]
    chan configure $f -translation lf
    chan puts -nonewline $f "123456\r\n78901"
    chan close $f
    set f [open $path(test1)]
    list [chan gets $f] [testchannel queuedcr $f] [chan tell $f] [chan gets $f]
} -cleanup {
    chan close $f
} -result {123456 0 8 78901}
test chan-io-6.50 {Tcl_GetsObj: auto mode: \r not followed by \n} -constraints {testchannel} -body {
    # not (*eol == '\n')
    set f [open $path(test1) w]
    chan configure $f -translation lf
    chan puts -nonewline $f "123456\r78901"
    chan close $f
    set f [open $path(test1)]
    list [chan gets $f] [testchannel queuedcr $f] [chan tell $f] [chan gets $f]
} -cleanup {
    chan close $f
} -result {123456 0 7 78901}
test chan-io-6.51 {Tcl_GetsObj: auto mode: \n} -body {
    # else if (*eol == '\n') {goto gotoeol;}
    set f [open $path(test1) w]
    chan configure $f -translation lf
    chan puts -nonewline $f "123456\n78901"
    chan close $f
    set f [open $path(test1)]
    list [chan gets $f] [chan tell $f] [chan gets $f]
} -cleanup {
    chan close $f
} -result {123456 7 78901}
test chan-io-6.52 {Tcl_GetsObj: saw EOF character} -constraints {testchannel} -body {
    # if (eof != NULL)
    set f [open $path(test1) w]
    chan configure $f -translation lf
    chan puts -nonewline $f "123456\x1ak9012345\r"
    chan close $f
    set f [open $path(test1)]
    chan configure $f -eofchar \x1a
    list [chan gets $f] [testchannel queuedcr $f] [chan tell $f] [chan gets $f]
} -cleanup {
    chan close $f
} -result {123456 0 6 {}}
test chan-io-6.53 {Tcl_GetsObj: device EOF} -body {
    # didn't produce any bytes
    set f [open $path(test1) w]
    chan close $f
    set f [open $path(test1)]
    list [chan gets $f line] $line [chan eof $f]
} -cleanup {
    chan close $f
} -result {-1 {} 1}
test chan-io-6.54 {Tcl_GetsObj: device EOF} -body {
    # got some bytes before EOF.
    set f [open $path(test1) w]
    chan puts -nonewline $f abc
    chan close $f
    set f [open $path(test1)]
    list [chan gets $f line] $line [chan eof $f]
} -cleanup {
    chan close $f
} -result {3 abc 1}
test chan-io-6.55 {Tcl_GetsObj: overconverted} -body {
    # Tcl_ExternalToUtf(), make sure state updated
    set f [open $path(test1) w]
    chan configure $f -encoding iso2022-jp
    chan puts $f "there\u4e00ok\n\u4e01more bytes\nhere"
    chan close $f
    set f [open $path(test1)]
    chan configure $f -encoding iso2022-jp
    list [chan gets $f line] $line [chan gets $f line] $line [chan gets $f line] $line
} -cleanup {
    chan close $f
} -result [list 8 "there\u4e00ok" 11 "\u4e01more bytes" 4 "here"]
test chan-io-6.56 {Tcl_GetsObj: incomplete lines should disable file events} -setup {
    update
    variable x {}
} -constraints {stdio fileevent} -body {
    set f [openpipe w+ $path(cat)]
    chan configure $f -buffering none
    chan puts -nonewline $f "foobar"
    chan configure $f -blocking 0
    after 500 [namespace code {
	lappend x timeout
    }]
    chan event $f readable [namespace code {
	lappend x [chan gets $f]
    }]
    vwait [namespace which -variable x]
    vwait [namespace which -variable x]
    chan configure $f -blocking 1
    chan puts -nonewline $f "baz\n"
    after 500 [namespace code {
	lappend x timeout
    }]
    chan configure $f -blocking 0
    vwait [namespace which -variable x]
    vwait [namespace which -variable x]
    return $x
} -cleanup {
    chan close $f
} -result {{} timeout foobarbaz timeout}

test chan-io-7.1 {FilterInputBytes: split up character at end of buffer} -body {
    # (result == TCL_CONVERT_MULTIBYTE)
    set f [open $path(test1) w]
    chan configure $f -encoding shiftjis
    chan puts $f "1234567890123\uff10\uff11\uff12\uff13\uff14\nend"
    chan close $f
    set f [open $path(test1)]
    chan configure $f -encoding shiftjis -buffersize 16
    chan gets $f
} -cleanup {
    chan close $f
} -result "1234567890123\uff10\uff11\uff12\uff13\uff14"
test chan-io-7.2 {FilterInputBytes: split up character in middle of buffer} -body {
    # (bufPtr->nextAdded < bufPtr->bufLength)
    set f [open $path(test1) w]
    chan configure $f -encoding binary
    chan puts -nonewline $f "1234567890\n123\x82\x4f\x82\x50\x82"
    chan close $f
    set f [open $path(test1)]
    chan configure $f -encoding shiftjis
    list [chan gets $f line] $line [chan eof $f]
} -cleanup {
    chan close $f
} -result {10 1234567890 0}
test chan-io-7.3 {FilterInputBytes: split up character at EOF} -setup {
    set x ""
} -constraints {testchannel} -body {
    set f [open $path(test1) w]
    chan configure $f -encoding binary
    chan puts -nonewline $f "1234567890123\x82\x4f\x82\x50\x82"
    chan close $f
    set f [open $path(test1)]
    chan configure $f -encoding shiftjis
    lappend x [chan gets $f line] $line
    lappend x [chan tell $f] [testchannel inputbuffered $f] [chan eof $f]
    lappend x [chan gets $f line] $line
} -cleanup {
    chan close $f
} -result [list 15 "1234567890123\uff10\uff11" 18 0 1 -1 ""]
test chan-io-7.4 {FilterInputBytes: recover from split up character} -setup {
    variable x ""
} -constraints {stdio fileevent} -body {
    set f [openpipe w+ $path(cat)]
    chan configure $f -encoding binary -buffering none
    chan puts -nonewline $f "1234567890123\x82\x4f\x82\x50\x82"
    chan configure $f -encoding shiftjis -blocking 0
    chan event $f read [namespace code {
	lappend x [chan gets $f line] $line [chan blocked $f]
    }]
    vwait [namespace which -variable x]
    chan configure $f -encoding binary -blocking 1
    chan puts $f "\x51\x82\x52"
    chan configure $f -encoding shiftjis
    vwait [namespace which -variable x]
    return $x
} -cleanup {
    chan close $f
} -result [list -1 "" 1 17 "1234567890123\uff10\uff11\uff12\uff13" 0]

test chan-io-8.1 {PeekAhead: only go to device if no more cached data} -constraints {testchannel} -body {
    # (bufPtr->nextPtr == NULL)
    set f [open $path(test1) w]
    chan configure $f -encoding ascii -translation lf
    chan puts -nonewline $f "123456789012345\r\n2345678"
    chan close $f
    set f [open $path(test1)]
    chan configure $f -encoding ascii -translation auto -buffersize 16
    # here
    chan gets $f
    testchannel inputbuffered $f
} -cleanup {
    chan close $f
} -result 7
test chan-io-8.2 {PeekAhead: only go to device if no more cached data} -setup {
    variable x {}
} -constraints {stdio testchannel fileevent} -body {
    # not (bufPtr->nextPtr == NULL)
    set f [openpipe w+ $path(cat)]
    chan configure $f -translation lf -encoding ascii -buffering none
    chan puts -nonewline $f "123456789012345\r\nbcdefghijklmnopqrstuvwxyz"
    chan event $f read [namespace code {
	lappend x [chan gets $f line] $line [testchannel inputbuffered $f]
    }]
    chan configure $f -encoding utf-16 -buffersize 16 -blocking 0
    vwait [namespace which -variable x]
    chan configure $f -translation auto -encoding ascii -blocking 1
    # here
    vwait [namespace which -variable x]
    return $x
} -cleanup {
    chan close $f
} -result {-1 {} 42 15 123456789012345 25}
test chan-io-8.3 {PeekAhead: no cached data available} -constraints {stdio testchannel fileevent} -body {
    # (bytesLeft == 0)
    set f [openpipe w+ $path(cat)]
    chan configure $f -translation {auto binary}
    chan puts -nonewline $f "abcdefghijklmno\r"
    chan flush $f
    list [chan gets $f line] $line [testchannel queuedcr $f]
} -cleanup {
    chan close $f
} -result {15 abcdefghijklmno 1}
set a "123456789012345678901234567890"
append a "123456789012345678901234567890"
append a "1234567890123456789012345678901"
test chan-io-8.4 {PeekAhead: cached data available in this buffer} -body {
    # not (bytesLeft == 0)
    set f [open $path(test1) w+]
    chan configure $f -translation binary
    chan puts $f "${a}\r\nabcdef"
    chan close $f
    set f [open $path(test1)]
    chan configure $f -encoding binary -translation auto
    # "${a}\r" was converted in one operation (because ENCODING_LINESIZE is
    # 30). To check if "\n" follows, calls PeekAhead and determines that
    # cached data is available in buffer w/o having to call driver.
    chan gets $f
} -cleanup {
    chan close $f
} -result $a
unset a
test chan-io-8.5 {PeekAhead: don't peek if last read was short} -constraints {stdio testchannel fileevent} -body {
    # (bufPtr->nextAdded < bufPtr->length)
    set f [openpipe w+ $path(cat)]
    chan configure $f -translation {auto binary}
    chan puts -nonewline $f "abcdefghijklmno\r"
    chan flush $f
    # here
    list [chan gets $f line] $line [testchannel queuedcr $f]
} -cleanup {
    chan close $f
} -result {15 abcdefghijklmno 1}
test chan-io-8.6 {PeekAhead: change to non-blocking mode} -constraints {stdio testchannel fileevent} -body {
    # ((chanPtr->flags & CHANNEL_NONBLOCKING) == 0)
    set f [openpipe w+ $path(cat)]
    chan configure $f -translation {auto binary} -buffersize 16
    chan puts -nonewline $f "abcdefghijklmno\r"
    chan flush $f
    # here
    list [chan gets $f line] $line [testchannel queuedcr $f]
} -cleanup {
    chan close $f
} -result {15 abcdefghijklmno 1}
test chan-io-8.7 {PeekAhead: cleanup} -setup {
    set x ""
} -constraints {stdio testchannel fileevent} -body {
    # Make sure bytes are removed from buffer.
    set f [openpipe w+ $path(cat)]
    chan configure $f -translation {auto binary} -buffering none
    chan puts -nonewline $f "abcdefghijklmno\r"
    # here
    lappend x [chan gets $f line] $line [testchannel queuedcr $f]
    chan puts -nonewline $f "\x1a"
    lappend x [chan gets $f line] $line
} -cleanup {
    chan close $f
} -result {15 abcdefghijklmno 1 -1 {}}

test chan-io-9.1 {CommonGetsCleanup} emptyTest {
} {}

test chan-io-10.1 {Tcl_ReadChars: CheckChannelErrors} emptyTest {
    # no test, need to cause an async error.
} {}
test chan-io-10.2 {Tcl_ReadChars: loop until enough copied} -body {
    # one time
    # for (copied = 0; (unsigned) toRead > 0; )
    set f [open $path(test1) w]
    chan puts $f abcdefghijklmnop
    chan close $f
    set f [open $path(test1)]
    chan read $f 5
} -cleanup {
    chan close $f
} -result {abcde}
test chan-io-10.3 {Tcl_ReadChars: loop until enough copied} -body {
    # multiple times
    # for (copied = 0; (unsigned) toRead > 0; )
    set f [open $path(test1) w]
    chan puts $f abcdefghijklmnopqrstuvwxyz
    chan close $f
    set f [open $path(test1)]
    chan configure $f -buffersize 16
    # here
    chan read $f 19
} -cleanup {
    chan close $f
} -result {abcdefghijklmnopqrs}
test chan-io-10.4 {Tcl_ReadChars: no more in channel buffer} -body {
    # (copiedNow < 0)
    set f [open $path(test1) w]
    chan puts -nonewline $f abcdefghijkl
    chan close $f
    set f [open $path(test1)]
    # here
    chan read $f 1000
} -cleanup {
    chan close $f
} -result {abcdefghijkl}
test chan-io-10.5 {Tcl_ReadChars: stop on EOF} -body {
    # (chanPtr->flags & CHANNEL_EOF)
    set f [open $path(test1) w]
    chan puts -nonewline $f abcdefghijkl
    chan close $f
    set f [open $path(test1)]
    # here
    chan read $f 1000
} -cleanup {
    chan close $f
} -result {abcdefghijkl}

test chan-io-11.1 {ReadBytes: want to read a lot} -body {
    # ((unsigned) toRead > (unsigned) srcLen)
    set f [open $path(test1) w]
    chan puts -nonewline $f abcdefghijkl
    chan close $f
    set f [open $path(test1)]
    chan configure $f -encoding binary
    # here
    chan read $f 1000
} -cleanup {
    chan close $f
} -result {abcdefghijkl}
test chan-io-11.2 {ReadBytes: want to read all} -body {
    # ((unsigned) toRead > (unsigned) srcLen)
    set f [open $path(test1) w]
    chan puts -nonewline $f abcdefghijkl
    chan close $f
    set f [open $path(test1)]
    chan configure $f -encoding binary
    # here
    chan read $f
} -cleanup {
    chan close $f
} -result {abcdefghijkl}
test chan-io-11.3 {ReadBytes: allocate more space} -body {
    # (toRead > length - offset - 1)
    set f [open $path(test1) w]
    chan puts -nonewline $f abcdefghijklmnopqrstuvwxyz
    chan close $f
    set f [open $path(test1)]
    chan configure $f -buffersize 16 -encoding binary
    # here
    chan read $f
} -cleanup {
    chan close $f
} -result {abcdefghijklmnopqrstuvwxyz}
test chan-io-11.4 {ReadBytes: EOF char found} -body {
    # (TranslateInputEOL() != 0)
    set f [open $path(test1) w]
    chan puts $f abcdefghijklmnopqrstuvwxyz
    chan close $f
    set f [open $path(test1)]
    chan configure $f -eofchar m -encoding binary
    # here
    list [chan read $f] [chan eof $f] [chan read $f] [chan eof $f]
} -cleanup {
    chan close $f
} -result {abcdefghijkl 1 {} 1}

test chan-io-12.1 {ReadChars: want to read a lot} -body {
    # ((unsigned) toRead > (unsigned) srcLen)
    set f [open $path(test1) w]
    chan puts -nonewline $f abcdefghijkl
    chan close $f
    set f [open $path(test1)]
    # here
    chan read $f 1000
} -cleanup {
    chan close $f
} -result {abcdefghijkl}
test chan-io-12.2 {ReadChars: want to read all} -body {
    # ((unsigned) toRead > (unsigned) srcLen)
    set f [open $path(test1) w]
    chan puts -nonewline $f abcdefghijkl
    chan close $f
    set f [open $path(test1)]
    # here
    chan read $f
} -cleanup {
    chan close $f
} -result {abcdefghijkl}
test chan-io-12.3 {ReadChars: allocate more space} -body {
    # (toRead > length - offset - 1)
    set f [open $path(test1) w]
    chan puts -nonewline $f abcdefghijklmnopqrstuvwxyz
    chan close $f
    set f [open $path(test1)]
    chan configure $f -buffersize 16
    # here
    chan read $f
} -cleanup {
    chan close $f
} -result {abcdefghijklmnopqrstuvwxyz}
test chan-io-12.4 {ReadChars: split-up char} -setup {
    variable x {}
} -constraints {stdio testchannel fileevent} -body {
    # (srcRead == 0)
    set f [openpipe w+ $path(cat)]
    chan configure $f -encoding binary -buffering none -buffersize 16
    chan puts -nonewline $f "123456789012345\x96"
    chan configure $f -encoding shiftjis -blocking 0
    chan event $f read [namespace code {
	lappend x [chan read $f] [testchannel inputbuffered $f]
    }]
    chan configure $f -encoding shiftjis
    vwait [namespace which -variable x]
    chan configure $f -encoding binary -blocking 1
    chan puts -nonewline $f "\x7b"
    after 500			;# Give the cat process time to catch up
    chan configure $f -encoding shiftjis -blocking 0
    vwait [namespace which -variable x]
    return $x
} -cleanup {
    chan close $f
} -result [list "123456789012345" 1 "\u672c" 0]
test chan-io-12.5 {ReadChars: chan events on partial characters} -setup {
    variable x {}
} -constraints {stdio fileevent} -body {
    set path(test1) [makeFile {
	chan configure stdout -encoding binary -buffering none
	chan gets stdin; chan puts -nonewline "\xe7"
	chan gets stdin; chan puts -nonewline "\x89"
	chan gets stdin; chan puts -nonewline "\xa6"
    } test1]
    set f [openpipe r+ $path(test1)]
    chan event $f readable [namespace code {
	lappend x [chan read $f]
	if {[chan eof $f]} {
	    lappend x eof
	}
    }]
    chan puts $f "go1"
    chan flush $f
    chan configure $f -blocking 0 -encoding utf-8
    vwait [namespace which -variable x]
    after 500 [namespace code { lappend x timeout }]
    vwait [namespace which -variable x]
    chan puts $f "go2"
    chan flush $f
    vwait [namespace which -variable x]
    after 500 [namespace code { lappend x timeout }]
    vwait [namespace which -variable x]
    chan puts $f "go3"
    chan flush $f
    vwait [namespace which -variable x]
    vwait [namespace which -variable x]
    lappend x [catch {chan close $f} msg] $msg
} -result "{} timeout {} timeout \u7266 {} eof 0 {}"

test chan-io-13.1 {TranslateInputEOL: cr mode} -body {
    set f [open $path(test1) w]
    chan configure $f -translation lf
    chan puts -nonewline $f "abcd\rdef\r"
    chan close $f
    set f [open $path(test1)]
    chan configure $f -translation cr
    chan read $f
} -cleanup {
    chan close $f
} -result "abcd\ndef\n"
test chan-io-13.2 {TranslateInputEOL: crlf mode} -body {
    set f [open $path(test1) w]
    chan configure $f -translation lf
    chan puts -nonewline $f "abcd\r\ndef\r\n"
    chan close $f
    set f [open $path(test1)]
    chan configure $f -translation crlf
    chan read $f
} -cleanup {
    chan close $f
} -result "abcd\ndef\n"
test chan-io-13.3 {TranslateInputEOL: crlf mode: naked cr} -body {
    # (src >= srcMax)
    set f [open $path(test1) w]
    chan configure $f -translation lf
    chan puts -nonewline $f "abcd\r\ndef\r"
    chan close $f
    set f [open $path(test1)]
    chan configure $f -translation crlf
    chan read $f
} -cleanup {
    chan close $f
} -result "abcd\ndef\r"
test chan-io-13.4 {TranslateInputEOL: crlf mode: cr followed by not \n} -body {
    # (src >= srcMax)
    set f [open $path(test1) w]
    chan configure $f -translation lf
    chan puts -nonewline $f "abcd\r\ndef\rfgh"
    chan close $f
    set f [open $path(test1)]
    chan configure $f -translation crlf
    chan read $f
} -cleanup {
    chan close $f
} -result "abcd\ndef\rfgh"
test chan-io-13.5 {TranslateInputEOL: crlf mode: naked lf} -body {
    # (src >= srcMax)
    set f [open $path(test1) w]
    chan configure $f -translation lf
    chan puts -nonewline $f "abcd\r\ndef\nfgh"
    chan close $f
    set f [open $path(test1)]
    chan configure $f -translation crlf
    chan read $f
} -cleanup {
    chan close $f
} -result "abcd\ndef\nfgh"
test chan-io-13.6 {TranslateInputEOL: auto mode: saw cr in last segment} -setup {
    variable x {}
    variable y {}
} -constraints {stdio testchannel fileevent} -body {
    # (chanPtr->flags & INPUT_SAW_CR)
    # This test may fail on slower machines.
    set f [openpipe w+ $path(cat)]
    chan configure $f -blocking 0 -buffering none -translation {auto lf}
    chan event $f read [namespace code {
	lappend x [chan read $f] [testchannel queuedcr $f]
    }]
    chan puts -nonewline $f "abcdefghj\r"
    after 500 [namespace code {set y ok}]
    vwait [namespace which -variable y]
    chan puts -nonewline $f "\n01234"
    after 500 [namespace code {set y ok}]
    vwait [namespace which -variable y]
    return $x
} -cleanup {
    chan close $f
} -result [list "abcdefghj\n" 1 "01234" 0]
test chan-io-13.7 {TranslateInputEOL: auto mode: naked \r} -constraints testchannel -body {
    # (src >= srcMax)
    set f [open $path(test1) w]
    chan configure $f -translation lf
    chan puts -nonewline $f "abcd\r"
    chan close $f
    set f [open $path(test1)]
    chan configure $f -translation auto
    list [chan read $f] [testchannel queuedcr $f]
} -cleanup {
    chan close $f
} -result [list "abcd\n" 1]
test chan-io-13.8 {TranslateInputEOL: auto mode: \r\n} -body {
    # (*src == '\n')
    set f [open $path(test1) w]
    chan configure $f -translation lf
    chan puts -nonewline $f "abcd\r\ndef"
    chan close $f
    set f [open $path(test1)]
    chan configure $f -translation auto
    chan read $f
} -cleanup {
    chan close $f
} -result "abcd\ndef"
test chan-io-13.9 {TranslateInputEOL: auto mode: \r followed by not \n} -body {
    set f [open $path(test1) w]
    chan configure $f -translation lf
    chan puts -nonewline $f "abcd\rdef"
    chan close $f
    set f [open $path(test1)]
    chan configure $f -translation auto
    chan read $f
} -cleanup {
    chan close $f
} -result "abcd\ndef"
test chan-io-13.10 {TranslateInputEOL: auto mode: \n} -body {
    # not (*src == '\r')
    set f [open $path(test1) w]
    chan configure $f -translation lf
    chan puts -nonewline $f "abcd\ndef"
    chan close $f
    set f [open $path(test1)]
    chan configure $f -translation auto
    chan read $f
} -cleanup {
    chan close $f
} -result "abcd\ndef"
test chan-io-13.11 {TranslateInputEOL: EOF char} -body {
    # (*chanPtr->inEofChar != '\0')
    set f [open $path(test1) w]
    chan configure $f -translation lf
    chan puts -nonewline $f "abcd\ndefgh"
    chan close $f
    set f [open $path(test1)]
    chan configure $f -translation auto -eofchar e
    chan read $f
} -cleanup {
    chan close $f
} -result "abcd\nd"
test chan-io-13.12 {TranslateInputEOL: find EOF char in src} -body {
    # (*chanPtr->inEofChar != '\0')
    set f [open $path(test1) w]
    chan configure $f -translation lf
    chan puts -nonewline $f "\r\n\r\n\r\nab\r\n\r\ndef\r\n\r\n\r\n"
    chan close $f
    set f [open $path(test1)]
    chan configure $f -translation auto -eofchar e
    chan read $f
} -cleanup {
    chan close $f
} -result "\n\n\nab\n\nd"

# Test standard handle management. The functions tested are Tcl_SetStdChannel
# and Tcl_GetStdChannel. Incidentally we are also testing channel table
# management.

if {[testConstraint testchannel]} {
    set consoleFileNames [lsort [testchannel open]]
} else {
    # just to avoid an error
    set consoleFileNames [list]
}

test chan-io-14.1 {Tcl_SetStdChannel and Tcl_GetStdChannel} {testchannel} {
    set result ""
    lappend result [chan configure stdin -buffering]
    lappend result [chan configure stdout -buffering]
    lappend result [chan configure stderr -buffering]
    lappend result [lsort [testchannel open]]
} [list line line none $consoleFileNames]
test chan-io-14.2 {Tcl_SetStdChannel and Tcl_GetStdChannel} -setup {
    interp create x
    set result ""
} -body {
    lappend result [x eval {chan configure stdin -buffering}]
    lappend result [x eval {chan configure stdout -buffering}]
    lappend result [x eval {chan configure stderr -buffering}]
} -cleanup {
    interp delete x
} -result {line line none}
set path(test3) [makeFile {} test3]
test chan-io-14.3 {Tcl_SetStdChannel & Tcl_GetStdChannel} -constraints exec -body {
    set f [open $path(test1) w]
    chan puts -nonewline $f {
	chan close stdin
	chan close stdout
	chan close stderr
	set f  [}
    chan puts $f [list open $path(test1) r]]
    chan puts $f "set f2 \[[list open $path(test2) w]]"
    chan puts $f "set f3 \[[list open $path(test3) w]]"
    chan puts $f {	chan puts stdout [chan gets stdin]
	chan puts stdout out
	chan puts stderr err
	chan close $f
	chan close $f2
	chan close $f3
    }
    chan close $f
    set result [exec [interpreter] $path(test1)]
    set f  [open $path(test2) r]
    set f2 [open $path(test3) r]
    lappend result [chan read $f] [chan read $f2]
} -cleanup {
    chan close $f
    chan close $f2
} -result {{
out
} {err
}}
# This test relies on the fact that stdout is used before stderr.
test chan-io-14.4 {Tcl_SetStdChannel & Tcl_GetStdChannel} -constraints {exec} -body {
    set f [open $path(test1) w]
    chan puts -nonewline $f { chan close stdin
	chan close stdout
	chan close stderr
	set f  [}
    chan puts $f [list open $path(test1) r]]
    chan puts $f "set f2 \[[list open $path(test2) w]]"
    chan puts $f "set f3 \[[list open $path(test3) w]]"
    chan puts $f {
	chan puts stdout [chan gets stdin]
	chan puts stdout $f2
	chan puts stderr $f3
	chan close $f
	chan close $f2
	chan close $f3
    }
    chan close $f
    set result [exec [interpreter] $path(test1)]
    set f  [open $path(test2) r]
    set f2 [open $path(test3) r]
    lappend result [chan read $f] [chan read $f2]
} -cleanup {
    chan close $f
    chan close $f2
} -result {{ chan close stdin
stdout
} {stderr
}}
catch {interp delete z}
test chan-io-14.5 {Tcl_GetChannel: stdio name translation} -setup {
    interp create z
} -body {
    chan eof stdin
    catch {z eval chan flush stdin} msg1
    catch {z eval chan close stdin} msg2
    catch {z eval chan flush stdin} msg3
    list $msg1 $msg2 $msg3
} -cleanup {
    interp delete z
} -result {{channel "stdin" wasn't opened for writing} {} {can not find channel named "stdin"}}
test chan-io-14.6 {Tcl_GetChannel: stdio name translation} -setup {
    interp create z
} -body {
    chan eof stdout
    catch {z eval chan flush stdout} msg1
    catch {z eval chan close stdout} msg2
    catch {z eval chan flush stdout} msg3
    list $msg1 $msg2 $msg3
} -cleanup {
    interp delete z
} -result {{} {} {can not find channel named "stdout"}}
test chan-io-14.7 {Tcl_GetChannel: stdio name translation} -setup {
    interp create z
} -body {
    chan eof stderr
    catch {z eval chan flush stderr} msg1
    catch {z eval chan close stderr} msg2
    catch {z eval chan flush stderr} msg3
    list $msg1 $msg2 $msg3
} -cleanup {
    interp delete z
} -result {{} {} {can not find channel named "stderr"}}
set path(script) [makeFile {} script]
test chan-io-14.8 {reuse of stdio special channels} -setup {
    file delete $path(script)
    file delete $path(test1)
} -constraints stdio -body {
    set f [open $path(script) w]
    chan puts -nonewline $f {
	chan close stderr
	set f [}
    chan puts $f [list open $path(test1) w]]
    chan puts -nonewline $f {
	chan puts stderr hello
	chan close $f
	set f [}
    chan puts $f [list open $path(test1) r]]
    chan puts $f {
	chan puts [chan gets $f]
    }
    chan close $f
    set f [openpipe r $path(script)]
    chan gets $f
} -cleanup {
    chan close $f
} -result hello
test chan-io-14.9 {reuse of stdio special channels} -setup {
    file delete $path(script)
    file delete $path(test1)
} -constraints {stdio fileevent} -body {
    set f [open $path(script) w]
    chan puts $f {
        array set path [lindex $argv 0]
	set f [open $path(test1) w]
	chan puts $f hello
	chan close $f
	chan close stderr
	set f [open "|[list [info nameofexecutable] $path(cat) $path(test1)]" r]
	chan puts [chan gets $f]
    }
    chan close $f
    set f [openpipe r $path(script) [array get path]]
    chan gets $f
} -cleanup {
    chan close $f
    # Added delay to give Windows time to stop the spawned process and clean
    # up its grip on the file test1. Added delete as proper test cleanup.
    # The failing tests were 18.1 and 18.2 as first re-users of file "test1".
    after [expr {[testConstraint win] ? 10000 : 500}]
    file delete $path(script)
    file delete $path(test1)
} -result hello

test chan-io-15.1 {Tcl_CreateChan CloseHandler} emptyTest {
} {}

test chan-io-16.1 {Tcl_DeleteChan CloseHandler} emptyTest {
} {}

# Test channel table management. The functions tested are GetChannelTable,
# DeleteChannelTable, Tcl_RegisterChannel, Tcl_UnregisterChannel,
# Tcl_GetChannel and Tcl_CreateChannel.
#
# These functions use "eof stdin" to ensure that the standard channels are
# added to the channel table of the interpreter.

test chan-io-17.1 {GetChannelTable, DeleteChannelTable on std handles} -setup {
    set l ""
} -constraints {testchannel} -body {
    set l1 [testchannel refcount stdin]
    chan eof stdin
    interp create x
    lappend l [expr {[testchannel refcount stdin] - $l1}]
    x eval {chan eof stdin}
    lappend l [expr {[testchannel refcount stdin] - $l1}]
    interp delete x
    lappend l [expr {[testchannel refcount stdin] - $l1}]
} -result {0 1 0}
test chan-io-17.2 {GetChannelTable, DeleteChannelTable on std handles} -setup  {
    set l ""
} -constraints {testchannel} -body {
    set l1 [testchannel refcount stdout]
    chan eof stdin
    interp create x
    lappend l [expr {[testchannel refcount stdout] - $l1}]
    x eval {chan eof stdout}
    lappend l [expr {[testchannel refcount stdout] - $l1}]
    interp delete x
    lappend l [expr {[testchannel refcount stdout] - $l1}]
} -result {0 1 0}
test chan-io-17.3 {GetChannelTable, DeleteChannelTable on std handles} -setup {
    set l ""
} -constraints {testchannel} -body {
    set l1 [testchannel refcount stderr]
    chan eof stdin
    interp create x
    lappend l [expr {[testchannel refcount stderr] - $l1}]
    x eval {chan eof stderr}
    lappend l [expr {[testchannel refcount stderr] - $l1}]
    interp delete x
    lappend l [expr {[testchannel refcount stderr] - $l1}]
} -result {0 1 0}

test chan-io-18.1 {Tcl_RegisterChannel, Tcl_UnregisterChannel} -setup {
    file delete -force $path(test1)
    set l ""
} -constraints {testchannel} -body {
    set f [open $path(test1) w]
    lappend l [lindex [testchannel info $f] 15]
    chan close $f
    if {[catch {lindex [testchannel info $f] 15} msg]} {
	lappend l $msg
    } else {
	lappend l "very broken: $f found after being chan closed"
    }
    string equal $l [list 1 "can not find channel named \"$f\""]
} -result 1
test chan-io-18.2 {Tcl_RegisterChannel, Tcl_UnregisterChannel} -setup {
    file delete -force $path(test1)
    set l ""
} -constraints {testchannel} -body {
    set f [open $path(test1) w]
    lappend l [lindex [testchannel info $f] 15]
    interp create x
    interp share "" $f x
    lappend l [lindex [testchannel info $f] 15]
    x eval chan close $f
    lappend l [lindex [testchannel info $f] 15]
    interp delete x
    lappend l [lindex [testchannel info $f] 15]
    chan close $f
    if {[catch {lindex [testchannel info $f] 15} msg]} {
	lappend l $msg
    } else {
	lappend l "very broken: $f found after being chan closed"
    }
    string equal $l [list 1 2 1 1 "can not find channel named \"$f\""]
} -result 1
test chan-io-18.3 {Tcl_RegisterChannel, Tcl_UnregisterChannel} -setup {
    file delete $path(test1)
    set l ""
} -constraints {testchannel} -body {
    set f [open $path(test1) w]
    lappend l [lindex [testchannel info $f] 15]
    interp create x
    interp share "" $f x
    lappend l [lindex [testchannel info $f] 15]
    interp delete x
    lappend l [lindex [testchannel info $f] 15]
    chan close $f
    if {[catch {lindex [testchannel info $f] 15} msg]} {
	lappend l $msg
    } else {
	lappend l "very broken: $f found after being chan closed"
    }
    string equal $l [list 1 2 1 "can not find channel named \"$f\""]
} -result 1

test chan-io-19.1 {Tcl_GetChannel->Tcl_GetStdChannel, standard handles} {
    chan eof stdin
} 0
test chan-io-19.2 {testing Tcl_GetChannel, user opened handle} -setup {
    file delete $path(test1)
} -body {
    set f [open $path(test1) w]
    chan eof $f
} -cleanup {
    chan close $f
} -result 0
test chan-io-19.3 {Tcl_GetChannel, channel not found} -body {
    chan eof file34
} -returnCodes error -result {can not find channel named "file34"}
test chan-io-19.4 {Tcl_CreateChannel, insertion into channel table} -setup {
    file delete $path(test1)
    set l ""
} -constraints {testchannel} -body {
    set f [open $path(test1) w]
    lappend l [chan eof $f]
    chan close $f
    if {[catch {lindex [testchannel info $f] 15} msg]} {
	lappend l $msg
    } else {
	lappend l "very broken: $f found after being chan closed"
    }
    string equal $l [list 0 "can not find channel named \"$f\""]
} -result 1

test chan-io-20.1 {Tcl_CreateChannel: initial settings} -setup {
    set old [encoding system]
} -body {
    set a [open $path(test2) w]
    encoding system ascii
    set f [open $path(test1) w]
    chan configure $f -encoding
} -cleanup {
    encoding system $old
    chan close $f
    chan close $a
} -result {ascii}
test chan-io-20.2 {Tcl_CreateChannel: initial settings} -constraints {win} -body {
    set f [open $path(test1) w+]
    list [chan configure $f -eofchar] [chan configure $f -translation]
} -cleanup {
    chan close $f
} -result [list [list \x1a ""] {auto crlf}]
test chan-io-20.3 {Tcl_CreateChannel: initial settings} -constraints {unix} -body {
    set f [open $path(test1) w+]
    list [chan configure $f -eofchar] [chan configure $f -translation]
} -cleanup {
    chan close $f
} -result {{{} {}} {auto lf}}
test chan-io-20.5 {Tcl_CreateChannel: install channel in empty slot} -setup {
    set path(stdout) [makeFile {} stdout]
} -constraints {stdio notWinCI} -body {
    set f [open $path(script) w]
    chan puts -nonewline $f {
	chan close stdout
	set f1 [}
    chan puts $f [list open $path(stdout) w]]
    chan puts $f {
	chan configure $f1 -buffersize 777
	chan puts stderr [chan configure stdout -buffersize]
    }
    chan close $f
    set f [openpipe r $path(script)]
    chan close $f
} -cleanup {
    removeFile $path(stdout)
} -returnCodes error -result {777}

test chan-io-21.1 {Chan CloseChannelsOnExit} emptyTest {
} {}

# Test management of attributes associated with a channel, such as its default
# translation, its name and type, etc. The functions tested in this group are
# Tcl_GetChannelName, Tcl_GetChannelType and Tcl_GetChannelFile.
# Tcl_GetChannelInstanceData not tested because files do not use the instance
# data.

test chan-io-22.1 {Tcl_GetChannelMode} emptyTest {
    # Not used anywhere in Tcl.
} {}

test chan-io-23.1 {Tcl_GetChannelName} -constraints {testchannel} -setup {
    file delete $path(test1)
} -body {
    set f [open $path(test1) w]
    set n [testchannel name $f]
    expr {$n eq $f ? "ok" : "$n != $f"}
} -cleanup {
    chan close $f
} -result ok

test chan-io-24.1 {Tcl_GetChannelType} -constraints {testchannel} -setup {
    file delete $path(test1)
} -body {
    set f [open $path(test1) w]
    testchannel type $f
} -cleanup {
    chan close $f
} -result "file"

test chan-io-25.1 {Tcl_GetChannelHandle, input} -setup {
    set l ""
} -constraints {testchannel} -body {
    set f [open $path(test1) w]
    chan configure $f -translation lf -eofchar {}
    chan puts $f "1234567890\n098765432"
    chan close $f
    set f [open $path(test1) r]
    chan gets $f
    lappend l [testchannel inputbuffered $f]
    lappend l [chan tell $f]
} -cleanup {
    chan close $f
} -result {10 11}
test chan-io-25.2 {Tcl_GetChannelHandle, output} -setup {
    file delete $path(test1)
    set l ""
} -constraints {testchannel} -body {
    set f [open $path(test1) w]
    chan configure $f -translation lf
    chan puts $f hello
    lappend l [testchannel outputbuffered $f]
    lappend l [chan tell $f]
    chan flush $f
    lappend l [testchannel outputbuffered $f]
    lappend l [chan tell $f]
} -cleanup {
    chan close $f
    file delete $path(test1)
} -result {6 6 0 6}

test chan-io-26.1 {Tcl_GetChannelInstanceData} -body {
    # "pid" command uses Tcl_GetChannelInstanceData
    # Don't care what pid is (but must be a number), just want to exercise it.
    set f [openpipe r << exit]
    pid $f
} -constraints stdio -cleanup {
    chan close $f
} -match regexp -result {^\d+$}

# Test flushing. The functions tested here are FlushChannel.

test chan-io-27.1 {FlushChannel, no output buffered} -setup {
    file delete $path(test1)
} -body {
    set f [open $path(test1) w]
    chan flush $f
    file size $path(test1)
} -cleanup {
    chan close $f
} -result 0
test chan-io-27.2 {FlushChannel, some output buffered} -setup {
    file delete $path(test1)
    set l ""
} -body {
    set f [open $path(test1) w]
    chan configure $f -translation lf -eofchar {}
    chan puts $f hello
    lappend l [file size $path(test1)]
    chan flush $f
    lappend l [file size $path(test1)]
    chan close $f
    lappend l [file size $path(test1)]
} -result {0 6 6}
test chan-io-27.3 {FlushChannel, implicit flush on chan close} -setup {
    file delete $path(test1)
    set l ""
} -body {
    set f [open $path(test1) w]
    chan configure $f -translation lf -eofchar {}
    chan puts $f hello
    lappend l [file size $path(test1)]
    chan close $f
    lappend l [file size $path(test1)]
} -result {0 6}
test chan-io-27.4 {FlushChannel, implicit flush when buffer fills} -setup {
    file delete $path(test1)
    set l ""
} -body {
    set f [open $path(test1) w]
    chan configure $f -translation lf -eofchar {}
    chan configure $f -buffersize 60
    lappend l [file size $path(test1)]
    for {set i 0} {$i < 12} {incr i} {
	chan puts $f hello
    }
    lappend l [file size $path(test1)]
    chan flush $f
    lappend l [file size $path(test1)]
} -cleanup {
    chan close $f
} -result {0 60 72}
test chan-io-27.5 {FlushChannel, implicit flush when buffer fills and on chan close} -setup {
    file delete $path(test1)
    set l ""
} -constraints {unixOrWin} -body {
    set f [open $path(test1) w]
    chan configure $f -translation lf -buffersize 60 -eofchar {}
    lappend l [file size $path(test1)]
    for {set i 0} {$i < 12} {incr i} {
	chan puts $f hello
    }
    lappend l [file size $path(test1)]
    chan close $f
    lappend l [file size $path(test1)]
} -result {0 60 72}
set path(pipe)   [makeFile {} pipe]
set path(output) [makeFile {} output]
test chan-io-27.6 {FlushChannel, async flushing, async chan close} -setup {
    file delete $path(pipe)
    file delete $path(output)
} -constraints {stdio asyncPipeChan Close} -body {
    set f [open $path(pipe) w]
    chan puts $f "set f \[[list open $path(output) w]]"
    chan puts $f {
	chan configure $f -translation lf -buffering none -eofchar {}
	while {![chan eof stdin]} {
	    after 20
	    chan puts -nonewline $f [chan read stdin 1024]
	}
	chan close $f
    }
    chan close $f
    set x 01234567890123456789012345678901
    for {set i 0} {$i < 11} {incr i} {
        set x "$x$x"
    }
    set f [open $path(output) w]
    chan close $f
    set f [openpipe w $path(pipe)]
    chan configure $f -blocking off
    chan puts -nonewline $f $x
    chan close $f
    set counter 0
    while {([file size $path(output)] < 65536) && ($counter < 1000)} {
	after 20 [list incr [namespace which -variable counter]]
	vwait [namespace which -variable counter]
    }
    if {$counter == 1000} {
        set result "file size only [file size $path(output)]"
    } else {
        set result ok
    }
} -result ok

# Tests closing a channel. The functions tested are Chan CloseChannel and
# Tcl_Chan Close.

test chan-io-28.1 {Chan CloseChannel called when all references are dropped} -setup {
    file delete $path(test1)
    set l ""
} -constraints {testchannel} -body {
    set f [open $path(test1) w]
    interp create x
    interp share "" $f x
    lappend l [testchannel refcount $f]
    x eval chan close $f
    interp delete x
    lappend l [testchannel refcount $f]
} -cleanup {
    chan close $f
} -result {2 1}
test chan-io-28.2 {Chan CloseChannel called when all references are dropped} -setup {
    file delete $path(test1)
} -body {
    set f [open $path(test1) w]
    interp create x
    interp share "" $f x
    chan puts -nonewline $f abc
    chan close $f
    x eval chan puts $f def
    x eval chan close $f
    interp delete x
    set f [open $path(test1) r]
    chan gets $f
} -cleanup {
    chan close $f
} -result abcdef
test chan-io-28.3 {Chan CloseChannel, not called before output queue is empty} -setup {
    file delete $path(pipe)
    file delete $path(output)
} -constraints {stdio asyncPipeChan Close nonPortable} -body {
    set f [open $path(pipe) w]
    chan puts $f {
	# Need to not have eof char appended on chan close, because the other
	# side of the pipe already chan closed, so that writing would cause an
	# error "invalid file".
	chan configure stdout -eofchar {}
	chan configure stderr -eofchar {}
	set f [open $path(output) w]
	chan configure $f -translation lf -buffering none
	for {set x 0} {$x < 20} {incr x} {
	    after 20
	    chan puts -nonewline $f [chan read stdin 1024]
	}
	chan close $f
    }
    chan close $f
    set x 01234567890123456789012345678901
    for {set i 0} {$i < 11} {incr i} {
        set x "$x$x"
    }
    set f [open $path(output) w]
    chan close $f
    set f [openpipe r+ $path(pipe)]
    chan configure $f -blocking off -eofchar {}
    chan puts -nonewline $f $x
    chan close $f
    set counter 0
    while {([file size $path(output)] < 20480) && ($counter < 1000)} {
	after 20 [list incr [namespace which -variable counter]]
	vwait [namespace which -variable counter]
    }
    if {$counter == 1000} {
        set result probably_broken
    } else {
        set result ok
    }
} -result ok
test chan-io-28.4 {Tcl_Chan Close} -constraints {testchannel} -setup {
    file delete $path(test1)
    set l ""
} -body {
    lappend l [lsort [testchannel open]]
    set f [open $path(test1) w]
    lappend l [lsort [testchannel open]]
    chan close $f
    lappend l [lsort [testchannel open]]
    set x [list $consoleFileNames \
		[lsort [list {*}$consoleFileNames $f]] \
		$consoleFileNames]
    expr {$l eq $x ? "ok" : "{$l} != {$x}"}
} -result ok
test chan-io-28.5 {Tcl_Chan Close vs standard handles} -setup {
    file delete $path(script)
} -constraints {stdio unix testchannel} -body {
    set f [open $path(script) w]
    chan puts $f {
	chan close stdin
	chan puts [testchannel open]
    }
    chan close $f
    set f [openpipe r $path(script)]
    set l [chan gets $f]
    chan close $f
    lsort $l
} -result {file1 file2}
test chan-io-28.6 {Tcl_CloseEx (half-close) pipe} -setup {
    set cat [makeFile {
	fconfigure stdout -buffering line
	while {[gets stdin line] >= 0} {puts $line}
	puts DONE
	exit 0
    } cat.tcl]
    variable done
} -body {
    set ff [openpipe r+ $cat]
    puts $ff Hey
    close $ff w
    set timer [after 1000 [namespace code {set done Failed}]]
    set acc {}
    fileevent $ff readable [namespace code {
	if {[gets $ff line] < 0} {
	    set done Succeeded
	} else {
	    lappend acc $line
	}
    }]
    vwait [namespace which -variable done]
    after cancel $timer
    close $ff r
    list $done $acc
} -cleanup {
    removeFile cat.tcl
} -result {Succeeded {Hey DONE}}
test chan-io-28.7 {Tcl_CloseEx (half-close) socket} -setup {
    set echo [makeFile {
	proc accept {s args} {set ::sok $s}
	set s [socket -server accept 0]
	puts [lindex [fconfigure $s -sockname] 2]
	flush stdout
	vwait ::sok
	fconfigure $sok -buffering line
	while {[gets $sok line]>=0} {puts $sok $line}
	puts $sok DONE
	exit 0
    } echo.tcl]
    variable done
    unset -nocomplain done
    set done ""
    set timer ""
    set ff [openpipe r $echo]
    gets $ff port
} -body {
    set s [socket 127.0.0.1 $port]
    puts $s Hey
    close $s w
    set timer [after 1000 [namespace code {set done Failed}]]
    set acc {}
    fileevent $s readable [namespace code {
	if {[gets $s line]<0} {
	    set done Succeeded
	} else {
	    lappend acc $line
	}
    }]
    vwait [namespace which -variable done]
    list $done $acc
} -cleanup {
    catch {close $s}
    close $ff
    after cancel $timer
    removeFile echo.tcl
} -result {Succeeded {Hey DONE}}

test chan-io-29.1 {Tcl_WriteChars, channel not writable} -body {
    chan puts stdin hello
} -returnCodes error -result {channel "stdin" wasn't opened for writing}
test chan-io-29.2 {Tcl_WriteChars, empty string} -setup {
    file delete $path(test1)
} -body {
    set f [open $path(test1) w]
    chan configure $f -eofchar {}
    chan puts -nonewline $f ""
    chan close $f
    file size $path(test1)
} -result 0
test chan-io-29.3 {Tcl_WriteChars, nonempty string} -setup {
    file delete $path(test1)
} -body {
    set f [open $path(test1) w]
    chan configure $f -eofchar {}
    chan puts -nonewline $f hello
    chan close $f
    file size $path(test1)
} -result 5
test chan-io-29.4 {Tcl_WriteChars, buffering in full buffering mode} -setup {
    file delete $path(test1)
    set l ""
} -constraints {testchannel} -body {
    set f [open $path(test1) w]
    chan configure $f -translation lf -buffering full -eofchar {}
    chan puts $f hello
    lappend l [testchannel outputbuffered $f]
    lappend l [file size $path(test1)]
    chan flush $f
    lappend l [testchannel outputbuffered $f]
    lappend l [file size $path(test1)]
} -cleanup {
    chan close $f
} -result {6 0 0 6}
test chan-io-29.5 {Tcl_WriteChars, buffering in line buffering mode} -setup {
    file delete $path(test1)
    set l ""
} -constraints {testchannel} -body {
    set f [open $path(test1) w]
    chan configure $f -translation lf -buffering line -eofchar {}
    chan puts -nonewline $f hello
    lappend l [testchannel outputbuffered $f]
    lappend l [file size $path(test1)]
    chan puts $f hello
    lappend l [testchannel outputbuffered $f]
    lappend l [file size $path(test1)]
} -cleanup {
    chan close $f
} -result {5 0 0 11}
test chan-io-29.6 {Tcl_WriteChars, buffering in no buffering mode} -setup {
    file delete $path(test1)
    set l ""
} -constraints {testchannel} -body {
    set f [open $path(test1) w]
    chan configure $f -translation lf -buffering none -eofchar {}
    chan puts -nonewline $f hello
    lappend l [testchannel outputbuffered $f]
    lappend l [file size $path(test1)]
    chan puts $f hello
    lappend l [testchannel outputbuffered $f]
    lappend l [file size $path(test1)]
} -cleanup {
    chan close $f
} -result {0 5 0 11}
test chan-io-29.7 {Tcl_Flush, full buffering} -setup {
    file delete $path(test1)
    set l ""
} -constraints {testchannel} -body {
    set f [open $path(test1) w]
    chan configure $f -translation lf -buffering full -eofchar {}
    chan puts -nonewline $f hello
    lappend l [testchannel outputbuffered $f]
    lappend l [file size $path(test1)]
    chan puts $f hello
    lappend l [testchannel outputbuffered $f]
    lappend l [file size $path(test1)]
    chan flush $f
    lappend l [testchannel outputbuffered $f]
    lappend l [file size $path(test1)]
} -cleanup {
    chan close $f
} -result {5 0 11 0 0 11}
test chan-io-29.8 {Tcl_Flush, full buffering} -setup {
    file delete $path(test1)
    set l ""
} -constraints {testchannel} -body {
    set f [open $path(test1) w]
    chan configure $f -translation lf -buffering line
    chan puts -nonewline $f hello
    lappend l [testchannel outputbuffered $f]
    lappend l [file size $path(test1)]
    chan flush $f
    lappend l [testchannel outputbuffered $f]
    lappend l [file size $path(test1)]
    chan puts $f hello
    lappend l [testchannel outputbuffered $f]
    lappend l [file size $path(test1)]
    chan flush $f
    lappend l [testchannel outputbuffered $f]
    lappend l [file size $path(test1)]
} -cleanup {
    chan close $f
} -result {5 0 0 5 0 11 0 11}
test chan-io-29.9 {Tcl_Flush, channel not writable} -body {
    chan flush stdin
} -returnCodes error -result {channel "stdin" wasn't opened for writing}
test chan-io-29.10 {Tcl_WriteChars, looping and buffering} -setup {
    file delete $path(test1)
} -body {
    set f1 [open $path(test1) w]
    chan configure $f1 -translation lf -eofchar {}
    set f2 [open $path(longfile) r]
    for {set x 0} {$x < 10} {incr x} {
	chan puts $f1 [chan gets $f2]
    }
    chan close $f2
    chan close $f1
    file size $path(test1)
} -result 387
test chan-io-29.11 {Tcl_WriteChars, no newline, implicit flush} -setup {
    file delete $path(test1)
} -body {
    set f1 [open $path(test1) w]
    chan configure $f1 -eofchar {}
    set f2 [open $path(longfile) r]
    for {set x 0} {$x < 10} {incr x} {
	chan puts -nonewline $f1 [chan gets $f2]
    }
    chan close $f1
    chan close $f2
    file size $path(test1)
} -result 377
test chan-io-29.12 {Tcl_WriteChars on a pipe} -setup {
    file delete $path(test1)
    file delete $path(pipe)
} -constraints stdio -body {
    set f1 [open $path(pipe) w]
    chan puts $f1 "set f1 \[[list open $path(longfile) r]]"
    chan puts $f1 {
	for {set x 0} {$x < 10} {incr x} {
	    chan puts [chan gets $f1]
	}
    }
    chan close $f1
    set f1 [openpipe r $path(pipe)]
    set f2 [open $path(longfile) r]
    set y ok
    for {set x 0} {$x < 10} {incr x} {
	set l1 [chan gets $f1]
	set l2 [chan gets $f2]
	if {$l1 ne $l2} {
	    set y broken:$x
	}
    }
    return $y
} -cleanup {
    chan close $f1
    chan close $f2
} -result ok
test chan-io-29.13 {Tcl_WriteChars to a pipe, line buffered} -setup {
    file delete $path(test1)
    file delete $path(pipe)
} -constraints stdio -body {
    set f1 [open $path(pipe) w]
    chan puts $f1 {
	chan puts [chan gets stdin]
	chan puts [chan gets stdin]
    }
    chan close $f1
    set y ok
    set f1 [openpipe r+ $path(pipe)]
    chan configure $f1 -buffering line
    set f2 [open $path(longfile) r]
    set line [chan gets $f2]
    chan puts $f1 $line
    set backline [chan gets $f1]
    if {$line ne $backline} {
	set y broken1
    }
    set line [chan gets $f2]
    chan puts $f1 $line
    set backline [chan gets $f1]
    if {$line ne $backline} {
	set y broken2
    }
    return $y
} -cleanup {
    chan close $f1
    chan close $f2
} -result ok
test chan-io-29.14 {Tcl_WriteChars, buffering and implicit flush at chan close} -setup {
    file delete $path(test3)
} -body {
    set f [open $path(test3) w]
    chan puts -nonewline $f "Text1"
    chan puts -nonewline $f " Text 2"
    chan puts $f " Text 3"
    chan close $f
    set f [open $path(test3) r]
    chan gets $f
} -cleanup {
    chan close $f
} -result {Text1 Text 2 Text 3}
test chan-io-29.15 {Tcl_Flush, channel not open for writing} -setup {
    file delete $path(test1)
    set fd [open $path(test1) w]
    chan close $fd
} -body {
    set fd [open $path(test1) r]
    chan flush $fd
} -returnCodes error -cleanup {
    catch {chan close $fd}
} -match glob -result {channel "*" wasn't opened for writing}
test chan-io-29.16 {Tcl_Flush on pipe opened only for reading} -setup {
    set fd [openpipe r cat longfile]
} -constraints stdio -body {
    chan flush $fd
} -returnCodes error -cleanup {
    catch {chan close $fd}
} -match glob -result {channel "*" wasn't opened for writing}
test chan-io-29.17 {Tcl_WriteChars buffers, then Tcl_Flush flushes} -setup {
    file delete $path(test1)
} -body {
    set f1 [open $path(test1) w]
    chan configure $f1 -translation lf
    chan puts $f1 hello
    chan puts $f1 hello
    chan puts $f1 hello
    chan flush $f1
    file size $path(test1)
} -cleanup {
    chan close $f1
} -result 18
test chan-io-29.18 {Tcl_WriteChars and Tcl_Flush intermixed} -setup {
    file delete $path(test1)
    set x ""
    set f1 [open $path(test1) w]
} -body {
    chan configure $f1 -translation lf
    chan puts $f1 hello
    chan puts $f1 hello
    chan puts $f1 hello
    chan flush $f1
    lappend x [file size $path(test1)]
    chan puts $f1 hello
    chan flush $f1
    lappend x [file size $path(test1)]
    chan puts $f1 hello
    chan flush $f1
    lappend x [file size $path(test1)]
} -cleanup {
    chan close $f1
} -result {18 24 30}
test chan-io-29.19 {Explicit and implicit flushes} -setup {
    file delete $path(test1)
} -body {
    set f1 [open $path(test1) w]
    chan configure $f1 -translation lf -eofchar {}
    set x ""
    chan puts $f1 hello
    chan puts $f1 hello
    chan puts $f1 hello
    chan flush $f1
    lappend x [file size $path(test1)]
    chan puts $f1 hello
    chan flush $f1
    lappend x [file size $path(test1)]
    chan puts $f1 hello
    chan close $f1
    lappend x [file size $path(test1)]
} -result {18 24 30}
test chan-io-29.20 {Implicit flush when buffer is full} -setup {
    file delete $path(test1)
} -body {
    set f1 [open $path(test1) w]
    chan configure $f1 -translation lf -eofchar {}
    set line "abcdefghijklmnopqrstuvwxyzABCDEFGHIJKLMNOPQRSTUVWXYZ0123456789"
    for {set x 0} {$x < 100} {incr x} {
      chan puts $f1 $line
    }
    set z ""
    lappend z [file size $path(test1)]
    for {set x 0} {$x < 100} {incr x} {
	chan puts $f1 $line
    }
    lappend z [file size $path(test1)]
    chan close $f1
    lappend z [file size $path(test1)]
} -result {4096 12288 12600}
test chan-io-29.21 {Tcl_Flush to pipe} -setup {
    file delete $path(pipe)
} -constraints stdio -body {
    set f1 [open $path(pipe) w]
    chan puts $f1 {set x [chan read stdin 6]}
    chan puts $f1 {set cnt [string length $x]}
    chan puts $f1 {chan puts "read $cnt characters"}
    chan close $f1
    set f1 [openpipe r+ $path(pipe)]
    chan puts $f1 hello
    chan flush $f1
    chan gets $f1
} -cleanup {
    catch {chan close $f1}
} -result "read 6 characters"
test chan-io-29.22 {Tcl_Flush called at other end of pipe} -setup {
    file delete $path(pipe)
} -constraints stdio -body {
    set f1 [open $path(pipe) w]
    chan puts $f1 {
	chan configure stdout -buffering full
	chan puts hello
	chan puts hello
	chan flush stdout
	chan gets stdin
	chan puts bye
	chan flush stdout
    }
    chan close $f1
    set f1 [openpipe r+ $path(pipe)]
    set x ""
    lappend x [chan gets $f1]
    lappend x [chan gets $f1]
    chan puts $f1 hello
    chan flush $f1
    lappend x [chan gets $f1]
} -cleanup {
    chan close $f1
} -result {hello hello bye}
test chan-io-29.23 {Tcl_Flush and line buffering at end of pipe} -setup {
    file delete $path(pipe)
} -constraints stdio -body {
    set f1 [open $path(pipe) w]
    chan puts $f1 {
	chan puts hello
	chan puts hello
	chan gets stdin
	chan puts bye
    }
    chan close $f1
    set f1 [openpipe r+ $path(pipe)]
    set x ""
    lappend x [chan gets $f1]
    lappend x [chan gets $f1]
    chan puts $f1 hello
    chan flush $f1
    lappend x [chan gets $f1]
} -cleanup {
    chan close $f1
} -result {hello hello bye}
test chan-io-29.24 {Tcl_WriteChars and Tcl_Flush move end of file} -setup {
    variable x {}
} -body {
    set f [open $path(test3) w]
    chan puts $f "Line 1"
    chan puts $f "Line 2"
    set f2 [open $path(test3)]
    lappend x [chan read -nonewline $f2]
    chan close $f2
    chan flush $f
    set f2 [open $path(test3)]
    lappend x [chan read -nonewline $f2]
} -cleanup {
    chan close $f2
    chan close $f
} -result "{} {Line 1\nLine 2}"
test chan-io-29.25 {Implicit flush with Tcl_Flush to command pipelines} -setup {
    file delete $path(test3)
} -constraints {stdio fileevent} -body {
    set f [openpipe w $path(cat) | [interpreter] $path(cat) > $path(test3)]
    chan puts $f "Line 1"
    chan puts $f "Line 2"
    chan close $f
    after 100
    set f [open $path(test3) r]
    chan read $f
} -cleanup {
    chan close $f
} -result "Line 1\nLine 2\n"
test chan-io-29.26 {Tcl_Flush, Tcl_Write on bidirectional pipelines} -constraints {stdio unixExecs} -body {
    set f [open "|[list cat -u]" r+]
    chan puts $f "Line1"
    chan flush $f
    chan gets $f
} -cleanup {
    chan close $f
} -result {Line1}
test chan-io-29.27 {Tcl_Flush on chan closed pipeline} -setup {
    file delete $path(pipe)
    set f [open $path(pipe) w]
    chan puts $f {exit}
    chan close $f
} -constraints stdio -body {
    set f [openpipe r+ $path(pipe)]
    chan gets $f
    chan puts $f output
    after 50
    #
    # The flush below will get a SIGPIPE. This is an expected part of the test
    # and indicates that the test operates correctly. If you run this test
    # under a debugger, the signal will by intercepted unless you disable the
    # debugger's signal interception.
    #
    if {[catch {chan flush $f} msg]} {
	set x [list 1 $msg $::errorCode]
	catch {chan close $f}
    } elseif {[catch {chan close $f} msg]} {
	set x [list 1 $msg $::errorCode]
    } else {
	set x {this was supposed to fail and did not}
    }
    string tolower $x
} -match glob -result {1 {error flushing "*": broken pipe} {posix epipe {broken pipe}}}
test chan-io-29.28 {Tcl_WriteChars, lf mode} -setup {
    file delete $path(test1)
} -body {
    set f [open $path(test1) w]
    chan configure $f -translation lf -eofchar {}
    chan puts $f hello\nthere\nand\nhere
    chan flush $f
    file size $path(test1)
} -cleanup {
    chan close $f
} -result 21
test chan-io-29.29 {Tcl_WriteChars, cr mode} -setup {
    file delete $path(test1)
} -body {
    set f [open $path(test1) w]
    chan configure $f -translation cr -eofchar {}
    chan puts $f hello\nthere\nand\nhere
    chan close $f
    file size $path(test1)
} -result 21
test chan-io-29.30 {Tcl_WriteChars, crlf mode} -setup {
    file delete $path(test1)
} -body {
    set f [open $path(test1) w]
    chan configure $f -translation crlf -eofchar {}
    chan puts $f hello\nthere\nand\nhere
    chan close $f
    file size $path(test1)
} -result 25
test chan-io-29.31 {Tcl_WriteChars, background flush} -setup {
    file delete $path(pipe)
    file delete $path(output)
} -constraints stdio -body {
    set f [open $path(pipe) w]
    chan puts $f "set f \[[list open $path(output)  w]]"
    chan puts $f {chan configure $f -translation lf}
    set x [list while {![chan eof stdin]}]
    set x "$x {"
    chan puts $f $x
    chan puts $f {  chan puts -nonewline $f [chan read stdin 4096]}
    chan puts $f {  chan flush $f}
    chan puts $f "}"
    chan puts $f {chan close $f}
    chan close $f
    set x 01234567890123456789012345678901
    for {set i 0} {$i < 11} {incr i} {
	set x "$x$x"
    }
    set f [open $path(output) w]
    chan close $f
    set f [openpipe r+ $path(pipe)]
    chan configure $f -blocking off
    chan puts -nonewline $f $x
    chan close $f
    set counter 0
    while {([file size $path(output)] < 65536) && ($counter < 1000)} {
	after 10 [list incr [namespace which -variable counter]]
	vwait [namespace which -variable counter]
    }
    if {$counter == 1000} {
	set result "file size only [file size $path(output)]"
    } else {
	set result ok
    }
    # allow a little time for the background process to chan close.
    # otherwise, the following test fails on the [file delete $path(output)]
    # on Windows because a process still has the file open.
    after 100 set v 1; vwait v
    return $result
} -result ok
test chan-io-29.32 {Tcl_WriteChars, background flush to slow reader} -setup {
    file delete $path(pipe)
    file delete $path(output)
} -constraints {stdio asyncPipeChan Close} -body {
    set f [open $path(pipe) w]
    chan puts $f "set f \[[list open $path(output) w]]"
    chan puts $f {chan configure $f -translation lf}
    set x [list while {![chan eof stdin]}]
    set x "$x \{"
    chan puts $f $x
    chan puts $f {  after 20}
    chan puts $f {  chan puts -nonewline $f [chan read stdin 1024]}
    chan puts $f {  chan flush $f}
    chan puts $f "\}"
    chan puts $f {chan close $f}
    chan close $f
    set x 01234567890123456789012345678901
    for {set i 0} {$i < 11} {incr i} {
	set x "$x$x"
    }
    set f [open $path(output) w]
    chan close $f
    set f [openpipe r+ $path(pipe)]
    chan configure $f -blocking off
    chan puts -nonewline $f $x
    chan close $f
    set counter 0
    while {([file size $path(output)] < 65536) && ($counter < 1000)} {
	after 20 [list incr [namespace which -variable counter]]
	vwait [namespace which -variable counter]
    }
    if {$counter == 1000} {
	set result "file size only [file size $path(output)]"
    } else {
	set result ok
    }
} -result ok
test chan-io-29.33 {Tcl_Flush, implicit flush on exit} -setup {
    set f [open $path(script) w]
    chan puts $f "set f \[[list open $path(test1) w]]"
    chan puts $f {chan configure $f -translation lf
	chan puts $f hello
	chan puts $f bye
	chan puts $f strange
    }
    chan close $f
} -constraints exec -body {
    exec [interpreter] $path(script)
    set f [open $path(test1) r]
    chan read $f
} -cleanup {
    chan close $f
} -result "hello\nbye\nstrange\n"
test chan-io-29.34 {Tcl_Chan Close, async flush on chan close, using sockets} -setup {
    variable c 0
    variable x running
    set l abcdefghijklmnopqrstuvwxyzabcdefghijklmnopqrstuvwxyzabcdefghijklmnopqrstuvwxyz
    proc writelots {s l} {
	for {set i 0} {$i < 2000} {incr i} {
	    chan puts $s $l
	}
    }
} -constraints {socket tempNotMac fileevent notWinCI} -body {
    proc accept {s a p} {
	variable x
	chan event $s readable [namespace code [list readit $s]]
	chan configure $s -blocking off
	set x accepted
    }
    proc readit {s} {
	variable c
	variable x
	set l [chan gets $s]
	if {[chan eof $s]} {
	    chan close $s
	    set x done
	} elseif {([string length $l] > 0) || ![chan blocked $s]} {
	    incr c
	}
    }
    set ss [socket -server [namespace code accept] -myaddr 127.0.0.1 0]
    set cs [socket 127.0.0.1 [lindex [chan configure $ss -sockname] 2]]
    vwait [namespace which -variable x]
    chan configure $cs -blocking off
    writelots $cs $l
    chan close $cs
    chan close $ss
    vwait [namespace which -variable x]
    set c
} -result 2000
test chan-io-29.35 {Tcl_Chan Close vs chan event vs multiple interpreters} -setup {
    catch {interp delete x}
    catch {interp delete y}
} -constraints {socket tempNotMac fileevent} -body {
    # On Mac, this test screws up sockets such that subsequent tests using
    # port 2828 either cause errors or panic().
    interp create x
    interp create y
    set s [socket -server [namespace code accept] -myaddr 127.0.0.1 0]
    proc accept {s a p} {
	chan puts $s hello
	chan close $s
    }
    set c [socket 127.0.0.1 [lindex [chan configure $s -sockname] 2]]
    interp share {} $c x
    interp share {} $c y
    chan close $c
    x eval {
	proc readit {s} {
	    chan gets $s
	    if {[chan eof $s]} {
		chan close $s
	    }
	}
    }
    y eval {
	proc readit {s} {
	    chan gets $s
	    if {[chan eof $s]} {
		chan close $s
	    }
	}
    }
    x eval "chan event $c readable \{readit $c\}"
    y eval "chan event $c readable \{readit $c\}"
    y eval [list chan close $c]
    update
} -cleanup {
    chan close $s
    interp delete x
    interp delete y
} -result ""

# Test end of line translations. Procedures tested are Tcl_Write, Tcl_Read.

test chan-io-30.1 {Tcl_Write lf, Tcl_Read lf} -setup {
    file delete $path(test1)
} -body {
    set f [open $path(test1) w]
    chan configure $f -translation lf
    chan puts $f hello\nthere\nand\nhere
    chan close $f
    set f [open $path(test1) r]
    chan configure $f -translation lf
    chan read $f
} -cleanup {
    chan close $f
} -result "hello\nthere\nand\nhere\n"
test chan-io-30.2 {Tcl_Write lf, Tcl_Read cr} -setup {
    file delete $path(test1)
} -body {
    set f [open $path(test1) w]
    chan configure $f -translation lf
    chan puts $f hello\nthere\nand\nhere
    chan close $f
    set f [open $path(test1) r]
    chan configure $f -translation cr
    chan read $f
} -cleanup {
    chan close $f
} -result "hello\nthere\nand\nhere\n"
test chan-io-30.3 {Tcl_Write lf, Tcl_Read crlf} -setup {
    file delete $path(test1)
} -body {
    set f [open $path(test1) w]
    chan configure $f -translation lf
    chan puts $f hello\nthere\nand\nhere
    chan close $f
    set f [open $path(test1) r]
    chan configure $f -translation crlf
    chan read $f
} -cleanup {
    chan close $f
} -result "hello\nthere\nand\nhere\n"
test chan-io-30.4 {Tcl_Write cr, Tcl_Read cr} -setup {
    file delete $path(test1)
} -body {
    set f [open $path(test1) w]
    chan configure $f -translation cr
    chan puts $f hello\nthere\nand\nhere
    chan close $f
    set f [open $path(test1) r]
    chan configure $f -translation cr
    chan read $f
} -cleanup {
    chan close $f
} -result "hello\nthere\nand\nhere\n"
test chan-io-30.5 {Tcl_Write cr, Tcl_Read lf} -setup {
    file delete $path(test1)
} -body {
    set f [open $path(test1) w]
    chan configure $f -translation cr
    chan puts $f hello\nthere\nand\nhere
    chan close $f
    set f [open $path(test1) r]
    chan configure $f -translation lf
    chan read $f
} -cleanup {
    chan close $f
} -result "hello\rthere\rand\rhere\r"
test chan-io-30.6 {Tcl_Write cr, Tcl_Read crlf} -setup {
    file delete $path(test1)
} -body {
    set f [open $path(test1) w]
    chan configure $f -translation cr
    chan puts $f hello\nthere\nand\nhere
    chan close $f
    set f [open $path(test1) r]
    chan configure $f -translation crlf
    chan read $f
} -cleanup {
    chan close $f
} -result "hello\rthere\rand\rhere\r"
test chan-io-30.7 {Tcl_Write crlf, Tcl_Read crlf} -setup {
    file delete $path(test1)
} -body {
    set f [open $path(test1) w]
    chan configure $f -translation crlf
    chan puts $f hello\nthere\nand\nhere
    chan close $f
    set f [open $path(test1) r]
    chan configure $f -translation crlf
    chan read $f
} -cleanup {
    chan close $f
} -result "hello\nthere\nand\nhere\n"
test chan-io-30.8 {Tcl_Write crlf, Tcl_Read lf} -setup {
    file delete $path(test1)
} -body {
    set f [open $path(test1) w]
    chan configure $f -translation crlf
    chan puts $f hello\nthere\nand\nhere
    chan close $f
    set f [open $path(test1) r]
    chan configure $f -translation lf
    chan read $f
} -cleanup {
    chan close $f
} -result "hello\r\nthere\r\nand\r\nhere\r\n"
test chan-io-30.9 {Tcl_Write crlf, Tcl_Read cr} -setup {
    file delete $path(test1)
} -body {
    set f [open $path(test1) w]
    chan configure $f -translation crlf
    chan puts $f hello\nthere\nand\nhere
    chan close $f
    set f [open $path(test1) r]
    chan configure $f -translation cr
    chan read $f
} -cleanup {
    chan close $f
} -result "hello\n\nthere\n\nand\n\nhere\n\n"
test chan-io-30.10 {Tcl_Write lf, Tcl_Read auto} -setup {
    file delete $path(test1)
} -body {
    set f [open $path(test1) w]
    chan configure $f -translation lf
    chan puts $f hello\nthere\nand\nhere
    chan close $f
    set f [open $path(test1) r]
    list [chan read $f] [chan configure $f -translation]
} -cleanup {
    chan close $f
} -result {{hello
there
and
here
} auto}
test chan-io-30.11 {Tcl_Write cr, Tcl_Read auto} -setup {
    file delete $path(test1)
} -body {
    set f [open $path(test1) w]
    chan configure $f -translation cr
    chan puts $f hello\nthere\nand\nhere
    chan close $f
    set f [open $path(test1) r]
    list [chan read $f] [chan configure $f -translation]
} -cleanup {
    chan close $f
} -result {{hello
there
and
here
} auto}
test chan-io-30.12 {Tcl_Write crlf, Tcl_Read auto} -setup {
    file delete $path(test1)
} -body {
    set f [open $path(test1) w]
    chan configure $f -translation crlf
    chan puts $f hello\nthere\nand\nhere
    chan close $f
    set f [open $path(test1) r]
    list [chan read $f] [chan configure $f -translation]
} -cleanup {
    chan close $f
} -result {{hello
there
and
here
} auto}
test chan-io-30.13 {Tcl_Write crlf on block boundary, Tcl_Read auto} -setup {
    file delete $path(test1)
} -body {
    set f [open $path(test1) w]
    chan configure $f -translation crlf
    set line "123456789ABCDE"	;# 14 char plus crlf
    chan puts -nonewline $f x	;# shift crlf across block boundary
    for {set i 0} {$i < 700} {incr i} {
	chan puts $f $line
    }
    chan close $f
    set f [open $path(test1) r]
    chan configure $f -translation auto
    string length [chan read $f]
} -cleanup {
    chan close $f
} -result [expr {700*15 + 1}]
test chan-io-30.14 {Tcl_Write crlf on block boundary, Tcl_Read crlf} -setup {
    file delete $path(test1)
} -body {
    set f [open $path(test1) w]
    chan configure $f -translation crlf
    set line "123456789ABCDE"	;# 14 char plus crlf
    chan puts -nonewline $f x	;# shift crlf across block boundary
    for {set i 0} {$i < 700} {incr i} {
	chan puts $f $line
    }
    chan close $f
    set f [open $path(test1) r]
    chan configure $f -translation crlf
    string length [chan read $f]
} -cleanup {
    chan close $f
} -result [expr {700*15 + 1}]
test chan-io-30.15 {Tcl_Write mixed, Tcl_Read auto} -setup {
    file delete $path(test1)
} -body {
    set f [open $path(test1) w]
    chan configure $f -translation lf
    chan puts $f hello\nthere\nand\rhere
    chan close $f
    set f [open $path(test1) r]
    chan configure $f -translation auto
    chan read $f
} -cleanup {
    chan close $f
} -result {hello
there
and
here
}
test chan-io-30.16 {Tcl_Write ^Z at end, Tcl_Read auto} -setup {
    file delete $path(test1)
} -body {
    set f [open $path(test1) w]
    chan configure $f -translation lf
    chan puts -nonewline $f hello\nthere\nand\rhere\n\x1a
    chan close $f
    set f [open $path(test1) r]
    chan configure $f -eofchar \x1a -translation auto
    chan read $f
} -cleanup {
    chan close $f
} -result {hello
there
and
here
}
test chan-io-30.17 {Tcl_Write, implicit ^Z at end, Tcl_Read auto} -setup {
    file delete $path(test1)
} -constraints {win} -body {
    set f [open $path(test1) w]
    chan configure $f -eofchar \x1a -translation lf
    chan puts $f hello\nthere\nand\rhere
    chan close $f
    set f [open $path(test1) r]
    chan configure $f -eofchar \x1a -translation auto
    chan read $f
} -cleanup {
    chan close $f
} -result {hello
there
and
here
}
test chan-io-30.18 {Tcl_Write, ^Z in middle, Tcl_Read auto} -setup {
    file delete $path(test1)
} -body {
    set f [open $path(test1) w]
    chan configure $f -translation lf
    set s [format "abc\ndef\n%cghi\nqrs" 26]
    chan puts $f $s
    chan close $f
    set f [open $path(test1) r]
    chan configure $f -eofchar \x1a -translation auto
    set l ""
    lappend l [chan gets $f]
    lappend l [chan gets $f]
    lappend l [chan eof $f]
    lappend l [chan gets $f]
    lappend l [chan eof $f]
    lappend l [chan gets $f]
    lappend l [chan eof $f]
} -cleanup {
    chan close $f
} -result {abc def 0 {} 1 {} 1}
test chan-io-30.19 {Tcl_Write, ^Z no newline in middle, Tcl_Read auto} -setup {
    file delete $path(test1)
} -body {
    set f [open $path(test1) w]
    chan configure $f -translation lf
    set s [format "abc\ndef\n%cghi\nqrs" 26]
    chan puts $f $s
    chan close $f
    set f [open $path(test1) r]
    chan configure $f -eofchar \x1a -translation auto
    set l ""
    lappend l [chan gets $f]
    lappend l [chan gets $f]
    lappend l [chan eof $f]
    lappend l [chan gets $f]
    lappend l [chan eof $f]
    lappend l [chan gets $f]
    lappend l [chan eof $f]
} -cleanup {
    chan close $f
} -result {abc def 0 {} 1 {} 1}
test chan-io-30.20 {Tcl_Write, ^Z in middle ignored, Tcl_Read lf} -setup {
    file delete $path(test1)
    set l ""
} -body {
    set f [open $path(test1) w]
    chan configure $f -translation lf -eofchar {}
    chan puts $f [format "abc\ndef\n%cghi\nqrs" 26]
    chan close $f
    set f [open $path(test1) r]
    chan configure $f -translation lf -eofchar {}
    lappend l [chan gets $f]
    lappend l [chan gets $f]
    lappend l [chan eof $f]
    lappend l [chan gets $f]
    lappend l [chan eof $f]
    lappend l [chan gets $f]
    lappend l [chan eof $f]
    lappend l [chan gets $f]
    lappend l [chan eof $f]
} -cleanup {
    chan close $f
} -result "abc def 0 \x1aghi 0 qrs 0 {} 1"
test chan-io-30.21 {Tcl_Write, ^Z in middle ignored, Tcl_Read cr} -setup {
    file delete $path(test1)
    set l ""
} -body {
    set f [open $path(test1) w]
    chan configure $f -translation lf -eofchar {}
    chan puts $f [format "abc\ndef\n%cghi\nqrs" 26]
    chan close $f
    set f [open $path(test1) r]
    chan configure $f -translation cr -eofchar {}
    set x [chan gets $f]
    lappend l [string equal $x "abc\ndef\n\x1aghi\nqrs\n"]
    lappend l [chan eof $f]
    lappend l [chan gets $f]
    lappend l [chan eof $f]
} -cleanup {
    chan close $f
} -result {1 1 {} 1}
test chan-io-30.22 {Tcl_Write, ^Z in middle ignored, Tcl_Read crlf} -setup {
    file delete $path(test1)
    set l ""
} -body {
    set f [open $path(test1) w]
    chan configure $f -translation lf -eofchar {}
    chan puts $f [format "abc\ndef\n%cghi\nqrs" 26]
    chan close $f
    set f [open $path(test1) r]
    chan configure $f -translation crlf -eofchar {}
    set x [chan gets $f]
    lappend l [string equal $x "abc\ndef\n\x1aghi\nqrs\n"]
    lappend l [chan eof $f]
    lappend l [chan gets $f]
    lappend l [chan eof $f]
} -cleanup {
    chan close $f
} -result {1 1 {} 1}
test chan-io-30.23 {Tcl_Write lf, ^Z in middle, Tcl_Read auto} -setup {
    file delete $path(test1)
} -body {
    set f [open $path(test1) w]
    chan configure $f -translation lf
    chan puts $f [format abc\ndef\n%cqrs\ntuv 26]
    chan close $f
    set f [open $path(test1) r]
    chan configure $f -translation auto -eofchar \x1a
    list [string length [chan read $f]] [chan eof $f]
} -cleanup {
    chan close $f
} -result {8 1}
test chan-io-30.24 {Tcl_Write lf, ^Z in middle, Tcl_Read lf} -setup {
    file delete $path(test1)
} -body {
    set f [open $path(test1) w]
    chan configure $f -translation lf
    set c [format abc\ndef\n%cqrs\ntuv 26]
    chan puts $f $c
    chan close $f
    set f [open $path(test1) r]
    chan configure $f -translation lf -eofchar \x1a
    list [string length [chan read $f]] [chan eof $f]
} -cleanup {
    chan close $f
} -result {8 1}
test chan-io-30.25 {Tcl_Write cr, ^Z in middle, Tcl_Read auto} -setup {
    file delete $path(test1)
} -body {
    set f [open $path(test1) w]
    chan configure $f -translation cr
    set c [format abc\ndef\n%cqrs\ntuv 26]
    chan puts $f $c
    chan close $f
    set f [open $path(test1) r]
    chan configure $f -translation auto -eofchar \x1a
    list [string length [chan read $f]] [chan eof $f]
} -cleanup {
    chan close $f
} -result {8 1}
test chan-io-30.26 {Tcl_Write cr, ^Z in middle, Tcl_Read cr} -setup {
    file delete $path(test1)
} -body {
    set f [open $path(test1) w]
    chan configure $f -translation cr
    set c [format abc\ndef\n%cqrs\ntuv 26]
    chan puts $f $c
    chan close $f
    set f [open $path(test1) r]
    chan configure $f -translation cr -eofchar \x1a
    list [string length [chan read $f]] [chan eof $f]
} -cleanup {
    chan close $f
} -result {8 1}
test chan-io-30.27 {Tcl_Write crlf, ^Z in middle, Tcl_Read auto} -setup {
    file delete $path(test1)
} -body {
    set f [open $path(test1) w]
    chan configure $f -translation crlf
    set c [format abc\ndef\n%cqrs\ntuv 26]
    chan puts $f $c
    chan close $f
    set f [open $path(test1) r]
    chan configure $f -translation auto -eofchar \x1a
    list [string length [chan read $f]] [chan eof $f]
} -cleanup {
    chan close $f
} -result {8 1}
test chan-io-30.28 {Tcl_Write crlf, ^Z in middle, Tcl_Read crlf} -setup {
    file delete $path(test1)
} -body {
    set f [open $path(test1) w]
    chan configure $f -translation crlf
    set c [format abc\ndef\n%cqrs\ntuv 26]
    chan puts $f $c
    chan close $f
    set f [open $path(test1) r]
    chan configure $f -translation crlf -eofchar \x1a
    list [string length [chan read $f]] [chan eof $f]
} -cleanup {
    chan close $f
} -result {8 1}

# Test end of line translations. Functions tested are Tcl_Write and
# Tcl_Gets.

test chan-io-31.1 {Tcl_Write lf, Tcl_Gets auto} -setup {
    file delete $path(test1)
    set l ""
} -body {
    set f [open $path(test1) w]
    chan configure $f -translation lf
    chan puts $f hello\nthere\nand\nhere
    chan close $f
    set f [open $path(test1) r]
    lappend l [chan gets $f]
    lappend l [chan tell $f]
    lappend l [chan configure $f -translation]
    lappend l [chan gets $f]
    lappend l [chan tell $f]
    lappend l [chan configure $f -translation]
} -cleanup {
    chan close $f
} -result {hello 6 auto there 12 auto}
test chan-io-31.2 {Tcl_Write cr, Tcl_Gets auto} -setup {
    file delete $path(test1)
    set l ""
} -body {
    set f [open $path(test1) w]
    chan configure $f -translation cr
    chan puts $f hello\nthere\nand\nhere
    chan close $f
    set f [open $path(test1) r]
    lappend l [chan gets $f]
    lappend l [chan tell $f]
    lappend l [chan configure $f -translation]
    lappend l [chan gets $f]
    lappend l [chan tell $f]
    lappend l [chan configure $f -translation]
} -cleanup {
    chan close $f
} -result {hello 6 auto there 12 auto}
test chan-io-31.3 {Tcl_Write crlf, Tcl_Gets auto} -setup {
    file delete $path(test1)
    set l ""
} -body {
    set f [open $path(test1) w]
    chan configure $f -translation crlf
    chan puts $f hello\nthere\nand\nhere
    chan close $f
    set f [open $path(test1) r]
    lappend l [chan gets $f]
    lappend l [chan tell $f]
    lappend l [chan configure $f -translation]
    lappend l [chan gets $f]
    lappend l [chan tell $f]
    lappend l [chan configure $f -translation]
} -cleanup {
    chan close $f
} -result {hello 7 auto there 14 auto}
test chan-io-31.4 {Tcl_Write lf, Tcl_Gets lf} -setup {
    file delete $path(test1)
    set l ""
} -body {
    set f [open $path(test1) w]
    chan configure $f -translation lf
    chan puts $f hello\nthere\nand\nhere
    chan close $f
    set f [open $path(test1) r]
    chan configure $f -translation lf
    lappend l [chan gets $f]
    lappend l [chan tell $f]
    lappend l [chan configure $f -translation]
    lappend l [chan gets $f]
    lappend l [chan tell $f]
    lappend l [chan configure $f -translation]
} -cleanup {
    chan close $f
} -result {hello 6 lf there 12 lf}
test chan-io-31.5 {Tcl_Write lf, Tcl_Gets cr} -setup {
    file delete $path(test1)
    set l ""
} -body {
    set f [open $path(test1) w]
    chan configure $f -translation lf
    chan puts $f hello\nthere\nand\nhere
    chan close $f
    set f [open $path(test1) r]
    chan configure $f -translation cr
    lappend l [string length [chan gets $f]]
    lappend l [chan tell $f]
    lappend l [chan configure $f -translation]
    lappend l [chan eof $f]
    lappend l [chan gets $f]
    lappend l [chan tell $f]
    lappend l [chan configure $f -translation]
    lappend l [chan eof $f]
} -cleanup {
    chan close $f
} -result {21 21 cr 1 {} 21 cr 1}
test chan-io-31.6 {Tcl_Write lf, Tcl_Gets crlf} -setup {
    file delete $path(test1)
    set l ""
} -body {
    set f [open $path(test1) w]
    chan configure $f -translation lf
    chan puts $f hello\nthere\nand\nhere
    chan close $f
    set f [open $path(test1) r]
    chan configure $f -translation crlf
    lappend l [string length [chan gets $f]]
    lappend l [chan tell $f]
    lappend l [chan configure $f -translation]
    lappend l [chan eof $f]
    lappend l [chan gets $f]
    lappend l [chan tell $f]
    lappend l [chan configure $f -translation]
    lappend l [chan eof $f]
} -cleanup {
    chan close $f
} -result {21 21 crlf 1 {} 21 crlf 1}
test chan-io-31.7 {Tcl_Write cr, Tcl_Gets cr} -setup {
    file delete $path(test1)
    set l ""
} -body {
    set f [open $path(test1) w]
    chan configure $f -translation cr
    chan puts $f hello\nthere\nand\nhere
    chan close $f
    set f [open $path(test1) r]
    chan configure $f -translation cr
    lappend l [chan gets $f]
    lappend l [chan tell $f]
    lappend l [chan configure $f -translation]
    lappend l [chan eof $f]
    lappend l [chan gets $f]
    lappend l [chan tell $f]
    lappend l [chan configure $f -translation]
    lappend l [chan eof $f]
} -cleanup {
    chan close $f
} -result {hello 6 cr 0 there 12 cr 0}
test chan-io-31.8 {Tcl_Write cr, Tcl_Gets lf} -setup {
    file delete $path(test1)
    set l ""
} -body {
    set f [open $path(test1) w]
    chan configure $f -translation cr
    chan puts $f hello\nthere\nand\nhere
    chan close $f
    set f [open $path(test1) r]
    chan configure $f -translation lf
    lappend l [string length [chan gets $f]]
    lappend l [chan tell $f]
    lappend l [chan configure $f -translation]
    lappend l [chan eof $f]
    lappend l [chan gets $f]
    lappend l [chan tell $f]
    lappend l [chan configure $f -translation]
    lappend l [chan eof $f]
} -cleanup {
    chan close $f
} -result {21 21 lf 1 {} 21 lf 1}
test chan-io-31.9 {Tcl_Write cr, Tcl_Gets crlf} -setup {
    file delete $path(test1)
    set l ""
} -body {
    set f [open $path(test1) w]
    chan configure $f -translation cr
    chan puts $f hello\nthere\nand\nhere
    chan close $f
    set f [open $path(test1) r]
    chan configure $f -translation crlf
    lappend l [string length [chan gets $f]]
    lappend l [chan tell $f]
    lappend l [chan configure $f -translation]
    lappend l [chan eof $f]
    lappend l [chan gets $f]
    lappend l [chan tell $f]
    lappend l [chan configure $f -translation]
    lappend l [chan eof $f]
} -cleanup {
    chan close $f
} -result {21 21 crlf 1 {} 21 crlf 1}
test chan-io-31.10 {Tcl_Write crlf, Tcl_Gets crlf} -setup {
    file delete $path(test1)
    set l ""
} -body {
    set f [open $path(test1) w]
    chan configure $f -translation crlf
    chan puts $f hello\nthere\nand\nhere
    chan close $f
    set f [open $path(test1) r]
    chan configure $f -translation crlf
    lappend l [chan gets $f]
    lappend l [chan tell $f]
    lappend l [chan configure $f -translation]
    lappend l [chan eof $f]
    lappend l [chan gets $f]
    lappend l [chan tell $f]
    lappend l [chan configure $f -translation]
    lappend l [chan eof $f]
} -cleanup {
    chan close $f
} -result {hello 7 crlf 0 there 14 crlf 0}
test chan-io-31.11 {Tcl_Write crlf, Tcl_Gets cr} -setup {
    file delete $path(test1)
    set l ""
} -body {
    set f [open $path(test1) w]
    chan configure $f -translation crlf
    chan puts $f hello\nthere\nand\nhere
    chan close $f
    set f [open $path(test1) r]
    chan configure $f -translation cr
    lappend l [chan gets $f]
    lappend l [chan tell $f]
    lappend l [chan configure $f -translation]
    lappend l [chan eof $f]
    lappend l [string length [chan gets $f]]
    lappend l [chan tell $f]
    lappend l [chan configure $f -translation]
    lappend l [chan eof $f]
} -cleanup {
    chan close $f
} -result {hello 6 cr 0 6 13 cr 0}
test chan-io-31.12 {Tcl_Write crlf, Tcl_Gets lf} -setup {
    file delete $path(test1)
    set l ""
} -body {
    set f [open $path(test1) w]
    chan configure $f -translation crlf
    chan puts $f hello\nthere\nand\nhere
    chan close $f
    set f [open $path(test1) r]
    chan configure $f -translation lf
    lappend l [string length [chan gets $f]]
    lappend l [chan tell $f]
    lappend l [chan configure $f -translation]
    lappend l [chan eof $f]
    lappend l [string length [chan gets $f]]
    lappend l [chan tell $f]
    lappend l [chan configure $f -translation]
    lappend l [chan eof $f]
} -cleanup {
    chan close $f
} -result {6 7 lf 0 6 14 lf 0}
test chan-io-31.13 {binary mode is synonym of lf mode} -setup {
    file delete $path(test1)
} -body {
    set f [open $path(test1) w]
    chan configure $f -translation binary
    chan configure $f -translation
} -cleanup {
    chan close $f
} -result lf
#
# Test chan-io-9.14 has been removed because "auto" output translation mode is
# not supoprted.
#
test chan-io-31.14 {Tcl_Write mixed, Tcl_Gets auto} -setup {
    file delete $path(test1)
    set l ""
} -body {
    set f [open $path(test1) w]
    chan configure $f -translation lf
    chan puts $f hello\nthere\rand\r\nhere
    chan close $f
    set f [open $path(test1) r]
    chan configure $f -translation auto
    lappend l [chan gets $f]
    lappend l [chan gets $f]
    lappend l [chan gets $f]
    lappend l [chan gets $f]
    lappend l [chan eof $f]
    lappend l [chan gets $f]
    lappend l [chan eof $f]
} -cleanup {
    chan close $f
} -result {hello there and here 0 {} 1}
test chan-io-31.15 {Tcl_Write mixed, Tcl_Gets auto} -setup {
    file delete $path(test1)
    set l ""
} -body {
    set f [open $path(test1) w]
    chan configure $f -translation lf
    chan puts -nonewline $f hello\nthere\rand\r\nhere\r
    chan close $f
    set f [open $path(test1) r]
    chan configure $f -translation auto
    lappend l [chan gets $f]
    lappend l [chan gets $f]
    lappend l [chan gets $f]
    lappend l [chan gets $f]
    lappend l [chan eof $f]
    lappend l [chan gets $f]
    lappend l [chan eof $f]
} -cleanup {
    chan close $f
} -result {hello there and here 0 {} 1}
test chan-io-31.16 {Tcl_Write mixed, Tcl_Gets auto} -setup {
    file delete $path(test1)
    set l ""
} -body {
    set f [open $path(test1) w]
    chan configure $f -translation lf
    chan puts -nonewline $f hello\nthere\rand\r\nhere\n
    chan close $f
    set f [open $path(test1) r]
    lappend l [chan gets $f]
    lappend l [chan gets $f]
    lappend l [chan gets $f]
    lappend l [chan gets $f]
    lappend l [chan eof $f]
    lappend l [chan gets $f]
    lappend l [chan eof $f]
} -cleanup {
    chan close $f
} -result {hello there and here 0 {} 1}
test chan-io-31.17 {Tcl_Write mixed, Tcl_Gets auto} -setup {
    file delete $path(test1)
    set l ""
} -body {
    set f [open $path(test1) w]
    chan configure $f -translation lf
    chan puts -nonewline $f hello\nthere\rand\r\nhere\r\n
    chan close $f
    set f [open $path(test1) r]
    chan configure $f -translation auto
    lappend l [chan gets $f]
    lappend l [chan gets $f]
    lappend l [chan gets $f]
    lappend l [chan gets $f]
    lappend l [chan eof $f]
    lappend l [chan gets $f]
    lappend l [chan eof $f]
} -cleanup {
    chan close $f
} -result {hello there and here 0 {} 1}
test chan-io-31.18 {Tcl_Write ^Z at end, Tcl_Gets auto} -setup {
    file delete $path(test1)
    set l ""
} -body {
    set f [open $path(test1) w]
    chan configure $f -translation lf
    chan puts $f [format "hello\nthere\nand\rhere\n\%c" 26]
    chan close $f
    set f [open $path(test1) r]
    chan configure $f -eofchar \x1a -translation auto
    lappend l [chan gets $f]
    lappend l [chan gets $f]
    lappend l [chan gets $f]
    lappend l [chan gets $f]
    lappend l [chan eof $f]
    lappend l [chan gets $f]
    lappend l [chan eof $f]
} -cleanup {
    chan close $f
} -result {hello there and here 0 {} 1}
test chan-io-31.19 {Tcl_Write, implicit ^Z at end, Tcl_Gets auto} -setup {
    file delete $path(test1)
    set l ""
} -body {
    set f [open $path(test1) w]
    chan configure $f -eofchar \x1a -translation lf
    chan puts $f hello\nthere\nand\rhere
    chan close $f
    set f [open $path(test1) r]
    chan configure $f -eofchar \x1a -translation auto
    lappend l [chan gets $f]
    lappend l [chan gets $f]
    lappend l [chan gets $f]
    lappend l [chan gets $f]
    lappend l [chan eof $f]
    lappend l [chan gets $f]
    lappend l [chan eof $f]
} -cleanup {
    chan close $f
} -result {hello there and here 0 {} 1}
test chan-io-31.20 {Tcl_Write, ^Z in middle, Tcl_Gets auto, eofChar} -setup {
    file delete $path(test1)
    set l ""
} -body {
    set f [open $path(test1) w]
    chan configure $f -translation lf
    chan puts $f [format "abc\ndef\n%cqrs\ntuv" 26]
    chan close $f
    set f [open $path(test1) r]
    chan configure $f -eofchar \x1a
    chan configure $f -translation auto
    lappend l [chan gets $f]
    lappend l [chan gets $f]
    lappend l [chan eof $f]
    lappend l [chan gets $f]
    lappend l [chan eof $f]
} -cleanup {
    chan close $f
} -result {abc def 0 {} 1}
test chan-io-31.21 {Tcl_Write, no newline ^Z in middle, Tcl_Gets auto, eofChar} -setup {
    file delete $path(test1)
    set l ""
} -body {
    set f [open $path(test1) w]
    chan configure $f -translation lf
    chan puts $f [format "abc\ndef\n%cqrs\ntuv" 26]
    chan close $f
    set f [open $path(test1) r]
    chan configure $f -eofchar \x1a -translation auto
    lappend l [chan gets $f]
    lappend l [chan gets $f]
    lappend l [chan eof $f]
    lappend l [chan gets $f]
    lappend l [chan eof $f]
} -cleanup {
    chan close $f
} -result {abc def 0 {} 1}
test chan-io-31.22 {Tcl_Write, ^Z in middle ignored, Tcl_Gets lf} -setup {
    file delete $path(test1)
    set l ""
} -body {
    set f [open $path(test1) w]
    chan configure $f -translation lf -eofchar {}
    chan puts $f [format "abc\ndef\n%cqrs\ntuv" 26]
    chan close $f
    set f [open $path(test1) r]
    chan configure $f -translation lf -eofchar {}
    lappend l [chan gets $f]
    lappend l [chan gets $f]
    lappend l [chan eof $f]
    lappend l [chan gets $f]
    lappend l [chan eof $f]
    lappend l [chan gets $f]
    lappend l [chan eof $f]
    lappend l [chan gets $f]
    lappend l [chan eof $f]
} -cleanup {
    chan close $f
} -result "abc def 0 \x1aqrs 0 tuv 0 {} 1"
test chan-io-31.23 {Tcl_Write, ^Z in middle ignored, Tcl_Gets cr} -setup {
    file delete $path(test1)
    set l ""
} -body {
    set f [open $path(test1) w]
    chan configure $f -translation cr -eofchar {}
    chan puts $f [format "abc\ndef\n%cqrs\ntuv" 26]
    chan close $f
    set f [open $path(test1) r]
    chan configure $f -translation cr -eofchar {}
    lappend l [chan gets $f]
    lappend l [chan gets $f]
    lappend l [chan eof $f]
    lappend l [chan gets $f]
    lappend l [chan eof $f]
    lappend l [chan gets $f]
    lappend l [chan eof $f]
    lappend l [chan gets $f]
    lappend l [chan eof $f]
} -cleanup {
    chan close $f
} -result "abc def 0 \x1aqrs 0 tuv 0 {} 1"
test chan-io-31.24 {Tcl_Write, ^Z in middle ignored, Tcl_Gets crlf} -setup {
    file delete $path(test1)
    set l ""
} -body {
    set f [open $path(test1) w]
    chan configure $f -translation crlf -eofchar {}
    chan puts $f [format "abc\ndef\n%cqrs\ntuv" 26]
    chan close $f
    set f [open $path(test1) r]
    chan configure $f -translation crlf -eofchar {}
    lappend l [chan gets $f]
    lappend l [chan gets $f]
    lappend l [chan eof $f]
    lappend l [chan gets $f]
    lappend l [chan eof $f]
    lappend l [chan gets $f]
    lappend l [chan eof $f]
    lappend l [chan gets $f]
    lappend l [chan eof $f]
} -cleanup {
    chan close $f
} -result "abc def 0 \x1aqrs 0 tuv 0 {} 1"
test chan-io-31.25 {Tcl_Write lf, ^Z in middle, Tcl_Gets auto} -setup {
    file delete $path(test1)
    set l ""
} -body {
    set f [open $path(test1) w]
    chan configure $f -translation lf
    chan puts $f [format "abc\ndef\n%cqrs\ntuv" 26]
    chan close $f
    set f [open $path(test1) r]
    chan configure $f -translation auto -eofchar \x1a
    lappend l [chan gets $f]
    lappend l [chan gets $f]
    lappend l [chan eof $f]
    lappend l [chan gets $f]
    lappend l [chan eof $f]
} -cleanup {
    chan close $f
} -result {abc def 0 {} 1}
test chan-io-31.26 {Tcl_Write lf, ^Z in middle, Tcl_Gets lf} -setup {
    file delete $path(test1)
    set l ""
} -body {
    set f [open $path(test1) w]
    chan configure $f -translation lf
    chan puts $f [format "abc\ndef\n%cqrs\ntuv" 26]
    chan close $f
    set f [open $path(test1) r]
    chan configure $f -translation lf -eofchar \x1a
    lappend l [chan gets $f]
    lappend l [chan gets $f]
    lappend l [chan eof $f]
    lappend l [chan gets $f]
    lappend l [chan eof $f]
} -cleanup {
    chan close $f
} -result {abc def 0 {} 1}
test chan-io-31.27 {Tcl_Write cr, ^Z in middle, Tcl_Gets auto} -setup {
    file delete $path(test1)
    set l ""
} -body {
    set f [open $path(test1) w]
    chan configure $f -translation cr -eofchar {}
    chan puts $f [format "abc\ndef\n%cqrs\ntuv" 26]
    chan close $f
    set f [open $path(test1) r]
    chan configure $f -translation auto -eofchar \x1a
    lappend l [chan gets $f]
    lappend l [chan gets $f]
    lappend l [chan eof $f]
    lappend l [chan gets $f]
    lappend l [chan eof $f]
} -cleanup {
    chan close $f
} -result {abc def 0 {} 1}
test chan-io-31.28 {Tcl_Write cr, ^Z in middle, Tcl_Gets cr} -setup {
    file delete $path(test1)
    set l ""
} -body {
    set f [open $path(test1) w]
    chan configure $f -translation cr -eofchar {}
    chan puts $f [format "abc\ndef\n%cqrs\ntuv" 26]
    chan close $f
    set f [open $path(test1) r]
    chan configure $f -translation cr -eofchar \x1a
    lappend l [chan gets $f]
    lappend l [chan gets $f]
    lappend l [chan eof $f]
    lappend l [chan gets $f]
    lappend l [chan eof $f]
} -cleanup {
    chan close $f
} -result {abc def 0 {} 1}
test chan-io-31.29 {Tcl_Write crlf, ^Z in middle, Tcl_Gets auto} -setup {
    file delete $path(test1)
    set l ""
} -body {
    set f [open $path(test1) w]
    chan configure $f -translation crlf -eofchar {}
    chan puts $f [format "abc\ndef\n%cqrs\ntuv" 26]
    chan close $f
    set f [open $path(test1) r]
    chan configure $f -translation auto -eofchar \x1a
    lappend l [chan gets $f]
    lappend l [chan gets $f]
    lappend l [chan eof $f]
    lappend l [chan gets $f]
    lappend l [chan eof $f]
} -cleanup {
    chan close $f
} -result {abc def 0 {} 1}
test chan-io-31.30 {Tcl_Write crlf, ^Z in middle, Tcl_Gets crlf} -setup {
    file delete $path(test1)
    set l ""
} -body {
    set f [open $path(test1) w]
    chan configure $f -translation crlf -eofchar {}
    chan puts $f [format "abc\ndef\n%cqrs\ntuv" 26]
    chan close $f
    set f [open $path(test1) r]
    chan configure $f -translation crlf -eofchar \x1a
    lappend l [chan gets $f]
    lappend l [chan gets $f]
    lappend l [chan eof $f]
    lappend l [chan gets $f]
    lappend l [chan eof $f]
} -cleanup {
    chan close $f
} -result {abc def 0 {} 1}
test chan-io-31.31 {Tcl_Write crlf on block boundary, Tcl_Gets crlf} -setup {
    file delete $path(test1)
    set c ""
} -body {
    set f [open $path(test1) w]
    chan configure $f -translation crlf
    set line "123456789ABCDE"	;# 14 char plus crlf
    chan puts -nonewline $f x	;# shift crlf across block boundary
    for {set i 0} {$i < 700} {incr i} {
	chan puts $f $line
    }
    chan close $f
    set f [open $path(test1) r]
    chan configure $f -translation crlf
    while {[chan gets $f line] >= 0} {
	append c $line\n
    }
    chan close $f
    string length $c
} -result [expr {700*15 + 1}]
test chan-io-31.32 {Tcl_Write crlf on block boundary, Tcl_Gets auto} -setup {
    file delete $path(test1)
    set c ""
} -body {
    set f [open $path(test1) w]
    chan configure $f -translation crlf
    set line "123456789ABCDE"	;# 14 char plus crlf
    chan puts -nonewline $f x	;# shift crlf across block boundary
    for {set i 0} {$i < 700} {incr i} {
	chan puts $f $line
    }
    chan close $f
    set f [open $path(test1) r]
    chan configure $f -translation auto
    while {[chan gets $f line] >= 0} {
	append c $line\n
    }
    chan close $f
    string length $c
} -result [expr {700*15 + 1}]

# Test Tcl_Read and buffering.

test chan-io-32.1 {Tcl_Read, channel not readable} -body {
    read stdout
} -returnCodes error -result {channel "stdout" wasn't opened for reading}
test chan-io-32.2 {Tcl_Read, zero byte count} {
    chan read stdin 0
} ""
test chan-io-32.3 {Tcl_Read, negative byte count} -setup {
    set f [open $path(longfile) r]
} -body {
    chan read $f -1
} -returnCodes error -cleanup {
    chan close $f
} -result {expected non-negative integer but got "-1"}
test chan-io-32.4 {Tcl_Read, positive byte count} -body {
    set f [open $path(longfile) r]
    string length [chan read $f 1024]
} -cleanup {
    chan close $f
} -result 1024
test chan-io-32.5 {Tcl_Read, multiple buffers} -body {
    set f [open $path(longfile) r]
    chan configure $f -buffersize 100
    string length [chan read $f 1024]
} -cleanup {
    chan close $f
} -result 1024
test chan-io-32.6 {Tcl_Read, very large read} {
    set f1 [open $path(longfile) r]
    set z [chan read $f1 1000000]
    chan close $f1
    set l [string length $z]
    set x ok
    set z [file size $path(longfile)]
    if {$z != $l} {
	set x "$z != $l"
    }
    set x
} ok
test chan-io-32.7 {Tcl_Read, nonblocking, file} {nonBlockFiles} {
    set f1 [open $path(longfile) r]
    chan configure $f1 -blocking off
    set z [chan read $f1 20]
    chan close $f1
    set l [string length $z]
    set x ok
    if {$l != 20} {
	set x "$l != 20"
    }
    set x
} ok
test chan-io-32.8 {Tcl_Read, nonblocking, file} {nonBlockFiles} {
    set f1 [open $path(longfile) r]
    chan configure $f1 -blocking off
    set z [chan read $f1 1000000]
    chan close $f1
    set x ok
    set l [string length $z]
    set z [file size $path(longfile)]
    if {$z != $l} {
	set x "$z != $l"
    }
    set x
} ok
test chan-io-32.9 {Tcl_Read, read to end of file} {
    set f1 [open $path(longfile) r]
    set z [chan read $f1]
    chan close $f1
    set l [string length $z]
    set x ok
    set z [file size $path(longfile)]
    if {$z != $l} {
	set x "$z != $l"
    }
    set x
} ok
test chan-io-32.10 {Tcl_Read from a pipe} -setup {
    file delete $path(pipe)
} -constraints stdio -body {
    set f1 [open $path(pipe) w]
    chan puts $f1 {chan puts [chan gets stdin]}
    chan close $f1
    set f1 [openpipe r+ $path(pipe)]
    chan puts $f1 hello
    chan flush $f1
    chan read $f1
} -cleanup {
    chan close $f1
} -result "hello\n"
test chan-io-32.11 {Tcl_Read from a pipe} -setup {
    file delete $path(pipe)
    set x ""
} -constraints stdio -body {
    set f1 [open $path(pipe) w]
    chan puts $f1 {chan puts [chan gets stdin]}
    chan puts $f1 {chan puts [chan gets stdin]}
    chan close $f1
    set f1 [openpipe r+ $path(pipe)]
    chan puts $f1 hello
    chan flush $f1
    lappend x [chan read $f1 6]
    chan puts $f1 hello
    chan flush $f1
    lappend x [chan read $f1]
} -cleanup {
    chan close $f1
} -result {{hello
} {hello
}}
test chan-io-32.12 {Tcl_Read, -nonewline} -setup {
    file delete $path(test1)
} -body {
    set f1 [open $path(test1) w]
    chan puts $f1 hello
    chan puts $f1 bye
    chan close $f1
    set f1 [open $path(test1) r]
    chan read -nonewline $f1
} -cleanup {
    chan close $f1
} -result {hello
bye}
test chan-io-32.13 {Tcl_Read, -nonewline} -setup {
    file delete $path(test1)
} -body {
    set f1 [open $path(test1) w]
    chan puts $f1 hello
    chan puts $f1 bye
    chan close $f1
    set f1 [open $path(test1) r]
    set c [chan read -nonewline $f1]
    list [string length $c] $c
} -cleanup {
    chan close $f1
} -result {9 {hello
bye}}
test chan-io-32.14 {Tcl_Read, reading in small chunks} -setup {
    file delete $path(test1)
} -body {
    set f [open $path(test1) w]
    chan puts $f "Two lines: this one"
    chan puts $f "and this one"
    chan close $f
    set f [open $path(test1)]
    list [chan read $f 1] [chan read $f 2] [chan read $f]
} -cleanup {
    chan close $f
} -result {T wo { lines: this one
and this one
}}
test chan-io-32.15 {Tcl_Read, asking for more input than available} -setup {
    file delete $path(test1)
} -body {
    set f [open $path(test1) w]
    chan puts $f "Two lines: this one"
    chan puts $f "and this one"
    chan close $f
    set f [open $path(test1)]
    chan read $f 100
} -cleanup {
    chan close $f
} -result {Two lines: this one
and this one
}
test chan-io-32.16 {Tcl_Read, read to end of file with -nonewline} -setup {
    file delete $path(test1)
} -body {
    set f [open $path(test1) w]
    chan puts $f "Two lines: this one"
    chan puts $f "and this one"
    chan close $f
    set f [open $path(test1)]
    chan read -nonewline $f
} -cleanup {
    chan close $f
} -result {Two lines: this one
and this one}

# Test Tcl_Gets.

test chan-io-33.1 {Tcl_Gets, reading what was written} -setup {
    file delete $path(test1)
} -body {
    set f1 [open $path(test1) w]
    chan puts $f1 "first line"
    chan close $f1
    set f1 [open $path(test1) r]
    chan gets $f1
} -cleanup {
    chan close $f1
} -result {first line}
test chan-io-33.2 {Tcl_Gets into variable} {
    set f1 [open $path(longfile) r]
    set c [chan gets $f1 x]
    set l [string length x]
    set z ok
    if {$l != $l} {
	set z broken
    }
    chan close $f1
    set z
} ok
test chan-io-33.3 {Tcl_Gets from pipe} -setup {
    file delete $path(pipe)
} -constraints stdio -body {
    set f1 [open $path(pipe) w]
    chan puts $f1 {chan puts [chan gets stdin]}
    chan close $f1
    set f1 [openpipe r+ $path(pipe)]
    chan puts $f1 hello
    chan flush $f1
    chan gets $f1
} -cleanup {
    chan close $f1
} -result hello
test chan-io-33.4 {Tcl_Gets with long line} -setup {
    file delete $path(test3)
} -body {
    set f [open $path(test3) w]
    chan puts -nonewline $f "abcdefghijklmnopqrstuvwxyzABCDEFGHIJKLMNOPQRSTUVWXYZ"
    chan puts -nonewline $f "abcdefghijklmnopqrstuvwxyzABCDEFGHIJKLMNOPQRSTUVWXYZ"
    chan puts -nonewline $f "abcdefghijklmnopqrstuvwxyzABCDEFGHIJKLMNOPQRSTUVWXYZ"
    chan puts -nonewline $f "abcdefghijklmnopqrstuvwxyzABCDEFGHIJKLMNOPQRSTUVWXYZ"
    chan puts $f "abcdefghijklmnopqrstuvwxyzABCDEFGHIJKLMNOPQRSTUVWXYZ"
    chan close $f
    set f [open $path(test3)]
    chan gets $f
} -cleanup {
    chan close $f
} -result {abcdefghijklmnopqrstuvwxyzABCDEFGHIJKLMNOPQRSTUVWXYZabcdefghijklmnopqrstuvwxyzABCDEFGHIJKLMNOPQRSTUVWXYZabcdefghijklmnopqrstuvwxyzABCDEFGHIJKLMNOPQRSTUVWXYZabcdefghijklmnopqrstuvwxyzABCDEFGHIJKLMNOPQRSTUVWXYZabcdefghijklmnopqrstuvwxyzABCDEFGHIJKLMNOPQRSTUVWXYZ}
test chan-io-33.5 {Tcl_Gets with long line} -setup {
    set f [open $path(test3) w]
    puts -nonewline $f "abcdefghijklmnopqrstuvwxyzABCDEFGHIJKLMNOPQRSTUVWXYZ"
    puts -nonewline $f "abcdefghijklmnopqrstuvwxyzABCDEFGHIJKLMNOPQRSTUVWXYZ"
    puts -nonewline $f "abcdefghijklmnopqrstuvwxyzABCDEFGHIJKLMNOPQRSTUVWXYZ"
    puts -nonewline $f "abcdefghijklmnopqrstuvwxyzABCDEFGHIJKLMNOPQRSTUVWXYZ"
    puts $f "abcdefghijklmnopqrstuvwxyzABCDEFGHIJKLMNOPQRSTUVWXYZ"
    close $f
} -body {
    set f [open $path(test3)]
    set x [chan gets $f y]
    chan close $f
    list $x $y
} -result {260 abcdefghijklmnopqrstuvwxyzABCDEFGHIJKLMNOPQRSTUVWXYZabcdefghijklmnopqrstuvwxyzABCDEFGHIJKLMNOPQRSTUVWXYZabcdefghijklmnopqrstuvwxyzABCDEFGHIJKLMNOPQRSTUVWXYZabcdefghijklmnopqrstuvwxyzABCDEFGHIJKLMNOPQRSTUVWXYZabcdefghijklmnopqrstuvwxyzABCDEFGHIJKLMNOPQRSTUVWXYZ}
test chan-io-33.6 {Tcl_Gets and end of file} -setup {
    file delete $path(test3)
    set x {}
} -body {
    set f [open $path(test3) w]
    chan puts -nonewline $f "Test1\nTest2"
    chan close $f
    set f [open $path(test3)]
    set y {}
    lappend x [chan gets $f y] $y
    set y {}
    lappend x [chan gets $f y] $y
    set y {}
    lappend x [chan gets $f y] $y
} -cleanup {
    chan close $f
} -result {5 Test1 5 Test2 -1 {}}
test chan-io-33.7 {Tcl_Gets and bad variable} -setup {
    set f [open $path(test3) w]
    chan puts $f "Line 1"
    chan puts $f "Line 2"
    chan close $f
    catch {unset x}
    set f [open $path(test3) r]
} -body {
    set x 24
    chan gets $f x(0)
} -returnCodes error -cleanup {
    chan close $f
} -result {can't set "x(0)": variable isn't array}
test chan-io-33.8 {Tcl_Gets, exercising double buffering} {
    set f [open $path(test3) w]
    chan configure $f -translation lf -eofchar {}
    set x ""
    for {set y 0} {$y < 99} {incr y} {set x "a$x"}
    for {set y 0} {$y < 100} {incr y} {chan puts $f $x}
    chan close $f
    set f [open $path(test3) r]
    chan configure $f -translation lf
    for {set y 0} {$y < 100} {incr y} {chan gets $f}
    chan close $f
    set y
} 100
test chan-io-33.9 {Tcl_Gets, exercising double buffering} {
    set f [open $path(test3) w]
    chan configure $f -translation lf -eofchar {}
    set x ""
    for {set y 0} {$y < 99} {incr y} {set x "a$x"}
    for {set y 0} {$y < 200} {incr y} {chan puts $f $x}
    chan close $f
    set f [open $path(test3) r]
    chan configure $f -translation lf
    for {set y 0} {$y < 200} {incr y} {chan gets $f}
    chan close $f
    set y
} 200
test chan-io-33.10 {Tcl_Gets, exercising double buffering} {
    set f [open $path(test3) w]
    chan configure $f -translation lf -eofchar {}
    set x ""
    for {set y 0} {$y < 99} {incr y} {set x "a$x"}
    for {set y 0} {$y < 300} {incr y} {chan puts $f $x}
    chan close $f
    set f [open $path(test3) r]
    chan configure $f -translation lf
    for {set y 0} {$y < 300} {incr y} {chan gets $f}
    chan close $f
    set y
} 300

# Test Tcl_Seek and Tcl_Tell.

test chan-io-34.1 {Tcl_Seek to current position at start of file} -body {
    set f1 [open $path(longfile) r]
    chan seek $f1 0 current
    chan tell $f1
} -cleanup {
    chan close $f1
} -result 0
test chan-io-34.2 {Tcl_Seek to offset from start} -setup {
    file delete $path(test1)
} -body {
    set f1 [open $path(test1) w]
    chan configure $f1 -translation lf -eofchar {}
    chan puts $f1 "abcdefghijklmnopqrstuvwxyz"
    chan puts $f1 "abcdefghijklmnopqrstuvwxyz"
    chan close $f1
    set f1 [open $path(test1) r]
    chan seek $f1 10 start
    chan tell $f1
} -cleanup {
    chan close $f1
} -result 10
test chan-io-34.3 {Tcl_Seek to end of file} -setup {
    file delete $path(test1)
} -body {
    set f1 [open $path(test1) w]
    chan configure $f1 -translation lf -eofchar {}
    chan puts $f1 "abcdefghijklmnopqrstuvwxyz"
    chan puts $f1 "abcdefghijklmnopqrstuvwxyz"
    chan close $f1
    set f1 [open $path(test1) r]
    chan seek $f1 0 end
    chan tell $f1
} -cleanup {
    chan close $f1
} -result 54
test chan-io-34.4 {Tcl_Seek to offset from end of file} -setup {
    file delete $path(test1)
} -body {
    set f1 [open $path(test1) w]
    chan configure $f1 -translation lf -eofchar {}
    chan puts $f1 "abcdefghijklmnopqrstuvwxyz"
    chan puts $f1 "abcdefghijklmnopqrstuvwxyz"
    chan close $f1
    set f1 [open $path(test1) r]
    chan seek $f1 -10 end
    chan tell $f1
} -cleanup {
    chan close $f1
} -result 44
test chan-io-34.5 {Tcl_Seek to offset from current position} -setup {
    file delete $path(test1)
} -body {
    set f1 [open $path(test1) w]
    chan configure $f1 -translation lf -eofchar {}
    chan puts $f1 "abcdefghijklmnopqrstuvwxyz"
    chan puts $f1 "abcdefghijklmnopqrstuvwxyz"
    chan close $f1
    set f1 [open $path(test1) r]
    chan seek $f1 10 current
    chan seek $f1 10 current
    chan tell $f1
} -cleanup {
    chan close $f1
} -result 20
test chan-io-34.6 {Tcl_Seek to offset from end of file} -setup {
    file delete $path(test1)
} -body {
    set f1 [open $path(test1) w]
    chan configure $f1 -translation lf -eofchar {}
    chan puts $f1 "abcdefghijklmnopqrstuvwxyz"
    chan puts $f1 "abcdefghijklmnopqrstuvwxyz"
    chan close $f1
    set f1 [open $path(test1) r]
    chan seek $f1 -10 end
    list [chan tell $f1] [chan read $f1]
} -cleanup {
    chan close $f1
} -result {44 {rstuvwxyz
}}
test chan-io-34.7 {Tcl_Seek to offset from end of file, then to current position} -setup {
    file delete $path(test1)
} -body {
    set f1 [open $path(test1) w]
    chan configure $f1 -translation lf -eofchar {}
    chan puts $f1 "abcdefghijklmnopqrstuvwxyz"
    chan puts $f1 "abcdefghijklmnopqrstuvwxyz"
    chan close $f1
    set f1 [open $path(test1) r]
    chan seek $f1 -10 end
    set c1 [chan tell $f1]
    set r1 [chan read $f1 5]
    chan seek $f1 0 current
    list $c1 $r1 [chan tell $f1]
} -cleanup {
    chan close $f1
} -result {44 rstuv 49}
test chan-io-34.8 {Tcl_Seek on pipes: not supported} -setup {
    set pipe [openpipe]
} -constraints stdio -body {
    chan seek $pipe 0 current
} -returnCodes error -cleanup {
    chan close $pipe
} -match glob -result {error during seek on "*": invalid argument}
test chan-io-34.9 {Tcl_Seek, testing buffered input flushing} -setup {
    file delete $path(test3)
} -body {
    set f [open $path(test3) w]
    chan configure $f -eofchar {}
    chan puts -nonewline $f "abcdefghijklmnopqrstuvwxyzABCDEFGHIJKLMNOPQRSTUVWXYZ"
    chan close $f
    set f [open $path(test3) RDWR]
    set x [chan read $f 1]
    chan seek $f 3
    lappend x [chan read $f 1]
    chan seek $f 0 start
    lappend x [chan read $f 1]
    chan seek $f 10 current
    lappend x [chan read $f 1]
    chan seek $f -2 end
    lappend x [chan read $f 1]
    chan seek $f 50 end
    lappend x [chan read $f 1]
    chan seek $f 1
    lappend x [chan read $f 1]
} -cleanup {
    chan close $f
} -result {a d a l Y {} b}
set path(test3) [makeFile {} test3]
test chan-io-34.10 {Tcl_Seek testing flushing of buffered input} {
    set f [open $path(test3) w]
    chan configure $f -translation lf
    chan puts $f xyz\n123
    chan close $f
    set f [open $path(test3) r+]
    chan configure $f -translation lf
    set x [chan gets $f]
    chan seek $f 0 current
    chan puts $f 456
    chan close $f
    list $x [viewFile test3]
} "xyz {xyz
456}"
test chan-io-34.11 {Tcl_Seek testing flushing of buffered output} {
    set f [open $path(test3) w]
    chan puts $f xyz\n123
    chan close $f
    set f [open $path(test3) w+]
    chan puts $f xyzzy
    chan seek $f 2
    set x [chan gets $f]
    chan close $f
    list $x [viewFile test3]
} "zzy xyzzy"
test chan-io-34.12 {Tcl_Seek testing combination of write, seek back and read} {
    set f [open $path(test3) w]
    chan configure $f -translation lf -eofchar {}
    chan puts $f xyz\n123
    chan close $f
    set f [open $path(test3) a+]
    chan configure $f -translation lf -eofchar {}
    chan puts $f xyzzy
    chan flush $f
    set x [chan tell $f]
    chan seek $f -4 cur
    set y [chan gets $f]
    chan close $f
    list $x [viewFile test3] $y
} {14 {xyz
123
xyzzy} zzy}
test chan-io-34.13 {Tcl_Tell at start of file} -setup {
    file delete $path(test1)
} -body {
    set f1 [open $path(test1) w]
    chan tell $f1
} -cleanup {
    chan close $f1
} -result 0
test chan-io-34.14 {Tcl_Tell after seek to end of file} -setup {
    file delete $path(test1)
} -body {
    set f1 [open $path(test1) w]
    chan configure $f1 -translation lf -eofchar {}
    chan puts $f1 "abcdefghijklmnopqrstuvwxyz"
    chan puts $f1 "abcdefghijklmnopqrstuvwxyz"
    chan close $f1
    set f1 [open $path(test1) r]
    chan seek $f1 0 end
    chan tell $f1
} -cleanup {
    chan close $f1
} -result 54
test chan-io-34.15 {Tcl_Tell combined with seeking} -setup {
    file delete $path(test1)
} -body {
    set f1 [open $path(test1) w]
    chan configure $f1 -translation lf -eofchar {}
    chan puts $f1 "abcdefghijklmnopqrstuvwxyz"
    chan puts $f1 "abcdefghijklmnopqrstuvwxyz"
    chan close $f1
    set f1 [open $path(test1) r]
    chan seek $f1 10 start
    set c1 [chan tell $f1]
    chan seek $f1 10 current
    list $c1 [chan tell $f1]
} -cleanup {
    chan close $f1
} -result {10 20}
test chan-io-34.16 {Tcl_Tell on pipe: always -1} -constraints stdio -body {
    set f1 [openpipe]
    chan tell $f1
} -cleanup {
    chan close $f1
} -result -1
test chan-io-34.17 {Tcl_Tell on pipe: always -1} stdio {
    set f1 [openpipe]
    chan puts $f1 {chan puts hello}
    chan flush $f1
    set c [chan tell $f1]
    chan gets $f1
    chan close $f1
    set c
} -1
test chan-io-34.18 {Tcl_Tell combined with seeking and reading} -setup {
    file delete $path(test2)
} -body {
    set f [open $path(test2) w]
    chan configure $f -translation lf -eofchar {}
    chan puts -nonewline $f "line1\nline2\nline3\nline4\nline5\n"
    chan close $f
    set f [open $path(test2)]
    chan configure $f -translation lf
    set x [chan tell $f]
    chan read $f 3
    lappend x [chan tell $f]
    chan seek $f 2
    lappend x [chan tell $f]
    chan seek $f 10 current
    lappend x [chan tell $f]
    chan seek $f 0 end
    lappend x [chan tell $f]
} -cleanup {
    chan close $f
} -result {0 3 2 12 30}
test chan-io-34.19 {Tcl_Tell combined with opening in append mode} -body {
    set f [open $path(test3) w]
    chan configure $f -translation lf -eofchar {}
    chan puts $f "abcdefghijklmnopqrstuvwxyz"
    chan puts $f "abcdefghijklmnopqrstuvwxyz"
    chan close $f
    set f [open $path(test3) a]
    chan tell $f
} -cleanup {
    chan close $f
} -result 54
test chan-io-34.20 {Tcl_Tell combined with writing} -setup {
    set l ""
} -body {
    set f [open $path(test3) w]
    chan seek $f 29 start
    lappend l [chan tell $f]
    chan puts -nonewline $f a
    chan seek $f 39 start
    lappend l [chan tell $f]
    chan puts -nonewline $f a
    lappend l [chan tell $f]
    chan seek $f 407 end
    lappend l [chan tell $f]
} -cleanup {
    chan close $f
} -result {29 39 40 447}
test chan-io-34.21 {Tcl_Seek and Tcl_Tell on large files} -setup {
    file delete $path(test3)
    set l ""
} -constraints {largefileSupport} -body {
    set f [open $path(test3) w]
    chan configure $f -encoding binary
    lappend l [chan tell $f]
    chan puts -nonewline $f abcdef
    lappend l [chan tell $f]
    chan flush $f
    lappend l [chan tell $f]
    # 4GB offset!
    chan seek $f 0x100000000
    lappend l [chan tell $f]
    chan puts -nonewline $f abcdef
    lappend l [chan tell $f]
    chan close $f
    lappend l [file size $path(test3)]
    # truncate...
    chan close [open $path(test3) w]
    lappend l [file size $path(test3)]
} -result {0 6 6 4294967296 4294967302 4294967302 0}

# Test Tcl_Eof

test chan-io-35.1 {Tcl_Eof} -setup {
    file delete $path(test1)
} -body {
    set f [open $path(test1) w]
    chan puts $f hello
    chan puts $f hello
    chan close $f
    set f [open $path(test1)]
    set x [chan eof $f]
    lappend x [chan eof $f]
    chan gets $f
    lappend x [chan eof $f]
    chan gets $f
    lappend x [chan eof $f]
    chan gets $f
    lappend x [chan eof $f]
    lappend x [chan eof $f]
} -cleanup {
    chan close $f
} -result {0 0 0 0 1 1}
test chan-io-35.2 {Tcl_Eof with pipe} -constraints stdio -setup {
    file delete $path(pipe)
} -body {
    set f1 [open $path(pipe) w]
    chan puts $f1 {chan gets stdin}
    chan puts $f1 {chan puts hello}
    chan close $f1
    set f1 [openpipe r+ $path(pipe)]
    chan puts $f1 hello
    set x [chan eof $f1]
    chan flush $f1
    lappend x [chan eof $f1]
    chan gets $f1
    lappend x [chan eof $f1]
    chan gets $f1
    lappend x [chan eof $f1]
} -cleanup {
    chan close $f1
} -result {0 0 0 1}
test chan-io-35.3 {Tcl_Eof with pipe} -constraints stdio -setup {
    file delete $path(pipe)
} -body {
    set f1 [open $path(pipe) w]
    chan puts $f1 {chan gets stdin}
    chan puts $f1 {chan puts hello}
    chan close $f1
    set f1 [openpipe r+ $path(pipe)]
    chan puts $f1 hello
    set x [chan eof $f1]
    chan flush $f1
    lappend x [chan eof $f1]
    chan gets $f1
    lappend x [chan eof $f1]
    chan gets $f1
    lappend x [chan eof $f1]
    chan gets $f1
    lappend x [chan eof $f1]
    chan gets $f1
    lappend x [chan eof $f1]
} -cleanup {
    chan close $f1
} -result {0 0 0 1 1 1}
test chan-io-35.4 {Tcl_Eof, eof detection on nonblocking file} -setup {
    file delete $path(test1)
    set l ""
} -constraints {nonBlockFiles} -body {
    chan close [open $path(test1) w]
    set f [open $path(test1) r]
    chan configure $f -blocking off
    lappend l [chan gets $f]
    lappend l [chan eof $f]
} -cleanup {
    chan close $f
} -result {{} 1}
test chan-io-35.5 {Tcl_Eof, eof detection on nonblocking pipe} -setup {
    file delete $path(pipe)
    set l ""
} -constraints stdio -body {
    set f [open $path(pipe) w]
    chan puts $f {
	exit
    }
    chan close $f
    set f [openpipe r $path(pipe)]
    lappend l [chan gets $f]
    lappend l [chan eof $f]
} -cleanup {
    chan close $f
} -result {{} 1}
test chan-io-35.6 {Tcl_Eof, eof char, lf write, auto read} -setup {
    file delete $path(test1)
} -body {
    set f [open $path(test1) w]
    chan configure $f -translation lf -eofchar \x1a
    chan puts $f abc\ndef
    chan close $f
    set s [file size $path(test1)]
    set f [open $path(test1) r]
    chan configure $f -translation auto -eofchar \x1a
    list $s [string length [chan read $f]] [chan eof $f]
} -cleanup {
    chan close $f
} -result {9 8 1}
test chan-io-35.7 {Tcl_Eof, eof char, lf write, lf read} -setup {
    file delete $path(test1)
} -body {
    set f [open $path(test1) w]
    chan configure $f -translation lf -eofchar \x1a
    chan puts $f abc\ndef
    chan close $f
    set s [file size $path(test1)]
    set f [open $path(test1) r]
    chan configure $f -translation lf -eofchar \x1a
    list $s [string length [chan read $f]] [chan eof $f]
} -cleanup {
    chan close $f
} -result {9 8 1}
test chan-io-35.8 {Tcl_Eof, eof char, cr write, auto read} -setup {
    file delete $path(test1)
} -body {
    set f [open $path(test1) w]
    chan configure $f -translation cr -eofchar \x1a
    chan puts $f abc\ndef
    chan close $f
    set s [file size $path(test1)]
    set f [open $path(test1) r]
    chan configure $f -translation auto -eofchar \x1a
    list $s [string length [chan read $f]] [chan eof $f]
} -cleanup {
    chan close $f
} -result {9 8 1}
test chan-io-35.9 {Tcl_Eof, eof char, cr write, cr read} -setup {
    file delete $path(test1)
} -body {
    set f [open $path(test1) w]
    chan configure $f -translation cr -eofchar \x1a
    chan puts $f abc\ndef
    chan close $f
    set s [file size $path(test1)]
    set f [open $path(test1) r]
    chan configure $f -translation cr -eofchar \x1a
    list $s [string length [chan read $f]] [chan eof $f]
} -cleanup {
    chan close $f
} -result {9 8 1}
test chan-io-35.10 {Tcl_Eof, eof char, crlf write, auto read} -setup {
    file delete $path(test1)
} -body {
    set f [open $path(test1) w]
    chan configure $f -translation crlf -eofchar \x1a
    chan puts $f abc\ndef
    chan close $f
    set s [file size $path(test1)]
    set f [open $path(test1) r]
    chan configure $f -translation auto -eofchar \x1a
    list $s [string length [chan read $f]] [chan eof $f]
} -cleanup {
    chan close $f
} -result {11 8 1}
test chan-io-35.11 {Tcl_Eof, eof char, crlf write, crlf read} -setup {
    file delete $path(test1)
} -body {
    set f [open $path(test1) w]
    chan configure $f -translation crlf -eofchar \x1a
    chan puts $f abc\ndef
    chan close $f
    set s [file size $path(test1)]
    set f [open $path(test1) r]
    chan configure $f -translation crlf -eofchar \x1a
    list $s [string length [chan read $f]] [chan eof $f]
} -cleanup {
    chan close $f
} -result {11 8 1}
test chan-io-35.12 {Tcl_Eof, eof char in middle, lf write, auto read} -setup {
    file delete $path(test1)
} -body {
    set f [open $path(test1) w]
    chan configure $f -translation lf -eofchar {}
    chan puts $f [format abc\ndef\n%cqrs\nuvw 26]
    chan close $f
    set c [file size $path(test1)]
    set f [open $path(test1) r]
    chan configure $f -translation auto -eofchar \x1a
    list $c [string length [chan read $f]] [chan eof $f]
} -cleanup {
    chan close $f
} -result {17 8 1}
test chan-io-35.13 {Tcl_Eof, eof char in middle, lf write, lf read} -setup {
    file delete $path(test1)
} -body {
    set f [open $path(test1) w]
    chan configure $f -translation lf -eofchar {}
    chan puts $f [format abc\ndef\n%cqrs\nuvw 26]
    chan close $f
    set c [file size $path(test1)]
    set f [open $path(test1) r]
    chan configure $f -translation lf -eofchar \x1a
    list $c [string length [chan read $f]] [chan eof $f]
} -cleanup {
    chan close $f
} -result {17 8 1}
test chan-io-35.14 {Tcl_Eof, eof char in middle, cr write, auto read} -setup {
    file delete $path(test1)
} -body {
    set f [open $path(test1) w]
    chan configure $f -translation cr -eofchar {}
    chan puts $f [format abc\ndef\n%cqrs\nuvw 26]
    chan close $f
    set c [file size $path(test1)]
    set f [open $path(test1) r]
    chan configure $f -translation auto -eofchar \x1a
    list $c [string length [chan read $f]] [chan eof $f]
} -cleanup {
    chan close $f
} -result {17 8 1}
test chan-io-35.15 {Tcl_Eof, eof char in middle, cr write, cr read} -setup {
    file delete $path(test1)
} -body {
    set f [open $path(test1) w]
    chan configure $f -translation cr -eofchar {}
    chan puts $f [format abc\ndef\n%cqrs\nuvw 26]
    chan close $f
    set c [file size $path(test1)]
    set f [open $path(test1) r]
    chan configure $f -translation cr -eofchar \x1a
    list $c [string length [chan read $f]] [chan eof $f]
} -cleanup {
    chan close $f
} -result {17 8 1}
test chan-io-35.16 {Tcl_Eof, eof char in middle, crlf write, auto read} -setup {
    file delete $path(test1)
} -body {
    set f [open $path(test1) w]
    chan configure $f -translation crlf -eofchar {}
    chan puts $f [format abc\ndef\n%cqrs\nuvw 26]
    chan close $f
    set c [file size $path(test1)]
    set f [open $path(test1) r]
    chan configure $f -translation auto -eofchar \x1a
    list $c [string length [chan read $f]] [chan eof $f]
} -cleanup {
    chan close $f
} -result {21 8 1}
test chan-io-35.17 {Tcl_Eof, eof char in middle, crlf write, crlf read} -setup {
    file delete $path(test1)
} -body {
    set f [open $path(test1) w]
    chan configure $f -translation crlf -eofchar {}
    chan puts $f [format abc\ndef\n%cqrs\nuvw 26]
    chan close $f
    set c [file size $path(test1)]
    set f [open $path(test1) r]
    chan configure $f -translation crlf -eofchar \x1a
    list $c [string length [chan read $f]] [chan eof $f]
} -cleanup {
    chan close $f
} -result {21 8 1}

# Test Tcl_InputBlocked

test chan-io-36.1 {Tcl_InputBlocked on nonblocking pipe} -setup {
    set x ""
} -constraints stdio -body {
    set f1 [openpipe]
    chan puts $f1 {chan puts hello_from_pipe}
    chan flush $f1
    chan gets $f1
    chan configure $f1 -blocking off -buffering full
    chan puts $f1 {chan puts hello}
    lappend x [chan gets $f1]
    lappend x [chan blocked $f1]
    chan flush $f1
    after 200
    lappend x [chan gets $f1]
    lappend x [chan blocked $f1]
    lappend x [chan gets $f1]
    lappend x [chan blocked $f1]
} -cleanup {
    chan close $f1
} -result {{} 1 hello 0 {} 1}
test chan-io-36.2 {Tcl_InputBlocked on blocking pipe} -setup {
    set x ""
} -constraints stdio -body {
    set f1 [openpipe]
    chan configure $f1 -buffering line
    chan puts $f1 {chan puts hello_from_pipe}
    lappend x [chan gets $f1]
    lappend x [chan blocked $f1]
    chan puts $f1 {exit}
    lappend x [chan gets $f1]
    lappend x [chan blocked $f1]
    lappend x [chan eof $f1]
} -cleanup {
    chan close $f1
} -result {hello_from_pipe 0 {} 0 1}
test chan-io-36.3 {Tcl_InputBlocked vs files, short read} -setup {
    file delete $path(test1)
    set l ""
} -body {
    set f [open $path(test1) w]
    chan puts $f abcdefghijklmnop
    chan close $f
    set f [open $path(test1) r]
    lappend l [chan blocked $f]
    lappend l [chan read $f 3]
    lappend l [chan blocked $f]
    lappend l [chan read -nonewline $f]
    lappend l [chan blocked $f]
    lappend l [chan eof $f]
} -cleanup {
    chan close $f
} -result {0 abc 0 defghijklmnop 0 1}
test chan-io-36.4 {Tcl_InputBlocked vs files, event driven read} -setup {
    file delete $path(test1)
    set l ""
    variable x
} -constraints {fileevent} -body {
    set f [open $path(test1) w]
    chan puts $f abcdefghijklmnop
    chan close $f
    set f [open $path(test1) r]
    chan event $f readable [namespace code {
	lappend l [chan read $f 3]
	if {[chan eof $f]} {lappend l eof; chan close $f; set x done}
    }]
    vwait [namespace which -variable x]
    return $l
} -result {abc def ghi jkl mno {p
} eof}
test chan-io-36.5 {Tcl_InputBlocked vs files, short read, nonblocking} -setup {
    file delete $path(test1)
    set l ""
} -constraints {nonBlockFiles} -body {
    set f [open $path(test1) w]
    chan puts $f abcdefghijklmnop
    chan close $f
    set f [open $path(test1) r]
    chan configure $f -blocking off
    lappend l [chan blocked $f]
    lappend l [chan read $f 3]
    lappend l [chan blocked $f]
    lappend l [chan read -nonewline $f]
    lappend l [chan blocked $f]
    lappend l [chan eof $f]
} -cleanup {
    chan close $f
} -result {0 abc 0 defghijklmnop 0 1}
test chan-io-36.6 {Tcl_InputBlocked vs files, event driven read} -setup {
    file delete $path(test1)
    set l ""
    variable x
} -constraints {nonBlockFiles fileevent} -body {
    set f [open $path(test1) w]
    chan puts $f abcdefghijklmnop
    chan close $f
    set f [open $path(test1) r]
    chan configure $f -blocking off
    chan event $f readable [namespace code {
	lappend l [chan read $f 3]
	if {[chan eof $f]} {lappend l eof; chan close $f; set x done}
    }]
    vwait [namespace which -variable x]
    return $l
} -result {abc def ghi jkl mno {p
} eof}

# Test Tcl_InputBuffered

test chan-io-37.1 {Tcl_InputBuffered} -setup {
    set l ""
} -constraints {testchannel} -body {
    set f [open $path(longfile) r]
    chan configure $f -buffersize 4096
    chan read $f 3
    lappend l [testchannel inputbuffered $f]
    lappend l [chan tell $f]
} -cleanup {
    chan close $f
} -result {4093 3}
test chan-io-37.2 {Tcl_InputBuffered, test input flushing on seek} -setup {
    set l ""
} -constraints {testchannel} -body {
    set f [open $path(longfile) r]
    chan configure $f -buffersize 4096
    chan read $f 3
    lappend l [testchannel inputbuffered $f]
    lappend l [chan tell $f]
    chan seek $f 0 current
    lappend l [testchannel inputbuffered $f]
    lappend l [chan tell $f]
} -cleanup {
    chan close $f
} -result {4093 3 0 3}

# Test Tcl_SetChannelBufferSize, Tcl_GetChannelBufferSize

test chan-io-38.1 {Tcl_GetChannelBufferSize, default buffer size} -body {
    set f [open $path(longfile) r]
    chan configure $f -buffersize
} -cleanup {
    chan close $f
} -result 4096
test chan-io-38.2 {Tcl_SetChannelBufferSize, Tcl_GetChannelBufferSize} -setup {
    set l ""
} -body {
    set f [open $path(longfile) r]
    lappend l [chan configure $f -buffersize]
    chan configure $f -buffersize 10000
    lappend l [chan configure $f -buffersize]
    chan configure $f -buffersize 1
    lappend l [chan configure $f -buffersize]
    chan configure $f -buffersize -1
    lappend l [chan configure $f -buffersize]
    chan configure $f -buffersize 0
    lappend l [chan configure $f -buffersize]
    chan configure $f -buffersize 100000
    lappend l [chan configure $f -buffersize]
    chan configure $f -buffersize 10000000
    lappend l [chan configure $f -buffersize]
} -cleanup {
    chan close $f
} -result {4096 10000 1 1 1 100000 1048576}
test chan-io-38.3 {Tcl_SetChannelBufferSize, changing buffersize between reads} {
    # This test crashes the interp if Bug #427196 is not fixed
    set chan [open [info script] r]
    chan configure $chan -buffersize 10
    set var [chan read $chan 2]
    chan configure $chan -buffersize 32
    append var [chan read $chan]
    chan close $chan
} {}

# Test Tcl_SetChannelOption, Tcl_GetChannelOption

test chan-io-39.1 {Tcl_GetChannelOption} -setup {
    file delete $path(test1)
} -body {
    set f1 [open $path(test1) w]
    chan configure $f1 -blocking
} -cleanup {
    chan close $f1
} -result 1
#
# Test 17.2 was removed.
#
test chan-io-39.2 {Tcl_GetChannelOption} -setup {
    file delete $path(test1)
} -body {
    set f1 [open $path(test1) w]
    chan configure $f1 -buffering
} -cleanup {
    chan close $f1
} -result full
test chan-io-39.3 {Tcl_GetChannelOption} -setup {
    file delete $path(test1)
} -body {
    set f1 [open $path(test1) w]
    chan configure $f1 -buffering line
    chan configure $f1 -buffering
} -cleanup {
    chan close $f1
} -result line
test chan-io-39.4 {Tcl_GetChannelOption, Tcl_SetChannelOption} -setup {
    file delete $path(test1)
    set l ""
} -body {
    set f1 [open $path(test1) w]
    lappend l [chan configure $f1 -buffering]
    chan configure $f1 -buffering line
    lappend l [chan configure $f1 -buffering]
    chan configure $f1 -buffering none
    lappend l [chan configure $f1 -buffering]
    chan configure $f1 -buffering line
    lappend l [chan configure $f1 -buffering]
    chan configure $f1 -buffering full
    lappend l [chan configure $f1 -buffering]
} -cleanup {
    chan close $f1
} -result {full line none line full}
test chan-io-39.5 {Tcl_GetChannelOption, invariance} -setup {
    file delete $path(test1)
    set l ""
} -body {
    set f1 [open $path(test1) w]
    lappend l [chan configure $f1 -buffering]
    lappend l [list [catch {chan configure $f1 -buffering green} msg] $msg]
    lappend l [chan configure $f1 -buffering]
} -cleanup {
    chan close $f1
} -result {full {1 {bad value for -buffering: must be one of full, line, or none}} full}
test chan-io-39.6 {Tcl_SetChannelOption, multiple options} -setup {
    file delete $path(test1)
} -body {
    set f1 [open $path(test1) w]
    chan configure $f1 -translation lf -buffering line
    chan puts $f1 hello
    chan puts $f1 bye
    file size $path(test1)
} -cleanup {
    chan close $f1
} -result 10
test chan-io-39.7 {Tcl_SetChannelOption, buffering, translation} -setup {
    file delete $path(test1)
    set x ""
} -body {
    set f1 [open $path(test1) w]
    chan configure $f1 -translation lf
    chan puts $f1 hello
    chan puts $f1 bye
    chan configure $f1 -buffering line
    lappend x [file size $path(test1)]
    chan puts $f1 really_bye
    lappend x [file size $path(test1)]
} -cleanup {
    chan close $f1
} -result {0 21}
test chan-io-39.8 {Tcl_SetChannelOption, different buffering options} -setup {
    file delete $path(test1)
    set l ""
} -body {
    set f1 [open $path(test1) w]
    chan configure $f1 -translation lf -buffering none -eofchar {}
    chan puts -nonewline $f1 hello
    lappend l [file size $path(test1)]
    chan puts -nonewline $f1 hello
    lappend l [file size $path(test1)]
    chan configure $f1 -buffering full
    chan puts -nonewline $f1 hello
    lappend l [file size $path(test1)]
    chan configure $f1 -buffering none
    lappend l [file size $path(test1)]
    chan puts -nonewline $f1 hello
    lappend l [file size $path(test1)]
    chan close $f1
    lappend l [file size $path(test1)]
} -result {5 10 10 10 20 20}
test chan-io-39.9 {Tcl_SetChannelOption, blocking mode} -setup {
    file delete $path(test1)
    set x ""
} -constraints {nonBlockFiles} -body {
    set f1 [open $path(test1) w]
    chan close $f1
    set f1 [open $path(test1) r]
    lappend x [chan configure $f1 -blocking]
    chan configure $f1 -blocking off
    lappend x [chan configure $f1 -blocking]
    lappend x [chan gets $f1]
    lappend x [chan read $f1 1000]
    lappend x [chan blocked $f1]
    lappend x [chan eof $f1]
} -cleanup {
    chan close $f1
} -result {1 0 {} {} 0 1}
test chan-io-39.10 {Tcl_SetChannelOption, blocking mode} -setup {
    file delete $path(pipe)
    set x ""
} -constraints stdio -body {
    set f1 [open $path(pipe) w]
    chan puts $f1 {
	chan gets stdin
	after 100
	chan puts hi
	chan gets stdin
    }
    chan close $f1
    set f1 [openpipe r+ $path(pipe)]
    chan configure $f1 -blocking off -buffering line
    lappend x [chan configure $f1 -blocking]
    lappend x [chan gets $f1]
    lappend x [chan blocked $f1]
    chan configure $f1 -blocking on
    chan puts $f1 hello
    chan configure $f1 -blocking off
    lappend x [chan gets $f1]
    lappend x [chan blocked $f1]
    chan configure $f1 -blocking on
    chan puts $f1 bye
    chan configure $f1 -blocking off
    lappend x [chan gets $f1]
    lappend x [chan blocked $f1]
    chan configure $f1 -blocking on
    lappend x [chan configure $f1 -blocking]
    lappend x [chan gets $f1]
    lappend x [chan blocked $f1]
    lappend x [chan eof $f1]
    lappend x [chan gets $f1]
    lappend x [chan eof $f1]
} -cleanup {
    chan close $f1
} -result {0 {} 1 {} 1 {} 1 1 hi 0 0 {} 1}
test chan-io-39.11 {Tcl_SetChannelOption, Tcl_GetChannelOption, buffer size clipped to lower bound} -setup {
    file delete $path(test1)
} -body {
    set f [open $path(test1) w]
    chan configure $f -buffersize -10
    chan configure $f -buffersize
} -cleanup {
    chan close $f
} -result 1
test chan-io-39.12 {Tcl_SetChannelOption, Tcl_GetChannelOption buffer size clipped to upper bound} -setup {
    file delete $path(test1)
} -body {
    set f [open $path(test1) w]
    chan configure $f -buffersize 10000000
    chan configure $f -buffersize
} -cleanup {
    chan close $f
} -result 1048576
test chan-io-39.13 {Tcl_SetChannelOption, Tcl_GetChannelOption, buffer size} -setup {
    file delete $path(test1)
} -body {
    set f [open $path(test1) w]
    chan configure $f -buffersize 40000
    chan configure $f -buffersize
} -cleanup {
    chan close $f
} -result 40000
test chan-io-39.14 {Tcl_SetChannelOption: -encoding, binary & utf-8} -setup {
    file delete $path(test1)
} -body {
    set f [open $path(test1) w]
    chan configure $f -encoding {}
    chan puts -nonewline $f \xe7\x89\xa6
    chan close $f
    set f [open $path(test1) r]
    chan configure $f -encoding utf-8
    chan read $f
} -cleanup {
    chan close $f
} -result \u7266
test chan-io-39.15 {Tcl_SetChannelOption: -encoding, binary & utf-8} -setup {
    file delete $path(test1)
} -body {
    set f [open $path(test1) w]
    chan configure $f -encoding binary
    chan puts -nonewline $f \xe7\x89\xa6
    chan close $f
    set f [open $path(test1) r]
    chan configure $f -encoding utf-8
    chan read $f
} -cleanup {
    chan close $f
} -result \u7266
test chan-io-39.16 {Tcl_SetChannelOption: -encoding, errors} -setup {
    file delete $path(test1)
    set f [open $path(test1) w]
} -body {
    chan configure $f -encoding foobar
} -returnCodes error -cleanup {
    chan close $f
} -result {unknown encoding "foobar"}
test chan-io-39.17 {Tcl_SetChannelOption: -encoding, clearing CHANNEL_NEED_MORE_DATA} -setup {
    variable x {}
} -constraints {stdio fileevent} -body {
    set f [openpipe r+ $path(cat)]
    chan configure $f -encoding binary
    chan puts -nonewline $f "\xe7"
    chan flush $f
    chan configure $f -encoding utf-8 -blocking 0
    chan event $f readable [namespace code { lappend x [chan read $f] }]
    vwait [namespace which -variable x]
    after 300 [namespace code { lappend x timeout }]
    vwait [namespace which -variable x]
    chan configure $f -encoding utf-8
    vwait [namespace which -variable x]
    after 300 [namespace code { lappend x timeout }]
    vwait [namespace which -variable x]
    chan configure $f -encoding binary
    vwait [namespace which -variable x]
    after 300 [namespace code { lappend x timeout }]
    vwait [namespace which -variable x]
    return $x
} -cleanup {
    chan close $f
} -result "{} timeout {} timeout \xe7 timeout"
test chan-io-39.18 {Tcl_SetChannelOption, setting read mode independently} \
	-constraints {socket} -body {
    proc accept {s a p} {chan close $s}
    set s1 [socket -server [namespace code accept] -myaddr 127.0.0.1 0]
    set port [lindex [chan configure $s1 -sockname] 2]
    set s2 [socket 127.0.0.1 $port]
    update
    chan configure $s2 -translation {auto lf}
    chan configure $s2 -translation
} -cleanup {
    chan close $s1
    chan close $s2
} -result {auto lf}
test chan-io-39.19 {Tcl_SetChannelOption, setting read mode independently} \
	-constraints {socket} -body {
    proc accept {s a p} {chan close $s}
    set s1 [socket -server [namespace code accept] -myaddr 127.0.0.1 0]
    set port [lindex [chan configure $s1 -sockname] 2]
    set s2 [socket 127.0.0.1 $port]
    update
    chan configure $s2 -translation {auto crlf}
    chan configure $s2 -translation
} -cleanup {
    chan close $s1
    chan close $s2
} -result {auto crlf}
test chan-io-39.20 {Tcl_SetChannelOption, setting read mode independently} \
	-constraints {socket} -body {
    proc accept {s a p} {chan close $s}
    set s1 [socket -server [namespace code accept] -myaddr 127.0.0.1 0]
    set port [lindex [chan configure $s1 -sockname] 2]
    set s2 [socket 127.0.0.1 $port]
    update
    chan configure $s2 -translation {auto cr}
    chan configure $s2 -translation
} -cleanup {
    chan close $s1
    chan close $s2
} -result {auto cr}
test chan-io-39.21 {Tcl_SetChannelOption, setting read mode independently} \
	-constraints {socket} -body {
    proc accept {s a p} {chan close $s}
    set s1 [socket -server [namespace code accept] -myaddr 127.0.0.1 0]
    set port [lindex [chan configure $s1 -sockname] 2]
    set s2 [socket 127.0.0.1 $port]
    update
    chan configure $s2 -translation {auto auto}
    chan configure $s2 -translation
} -cleanup {
    chan close $s1
    chan close $s2
} -result {auto crlf}
test chan-io-39.22 {Tcl_SetChannelOption, invariance} -setup {
    file delete $path(test1)
    set l ""
} -constraints {unix} -body {
    set f1 [open $path(test1) w+]
    lappend l [chan configure $f1 -eofchar]
    chan configure $f1 -eofchar {ON GO}
    lappend l [chan configure $f1 -eofchar]
    chan configure $f1 -eofchar D
    lappend l [chan configure $f1 -eofchar]
} -cleanup {
    chan close $f1
} -result {{{} {}} {O G} {D D}}
test chan-io-39.22a {Tcl_SetChannelOption, invariance} -setup {
    file delete $path(test1)
    set l [list]
} -body {
    set f1 [open $path(test1) w+]
    chan configure $f1 -eofchar {ON GO}
    lappend l [chan configure $f1 -eofchar]
    chan configure $f1 -eofchar D
    lappend l [chan configure $f1 -eofchar]
    lappend l [list [catch {chan configure $f1 -eofchar {1 2 3}} msg] $msg]
} -cleanup {
    chan close $f1
} -result {{O G} {D D} {1 {bad value for -eofchar: should be a list of zero, one, or two elements}}}
test chan-io-39.23 {Tcl_GetChannelOption, server socket is not readable or\
        writeable, it should still have valid -eofchar and -translation options} -setup {
    set l [list]
} -body {
    set sock [socket -server [namespace code accept] -myaddr 127.0.0.1 0]
    lappend l [chan configure $sock -eofchar] \
	[chan configure $sock -translation]
} -cleanup {
    chan close $sock
} -result {{{}} auto}
test chan-io-39.24 {Tcl_SetChannelOption, server socket is not readable or\
        writable so we can't change -eofchar or -translation} -setup {
    set l [list]
} -body {
    set sock [socket -server [namespace code accept] -myaddr 127.0.0.1 0]
    chan configure $sock -eofchar D -translation lf
    lappend l [chan configure $sock -eofchar] \
	[chan configure $sock -translation]
} -cleanup {
    chan close $sock
} -result {{{}} auto}

test chan-io-40.1 {POSIX open access modes: RDWR} -setup {
    file delete $path(test3)
} -body {
    set f [open $path(test3) w]
    chan puts $f xyzzy
    chan close $f
    set f [open $path(test3) RDWR]
    chan puts -nonewline $f "ab"
    chan seek $f 0 current
    set x [chan gets $f]
    chan close $f
    set f [open $path(test3) r]
    lappend x [chan gets $f]
} -cleanup {
    chan close $f
} -result {zzy abzzy}
test chan-io-40.2 {POSIX open access modes: CREAT} -setup {
    file delete $path(test3)
} -constraints {unix} -body {
    set f [open $path(test3) {WRONLY CREAT} 0600]
    file stat $path(test3) stats
    set x [format 0o%03o [expr {$stats(mode) & 0o777}]]
    chan puts $f "line 1"
    chan close $f
    set f [open $path(test3) r]
    lappend x [chan gets $f]
} -cleanup {
    chan close $f
} -result {0o600 {line 1}}
test chan-io-40.3 {POSIX open access modes: CREAT} -setup {
    file delete $path(test3)
} -constraints {unix umask} -body {
    # This test only works if your umask is 2, like ouster's.
    chan close [open $path(test3) {WRONLY CREAT}]
    file stat $path(test3) stats
<<<<<<< HEAD
    format "%#o" [expr {$stats(mode) & 0o777}]
} -result [format %#5o [expr {0o666 & ~ $umaskValue}]]
=======
    format "0o%03o" [expr {$stats(mode) & 0o777}]
} -result [format 0o%03o [expr {0o666 & ~ $umaskValue}]]
>>>>>>> c99f3541
test chan-io-40.4 {POSIX open access modes: CREAT} -setup {
    file delete $path(test3)
} -body {
    set f [open $path(test3) w]
    chan configure $f -eofchar {}
    chan puts $f xyzzy
    chan close $f
    set f [open $path(test3) {WRONLY CREAT}]
    chan configure $f -eofchar {}
    chan puts -nonewline $f "ab"
    chan close $f
    set f [open $path(test3) r]
    chan gets $f
} -cleanup {
    chan close $f
} -result abzzy
test chan-io-40.5 {POSIX open access modes: APPEND} -setup {
    file delete $path(test3)
    set x ""
} -body {
    set f [open $path(test3) w]
    chan configure $f -translation lf -eofchar {}
    chan puts $f xyzzy
    chan close $f
    set f [open $path(test3) {WRONLY APPEND}]
    chan configure $f -translation lf
    chan puts $f "new line"
    chan seek $f 0
    chan puts $f "abc"
    chan close $f
    set f [open $path(test3) r]
    chan configure $f -translation lf
    chan seek $f 6 current
    lappend x [chan gets $f]
    lappend x [chan gets $f]
} -cleanup {
    chan close $f
} -result {{new line} abc}
test chan-io-40.6 {POSIX open access modes: EXCL} -match regexp -setup {
    file delete $path(test3)
} -body {
    set f [open $path(test3) w]
    chan puts $f xyzzy
    chan close $f
    open $path(test3) {WRONLY CREAT EXCL}
} -returnCodes error -result {(?i)couldn't open ".*test3": file (already )?exists}
test chan-io-40.7 {POSIX open access modes: EXCL} -setup {
    file delete $path(test3)
} -body {
    set f [open $path(test3) {WRONLY CREAT EXCL}]
    chan configure $f -eofchar {}
    chan puts $f "A test line"
    chan close $f
    viewFile test3
} -result {A test line}
test chan-io-40.8 {POSIX open access modes: TRUNC} -setup {
    file delete $path(test3)
} -body {
    set f [open $path(test3) w]
    chan puts $f xyzzy
    chan close $f
    set f [open $path(test3) {WRONLY TRUNC}]
    chan puts $f abc
    chan close $f
    set f [open $path(test3) r]
    chan gets $f
} -cleanup {
    chan close $f
} -result abc
test chan-io-40.9 {POSIX open access modes: NONBLOCK} -setup {
    file delete $path(test3)
} -constraints {nonPortable unix} -body {
    set f [open $path(test3) {WRONLY NONBLOCK CREAT}]
    chan puts $f "NONBLOCK test"
    chan close $f
    set f [open $path(test3) r]
    chan gets $f
} -cleanup {
    chan close $f
} -result {NONBLOCK test}
test chan-io-40.10 {POSIX open access modes: RDONLY} -body {
    set f [open $path(test1) w]
    chan puts $f "two lines: this one"
    chan puts $f "and this"
    chan close $f
    set f [open $path(test1) RDONLY]
    list [chan gets $f] [catch {chan puts $f Test} msg] $msg
} -cleanup {
    chan close $f
} -match glob -result {{two lines: this one} 1 {channel "*" wasn't opened for writing}}
test chan-io-40.11 {POSIX open access modes: RDONLY} -match regexp -body {
    file delete $path(test3)
    open $path(test3) RDONLY
} -returnCodes error -result {(?i)couldn't open ".*test3": no such file or directory}
test chan-io-40.12 {POSIX open access modes: WRONLY} -match regexp -body {
    file delete $path(test3)
    open $path(test3) WRONLY
} -returnCodes error -result {(?i)couldn't open ".*test3": no such file or directory}
test chan-io-40.13 {POSIX open access modes: WRONLY} -body {
    makeFile xyzzy test3
    set f [open $path(test3) WRONLY]
    chan configure $f -eofchar {}
    chan puts -nonewline $f "ab"
    chan seek $f 0 current
    set x [list [catch {chan gets $f} msg] $msg]
    chan close $f
    lappend x [viewFile test3]
} -match glob -result {1 {channel "*" wasn't opened for reading} abzzy}
test chan-io-40.14 {POSIX open access modes: RDWR} -match regexp -body {
    file delete $path(test3)
    open $path(test3) RDWR
} -returnCodes error -result {(?i)couldn't open ".*test3": no such file or directory}
test chan-io-40.15 {POSIX open access modes: RDWR} {
    makeFile xyzzy test3
    set f [open $path(test3) RDWR]
    chan puts -nonewline $f "ab"
    chan seek $f 0 current
    set x [chan gets $f]
    chan close $f
    lappend x [viewFile test3]
} {zzy abzzy}
test chan-io-40.16 {tilde substitution in open} -constraints makeFileInHome -setup {
    makeFile {Some text} _test_ ~
} -body {
    file exists [file join $::env(HOME) _test_]
} -cleanup {
    removeFile _test_ ~
} -result 1
test chan-io-40.17 {tilde substitution in open} -setup {
    set home $::env(HOME)
} -body {
    unset ::env(HOME)
    open ~/foo
} -returnCodes error -cleanup {
    set ::env(HOME) $home
} -result {couldn't find HOME environment variable to expand path}

test chan-io-41.1 {Tcl_FileeventCmd: errors} -constraints fileevent -body {
    chan event foo
} -returnCodes error -result {wrong # args: should be "chan event channelId event ?script?"}
test chan-io-41.2 {Tcl_FileeventCmd: errors} -constraints fileevent -body {
    chan event foo bar baz q
} -returnCodes error -result {wrong # args: should be "chan event channelId event ?script?"}
test chan-io-41.3 {Tcl_FileeventCmd: errors} -constraints fileevent -body {
    chan event gorp readable
} -returnCodes error -result {can not find channel named "gorp"}
test chan-io-41.4 {Tcl_FileeventCmd: errors} -constraints fileevent -body {
    chan event gorp writable
} -returnCodes error -result {can not find channel named "gorp"}
test chan-io-41.5 {Tcl_FileeventCmd: errors} -constraints fileevent -body {
    chan event gorp who-knows
} -returnCodes error -result {bad event name "who-knows": must be readable or writable}

#
# Test chan event on a file
#

set path(foo) [makeFile {} foo]
set f [open $path(foo) w+]

test chan-io-42.1 {Tcl_FileeventCmd: creating, deleting, querying} {fileevent} {
    list [chan event $f readable] [chan event $f writable]
} {{} {}}
test chan-io-42.2 {Tcl_FileeventCmd: replacing} {fileevent} {
    set result {}
    chan event $f r "first script"
    lappend result [chan event $f readable]
    chan event $f r "new script"
    lappend result [chan event $f readable]
    chan event $f r "yet another"
    lappend result [chan event $f readable]
    chan event $f r ""
    lappend result [chan event $f readable]
} {{first script} {new script} {yet another} {}}
test chan-io-42.3 {Tcl_FileeventCmd: replacing, with NULL chars in script} {fileevent} {
    set result {}
    chan event $f r "first scr\0ipt"
    lappend result [string length [chan event $f readable]]
    chan event $f r "new scr\0ipt"
    lappend result [string length [chan event $f readable]]
    chan event $f r "yet ano\0ther"
    lappend result [string length [chan event $f readable]]
    chan event $f r ""
    lappend result [chan event $f readable]
} {13 11 12 {}}

test chan-io-43.1 {Tcl_FileeventCmd: creating, deleting, querying} {stdio unixExecs fileevent} {
    set result {}
    chan event $f readable "script 1"
    lappend result [chan event $f readable] [chan event $f writable]
    chan event $f writable "write script"
    lappend result [chan event $f readable] [chan event $f writable]
    chan event $f readable {}
    lappend result [chan event $f readable] [chan event $f writable]
    chan event $f writable {}
    lappend result [chan event $f readable] [chan event $f writable]
} {{script 1} {} {script 1} {write script} {} {write script} {} {}}
test chan-io-43.2 {Tcl_FileeventCmd: deleting when many present} -setup {
    set f2 [open "|[list cat -u]" r+]
    set f3 [open "|[list cat -u]" r+]
    set result {}
} -constraints {stdio unixExecs fileevent} -body {
    lappend result [chan event $f r] [chan event $f2 r] [chan event $f3 r]
    chan event $f r "chan read f"
    chan event $f2 r "chan read f2"
    chan event $f3 r "chan read f3"
    lappend result [chan event $f r] [chan event $f2 r] [chan event $f3 r]
    chan event $f2 r {}
    lappend result [chan event $f r] [chan event $f2 r] [chan event $f3 r]
    chan event $f3 r {}
    lappend result [chan event $f r] [chan event $f2 r] [chan event $f3 r]
    chan event $f r {}
    lappend result [chan event $f r] [chan event $f2 r] [chan event $f3 r]
} -cleanup {
    catch {chan close $f2}
    catch {chan close $f3}
} -result {{} {} {} {chan read f} {chan read f2} {chan read f3} {chan read f} {} {chan read f3} {chan read f} {} {} {} {} {}}

test chan-io-44.1 {FileEventProc procedure: normal read event} -setup {
    set f2 [open "|[list cat -u]" r+]
    set f3 [open "|[list cat -u]" r+]
} -constraints {stdio unixExecs fileevent} -body {
    chan event $f2 readable [namespace code {
	set x [chan gets $f2]; chan event $f2 readable {}
    }]
    chan puts $f2 text; chan flush $f2
    variable x initial
    vwait [namespace which -variable x]
    return $x
} -cleanup {
    catch {chan close $f2}
    catch {chan close $f3}
} -result {text}
test chan-io-44.2 {FileEventProc procedure: error in read event} -setup {
    set f2 [open "|[list cat -u]" r+]
    set f3 [open "|[list cat -u]" r+]
    proc myHandler {msg options} {
	variable x $msg
    }
    set handler [interp bgerror {}]
    interp bgerror {} [namespace which myHandler]
} -constraints {stdio unixExecs fileevent} -body {
    chan event $f2 readable {error bogus}
    chan puts $f2 text; chan flush $f2
    variable x initial
    vwait [namespace which -variable x]
    list $x [chan event $f2 readable]
} -cleanup {
    interp bgerror {} $handler
    catch {chan close $f2}
    catch {chan close $f3}
} -result {bogus {}}
test chan-io-44.3 {FileEventProc procedure: normal write event} -setup {
    set f2 [open "|[list cat -u]" r+]
    set f3 [open "|[list cat -u]" r+]
} -constraints {stdio unixExecs fileevent} -body {
    chan event $f2 writable [namespace code {
	lappend x "triggered"
	incr count -1
	if {$count <= 0} {
	    chan event $f2 writable {}
	}
    }]
    variable x initial
    set count 3
    vwait [namespace which -variable x]
    vwait [namespace which -variable x]
    vwait [namespace which -variable x]
    return $x
} -cleanup {
    catch {chan close $f2}
    catch {chan close $f3}
} -result {initial triggered triggered triggered}
test chan-io-44.4 {FileEventProc procedure: eror in write event} -setup {
    set f2 [open "|[list cat -u]" r+]
    set f3 [open "|[list cat -u]" r+]
    proc myHandler {msg options} {
	variable x $msg
    }
    set handler [interp bgerror {}]
    interp bgerror {} [namespace which myHandler]
} -constraints {stdio unixExecs fileevent} -body {
    chan event $f2 writable {error bad-write}
    variable x initial
    vwait [namespace which -variable x]
    list $x [chan event $f2 writable]
} -cleanup {
    interp bgerror {} $handler
    catch {chan close $f2}
    catch {chan close $f3}
} -result {bad-write {}}
test chan-io-44.5 {FileEventProc procedure: end of file} -constraints {
    stdio unixExecs fileevent
} -body {
    set f4 [openpipe r $path(cat) << foo]
    chan event $f4 readable [namespace code {
	if {[chan gets $f4 line] < 0} {
	    lappend x eof
	    chan event $f4 readable {}
	} else {
	    lappend x $line
	}
    }]
    variable x initial
    vwait [namespace which -variable x]
    vwait [namespace which -variable x]
    set x
} -cleanup {
    chan close $f4
} -result {initial foo eof}

chan close $f
makeFile "foo bar" foo

test chan-io-45.1 {DeleteFileEvent, cleanup on chan close} {fileevent} {
    set f [open $path(foo) r]
    chan event $f readable [namespace code {
	lappend x "binding triggered: \"[chan gets $f]\""
	chan event $f readable {}
    }]
    chan close $f
    set x initial
    after 100 [namespace code {
	set y done
    }]
    variable y
    vwait [namespace which -variable y]
    set x
} {initial}
test chan-io-45.2 {DeleteFileEvent, cleanup on chan close} {fileevent} {
    set f  [open $path(foo) r]
    set f2 [open $path(foo) r]
    chan event $f readable [namespace code {
	lappend x "f triggered: \"[chan gets $f]\""
	chan event $f readable {}
    }]
    chan event $f2 readable [namespace code {
	lappend x "f2 triggered: \"[chan gets $f2]\""
	chan event $f2 readable {}
    }]
    chan close $f
    variable x initial
    vwait [namespace which -variable x]
    chan close $f2
    set x
} {initial {f2 triggered: "foo bar"}}
test chan-io-45.3 {DeleteFileEvent, cleanup on chan close} {fileevent} {
    set f  [open $path(foo) r]
    set f2 [open $path(foo) r]
    set f3 [open $path(foo) r]
    chan event $f readable {f script}
    chan event $f2 readable {f2 script}
    chan event $f3 readable {f3 script}
    set x {}
    chan close $f2
    lappend x [catch {chan event $f readable} msg] $msg \
	    [catch {chan event $f2 readable}] \
	    [catch {chan event $f3 readable} msg] $msg
    chan close $f3
    lappend x [catch {chan event $f readable} msg] $msg \
	    [catch {chan event $f2 readable}] \
	    [catch {chan event $f3 readable}]
    chan close $f
    lappend x [catch {chan event $f readable}] \
	    [catch {chan event $f2 readable}] \
	    [catch {chan event $f3 readable}]
} {0 {f script} 1 0 {f3 script} 0 {f script} 1 1 1 1 1}

# Execute these tests only if the "testfevent" command is present.

test chan-io-46.1 {Tcl event loop vs multiple interpreters} {testfevent fileevent notOSX} {
    testfevent create
    set script "set f \[[list open $path(foo) r]]\n"
    append script {
	set x "no event"
	chan event $f readable [namespace code {
	    set x "f triggered: [chan gets $f]"
	    chan event $f readable {}
	}]
    }
    set timer [after 10 lappend x timeout]
    testfevent cmd $script
    vwait x
    after cancel $timer
    testfevent cmd {chan close $f}
    list [testfevent cmd {set x}] [testfevent cmd {info commands after}]
} {{f triggered: foo bar} after}
test chan-io-46.2 {Tcl event loop vs multiple interpreters} testfevent {
    testfevent create
    testfevent cmd {
        variable x 0
        after 100 {set x triggered}
        vwait [namespace which -variable x]
        set x
    }
} {triggered}
test chan-io-46.3 {Tcl event loop vs multiple interpreters} testfevent {
    testfevent create
    testfevent cmd {
        set x 0
        after 10 {lappend x timer}
        after 30
        set result $x
        update idletasks
        lappend result $x
        update
        lappend result $x
    }
} {0 0 {0 timer}}

test chan-io-47.1 {chan event vs multiple interpreters} -setup {
    set f  [open $path(foo) r]
    set f2 [open $path(foo) r]
    set f3 [open $path(foo) r]
    set x {}
} -constraints {testfevent fileevent} -body {
    chan event $f readable {script 1}
    testfevent create
    testfevent share $f2
    testfevent cmd "chan event $f2 readable {script 2}"
    chan event $f3 readable {sript 3}
    lappend x [chan event $f2 readable]
    testfevent delete
    lappend x [chan event $f readable] [chan event $f2 readable] \
        [chan event $f3 readable]
} -cleanup {
    chan close $f
    chan close $f2
    chan close $f3
} -result {{} {script 1} {} {sript 3}}
test chan-io-47.2 {deleting chan event on interpreter delete} -setup {
    set f  [open $path(foo) r]
    set f2 [open $path(foo) r]
    set f3 [open $path(foo) r]
    set f4 [open $path(foo) r]
} -constraints {testfevent fileevent} -body {
    chan event $f readable {script 1}
    testfevent create
    testfevent share $f2
    testfevent share $f3
    testfevent cmd "chan event $f2 readable {script 2}
        chan event $f3 readable {script 3}"
    chan event $f4 readable {script 4}
    testfevent delete
    list [chan event $f readable] [chan event $f2 readable] \
	[chan event $f3 readable] [chan event $f4 readable]
} -cleanup {
    chan close $f
    chan close $f2
    chan close $f3
    chan close $f4
} -result {{script 1} {} {} {script 4}}
test chan-io-47.3 {deleting chan event on interpreter delete} -setup {
    set f  [open $path(foo) r]
    set f2 [open $path(foo) r]
    set f3 [open $path(foo) r]
    set f4 [open $path(foo) r]
} -constraints {testfevent fileevent} -body {
    testfevent create
    testfevent share $f3
    testfevent share $f4
    chan event $f readable {script 1}
    chan event $f2 readable {script 2}
    testfevent cmd "chan event $f3 readable {script 3}
      chan event $f4 readable {script 4}"
    testfevent delete
    list [chan event $f readable] [chan event $f2 readable] \
	[chan event $f3 readable] [chan event $f4 readable]
} -cleanup {
    chan close $f
    chan close $f2
    chan close $f3
    chan close $f4
} -result {{script 1} {script 2} {} {}}
test chan-io-47.4 {file events on shared files and multiple interpreters} -setup {
    set f  [open $path(foo) r]
    set f2 [open $path(foo) r]
} -constraints {testfevent fileevent} -body {
    testfevent create
    testfevent share $f
    testfevent cmd "chan event $f readable {script 1}"
    chan event $f readable {script 2}
    chan event $f2 readable {script 3}
    list [chan event $f2 readable] [testfevent cmd "chan event $f readable"] \
	[chan event $f readable]
} -cleanup {
    testfevent delete
    chan close $f
    chan close $f2
} -result {{script 3} {script 1} {script 2}}
test chan-io-47.5 {file events on shared files, deleting file events} -setup {
    set f [open $path(foo) r]
} -body {
    testfevent create
    testfevent share $f
    testfevent cmd "chan event $f readable {script 1}"
    chan event $f readable {script 2}
    testfevent cmd "chan event $f readable {}"
    list [testfevent cmd "chan event $f readable"] [chan event $f readable]
} -constraints {testfevent fileevent} -cleanup {
    testfevent delete
    chan close $f
} -result {{} {script 2}}
test chan-io-47.6 {file events on shared files, deleting file events} -setup {
    set f [open $path(foo) r]
} -body {
    testfevent create
    testfevent share $f
    testfevent cmd "chan event $f readable {script 1}"
    chan event $f readable {script 2}
    chan event $f readable {}
    list [testfevent cmd "chan event $f readable"] [chan event $f readable]
} -constraints {testfevent fileevent} -cleanup {
    testfevent delete
    chan close $f
} -result {{script 1} {}}
unset path(foo)
removeFile foo

set path(bar) [makeFile {} bar]

test chan-io-48.1 {testing readability conditions} {fileevent} {
    set f [open $path(bar) w]
    chan puts $f abcdefg
    chan puts $f abcdefg
    chan puts $f abcdefg
    chan puts $f abcdefg
    chan puts $f abcdefg
    chan close $f
    set f [open $path(bar) r]
    chan event $f readable [namespace code {
	lappend l called
	if {[chan eof $f]} {
	    chan close $f
	    set x done
	} else {
	    chan gets $f
	}
    }]
    set l ""
    variable x not_done
    vwait [namespace which -variable x]
    list $x $l
} {done {called called called called called called called}}
test chan-io-48.2 {testing readability conditions} {nonBlockFiles fileevent} {
    set f [open $path(bar) w]
    chan puts $f abcdefg
    chan puts $f abcdefg
    chan puts $f abcdefg
    chan puts $f abcdefg
    chan puts $f abcdefg
    chan close $f
    set f [open $path(bar) r]
    chan event $f readable [namespace code {
	lappend l called
	if {[chan eof $f]} {
	    chan close $f
	    set x done
	} else {
	    chan gets $f
	}
    }]
    chan configure $f -blocking off
    set l ""
    variable x not_done
    vwait [namespace which -variable x]
    list $x $l
} {done {called called called called called called called}}
set path(my_script) [makeFile {} my_script]
test chan-io-48.3 {testing readability conditions} -setup {
    set l ""
} -constraints {stdio unix nonBlockFiles fileevent} -body {
    set f [open $path(bar) w]
    chan puts $f abcdefg
    chan puts $f abcdefg
    chan puts $f abcdefg
    chan puts $f abcdefg
    chan puts $f abcdefg
    chan close $f
    set f [open $path(my_script) w]
    chan puts $f {
	proc copy_slowly {f} {
	    while {![chan eof $f]} {
		chan puts [chan gets $f]
		after 200
	    }
	    chan close $f
	}
    }
    chan close $f
    set f [openpipe]
    chan event $f readable [namespace code {
	if {[chan eof $f]} {
	    set x done
	} else {
	    chan gets $f
	    lappend l [chan blocked $f]
	    chan gets $f
	    lappend l [chan blocked $f]
	}
    }]
    chan configure $f -buffering line
    chan configure $f -blocking off
    variable x not_done
    chan puts $f [list source $path(my_script)]
    chan puts $f "set f \[[list open $path(bar) r]]"
    chan puts $f {copy_slowly $f}
    chan puts $f {exit}
    vwait [namespace which -variable x]
    list $x $l
} -cleanup {
    chan close $f
} -result {done {0 1 0 1 0 1 0 1 0 1 0 1 0 0}}
unset path(bar)
removeFile bar

test chan-io-48.4 {lf write, testing readability, ^Z termination, auto read mode} -setup {
    file delete $path(test1)
    set c 0
    set l ""
} -constraints {fileevent} -body {
    set f [open $path(test1) w]
    chan configure $f -translation lf
    chan puts -nonewline $f [format "abc\ndef\n%c" 26]
    chan close $f
    set f [open $path(test1) r]
    chan configure $f -translation auto -eofchar \x1a
    chan event $f readable [namespace code {
	if {[chan eof $f]} {
	   set x done
	   chan close $f
	} else {
	   lappend l [chan gets $f]
	   incr c
	}
    }]
    variable x
    vwait [namespace which -variable x]
    list $c $l
} -result {3 {abc def {}}}
test chan-io-48.5 {lf write, testing readability, ^Z in middle, auto read mode} -setup {
    file delete $path(test1)
    set c 0
    set l ""
} -constraints {fileevent} -body {
    set f [open $path(test1) w]
    chan configure $f -translation lf
    chan puts -nonewline $f [format "abc\ndef\n%cfoo\nbar\n" 26]
    chan close $f
    set f [open $path(test1) r]
    chan configure $f -eofchar \x1a -translation auto
    chan event $f readable [namespace code {
	if {[chan eof $f]} {
	   set x done
	   chan close $f
	} else {
	   lappend l [chan gets $f]
	   incr c
	}
    }]
    variable x
    vwait [namespace which -variable x]
    list $c $l
} -result {3 {abc def {}}}
test chan-io-48.6 {cr write, testing readability, ^Z termination, auto read mode} -setup {
    file delete $path(test1)
    set c 0
    set l ""
} -constraints {fileevent} -body {
    set f [open $path(test1) w]
    chan configure $f -translation cr
    chan puts -nonewline $f [format "abc\ndef\n%c" 26]
    chan close $f
    set f [open $path(test1) r]
    chan configure $f -translation auto -eofchar \x1a
    chan event $f readable [namespace code {
	if {[chan eof $f]} {
	   set x done
	   chan close $f
	} else {
	   lappend l [chan gets $f]
	   incr c
	}
    }]
    variable x
    vwait [namespace which -variable x]
    list $c $l
} -result {3 {abc def {}}}
test chan-io-48.7 {cr write, testing readability, ^Z in middle, auto read mode} -setup {
    file delete $path(test1)
    set c 0
    set l ""
} -constraints {fileevent} -body {
    set f [open $path(test1) w]
    chan configure $f -translation cr
    chan puts -nonewline $f [format "abc\ndef\n%cfoo\nbar\n" 26]
    chan close $f
    set f [open $path(test1) r]
    chan configure $f -eofchar \x1a -translation auto
    chan event $f readable [namespace code {
	if {[chan eof $f]} {
	   set x done
	   chan close $f
	} else {
	   lappend l [chan gets $f]
	   incr c
	}
    }]
    variable x
    vwait [namespace which -variable x]
    list $c $l
} -result {3 {abc def {}}}
test chan-io-48.8 {crlf write, testing readability, ^Z termination, auto read mode} -setup {
    file delete $path(test1)
    set c 0
    set l ""
} -constraints {fileevent} -body {
    set f [open $path(test1) w]
    chan configure $f -translation crlf
    chan puts -nonewline $f [format "abc\ndef\n%c" 26]
    chan close $f
    set f [open $path(test1) r]
    chan configure $f -translation auto -eofchar \x1a
    chan event $f readable [namespace code {
	if {[chan eof $f]} {
	   set x done
	   chan close $f
	} else {
	   lappend l [chan gets $f]
	   incr c
	}
    }]
    variable x
    vwait [namespace which -variable x]
    list $c $l
} -result {3 {abc def {}}}
test chan-io-48.9 {crlf write, testing readability, ^Z in middle, auto read mode} -setup {
    file delete $path(test1)
    set c 0
    set l ""
} -constraints {fileevent} -body {
    set f [open $path(test1) w]
    chan configure $f -translation crlf
    chan puts -nonewline $f [format "abc\ndef\n%cfoo\nbar\n" 26]
    chan close $f
    set f [open $path(test1) r]
    chan configure $f -eofchar \x1a -translation auto
    chan event $f readable [namespace code {
	if {[chan eof $f]} {
	   set x done
	   chan close $f
	} else {
	   lappend l [chan gets $f]
	   incr c
	}
    }]
    variable x
    vwait [namespace which -variable x]
    list $c $l
} -result {3 {abc def {}}}
test chan-io-48.10 {lf write, testing readability, ^Z in middle, lf read mode} -setup {
    file delete $path(test1)
    set c 0
    set l ""
} -constraints {fileevent} -body {
    set f [open $path(test1) w]
    chan configure $f -translation lf
    chan puts -nonewline $f [format "abc\ndef\n%cfoo\nbar\n" 26]
    chan close $f
    set f [open $path(test1) r]
    chan configure $f -eofchar \x1a -translation lf
    chan event $f readable [namespace code {
	if {[chan eof $f]} {
	   set x done
	   chan close $f
	} else {
	   lappend l [chan gets $f]
	   incr c
	}
    }]
    variable x
    vwait [namespace which -variable x]
    list $c $l
} -result {3 {abc def {}}}
test chan-io-48.11 {lf write, testing readability, ^Z termination, lf read mode} -setup {
    file delete $path(test1)
    set c 0
    set l ""
} -constraints {fileevent} -body {
    set f [open $path(test1) w]
    chan configure $f -translation lf
    chan puts -nonewline $f [format "abc\ndef\n%c" 26]
    chan close $f
    set f [open $path(test1) r]
    chan configure $f -translation lf -eofchar \x1a
    chan event $f readable [namespace code {
	if {[chan eof $f]} {
	   set x done
	   chan close $f
	} else {
	   lappend l [chan gets $f]
	   incr c
	}
    }]
    variable x
    vwait [namespace which -variable x]
    list $c $l
} -result {3 {abc def {}}}
test chan-io-48.12 {cr write, testing readability, ^Z in middle, cr read mode} -setup {
    file delete $path(test1)
    set c 0
    set l ""
} -constraints {fileevent} -body {
    set f [open $path(test1) w]
    chan configure $f -translation cr
    chan puts -nonewline $f [format "abc\ndef\n%cfoo\nbar\n" 26]
    chan close $f
    set f [open $path(test1) r]
    chan configure $f -eofchar \x1a -translation cr
    chan event $f readable [namespace code {
	if {[chan eof $f]} {
	   set x done
	   chan close $f
	} else {
	   lappend l [chan gets $f]
	   incr c
	}
    }]
    variable x
    vwait [namespace which -variable x]
    list $c $l
} -result {3 {abc def {}}}
test chan-io-48.13 {cr write, testing readability, ^Z termination, cr read mode} -setup {
    file delete $path(test1)
    set c 0
    set l ""
} -constraints {fileevent} -body {
    set f [open $path(test1) w]
    chan configure $f -translation cr
    chan puts -nonewline $f [format "abc\ndef\n%c" 26]
    chan close $f
    set f [open $path(test1) r]
    chan configure $f -translation cr -eofchar \x1a
    chan event $f readable [namespace code {
	if {[chan eof $f]} {
	   set x done
	   chan close $f
	} else {
	   lappend l [chan gets $f]
	   incr c
	}
    }]
    variable x
    vwait [namespace which -variable x]
    list $c $l
} -result {3 {abc def {}}}
test chan-io-48.14 {crlf write, testing readability, ^Z in middle, crlf read mode} -setup {
    file delete $path(test1)
    set c 0
    set l ""
} -constraints {fileevent} -body {
    set f [open $path(test1) w]
    chan configure $f -translation crlf
    chan puts -nonewline $f [format "abc\ndef\n%cfoo\nbar\n" 26]
    chan close $f
    set f [open $path(test1) r]
    chan configure $f -eofchar \x1a -translation crlf
    chan event $f readable [namespace code {
	if {[chan eof $f]} {
	   set x done
	   chan close $f
	} else {
	   lappend l [chan gets $f]
	   incr c
	}
    }]
    variable x
    vwait [namespace which -variable x]
    list $c $l
} -result {3 {abc def {}}}
test chan-io-48.15 {crlf write, testing readability, ^Z termi, crlf read mode} -setup {
    file delete $path(test1)
    set c 0
    set l ""
} -constraints {fileevent} -body {
    set f [open $path(test1) w]
    chan configure $f -translation crlf
    chan puts -nonewline $f [format "abc\ndef\n%c" 26]
    chan close $f
    set f [open $path(test1) r]
    chan configure $f -translation crlf -eofchar \x1a
    chan event $f readable [namespace code {
	if {[chan eof $f]} {
	   set x done
	   chan close $f
	} else {
	   lappend l [chan gets $f]
	   incr c
	}
    }]
    variable x
    vwait [namespace which -variable x]
    list $c $l
} -result {3 {abc def {}}}

test chan-io-49.1 {testing crlf reading, leftover cr disgorgment} -setup {
    file delete $path(test1)
    set l ""
} -body {
    set f [open $path(test1) w]
    chan configure $f -translation lf
    chan puts -nonewline $f "a\rb\rc\r\n"
    chan close $f
    set f [open $path(test1) r]
    lappend l [file size $path(test1)]
    chan configure $f -translation crlf
    lappend l [chan read $f 1]
    lappend l [chan tell $f]
    lappend l [chan read $f 1]
    lappend l [chan tell $f]
    lappend l [chan read $f 1]
    lappend l [chan tell $f]
    lappend l [chan read $f 1]
    lappend l [chan tell $f]
    lappend l [chan read $f 1]
    lappend l [chan tell $f]
    lappend l [chan read $f 1]
    lappend l [chan tell $f]
    lappend l [chan eof $f]
    lappend l [chan read $f 1]
    lappend l [chan eof $f]
} -cleanup {
    chan close $f
} -result "7 a 1 [list \r] 2 b 3 [list \r] 4 c 5 {
} 7 0 {} 1"
test chan-io-49.2 {testing crlf reading, leftover cr disgorgment} -setup {
    file delete $path(test1)
    set l ""
} -body {
    set f [open $path(test1) w]
    chan configure $f -translation lf
    chan puts -nonewline $f "a\rb\rc\r\n"
    chan close $f
    set f [open $path(test1) r]
    lappend l [file size $path(test1)]
    chan configure $f -translation crlf
    lappend l [chan read $f 2]
    lappend l [chan tell $f]
    lappend l [chan read $f 2]
    lappend l [chan tell $f]
    lappend l [chan read $f 2]
    lappend l [chan tell $f]
    lappend l [chan eof $f]
    lappend l [chan read $f 2]
    lappend l [chan tell $f]
    lappend l [chan eof $f]
} -cleanup {
    chan close $f
} -result "7 [list a\r] 2 [list b\r] 4 [list c\n] 7 0 {} 7 1"
test chan-io-49.3 {testing crlf reading, leftover cr disgorgment} -setup {
    file delete $path(test1)
    set l ""
} -body {
    set f [open $path(test1) w]
    chan configure $f -translation lf
    chan puts -nonewline $f "a\rb\rc\r\n"
    chan close $f
    set f [open $path(test1) r]
    lappend l [file size $path(test1)]
    chan configure $f -translation crlf
    lappend l [chan read $f 3]
    lappend l [chan tell $f]
    lappend l [chan read $f 3]
    lappend l [chan tell $f]
    lappend l [chan eof $f]
    lappend l [chan read $f 3]
    lappend l [chan tell $f]
    lappend l [chan eof $f]
} -cleanup {
    chan close $f
} -result "7 [list a\rb] 3 [list \rc\n] 7 0 {} 7 1"
test chan-io-49.4 {testing crlf reading, leftover cr disgorgment} -setup {
    file delete $path(test1)
    set l ""
} -body {
    set f [open $path(test1) w]
    chan configure $f -translation lf
    chan puts -nonewline $f "a\rb\rc\r\n"
    chan close $f
    set f [open $path(test1) r]
    lappend l [file size $path(test1)]
    chan configure $f -translation crlf
    lappend l [chan read $f 3]
    lappend l [chan tell $f]
    lappend l [chan gets $f]
    lappend l [chan tell $f]
    lappend l [chan eof $f]
    lappend l [chan gets $f]
    lappend l [chan tell $f]
    lappend l [chan eof $f]
} -cleanup {
    chan close $f
} -result "7 [list a\rb] 3 [list \rc] 7 0 {} 7 1"
test chan-io-49.5 {testing crlf reading, leftover cr disgorgment} -setup {
    file delete $path(test1)
    set l ""
} -body {
    set f [open $path(test1) w]
    chan configure $f -translation lf
    chan puts -nonewline $f "a\rb\rc\r\n"
    chan close $f
    set f [open $path(test1) r]
    lappend l [file size $path(test1)]
    chan configure $f -translation crlf
    lappend l [set x [chan gets $f]]
    lappend l [chan tell $f]
    lappend l [chan gets $f]
    lappend l [chan tell $f]
    lappend l [chan eof $f]
} -cleanup {
    chan close $f
} -result [list 7 a\rb\rc 7 {} 7 1]

test chan-io-50.1 {testing handler deletion} -setup {
    file delete $path(test1)
} -constraints testchannelevent -body {
    set f [open $path(test1) w]
    chan close $f
    set f [open $path(test1) r]
    variable z not_called
    set timer [after 50 lappend z timeout]
    testservicemode 0
    testchannelevent $f add readable [namespace code {
	variable z called
	testchannelevent $f delete 0
    }]
    testservicemode 1
    vwait z
    after cancel $timer
    set z
} -cleanup {
    chan close $f
} -result called
test chan-io-50.2 {testing handler deletion with multiple handlers} -setup {
    file delete $path(test1)
    chan close [open $path(test1) w]
    set z ""
} -constraints {testchannelevent testservicemode} -body {
    proc delhandler {f i} {
	variable z
	lappend z "called delhandler $f $i"
	testchannelevent $f delete 0
    }
    set z ""
    set timer [after 50 lappend z timeout]
    testservicemode 0
    set f [open $path(test1) r]
    testchannelevent $f add readable [namespace code [list delhandler $f 1]]
    testchannelevent $f add readable [namespace code [list delhandler $f 0]]
    testservicemode 1
    vwait z
    after cancel $timer
    string equal $z \
	[list [list called delhandler $f 0] [list called delhandler $f 1]]
} -cleanup {
    chan close $f
} -result 1
test chan-io-50.3 {testing handler deletion with multiple handlers} -setup {
    file delete $path(test1)
    chan close [open $path(test1) w]
} -constraints {testchannelevent testservicemode} -body {
    proc notcalled {f i} {
	variable z
	lappend z "notcalled was called!! $f $i"
    }
    proc delhandler {f i} {
	variable z
	testchannelevent $f delete 1
	lappend z "delhandler $f $i called"
	testchannelevent $f delete 0
	lappend z "delhandler $f $i deleted myself"
    }
    set z ""
    set timer [after 50 lappend z timeout]
    testservicemode 0
    set f [open $path(test1) r]
    testchannelevent $f add readable [namespace code [list notcalled $f 1]]
    testchannelevent $f add readable [namespace code [list delhandler $f 0]]
    testservicemode 1
    vwait z
    after cancel $timer
    string equal $z \
	[list [list delhandler $f 0 called] \
	      [list delhandler $f 0 deleted myself]]
} -cleanup {
    chan close $f
} -result 1
test chan-io-50.4 {testing handler deletion vs reentrant calls} -setup {
    file delete $path(test1)
    set f [open $path(test1) w]
    chan close $f
} -constraints testchannelevent -body {
    set f [open $path(test1) r]
    testchannelevent $f add readable [namespace code {
	if {$u eq "recursive"} {
	    testchannelevent $f delete 0
	    lappend z "delrecursive deleting recursive"
	} else {
	    lappend z "delrecursive calling recursive"
	    set u recursive
	    update
	}
    }]
    variable u toplevel
    variable z ""
    set timer [after 50 lappend z timeout]
    vwait z
    after cancel $timer
    set z
} -cleanup {
    chan close $f
    update
} -result {{delrecursive calling recursive} {delrecursive deleting recursive}}
test chan-io-50.5 {testing handler deletion vs reentrant calls} -setup {
    file delete $path(test1)
    set f [open $path(test1) w]
    chan close $f
    update
} -constraints {testchannelevent testservicemode notOSX} -body {
    proc notcalled {f} {
	variable z
	lappend z "notcalled was called!! $f"
    }
    proc del {f} {
	variable u
	variable z
	if {$u eq "recursive"} {
	    testchannelevent $f delete 1
	    testchannelevent $f delete 0
	    lappend z "del deleted notcalled"
	    lappend z "del deleted myself"
	} else {
	    set u recursive
	    lappend z "del calling recursive"
	    set timer [after 50 lappend z timeout]
	    set mode [test servicemode 1]
	    vwait z
	    after cancel $timer
	    test servicemode $mode
	    lappend z "del after update"
	}
    }
    set z ""
    set u toplevel
    set timer [after 50 lappend z timeout]
    testservicemode 0
    set f [open $path(test1) r]
    testchannelevent $f add readable [namespace code [list notcalled $f]]
    testchannelevent $f add readable [namespace code [list del $f]]
    testservicemode 1
    vwait z
    after cancel $timer
    set z
} -cleanup {
    chan close $f
    update
} -result [list {del calling recursive} {del deleted notcalled} \
	       {del deleted myself} {del after update}]
test chan-io-50.6 {testing handler deletion vs reentrant calls} -setup {
    file delete $path(test1)
    set f [open $path(test1) w]
    chan close $f
} -constraints {testchannelevent testservicemode} -body {
    proc first {f} {
	variable u
	variable z
	if {$u eq "toplevel"} {
	    lappend z "first called"
	    set mode [testservicemode 1]
	    set timer [after 50 lappend z timeout]
	    set u first
	    vwait z
	    after cancel $timer
	    testservicemode $mode
	    lappend z "first after update"
	} else {
	    lappend z "first called not toplevel"
	}
    }
    proc second {f} {
	variable u
	variable z
	if {$u eq "first"} {
	    lappend z "second called, first time"
	    set u second
	    testchannelevent $f delete 0
	} elseif {$u eq "second"} {
	    lappend z "second called, second time"
	    testchannelevent $f delete 0
	} else {
	    lappend z "second called, cannot happen!"
	    testchannelevent $f removeall
	}
    }
    set z ""
    set u toplevel
    set timer [after 50 lappend z timeout]
    testservicemode 0
    set f [open $path(test1) r]
    testchannelevent $f add readable [namespace code [list second $f]]
    testchannelevent $f add readable [namespace code [list first $f]]
    testservicemode 1
    vwait z
    after cancel $timer
    set z
} -cleanup {
    chan close $f
} -result [list {first called} {first called not toplevel} \
	       {second called, first time} {second called, second time} \
	       {first after update}]

test chan-io-51.1 {Test old socket deletion on Macintosh} -setup {
    set x 0
    set result ""
    variable wait ""
} -constraints {socket} -body {
    proc accept {s a p} {
	variable x
	chan configure $s -blocking off
	chan puts $s "sock[incr x]"
	chan close $s
	variable wait done
    }
    set ss [socket -server [namespace code accept] -myaddr 127.0.0.1 0]
    set port [lindex [chan configure $ss -sockname] 2]
    set cs [socket 127.0.0.1 $port]
    vwait [namespace which -variable wait]
    lappend result [chan gets $cs]
    chan close $cs
    set cs [socket 127.0.0.1 $port]
    vwait [namespace which -variable wait]
    lappend result [chan gets $cs]
    chan close $cs
    set cs [socket 127.0.0.1 $port]
    vwait [namespace which -variable wait]
    lappend result [chan gets $cs]
    chan close $cs
    set cs [socket 127.0.0.1 $port]
    vwait [namespace which -variable wait]
    lappend result [chan gets $cs]
} -cleanup {
    chan close $cs
    chan close $ss
} -result {sock1 sock2 sock3 sock4}

test chan-io-52.1 {TclCopyChannel} -constraints {fcopy} -setup {
    file delete $path(test1)
} -body {
    set f1 [open $thisScript]
    set f2 [open $path(test1) w]
    chan copy $f1 $f2 -command " # "
    chan copy $f1 $f2
} -returnCodes error -cleanup {
    chan close $f1
    chan close $f2
} -match glob -result {channel "*" is busy}
test chan-io-52.2 {TclCopyChannel} -constraints {fcopy} -setup {
    file delete $path(test1)
} -body {
    set f1 [open $thisScript]
    set f2 [open $path(test1) w]
    set f3 [open $thisScript]
    chan copy $f1 $f2 -command " # "
    chan copy $f3 $f2
} -returnCodes error -cleanup {
    chan close $f1
    chan close $f2
    chan close $f3
} -match glob -result {channel "*" is busy}
test chan-io-52.3 {TclCopyChannel} -constraints {fcopy} -setup {
    file delete $path(test1)
} -body {
    set f1 [open $thisScript]
    set f2 [open $path(test1) w]
    chan configure $f1 -translation lf -blocking 0
    chan configure $f2 -translation cr -blocking 0
    set s0 [chan copy $f1 $f2]
    set result [list [chan configure $f1 -blocking] [chan configure $f2 -blocking]]
    chan close $f1
    chan close $f2
    set s1 [file size $thisScript]
    set s2 [file size $path(test1)]
    if {($s1 == $s2) && ($s0 == $s1)} {
        lappend result ok
    }
    return $result
} -result {0 0 ok}
test chan-io-52.4 {TclCopyChannel} -constraints {fcopy} -setup {
    file delete $path(test1)
} -body {
    set f1 [open $thisScript]
    set f2 [open $path(test1) w]
    chan configure $f1 -translation lf -blocking 0
    chan configure $f2 -translation cr -blocking 0
    chan copy $f1 $f2 -size 40
    set result [list [chan configure $f1 -blocking] [chan configure $f2 -blocking]]
    chan close $f1
    chan close $f2
    lappend result [file size $path(test1)]
} -result {0 0 40}
test chan-io-52.5 {TclCopyChannel, all} -constraints {fcopy} -setup {
    file delete $path(test1)
} -body {
    set f1 [open $thisScript]
    set f2 [open $path(test1) w]
    chan configure $f1 -translation lf -blocking 0
    chan configure $f2 -translation lf -blocking 0
    chan copy $f1 $f2 -size -1 ;# -1 means 'copy all', same as if no -size specified.
    set result [list [chan configure $f1 -blocking] [chan configure $f2 -blocking]]
    chan close $f1
    chan close $f2
    if {[file size $thisScript] == [file size $path(test1)]} {
        lappend result ok
    }
    return $result
} -result {0 0 ok}
test chan-io-52.5a {TclCopyChannel, all, other negative value} -setup {
    file delete $path(test1)
} -constraints {fcopy} -body {
    set f1 [open $thisScript]
    set f2 [open $path(test1) w]
    chan configure $f1 -translation lf -blocking 0
    chan configure $f2 -translation lf -blocking 0
    chan copy $f1 $f2 -size -2 ;# < 0 behaves like -1, copy all
    set result [list [chan configure $f1 -blocking] [chan configure $f2 -blocking]]
    chan close $f1
    chan close $f2
    if {[file size $thisScript] == [file size $path(test1)]} {
        lappend result ok
    }
    return $result
} -result {0 0 ok}
test chan-io-52.5b {TclCopyChannel, all, wrap to negative value} -setup {
    file delete $path(test1)
} -constraints {fcopy} -body {
    set f1 [open $thisScript]
    set f2 [open $path(test1) w]
    chan configure $f1 -translation lf -blocking 0
    chan configure $f2 -translation lf -blocking 0
    chan copy $f1 $f2 -size 3221176172 ;# Wrapped to < 0, behaves like -1, copy all
    set result [list [chan configure $f1 -blocking] [chan configure $f2 -blocking]]
    chan close $f1
    chan close $f2
    if {[file size $thisScript] ==  [file size $path(test1)]} {
        lappend result ok
    }
    return $result
} -result {0 0 ok}
test chan-io-52.6 {TclCopyChannel} -setup {
    file delete $path(test1)
} -constraints {fcopy} -body {
    set f1 [open $thisScript]
    set f2 [open $path(test1) w]
    chan configure $f1 -translation lf -blocking 0
    chan configure $f2 -translation lf -blocking 0
    set s0 [chan copy $f1 $f2 -size [expr {[file size $thisScript] + 5}]]
    set result [list [chan configure $f1 -blocking] [chan configure $f2 -blocking]]
    chan close $f1
    chan close $f2
    set s1 [file size $thisScript]
    set s2 [file size $path(test1)]
    if {($s1 == $s2) && ($s0 == $s1)} {
        lappend result ok
    }
    return $result
} -result {0 0 ok}
test chan-io-52.7 {TclCopyChannel} -constraints {fcopy} -setup {
    file delete $path(test1)
} -body {
    set f1 [open $thisScript]
    set f2 [open $path(test1) w]
    chan configure $f1 -translation lf -blocking 0
    chan configure $f2 -translation lf -blocking 0
    chan copy $f1 $f2
    set result [list [chan configure $f1 -blocking] [chan configure $f2 -blocking]]
    if {[file size $thisScript] == [file size $path(test1)]} {
        lappend result ok
    }
    return $result
} -cleanup {
    chan close $f1
    chan close $f2
} -result {0 0 ok}
test chan-io-52.8 {TclCopyChannel} -setup {
    file delete $path(test1)
    file delete $path(pipe)
} -constraints {stdio fcopy} -body {
    set f1 [open $path(pipe) w]
    chan configure $f1 -translation lf
    chan puts $f1 "
	chan puts ready
	chan gets stdin
	set f1 \[open [list $thisScript] r\]
	chan configure \$f1 -translation lf
	chan puts \[chan read \$f1 100\]
	chan close \$f1
    "
    chan close $f1
    set f1 [openpipe r+ $path(pipe)]
    chan configure $f1 -translation lf
    chan gets $f1
    chan puts $f1 ready
    chan flush $f1
    set f2 [open $path(test1) w]
    chan configure $f2 -translation lf
    set s0 [chan copy $f1 $f2 -size 40]
    catch {chan close $f1}
    chan close $f2
    list $s0 [file size $path(test1)]
} -result {40 40}
# Empty files, to register them with the test facility
set path(kyrillic.txt)   [makeFile {} kyrillic.txt]
set path(utf8-fcopy.txt) [makeFile {} utf8-fcopy.txt]
set path(utf8-rp.txt)    [makeFile {} utf8-rp.txt]
# Create kyrillic file, use lf translation to avoid os eol issues
set out [open $path(kyrillic.txt) w]
chan configure $out -encoding koi8-r -translation lf
chan puts       $out "\u0410\u0410"
chan close      $out
test chan-io-52.9 {TclCopyChannel & encodings} {fcopy} {
    # Copy kyrillic to UTF-8, using chan copy.
    set in  [open $path(kyrillic.txt) r]
    set out [open $path(utf8-fcopy.txt) w]
    chan configure $in  -encoding koi8-r -translation lf
    chan configure $out -encoding utf-8 -translation lf
    chan copy $in $out
    chan close $in
    chan close $out
    # Do the same again, but differently (read/chan puts).
    set in  [open $path(kyrillic.txt) r]
    set out [open $path(utf8-rp.txt) w]
    chan configure $in  -encoding koi8-r -translation lf
    chan configure $out -encoding utf-8 -translation lf
    chan puts -nonewline $out [chan read $in]
    chan close $in
    chan close $out
    list [file size $path(kyrillic.txt)] \
	    [file size $path(utf8-fcopy.txt)] \
	    [file size $path(utf8-rp.txt)]
} {3 5 5}
test chan-io-52.10 {TclCopyChannel & encodings} {fcopy} {
    # encoding to binary (=> implies that the internal utf-8 is written)
    set in  [open $path(kyrillic.txt) r]
    set out [open $path(utf8-fcopy.txt) w]
    chan configure $in  -encoding koi8-r -translation lf
    # -translation binary is also -encoding binary
    chan configure $out -translation binary
    chan copy $in $out
    chan close $in
    chan close $out
    file size $path(utf8-fcopy.txt)
} 5
test chan-io-52.11 {TclCopyChannel & encodings} -setup {
    set f [open $path(utf8-fcopy.txt) w]
    fconfigure $f -encoding utf-8 -translation lf
    puts $f "\u0410\u0410"
    close $f
} -constraints {fcopy} -body {
    # binary to encoding => the input has to be in utf-8 to make sense to the
    # encoder
    set in  [open $path(utf8-fcopy.txt) r]
    set out [open $path(kyrillic.txt) w]
    # -translation binary is also -encoding binary
    chan configure $in  -translation binary
    chan configure $out -encoding koi8-r -translation lf
    chan copy $in $out
    chan close $in
    chan close $out
    file size $path(kyrillic.txt)
} -result 3

test chan-io-53.1 {CopyData} -setup {
    file delete $path(test1)
} -constraints {fcopy} -body {
    set f1 [open $thisScript]
    set f2 [open $path(test1) w]
    chan configure $f1 -translation lf -blocking 0
    chan configure $f2 -translation cr -blocking 0
    chan copy $f1 $f2 -size 0
    set result [list [chan configure $f1 -blocking] [chan configure $f2 -blocking]]
    chan close $f1
    chan close $f2
    lappend result [file size $path(test1)]
} -result {0 0 0}
test chan-io-53.2 {CopyData} -setup {
    file delete $path(test1)
} -constraints {fcopy} -body {
    set f1 [open $thisScript]
    set f2 [open $path(test1) w]
    chan configure $f1 -translation lf -blocking 0
    chan configure $f2 -translation cr -blocking 0
    chan copy $f1 $f2 -command [namespace code {set s0}]
    set result [list [chan configure $f1 -blocking] [chan configure $f2 -blocking]]
    variable s0
    vwait [namespace which -variable s0]
    chan close $f1
    chan close $f2
    set s1 [file size $thisScript]
    set s2 [file size $path(test1)]
    if {($s1 == $s2) && ($s0 == $s1)} {
        lappend result ok
    }
    return $result
} -result {0 0 ok}
test chan-io-53.3 {CopyData: background read underflow} -setup {
    file delete $path(test1)
    file delete $path(pipe)
} -constraints {stdio unix fcopy} -body {
    set f1 [open $path(pipe) w]
    chan puts -nonewline $f1 {
	chan puts ready
	chan flush stdout			;# Don't assume line buffered!
	chan copy stdin stdout -command { set x }
	vwait x
	set f [}
    chan puts $f1 [list open $path(test1) w]]
    chan puts $f1 {
	chan configure $f -translation lf
	chan puts $f "done"
	chan close $f
    }
    chan close $f1
    set f1 [openpipe r+ $path(pipe)]
    set result [chan gets $f1]
    chan puts $f1 line1
    chan flush $f1
    lappend result [chan gets $f1]
    chan puts $f1 line2
    chan flush $f1
    lappend result [chan gets $f1]
    chan close $f1
    after 500
    set f [open $path(test1)]
    lappend result [chan read $f]
} -cleanup {
    chan close $f
} -result "ready line1 line2 {done\n}"
test chan-io-53.4 {CopyData: background write overflow} -setup {
    set big bbbbbbbbbbbbbbbbbbbbbbbbbbbbbbbbbbbbbbbbbbbbbbbbbbbbbbbbbbbbbbbb\n
    variable x
    for {set x 0} {$x < 12} {incr x} {
	append big $big
    }
    file delete $path(test1)
    file delete $path(pipe)
} -constraints {stdio unix fileevent fcopy} -body {
    set f1 [open $path(pipe) w]
    chan puts $f1 {
	chan puts ready
	chan copy stdin stdout -command { set x }
	vwait x
	set f [open $path(test1) w]
	chan configure $f -translation lf
	chan puts $f "done"
	chan close $f
    }
    chan close $f1
    set f1 [openpipe r+ $path(pipe)]
    set result [chan gets $f1]
    chan configure $f1 -blocking 0
    chan puts $f1 $big
    chan flush $f1
    after 500
    set result ""
    chan event $f1 read [namespace code {
	append result [chan read $f1 1024]
	if {[string length $result] >= [string length $big]} {
	    set x done
	}
    }]
    vwait [namespace which -variable x]
    return $x
} -cleanup {
    set big {}
    chan close $f1
} -result done
set result {}
proc FcopyTestAccept {sock args} {
    after 1000 "chan close $sock"
}
proc FcopyTestDone {bytes {error {}}} {
    variable fcopyTestDone
    if {[string length $error]} {
	set fcopyTestDone 1
    } else {
	set fcopyTestDone 0
    }
}
test chan-io-53.5 {CopyData: error during chan copy} {socket fcopy} {
    variable fcopyTestDone
    set listen [socket -server [namespace code FcopyTestAccept] -myaddr 127.0.0.1 0]
    set in [open $thisScript]	;# 126 K
    set out [socket 127.0.0.1 [lindex [chan configure $listen -sockname] 2]]
    catch {unset fcopyTestDone}
    chan close $listen	;# This means the socket open never really succeeds
    chan copy $in $out -command [namespace code FcopyTestDone]
    variable fcopyTestDone
    if {![info exists fcopyTestDone]} {
	vwait [namespace which -variable fcopyTestDone]		;# The error occurs here in the b.g.
    }
    chan close $in
    chan close $out
    set fcopyTestDone	;# 1 for error condition
} 1
test chan-io-53.6 {CopyData: error during chan copy} -setup {
    variable fcopyTestDone
    file delete $path(pipe)
    file delete $path(test1)
    catch {unset fcopyTestDone}
} -constraints {stdio fcopy} -body {
    set f1 [open $path(pipe) w]
    chan puts $f1 "exit 1"
    chan close $f1
    set in [openpipe r+ $path(pipe)]
    set out [open $path(test1) w]
    chan copy $in $out -command [namespace code FcopyTestDone]
    variable fcopyTestDone
    if {![info exists fcopyTestDone]} {
	vwait [namespace which -variable fcopyTestDone]
    }
    return $fcopyTestDone	;# 0 for plain end of file
} -cleanup {
    catch {chan close $in}
    chan close $out
} -result 0
proc doFcopy {in out {bytes 0} {error {}}} {
    variable fcopyTestDone
    variable fcopyTestCount
    incr fcopyTestCount $bytes
    if {[string length $error]} {
	set fcopyTestDone 1
    } elseif {[chan eof $in]} {
	set fcopyTestDone 0
    } else {
        # Delay next chan copy to wait for size>0 input bytes
        after 100 [list chan copy $in $out -size 1000 \
		-command [namespace code [list doFcopy $in $out]]]
    }
}
test chan-io-53.7 {CopyData: Flooding chan copy from pipe} -setup {
    variable fcopyTestDone
    file delete $path(pipe)
    catch {unset fcopyTestDone}
} -constraints {stdio fcopy} -body {
    set fcopyTestCount 0
    set f1 [open $path(pipe) w]
    chan puts $f1 {
	# Write  10 bytes / 10 msec
	proc Write {count} {
	    chan puts -nonewline "1234567890"
	    if {[incr count -1]} {
	        after 10 [list Write $count]
	    } else {
	        set ::ready 1
	    }
	}
	chan configure stdout -buffering none
	Write 345 ;# 3450 bytes ~3.45 sec
	vwait ready
	exit 0
    }
    chan close $f1
    set in [openpipe r+ $path(pipe) &]
    set out [open $path(test1) w]
    doFcopy $in $out
    variable fcopyTestDone
    if {![info exists fcopyTestDone]} {
	vwait [namespace which -variable fcopyTestDone]
    }
    # -1=error 0=script error N=number of bytes
    expr {($fcopyTestDone == 0) ? $fcopyTestCount : -1}
} -cleanup {
    catch {chan close $in}
    chan close $out
} -result {3450}
test chan-io-53.8 {CopyData: async callback and error handling, Bug 1932639} -setup {
    # copy progress callback. errors out intentionally
    proc cmd args {
	lappend ::RES "CMD $args"
	error !STOP
    }
    # capture callback error here
    proc ::bgerror args {
	lappend ::RES "bgerror/OK $args"
	set ::forever has-been-reached
	return
    }
    # Files we use for our channels
    set foo [makeFile ashgdfashdgfasdhgfasdhgf foo]
    set bar [makeFile {} bar]
    # Channels to copy between
    set f [open $foo r] ; fconfigure $f -translation binary
    set g [open $bar w] ; fconfigure $g -translation binary -buffering none
} -constraints {stdio fcopy} -body {
    # Record input size, so that result is always defined
    lappend ::RES [file size $bar]
    # Run the copy. Should not invoke -command now.
    chan copy $f $g -size 2 -command [namespace code cmd]
    # Check that -command was not called synchronously
    set sbs [file size $bar]
    lappend ::RES [expr {($sbs > 0) ? "sync/FAIL" : "sync/OK"}] $sbs
    # Now let the async part happen. Should capture the error in cmd via
    # bgerror. If not break the event loop via timer.
    set token [after 1000 {
	lappend ::RES {bgerror/FAIL timeout}
	set ::forever has-been-reached
    }]
    vwait ::forever
    catch {after cancel $token}
    # Report
    set ::RES
} -cleanup {
    chan close $f
    chan close $g
    catch {unset ::RES}
    catch {unset ::forever}
    rename ::bgerror {}
    removeFile foo
    removeFile bar
} -result {0 sync/OK 0 {CMD 2} {bgerror/OK !STOP}}
test chan-io-53.8a {CopyData: async callback and error handling, Bug 1932639, at eof} -setup {
    # copy progress callback.
    proc cmd args {
	lappend ::RES "CMD $args"
	set ::forever has-been-reached
	return
    }
    # Files we use for our channels
    set foo [makeFile ashgdfashdgfasdhgfasdhgf foo]
    set bar [makeFile {} bar]
    # Channels to copy between
    set f [open $foo r] ; chan configure $f -translation binary
    set g [open $bar w] ; chan configure $g -translation binary -buffering none
} -constraints {stdio fcopy} -body {
    # Initialize and force eof on the input.
    chan seek $f 0 end ; chan read $f 1
    set ::RES [chan eof $f]
    # Run the copy. Should not invoke -command now.
    chan copy $f $g -size 2 -command [namespace code cmd]
    # Check that -command was not called synchronously
    lappend ::RES [expr {([llength $::RES] > 1) ? "sync/FAIL" : "sync/OK"}]
    # Now let the async part happen. Should capture the eof in cmd
    # If not break the event loop via timer.
    set token [after 1000 {
	lappend ::RES {cmd/FAIL timeout}
	set ::forever has-been-reached
    }]
    vwait ::forever
    catch {after cancel $token}
    # Report
    return $::RES
} -cleanup {
    chan close $f
    chan close $g
    catch {unset ::RES}
    catch {unset ::forever}
    removeFile foo
    removeFile bar
} -result {1 sync/OK {CMD 0}}
test chan-io-53.9 {CopyData: -size and event interaction, Bug 780533} -setup {
    set out [makeFile {} out]
    set err [makeFile {} err]
    set pipe [open "|[list [info nameofexecutable] 2> $err]" r+]
    chan configure $pipe -translation binary -buffering line
    chan puts $pipe {
	chan configure stdout -translation binary -buffering line
	chan puts stderr Waiting...
	after 1000
	foreach x {a b c} {
	    chan puts stderr Looping...
	    chan puts $x
	    after 500
	}
	proc bye args {
	    if {[chan gets stdin line]<0} {
		chan puts stderr "CHILD: EOF detected, exiting"
		exit
	    } else {
		chan puts stderr "CHILD: ignoring line: $line"
	    }
	}
	chan puts stderr Now-sleeping-forever
	chan event stdin readable bye
	vwait forever
    }
    proc ::done args {
	set ::forever OK
	return
    }
    set ::forever {}
    set out [open $out w]
} -constraints {stdio fcopy} -body {
    chan copy $pipe $out -size 6 -command ::done
    set token [after 5000 {
	set ::forever {fcopy hangs}
    }]
    vwait ::forever
    catch {after cancel $token}
    set ::forever
} -cleanup {
    chan close $pipe
    rename ::done {}
    if {[testConstraint win]} {
	after 1000;		# Allow Windows time to figure out that the
                                # process is gone
    }
    catch {close $out}
    catch {removeFile out}
    catch {removeFile err}
    catch {unset ::forever}
} -result OK
test chan-io-53.10 {Bug 1350564, multi-directional fcopy} -setup {
    set err [makeFile {} err]
    set pipe [open "|[list [info nameofexecutable] 2> $err]" r+]
    chan configure $pipe -translation binary -buffering line
    chan puts $pipe {
	chan configure stderr -buffering line
	# Kill server when pipe closed by invoker.
	proc bye args {
	    if {![chan eof stdin]} { chan gets stdin ; return }
	    chan puts stderr BYE
	    exit
	}
	# Server code. Bi-directional copy between 2 sockets.
	proc geof {sok} {
	    chan puts stderr DONE/$sok
	    chan close $sok
	}
	proc new {sok args} {
	    chan puts stderr NEW/$sok
	    global l srv
	    chan configure $sok -translation binary -buffering none
	    lappend l $sok
	    if {[llength $l] == 2} {
		chan close $srv
		foreach {a b} $l break
		chan copy $a $b -command [list geof $a]
		chan copy $b $a -command [list geof $b]
		chan puts stderr 2COPY
	    }
	    chan puts stderr ...
	}
	chan puts stderr SRV
	set l {}
	set srv [socket -server new 9999]
	chan puts stderr WAITING
	chan event stdin readable bye
	chan puts OK
	vwait forever
    }
    # wait for OK from server.
    chan gets $pipe
    # Now the two clients.
    proc done {sock} {
	if {[chan eof $sock]} { chan close $sock ; return }
	lappend ::forever [chan gets $sock]
	return
    }
    set a [socket 127.0.0.1 9999]
    set b [socket 127.0.0.1 9999]
    chan configure $a -translation binary -buffering none
    chan configure $b -translation binary -buffering none
    chan event  $a readable [namespace code "done $a"]
    chan event  $b readable [namespace code "done $b"]
} -constraints {stdio fcopy} -body {
    # Now pass data through the server in both directions.
    set ::forever {}
    chan puts $a AB
    vwait ::forever
    chan puts $b BA
    vwait ::forever
    set ::forever
} -cleanup {
    catch {chan close $a}
    catch {chan close $b}
    chan close $pipe
    if {[testConstraint win]} {
	after 1000		;# Give Windows time to kill the process
    }
    removeFile err
    catch {unset ::forever}
} -result {AB BA}

test chan-io-54.1 {Recursive channel events} {socket fileevent} {
    # This test checks to see if file events are delivered during recursive
    # event loops when there is buffered data on the channel.
    proc accept {s a p} {
	variable as
	chan configure $s -translation lf
	chan puts $s "line 1\nline2\nline3"
	chan flush $s
	set as $s
    }
    proc readit {s next} {
	variable x
	variable result
	lappend result $next
	if {$next == 1} {
	    chan event $s readable [namespace code [list readit $s 2]]
	    vwait [namespace which -variable x]
	}
	incr x
    }
    set ss [socket -server [namespace code accept] -myaddr 127.0.0.1 0]
    # We need to delay on some systems until the creation of the server socket
    # completes.
    set done 0
    for {set i 0} {$i < 10} {incr i} {
	if {![catch {
	    set cs [socket 127.0.0.1 [lindex [chan configure $ss -sockname] 2]]
	}]} {
	    set done 1
	    break
	}
	after 100
    }
    if {$done == 0} {
	chan close $ss
	error "failed to connect to server"
    }
    variable result {}
    variable x 0
    variable as
    vwait [namespace which -variable as]
    chan configure $cs -translation lf
    lappend result [chan gets $cs]
    chan configure $cs -blocking off
    chan event $cs readable [namespace code [list readit $cs 1]]
    set a [after 2000 [namespace code { set x failure }]]
    vwait [namespace which -variable x]
    after cancel $a
    chan close $as
    chan close $ss
    chan close $cs
    list $result $x
} {{{line 1} 1 2} 2}
test chan-io-54.2 {Testing for busy-wait in recursive channel events} -setup {
    set accept {}
    set after {}
    variable done 0
} -constraints {socket fileevent} -body {
    variable s [socket -server [namespace code accept] -myaddr 127.0.0.1 0]
    proc accept {s a p} {
	variable counter 0
	variable accept $s
	chan configure $s -blocking off -buffering line -translation lf
	chan event $s readable [namespace code "doit $s"]
    }
    proc doit {s} {
	variable counter
	variable after
	incr counter
	if {[chan gets $s] eq ""} {
	    chan event $s readable [namespace code "doit1 $s"]
	    set after [after 1000 [namespace code {
		chan puts $writer hello
		chan flush $writer
		set done 1
	    }]]
	}
    }
    proc doit1 {s} {
	variable counter
	variable accept
	incr counter
	chan gets $s
	chan close $s
	set accept {}
    }
    proc producer {} {
	variable s
	variable writer
	set writer [socket 127.0.0.1 [lindex [chan configure $s -sockname] 2]]
	chan configure $writer -buffering line
	chan puts -nonewline $writer hello
	chan flush $writer
    }
    producer
    vwait [namespace which -variable done]
    chan close $writer
    chan close $s
    after cancel $after
    set counter
} -cleanup {
    if {$accept ne {}} {chan close $accept}
} -result 1

set path(fooBar) [makeFile {} fooBar]

test chan-io-55.1 {ChannelEventScriptInvoker: deletion} -constraints {
    fileevent
} -setup {
    variable x
    proc eventScript {fd} {
	variable x
	chan close $fd
	error "planned error"
	set x whoops
    }
    proc myHandler args {
	variable x got_error
    }
    set handler [interp bgerror {}]
    interp bgerror {} [namespace which myHandler]
} -body {
    set f [open $path(fooBar) w]
    chan event $f writable [namespace code [list eventScript $f]]
    variable x not_done
    vwait [namespace which -variable x]
    set x
} -cleanup {
    interp bgerror {} $handler
} -result {got_error}

test chan-io-56.1 {ChannelTimerProc} {testchannelevent} {
    set f [open $path(fooBar) w]
    chan puts $f "this is a test"
    chan close $f
    set f [open $path(fooBar) r]
    testchannelevent $f add readable [namespace code {
	chan read $f 1
	incr x
    }]
    variable x 0
    vwait [namespace which -variable x]
    vwait [namespace which -variable x]
    set result $x
    testchannelevent $f set 0 none
    after idle [namespace code {set y done}]
    variable y
    vwait [namespace which -variable y]
    chan close $f
    lappend result $y
} {2 done}

test chan-io-57.1 {buffered data and file events, gets} -setup {
    variable s2
} -constraints {fileevent} -body {
    proc accept {sock args} {
	variable s2
	set s2 $sock
    }
    set server [socket -server [namespace code accept] -myaddr 127.0.0.1 0]
    set s [socket 127.0.0.1 [lindex [chan configure $server -sockname] 2]]
    vwait [namespace which -variable s2]
    update
    chan event $s2 readable [namespace code {lappend result readable}]
    chan puts $s "12\n34567890"
    chan flush $s
    variable result [chan gets $s2]
    after 1000 [namespace code {lappend result timer}]
    vwait [namespace which -variable result]
    lappend result [chan gets $s2]
    vwait [namespace which -variable result]
    set result
} -cleanup {
    chan close $s
    chan close $s2
    chan close $server
} -result {12 readable 34567890 timer}
test chan-io-57.2 {buffered data and file events, read} -setup {
    variable s2
} -constraints {fileevent} -body {
    proc accept {sock args} {
	variable s2
	set s2 $sock
    }
    set server [socket -server [namespace code accept] -myaddr 127.0.0.1 0]
    set s [socket 127.0.0.1 [lindex [chan configure $server -sockname] 2]]
    vwait [namespace which -variable s2]
    update
    chan event $s2 readable [namespace code {lappend result readable}]
    chan puts -nonewline $s "1234567890"
    chan flush $s
    variable result [chan read $s2 1]
    after 1000 [namespace code {lappend result timer}]
    vwait [namespace which -variable result]
    lappend result [chan read $s2 9]
    vwait [namespace which -variable result]
    set result
} -cleanup {
    chan close $s
    chan close $s2
    chan close $server
} -result {1 readable 234567890 timer}

test chan-io-58.1 {Tcl_NotifyChannel and error when closing} {stdio unixOrWin fileevent} {
    set out [open $path(script) w]
    chan puts $out {
	chan puts "normal message from pipe"
	chan puts stderr "error message from pipe"
	exit 1
    }
    proc readit {pipe} {
	variable x
	variable result
	if {[chan eof $pipe]} {
	    set x [catch {chan close $pipe} line]
	    lappend result catch $line
	} else {
	    chan gets $pipe line
	    lappend result chan gets $line
	}
    }
    chan close $out
    set pipe [openpipe r $path(script)]
    chan event $pipe readable [namespace code [list readit $pipe]]
    variable x ""
    set result ""
    vwait [namespace which -variable x]
    list $x $result
} {1 {chan gets {normal message from pipe} chan gets {} catch {error message from pipe}}}

test chan-io-59.1 {Thread reference of channels} {testmainthread testchannel} {
    # TIP #10
    # More complicated tests (like that the reference changes as a channel is
    # moved from thread to thread) can be done only in the extension which
    # fully implements the moving of channels between threads, i.e. 'Threads'.
    set f [open $path(longfile) r]
    set result [testchannel mthread $f]
    chan close $f
    string equal $result [testmainthread]
} {1}

test chan-io-60.1 {writing illegal utf sequences} {fileevent testbytestring} {
    # This test will hang in older revisions of the core.
    set out [open $path(script) w]
    chan puts $out "catch {load $::tcltestlib Tcltest}"
    chan puts $out {
	chan puts [testbytestring \xe2]
	exit 1
    }
    proc readit {pipe} {
	variable x
	variable result
	if {[chan eof $pipe]} {
	    set x [catch {chan close $pipe} line]
	    lappend result catch $line
	} else {
	    chan gets $pipe line
	    lappend result gets $line
	}
    }
    chan close $out
    set pipe [openpipe r $path(script)]
    chan event $pipe readable [namespace code [list readit $pipe]]
    variable x ""
    set result ""
    vwait [namespace which -variable x]
    # cut of the remainder of the error stack, especially the filename
    set result [lreplace $result 3 3 [lindex [split [lindex $result 3] \n] 0]]
    list $x $result
} {1 {gets {} catch {error writing "stdout": invalid argument}}}

test chan-io-61.1 {Reset eof state after changing the eof char} -setup {
    set datafile [makeFile {} eofchar]
    set f [open $datafile w]
    chan configure $f -translation binary
    chan puts -nonewline $f [string repeat "Ho hum\n" 11]
    chan puts $f =
    set line [string repeat "Ge gla " 4]
    chan puts -nonewline $f [string repeat [string trimright $line]\n 834]
    chan close $f
} -body {
    set f [open $datafile r]
    chan configure $f -eofchar =
    set res {}
    lappend res [chan read $f; chan tell $f]
    chan configure $f -eofchar {}
    lappend res [chan read $f 1]
    lappend res [chan read $f; chan tell $f]
    # Any seek zaps the internals into a good state.
    #chan seek $f 0 start
    #chan seek $f 0 current
    #lappend res [chan read $f; chan tell $f]
} -cleanup {
    chan close $f
    removeFile eofchar
} -result {77 = 23431}

# Test the cutting and splicing of channels, this is incidentially the
# attach/detach facility of package Thread, but __without any safeguards__. It
# can also be used to emulate transfer of channels between threads, and is
# used for that here.

test chan-io-70.0 {Cutting & Splicing channels} -setup {
    set f [makeFile {... dummy ...} cutsplice]
    set res {}
} -constraints {testchannel} -body {
    set c [open $f r]
    lappend res [catch {chan seek $c 0 start}]
    testchannel cut $c
    lappend res [catch {chan seek $c 0 start}]
    testchannel splice $c
    lappend res [catch {chan seek $c 0 start}]
} -cleanup {
    chan close $c
    removeFile cutsplice
} -result {0 1 0}

test chan-io-70.1 {Transfer channel} -setup {
    set f [makeFile {... dummy ...} cutsplice]
    set res {}
} -constraints {testchannel thread} -body {
    set c [open $f r]
    lappend res [catch {chan seek $c 0 start}]
    testchannel cut $c
    lappend res [catch {chan seek $c 0 start}]
    set tid [thread::create -preserved]
    thread::send $tid [list set c $c]
    thread::send $tid {load {} Tcltest}
    lappend res [thread::send $tid {
	testchannel splice $c
	set res [catch {chan seek $c 0 start}]
	chan close $c
	set res
    }]
} -cleanup {
    thread::release $tid
    removeFile cutsplice
} -result {0 1 0}

# ### ### ### ######### ######### #########

foreach {n msg expected} {
     0 {}                                 {}
     1 {{message only}}                   {{message only}}
     2 {-options x}                       {-options x}
     3 {-options {x y} {the message}}     {-options {x y} {the message}}

     4 {-code 1     -level 0 -f ba snarf} {-code 1     -level 0 -f ba snarf}
     5 {-code 0     -level 0 -f ba snarf} {-code 1     -level 0 -f ba snarf}
     6 {-code 1     -level 5 -f ba snarf} {-code 1     -level 0 -f ba snarf}
     7 {-code 0     -level 5 -f ba snarf} {-code 1     -level 0 -f ba snarf}
     8 {-code error -level 0 -f ba snarf} {-code error -level 0 -f ba snarf}
     9 {-code ok    -level 0 -f ba snarf} {-code 1     -level 0 -f ba snarf}
    10 {-code error -level 5 -f ba snarf} {-code error -level 0 -f ba snarf}
    11 {-code ok    -level 5 -f ba snarf} {-code 1     -level 0 -f ba snarf}
    12 {-code boss  -level 0 -f ba snarf} {-code 1     -level 0 -f ba snarf}
    13 {-code boss  -level 5 -f ba snarf} {-code 1     -level 0 -f ba snarf}
    14 {-code 1     -level 0 -f ba}       {-code 1     -level 0 -f ba}
    15 {-code 0     -level 0 -f ba}       {-code 1     -level 0 -f ba}
    16 {-code 1     -level 5 -f ba}       {-code 1     -level 0 -f ba}
    17 {-code 0     -level 5 -f ba}       {-code 1     -level 0 -f ba}
    18 {-code error -level 0 -f ba}       {-code error -level 0 -f ba}
    19 {-code ok    -level 0 -f ba}       {-code 1     -level 0 -f ba}
    20 {-code error -level 5 -f ba}       {-code error -level 0 -f ba}
    21 {-code ok    -level 5 -f ba}       {-code 1     -level 0 -f ba}
    22 {-code boss  -level 0 -f ba}       {-code 1     -level 0 -f ba}
    23 {-code boss  -level 5 -f ba}       {-code 1     -level 0 -f ba}
    24 {-code 1     -level X -f ba snarf} {-code 1     -level 0 -f ba snarf}
    25 {-code 0     -level X -f ba snarf} {-code 1     -level 0 -f ba snarf}
    26 {-code error -level X -f ba snarf} {-code error -level 0 -f ba snarf}
    27 {-code ok    -level X -f ba snarf} {-code 1     -level 0 -f ba snarf}
    28 {-code boss  -level X -f ba snarf} {-code 1     -level 0 -f ba snarf}
    29 {-code 1     -level X -f ba}       {-code 1     -level 0 -f ba}
    30 {-code 0     -level X -f ba}       {-code 1     -level 0 -f ba}
    31 {-code error -level X -f ba}       {-code error -level 0 -f ba}
    32 {-code ok    -level X -f ba}       {-code 1     -level 0 -f ba}
    33 {-code boss  -level X -f ba}       {-code 1     -level 0 -f ba}

    34 {-code 1 -code 1     -level 0 -f ba snarf} {-code 1 -code 1     -level 0 -f ba snarf}
    35 {-code 1 -code 0     -level 0 -f ba snarf} {-code 1             -level 0 -f ba snarf}
    36 {-code 1 -code 1     -level 5 -f ba snarf} {-code 1 -code 1     -level 0 -f ba snarf}
    37 {-code 1 -code 0     -level 5 -f ba snarf} {-code 1             -level 0 -f ba snarf}
    38 {-code 1 -code error -level 0 -f ba snarf} {-code 1 -code error -level 0 -f ba snarf}
    39 {-code 1 -code ok    -level 0 -f ba snarf} {-code 1             -level 0 -f ba snarf}
    40 {-code 1 -code error -level 5 -f ba snarf} {-code 1 -code error -level 0 -f ba snarf}
    41 {-code 1 -code ok    -level 5 -f ba snarf} {-code 1             -level 0 -f ba snarf}
    42 {-code 1 -code boss  -level 0 -f ba snarf} {-code 1             -level 0 -f ba snarf}
    43 {-code 1 -code boss  -level 5 -f ba snarf} {-code 1             -level 0 -f ba snarf}
    44 {-code 1 -code 1     -level 0 -f ba}       {-code 1 -code 1     -level 0 -f ba}
    45 {-code 1 -code 0     -level 0 -f ba}       {-code 1             -level 0 -f ba}
    46 {-code 1 -code 1     -level 5 -f ba}       {-code 1 -code 1     -level 0 -f ba}
    47 {-code 1 -code 0     -level 5 -f ba}       {-code 1             -level 0 -f ba}
    48 {-code 1 -code error -level 0 -f ba}       {-code 1 -code error -level 0 -f ba}
    49 {-code 1 -code ok    -level 0 -f ba}       {-code 1             -level 0 -f ba}
    50 {-code 1 -code error -level 5 -f ba}       {-code 1 -code error -level 0 -f ba}
    51 {-code 1 -code ok    -level 5 -f ba}       {-code 1             -level 0 -f ba}
    52 {-code 1 -code boss  -level 0 -f ba}       {-code 1             -level 0 -f ba}
    53 {-code 1 -code boss  -level 5 -f ba}       {-code 1             -level 0 -f ba}
    54 {-code 1 -code 1     -level X -f ba snarf} {-code 1 -code 1     -level 0 -f ba snarf}
    55 {-code 1 -code 0     -level X -f ba snarf} {-code 1             -level 0 -f ba snarf}
    56 {-code 1 -code error -level X -f ba snarf} {-code 1 -code error -level 0 -f ba snarf}
    57 {-code 1 -code ok    -level X -f ba snarf} {-code 1             -level 0 -f ba snarf}
    58 {-code 1 -code boss  -level X -f ba snarf} {-code 1             -level 0 -f ba snarf}
    59 {-code 1 -code 1     -level X -f ba}       {-code 1 -code 1     -level 0 -f ba}
    60 {-code 1 -code 0     -level X -f ba}       {-code 1             -level 0 -f ba}
    61 {-code 1 -code error -level X -f ba}       {-code 1 -code error -level 0 -f ba}
    62 {-code 1 -code ok    -level X -f ba}       {-code 1             -level 0 -f ba}
    63 {-code 1 -code boss  -level X -f ba}       {-code 1             -level 0 -f ba}

    64 {-code 0 -code 1     -level 0 -f ba snarf} {-code 1 -level 0 -f ba snarf}
    65 {-code 0 -code 0     -level 0 -f ba snarf} {-code 1 -level 0 -f ba snarf}
    66 {-code 0 -code 1     -level 5 -f ba snarf} {-code 1 -level 0 -f ba snarf}
    67 {-code 0 -code 0     -level 5 -f ba snarf} {-code 1 -level 0 -f ba snarf}
    68 {-code 0 -code error -level 0 -f ba snarf} {-code 1 -level 0 -f ba snarf}
    69 {-code 0 -code ok    -level 0 -f ba snarf} {-code 1 -level 0 -f ba snarf}
    70 {-code 0 -code error -level 5 -f ba snarf} {-code 1 -level 0 -f ba snarf}
    71 {-code 0 -code ok    -level 5 -f ba snarf} {-code 1 -level 0 -f ba snarf}
    72 {-code 0 -code boss  -level 0 -f ba snarf} {-code 1 -level 0 -f ba snarf}
    73 {-code 0 -code boss  -level 5 -f ba snarf} {-code 1 -level 0 -f ba snarf}
    74 {-code 0 -code 1     -level 0 -f ba}       {-code 1 -level 0 -f ba}
    75 {-code 0 -code 0     -level 0 -f ba}       {-code 1 -level 0 -f ba}
    76 {-code 0 -code 1     -level 5 -f ba}       {-code 1 -level 0 -f ba}
    77 {-code 0 -code 0     -level 5 -f ba}       {-code 1 -level 0 -f ba}
    78 {-code 0 -code error -level 0 -f ba}       {-code 1 -level 0 -f ba}
    79 {-code 0 -code ok    -level 0 -f ba}       {-code 1 -level 0 -f ba}
    80 {-code 0 -code error -level 5 -f ba}       {-code 1 -level 0 -f ba}
    81 {-code 0 -code ok    -level 5 -f ba}       {-code 1 -level 0 -f ba}
    82 {-code 0 -code boss  -level 0 -f ba}       {-code 1 -level 0 -f ba}
    83 {-code 0 -code boss  -level 5 -f ba}       {-code 1 -level 0 -f ba}
    84 {-code 0 -code 1     -level X -f ba snarf} {-code 1 -level 0 -f ba snarf}
    85 {-code 0 -code 0     -level X -f ba snarf} {-code 1 -level 0 -f ba snarf}
    86 {-code 0 -code error -level X -f ba snarf} {-code 1 -level 0 -f ba snarf}
    87 {-code 0 -code ok    -level X -f ba snarf} {-code 1 -level 0 -f ba snarf}
    88 {-code 0 -code boss  -level X -f ba snarf} {-code 1 -level 0 -f ba snarf}
    89 {-code 0 -code 1     -level X -f ba}       {-code 1 -level 0 -f ba}
    90 {-code 0 -code 0     -level X -f ba}       {-code 1 -level 0 -f ba}
    91 {-code 0 -code error -level X -f ba}       {-code 1 -level 0 -f ba}
    92 {-code 0 -code ok    -level X -f ba}       {-code 1 -level 0 -f ba}
    93 {-code 0 -code boss  -level X -f ba}       {-code 1 -level 0 -f ba}

    94 {-code 1     -code 1 -level 0 -f ba snarf} {-code 1 -code 1     -level 0 -f ba snarf}
    95 {-code 0     -code 1 -level 0 -f ba snarf} {-code 1             -level 0 -f ba snarf}
    96 {-code 1     -code 1 -level 5 -f ba snarf} {-code 1 -code 1     -level 0 -f ba snarf}
    97 {-code 0     -code 1 -level 5 -f ba snarf} {-code 1             -level 0 -f ba snarf}
    98 {-code error -code 1 -level 0 -f ba snarf} {-code error -code 1 -level 0 -f ba snarf}
    99 {-code ok    -code 1 -level 0 -f ba snarf} {-code 1             -level 0 -f ba snarf}
    a0 {-code error -code 1 -level 5 -f ba snarf} {-code error -code 1 -level 0 -f ba snarf}
    a1 {-code ok    -code 1 -level 5 -f ba snarf} {-code 1             -level 0 -f ba snarf}
    a2 {-code boss  -code 1 -level 0 -f ba snarf} {-code 1             -level 0 -f ba snarf}
    a3 {-code boss  -code 1 -level 5 -f ba snarf} {-code 1             -level 0 -f ba snarf}
    a4 {-code 1     -code 1 -level 0 -f ba}       {-code 1 -code 1     -level 0 -f ba}
    a5 {-code 0     -code 1 -level 0 -f ba}       {-code 1             -level 0 -f ba}
    a6 {-code 1     -code 1 -level 5 -f ba}       {-code 1 -code 1     -level 0 -f ba}
    a7 {-code 0     -code 1 -level 5 -f ba}       {-code 1             -level 0 -f ba}
    a8 {-code error -code 1 -level 0 -f ba}       {-code error -code 1 -level 0 -f ba}
    a9 {-code ok    -code 1 -level 0 -f ba}       {-code 1             -level 0 -f ba}
    b0 {-code error -code 1 -level 5 -f ba}       {-code error -code 1 -level 0 -f ba}
    b1 {-code ok    -code 1 -level 5 -f ba}       {-code 1             -level 0 -f ba}
    b2 {-code boss  -code 1 -level 0 -f ba}       {-code 1             -level 0 -f ba}
    b3 {-code boss  -code 1 -level 5 -f ba}       {-code 1             -level 0 -f ba}
    b4 {-code 1     -code 1 -level X -f ba snarf} {-code 1 -code 1     -level 0 -f ba snarf}
    b5 {-code 0     -code 1 -level X -f ba snarf} {-code 1             -level 0 -f ba snarf}
    b6 {-code error -code 1 -level X -f ba snarf} {-code error -code 1 -level 0 -f ba snarf}
    b7 {-code ok    -code 1 -level X -f ba snarf} {-code 1             -level 0 -f ba snarf}
    b8 {-code boss  -code 1 -level X -f ba snarf} {-code 1             -level 0 -f ba snarf}
    b9 {-code 1     -code 1 -level X -f ba}       {-code 1 -code 1     -level 0 -f ba}
    c0 {-code 0     -code 1 -level X -f ba}       {-code 1             -level 0 -f ba}
    c1 {-code error -code 1 -level X -f ba}       {-code error -code 1 -level 0 -f ba}
    c2 {-code ok    -code 1 -level X -f ba}       {-code 1             -level 0 -f ba}
    c3 {-code boss  -code 1 -level X -f ba}       {-code 1             -level 0 -f ba}

    c4 {-code 1     -code 0 -level 0 -f ba snarf} {-code 1 -level 0 -f ba snarf}
    c5 {-code 0     -code 0 -level 0 -f ba snarf} {-code 1 -level 0 -f ba snarf}
    c6 {-code 1     -code 0 -level 5 -f ba snarf} {-code 1 -level 0 -f ba snarf}
    c7 {-code 0     -code 0 -level 5 -f ba snarf} {-code 1 -level 0 -f ba snarf}
    c8 {-code error -code 0 -level 0 -f ba snarf} {-code 1 -level 0 -f ba snarf}
    c9 {-code ok    -code 0 -level 0 -f ba snarf} {-code 1 -level 0 -f ba snarf}
    d0 {-code error -code 0 -level 5 -f ba snarf} {-code 1 -level 0 -f ba snarf}
    d1 {-code ok    -code 0 -level 5 -f ba snarf} {-code 1 -level 0 -f ba snarf}
    d2 {-code boss  -code 0 -level 0 -f ba snarf} {-code 1 -level 0 -f ba snarf}
    d3 {-code boss  -code 0 -level 5 -f ba snarf} {-code 1 -level 0 -f ba snarf}
    d4 {-code 1     -code 0 -level 0 -f ba}       {-code 1 -level 0 -f ba}
    d5 {-code 0     -code 0 -level 0 -f ba}       {-code 1 -level 0 -f ba}
    d6 {-code 1     -code 0 -level 5 -f ba}       {-code 1 -level 0 -f ba}
    d7 {-code 0     -code 0 -level 5 -f ba}       {-code 1 -level 0 -f ba}
    d8 {-code error -code 0 -level 0 -f ba}       {-code 1 -level 0 -f ba}
    d9 {-code ok    -code 0 -level 0 -f ba}       {-code 1 -level 0 -f ba}
    e0 {-code error -code 0 -level 5 -f ba}       {-code 1 -level 0 -f ba}
    e1 {-code ok    -code 0 -level 5 -f ba}       {-code 1 -level 0 -f ba}
    e2 {-code boss  -code 0 -level 0 -f ba}       {-code 1 -level 0 -f ba}
    e3 {-code boss  -code 0 -level 5 -f ba}       {-code 1 -level 0 -f ba}
    e4 {-code 1     -code 0 -level X -f ba snarf} {-code 1 -level 0 -f ba snarf}
    e5 {-code 0     -code 0 -level X -f ba snarf} {-code 1 -level 0 -f ba snarf}
    e6 {-code error -code 0 -level X -f ba snarf} {-code 1 -level 0 -f ba snarf}
    e7 {-code ok    -code 0 -level X -f ba snarf} {-code 1 -level 0 -f ba snarf}
    e8 {-code boss  -code 0 -level X -f ba snarf} {-code 1 -level 0 -f ba snarf}
    e9 {-code 1     -code 0 -level X -f ba}       {-code 1 -level 0 -f ba}
    f0 {-code 0     -code 0 -level X -f ba}       {-code 1 -level 0 -f ba}
    f1 {-code error -code 0 -level X -f ba}       {-code 1 -level 0 -f ba}
    f2 {-code ok    -code 0 -level X -f ba}       {-code 1 -level 0 -f ba}
    f3 {-code boss  -code 0 -level X -f ba}       {-code 1 -level 0 -f ba}
} {
    test chan-io-71.$n {Tcl_SetChannelError} -setup {
	set f [makeFile {... dummy ...} cutsplice]
    } -constraints {testchannel} -body {
	set c [open $f r]
	testchannel setchannelerror $c [lrange $msg 0 end]
    } -cleanup {
	chan close $c
	removeFile cutsplice
    } -result [lrange $expected 0 end]
    test chan-io-72.$n {Tcl_SetChannelErrorInterp} -setup {
	set f [makeFile {... dummy ...} cutsplice]
    } -constraints {testchannel} -body {
	set c [open $f r]
	testchannel setchannelerrorinterp $c [lrange $msg 0 end]
    } -cleanup {
	chan close $c
	removeFile cutsplice
    } -result [lrange $expected 0 end]
}

test chan-io-73.1 {channel Tcl_Obj SetChannelFromAny} -body {
    # Test for Bug 1847044 - don't spoil type unless we have a valid channel
    chan close [lreplace [list a] 0 end]
} -returnCodes error -match glob -result *

# ### ### ### ######### ######### #########

# cleanup
foreach file [list fooBar longfile script output test1 pipe my_script \
	test2 test3 cat kyrillic.txt utf8-fcopy.txt utf8-rp.txt] {
    removeFile $file
}
cleanupTests
}
namespace delete ::tcl::test::io<|MERGE_RESOLUTION|>--- conflicted
+++ resolved
@@ -5356,13 +5356,8 @@
     # This test only works if your umask is 2, like ouster's.
     chan close [open $path(test3) {WRONLY CREAT}]
     file stat $path(test3) stats
-<<<<<<< HEAD
-    format "%#o" [expr {$stats(mode) & 0o777}]
-} -result [format %#5o [expr {0o666 & ~ $umaskValue}]]
-=======
-    format "0o%03o" [expr {$stats(mode) & 0o777}]
+    format 0o%03o [expr {$stats(mode) & 0o777}]
 } -result [format 0o%03o [expr {0o666 & ~ $umaskValue}]]
->>>>>>> c99f3541
 test chan-io-40.4 {POSIX open access modes: CREAT} -setup {
     file delete $path(test3)
 } -body {
