--- conflicted
+++ resolved
@@ -250,11 +250,7 @@
 } -cleanup {
     chan close $f
 } -result "\r\n12"
-<<<<<<< HEAD
-test chan-io-3.4 {WriteChars: loop over stage buffer} deprecated {
-=======
 test chan-io-3.4 {WriteChars: loop over stage buffer} -body {
->>>>>>> 7056164c
     # stage buffer maps to more than can be queued at once.
     set f [open $path(test1) w]
     chan configure $f -encoding jis0208 -buffersize 16
@@ -262,13 +258,8 @@
     set x [list [contents $path(test1)]]
     chan close $f
     lappend x [contents $path(test1)]
-<<<<<<< HEAD
-} [list "!)!)!)!)!)!)!)!)" "!)!)!)!)!)!)!)!)!)!)!)!)!)!)!)"]
-test chan-io-3.5 {WriteChars: saved != 0} deprecated {
-=======
 } -errorCode {POSIX EILSEQ {illegal byte sequence}} -match glob -result {error writing "*": illegal byte sequence}
 test chan-io-3.5 {WriteChars: saved != 0} -body {
->>>>>>> 7056164c
     # Bytes produced by UtfToExternal from end of last channel buffer had to
     # be moved to beginning of next channel buffer to preserve requested
     # buffersize.
@@ -295,11 +286,7 @@
     chan close $f
     lappend x [contents $path(test1)]
 } [list "12345678901234\x82\x60" "12345678901234\x82\x60\x82\x61"]
-<<<<<<< HEAD
-test chan-io-3.7 {WriteChars: (bufPtr->nextAdded > bufPtr->length)} deprecated {
-=======
 test chan-io-3.7 {WriteChars: (bufPtr->nextAdded > bufPtr->length)} -body {
->>>>>>> 7056164c
     # When translating UTF-8 to external, the produced bytes went past end of
     # the channel buffer. This is done on purpose - we then truncate the bytes
     # at the end of the partial character to preserve the requested blocksize
