--- conflicted
+++ resolved
@@ -255,11 +255,7 @@
 test chan-io-3.4 {WriteChars: loop over stage buffer} -body {
     # stage buffer maps to more than can be queued at once.
     set f [open $path(test1) w]
-<<<<<<< HEAD
-    chan configure $f -encoding jis0208 -buffersize 16 -encodingpass 1
-=======
     chan configure $f -encoding jis0208 -buffersize 16 -profile tcl8
->>>>>>> 1a75f270
     chan puts -nonewline $f "\\\\\\\\\\\\\\\\\\\\\\\\\\\\\\"
     set x [list [contents $path(test1)]]
     chan close $f
@@ -272,11 +268,7 @@
     # be moved to beginning of next channel buffer to preserve requested
     # buffersize.
     set f [open $path(test1) w]
-<<<<<<< HEAD
-    chan configure $f -encoding jis0208 -buffersize 17 -encodingpass 1
-=======
     chan configure $f -encoding jis0208 -buffersize 17 -profile tcl8
->>>>>>> 1a75f270
     chan puts -nonewline $f "\\\\\\\\\\\\\\\\\\\\\\\\\\\\\\"
     set x [list [contents $path(test1)]]
     chan close $f
@@ -309,11 +301,7 @@
     # on flush. The truncated bytes are moved to the beginning of the next
     # channel buffer.
     set f [open $path(test1) w]
-<<<<<<< HEAD
-    chan configure $f -encoding jis0208 -buffersize 17 -encodingpass 1
-=======
     chan configure $f -encoding jis0208 -buffersize 17 -profile tcl8
->>>>>>> 1a75f270
     chan puts -nonewline $f "\\\\\\\\\\\\\\\\\\\\\\\\\\\\\\"
     set x [list [contents $path(test1)]]
     chan close $f
