# -*- tcl -*-
# Functionality covered: operation of all IO commands, and all procedures
# defined in generic/tclIO.c.
#
# This file contains a collection of tests for one or more of the Tcl built-in
# commands. Sourcing this file into Tcl runs the tests and generates output
# for errors. No output means no errors were found.
#
# Copyright © 1991-1994 The Regents of the University of California.
# Copyright © 1994-1997 Sun Microsystems, Inc.
# Copyright © 1998-1999 Scriptics Corporation.
#
# See the file "license.terms" for information on usage and redistribution of
# this file, and for a DISCLAIMER OF ALL WARRANTIES.

if {"::tcltest" ni [namespace children]} {
    package require tcltest 2.5
    namespace import -force ::tcltest::*
}

namespace eval ::tcl::test::io {

    if {"::tcltest" ni [namespace children]} {
	package require tcltest 2.5
	namespace import -force ::tcltest::*
    }

    variable umaskValue
    variable path
    variable f
    variable i
    variable n
    variable v
    variable msg
    variable expected

    catch {
	::tcltest::loadTestedCommands
	package require -exact tcl::test [info patchlevel]
	set ::tcltestlib [info loaded {} Tcltest]
    }
    source [file join [file dirname [info script]] tcltests.tcl]

    testConstraint testbytestring   [llength [info commands testbytestring]]
    testConstraint testchannel      [llength [info commands testchannel]]
    testConstraint testfevent       [llength [info commands testfevent]]
    testConstraint testchannelevent [llength [info commands testchannelevent]]
    testConstraint testmainthread   [llength [info commands testmainthread]]
    testConstraint testservicemode  [llength [info commands testservicemode]]
    testConstraint notWinCI       [expr {
	$::tcl_platform(platform) ne "windows" || ![info exists ::env(CI)]}]
    testConstraint notOSX [expr {$::tcl_platform(os) ne "Darwin"}]
    # File permissions broken on wsl without some "exotic" wsl configuration
    testConstraint notWsl [expr {[llength [array names ::env *WSL*]] == 0}]
    testConstraint specialfiles  [expr {[file exists /dev/zero] || [file exists NUL]}]

    # You need a *very* special environment to do some tests.  In particular,
    # many file systems do not support large-files...
    testConstraint largefileSupport [expr {$::tcl_platform(os) ne "Darwin"}]

    # some tests can only be run is umask is 2 if "umask" cannot be run, the
    # tests will be skipped.
    set umaskValue 0
    testConstraint umask [expr {![catch {set umaskValue [scan [exec /bin/sh -c umask] %o]}]}]

    testConstraint makeFileInHome [expr {![file exists $::env(HOME)/_test_] && [file writable $::env(HOME)]}]

    # set up a long data file for some of the following tests

    set path(longfile) [makeFile {} longfile]
    set f [open $path(longfile) w]
    chan configure $f -eofchar {} -translation lf
    for { set i 0 } { $i < 100 } { incr i} {
	chan puts $f "#123456789abcdef0123456789abcdef0123456789abcdef0123456789abcdef0123456789abcdef
\#123456789abcdef01
\#"
    }
    chan close $f

    set path(cat) [makeFile {
	set f stdin
	if {$argv != ""} {
	    set f [open [lindex $argv 0]]
	}
	chan configure $f -encoding binary -translation lf -blocking 0 -eofchar \x1A
	chan configure stdout -encoding binary -translation lf -buffering none
	chan event $f readable "foo $f"
	proc foo {f} {
	    set x [chan read $f]
	    catch {chan puts -nonewline $x}
	    if {[chan eof $f]} {
		chan close $f
		exit 0
	    }
	}
	vwait forever
    } cat]

    set thisScript [file join [pwd] [info script]]

    proc contents {file} {
	set f [open $file]
	chan configure $f -translation binary
	set a [chan read $f]
	chan close $f
	return $a
    }

    # Wrapper round butt-ugly pipe syntax
    proc openpipe {{mode r+} args} {
	open "|[list [interpreter] {*}$args]" $mode
    }

test chan-io-1.5 {Tcl_WriteChars: CheckChannelErrors} {emptyTest} {
    # no test, need to cause an async error.
} {}
set path(test1) [makeFile {} test1]
test chan-io-1.6 {Tcl_WriteChars: WriteBytes} {
    set f [open $path(test1) w]
    chan configure $f -encoding binary
    chan puts -nonewline $f "a\x4D\x00"
    chan close $f
    contents $path(test1)
} aM\x00
test chan-io-1.7 {Tcl_WriteChars: WriteChars} {
    set f [open $path(test1) w]
    chan configure $f -encoding shiftjis
    chan puts -nonewline $f "a乍\x00"
    chan close $f
    contents $path(test1)
} "a\x93\xE1\x00"
set path(test2) [makeFile {} test2]
test chan-io-1.8 {Tcl_WriteChars: WriteChars} {
    # This test written for SF bug #506297.
    #
    # Executing this test without the fix for the referenced bug applied to
    # tcl will cause tcl, more specifically WriteChars, to go into an infinite
    # loop.
    set f [open $path(test2) w]
    chan configure      $f -encoding iso2022-jp
    chan puts -nonewline $f [format %s%c [string repeat " " 4] 12399]
    chan close           $f
    contents $path(test2)
} "    \x1B\$B\$O\x1B(B"
test chan-io-1.9 {Tcl_WriteChars: WriteChars} {
    # When closing a channel with an encoding that appends escape bytes, check
    # for the case where the escape bytes overflow the current IO buffer. The
    # bytes should be moved into a new buffer.
    set data "1234567890 [format %c 12399]"
    set sizes [list]
    # With default buffer size
    set f [open $path(test2) w]
    chan configure      $f -encoding iso2022-jp
    chan puts -nonewline $f $data
    chan close           $f
    lappend sizes [file size $path(test2)]
    # With buffer size equal to the length of the data, the escape bytes would
    # go into the next buffer.
    set f [open $path(test2) w]
    chan configure      $f -encoding iso2022-jp -buffersize 16
    chan puts -nonewline $f $data
    chan close           $f
    lappend sizes [file size $path(test2)]
    # With buffer size that is large enough to hold 1 byte of escaped data,
    # but not all 3. This should not write the escape bytes to the first
    # buffer and then again to the second buffer.
    set f [open $path(test2) w]
    chan configure      $f -encoding iso2022-jp -buffersize 17
    chan puts -nonewline $f $data
    chan close           $f
    lappend sizes [file size $path(test2)]
    # With buffer size that can hold 2 out of 3 bytes of escaped data.
    set f [open $path(test2) w]
    chan configure      $f -encoding iso2022-jp -buffersize 18
    chan puts -nonewline $f $data
    chan close           $f
    lappend sizes [file size $path(test2)]
    # With buffer size that can hold all the data and escape bytes.
    set f [open $path(test2) w]
    chan configure      $f -encoding iso2022-jp -buffersize 19
    chan puts -nonewline $f $data
    chan close           $f
    lappend sizes [file size $path(test2)]
} {19 19 19 19 19}

test chan-io-2.1 {WriteBytes} {
    # loop until all bytes are written
    set f [open $path(test1) w]
    chan configure $f  -encoding binary -buffersize 16 -translation crlf
    chan puts $f "abcdefghijklmnopqrstuvwxyz"
    chan close $f
    contents $path(test1)
} "abcdefghijklmnopqrstuvwxyz\r\n"
test chan-io-2.2 {WriteBytes: savedLF > 0} {
    # After flushing buffer, there was a \n left over from the last
    # \n -> \r\n expansion.  It gets stuck at beginning of this buffer.
    set f [open $path(test1) w]
    chan configure $f -encoding binary -buffersize 16 -translation crlf
    chan puts -nonewline $f "123456789012345\n12"
    set x [list [contents $path(test1)]]
    chan close $f
    lappend x [contents $path(test1)]
} [list "123456789012345\r" "123456789012345\r\n12"]
test chan-io-2.3 {WriteBytes: flush on line} -body {
    # Tcl "line" buffering has weird behavior: if current buffer contains a
    # \n, entire buffer gets flushed.  Logical behavior would be to flush only
    # up to the \n.
    set f [open $path(test1) w]
    chan configure $f -encoding binary -buffering line -translation crlf
    chan puts -nonewline $f "\n12"
    contents $path(test1)
} -cleanup {
    chan close $f
} -result "\r\n12"
test chan-io-2.4 {WriteBytes: reset sawLF after each buffer} {
    set f [open $path(test1) w]
     chan configure $f -encoding binary -buffering line -translation lf \
	     -buffersize 16
    chan puts -nonewline $f "abcdefg\nhijklmnopqrstuvwxyz"
    set x [list [contents $path(test1)]]
    chan close $f
    lappend x [contents $path(test1)]
} [list "abcdefg\nhijklmno" "abcdefg\nhijklmnopqrstuvwxyz"]

test chan-io-3.1 {WriteChars: compatibility with WriteBytes} {
    # loop until all bytes are written
    set f [open $path(test1) w]
    chan configure $f -encoding ascii -buffersize 16 -translation crlf
    chan puts $f "abcdefghijklmnopqrstuvwxyz"
    chan close $f
    contents $path(test1)
} "abcdefghijklmnopqrstuvwxyz\r\n"
test chan-io-3.2 {WriteChars: compatibility with WriteBytes: savedLF > 0} {
    # After flushing buffer, there was a \n left over from the last
    # \n -> \r\n expansion.  It gets stuck at beginning of this buffer.
    set f [open $path(test1) w]
    chan configure $f -encoding ascii -buffersize 16 -translation crlf
    chan puts -nonewline $f "123456789012345\n12"
    set x [list [contents $path(test1)]]
    chan close $f
    lappend x [contents $path(test1)]
} [list "123456789012345\r" "123456789012345\r\n12"]
test chan-io-3.3 {WriteChars: compatibility with WriteBytes: flush on line} -body {
    # Tcl "line" buffering has weird behavior: if current buffer contains a
    # \n, entire buffer gets flushed.  Logical behavior would be to flush only
    # up to the \n.
    set f [open $path(test1) w]
    chan configure $f -encoding ascii -buffering line -translation crlf
    chan puts -nonewline $f "\n12"
    contents $path(test1)
} -cleanup {
    chan close $f
} -result "\r\n12"
test chan-io-3.4 {WriteChars: loop over stage buffer} -body {
    # stage buffer maps to more than can be queued at once.
    set f [open $path(test1) w]
    chan configure $f -encoding jis0208 -buffersize 16 -profile tcl8
    chan puts -nonewline $f "\\\\\\\\\\\\\\\\\\\\\\\\\\\\\\"
    set x [list [contents $path(test1)]]
    chan close $f
    lappend x [contents $path(test1)]
} -cleanup {
    catch {chan close $f}
} -result [list "!)!)!)!)!)!)!)!)" "!)!)!)!)!)!)!)!)!)!)!)!)!)!)!)"]
test chan-io-3.5 {WriteChars: saved != 0} -body {
    # Bytes produced by UtfToExternal from end of last channel buffer had to
    # be moved to beginning of next channel buffer to preserve requested
    # buffersize.
    set f [open $path(test1) w]
    chan configure $f -encoding jis0208 -buffersize 17 -profile tcl8
    chan puts -nonewline $f "\\\\\\\\\\\\\\\\\\\\\\\\\\\\\\"
    set x [list [contents $path(test1)]]
    chan close $f
    lappend x [contents $path(test1)]
} -cleanup {
    catch {chan close $f}
} -result [list "!)!)!)!)!)!)!)!)!" "!)!)!)!)!)!)!)!)!)!)!)!)!)!)!)"]
test chan-io-3.6 {WriteChars: (stageRead + dstWrote == 0)} -body {
    # One incomplete UTF-8 character at end of staging buffer. Backup in src
    # to the beginning of that UTF-8 character and try again.
    #
    # Translate the first 16 bytes, produce 14 bytes of output, 2 left over
    # (first two bytes of Ａ in UTF-8). Given those two bytes try
    # translating them again, find that no bytes are read produced, and break
    # to outer loop where those two bytes will have the remaining 4 bytes (the
    # last byte of Ａ plus the all of Ｂ) appended.
    set f [open $path(test1) w]
    chan configure $f -encoding shiftjis -buffersize 16
    chan puts -nonewline $f 12345678901234ＡＢ
    set x [list [contents $path(test1)]]
    chan close $f
    lappend x [contents $path(test1)]
} -cleanup {
    catch {chan close $f}
} -result [list "12345678901234\x82\x60" "12345678901234\x82\x60\x82\x61"]
test chan-io-3.7 {WriteChars: (bufPtr->nextAdded > bufPtr->length)} -body {
    # When translating UTF-8 to external, the produced bytes went past end of
    # the channel buffer. This is done on purpose - we then truncate the bytes
    # at the end of the partial character to preserve the requested blocksize
    # on flush. The truncated bytes are moved to the beginning of the next
    # channel buffer.
    set f [open $path(test1) w]
    chan configure $f -encoding jis0208 -buffersize 17 -profile tcl8
    chan puts -nonewline $f "\\\\\\\\\\\\\\\\\\\\\\\\\\\\\\"
    set x [list [contents $path(test1)]]
    chan close $f
    lappend x [contents $path(test1)]
} -cleanup {
    catch {chan close $f}
} -result [list "!)!)!)!)!)!)!)!)!" "!)!)!)!)!)!)!)!)!)!)!)!)!)!)!)"]
test chan-io-3.8 {WriteChars: reset sawLF after each buffer} -body {
    set f [open $path(test1) w]
    chan configure $f -encoding ascii -buffering line -translation lf \
	     -buffersize 16
    chan puts -nonewline $f "abcdefg\nhijklmnopqrstuvwxyz"
    set x [list [contents $path(test1)]]
    chan close $f
    lappend x [contents $path(test1)]
} -cleanup {
    catch {chan close $f}
} -result [list "abcdefg\nhijklmno" "abcdefg\nhijklmnopqrstuvwxyz"]

test chan-io-4.1 {TranslateOutputEOL: lf} {
    # search for \n
    set f [open $path(test1) w]
    chan configure $f -buffering line -translation lf
    chan puts $f "abcde"
    set x [list [contents $path(test1)]]
    chan close $f
    lappend x [contents $path(test1)]
} [list "abcde\n" "abcde\n"]
test chan-io-4.2 {TranslateOutputEOL: cr} {
    # search for \n, replace with \r
    set f [open $path(test1) w]
    chan configure $f -buffering line -translation cr
    chan puts $f "abcde"
    set x [list [contents $path(test1)]]
    chan close $f
    lappend x [contents $path(test1)]
} [list "abcde\r" "abcde\r"]
test chan-io-4.3 {TranslateOutputEOL: crlf} {
    # simple case: search for \n, replace with \r
    set f [open $path(test1) w]
    chan configure $f -buffering line -translation crlf
    chan puts $f "abcde"
    set x [list [contents $path(test1)]]
    chan close $f
    lappend x [contents $path(test1)]
} [list "abcde\r\n" "abcde\r\n"]
test chan-io-4.4 {TranslateOutputEOL: crlf} {
    # Keep storing more bytes in output buffer until output buffer is full. We
    # have 13 bytes initially that would turn into 18 bytes. Fill dest buffer
    # while (dstEnd < dstMax).
    set f [open $path(test1) w]
    chan configure $f -translation crlf -buffersize 16
    chan puts -nonewline $f "1234567\n\n\n\n\nA"
    set x [list [contents $path(test1)]]
    chan close $f
    lappend x [contents $path(test1)]
} [list "1234567\r\n\r\n\r\n\r\n\r" "1234567\r\n\r\n\r\n\r\n\r\nA"]
test chan-io-4.5 {TranslateOutputEOL: crlf} {
    # Check for overflow of the destination buffer
    set f [open $path(test1) w]
    chan configure $f -translation crlf -buffersize 12
    chan puts -nonewline $f "12345678901\n456789012345678901234"
    chan close $f
    set x [contents $path(test1)]
} "12345678901\r\n456789012345678901234"

test chan-io-5.1 {CheckFlush: not full} {
    set f [open $path(test1) w]
    chan configure $f
    chan puts -nonewline $f "12345678901234567890"
    set x [list [contents $path(test1)]]
    chan close $f
    lappend x [contents $path(test1)]
} [list "" "12345678901234567890"]
test chan-io-5.2 {CheckFlush: full} {
    set f [open $path(test1) w]
    chan configure $f -buffersize 16
    chan puts -nonewline $f "12345678901234567890"
    set x [list [contents $path(test1)]]
    chan close $f
    lappend x [contents $path(test1)]
} [list "1234567890123456" "12345678901234567890"]
test chan-io-5.3 {CheckFlush: not line} {
    set f [open $path(test1) w]
    chan configure $f -buffering line
    chan puts -nonewline $f "12345678901234567890"
    set x [list [contents $path(test1)]]
    chan close $f
    lappend x [contents $path(test1)]
} [list "" "12345678901234567890"]
test chan-io-5.4 {CheckFlush: line} {
    set f [open $path(test1) w]
    chan configure $f -buffering line -translation lf -encoding ascii
    chan puts -nonewline $f "1234567890\n1234567890"
    set x [list [contents $path(test1)]]
    chan close $f
    lappend x [contents $path(test1)]
} [list "1234567890\n1234567890" "1234567890\n1234567890"]
test chan-io-5.5 {CheckFlush: none} {
    set f [open $path(test1) w]
    chan configure $f -buffering none
    chan puts -nonewline $f "1234567890"
    set x [list [contents $path(test1)]]
    chan close $f
    lappend x [contents $path(test1)]
} [list "1234567890" "1234567890"]

test chan-io-6.1 {Tcl_GetsObj: working} -body {
    set f [open $path(test1) w]
    chan puts $f "foo\nboo"
    chan close $f
    set f [open $path(test1)]
    chan gets $f
} -cleanup {
    chan close $f
} -result {foo}
test chan-io-6.2 {Tcl_GetsObj: CheckChannelErrors() != 0} emptyTest {
    # no test, need to cause an async error.
} {}
test chan-io-6.3 {Tcl_GetsObj: how many have we used?} -body {
    # if (bufPtr != NULL) {oldRemoved = bufPtr->nextRemoved}
    set f [open $path(test1) w]
    chan configure $f -translation crlf
    chan puts $f "abc\ndefg"
    chan close $f
    set f [open $path(test1)]
    list [chan tell $f] [chan gets $f line] [chan tell $f] [chan gets $f line] $line
} -cleanup {
    chan close $f
} -result {0 3 5 4 defg}
test chan-io-6.4 {Tcl_GetsObj: encoding == NULL} -body {
    set f [open $path(test1) w]
    chan configure $f -translation binary
    chan puts $f "\x81\x34\x00"
    chan close $f
    set f [open $path(test1)]
    chan configure $f -translation binary
    list [chan gets $f line] $line
} -cleanup {
    chan close $f
} -result [list 3 "\x81\x34\x00"]
test chan-io-6.5 {Tcl_GetsObj: encoding != NULL} -body {
    set f [open $path(test1) w]
    chan configure $f -translation binary
    chan puts $f "\x88\xEA\x92\x9A"
    chan close $f
    set f [open $path(test1)]
    chan configure $f -encoding shiftjis
    list [chan gets $f line] $line
} -cleanup {
    chan close $f
} -result [list 2 "一丁"]
set a "bbbbbbbbbbbbbbbbbbbbbbbbbbbbbbbbbbbbbbbbbbbbbbbbbbbbbbbbbbbbbbbb"
append a $a
append a $a
test chan-io-6.6 {Tcl_GetsObj: loop test} -body {
    # if (dst >= dstEnd)
    set f [open $path(test1) w]
    chan puts $f $a
    chan puts $f hi
    chan close $f
    set f [open $path(test1)]
    list [chan gets $f line] $line
} -cleanup {
    chan close $f
} -result [list 256 $a]
test chan-io-6.7 {Tcl_GetsObj: error in input} -constraints stdio -body {
    # if (FilterInputBytes(chanPtr, &gs) != 0)
    set f [openpipe w+ $path(cat)]
    chan puts -nonewline $f "hi\nwould"
    chan flush $f
    chan gets $f
    chan configure $f -blocking 0
    chan gets $f line
} -cleanup {
    chan close $f
} -result {-1}
test chan-io-6.8 {Tcl_GetsObj: remember if EOF is seen} -body {
    set f [open $path(test1) w]
    chan puts $f "abcdef\x1Aghijk\nwombat"
    chan close $f
    set f [open $path(test1)]
    chan configure $f -eofchar \x1A
    list [chan gets $f line] $line [chan gets $f line] $line
} -cleanup {
    chan close $f
} -result {6 abcdef -1 {}}
test chan-io-6.9 {Tcl_GetsObj: remember if EOF is seen} -body {
    set f [open $path(test1) w]
    chan puts $f "abcdefghijk\nwom\x1Abat"
    chan close $f
    set f [open $path(test1)]
    chan configure $f -eofchar \x1A
    list [chan gets $f line] $line [chan gets $f line] $line
} -cleanup {
    chan close $f
} -result {11 abcdefghijk 3 wom}
# Comprehensive tests
test chan-io-6.10 {Tcl_GetsObj: lf mode: no chars} -body {
    set f [open $path(test1) w]
    chan close $f
    set f [open $path(test1)]
    chan configure $f -translation lf
    list [chan gets $f line] $line
} -cleanup {
    chan close $f
} -result {-1 {}}
test chan-io-6.11 {Tcl_GetsObj: lf mode: lone \n} -body {
    set f [open $path(test1) w]
    chan configure $f -translation lf
    chan puts -nonewline $f "\n"
    chan close $f
    set f [open $path(test1)]
    chan configure $f -translation lf
    list [chan gets $f line] $line [chan gets $f line] $line
} -cleanup {
    chan close $f
} -result {0 {} -1 {}}
test chan-io-6.12 {Tcl_GetsObj: lf mode: lone \r} -body {
    set f [open $path(test1) w]
    chan configure $f -translation lf
    chan puts -nonewline $f "\r"
    chan close $f
    set f [open $path(test1)]
    chan configure $f -translation lf
    set x [list [chan gets $f line] $line [chan gets $f line] $line]
} -cleanup {
    chan close $f
} -result [list 1 "\r" -1 ""]
test chan-io-6.13 {Tcl_GetsObj: lf mode: 1 char} -body {
    set f [open $path(test1) w]
    chan configure $f -translation lf
    chan puts -nonewline $f a
    chan close $f
    set f [open $path(test1)]
    chan configure $f -translation lf
    list [chan gets $f line] $line [chan gets $f line] $line
} -cleanup {
    chan close $f
} -result {1 a -1 {}}
test chan-io-6.14 {Tcl_GetsObj: lf mode: 1 char followed by EOL} -body {
    set f [open $path(test1) w]
    chan configure $f -translation lf
    chan puts -nonewline $f "a\n"
    chan close $f
    set f [open $path(test1)]
    chan configure $f -translation lf
    list [chan gets $f line] $line [chan gets $f line] $line
} -cleanup {
    chan close $f
} -result {1 a -1 {}}
test chan-io-6.15 {Tcl_GetsObj: lf mode: several chars} -body {
    set f [open $path(test1) w]
    chan configure $f -translation lf
    chan puts -nonewline $f "abcd\nefgh\rijkl\r\nmnop"
    chan close $f
    set f [open $path(test1)]
    chan configure $f -translation lf
    list [chan gets $f line] $line [chan gets $f line] $line \
	[chan gets $f line] $line [chan gets $f line] $line
} -cleanup {
    chan close $f
} -result [list 4 "abcd" 10 "efgh\rijkl\r" 4 "mnop" -1 ""]
test chan-io-6.16 {Tcl_GetsObj: cr mode: no chars} -body {
    set f [open $path(test1) w]
    chan close $f
    set f [open $path(test1)]
    chan configure $f -translation cr
    list [chan gets $f line] $line
} -cleanup {
    chan close $f
} -result {-1 {}}
test chan-io-6.17 {Tcl_GetsObj: cr mode: lone \n} -body {
    set f [open $path(test1) w]
    chan configure $f -translation lf
    chan puts -nonewline $f "\n"
    chan close $f
    set f [open $path(test1)]
    chan configure $f -translation cr
    list [chan gets $f line] $line [chan gets $f line] $line
} -cleanup {
    chan close $f
} -result [list 1 "\n" -1 ""]
test chan-io-6.18 {Tcl_GetsObj: cr mode: lone \r} -body {
    set f [open $path(test1) w]
    chan configure $f -translation lf
    chan puts -nonewline $f "\r"
    chan close $f
    set f [open $path(test1)]
    chan configure $f -translation cr
    list [chan gets $f line] $line [chan gets $f line] $line
} -cleanup {
    chan close $f
} -result {0 {} -1 {}}
test chan-io-6.19 {Tcl_GetsObj: cr mode: 1 char} -body {
    set f [open $path(test1) w]
    chan configure $f -translation lf
    chan puts -nonewline $f a
    chan close $f
    set f [open $path(test1)]
    chan configure $f -translation cr
    list [chan gets $f line] $line [chan gets $f line] $line
} -cleanup {
    chan close $f
} -result {1 a -1 {}}
test chan-io-6.20 {Tcl_GetsObj: cr mode: 1 char followed by EOL} -body {
    set f [open $path(test1) w]
    chan configure $f -translation lf
    chan puts -nonewline $f "a\r"
    chan close $f
    set f [open $path(test1)]
    chan configure $f -translation cr
    list [chan gets $f line] $line [chan gets $f line] $line
} -cleanup {
    chan close $f
} -result {1 a -1 {}}
test chan-io-6.21 {Tcl_GetsObj: cr mode: several chars} -body {
    set f [open $path(test1) w]
    chan configure $f -translation lf
    chan puts -nonewline $f "abcd\nefgh\rijkl\r\nmnop"
    chan close $f
    set f [open $path(test1)]
    chan configure $f -translation cr
    list [chan gets $f line] $line [chan gets $f line] $line [chan gets $f line] $line [chan gets $f line] $line
} -cleanup {
    chan close $f
} -result [list 9 "abcd\nefgh" 4 "ijkl" 5 "\nmnop" -1 ""]
test chan-io-6.22 {Tcl_GetsObj: crlf mode: no chars} -body {
    set f [open $path(test1) w]
    chan close $f
    set f [open $path(test1)]
    chan configure $f -translation crlf
    list [chan gets $f line] $line
} -cleanup {
    chan close $f
} -result {-1 {}}
test chan-io-6.23 {Tcl_GetsObj: crlf mode: lone \n} -body {
    set f [open $path(test1) w]
    chan configure $f -translation lf
    chan puts -nonewline $f "\n"
    chan close $f
    set f [open $path(test1)]
    chan configure $f -translation crlf
    list [chan gets $f line] $line [chan gets $f line] $line
} -cleanup {
    chan close $f
} -result [list 1 "\n" -1 ""]
test chan-io-6.24 {Tcl_GetsObj: crlf mode: lone \r} -body {
    set f [open $path(test1) w]
    chan configure $f -translation lf
    chan puts -nonewline $f "\r"
    chan close $f
    set f [open $path(test1)]
    chan configure $f -translation crlf
    list [chan gets $f line] $line [chan gets $f line] $line
} -cleanup {
    chan close $f
} -result [list 1 "\r" -1 ""]
test chan-io-6.25 {Tcl_GetsObj: crlf mode: \r\r} -body {
    set f [open $path(test1) w]
    chan configure $f -translation lf
    chan puts -nonewline $f "\r\r"
    chan close $f
    set f [open $path(test1)]
    chan configure $f -translation crlf
    list [chan gets $f line] $line [chan gets $f line] $line
} -cleanup {
    chan close $f
} -result [list 2 "\r\r" -1 ""]
test chan-io-6.26 {Tcl_GetsObj: crlf mode: \r\n} -body {
    set f [open $path(test1) w]
    chan configure $f -translation lf
    chan puts -nonewline $f "\r\n"
    chan close $f
    set f [open $path(test1)]
    chan configure $f -translation crlf
    list [chan gets $f line] $line [chan gets $f line] $line
} -cleanup {
    chan close $f
} -result {0 {} -1 {}}
test chan-io-6.27 {Tcl_GetsObj: crlf mode: 1 char} -body {
    set f [open $path(test1) w]
    chan configure $f -translation lf
    chan puts -nonewline $f a
    chan close $f
    set f [open $path(test1)]
    chan configure $f -translation crlf
    list [chan gets $f line] $line [chan gets $f line] $line
} -cleanup {
    chan close $f
} -result {1 a -1 {}}
test chan-io-6.28 {Tcl_GetsObj: crlf mode: 1 char followed by EOL} -body {
    set f [open $path(test1) w]
    chan configure $f -translation lf
    chan puts -nonewline $f "a\r\n"
    chan close $f
    set f [open $path(test1)]
    chan configure $f -translation crlf
    list [chan gets $f line] $line [chan gets $f line] $line
} -cleanup {
    chan close $f
} -result {1 a -1 {}}
test chan-io-6.29 {Tcl_GetsObj: crlf mode: several chars} -body {
    set f [open $path(test1) w]
    chan configure $f -translation lf
    chan puts -nonewline $f "abcd\nefgh\rijkl\r\nmnop"
    chan close $f
    set f [open $path(test1)]
    chan configure $f -translation crlf
    list [chan gets $f line] $line [chan gets $f line] $line [chan gets $f line] $line
} -cleanup {
    chan close $f
} -result [list 14 "abcd\nefgh\rijkl" 4 "mnop" -1 ""]
test chan-io-6.30 {Tcl_GetsObj: crlf mode: buffer exhausted} -constraints {testchannel} -body {
    # if (eol >= dstEnd)
    set f [open $path(test1) w]
    chan configure $f -translation lf
    chan puts -nonewline $f "123456789012345\r\nabcdefghijklmnoprstuvwxyz"
    chan close $f
    set f [open $path(test1)]
    chan configure $f -translation crlf -buffersize 16
    list [chan gets $f line] $line [testchannel inputbuffered $f]
} -cleanup {
    chan close $f
} -result [list 15 "123456789012345" 15]
test chan-io-6.31 {Tcl_GetsObj: crlf mode: buffer exhausted, blocked} -setup {
    set x ""
} -constraints {stdio testchannel fileevent} -body {
    # (FilterInputBytes() != 0)
    set f [openpipe w+ $path(cat)]
    chan configure $f -translation {crlf lf} -buffering none
    chan puts -nonewline $f "bbbbbbbbbbbbbb\r\n123456789012345\r"
    chan configure $f -buffersize 16
    lappend x [chan gets $f]
    chan configure $f -blocking 0
    lappend x [chan gets $f line] $line [chan blocked $f] \
	[testchannel inputbuffered $f]
} -cleanup {
    chan close $f
} -result {bbbbbbbbbbbbbb -1 {} 1 16}
test chan-io-6.32 {Tcl_GetsObj: crlf mode: buffer exhausted, more data} -constraints {testchannel} -body {
    # not (FilterInputBytes() != 0)
    set f [open $path(test1) w]
    chan configure $f -translation lf
    chan puts -nonewline $f "123456789012345\r\n123"
    chan close $f
    set f [open $path(test1)]
    chan configure $f -translation crlf -buffersize 16
    list [chan gets $f line] $line [chan tell $f] [testchannel inputbuffered $f]
} -cleanup {
    chan close $f
} -result {15 123456789012345 17 3}
test chan-io-6.33 {Tcl_GetsObj: crlf mode: buffer exhausted, at eof} -body {
    # eol still equals dstEnd
    set f [open $path(test1) w]
    chan configure $f -translation lf
    chan puts -nonewline $f "123456789012345\r"
    chan close $f
    set f [open $path(test1)]
    chan configure $f -translation crlf -buffersize 16
    list [chan gets $f line] $line [chan eof $f]
} -cleanup {
    chan close $f
} -result [list 16 "123456789012345\r" 1]
test chan-io-6.34 {Tcl_GetsObj: crlf mode: buffer exhausted, not followed by \n} -body {
    # not (*eol == '\n')
    set f [open $path(test1) w]
    chan configure $f -translation lf
    chan puts -nonewline $f "123456789012345\rabcd\r\nefg"
    chan close $f
    set f [open $path(test1)]
    chan configure $f -translation crlf -buffersize 16
    list [chan gets $f line] $line [chan tell $f]
} -cleanup {
    chan close $f
} -result [list 20 "123456789012345\rabcd" 22]
test chan-io-6.35 {Tcl_GetsObj: auto mode: no chars} -body {
    set f [open $path(test1) w]
    chan close $f
    set f [open $path(test1)]
    chan configure $f -translation auto
    list [chan gets $f line] $line
} -cleanup {
    chan close $f
} -result {-1 {}}
test chan-io-6.36 {Tcl_GetsObj: auto mode: lone \n} -body {
    set f [open $path(test1) w]
    chan configure $f -translation lf
    chan puts -nonewline $f "\n"
    chan close $f
    set f [open $path(test1)]
    chan configure $f -translation auto
    list [chan gets $f line] $line [chan gets $f line] $line
} -cleanup {
    chan close $f
} -result {0 {} -1 {}}
test chan-io-6.37 {Tcl_GetsObj: auto mode: lone \r} -body {
    set f [open $path(test1) w]
    chan configure $f -translation lf
    chan puts -nonewline $f "\r"
    chan close $f
    set f [open $path(test1)]
    chan configure $f -translation auto
    list [chan gets $f line] $line [chan gets $f line] $line
} -cleanup {
    chan close $f
} -result {0 {} -1 {}}
test chan-io-6.38 {Tcl_GetsObj: auto mode: \r\r} -body {
    set f [open $path(test1) w]
    chan configure $f -translation lf
    chan puts -nonewline $f "\r\r"
    chan close $f
    set f [open $path(test1)]
    chan configure $f -translation auto
    list [chan gets $f line] $line [chan gets $f line] $line [chan gets $f line] $line
} -cleanup {
    chan close $f
} -result {0 {} 0 {} -1 {}}
test chan-io-6.39 {Tcl_GetsObj: auto mode: \r\n} -body {
    set f [open $path(test1) w]
    chan configure $f -translation lf
    chan puts -nonewline $f "\r\n"
    chan close $f
    set f [open $path(test1)]
    chan configure $f -translation auto
    list [chan gets $f line] $line [chan gets $f line] $line
} -cleanup {
    chan close $f
} -result {0 {} -1 {}}
test chan-io-6.40 {Tcl_GetsObj: auto mode: 1 char} -body {
    set f [open $path(test1) w]
    chan configure $f -translation lf
    chan puts -nonewline $f a
    chan close $f
    set f [open $path(test1)]
    chan configure $f -translation auto
    list [chan gets $f line] $line [chan gets $f line] $line
} -cleanup {
    chan close $f
} -result {1 a -1 {}}
test chan-io-6.41 {Tcl_GetsObj: auto mode: 1 char followed by EOL} -body {
    set f [open $path(test1) w]
    chan configure $f -translation lf
    chan puts -nonewline $f "a\r\n"
    chan close $f
    set f [open $path(test1)]
    chan configure $f -translation auto
    list [chan gets $f line] $line [chan gets $f line] $line
} -cleanup {
    chan close $f
} -result {1 a -1 {}}
test chan-io-6.42 {Tcl_GetsObj: auto mode: several chars} -setup {
    set x ""
} -body {
    set f [open $path(test1) w]
    chan configure $f -translation lf
    chan puts -nonewline $f "abcd\nefgh\rijkl\r\nmnop"
    chan close $f
    set f [open $path(test1)]
    chan configure $f -translation auto
    lappend x [chan gets $f line] $line [chan gets $f line] $line
    lappend x [chan gets $f line] $line [chan gets $f line] $line [chan gets $f line] $line
} -cleanup {
    chan close $f
} -result {4 abcd 4 efgh 4 ijkl 4 mnop -1 {}}
test chan-io-6.43 {Tcl_GetsObj: input saw cr} -setup {
    set x ""
} -constraints {stdio testchannel fileevent} -body {
    # if (chanPtr->flags & INPUT_SAW_CR)
    set f [openpipe w+ $path(cat)]
    chan configure $f -translation {auto lf} -buffering none
    chan puts -nonewline $f "bbbbbbbbbbbbbbb\n123456789abcdef\r"
    chan configure $f -buffersize 16
    lappend x [chan gets $f]
    chan configure $f -blocking 0
    lappend x [chan gets $f line] $line [testchannel queuedcr $f]
    chan configure $f -blocking 1
    chan puts -nonewline $f "\nabcd\refg\x1A"
    lappend x [chan gets $f line] $line [testchannel queuedcr $f]
    lappend x [chan gets $f line] $line
} -cleanup {
    chan close $f
} -result {bbbbbbbbbbbbbbb 15 123456789abcdef 1 4 abcd 0 3 efg}
test chan-io-6.44 {Tcl_GetsObj: input saw cr, not followed by cr} -setup {
    set x ""
} -constraints {stdio testchannel fileevent} -body {
    # not (*eol == '\n')
    set f [openpipe w+ $path(cat)]
    chan configure $f -translation {auto lf} -buffering none
    chan puts -nonewline $f "bbbbbbbbbbbbbbb\n123456789abcdef\r"
    chan configure $f -buffersize 16
    lappend x [chan gets $f]
    chan configure $f -blocking 0
    lappend x [chan gets $f line] $line [testchannel queuedcr $f]
    chan configure $f -blocking 1
    chan puts -nonewline $f "abcd\refg\x1A"
    lappend x [chan gets $f line] $line [testchannel queuedcr $f]
    lappend x [chan gets $f line] $line
} -cleanup {
    chan close $f
} -result {bbbbbbbbbbbbbbb 15 123456789abcdef 1 4 abcd 0 3 efg}
test chan-io-6.45 {Tcl_GetsObj: input saw cr, skip right number of bytes} -setup {
    set x ""
} -constraints {stdio testchannel fileevent} -body {
    # Tcl_ExternalToUtf()
    set f [openpipe w+ $path(cat)]
    chan configure $f -translation {auto lf} -buffering none
    chan configure $f -encoding utf-16
    chan puts -nonewline $f "bbbbbbbbbbbbbbb\n123456789abcdef\r"
    chan configure $f -buffersize 16
    chan gets $f
    chan configure $f -blocking 0
    lappend x [chan gets $f line] $line [testchannel queuedcr $f]
    chan configure $f -blocking 1
    chan puts -nonewline $f "\nabcd\refg"
    lappend x [chan gets $f line] $line [testchannel queuedcr $f]
} -cleanup {
    chan close $f
} -result {15 123456789abcdef 1 4 abcd 0}
test chan-io-6.46 {Tcl_GetsObj: input saw cr, followed by just \n should give eof} -setup {
    set x ""
} -constraints {stdio testchannel fileevent} -body {
    # memmove()
    set f [openpipe w+ $path(cat)]
    chan configure $f -translation {auto lf} -buffering none
    chan puts -nonewline $f "bbbbbbbbbbbbbbb\n123456789abcdef\r"
    chan configure $f -buffersize 16
    chan gets $f
    chan configure $f -blocking 0
    lappend x [chan gets $f line] $line [testchannel queuedcr $f]
    chan configure $f -blocking 1
    chan puts -nonewline $f "\n\x1A"
    lappend x [chan gets $f line] $line [testchannel queuedcr $f]
} -cleanup {
    chan close $f
} -result {15 123456789abcdef 1 -1 {} 0}
test chan-io-6.47 {Tcl_GetsObj: auto mode: \r at end of buffer, peek for \n} -constraints {testchannel} -body {
    # (eol == dstEnd)
    set f [open $path(test1) w]
    chan configure $f -translation lf
    chan puts -nonewline $f "123456789012345\r\nabcdefghijklmnopq"
    chan close $f
    set f [open $path(test1)]
    chan configure $f -translation auto -buffersize 16
    list [chan gets $f] [testchannel inputbuffered $f]
} -cleanup {
    chan close $f
} -result {123456789012345 15}
test chan-io-6.48 {Tcl_GetsObj: auto mode: \r at end of buffer, no more avail} -constraints {testchannel} -body {
    # PeekAhead() did not get any, so (eol >= dstEnd)
    set f [open $path(test1) w]
    chan configure $f -translation lf
    chan puts -nonewline $f "123456789012345\r"
    chan close $f
    set f [open $path(test1)]
    chan configure $f -translation auto -buffersize 16
    list [chan gets $f] [testchannel queuedcr $f]
} -cleanup {
    chan close $f
} -result {123456789012345 1}
test chan-io-6.49 {Tcl_GetsObj: auto mode: \r followed by \n} -constraints {testchannel} -body {
    # if (*eol == '\n') {skip++}
    set f [open $path(test1) w]
    chan configure $f -translation lf
    chan puts -nonewline $f "123456\r\n78901"
    chan close $f
    set f [open $path(test1)]
    list [chan gets $f] [testchannel queuedcr $f] [chan tell $f] [chan gets $f]
} -cleanup {
    chan close $f
} -result {123456 0 8 78901}
test chan-io-6.50 {Tcl_GetsObj: auto mode: \r not followed by \n} -constraints {testchannel} -body {
    # not (*eol == '\n')
    set f [open $path(test1) w]
    chan configure $f -translation lf
    chan puts -nonewline $f "123456\r78901"
    chan close $f
    set f [open $path(test1)]
    list [chan gets $f] [testchannel queuedcr $f] [chan tell $f] [chan gets $f]
} -cleanup {
    chan close $f
} -result {123456 0 7 78901}
test chan-io-6.51 {Tcl_GetsObj: auto mode: \n} -body {
    # else if (*eol == '\n') {goto gotoeol;}
    set f [open $path(test1) w]
    chan configure $f -translation lf
    chan puts -nonewline $f "123456\n78901"
    chan close $f
    set f [open $path(test1)]
    list [chan gets $f] [chan tell $f] [chan gets $f]
} -cleanup {
    chan close $f
} -result {123456 7 78901}
test chan-io-6.52 {Tcl_GetsObj: saw EOF character} -constraints {testchannel} -body {
    # if (eof != NULL)
    set f [open $path(test1) w]
    chan configure $f -translation lf
    chan puts -nonewline $f "123456\x1Ak9012345\r"
    chan close $f
    set f [open $path(test1)]
    chan configure $f -eofchar \x1A
    list [chan gets $f] [testchannel queuedcr $f] [chan tell $f] [chan gets $f]
} -cleanup {
    chan close $f
} -result {123456 0 6 {}}
test chan-io-6.53 {Tcl_GetsObj: device EOF} -body {
    # didn't produce any bytes
    set f [open $path(test1) w]
    chan close $f
    set f [open $path(test1)]
    list [chan gets $f line] $line [chan eof $f]
} -cleanup {
    chan close $f
} -result {-1 {} 1}
test chan-io-6.54 {Tcl_GetsObj: device EOF} -body {
    # got some bytes before EOF.
    set f [open $path(test1) w]
    chan puts -nonewline $f abc
    chan close $f
    set f [open $path(test1)]
    list [chan gets $f line] $line [chan eof $f]
} -cleanup {
    chan close $f
} -result {3 abc 1}
test chan-io-6.55 {Tcl_GetsObj: overconverted} -body {
    # Tcl_ExternalToUtf(), make sure state updated
    set f [open $path(test1) w]
    chan configure $f -encoding iso2022-jp
    chan puts $f "there一ok\n丁more bytes\nhere"
    chan close $f
    set f [open $path(test1)]
    chan configure $f -encoding iso2022-jp
    list [chan gets $f line] $line [chan gets $f line] $line [chan gets $f line] $line
} -cleanup {
    chan close $f
} -result [list 8 "there一ok" 11 "丁more bytes" 4 "here"]
test chan-io-6.56 {Tcl_GetsObj: incomplete lines should disable file events} -setup {
    update
    variable x {}
} -constraints {stdio fileevent} -body {
    set f [openpipe w+ $path(cat)]
    chan configure $f -buffering none
    chan puts -nonewline $f "foobar"
    chan configure $f -blocking 0
    after 500 [namespace code {
	lappend x timeout
    }]
    chan event $f readable [namespace code {
	lappend x [chan gets $f]
    }]
    vwait [namespace which -variable x]
    vwait [namespace which -variable x]
    chan configure $f -blocking 1
    chan puts -nonewline $f "baz\n"
    after 500 [namespace code {
	lappend x timeout
    }]
    chan configure $f -blocking 0
    vwait [namespace which -variable x]
    vwait [namespace which -variable x]
    return $x
} -cleanup {
    chan close $f
} -result {{} timeout foobarbaz timeout}

test chan-io-7.1 {FilterInputBytes: split up character at end of buffer} -body {
    # (result == TCL_CONVERT_MULTIBYTE)
    set f [open $path(test1) w]
    chan configure $f -encoding shiftjis
    chan puts $f "1234567890123０１２３４\nend"
    chan close $f
    set f [open $path(test1)]
    chan configure $f -encoding shiftjis -buffersize 16
    chan gets $f
} -cleanup {
    chan close $f
} -result "1234567890123０１２３４"
test chan-io-7.2 {FilterInputBytes: split up character in middle of buffer} -body {
    # (bufPtr->nextAdded < bufPtr->bufLength)
    set f [open $path(test1) w]
    chan configure $f -encoding binary
    chan puts -nonewline $f "1234567890\n123\x82\x4F\x82\x50\x82"
    chan close $f
    set f [open $path(test1)]
    chan configure $f -encoding shiftjis
    list [chan gets $f line] $line [chan eof $f]
} -cleanup {
    chan close $f
} -result {10 1234567890 0}
test chan-io-7.3 {FilterInputBytes: split up character at EOF} -setup {
    set x ""
<<<<<<< HEAD
} -constraints testchannel -body {
=======
} -constraints {testchannel} -body {
>>>>>>> 3106ce90
    set f [open $path(test1) w]
    chan configure $f -encoding binary
    chan puts -nonewline $f "1234567890123\x82\x4F\x82\x50\x82"
    chan close $f
    set f [open $path(test1)]
    chan configure $f -encoding shiftjis -profile tcl8
    lappend x [chan gets $f line] $line
    lappend x [chan tell $f] [testchannel inputbuffered $f] [chan eof $f]
    lappend x [chan gets $f line] $line
} -cleanup {
    chan close $f
} -result [list 16 "1234567890123０１\x82" 18 0 1 -1 ""]
test chan-io-7.4 {FilterInputBytes: recover from split up character} -setup {
    variable x ""
} -constraints {stdio fileevent} -body {
    set f [openpipe w+ $path(cat)]
    chan configure $f -encoding binary -buffering none
    chan puts -nonewline $f "1234567890123\x82\x4F\x82\x50\x82"
    chan configure $f -encoding shiftjis -blocking 0
    chan event $f read [namespace code {
	lappend x [chan gets $f line] $line [chan blocked $f]
    }]
    vwait [namespace which -variable x]
    chan configure $f -encoding binary -blocking 1
    chan puts $f "\x51\x82\x52"
    chan configure $f -encoding shiftjis
    vwait [namespace which -variable x]
    return $x
} -cleanup {
    chan close $f
} -result [list -1 "" 1 17 "1234567890123０１２３" 0]

test chan-io-8.1 {PeekAhead: only go to device if no more cached data} -constraints {testchannel} -body {
    # (bufPtr->nextPtr == NULL)
    set f [open $path(test1) w]
    chan configure $f -encoding ascii -translation lf
    chan puts -nonewline $f "123456789012345\r\n2345678"
    chan close $f
    set f [open $path(test1)]
    chan configure $f -encoding ascii -translation auto -buffersize 16
    # here
    chan gets $f
    testchannel inputbuffered $f
} -cleanup {
    chan close $f
} -result 7
test chan-io-8.2 {PeekAhead: only go to device if no more cached data} -setup {
    variable x {}
} -constraints {stdio testchannel fileevent} -body {
    # not (bufPtr->nextPtr == NULL)
    set f [openpipe w+ $path(cat)]
    chan configure $f -translation lf -encoding ascii -buffering none
    chan puts -nonewline $f "123456789012345\r\nbcdefghijklmnopqrstuvwxyz"
    chan event $f read [namespace code {
	lappend x [chan gets $f line] $line [testchannel inputbuffered $f]
    }]
    chan configure $f -encoding utf-16 -buffersize 16 -blocking 0
    vwait [namespace which -variable x]
    chan configure $f -translation auto -encoding ascii -blocking 1
    # here
    vwait [namespace which -variable x]
    return $x
} -cleanup {
    chan close $f
} -result {-1 {} 42 15 123456789012345 25}
test chan-io-8.3 {PeekAhead: no cached data available} -constraints {stdio testchannel fileevent} -body {
    # (bytesLeft == 0)
    set f [openpipe w+ $path(cat)]
    chan configure $f -translation {auto binary}
    chan puts -nonewline $f "abcdefghijklmno\r"
    chan flush $f
    list [chan gets $f line] $line [testchannel queuedcr $f]
} -cleanup {
    chan close $f
} -result {15 abcdefghijklmno 1}
set a "123456789012345678901234567890"
append a "123456789012345678901234567890"
append a "1234567890123456789012345678901"
test chan-io-8.4 {PeekAhead: cached data available in this buffer} -body {
    # not (bytesLeft == 0)
    set f [open $path(test1) w+]
    chan configure $f -translation binary
    chan puts $f "${a}\r\nabcdef"
    chan close $f
    set f [open $path(test1)]
    chan configure $f -encoding binary -translation auto
    # "${a}\r" was converted in one operation (because ENCODING_LINESIZE is
    # 30). To check if "\n" follows, calls PeekAhead and determines that
    # cached data is available in buffer w/o having to call driver.
    chan gets $f
} -cleanup {
    chan close $f
} -result $a
unset a
test chan-io-8.5 {PeekAhead: don't peek if last read was short} -constraints {stdio testchannel fileevent} -body {
    # (bufPtr->nextAdded < bufPtr->length)
    set f [openpipe w+ $path(cat)]
    chan configure $f -translation {auto binary}
    chan puts -nonewline $f "abcdefghijklmno\r"
    chan flush $f
    # here
    list [chan gets $f line] $line [testchannel queuedcr $f]
} -cleanup {
    chan close $f
} -result {15 abcdefghijklmno 1}
test chan-io-8.6 {PeekAhead: change to non-blocking mode} -constraints {stdio testchannel fileevent} -body {
    # ((chanPtr->flags & CHANNEL_NONBLOCKING) == 0)
    set f [openpipe w+ $path(cat)]
    chan configure $f -translation {auto binary} -buffersize 16
    chan puts -nonewline $f "abcdefghijklmno\r"
    chan flush $f
    # here
    list [chan gets $f line] $line [testchannel queuedcr $f]
} -cleanup {
    chan close $f
} -result {15 abcdefghijklmno 1}
test chan-io-8.7 {PeekAhead: cleanup} -setup {
    set x ""
} -constraints {stdio testchannel fileevent} -body {
    # Make sure bytes are removed from buffer.
    set f [openpipe w+ $path(cat)]
    chan configure $f -translation {auto binary} -buffering none
    chan puts -nonewline $f "abcdefghijklmno\r"
    # here
    lappend x [chan gets $f line] $line [testchannel queuedcr $f]
    chan puts -nonewline $f \x1A
    lappend x [chan gets $f line] $line
} -cleanup {
    chan close $f
} -result {15 abcdefghijklmno 1 -1 {}}

test chan-io-9.1 {CommonGetsCleanup} emptyTest {
} {}

test chan-io-10.1 {Tcl_ReadChars: CheckChannelErrors} emptyTest {
    # no test, need to cause an async error.
} {}
test chan-io-10.2 {Tcl_ReadChars: loop until enough copied} -body {
    # one time
    # for (copied = 0; (unsigned) toRead > 0; )
    set f [open $path(test1) w]
    chan puts $f abcdefghijklmnop
    chan close $f
    set f [open $path(test1)]
    chan read $f 5
} -cleanup {
    chan close $f
} -result {abcde}
test chan-io-10.3 {Tcl_ReadChars: loop until enough copied} -body {
    # multiple times
    # for (copied = 0; (unsigned) toRead > 0; )
    set f [open $path(test1) w]
    chan puts $f abcdefghijklmnopqrstuvwxyz
    chan close $f
    set f [open $path(test1)]
    chan configure $f -buffersize 16
    # here
    chan read $f 19
} -cleanup {
    chan close $f
} -result {abcdefghijklmnopqrs}
test chan-io-10.4 {Tcl_ReadChars: no more in channel buffer} -body {
    # (copiedNow < 0)
    set f [open $path(test1) w]
    chan puts -nonewline $f abcdefghijkl
    chan close $f
    set f [open $path(test1)]
    # here
    chan read $f 1000
} -cleanup {
    chan close $f
} -result {abcdefghijkl}
test chan-io-10.5 {Tcl_ReadChars: stop on EOF} -body {
    # (chanPtr->flags & CHANNEL_EOF)
    set f [open $path(test1) w]
    chan puts -nonewline $f abcdefghijkl
    chan close $f
    set f [open $path(test1)]
    # here
    chan read $f 1000
} -cleanup {
    chan close $f
} -result {abcdefghijkl}

test chan-io-11.1 {ReadBytes: want to read a lot} -body {
    # ((unsigned) toRead > (unsigned) srcLen)
    set f [open $path(test1) w]
    chan puts -nonewline $f abcdefghijkl
    chan close $f
    set f [open $path(test1)]
    chan configure $f -encoding binary
    # here
    chan read $f 1000
} -cleanup {
    chan close $f
} -result {abcdefghijkl}
test chan-io-11.2 {ReadBytes: want to read all} -body {
    # ((unsigned) toRead > (unsigned) srcLen)
    set f [open $path(test1) w]
    chan puts -nonewline $f abcdefghijkl
    chan close $f
    set f [open $path(test1)]
    chan configure $f -encoding binary
    # here
    chan read $f
} -cleanup {
    chan close $f
} -result {abcdefghijkl}
test chan-io-11.3 {ReadBytes: allocate more space} -body {
    # (toRead > length - offset - 1)
    set f [open $path(test1) w]
    chan puts -nonewline $f abcdefghijklmnopqrstuvwxyz
    chan close $f
    set f [open $path(test1)]
    chan configure $f -buffersize 16 -encoding binary
    # here
    chan read $f
} -cleanup {
    chan close $f
} -result {abcdefghijklmnopqrstuvwxyz}
test chan-io-11.4 {ReadBytes: EOF char found} -body {
    # (TranslateInputEOL() != 0)
    set f [open $path(test1) w]
    chan puts $f abcdefghijklmnopqrstuvwxyz
    chan close $f
    set f [open $path(test1)]
    chan configure $f -eofchar m -encoding binary
    # here
    list [chan read $f] [chan eof $f] [chan read $f] [chan eof $f]
} -cleanup {
    chan close $f
} -result {abcdefghijkl 1 {} 1}

test chan-io-12.1 {ReadChars: want to read a lot} -body {
    # ((unsigned) toRead > (unsigned) srcLen)
    set f [open $path(test1) w]
    chan puts -nonewline $f abcdefghijkl
    chan close $f
    set f [open $path(test1)]
    # here
    chan read $f 1000
} -cleanup {
    chan close $f
} -result {abcdefghijkl}
test chan-io-12.2 {ReadChars: want to read all} -body {
    # ((unsigned) toRead > (unsigned) srcLen)
    set f [open $path(test1) w]
    chan puts -nonewline $f abcdefghijkl
    chan close $f
    set f [open $path(test1)]
    # here
    chan read $f
} -cleanup {
    chan close $f
} -result {abcdefghijkl}
test chan-io-12.3 {ReadChars: allocate more space} -body {
    # (toRead > length - offset - 1)
    set f [open $path(test1) w]
    chan puts -nonewline $f abcdefghijklmnopqrstuvwxyz
    chan close $f
    set f [open $path(test1)]
    chan configure $f -buffersize 16
    # here
    chan read $f
} -cleanup {
    chan close $f
} -result {abcdefghijklmnopqrstuvwxyz}
test chan-io-12.4 {ReadChars: split-up char} -setup {
    variable x {}
} -constraints {stdio testchannel fileevent} -body {
    # (srcRead == 0)
    set f [openpipe w+ $path(cat)]
    chan configure $f -encoding binary -buffering none -buffersize 16
    chan puts -nonewline $f "123456789012345\x96"
    chan configure $f -encoding shiftjis -blocking 0
    chan event $f read [namespace code {
	lappend x [chan read $f] [testchannel inputbuffered $f]
    }]
    chan configure $f -encoding shiftjis
    vwait [namespace which -variable x]
    chan configure $f -encoding binary -blocking 1
    chan puts -nonewline $f \x7B
    after 500			;# Give the cat process time to catch up
    chan configure $f -encoding shiftjis -blocking 0
    vwait [namespace which -variable x]
    return $x
} -cleanup {
    chan close $f
} -result [list "123456789012345" 1 本 0]
test chan-io-12.5 {ReadChars: chan events on partial characters} -setup {
    variable x {}
} -constraints {stdio fileevent} -body {
    set path(test1) [makeFile {
	chan configure stdout -encoding binary -buffering none
	chan gets stdin; chan puts -nonewline \xE7
	chan gets stdin; chan puts -nonewline \x89
	chan gets stdin; chan puts -nonewline \xA6
    } test1]
    set f [openpipe r+ $path(test1)]
    chan event $f readable [namespace code {
	lappend x [chan read $f]
	if {[chan eof $f]} {
	    lappend x eof
	}
    }]
    chan puts $f "go1"
    chan flush $f
    chan configure $f -blocking 0 -encoding utf-8
    vwait [namespace which -variable x]
    after 500 [namespace code { lappend x timeout }]
    vwait [namespace which -variable x]
    chan puts $f "go2"
    chan flush $f
    vwait [namespace which -variable x]
    after 500 [namespace code { lappend x timeout }]
    vwait [namespace which -variable x]
    chan puts $f "go3"
    chan flush $f
    vwait [namespace which -variable x]
    vwait [namespace which -variable x]
    lappend x [catch {chan close $f} msg] $msg
} -result "{} timeout {} timeout 牦 {} eof 0 {}"

test chan-io-13.1 {TranslateInputEOL: cr mode} -body {
    set f [open $path(test1) w]
    chan configure $f -translation lf
    chan puts -nonewline $f "abcd\rdef\r"
    chan close $f
    set f [open $path(test1)]
    chan configure $f -translation cr
    chan read $f
} -cleanup {
    chan close $f
} -result "abcd\ndef\n"
test chan-io-13.2 {TranslateInputEOL: crlf mode} -body {
    set f [open $path(test1) w]
    chan configure $f -translation lf
    chan puts -nonewline $f "abcd\r\ndef\r\n"
    chan close $f
    set f [open $path(test1)]
    chan configure $f -translation crlf
    chan read $f
} -cleanup {
    chan close $f
} -result "abcd\ndef\n"
test chan-io-13.3 {TranslateInputEOL: crlf mode: naked cr} -body {
    # (src >= srcMax)
    set f [open $path(test1) w]
    chan configure $f -translation lf
    chan puts -nonewline $f "abcd\r\ndef\r"
    chan close $f
    set f [open $path(test1)]
    chan configure $f -translation crlf
    chan read $f
} -cleanup {
    chan close $f
} -result "abcd\ndef\r"
test chan-io-13.4 {TranslateInputEOL: crlf mode: cr followed by not \n} -body {
    # (src >= srcMax)
    set f [open $path(test1) w]
    chan configure $f -translation lf
    chan puts -nonewline $f "abcd\r\ndef\rfgh"
    chan close $f
    set f [open $path(test1)]
    chan configure $f -translation crlf
    chan read $f
} -cleanup {
    chan close $f
} -result "abcd\ndef\rfgh"
test chan-io-13.5 {TranslateInputEOL: crlf mode: naked lf} -body {
    # (src >= srcMax)
    set f [open $path(test1) w]
    chan configure $f -translation lf
    chan puts -nonewline $f "abcd\r\ndef\nfgh"
    chan close $f
    set f [open $path(test1)]
    chan configure $f -translation crlf
    chan read $f
} -cleanup {
    chan close $f
} -result "abcd\ndef\nfgh"
test chan-io-13.6 {TranslateInputEOL: auto mode: saw cr in last segment} -setup {
    variable x {}
    variable y {}
} -constraints {stdio testchannel fileevent} -body {
    # (chanPtr->flags & INPUT_SAW_CR)
    # This test may fail on slower machines.
    set f [openpipe w+ $path(cat)]
    chan configure $f -blocking 0 -buffering none -translation {auto lf}
    chan event $f read [namespace code {
	lappend x [chan read $f] [testchannel queuedcr $f]
    }]
    chan puts -nonewline $f "abcdefghj\r"
    after 500 [namespace code {set y ok}]
    vwait [namespace which -variable y]
    chan puts -nonewline $f "\n01234"
    after 500 [namespace code {set y ok}]
    vwait [namespace which -variable y]
    return $x
} -cleanup {
    chan close $f
} -result [list "abcdefghj\n" 1 "01234" 0]
test chan-io-13.7 {TranslateInputEOL: auto mode: naked \r} -constraints testchannel -body {
    # (src >= srcMax)
    set f [open $path(test1) w]
    chan configure $f -translation lf
    chan puts -nonewline $f "abcd\r"
    chan close $f
    set f [open $path(test1)]
    chan configure $f -translation auto
    list [chan read $f] [testchannel queuedcr $f]
} -cleanup {
    chan close $f
} -result [list "abcd\n" 1]
test chan-io-13.8 {TranslateInputEOL: auto mode: \r\n} -body {
    # (*src == '\n')
    set f [open $path(test1) w]
    chan configure $f -translation lf
    chan puts -nonewline $f "abcd\r\ndef"
    chan close $f
    set f [open $path(test1)]
    chan configure $f -translation auto
    chan read $f
} -cleanup {
    chan close $f
} -result "abcd\ndef"
test chan-io-13.9 {TranslateInputEOL: auto mode: \r followed by not \n} -body {
    set f [open $path(test1) w]
    chan configure $f -translation lf
    chan puts -nonewline $f "abcd\rdef"
    chan close $f
    set f [open $path(test1)]
    chan configure $f -translation auto
    chan read $f
} -cleanup {
    chan close $f
} -result "abcd\ndef"
test chan-io-13.10 {TranslateInputEOL: auto mode: \n} -body {
    # not (*src == '\r')
    set f [open $path(test1) w]
    chan configure $f -translation lf
    chan puts -nonewline $f "abcd\ndef"
    chan close $f
    set f [open $path(test1)]
    chan configure $f -translation auto
    chan read $f
} -cleanup {
    chan close $f
} -result "abcd\ndef"
test chan-io-13.11 {TranslateInputEOL: EOF char} -body {
    # (*chanPtr->inEofChar != '\x00')
    set f [open $path(test1) w]
    chan configure $f -translation lf
    chan puts -nonewline $f "abcd\ndefgh"
    chan close $f
    set f [open $path(test1)]
    chan configure $f -translation auto -eofchar e
    chan read $f
} -cleanup {
    chan close $f
} -result "abcd\nd"
test chan-io-13.12 {TranslateInputEOL: find EOF char in src} -body {
    # (*chanPtr->inEofChar != '\x00')
    set f [open $path(test1) w]
    chan configure $f -translation lf
    chan puts -nonewline $f "\r\n\r\n\r\nab\r\n\r\ndef\r\n\r\n\r\n"
    chan close $f
    set f [open $path(test1)]
    chan configure $f -translation auto -eofchar e
    chan read $f
} -cleanup {
    chan close $f
} -result "\n\n\nab\n\nd"

# Test standard handle management. The functions tested are Tcl_SetStdChannel
# and Tcl_GetStdChannel. Incidentally we are also testing channel table
# management.

if {[testConstraint testchannel]} {
    set consoleFileNames [lsort [testchannel open]]
} else {
    # just to avoid an error
    set consoleFileNames [list]
}

test chan-io-14.1 {Tcl_SetStdChannel and Tcl_GetStdChannel} {testchannel} {
    set result ""
    lappend result [chan configure stdin -buffering]
    lappend result [chan configure stdout -buffering]
    lappend result [chan configure stderr -buffering]
    lappend result [lsort [testchannel open]]
} [list line line none $consoleFileNames]
test chan-io-14.2 {Tcl_SetStdChannel and Tcl_GetStdChannel} -setup {
    interp create x
    set result ""
} -body {
    lappend result [x eval {chan configure stdin -buffering}]
    lappend result [x eval {chan configure stdout -buffering}]
    lappend result [x eval {chan configure stderr -buffering}]
} -cleanup {
    interp delete x
} -result {line line none}
set path(test3) [makeFile {} test3]
test chan-io-14.3 {Tcl_SetStdChannel & Tcl_GetStdChannel} -constraints exec -body {
    set f [open $path(test1) w]
    chan puts -nonewline $f {
	chan close stdin
	chan close stdout
	chan close stderr
	set f  [}
    chan puts $f [list open $path(test1) r]]
    chan puts $f "set f2 \[[list open $path(test2) w]]"
    chan puts $f "set f3 \[[list open $path(test3) w]]"
    chan puts $f {	chan puts stdout [chan gets stdin]
	chan puts stdout out
	chan puts stderr err
	chan close $f
	chan close $f2
	chan close $f3
    }
    chan close $f
    set result [exec [interpreter] $path(test1)]
    set f  [open $path(test2) r]
    set f2 [open $path(test3) r]
    lappend result [chan read $f] [chan read $f2]
} -cleanup {
    chan close $f
    chan close $f2
} -result {{
out
} {err
}}
# This test relies on the fact that stdout is used before stderr.
test chan-io-14.4 {Tcl_SetStdChannel & Tcl_GetStdChannel} -constraints {exec} -body {
    set f [open $path(test1) w]
    chan puts -nonewline $f { chan close stdin
	chan close stdout
	chan close stderr
	set f  [}
    chan puts $f [list open $path(test1) r]]
    chan puts $f "set f2 \[[list open $path(test2) w]]"
    chan puts $f "set f3 \[[list open $path(test3) w]]"
    chan puts $f {
	chan puts stdout [chan gets stdin]
	chan puts stdout $f2
	chan puts stderr $f3
	chan close $f
	chan close $f2
	chan close $f3
    }
    chan close $f
    set result [exec [interpreter] $path(test1)]
    set f  [open $path(test2) r]
    set f2 [open $path(test3) r]
    lappend result [chan read $f] [chan read $f2]
} -cleanup {
    chan close $f
    chan close $f2
} -result {{ chan close stdin
stdout
} {stderr
}}
catch {interp delete z}
test chan-io-14.5 {Tcl_GetChannel: stdio name translation} -setup {
    interp create z
} -body {
    chan eof stdin
    catch {z eval chan flush stdin} msg1
    catch {z eval chan close stdin} msg2
    catch {z eval chan flush stdin} msg3
    list $msg1 $msg2 $msg3
} -cleanup {
    interp delete z
} -result {{channel "stdin" wasn't opened for writing} {} {can not find channel named "stdin"}}
test chan-io-14.6 {Tcl_GetChannel: stdio name translation} -setup {
    interp create z
} -body {
    chan eof stdout
    catch {z eval chan flush stdout} msg1
    catch {z eval chan close stdout} msg2
    catch {z eval chan flush stdout} msg3
    list $msg1 $msg2 $msg3
} -cleanup {
    interp delete z
} -result {{} {} {can not find channel named "stdout"}}
test chan-io-14.7 {Tcl_GetChannel: stdio name translation} -setup {
    interp create z
} -body {
    chan eof stderr
    catch {z eval chan flush stderr} msg1
    catch {z eval chan close stderr} msg2
    catch {z eval chan flush stderr} msg3
    list $msg1 $msg2 $msg3
} -cleanup {
    interp delete z
} -result {{} {} {can not find channel named "stderr"}}
set path(script) [makeFile {} script]
test chan-io-14.8 {reuse of stdio special channels} -setup {
    file delete $path(script)
    file delete $path(test1)
} -constraints stdio -body {
    set f [open $path(script) w]
    chan puts -nonewline $f {
	chan close stderr
	set f [}
    chan puts $f [list open $path(test1) w]]
    chan puts -nonewline $f {
	chan puts stderr hello
	chan close $f
	set f [}
    chan puts $f [list open $path(test1) r]]
    chan puts $f {
	chan puts [chan gets $f]
    }
    chan close $f
    set f [openpipe r $path(script)]
    chan gets $f
} -cleanup {
    chan close $f
} -result hello
test chan-io-14.9 {reuse of stdio special channels} -setup {
    file delete $path(script)
    file delete $path(test1)
} -constraints {stdio fileevent} -body {
    set f [open $path(script) w]
    chan puts $f {
        array set path [lindex $argv 0]
	set f [open $path(test1) w]
	chan puts $f hello
	chan close $f
	chan close stderr
	set f [open "|[list [info nameofexecutable] $path(cat) $path(test1)]" r]
	chan puts [chan gets $f]
    }
    chan close $f
    set f [openpipe r $path(script) [array get path]]
    chan gets $f
} -cleanup {
    chan close $f
    # Added delay to give Windows time to stop the spawned process and clean
    # up its grip on the file test1. Added delete as proper test cleanup.
    # The failing tests were 18.1 and 18.2 as first re-users of file "test1".
    after [expr {[testConstraint win] ? 10000 : 500}]
    file delete $path(script)
    file delete $path(test1)
} -result hello

test chan-io-15.1 {Tcl_CreateChan CloseHandler} emptyTest {
} {}

test chan-io-16.1 {Tcl_DeleteChan CloseHandler} emptyTest {
} {}

# Test channel table management. The functions tested are GetChannelTable,
# DeleteChannelTable, Tcl_RegisterChannel, Tcl_UnregisterChannel,
# Tcl_GetChannel and Tcl_CreateChannel.
#
# These functions use "eof stdin" to ensure that the standard channels are
# added to the channel table of the interpreter.

test chan-io-17.1 {GetChannelTable, DeleteChannelTable on std handles} -setup {
    set l ""
} -constraints {testchannel} -body {
    set l1 [testchannel refcount stdin]
    chan eof stdin
    interp create x
    lappend l [expr {[testchannel refcount stdin] - $l1}]
    x eval {chan eof stdin}
    lappend l [expr {[testchannel refcount stdin] - $l1}]
    interp delete x
    lappend l [expr {[testchannel refcount stdin] - $l1}]
} -result {0 1 0}
test chan-io-17.2 {GetChannelTable, DeleteChannelTable on std handles} -setup  {
    set l ""
} -constraints {testchannel} -body {
    set l1 [testchannel refcount stdout]
    chan eof stdin
    interp create x
    lappend l [expr {[testchannel refcount stdout] - $l1}]
    x eval {chan eof stdout}
    lappend l [expr {[testchannel refcount stdout] - $l1}]
    interp delete x
    lappend l [expr {[testchannel refcount stdout] - $l1}]
} -result {0 1 0}
test chan-io-17.3 {GetChannelTable, DeleteChannelTable on std handles} -setup {
    set l ""
} -constraints {testchannel} -body {
    set l1 [testchannel refcount stderr]
    chan eof stdin
    interp create x
    lappend l [expr {[testchannel refcount stderr] - $l1}]
    x eval {chan eof stderr}
    lappend l [expr {[testchannel refcount stderr] - $l1}]
    interp delete x
    lappend l [expr {[testchannel refcount stderr] - $l1}]
} -result {0 1 0}

test chan-io-18.1 {Tcl_RegisterChannel, Tcl_UnregisterChannel} -setup {
    file delete -force $path(test1)
    set l ""
} -constraints {testchannel} -body {
    set f [open $path(test1) w]
    lappend l [lindex [testchannel info $f] 15]
    chan close $f
    if {[catch {lindex [testchannel info $f] 15} msg]} {
	lappend l $msg
    } else {
	lappend l "very broken: $f found after being chan closed"
    }
    string equal $l [list 1 "can not find channel named \"$f\""]
} -result 1
test chan-io-18.2 {Tcl_RegisterChannel, Tcl_UnregisterChannel} -setup {
    file delete -force $path(test1)
    set l ""
} -constraints {testchannel} -body {
    set f [open $path(test1) w]
    lappend l [lindex [testchannel info $f] 15]
    interp create x
    interp share "" $f x
    lappend l [lindex [testchannel info $f] 15]
    x eval chan close $f
    lappend l [lindex [testchannel info $f] 15]
    interp delete x
    lappend l [lindex [testchannel info $f] 15]
    chan close $f
    if {[catch {lindex [testchannel info $f] 15} msg]} {
	lappend l $msg
    } else {
	lappend l "very broken: $f found after being chan closed"
    }
    string equal $l [list 1 2 1 1 "can not find channel named \"$f\""]
} -result 1
test chan-io-18.3 {Tcl_RegisterChannel, Tcl_UnregisterChannel} -setup {
    file delete $path(test1)
    set l ""
} -constraints {testchannel} -body {
    set f [open $path(test1) w]
    lappend l [lindex [testchannel info $f] 15]
    interp create x
    interp share "" $f x
    lappend l [lindex [testchannel info $f] 15]
    interp delete x
    lappend l [lindex [testchannel info $f] 15]
    chan close $f
    if {[catch {lindex [testchannel info $f] 15} msg]} {
	lappend l $msg
    } else {
	lappend l "very broken: $f found after being chan closed"
    }
    string equal $l [list 1 2 1 "can not find channel named \"$f\""]
} -result 1

test chan-io-19.1 {Tcl_GetChannel->Tcl_GetStdChannel, standard handles} {
    chan eof stdin
} 0
test chan-io-19.2 {testing Tcl_GetChannel, user opened handle} -setup {
    file delete $path(test1)
} -body {
    set f [open $path(test1) w]
    chan eof $f
} -cleanup {
    chan close $f
} -result 0
test chan-io-19.3 {Tcl_GetChannel, channel not found} -body {
    chan eof file34
} -returnCodes error -result {can not find channel named "file34"}
test chan-io-19.4 {Tcl_CreateChannel, insertion into channel table} -setup {
    file delete $path(test1)
    set l ""
} -constraints {testchannel} -body {
    set f [open $path(test1) w]
    lappend l [chan eof $f]
    chan close $f
    if {[catch {lindex [testchannel info $f] 15} msg]} {
	lappend l $msg
    } else {
	lappend l "very broken: $f found after being chan closed"
    }
    string equal $l [list 0 "can not find channel named \"$f\""]
} -result 1

test chan-io-20.1 {Tcl_CreateChannel: initial settings} -setup {
    set old [encoding system]
} -body {
    set a [open $path(test2) w]
    encoding system ascii
    set f [open $path(test1) w]
    chan configure $f -encoding
} -cleanup {
    encoding system $old
    chan close $f
    chan close $a
} -result {ascii}
test chan-io-20.2 {Tcl_CreateChannel: initial settings} -constraints {win} -body {
    set f [open $path(test1) w+]
    list [chan configure $f -eofchar] [chan configure $f -translation]
} -cleanup {
    chan close $f
} -result {{} {auto crlf}}
test chan-io-20.3 {Tcl_CreateChannel: initial settings} -constraints {unix} -body {
    set f [open $path(test1) w+]
    list [chan configure $f -eofchar] [chan configure $f -translation]
} -cleanup {
    chan close $f
} -result {{} {auto lf}}
test chan-io-20.5 {Tcl_CreateChannel: install channel in empty slot} -setup {
    set path(stdout) [makeFile {} stdout]
} -constraints {stdio notWinCI} -body {
    set f [open $path(script) w]
    chan puts -nonewline $f {
	chan close stdout
	set f1 [}
    chan puts $f [list open $path(stdout) w]]
    chan puts $f {
	chan configure $f1 -buffersize 777
	chan puts stderr [chan configure stdout -buffersize]
    }
    chan close $f
    set f [openpipe r $path(script)]
    chan close $f
} -cleanup {
    removeFile $path(stdout)
} -returnCodes error -result {777}

test chan-io-21.1 {Chan CloseChannelsOnExit} emptyTest {
} {}

# Test management of attributes associated with a channel, such as its default
# translation, its name and type, etc. The functions tested in this group are
# Tcl_GetChannelName, Tcl_GetChannelType and Tcl_GetChannelFile.
# Tcl_GetChannelInstanceData not tested because files do not use the instance
# data.

test chan-io-22.1 {Tcl_GetChannelMode} emptyTest {
    # Not used anywhere in Tcl.
} {}

test chan-io-23.1 {Tcl_GetChannelName} -constraints {testchannel} -setup {
    file delete $path(test1)
} -body {
    set f [open $path(test1) w]
    set n [testchannel name $f]
    expr {$n eq $f ? "ok" : "$n != $f"}
} -cleanup {
    chan close $f
} -result ok

test chan-io-24.1 {Tcl_GetChannelType} -constraints {testchannel} -setup {
    file delete $path(test1)
} -body {
    set f [open $path(test1) w]
    testchannel type $f
} -cleanup {
    chan close $f
} -result "file"

test chan-io-25.1 {Tcl_GetChannelHandle, input} -setup {
    set l ""
} -constraints {testchannel} -body {
    set f [open $path(test1) w]
    chan configure $f -translation lf -eofchar {}
    chan puts $f "1234567890\n098765432"
    chan close $f
    set f [open $path(test1) r]
    chan gets $f
    lappend l [testchannel inputbuffered $f]
    lappend l [chan tell $f]
} -cleanup {
    chan close $f
} -result {10 11}
test chan-io-25.2 {Tcl_GetChannelHandle, output} -setup {
    file delete $path(test1)
    set l ""
} -constraints {testchannel} -body {
    set f [open $path(test1) w]
    chan configure $f -translation lf
    chan puts $f hello
    lappend l [testchannel outputbuffered $f]
    lappend l [chan tell $f]
    chan flush $f
    lappend l [testchannel outputbuffered $f]
    lappend l [chan tell $f]
} -cleanup {
    chan close $f
    file delete $path(test1)
} -result {6 6 0 6}

test chan-io-26.1 {Tcl_GetChannelInstanceData} -body {
    # "pid" command uses Tcl_GetChannelInstanceData
    # Don't care what pid is (but must be a number), just want to exercise it.
    set f [openpipe r << exit]
    pid $f
} -constraints stdio -cleanup {
    chan close $f
} -match regexp -result {^\d+$}

# Test flushing. The functions tested here are FlushChannel.

test chan-io-27.1 {FlushChannel, no output buffered} -setup {
    file delete $path(test1)
} -body {
    set f [open $path(test1) w]
    chan flush $f
    file size $path(test1)
} -cleanup {
    chan close $f
} -result 0
test chan-io-27.2 {FlushChannel, some output buffered} -setup {
    file delete $path(test1)
    set l ""
} -body {
    set f [open $path(test1) w]
    chan configure $f -translation lf -eofchar {}
    chan puts $f hello
    lappend l [file size $path(test1)]
    chan flush $f
    lappend l [file size $path(test1)]
    chan close $f
    lappend l [file size $path(test1)]
} -result {0 6 6}
test chan-io-27.3 {FlushChannel, implicit flush on chan close} -setup {
    file delete $path(test1)
    set l ""
} -body {
    set f [open $path(test1) w]
    chan configure $f -translation lf -eofchar {}
    chan puts $f hello
    lappend l [file size $path(test1)]
    chan close $f
    lappend l [file size $path(test1)]
} -result {0 6}
test chan-io-27.4 {FlushChannel, implicit flush when buffer fills} -setup {
    file delete $path(test1)
    set l ""
} -body {
    set f [open $path(test1) w]
    chan configure $f -translation lf -eofchar {}
    chan configure $f -buffersize 60
    lappend l [file size $path(test1)]
    for {set i 0} {$i < 12} {incr i} {
	chan puts $f hello
    }
    lappend l [file size $path(test1)]
    chan flush $f
    lappend l [file size $path(test1)]
} -cleanup {
    chan close $f
} -result {0 60 72}
test chan-io-27.5 {FlushChannel, implicit flush when buffer fills and on chan close} -setup {
    file delete $path(test1)
    set l ""
} -constraints {unixOrWin} -body {
    set f [open $path(test1) w]
    chan configure $f -translation lf -buffersize 60 -eofchar {}
    lappend l [file size $path(test1)]
    for {set i 0} {$i < 12} {incr i} {
	chan puts $f hello
    }
    lappend l [file size $path(test1)]
    chan close $f
    lappend l [file size $path(test1)]
} -result {0 60 72}
set path(pipe)   [makeFile {} pipe]
set path(output) [makeFile {} output]
test chan-io-27.6 {FlushChannel, async flushing, async chan close} -setup {
    file delete $path(pipe)
    file delete $path(output)
} -constraints {stdio asyncPipeChan Close} -body {
    set f [open $path(pipe) w]
    chan puts $f "set f \[[list open $path(output) w]]"
    chan puts $f {
	chan configure $f -translation lf -buffering none -eofchar {}
	while {![chan eof stdin]} {
	    after 20
	    chan puts -nonewline $f [chan read stdin 1024]
	}
	chan close $f
    }
    chan close $f
    set x 01234567890123456789012345678901
    for {set i 0} {$i < 11} {incr i} {
        set x "$x$x"
    }
    set f [open $path(output) w]
    chan close $f
    set f [openpipe w $path(pipe)]
    chan configure $f -blocking off
    chan puts -nonewline $f $x
    chan close $f
    set counter 0
    while {([file size $path(output)] < 65536) && ($counter < 1000)} {
	after 20 [list incr [namespace which -variable counter]]
	vwait [namespace which -variable counter]
    }
    if {$counter == 1000} {
        set result "file size only [file size $path(output)]"
    } else {
        set result ok
    }
} -result ok

# Tests closing a channel. The functions tested are Chan CloseChannel and
# Tcl_Chan Close.

test chan-io-28.1 {Chan CloseChannel called when all references are dropped} -setup {
    file delete $path(test1)
    set l ""
} -constraints {testchannel} -body {
    set f [open $path(test1) w]
    interp create x
    interp share "" $f x
    lappend l [testchannel refcount $f]
    x eval chan close $f
    interp delete x
    lappend l [testchannel refcount $f]
} -cleanup {
    chan close $f
} -result {2 1}
test chan-io-28.2 {Chan CloseChannel called when all references are dropped} -setup {
    file delete $path(test1)
} -body {
    set f [open $path(test1) w]
    interp create x
    interp share "" $f x
    chan puts -nonewline $f abc
    chan close $f
    x eval chan puts $f def
    x eval chan close $f
    interp delete x
    set f [open $path(test1) r]
    chan gets $f
} -cleanup {
    chan close $f
} -result abcdef
test chan-io-28.3 {Chan CloseChannel, not called before output queue is empty} -setup {
    file delete $path(pipe)
    file delete $path(output)
} -constraints {stdio asyncPipeChan Close nonPortable} -body {
    set f [open $path(pipe) w]
    chan puts $f {
	# Need to not have eof char appended on chan close, because the other
	# side of the pipe already chan closed, so that writing would cause an
	# error "invalid file".
	chan configure stdout -eofchar {}
	chan configure stderr -eofchar {}
	set f [open $path(output) w]
	chan configure $f -translation lf -buffering none
	for {set x 0} {$x < 20} {incr x} {
	    after 20
	    chan puts -nonewline $f [chan read stdin 1024]
	}
	chan close $f
    }
    chan close $f
    set x 01234567890123456789012345678901
    for {set i 0} {$i < 11} {incr i} {
        set x "$x$x"
    }
    set f [open $path(output) w]
    chan close $f
    set f [openpipe r+ $path(pipe)]
    chan configure $f -blocking off -eofchar {}
    chan puts -nonewline $f $x
    chan close $f
    set counter 0
    while {([file size $path(output)] < 20480) && ($counter < 1000)} {
	after 20 [list incr [namespace which -variable counter]]
	vwait [namespace which -variable counter]
    }
    if {$counter == 1000} {
        set result probably_broken
    } else {
        set result ok
    }
} -result ok
test chan-io-28.4 {Tcl_Chan Close} -constraints {testchannel} -setup {
    file delete $path(test1)
    set l ""
} -body {
    lappend l [lsort [testchannel open]]
    set f [open $path(test1) w]
    lappend l [lsort [testchannel open]]
    chan close $f
    lappend l [lsort [testchannel open]]
    set x [list $consoleFileNames \
		[lsort [list {*}$consoleFileNames $f]] \
		$consoleFileNames]
    expr {$l eq $x ? "ok" : "{$l} != {$x}"}
} -result ok
test chan-io-28.5 {Tcl_Chan Close vs standard handles} -setup {
    file delete $path(script)
} -constraints {stdio unix testchannel} -body {
    set f [open $path(script) w]
    chan puts $f {
	chan close stdin
	chan puts [testchannel open]
    }
    chan close $f
    set f [openpipe r $path(script)]
    set l [chan gets $f]
    chan close $f
    lsort $l
} -result {file1 file2}
test chan-io-28.6 {Tcl_CloseEx (half-close) pipe} -setup {
    set cat [makeFile {
	fconfigure stdout -buffering line
	while {[gets stdin line] >= 0} {puts $line}
	puts DONE
	exit 0
    } cat.tcl]
    variable done
} -body {
    set ff [openpipe r+ $cat]
    puts $ff Hey
    close $ff w
    set timer [after 1000 [namespace code {set done Failed}]]
    set acc {}
    fileevent $ff readable [namespace code {
	if {[gets $ff line] < 0} {
	    set done Succeeded
	} else {
	    lappend acc $line
	}
    }]
    vwait [namespace which -variable done]
    after cancel $timer
    close $ff r
    list $done $acc
} -cleanup {
    removeFile cat.tcl
} -result {Succeeded {Hey DONE}}
test chan-io-28.7 {Tcl_CloseEx (half-close) socket} -setup {
    set echo [makeFile {
	proc accept {s args} {set ::sok $s}
	set s [socket -server accept 0]
	puts [lindex [fconfigure $s -sockname] 2]
	flush stdout
	vwait ::sok
	fconfigure $sok -buffering line
	while {[gets $sok line]>=0} {puts $sok $line}
	puts $sok DONE
	exit 0
    } echo.tcl]
    variable done
    unset -nocomplain done
    set done ""
    set timer ""
    set ff [openpipe r $echo]
    gets $ff port
} -body {
    set s [socket 127.0.0.1 $port]
    puts $s Hey
    close $s w
    set timer [after 1000 [namespace code {set done Failed}]]
    set acc {}
    fileevent $s readable [namespace code {
	if {[gets $s line]<0} {
	    set done Succeeded
	} else {
	    lappend acc $line
	}
    }]
    vwait [namespace which -variable done]
    list $done $acc
} -cleanup {
    catch {close $s}
    close $ff
    after cancel $timer
    removeFile echo.tcl
} -result {Succeeded {Hey DONE}}

test chan-io-29.1 {Tcl_WriteChars, channel not writable} -body {
    chan puts stdin hello
} -returnCodes error -result {channel "stdin" wasn't opened for writing}
test chan-io-29.2 {Tcl_WriteChars, empty string} -setup {
    file delete $path(test1)
} -body {
    set f [open $path(test1) w]
    chan configure $f -eofchar {}
    chan puts -nonewline $f ""
    chan close $f
    file size $path(test1)
} -result 0
test chan-io-29.3 {Tcl_WriteChars, nonempty string} -setup {
    file delete $path(test1)
} -body {
    set f [open $path(test1) w]
    chan configure $f -eofchar {}
    chan puts -nonewline $f hello
    chan close $f
    file size $path(test1)
} -result 5
test chan-io-29.4 {Tcl_WriteChars, buffering in full buffering mode} -setup {
    file delete $path(test1)
    set l ""
} -constraints {testchannel} -body {
    set f [open $path(test1) w]
    chan configure $f -translation lf -buffering full -eofchar {}
    chan puts $f hello
    lappend l [testchannel outputbuffered $f]
    lappend l [file size $path(test1)]
    chan flush $f
    lappend l [testchannel outputbuffered $f]
    lappend l [file size $path(test1)]
} -cleanup {
    chan close $f
} -result {6 0 0 6}
test chan-io-29.5 {Tcl_WriteChars, buffering in line buffering mode} -setup {
    file delete $path(test1)
    set l ""
} -constraints {testchannel} -body {
    set f [open $path(test1) w]
    chan configure $f -translation lf -buffering line -eofchar {}
    chan puts -nonewline $f hello
    lappend l [testchannel outputbuffered $f]
    lappend l [file size $path(test1)]
    chan puts $f hello
    lappend l [testchannel outputbuffered $f]
    lappend l [file size $path(test1)]
} -cleanup {
    chan close $f
} -result {5 0 0 11}
test chan-io-29.6 {Tcl_WriteChars, buffering in no buffering mode} -setup {
    file delete $path(test1)
    set l ""
} -constraints {testchannel} -body {
    set f [open $path(test1) w]
    chan configure $f -translation lf -buffering none -eofchar {}
    chan puts -nonewline $f hello
    lappend l [testchannel outputbuffered $f]
    lappend l [file size $path(test1)]
    chan puts $f hello
    lappend l [testchannel outputbuffered $f]
    lappend l [file size $path(test1)]
} -cleanup {
    chan close $f
} -result {0 5 0 11}
test chan-io-29.7 {Tcl_Flush, full buffering} -setup {
    file delete $path(test1)
    set l ""
} -constraints {testchannel} -body {
    set f [open $path(test1) w]
    chan configure $f -translation lf -buffering full -eofchar {}
    chan puts -nonewline $f hello
    lappend l [testchannel outputbuffered $f]
    lappend l [file size $path(test1)]
    chan puts $f hello
    lappend l [testchannel outputbuffered $f]
    lappend l [file size $path(test1)]
    chan flush $f
    lappend l [testchannel outputbuffered $f]
    lappend l [file size $path(test1)]
} -cleanup {
    chan close $f
} -result {5 0 11 0 0 11}
test chan-io-29.8 {Tcl_Flush, full buffering} -setup {
    file delete $path(test1)
    set l ""
} -constraints {testchannel} -body {
    set f [open $path(test1) w]
    chan configure $f -translation lf -buffering line
    chan puts -nonewline $f hello
    lappend l [testchannel outputbuffered $f]
    lappend l [file size $path(test1)]
    chan flush $f
    lappend l [testchannel outputbuffered $f]
    lappend l [file size $path(test1)]
    chan puts $f hello
    lappend l [testchannel outputbuffered $f]
    lappend l [file size $path(test1)]
    chan flush $f
    lappend l [testchannel outputbuffered $f]
    lappend l [file size $path(test1)]
} -cleanup {
    chan close $f
} -result {5 0 0 5 0 11 0 11}
test chan-io-29.9 {Tcl_Flush, channel not writable} -body {
    chan flush stdin
} -returnCodes error -result {channel "stdin" wasn't opened for writing}
test chan-io-29.10 {Tcl_WriteChars, looping and buffering} -setup {
    file delete $path(test1)
} -body {
    set f1 [open $path(test1) w]
    chan configure $f1 -translation lf -eofchar {}
    set f2 [open $path(longfile) r]
    for {set x 0} {$x < 10} {incr x} {
	chan puts $f1 [chan gets $f2]
    }
    chan close $f2
    chan close $f1
    file size $path(test1)
} -result 387
test chan-io-29.11 {Tcl_WriteChars, no newline, implicit flush} -setup {
    file delete $path(test1)
} -body {
    set f1 [open $path(test1) w]
    chan configure $f1 -eofchar {}
    set f2 [open $path(longfile) r]
    for {set x 0} {$x < 10} {incr x} {
	chan puts -nonewline $f1 [chan gets $f2]
    }
    chan close $f1
    chan close $f2
    file size $path(test1)
} -result 377
test chan-io-29.12 {Tcl_WriteChars on a pipe} -setup {
    file delete $path(test1)
    file delete $path(pipe)
} -constraints stdio -body {
    set f1 [open $path(pipe) w]
    chan puts $f1 "set f1 \[[list open $path(longfile) r]]"
    chan puts $f1 {
	for {set x 0} {$x < 10} {incr x} {
	    chan puts [chan gets $f1]
	}
    }
    chan close $f1
    set f1 [openpipe r $path(pipe)]
    set f2 [open $path(longfile) r]
    set y ok
    for {set x 0} {$x < 10} {incr x} {
	set l1 [chan gets $f1]
	set l2 [chan gets $f2]
	if {$l1 ne $l2} {
	    set y broken:$x
	}
    }
    return $y
} -cleanup {
    chan close $f1
    chan close $f2
} -result ok
test chan-io-29.13 {Tcl_WriteChars to a pipe, line buffered} -setup {
    file delete $path(test1)
    file delete $path(pipe)
} -constraints stdio -body {
    set f1 [open $path(pipe) w]
    chan puts $f1 {
	chan puts [chan gets stdin]
	chan puts [chan gets stdin]
    }
    chan close $f1
    set y ok
    set f1 [openpipe r+ $path(pipe)]
    chan configure $f1 -buffering line
    set f2 [open $path(longfile) r]
    set line [chan gets $f2]
    chan puts $f1 $line
    set backline [chan gets $f1]
    if {$line ne $backline} {
	set y broken1
    }
    set line [chan gets $f2]
    chan puts $f1 $line
    set backline [chan gets $f1]
    if {$line ne $backline} {
	set y broken2
    }
    return $y
} -cleanup {
    chan close $f1
    chan close $f2
} -result ok
test chan-io-29.14 {Tcl_WriteChars, buffering and implicit flush at chan close} -setup {
    file delete $path(test3)
} -body {
    set f [open $path(test3) w]
    chan puts -nonewline $f "Text1"
    chan puts -nonewline $f " Text 2"
    chan puts $f " Text 3"
    chan close $f
    set f [open $path(test3) r]
    chan gets $f
} -cleanup {
    chan close $f
} -result {Text1 Text 2 Text 3}
test chan-io-29.15 {Tcl_Flush, channel not open for writing} -setup {
    file delete $path(test1)
    set fd [open $path(test1) w]
    chan close $fd
} -body {
    set fd [open $path(test1) r]
    chan flush $fd
} -returnCodes error -cleanup {
    catch {chan close $fd}
} -match glob -result {channel "*" wasn't opened for writing}
test chan-io-29.16 {Tcl_Flush on pipe opened only for reading} -setup {
    set fd [openpipe r cat longfile]
} -constraints stdio -body {
    chan flush $fd
} -returnCodes error -cleanup {
    catch {chan close $fd}
} -match glob -result {channel "*" wasn't opened for writing}
test chan-io-29.17 {Tcl_WriteChars buffers, then Tcl_Flush flushes} -setup {
    file delete $path(test1)
} -body {
    set f1 [open $path(test1) w]
    chan configure $f1 -translation lf
    chan puts $f1 hello
    chan puts $f1 hello
    chan puts $f1 hello
    chan flush $f1
    file size $path(test1)
} -cleanup {
    chan close $f1
} -result 18
test chan-io-29.18 {Tcl_WriteChars and Tcl_Flush intermixed} -setup {
    file delete $path(test1)
    set x ""
    set f1 [open $path(test1) w]
} -body {
    chan configure $f1 -translation lf
    chan puts $f1 hello
    chan puts $f1 hello
    chan puts $f1 hello
    chan flush $f1
    lappend x [file size $path(test1)]
    chan puts $f1 hello
    chan flush $f1
    lappend x [file size $path(test1)]
    chan puts $f1 hello
    chan flush $f1
    lappend x [file size $path(test1)]
} -cleanup {
    chan close $f1
} -result {18 24 30}
test chan-io-29.19 {Explicit and implicit flushes} -setup {
    file delete $path(test1)
} -body {
    set f1 [open $path(test1) w]
    chan configure $f1 -translation lf -eofchar {}
    set x ""
    chan puts $f1 hello
    chan puts $f1 hello
    chan puts $f1 hello
    chan flush $f1
    lappend x [file size $path(test1)]
    chan puts $f1 hello
    chan flush $f1
    lappend x [file size $path(test1)]
    chan puts $f1 hello
    chan close $f1
    lappend x [file size $path(test1)]
} -result {18 24 30}
test chan-io-29.20 {Implicit flush when buffer is full} -setup {
    file delete $path(test1)
} -body {
    set f1 [open $path(test1) w]
    chan configure $f1 -translation lf -eofchar {}
    set line "abcdefghijklmnopqrstuvwxyzABCDEFGHIJKLMNOPQRSTUVWXYZ0123456789"
    for {set x 0} {$x < 100} {incr x} {
      chan puts $f1 $line
    }
    set z ""
    lappend z [file size $path(test1)]
    for {set x 0} {$x < 100} {incr x} {
	chan puts $f1 $line
    }
    lappend z [file size $path(test1)]
    chan close $f1
    lappend z [file size $path(test1)]
} -result {4096 12288 12600}
test chan-io-29.21 {Tcl_Flush to pipe} -setup {
    file delete $path(pipe)
} -constraints stdio -body {
    set f1 [open $path(pipe) w]
    chan puts $f1 {set x [chan read stdin 6]}
    chan puts $f1 {set cnt [string length $x]}
    chan puts $f1 {chan puts "read $cnt characters"}
    chan close $f1
    set f1 [openpipe r+ $path(pipe)]
    chan puts $f1 hello
    chan flush $f1
    chan gets $f1
} -cleanup {
    catch {chan close $f1}
} -result "read 6 characters"
test chan-io-29.22 {Tcl_Flush called at other end of pipe} -setup {
    file delete $path(pipe)
} -constraints stdio -body {
    set f1 [open $path(pipe) w]
    chan puts $f1 {
	chan configure stdout -buffering full
	chan puts hello
	chan puts hello
	chan flush stdout
	chan gets stdin
	chan puts bye
	chan flush stdout
    }
    chan close $f1
    set f1 [openpipe r+ $path(pipe)]
    set x ""
    lappend x [chan gets $f1]
    lappend x [chan gets $f1]
    chan puts $f1 hello
    chan flush $f1
    lappend x [chan gets $f1]
} -cleanup {
    chan close $f1
} -result {hello hello bye}
test chan-io-29.23 {Tcl_Flush and line buffering at end of pipe} -setup {
    file delete $path(pipe)
} -constraints stdio -body {
    set f1 [open $path(pipe) w]
    chan puts $f1 {
	chan puts hello
	chan puts hello
	chan gets stdin
	chan puts bye
    }
    chan close $f1
    set f1 [openpipe r+ $path(pipe)]
    set x ""
    lappend x [chan gets $f1]
    lappend x [chan gets $f1]
    chan puts $f1 hello
    chan flush $f1
    lappend x [chan gets $f1]
} -cleanup {
    chan close $f1
} -result {hello hello bye}
test chan-io-29.24 {Tcl_WriteChars and Tcl_Flush move end of file} -setup {
    variable x {}
} -body {
    set f [open $path(test3) w]
    chan puts $f "Line 1"
    chan puts $f "Line 2"
    set f2 [open $path(test3)]
    lappend x [chan read -nonewline $f2]
    chan close $f2
    chan flush $f
    set f2 [open $path(test3)]
    lappend x [chan read -nonewline $f2]
} -cleanup {
    chan close $f2
    chan close $f
} -result "{} {Line 1\nLine 2}"
test chan-io-29.25 {Implicit flush with Tcl_Flush to command pipelines} -setup {
    file delete $path(test3)
} -constraints {stdio fileevent} -body {
    set f [openpipe w $path(cat) | [interpreter] $path(cat) > $path(test3)]
    chan puts $f "Line 1"
    chan puts $f "Line 2"
    chan close $f
    after 100
    set f [open $path(test3) r]
    chan read $f
} -cleanup {
    chan close $f
} -result "Line 1\nLine 2\n"
test chan-io-29.26 {Tcl_Flush, Tcl_Write on bidirectional pipelines} -constraints {stdio unixExecs} -body {
    set f [open "|[list cat -u]" r+]
    chan puts $f "Line1"
    chan flush $f
    chan gets $f
} -cleanup {
    chan close $f
} -result {Line1}
test chan-io-29.27 {Tcl_Flush on chan closed pipeline} -setup {
    file delete $path(pipe)
    set f [open $path(pipe) w]
    chan puts $f {exit}
    chan close $f
} -constraints stdio -body {
    set f [openpipe r+ $path(pipe)]
    chan gets $f
    chan puts $f output
    after 50
    #
    # The flush below will get a SIGPIPE. This is an expected part of the test
    # and indicates that the test operates correctly. If you run this test
    # under a debugger, the signal will by intercepted unless you disable the
    # debugger's signal interception.
    #
    if {[catch {chan flush $f} msg]} {
	set x [list 1 $msg $::errorCode]
	catch {chan close $f}
    } elseif {[catch {chan close $f} msg]} {
	set x [list 1 $msg $::errorCode]
    } else {
	set x {this was supposed to fail and did not}
    }
    string tolower $x
} -match glob -result {1 {error flushing "*": broken pipe} {posix epipe {broken pipe}}}
test chan-io-29.28 {Tcl_WriteChars, lf mode} -setup {
    file delete $path(test1)
} -body {
    set f [open $path(test1) w]
    chan configure $f -translation lf -eofchar {}
    chan puts $f hello\nthere\nand\nhere
    chan flush $f
    file size $path(test1)
} -cleanup {
    chan close $f
} -result 21
test chan-io-29.29 {Tcl_WriteChars, cr mode} -setup {
    file delete $path(test1)
} -body {
    set f [open $path(test1) w]
    chan configure $f -translation cr -eofchar {}
    chan puts $f hello\nthere\nand\nhere
    chan close $f
    file size $path(test1)
} -result 21
test chan-io-29.30 {Tcl_WriteChars, crlf mode} -setup {
    file delete $path(test1)
} -body {
    set f [open $path(test1) w]
    chan configure $f -translation crlf -eofchar {}
    chan puts $f hello\nthere\nand\nhere
    chan close $f
    file size $path(test1)
} -result 25
test chan-io-29.31 {Tcl_WriteChars, background flush} -setup {
    file delete $path(pipe)
    file delete $path(output)
} -constraints stdio -body {
    set f [open $path(pipe) w]
    chan puts $f "set f \[[list open $path(output)  w]]"
    chan puts $f {chan configure $f -translation lf}
    set x [list while {![chan eof stdin]}]
    set x "$x {"
    chan puts $f $x
    chan puts $f {  chan puts -nonewline $f [chan read stdin 4096]}
    chan puts $f {  chan flush $f}
    chan puts $f "}"
    chan puts $f {chan close $f}
    chan close $f
    set x 01234567890123456789012345678901
    for {set i 0} {$i < 11} {incr i} {
	set x "$x$x"
    }
    set f [open $path(output) w]
    chan close $f
    set f [openpipe r+ $path(pipe)]
    chan configure $f -blocking off
    chan puts -nonewline $f $x
    chan close $f
    set counter 0
    while {([file size $path(output)] < 65536) && ($counter < 1000)} {
	after 10 [list incr [namespace which -variable counter]]
	vwait [namespace which -variable counter]
    }
    if {$counter == 1000} {
	set result "file size only [file size $path(output)]"
    } else {
	set result ok
    }
    # allow a little time for the background process to chan close.
    # otherwise, the following test fails on the [file delete $path(output)]
    # on Windows because a process still has the file open.
    after 100 set v 1; vwait v
    return $result
} -result ok
test chan-io-29.32 {Tcl_WriteChars, background flush to slow reader} -setup {
    file delete $path(pipe)
    file delete $path(output)
} -constraints {stdio asyncPipeChan Close} -body {
    set f [open $path(pipe) w]
    chan puts $f "set f \[[list open $path(output) w]]"
    chan puts $f {chan configure $f -translation lf}
    set x [list while {![chan eof stdin]}]
    set x "$x \{"
    chan puts $f $x
    chan puts $f {  after 20}
    chan puts $f {  chan puts -nonewline $f [chan read stdin 1024]}
    chan puts $f {  chan flush $f}
    chan puts $f "\}"
    chan puts $f {chan close $f}
    chan close $f
    set x 01234567890123456789012345678901
    for {set i 0} {$i < 11} {incr i} {
	set x "$x$x"
    }
    set f [open $path(output) w]
    chan close $f
    set f [openpipe r+ $path(pipe)]
    chan configure $f -blocking off
    chan puts -nonewline $f $x
    chan close $f
    set counter 0
    while {([file size $path(output)] < 65536) && ($counter < 1000)} {
	after 20 [list incr [namespace which -variable counter]]
	vwait [namespace which -variable counter]
    }
    if {$counter == 1000} {
	set result "file size only [file size $path(output)]"
    } else {
	set result ok
    }
} -result ok
test chan-io-29.33 {Tcl_Flush, implicit flush on exit} -setup {
    set f [open $path(script) w]
    chan puts $f "set f \[[list open $path(test1) w]]"
    chan puts $f {chan configure $f -translation lf
	chan puts $f hello
	chan puts $f bye
	chan puts $f strange
    }
    chan close $f
} -constraints exec -body {
    exec [interpreter] $path(script)
    set f [open $path(test1) r]
    chan read $f
} -cleanup {
    chan close $f
} -result "hello\nbye\nstrange\n"
test chan-io-29.34 {Tcl_Chan Close, async flush on chan close, using sockets} -setup {
    variable c 0
    variable x running
    set l abcdefghijklmnopqrstuvwxyzabcdefghijklmnopqrstuvwxyzabcdefghijklmnopqrstuvwxyz
    proc writelots {s l} {
	for {set i 0} {$i < 2000} {incr i} {
	    chan puts $s $l
	}
    }
} -constraints {socket tempNotMac fileevent notWinCI} -body {
    proc accept {s a p} {
	variable x
	chan event $s readable [namespace code [list readit $s]]
	chan configure $s -blocking off
	set x accepted
    }
    proc readit {s} {
	variable c
	variable x
	set l [chan gets $s]
	if {[chan eof $s]} {
	    chan close $s
	    set x done
	} elseif {([string length $l] > 0) || ![chan blocked $s]} {
	    incr c
	}
    }
    set ss [socket -server [namespace code accept] -myaddr 127.0.0.1 0]
    set cs [socket 127.0.0.1 [lindex [chan configure $ss -sockname] 2]]
    vwait [namespace which -variable x]
    chan configure $cs -blocking off
    writelots $cs $l
    chan close $cs
    chan close $ss
    vwait [namespace which -variable x]
    set c
} -result 2000
test chan-io-29.35 {Tcl_Chan Close vs chan event vs multiple interpreters} -setup {
    catch {interp delete x}
    catch {interp delete y}
} -constraints {socket tempNotMac fileevent} -body {
    # On Mac, this test screws up sockets such that subsequent tests using
    # port 2828 either cause errors or panic().
    interp create x
    interp create y
    set s [socket -server [namespace code accept] -myaddr 127.0.0.1 0]
    proc accept {s a p} {
	chan puts $s hello
	chan close $s
    }
    set c [socket 127.0.0.1 [lindex [chan configure $s -sockname] 2]]
    interp share {} $c x
    interp share {} $c y
    chan close $c
    x eval {
	proc readit {s} {
	    chan gets $s
	    if {[chan eof $s]} {
		chan close $s
	    }
	}
    }
    y eval {
	proc readit {s} {
	    chan gets $s
	    if {[chan eof $s]} {
		chan close $s
	    }
	}
    }
    x eval "chan event $c readable \{readit $c\}"
    y eval "chan event $c readable \{readit $c\}"
    y eval [list chan close $c]
    update
} -cleanup {
    chan close $s
    interp delete x
    interp delete y
} -result ""

# Test end of line translations. Procedures tested are Tcl_Write, Tcl_Read.

test chan-io-30.1 {Tcl_Write lf, Tcl_Read lf} -setup {
    file delete $path(test1)
} -body {
    set f [open $path(test1) w]
    chan configure $f -translation lf
    chan puts $f hello\nthere\nand\nhere
    chan close $f
    set f [open $path(test1) r]
    chan configure $f -translation lf
    chan read $f
} -cleanup {
    chan close $f
} -result "hello\nthere\nand\nhere\n"
test chan-io-30.2 {Tcl_Write lf, Tcl_Read cr} -setup {
    file delete $path(test1)
} -body {
    set f [open $path(test1) w]
    chan configure $f -translation lf
    chan puts $f hello\nthere\nand\nhere
    chan close $f
    set f [open $path(test1) r]
    chan configure $f -translation cr
    chan read $f
} -cleanup {
    chan close $f
} -result "hello\nthere\nand\nhere\n"
test chan-io-30.3 {Tcl_Write lf, Tcl_Read crlf} -setup {
    file delete $path(test1)
} -body {
    set f [open $path(test1) w]
    chan configure $f -translation lf
    chan puts $f hello\nthere\nand\nhere
    chan close $f
    set f [open $path(test1) r]
    chan configure $f -translation crlf
    chan read $f
} -cleanup {
    chan close $f
} -result "hello\nthere\nand\nhere\n"
test chan-io-30.4 {Tcl_Write cr, Tcl_Read cr} -setup {
    file delete $path(test1)
} -body {
    set f [open $path(test1) w]
    chan configure $f -translation cr
    chan puts $f hello\nthere\nand\nhere
    chan close $f
    set f [open $path(test1) r]
    chan configure $f -translation cr
    chan read $f
} -cleanup {
    chan close $f
} -result "hello\nthere\nand\nhere\n"
test chan-io-30.5 {Tcl_Write cr, Tcl_Read lf} -setup {
    file delete $path(test1)
} -body {
    set f [open $path(test1) w]
    chan configure $f -translation cr
    chan puts $f hello\nthere\nand\nhere
    chan close $f
    set f [open $path(test1) r]
    chan configure $f -translation lf
    chan read $f
} -cleanup {
    chan close $f
} -result "hello\rthere\rand\rhere\r"
test chan-io-30.6 {Tcl_Write cr, Tcl_Read crlf} -setup {
    file delete $path(test1)
} -body {
    set f [open $path(test1) w]
    chan configure $f -translation cr
    chan puts $f hello\nthere\nand\nhere
    chan close $f
    set f [open $path(test1) r]
    chan configure $f -translation crlf
    chan read $f
} -cleanup {
    chan close $f
} -result "hello\rthere\rand\rhere\r"
test chan-io-30.7 {Tcl_Write crlf, Tcl_Read crlf} -setup {
    file delete $path(test1)
} -body {
    set f [open $path(test1) w]
    chan configure $f -translation crlf
    chan puts $f hello\nthere\nand\nhere
    chan close $f
    set f [open $path(test1) r]
    chan configure $f -translation crlf
    chan read $f
} -cleanup {
    chan close $f
} -result "hello\nthere\nand\nhere\n"
test chan-io-30.8 {Tcl_Write crlf, Tcl_Read lf} -setup {
    file delete $path(test1)
} -body {
    set f [open $path(test1) w]
    chan configure $f -translation crlf
    chan puts $f hello\nthere\nand\nhere
    chan close $f
    set f [open $path(test1) r]
    chan configure $f -translation lf
    chan read $f
} -cleanup {
    chan close $f
} -result "hello\r\nthere\r\nand\r\nhere\r\n"
test chan-io-30.9 {Tcl_Write crlf, Tcl_Read cr} -setup {
    file delete $path(test1)
} -body {
    set f [open $path(test1) w]
    chan configure $f -translation crlf
    chan puts $f hello\nthere\nand\nhere
    chan close $f
    set f [open $path(test1) r]
    chan configure $f -translation cr
    chan read $f
} -cleanup {
    chan close $f
} -result "hello\n\nthere\n\nand\n\nhere\n\n"
test chan-io-30.10 {Tcl_Write lf, Tcl_Read auto} -setup {
    file delete $path(test1)
} -body {
    set f [open $path(test1) w]
    chan configure $f -translation lf
    chan puts $f hello\nthere\nand\nhere
    chan close $f
    set f [open $path(test1) r]
    list [chan read $f] [chan configure $f -translation]
} -cleanup {
    chan close $f
} -result {{hello
there
and
here
} auto}
test chan-io-30.11 {Tcl_Write cr, Tcl_Read auto} -setup {
    file delete $path(test1)
} -body {
    set f [open $path(test1) w]
    chan configure $f -translation cr
    chan puts $f hello\nthere\nand\nhere
    chan close $f
    set f [open $path(test1) r]
    list [chan read $f] [chan configure $f -translation]
} -cleanup {
    chan close $f
} -result {{hello
there
and
here
} auto}
test chan-io-30.12 {Tcl_Write crlf, Tcl_Read auto} -setup {
    file delete $path(test1)
} -body {
    set f [open $path(test1) w]
    chan configure $f -translation crlf
    chan puts $f hello\nthere\nand\nhere
    chan close $f
    set f [open $path(test1) r]
    list [chan read $f] [chan configure $f -translation]
} -cleanup {
    chan close $f
} -result {{hello
there
and
here
} auto}
test chan-io-30.13 {Tcl_Write crlf on block boundary, Tcl_Read auto} -setup {
    file delete $path(test1)
} -body {
    set f [open $path(test1) w]
    chan configure $f -translation crlf
    set line "123456789ABCDE"	;# 14 char plus crlf
    chan puts -nonewline $f x	;# shift crlf across block boundary
    for {set i 0} {$i < 700} {incr i} {
	chan puts $f $line
    }
    chan close $f
    set f [open $path(test1) r]
    chan configure $f -translation auto
    string length [chan read $f]
} -cleanup {
    chan close $f
} -result [expr {700*15 + 1}]
test chan-io-30.14 {Tcl_Write crlf on block boundary, Tcl_Read crlf} -setup {
    file delete $path(test1)
} -body {
    set f [open $path(test1) w]
    chan configure $f -translation crlf
    set line "123456789ABCDE"	;# 14 char plus crlf
    chan puts -nonewline $f x	;# shift crlf across block boundary
    for {set i 0} {$i < 700} {incr i} {
	chan puts $f $line
    }
    chan close $f
    set f [open $path(test1) r]
    chan configure $f -translation crlf
    string length [chan read $f]
} -cleanup {
    chan close $f
} -result [expr {700*15 + 1}]
test chan-io-30.15 {Tcl_Write mixed, Tcl_Read auto} -setup {
    file delete $path(test1)
} -body {
    set f [open $path(test1) w]
    chan configure $f -translation lf
    chan puts $f hello\nthere\nand\rhere
    chan close $f
    set f [open $path(test1) r]
    chan configure $f -translation auto
    chan read $f
} -cleanup {
    chan close $f
} -result {hello
there
and
here
}
test chan-io-30.16 {Tcl_Write ^Z at end, Tcl_Read auto} -setup {
    file delete $path(test1)
} -body {
    set f [open $path(test1) w]
    chan configure $f -translation lf
    chan puts -nonewline $f hello\nthere\nand\rhere\n\x1A
    chan close $f
    set f [open $path(test1) r]
    chan configure $f -translation auto -eofchar \x1A
    chan read $f
} -cleanup {
    chan close $f
} -result {hello
there
and
here
}
test chan-io-30.17 {Tcl_Write, implicit ^Z at end, Tcl_Read auto} -setup {
    file delete $path(test1)
} -constraints {win} -body {
    set f [open $path(test1) w]
    chan configure $f -translation lf -eofchar \x1A
    chan puts $f hello\nthere\nand\rhere
    chan close $f
    set f [open $path(test1) r]
    chan configure $f -translation auto -eofchar \x1A
    chan read $f
} -cleanup {
    chan close $f
} -result {hello
there
and
here
}
test chan-io-30.18 {Tcl_Write, ^Z in middle, Tcl_Read auto} -setup {
    file delete $path(test1)
} -body {
    set f [open $path(test1) w]
    chan configure $f -translation lf
    set s [format "abc\ndef\n%cghi\nqrs" 26]
    chan puts $f $s
    chan close $f
    set f [open $path(test1) r]
    chan configure $f -translation auto -eofchar \x1A
    set l ""
    lappend l [chan gets $f]
    lappend l [chan gets $f]
    lappend l [chan eof $f]
    lappend l [chan gets $f]
    lappend l [chan eof $f]
    lappend l [chan gets $f]
    lappend l [chan eof $f]
} -cleanup {
    chan close $f
} -result {abc def 0 {} 1 {} 1}
test chan-io-30.19 {Tcl_Write, ^Z no newline in middle, Tcl_Read auto} -setup {
    file delete $path(test1)
} -body {
    set f [open $path(test1) w]
    chan configure $f -translation lf
    set s [format "abc\ndef\n%cghi\nqrs" 26]
    chan puts $f $s
    chan close $f
    set f [open $path(test1) r]
    chan configure $f -translation auto -eofchar \x1A
    set l ""
    lappend l [chan gets $f]
    lappend l [chan gets $f]
    lappend l [chan eof $f]
    lappend l [chan gets $f]
    lappend l [chan eof $f]
    lappend l [chan gets $f]
    lappend l [chan eof $f]
} -cleanup {
    chan close $f
} -result {abc def 0 {} 1 {} 1}
test chan-io-30.20 {Tcl_Write, ^Z in middle ignored, Tcl_Read lf} -setup {
    file delete $path(test1)
    set l ""
} -body {
    set f [open $path(test1) w]
    chan configure $f -translation lf -eofchar {}
    chan puts $f [format "abc\ndef\n%cghi\nqrs" 26]
    chan close $f
    set f [open $path(test1) r]
    chan configure $f -translation lf -eofchar {}
    lappend l [chan gets $f]
    lappend l [chan gets $f]
    lappend l [chan eof $f]
    lappend l [chan gets $f]
    lappend l [chan eof $f]
    lappend l [chan gets $f]
    lappend l [chan eof $f]
    lappend l [chan gets $f]
    lappend l [chan eof $f]
} -cleanup {
    chan close $f
} -result "abc def 0 \x1Aghi 0 qrs 0 {} 1"
test chan-io-30.21 {Tcl_Write, ^Z in middle ignored, Tcl_Read cr} -setup {
    file delete $path(test1)
    set l ""
} -body {
    set f [open $path(test1) w]
    chan configure $f -translation lf -eofchar {}
    chan puts $f [format "abc\ndef\n%cghi\nqrs" 26]
    chan close $f
    set f [open $path(test1) r]
    chan configure $f -translation cr -eofchar {}
    set x [chan gets $f]
    lappend l [string equal $x "abc\ndef\n\x1Aghi\nqrs\n"]
    lappend l [chan eof $f]
    lappend l [chan gets $f]
    lappend l [chan eof $f]
} -cleanup {
    chan close $f
} -result {1 1 {} 1}
test chan-io-30.22 {Tcl_Write, ^Z in middle ignored, Tcl_Read crlf} -setup {
    file delete $path(test1)
    set l ""
} -body {
    set f [open $path(test1) w]
    chan configure $f -translation lf -eofchar {}
    chan puts $f [format "abc\ndef\n%cghi\nqrs" 26]
    chan close $f
    set f [open $path(test1) r]
    chan configure $f -translation crlf -eofchar {}
    set x [chan gets $f]
    lappend l [string equal $x "abc\ndef\n\x1Aghi\nqrs\n"]
    lappend l [chan eof $f]
    lappend l [chan gets $f]
    lappend l [chan eof $f]
} -cleanup {
    chan close $f
} -result {1 1 {} 1}
test chan-io-30.23 {Tcl_Write lf, ^Z in middle, Tcl_Read auto} -setup {
    file delete $path(test1)
} -body {
    set f [open $path(test1) w]
    chan configure $f -translation lf
    chan puts $f [format abc\ndef\n%cqrs\ntuv 26]
    chan close $f
    set f [open $path(test1) r]
    chan configure $f -translation auto -eofchar \x1A
    list [string length [chan read $f]] [chan eof $f]
} -cleanup {
    chan close $f
} -result {8 1}
test chan-io-30.24 {Tcl_Write lf, ^Z in middle, Tcl_Read lf} -setup {
    file delete $path(test1)
} -body {
    set f [open $path(test1) w]
    chan configure $f -translation lf
    set c [format abc\ndef\n%cqrs\ntuv 26]
    chan puts $f $c
    chan close $f
    set f [open $path(test1) r]
    chan configure $f -translation lf -eofchar \x1A
    list [string length [chan read $f]] [chan eof $f]
} -cleanup {
    chan close $f
} -result {8 1}
test chan-io-30.25 {Tcl_Write cr, ^Z in middle, Tcl_Read auto} -setup {
    file delete $path(test1)
} -body {
    set f [open $path(test1) w]
    chan configure $f -translation cr
    set c [format abc\ndef\n%cqrs\ntuv 26]
    chan puts $f $c
    chan close $f
    set f [open $path(test1) r]
    chan configure $f -translation auto -eofchar \x1A
    list [string length [chan read $f]] [chan eof $f]
} -cleanup {
    chan close $f
} -result {8 1}
test chan-io-30.26 {Tcl_Write cr, ^Z in middle, Tcl_Read cr} -setup {
    file delete $path(test1)
} -body {
    set f [open $path(test1) w]
    chan configure $f -translation cr
    set c [format abc\ndef\n%cqrs\ntuv 26]
    chan puts $f $c
    chan close $f
    set f [open $path(test1) r]
    chan configure $f -translation cr -eofchar \x1A
    list [string length [chan read $f]] [chan eof $f]
} -cleanup {
    chan close $f
} -result {8 1}
test chan-io-30.27 {Tcl_Write crlf, ^Z in middle, Tcl_Read auto} -setup {
    file delete $path(test1)
} -body {
    set f [open $path(test1) w]
    chan configure $f -translation crlf
    set c [format abc\ndef\n%cqrs\ntuv 26]
    chan puts $f $c
    chan close $f
    set f [open $path(test1) r]
    chan configure $f -translation auto -eofchar \x1A
    list [string length [chan read $f]] [chan eof $f]
} -cleanup {
    chan close $f
} -result {8 1}
test chan-io-30.28 {Tcl_Write crlf, ^Z in middle, Tcl_Read crlf} -setup {
    file delete $path(test1)
} -body {
    set f [open $path(test1) w]
    chan configure $f -translation crlf
    set c [format abc\ndef\n%cqrs\ntuv 26]
    chan puts $f $c
    chan close $f
    set f [open $path(test1) r]
    chan configure $f -translation crlf -eofchar \x1A
    list [string length [chan read $f]] [chan eof $f]
} -cleanup {
    chan close $f
} -result {8 1}

# Test end of line translations. Functions tested are Tcl_Write and
# Tcl_Gets.

test chan-io-31.1 {Tcl_Write lf, Tcl_Gets auto} -setup {
    file delete $path(test1)
    set l ""
} -body {
    set f [open $path(test1) w]
    chan configure $f -translation lf
    chan puts $f hello\nthere\nand\nhere
    chan close $f
    set f [open $path(test1) r]
    lappend l [chan gets $f]
    lappend l [chan tell $f]
    lappend l [chan configure $f -translation]
    lappend l [chan gets $f]
    lappend l [chan tell $f]
    lappend l [chan configure $f -translation]
} -cleanup {
    chan close $f
} -result {hello 6 auto there 12 auto}
test chan-io-31.2 {Tcl_Write cr, Tcl_Gets auto} -setup {
    file delete $path(test1)
    set l ""
} -body {
    set f [open $path(test1) w]
    chan configure $f -translation cr
    chan puts $f hello\nthere\nand\nhere
    chan close $f
    set f [open $path(test1) r]
    lappend l [chan gets $f]
    lappend l [chan tell $f]
    lappend l [chan configure $f -translation]
    lappend l [chan gets $f]
    lappend l [chan tell $f]
    lappend l [chan configure $f -translation]
} -cleanup {
    chan close $f
} -result {hello 6 auto there 12 auto}
test chan-io-31.3 {Tcl_Write crlf, Tcl_Gets auto} -setup {
    file delete $path(test1)
    set l ""
} -body {
    set f [open $path(test1) w]
    chan configure $f -translation crlf
    chan puts $f hello\nthere\nand\nhere
    chan close $f
    set f [open $path(test1) r]
    lappend l [chan gets $f]
    lappend l [chan tell $f]
    lappend l [chan configure $f -translation]
    lappend l [chan gets $f]
    lappend l [chan tell $f]
    lappend l [chan configure $f -translation]
} -cleanup {
    chan close $f
} -result {hello 7 auto there 14 auto}
test chan-io-31.4 {Tcl_Write lf, Tcl_Gets lf} -setup {
    file delete $path(test1)
    set l ""
} -body {
    set f [open $path(test1) w]
    chan configure $f -translation lf
    chan puts $f hello\nthere\nand\nhere
    chan close $f
    set f [open $path(test1) r]
    chan configure $f -translation lf
    lappend l [chan gets $f]
    lappend l [chan tell $f]
    lappend l [chan configure $f -translation]
    lappend l [chan gets $f]
    lappend l [chan tell $f]
    lappend l [chan configure $f -translation]
} -cleanup {
    chan close $f
} -result {hello 6 lf there 12 lf}
test chan-io-31.5 {Tcl_Write lf, Tcl_Gets cr} -setup {
    file delete $path(test1)
    set l ""
} -body {
    set f [open $path(test1) w]
    chan configure $f -translation lf
    chan puts $f hello\nthere\nand\nhere
    chan close $f
    set f [open $path(test1) r]
    chan configure $f -translation cr
    lappend l [string length [chan gets $f]]
    lappend l [chan tell $f]
    lappend l [chan configure $f -translation]
    lappend l [chan eof $f]
    lappend l [chan gets $f]
    lappend l [chan tell $f]
    lappend l [chan configure $f -translation]
    lappend l [chan eof $f]
} -cleanup {
    chan close $f
} -result {21 21 cr 1 {} 21 cr 1}
test chan-io-31.6 {Tcl_Write lf, Tcl_Gets crlf} -setup {
    file delete $path(test1)
    set l ""
} -body {
    set f [open $path(test1) w]
    chan configure $f -translation lf
    chan puts $f hello\nthere\nand\nhere
    chan close $f
    set f [open $path(test1) r]
    chan configure $f -translation crlf
    lappend l [string length [chan gets $f]]
    lappend l [chan tell $f]
    lappend l [chan configure $f -translation]
    lappend l [chan eof $f]
    lappend l [chan gets $f]
    lappend l [chan tell $f]
    lappend l [chan configure $f -translation]
    lappend l [chan eof $f]
} -cleanup {
    chan close $f
} -result {21 21 crlf 1 {} 21 crlf 1}
test chan-io-31.7 {Tcl_Write cr, Tcl_Gets cr} -setup {
    file delete $path(test1)
    set l ""
} -body {
    set f [open $path(test1) w]
    chan configure $f -translation cr
    chan puts $f hello\nthere\nand\nhere
    chan close $f
    set f [open $path(test1) r]
    chan configure $f -translation cr
    lappend l [chan gets $f]
    lappend l [chan tell $f]
    lappend l [chan configure $f -translation]
    lappend l [chan eof $f]
    lappend l [chan gets $f]
    lappend l [chan tell $f]
    lappend l [chan configure $f -translation]
    lappend l [chan eof $f]
} -cleanup {
    chan close $f
} -result {hello 6 cr 0 there 12 cr 0}
test chan-io-31.8 {Tcl_Write cr, Tcl_Gets lf} -setup {
    file delete $path(test1)
    set l ""
} -body {
    set f [open $path(test1) w]
    chan configure $f -translation cr
    chan puts $f hello\nthere\nand\nhere
    chan close $f
    set f [open $path(test1) r]
    chan configure $f -translation lf
    lappend l [string length [chan gets $f]]
    lappend l [chan tell $f]
    lappend l [chan configure $f -translation]
    lappend l [chan eof $f]
    lappend l [chan gets $f]
    lappend l [chan tell $f]
    lappend l [chan configure $f -translation]
    lappend l [chan eof $f]
} -cleanup {
    chan close $f
} -result {21 21 lf 1 {} 21 lf 1}
test chan-io-31.9 {Tcl_Write cr, Tcl_Gets crlf} -setup {
    file delete $path(test1)
    set l ""
} -body {
    set f [open $path(test1) w]
    chan configure $f -translation cr
    chan puts $f hello\nthere\nand\nhere
    chan close $f
    set f [open $path(test1) r]
    chan configure $f -translation crlf
    lappend l [string length [chan gets $f]]
    lappend l [chan tell $f]
    lappend l [chan configure $f -translation]
    lappend l [chan eof $f]
    lappend l [chan gets $f]
    lappend l [chan tell $f]
    lappend l [chan configure $f -translation]
    lappend l [chan eof $f]
} -cleanup {
    chan close $f
} -result {21 21 crlf 1 {} 21 crlf 1}
test chan-io-31.10 {Tcl_Write crlf, Tcl_Gets crlf} -setup {
    file delete $path(test1)
    set l ""
} -body {
    set f [open $path(test1) w]
    chan configure $f -translation crlf
    chan puts $f hello\nthere\nand\nhere
    chan close $f
    set f [open $path(test1) r]
    chan configure $f -translation crlf
    lappend l [chan gets $f]
    lappend l [chan tell $f]
    lappend l [chan configure $f -translation]
    lappend l [chan eof $f]
    lappend l [chan gets $f]
    lappend l [chan tell $f]
    lappend l [chan configure $f -translation]
    lappend l [chan eof $f]
} -cleanup {
    chan close $f
} -result {hello 7 crlf 0 there 14 crlf 0}
test chan-io-31.11 {Tcl_Write crlf, Tcl_Gets cr} -setup {
    file delete $path(test1)
    set l ""
} -body {
    set f [open $path(test1) w]
    chan configure $f -translation crlf
    chan puts $f hello\nthere\nand\nhere
    chan close $f
    set f [open $path(test1) r]
    chan configure $f -translation cr
    lappend l [chan gets $f]
    lappend l [chan tell $f]
    lappend l [chan configure $f -translation]
    lappend l [chan eof $f]
    lappend l [string length [chan gets $f]]
    lappend l [chan tell $f]
    lappend l [chan configure $f -translation]
    lappend l [chan eof $f]
} -cleanup {
    chan close $f
} -result {hello 6 cr 0 6 13 cr 0}
test chan-io-31.12 {Tcl_Write crlf, Tcl_Gets lf} -setup {
    file delete $path(test1)
    set l ""
} -body {
    set f [open $path(test1) w]
    chan configure $f -translation crlf
    chan puts $f hello\nthere\nand\nhere
    chan close $f
    set f [open $path(test1) r]
    chan configure $f -translation lf
    lappend l [string length [chan gets $f]]
    lappend l [chan tell $f]
    lappend l [chan configure $f -translation]
    lappend l [chan eof $f]
    lappend l [string length [chan gets $f]]
    lappend l [chan tell $f]
    lappend l [chan configure $f -translation]
    lappend l [chan eof $f]
} -cleanup {
    chan close $f
} -result {6 7 lf 0 6 14 lf 0}
test chan-io-31.13 {binary mode is synonym of lf mode} -setup {
    file delete $path(test1)
} -body {
    set f [open $path(test1) w]
    chan configure $f -translation binary
    chan configure $f -translation
} -cleanup {
    chan close $f
} -result lf
#
# Test chan-io-9.14 has been removed because "auto" output translation mode is
# not supported.
#
test chan-io-31.14 {Tcl_Write mixed, Tcl_Gets auto} -setup {
    file delete $path(test1)
    set l ""
} -body {
    set f [open $path(test1) w]
    chan configure $f -translation lf
    chan puts $f hello\nthere\rand\r\nhere
    chan close $f
    set f [open $path(test1) r]
    chan configure $f -translation auto
    lappend l [chan gets $f]
    lappend l [chan gets $f]
    lappend l [chan gets $f]
    lappend l [chan gets $f]
    lappend l [chan eof $f]
    lappend l [chan gets $f]
    lappend l [chan eof $f]
} -cleanup {
    chan close $f
} -result {hello there and here 0 {} 1}
test chan-io-31.15 {Tcl_Write mixed, Tcl_Gets auto} -setup {
    file delete $path(test1)
    set l ""
} -body {
    set f [open $path(test1) w]
    chan configure $f -translation lf
    chan puts -nonewline $f hello\nthere\rand\r\nhere\r
    chan close $f
    set f [open $path(test1) r]
    chan configure $f -translation auto
    lappend l [chan gets $f]
    lappend l [chan gets $f]
    lappend l [chan gets $f]
    lappend l [chan gets $f]
    lappend l [chan eof $f]
    lappend l [chan gets $f]
    lappend l [chan eof $f]
} -cleanup {
    chan close $f
} -result {hello there and here 0 {} 1}
test chan-io-31.16 {Tcl_Write mixed, Tcl_Gets auto} -setup {
    file delete $path(test1)
    set l ""
} -body {
    set f [open $path(test1) w]
    chan configure $f -translation lf
    chan puts -nonewline $f hello\nthere\rand\r\nhere\n
    chan close $f
    set f [open $path(test1) r]
    lappend l [chan gets $f]
    lappend l [chan gets $f]
    lappend l [chan gets $f]
    lappend l [chan gets $f]
    lappend l [chan eof $f]
    lappend l [chan gets $f]
    lappend l [chan eof $f]
} -cleanup {
    chan close $f
} -result {hello there and here 0 {} 1}
test chan-io-31.17 {Tcl_Write mixed, Tcl_Gets auto} -setup {
    file delete $path(test1)
    set l ""
} -body {
    set f [open $path(test1) w]
    chan configure $f -translation lf
    chan puts -nonewline $f hello\nthere\rand\r\nhere\r\n
    chan close $f
    set f [open $path(test1) r]
    chan configure $f -translation auto
    lappend l [chan gets $f]
    lappend l [chan gets $f]
    lappend l [chan gets $f]
    lappend l [chan gets $f]
    lappend l [chan eof $f]
    lappend l [chan gets $f]
    lappend l [chan eof $f]
} -cleanup {
    chan close $f
} -result {hello there and here 0 {} 1}
test chan-io-31.18 {Tcl_Write ^Z at end, Tcl_Gets auto} -setup {
    file delete $path(test1)
    set l ""
} -body {
    set f [open $path(test1) w]
    chan configure $f -translation lf
    chan puts $f [format "hello\nthere\nand\rhere\n\%c" 26]
    chan close $f
    set f [open $path(test1) r]
    chan configure $f -translation auto -eofchar \x1A
    lappend l [chan gets $f]
    lappend l [chan gets $f]
    lappend l [chan gets $f]
    lappend l [chan gets $f]
    lappend l [chan eof $f]
    lappend l [chan gets $f]
    lappend l [chan eof $f]
} -cleanup {
    chan close $f
} -result {hello there and here 0 {} 1}
test chan-io-31.19 {Tcl_Write, implicit ^Z at end, Tcl_Gets auto} -setup {
    file delete $path(test1)
    set l ""
} -body {
    set f [open $path(test1) w]
    chan configure $f -translation lf -eofchar \x1A
    chan puts $f hello\nthere\nand\rhere
    chan close $f
    set f [open $path(test1) r]
    chan configure $f -translation auto -eofchar \x1A
    lappend l [chan gets $f]
    lappend l [chan gets $f]
    lappend l [chan gets $f]
    lappend l [chan gets $f]
    lappend l [chan eof $f]
    lappend l [chan gets $f]
    lappend l [chan eof $f]
} -cleanup {
    chan close $f
} -result {hello there and here 0 {} 1}
test chan-io-31.20 {Tcl_Write, ^Z in middle, Tcl_Gets auto, eofChar} -setup {
    file delete $path(test1)
    set l ""
} -body {
    set f [open $path(test1) w]
    chan configure $f -translation lf
    chan puts $f [format "abc\ndef\n%cqrs\ntuv" 26]
    chan close $f
    set f [open $path(test1) r]
    chan configure $f -translation auto -eofchar \x1A
    lappend l [chan gets $f]
    lappend l [chan gets $f]
    lappend l [chan eof $f]
    lappend l [chan gets $f]
    lappend l [chan eof $f]
} -cleanup {
    chan close $f
} -result {abc def 0 {} 1}
test chan-io-31.21 {Tcl_Write, no newline ^Z in middle, Tcl_Gets auto, eofChar} -setup {
    file delete $path(test1)
    set l ""
} -body {
    set f [open $path(test1) w]
    chan configure $f -translation lf
    chan puts $f [format "abc\ndef\n%cqrs\ntuv" 26]
    chan close $f
    set f [open $path(test1) r]
    chan configure $f -translation auto -eofchar \x1A
    lappend l [chan gets $f]
    lappend l [chan gets $f]
    lappend l [chan eof $f]
    lappend l [chan gets $f]
    lappend l [chan eof $f]
} -cleanup {
    chan close $f
} -result {abc def 0 {} 1}
test chan-io-31.22 {Tcl_Write, ^Z in middle ignored, Tcl_Gets lf} -setup {
    file delete $path(test1)
    set l ""
} -body {
    set f [open $path(test1) w]
    chan configure $f -translation lf -eofchar {}
    chan puts $f [format "abc\ndef\n%cqrs\ntuv" 26]
    chan close $f
    set f [open $path(test1) r]
    chan configure $f -translation lf -eofchar {}
    lappend l [chan gets $f]
    lappend l [chan gets $f]
    lappend l [chan eof $f]
    lappend l [chan gets $f]
    lappend l [chan eof $f]
    lappend l [chan gets $f]
    lappend l [chan eof $f]
    lappend l [chan gets $f]
    lappend l [chan eof $f]
} -cleanup {
    chan close $f
} -result "abc def 0 \x1Aqrs 0 tuv 0 {} 1"
test chan-io-31.23 {Tcl_Write, ^Z in middle ignored, Tcl_Gets cr} -setup {
    file delete $path(test1)
    set l ""
} -body {
    set f [open $path(test1) w]
    chan configure $f -translation cr -eofchar {}
    chan puts $f [format "abc\ndef\n%cqrs\ntuv" 26]
    chan close $f
    set f [open $path(test1) r]
    chan configure $f -translation cr -eofchar {}
    lappend l [chan gets $f]
    lappend l [chan gets $f]
    lappend l [chan eof $f]
    lappend l [chan gets $f]
    lappend l [chan eof $f]
    lappend l [chan gets $f]
    lappend l [chan eof $f]
    lappend l [chan gets $f]
    lappend l [chan eof $f]
} -cleanup {
    chan close $f
} -result "abc def 0 \x1Aqrs 0 tuv 0 {} 1"
test chan-io-31.24 {Tcl_Write, ^Z in middle ignored, Tcl_Gets crlf} -setup {
    file delete $path(test1)
    set l ""
} -body {
    set f [open $path(test1) w]
    chan configure $f -translation crlf -eofchar {}
    chan puts $f [format "abc\ndef\n%cqrs\ntuv" 26]
    chan close $f
    set f [open $path(test1) r]
    chan configure $f -translation crlf -eofchar {}
    lappend l [chan gets $f]
    lappend l [chan gets $f]
    lappend l [chan eof $f]
    lappend l [chan gets $f]
    lappend l [chan eof $f]
    lappend l [chan gets $f]
    lappend l [chan eof $f]
    lappend l [chan gets $f]
    lappend l [chan eof $f]
} -cleanup {
    chan close $f
} -result "abc def 0 \x1Aqrs 0 tuv 0 {} 1"
test chan-io-31.25 {Tcl_Write lf, ^Z in middle, Tcl_Gets auto} -setup {
    file delete $path(test1)
    set l ""
} -body {
    set f [open $path(test1) w]
    chan configure $f -translation lf
    chan puts $f [format "abc\ndef\n%cqrs\ntuv" 26]
    chan close $f
    set f [open $path(test1) r]
    chan configure $f -translation auto -eofchar \x1A
    lappend l [chan gets $f]
    lappend l [chan gets $f]
    lappend l [chan eof $f]
    lappend l [chan gets $f]
    lappend l [chan eof $f]
} -cleanup {
    chan close $f
} -result {abc def 0 {} 1}
test chan-io-31.26 {Tcl_Write lf, ^Z in middle, Tcl_Gets lf} -setup {
    file delete $path(test1)
    set l ""
} -body {
    set f [open $path(test1) w]
    chan configure $f -translation lf
    chan puts $f [format "abc\ndef\n%cqrs\ntuv" 26]
    chan close $f
    set f [open $path(test1) r]
    chan configure $f -translation lf -eofchar \x1A
    lappend l [chan gets $f]
    lappend l [chan gets $f]
    lappend l [chan eof $f]
    lappend l [chan gets $f]
    lappend l [chan eof $f]
} -cleanup {
    chan close $f
} -result {abc def 0 {} 1}
test chan-io-31.27 {Tcl_Write cr, ^Z in middle, Tcl_Gets auto} -setup {
    file delete $path(test1)
    set l ""
} -body {
    set f [open $path(test1) w]
    chan configure $f -translation cr -eofchar {}
    chan puts $f [format "abc\ndef\n%cqrs\ntuv" 26]
    chan close $f
    set f [open $path(test1) r]
    chan configure $f -translation auto -eofchar \x1A
    lappend l [chan gets $f]
    lappend l [chan gets $f]
    lappend l [chan eof $f]
    lappend l [chan gets $f]
    lappend l [chan eof $f]
} -cleanup {
    chan close $f
} -result {abc def 0 {} 1}
test chan-io-31.28 {Tcl_Write cr, ^Z in middle, Tcl_Gets cr} -setup {
    file delete $path(test1)
    set l ""
} -body {
    set f [open $path(test1) w]
    chan configure $f -translation cr -eofchar {}
    chan puts $f [format "abc\ndef\n%cqrs\ntuv" 26]
    chan close $f
    set f [open $path(test1) r]
    chan configure $f -translation cr -eofchar \x1A
    lappend l [chan gets $f]
    lappend l [chan gets $f]
    lappend l [chan eof $f]
    lappend l [chan gets $f]
    lappend l [chan eof $f]
} -cleanup {
    chan close $f
} -result {abc def 0 {} 1}
test chan-io-31.29 {Tcl_Write crlf, ^Z in middle, Tcl_Gets auto} -setup {
    file delete $path(test1)
    set l ""
} -body {
    set f [open $path(test1) w]
    chan configure $f -translation crlf -eofchar {}
    chan puts $f [format "abc\ndef\n%cqrs\ntuv" 26]
    chan close $f
    set f [open $path(test1) r]
    chan configure $f -translation auto -eofchar \x1A
    lappend l [chan gets $f]
    lappend l [chan gets $f]
    lappend l [chan eof $f]
    lappend l [chan gets $f]
    lappend l [chan eof $f]
} -cleanup {
    chan close $f
} -result {abc def 0 {} 1}
test chan-io-31.30 {Tcl_Write crlf, ^Z in middle, Tcl_Gets crlf} -setup {
    file delete $path(test1)
    set l ""
} -body {
    set f [open $path(test1) w]
    chan configure $f -translation crlf -eofchar {}
    chan puts $f [format "abc\ndef\n%cqrs\ntuv" 26]
    chan close $f
    set f [open $path(test1) r]
    chan configure $f -translation crlf -eofchar \x1A
    lappend l [chan gets $f]
    lappend l [chan gets $f]
    lappend l [chan eof $f]
    lappend l [chan gets $f]
    lappend l [chan eof $f]
} -cleanup {
    chan close $f
} -result {abc def 0 {} 1}
test chan-io-31.31 {Tcl_Write crlf on block boundary, Tcl_Gets crlf} -setup {
    file delete $path(test1)
    set c ""
} -body {
    set f [open $path(test1) w]
    chan configure $f -translation crlf
    set line "123456789ABCDE"	;# 14 char plus crlf
    chan puts -nonewline $f x	;# shift crlf across block boundary
    for {set i 0} {$i < 700} {incr i} {
	chan puts $f $line
    }
    chan close $f
    set f [open $path(test1) r]
    chan configure $f -translation crlf
    while {[chan gets $f line] >= 0} {
	append c $line\n
    }
    chan close $f
    string length $c
} -result [expr {700*15 + 1}]
test chan-io-31.32 {Tcl_Write crlf on block boundary, Tcl_Gets auto} -setup {
    file delete $path(test1)
    set c ""
} -body {
    set f [open $path(test1) w]
    chan configure $f -translation crlf
    set line "123456789ABCDE"	;# 14 char plus crlf
    chan puts -nonewline $f x	;# shift crlf across block boundary
    for {set i 0} {$i < 700} {incr i} {
	chan puts $f $line
    }
    chan close $f
    set f [open $path(test1) r]
    chan configure $f -translation auto
    while {[chan gets $f line] >= 0} {
	append c $line\n
    }
    chan close $f
    string length $c
} -result [expr {700*15 + 1}]

# Test Tcl_Read and buffering.

test chan-io-32.1 {Tcl_Read, channel not readable} -body {
    read stdout
} -returnCodes error -result {channel "stdout" wasn't opened for reading}
test chan-io-32.2 {Tcl_Read, zero byte count} {
    chan read stdin 0
} ""
test chan-io-32.3 {Tcl_Read, negative byte count} -setup {
    set f [open $path(longfile) r]
} -body {
    chan read $f -1
} -returnCodes error -cleanup {
    chan close $f
} -result {expected non-negative integer but got "-1"}
test chan-io-32.4 {Tcl_Read, positive byte count} -body {
    set f [open $path(longfile) r]
    string length [chan read $f 1024]
} -cleanup {
    chan close $f
} -result 1024
test chan-io-32.5 {Tcl_Read, multiple buffers} -body {
    set f [open $path(longfile) r]
    chan configure $f -buffersize 100
    string length [chan read $f 1024]
} -cleanup {
    chan close $f
} -result 1024
test chan-io-32.6 {Tcl_Read, very large read} {
    set f1 [open $path(longfile) r]
    set z [chan read $f1 1000000]
    chan close $f1
    set l [string length $z]
    set x ok
    set z [file size $path(longfile)]
    if {$z != $l} {
	set x "$z != $l"
    }
    set x
} ok
test chan-io-32.7 {Tcl_Read, nonblocking, file} {nonBlockFiles} {
    set f1 [open $path(longfile) r]
    chan configure $f1 -blocking off
    set z [chan read $f1 20]
    chan close $f1
    set l [string length $z]
    set x ok
    if {$l != 20} {
	set x "$l != 20"
    }
    set x
} ok
test chan-io-32.8 {Tcl_Read, nonblocking, file} {nonBlockFiles} {
    set f1 [open $path(longfile) r]
    chan configure $f1 -blocking off
    set z [chan read $f1 1000000]
    chan close $f1
    set x ok
    set l [string length $z]
    set z [file size $path(longfile)]
    if {$z != $l} {
	set x "$z != $l"
    }
    set x
} ok
test chan-io-32.9 {Tcl_Read, read to end of file} {
    set f1 [open $path(longfile) r]
    set z [chan read $f1]
    chan close $f1
    set l [string length $z]
    set x ok
    set z [file size $path(longfile)]
    if {$z != $l} {
	set x "$z != $l"
    }
    set x
} ok
test chan-io-32.10 {Tcl_Read from a pipe} -setup {
    file delete $path(pipe)
} -constraints stdio -body {
    set f1 [open $path(pipe) w]
    chan puts $f1 {chan puts [chan gets stdin]}
    chan close $f1
    set f1 [openpipe r+ $path(pipe)]
    chan puts $f1 hello
    chan flush $f1
    chan read $f1
} -cleanup {
    chan close $f1
} -result "hello\n"
test chan-io-32.11 {Tcl_Read from a pipe} -setup {
    file delete $path(pipe)
    set x ""
} -constraints stdio -body {
    set f1 [open $path(pipe) w]
    chan puts $f1 {chan puts [chan gets stdin]}
    chan puts $f1 {chan puts [chan gets stdin]}
    chan close $f1
    set f1 [openpipe r+ $path(pipe)]
    chan puts $f1 hello
    chan flush $f1
    lappend x [chan read $f1 6]
    chan puts $f1 hello
    chan flush $f1
    lappend x [chan read $f1]
} -cleanup {
    chan close $f1
} -result {{hello
} {hello
}}
test chan-io-32.12 {Tcl_Read, -nonewline} -setup {
    file delete $path(test1)
} -body {
    set f1 [open $path(test1) w]
    chan puts $f1 hello
    chan puts $f1 bye
    chan close $f1
    set f1 [open $path(test1) r]
    chan read -nonewline $f1
} -cleanup {
    chan close $f1
} -result {hello
bye}
test chan-io-32.13 {Tcl_Read, -nonewline} -setup {
    file delete $path(test1)
} -body {
    set f1 [open $path(test1) w]
    chan puts $f1 hello
    chan puts $f1 bye
    chan close $f1
    set f1 [open $path(test1) r]
    set c [chan read -nonewline $f1]
    list [string length $c] $c
} -cleanup {
    chan close $f1
} -result {9 {hello
bye}}
test chan-io-32.14 {Tcl_Read, reading in small chunks} -setup {
    file delete $path(test1)
} -body {
    set f [open $path(test1) w]
    chan puts $f "Two lines: this one"
    chan puts $f "and this one"
    chan close $f
    set f [open $path(test1)]
    list [chan read $f 1] [chan read $f 2] [chan read $f]
} -cleanup {
    chan close $f
} -result {T wo { lines: this one
and this one
}}
test chan-io-32.15 {Tcl_Read, asking for more input than available} -setup {
    file delete $path(test1)
} -body {
    set f [open $path(test1) w]
    chan puts $f "Two lines: this one"
    chan puts $f "and this one"
    chan close $f
    set f [open $path(test1)]
    chan read $f 100
} -cleanup {
    chan close $f
} -result {Two lines: this one
and this one
}
test chan-io-32.16 {Tcl_Read, read to end of file with -nonewline} -setup {
    file delete $path(test1)
} -body {
    set f [open $path(test1) w]
    chan puts $f "Two lines: this one"
    chan puts $f "and this one"
    chan close $f
    set f [open $path(test1)]
    chan read -nonewline $f
} -cleanup {
    chan close $f
} -result {Two lines: this one
and this one}

# Test Tcl_Gets.

test chan-io-33.1 {Tcl_Gets, reading what was written} -setup {
    file delete $path(test1)
} -body {
    set f1 [open $path(test1) w]
    chan puts $f1 "first line"
    chan close $f1
    set f1 [open $path(test1) r]
    chan gets $f1
} -cleanup {
    chan close $f1
} -result {first line}
test chan-io-33.2 {Tcl_Gets into variable} {
    set f1 [open $path(longfile) r]
    set c [chan gets $f1 x]
    set l [string length x]
    set z ok
    if {$l != $l} {
	set z broken
    }
    chan close $f1
    set z
} ok
test chan-io-33.3 {Tcl_Gets from pipe} -setup {
    file delete $path(pipe)
} -constraints stdio -body {
    set f1 [open $path(pipe) w]
    chan puts $f1 {chan puts [chan gets stdin]}
    chan close $f1
    set f1 [openpipe r+ $path(pipe)]
    chan puts $f1 hello
    chan flush $f1
    chan gets $f1
} -cleanup {
    chan close $f1
} -result hello
test chan-io-33.4 {Tcl_Gets with long line} -setup {
    file delete $path(test3)
} -body {
    set f [open $path(test3) w]
    chan puts -nonewline $f "abcdefghijklmnopqrstuvwxyzABCDEFGHIJKLMNOPQRSTUVWXYZ"
    chan puts -nonewline $f "abcdefghijklmnopqrstuvwxyzABCDEFGHIJKLMNOPQRSTUVWXYZ"
    chan puts -nonewline $f "abcdefghijklmnopqrstuvwxyzABCDEFGHIJKLMNOPQRSTUVWXYZ"
    chan puts -nonewline $f "abcdefghijklmnopqrstuvwxyzABCDEFGHIJKLMNOPQRSTUVWXYZ"
    chan puts $f "abcdefghijklmnopqrstuvwxyzABCDEFGHIJKLMNOPQRSTUVWXYZ"
    chan close $f
    set f [open $path(test3)]
    chan gets $f
} -cleanup {
    chan close $f
} -result {abcdefghijklmnopqrstuvwxyzABCDEFGHIJKLMNOPQRSTUVWXYZabcdefghijklmnopqrstuvwxyzABCDEFGHIJKLMNOPQRSTUVWXYZabcdefghijklmnopqrstuvwxyzABCDEFGHIJKLMNOPQRSTUVWXYZabcdefghijklmnopqrstuvwxyzABCDEFGHIJKLMNOPQRSTUVWXYZabcdefghijklmnopqrstuvwxyzABCDEFGHIJKLMNOPQRSTUVWXYZ}
test chan-io-33.5 {Tcl_Gets with long line} -setup {
    set f [open $path(test3) w]
    puts -nonewline $f "abcdefghijklmnopqrstuvwxyzABCDEFGHIJKLMNOPQRSTUVWXYZ"
    puts -nonewline $f "abcdefghijklmnopqrstuvwxyzABCDEFGHIJKLMNOPQRSTUVWXYZ"
    puts -nonewline $f "abcdefghijklmnopqrstuvwxyzABCDEFGHIJKLMNOPQRSTUVWXYZ"
    puts -nonewline $f "abcdefghijklmnopqrstuvwxyzABCDEFGHIJKLMNOPQRSTUVWXYZ"
    puts $f "abcdefghijklmnopqrstuvwxyzABCDEFGHIJKLMNOPQRSTUVWXYZ"
    close $f
} -body {
    set f [open $path(test3)]
    set x [chan gets $f y]
    chan close $f
    list $x $y
} -result {260 abcdefghijklmnopqrstuvwxyzABCDEFGHIJKLMNOPQRSTUVWXYZabcdefghijklmnopqrstuvwxyzABCDEFGHIJKLMNOPQRSTUVWXYZabcdefghijklmnopqrstuvwxyzABCDEFGHIJKLMNOPQRSTUVWXYZabcdefghijklmnopqrstuvwxyzABCDEFGHIJKLMNOPQRSTUVWXYZabcdefghijklmnopqrstuvwxyzABCDEFGHIJKLMNOPQRSTUVWXYZ}
test chan-io-33.6 {Tcl_Gets and end of file} -setup {
    file delete $path(test3)
    set x {}
} -body {
    set f [open $path(test3) w]
    chan puts -nonewline $f "Test1\nTest2"
    chan close $f
    set f [open $path(test3)]
    set y {}
    lappend x [chan gets $f y] $y
    set y {}
    lappend x [chan gets $f y] $y
    set y {}
    lappend x [chan gets $f y] $y
} -cleanup {
    chan close $f
} -result {5 Test1 5 Test2 -1 {}}
test chan-io-33.7 {Tcl_Gets and bad variable} -setup {
    set f [open $path(test3) w]
    chan puts $f "Line 1"
    chan puts $f "Line 2"
    chan close $f
    catch {unset x}
    set f [open $path(test3) r]
} -body {
    set x 24
    chan gets $f x(0)
} -returnCodes error -cleanup {
    chan close $f
} -result {can't set "x(0)": variable isn't array}
test chan-io-33.8 {Tcl_Gets, exercising double buffering} {
    set f [open $path(test3) w]
    chan configure $f -translation lf -eofchar {}
    set x ""
    for {set y 0} {$y < 99} {incr y} {set x "a$x"}
    for {set y 0} {$y < 100} {incr y} {chan puts $f $x}
    chan close $f
    set f [open $path(test3) r]
    chan configure $f -translation lf
    for {set y 0} {$y < 100} {incr y} {chan gets $f}
    chan close $f
    set y
} 100
test chan-io-33.9 {Tcl_Gets, exercising double buffering} {
    set f [open $path(test3) w]
    chan configure $f -translation lf -eofchar {}
    set x ""
    for {set y 0} {$y < 99} {incr y} {set x "a$x"}
    for {set y 0} {$y < 200} {incr y} {chan puts $f $x}
    chan close $f
    set f [open $path(test3) r]
    chan configure $f -translation lf
    for {set y 0} {$y < 200} {incr y} {chan gets $f}
    chan close $f
    set y
} 200
test chan-io-33.10 {Tcl_Gets, exercising double buffering} {
    set f [open $path(test3) w]
    chan configure $f -translation lf -eofchar {}
    set x ""
    for {set y 0} {$y < 99} {incr y} {set x "a$x"}
    for {set y 0} {$y < 300} {incr y} {chan puts $f $x}
    chan close $f
    set f [open $path(test3) r]
    chan configure $f -translation lf
    for {set y 0} {$y < 300} {incr y} {chan gets $f}
    chan close $f
    set y
} 300

# Test Tcl_Seek and Tcl_Tell.

test chan-io-34.1 {Tcl_Seek to current position at start of file} -body {
    set f1 [open $path(longfile) r]
    chan seek $f1 0 current
    chan tell $f1
} -cleanup {
    chan close $f1
} -result 0
test chan-io-34.2 {Tcl_Seek to offset from start} -setup {
    file delete $path(test1)
} -body {
    set f1 [open $path(test1) w]
    chan configure $f1 -translation lf -eofchar {}
    chan puts $f1 "abcdefghijklmnopqrstuvwxyz"
    chan puts $f1 "abcdefghijklmnopqrstuvwxyz"
    chan close $f1
    set f1 [open $path(test1) r]
    chan seek $f1 10 start
    chan tell $f1
} -cleanup {
    chan close $f1
} -result 10
test chan-io-34.3 {Tcl_Seek to end of file} -setup {
    file delete $path(test1)
} -body {
    set f1 [open $path(test1) w]
    chan configure $f1 -translation lf -eofchar {}
    chan puts $f1 "abcdefghijklmnopqrstuvwxyz"
    chan puts $f1 "abcdefghijklmnopqrstuvwxyz"
    chan close $f1
    set f1 [open $path(test1) r]
    chan seek $f1 0 end
    chan tell $f1
} -cleanup {
    chan close $f1
} -result 54
test chan-io-34.4 {Tcl_Seek to offset from end of file} -setup {
    file delete $path(test1)
} -body {
    set f1 [open $path(test1) w]
    chan configure $f1 -translation lf -eofchar {}
    chan puts $f1 "abcdefghijklmnopqrstuvwxyz"
    chan puts $f1 "abcdefghijklmnopqrstuvwxyz"
    chan close $f1
    set f1 [open $path(test1) r]
    chan seek $f1 -10 end
    chan tell $f1
} -cleanup {
    chan close $f1
} -result 44
test chan-io-34.5 {Tcl_Seek to offset from current position} -setup {
    file delete $path(test1)
} -body {
    set f1 [open $path(test1) w]
    chan configure $f1 -translation lf -eofchar {}
    chan puts $f1 "abcdefghijklmnopqrstuvwxyz"
    chan puts $f1 "abcdefghijklmnopqrstuvwxyz"
    chan close $f1
    set f1 [open $path(test1) r]
    chan seek $f1 10 current
    chan seek $f1 10 current
    chan tell $f1
} -cleanup {
    chan close $f1
} -result 20
test chan-io-34.6 {Tcl_Seek to offset from end of file} -setup {
    file delete $path(test1)
} -body {
    set f1 [open $path(test1) w]
    chan configure $f1 -translation lf -eofchar {}
    chan puts $f1 "abcdefghijklmnopqrstuvwxyz"
    chan puts $f1 "abcdefghijklmnopqrstuvwxyz"
    chan close $f1
    set f1 [open $path(test1) r]
    chan seek $f1 -10 end
    list [chan tell $f1] [chan read $f1]
} -cleanup {
    chan close $f1
} -result {44 {rstuvwxyz
}}
test chan-io-34.7 {Tcl_Seek to offset from end of file, then to current position} -setup {
    file delete $path(test1)
} -body {
    set f1 [open $path(test1) w]
    chan configure $f1 -translation lf -eofchar {}
    chan puts $f1 "abcdefghijklmnopqrstuvwxyz"
    chan puts $f1 "abcdefghijklmnopqrstuvwxyz"
    chan close $f1
    set f1 [open $path(test1) r]
    chan seek $f1 -10 end
    set c1 [chan tell $f1]
    set r1 [chan read $f1 5]
    chan seek $f1 0 current
    list $c1 $r1 [chan tell $f1]
} -cleanup {
    chan close $f1
} -result {44 rstuv 49}
test chan-io-34.8 {Tcl_Seek on pipes: not supported} -setup {
    set pipe [openpipe]
} -constraints stdio -body {
    chan seek $pipe 0 current
} -returnCodes error -cleanup {
    chan close $pipe
} -match glob -result {error during seek on "*": invalid argument}
test chan-io-34.9 {Tcl_Seek, testing buffered input flushing} -setup {
    file delete $path(test3)
} -body {
    set f [open $path(test3) w]
    chan configure $f -eofchar {}
    chan puts -nonewline $f "abcdefghijklmnopqrstuvwxyzABCDEFGHIJKLMNOPQRSTUVWXYZ"
    chan close $f
    set f [open $path(test3) RDWR]
    set x [chan read $f 1]
    chan seek $f 3
    lappend x [chan read $f 1]
    chan seek $f 0 start
    lappend x [chan read $f 1]
    chan seek $f 10 current
    lappend x [chan read $f 1]
    chan seek $f -2 end
    lappend x [chan read $f 1]
    chan seek $f 50 end
    lappend x [chan read $f 1]
    chan seek $f 1
    lappend x [chan read $f 1]
} -cleanup {
    chan close $f
} -result {a d a l Y {} b}
set path(test3) [makeFile {} test3]
test chan-io-34.10 {Tcl_Seek testing flushing of buffered input} {
    set f [open $path(test3) w]
    chan configure $f -translation lf
    chan puts $f xyz\n123
    chan close $f
    set f [open $path(test3) r+]
    chan configure $f -translation lf
    set x [chan gets $f]
    chan seek $f 0 current
    chan puts $f 456
    chan close $f
    list $x [viewFile test3]
} "xyz {xyz
456}"
test chan-io-34.11 {Tcl_Seek testing flushing of buffered output} {
    set f [open $path(test3) w]
    chan puts $f xyz\n123
    chan close $f
    set f [open $path(test3) w+]
    chan puts $f xyzzy
    chan seek $f 2
    set x [chan gets $f]
    chan close $f
    list $x [viewFile test3]
} "zzy xyzzy"
test chan-io-34.12 {Tcl_Seek testing combination of write, seek back and read} {
    set f [open $path(test3) w]
    chan configure $f -translation lf -eofchar {}
    chan puts $f xyz\n123
    chan close $f
    set f [open $path(test3) a+]
    chan configure $f -translation lf -eofchar {}
    chan puts $f xyzzy
    chan flush $f
    set x [chan tell $f]
    chan seek $f -4 cur
    set y [chan gets $f]
    chan close $f
    list $x [viewFile test3] $y
} {14 {xyz
123
xyzzy} zzy}
test chan-io-34.13 {Tcl_Tell at start of file} -setup {
    file delete $path(test1)
} -body {
    set f1 [open $path(test1) w]
    chan tell $f1
} -cleanup {
    chan close $f1
} -result 0
test chan-io-34.14 {Tcl_Tell after seek to end of file} -setup {
    file delete $path(test1)
} -body {
    set f1 [open $path(test1) w]
    chan configure $f1 -translation lf -eofchar {}
    chan puts $f1 "abcdefghijklmnopqrstuvwxyz"
    chan puts $f1 "abcdefghijklmnopqrstuvwxyz"
    chan close $f1
    set f1 [open $path(test1) r]
    chan seek $f1 0 end
    chan tell $f1
} -cleanup {
    chan close $f1
} -result 54
test chan-io-34.15 {Tcl_Tell combined with seeking} -setup {
    file delete $path(test1)
} -body {
    set f1 [open $path(test1) w]
    chan configure $f1 -translation lf -eofchar {}
    chan puts $f1 "abcdefghijklmnopqrstuvwxyz"
    chan puts $f1 "abcdefghijklmnopqrstuvwxyz"
    chan close $f1
    set f1 [open $path(test1) r]
    chan seek $f1 10 start
    set c1 [chan tell $f1]
    chan seek $f1 10 current
    list $c1 [chan tell $f1]
} -cleanup {
    chan close $f1
} -result {10 20}
test chan-io-34.16 {Tcl_Tell on pipe: always -1} -constraints stdio -body {
    set f1 [openpipe]
    chan tell $f1
} -cleanup {
    chan close $f1
} -result -1
test chan-io-34.17 {Tcl_Tell on pipe: always -1} stdio {
    set f1 [openpipe]
    chan puts $f1 {chan puts hello}
    chan flush $f1
    set c [chan tell $f1]
    chan gets $f1
    chan close $f1
    set c
} -1
test chan-io-34.18 {Tcl_Tell combined with seeking and reading} -setup {
    file delete $path(test2)
} -body {
    set f [open $path(test2) w]
    chan configure $f -translation lf -eofchar {}
    chan puts -nonewline $f "line1\nline2\nline3\nline4\nline5\n"
    chan close $f
    set f [open $path(test2)]
    chan configure $f -translation lf
    set x [chan tell $f]
    chan read $f 3
    lappend x [chan tell $f]
    chan seek $f 2
    lappend x [chan tell $f]
    chan seek $f 10 current
    lappend x [chan tell $f]
    chan seek $f 0 end
    lappend x [chan tell $f]
} -cleanup {
    chan close $f
} -result {0 3 2 12 30}
test chan-io-34.19 {Tcl_Tell combined with opening in append mode} -body {
    set f [open $path(test3) w]
    chan configure $f -translation lf -eofchar {}
    chan puts $f "abcdefghijklmnopqrstuvwxyz"
    chan puts $f "abcdefghijklmnopqrstuvwxyz"
    chan close $f
    set f [open $path(test3) a]
    chan tell $f
} -cleanup {
    chan close $f
} -result 54
test chan-io-34.20 {Tcl_Tell combined with writing} -setup {
    set l ""
} -body {
    set f [open $path(test3) w]
    chan seek $f 29 start
    lappend l [chan tell $f]
    chan puts -nonewline $f a
    chan seek $f 39 start
    lappend l [chan tell $f]
    chan puts -nonewline $f a
    lappend l [chan tell $f]
    chan seek $f 407 end
    lappend l [chan tell $f]
} -cleanup {
    chan close $f
} -result {29 39 40 447}
test chan-io-34.21 {Tcl_Seek and Tcl_Tell on large files} -setup {
    file delete $path(test3)
    set l ""
} -constraints {largefileSupport} -body {
    set f [open $path(test3) w]
    chan configure $f -encoding binary
    lappend l [chan tell $f]
    chan puts -nonewline $f abcdef
    lappend l [chan tell $f]
    chan flush $f
    lappend l [chan tell $f]
    # 4GB offset!
    chan seek $f 0x100000000
    lappend l [chan tell $f]
    chan puts -nonewline $f abcdef
    lappend l [chan tell $f]
    chan close $f
    lappend l [file size $path(test3)]
    # truncate...
    chan close [open $path(test3) w]
    lappend l [file size $path(test3)]
} -result {0 6 6 4294967296 4294967302 4294967302 0}

# Test Tcl_Eof

test chan-io-35.1 {Tcl_Eof} -setup {
    file delete $path(test1)
} -body {
    set f [open $path(test1) w]
    chan puts $f hello
    chan puts $f hello
    chan close $f
    set f [open $path(test1)]
    set x [chan eof $f]
    lappend x [chan eof $f]
    chan gets $f
    lappend x [chan eof $f]
    chan gets $f
    lappend x [chan eof $f]
    chan gets $f
    lappend x [chan eof $f]
    lappend x [chan eof $f]
} -cleanup {
    chan close $f
} -result {0 0 0 0 1 1}
test chan-io-35.2 {Tcl_Eof with pipe} -constraints stdio -setup {
    file delete $path(pipe)
} -body {
    set f1 [open $path(pipe) w]
    chan puts $f1 {chan gets stdin}
    chan puts $f1 {chan puts hello}
    chan close $f1
    set f1 [openpipe r+ $path(pipe)]
    chan puts $f1 hello
    set x [chan eof $f1]
    chan flush $f1
    lappend x [chan eof $f1]
    chan gets $f1
    lappend x [chan eof $f1]
    chan gets $f1
    lappend x [chan eof $f1]
} -cleanup {
    chan close $f1
} -result {0 0 0 1}
test chan-io-35.3 {Tcl_Eof with pipe} -constraints stdio -setup {
    file delete $path(pipe)
} -body {
    set f1 [open $path(pipe) w]
    chan puts $f1 {chan gets stdin}
    chan puts $f1 {chan puts hello}
    chan close $f1
    set f1 [openpipe r+ $path(pipe)]
    chan puts $f1 hello
    set x [chan eof $f1]
    chan flush $f1
    lappend x [chan eof $f1]
    chan gets $f1
    lappend x [chan eof $f1]
    chan gets $f1
    lappend x [chan eof $f1]
    chan gets $f1
    lappend x [chan eof $f1]
    chan gets $f1
    lappend x [chan eof $f1]
} -cleanup {
    chan close $f1
} -result {0 0 0 1 1 1}
test chan-io-35.4 {Tcl_Eof, eof detection on nonblocking file} -setup {
    file delete $path(test1)
    set l ""
} -constraints {nonBlockFiles} -body {
    chan close [open $path(test1) w]
    set f [open $path(test1) r]
    chan configure $f -blocking off
    lappend l [chan gets $f]
    lappend l [chan eof $f]
} -cleanup {
    chan close $f
} -result {{} 1}
test chan-io-35.5 {Tcl_Eof, eof detection on nonblocking pipe} -setup {
    file delete $path(pipe)
    set l ""
} -constraints stdio -body {
    set f [open $path(pipe) w]
    chan puts $f {
	exit
    }
    chan close $f
    set f [openpipe r $path(pipe)]
    lappend l [chan gets $f]
    lappend l [chan eof $f]
} -cleanup {
    chan close $f
} -result {{} 1}
test chan-io-35.6 {Tcl_Eof, eof char, lf write, auto read} -setup {
    file delete $path(test1)
} -body {
    set f [open $path(test1) w]
    chan configure $f -translation lf -eofchar \x1A
    chan puts $f abc\ndef
    chan close $f
    set s [file size $path(test1)]
    set f [open $path(test1) r]
    chan configure $f -translation auto -eofchar \x1A
    list $s [string length [chan read $f]] [chan eof $f]
} -cleanup {
    chan close $f
} -result {8 8 1}
test chan-io-35.7 {Tcl_Eof, eof char, lf write, lf read} -setup {
    file delete $path(test1)
} -body {
    set f [open $path(test1) w]
    chan configure $f -translation lf -eofchar \x1A
    chan puts $f abc\ndef
    chan close $f
    set s [file size $path(test1)]
    set f [open $path(test1) r]
    chan configure $f -translation lf -eofchar \x1A
    list $s [string length [chan read $f]] [chan eof $f]
} -cleanup {
    chan close $f
} -result {8 8 1}
test chan-io-35.8 {Tcl_Eof, eof char, cr write, auto read} -setup {
    file delete $path(test1)
} -body {
    set f [open $path(test1) w]
    chan configure $f -translation cr -eofchar \x1A
    chan puts $f abc\ndef
    chan close $f
    set s [file size $path(test1)]
    set f [open $path(test1) r]
    chan configure $f -translation auto -eofchar \x1A
    list $s [string length [chan read $f]] [chan eof $f]
} -cleanup {
    chan close $f
} -result {8 8 1}
test chan-io-35.9 {Tcl_Eof, eof char, cr write, cr read} -setup {
    file delete $path(test1)
} -body {
    set f [open $path(test1) w]
    chan configure $f -translation cr -eofchar \x1A
    chan puts $f abc\ndef
    chan close $f
    set s [file size $path(test1)]
    set f [open $path(test1) r]
    chan configure $f -translation cr -eofchar \x1A
    list $s [string length [chan read $f]] [chan eof $f]
} -cleanup {
    chan close $f
} -result {8 8 1}
test chan-io-35.10 {Tcl_Eof, eof char, crlf write, auto read} -setup {
    file delete $path(test1)
} -body {
    set f [open $path(test1) w]
    chan configure $f -translation crlf -eofchar \x1A
    chan puts $f abc\ndef
    chan close $f
    set s [file size $path(test1)]
    set f [open $path(test1) r]
    chan configure $f -translation auto -eofchar \x1A
    list $s [string length [chan read $f]] [chan eof $f]
} -cleanup {
    chan close $f
} -result {10 8 1}
test chan-io-35.11 {Tcl_Eof, eof char, crlf write, crlf read} -setup {
    file delete $path(test1)
} -body {
    set f [open $path(test1) w]
    chan configure $f -translation crlf -eofchar \x1A
    chan puts $f abc\ndef
    chan close $f
    set s [file size $path(test1)]
    set f [open $path(test1) r]
    chan configure $f -translation crlf -eofchar \x1A
    list $s [string length [chan read $f]] [chan eof $f]
} -cleanup {
    chan close $f
} -result {10 8 1}
test chan-io-35.12 {Tcl_Eof, eof char in middle, lf write, auto read} -setup {
    file delete $path(test1)
} -body {
    set f [open $path(test1) w]
    chan configure $f -translation lf -eofchar {}
    chan puts $f [format abc\ndef\n%cqrs\nuvw 26]
    chan close $f
    set c [file size $path(test1)]
    set f [open $path(test1) r]
    chan configure $f -translation auto -eofchar \x1A
    list $c [string length [chan read $f]] [chan eof $f]
} -cleanup {
    chan close $f
} -result {17 8 1}
test chan-io-35.13 {Tcl_Eof, eof char in middle, lf write, lf read} -setup {
    file delete $path(test1)
} -body {
    set f [open $path(test1) w]
    chan configure $f -translation lf -eofchar {}
    chan puts $f [format abc\ndef\n%cqrs\nuvw 26]
    chan close $f
    set c [file size $path(test1)]
    set f [open $path(test1) r]
    chan configure $f -translation lf -eofchar \x1A
    list $c [string length [chan read $f]] [chan eof $f]
} -cleanup {
    chan close $f
} -result {17 8 1}
test chan-io-35.14 {Tcl_Eof, eof char in middle, cr write, auto read} -setup {
    file delete $path(test1)
} -body {
    set f [open $path(test1) w]
    chan configure $f -translation cr -eofchar {}
    chan puts $f [format abc\ndef\n%cqrs\nuvw 26]
    chan close $f
    set c [file size $path(test1)]
    set f [open $path(test1) r]
    chan configure $f -translation auto -eofchar \x1A
    list $c [string length [chan read $f]] [chan eof $f]
} -cleanup {
    chan close $f
} -result {17 8 1}
test chan-io-35.15 {Tcl_Eof, eof char in middle, cr write, cr read} -setup {
    file delete $path(test1)
} -body {
    set f [open $path(test1) w]
    chan configure $f -translation cr -eofchar {}
    chan puts $f [format abc\ndef\n%cqrs\nuvw 26]
    chan close $f
    set c [file size $path(test1)]
    set f [open $path(test1) r]
    chan configure $f -translation cr -eofchar \x1A
    list $c [string length [chan read $f]] [chan eof $f]
} -cleanup {
    chan close $f
} -result {17 8 1}
test chan-io-35.16 {Tcl_Eof, eof char in middle, crlf write, auto read} -setup {
    file delete $path(test1)
} -body {
    set f [open $path(test1) w]
    chan configure $f -translation crlf -eofchar {}
    chan puts $f [format abc\ndef\n%cqrs\nuvw 26]
    chan close $f
    set c [file size $path(test1)]
    set f [open $path(test1) r]
    chan configure $f -translation auto -eofchar \x1A
    list $c [string length [chan read $f]] [chan eof $f]
} -cleanup {
    chan close $f
} -result {21 8 1}
test chan-io-35.17 {Tcl_Eof, eof char in middle, crlf write, crlf read} -setup {
    file delete $path(test1)
} -body {
    set f [open $path(test1) w]
    chan configure $f -translation crlf -eofchar {}
    chan puts $f [format abc\ndef\n%cqrs\nuvw 26]
    chan close $f
    set c [file size $path(test1)]
    set f [open $path(test1) r]
    chan configure $f -translation crlf -eofchar \x1A
    list $c [string length [chan read $f]] [chan eof $f]
} -cleanup {
    chan close $f
} -result {21 8 1}

# Test Tcl_InputBlocked

test chan-io-36.1 {Tcl_InputBlocked on nonblocking pipe} -setup {
    set x ""
} -constraints stdio -body {
    set f1 [openpipe]
    chan puts $f1 {chan puts hello_from_pipe}
    chan flush $f1
    chan gets $f1
    chan configure $f1 -blocking off -buffering full
    chan puts $f1 {chan puts hello}
    lappend x [chan gets $f1]
    lappend x [chan blocked $f1]
    chan flush $f1
    after 200
    lappend x [chan gets $f1]
    lappend x [chan blocked $f1]
    lappend x [chan gets $f1]
    lappend x [chan blocked $f1]
} -cleanup {
    chan close $f1
} -result {{} 1 hello 0 {} 1}
test chan-io-36.2 {Tcl_InputBlocked on blocking pipe} -setup {
    set x ""
} -constraints stdio -body {
    set f1 [openpipe]
    chan configure $f1 -buffering line
    chan puts $f1 {chan puts hello_from_pipe}
    lappend x [chan gets $f1]
    lappend x [chan blocked $f1]
    chan puts $f1 {exit}
    lappend x [chan gets $f1]
    lappend x [chan blocked $f1]
    lappend x [chan eof $f1]
} -cleanup {
    chan close $f1
} -result {hello_from_pipe 0 {} 0 1}
test chan-io-36.3 {Tcl_InputBlocked vs files, short read} -setup {
    file delete $path(test1)
    set l ""
} -body {
    set f [open $path(test1) w]
    chan puts $f abcdefghijklmnop
    chan close $f
    set f [open $path(test1) r]
    lappend l [chan blocked $f]
    lappend l [chan read $f 3]
    lappend l [chan blocked $f]
    lappend l [chan read -nonewline $f]
    lappend l [chan blocked $f]
    lappend l [chan eof $f]
} -cleanup {
    chan close $f
} -result {0 abc 0 defghijklmnop 0 1}
test chan-io-36.4 {Tcl_InputBlocked vs files, event driven read} -setup {
    file delete $path(test1)
    set l ""
    variable x
} -constraints {fileevent} -body {
    set f [open $path(test1) w]
    chan puts $f abcdefghijklmnop
    chan close $f
    set f [open $path(test1) r]
    chan event $f readable [namespace code {
	lappend l [chan read $f 3]
	if {[chan eof $f]} {lappend l eof; chan close $f; set x done}
    }]
    vwait [namespace which -variable x]
    return $l
} -result {abc def ghi jkl mno {p
} eof}
test chan-io-36.5 {Tcl_InputBlocked vs files, short read, nonblocking} -setup {
    file delete $path(test1)
    set l ""
} -constraints {nonBlockFiles} -body {
    set f [open $path(test1) w]
    chan puts $f abcdefghijklmnop
    chan close $f
    set f [open $path(test1) r]
    chan configure $f -blocking off
    lappend l [chan blocked $f]
    lappend l [chan read $f 3]
    lappend l [chan blocked $f]
    lappend l [chan read -nonewline $f]
    lappend l [chan blocked $f]
    lappend l [chan eof $f]
} -cleanup {
    chan close $f
} -result {0 abc 0 defghijklmnop 0 1}
test chan-io-36.6 {Tcl_InputBlocked vs files, event driven read} -setup {
    file delete $path(test1)
    set l ""
    variable x
} -constraints {nonBlockFiles fileevent} -body {
    set f [open $path(test1) w]
    chan puts $f abcdefghijklmnop
    chan close $f
    set f [open $path(test1) r]
    chan configure $f -blocking off
    chan event $f readable [namespace code {
	lappend l [chan read $f 3]
	if {[chan eof $f]} {lappend l eof; chan close $f; set x done}
    }]
    vwait [namespace which -variable x]
    return $l
} -result {abc def ghi jkl mno {p
} eof}

# Test Tcl_InputBuffered

test chan-io-37.1 {Tcl_InputBuffered} -setup {
    set l ""
} -constraints {testchannel} -body {
    set f [open $path(longfile) r]
    chan configure $f -buffersize 4096
    chan read $f 3
    lappend l [testchannel inputbuffered $f]
    lappend l [chan tell $f]
} -cleanup {
    chan close $f
} -result {4093 3}
test chan-io-37.2 {Tcl_InputBuffered, test input flushing on seek} -setup {
    set l ""
} -constraints {testchannel} -body {
    set f [open $path(longfile) r]
    chan configure $f -buffersize 4096
    chan read $f 3
    lappend l [testchannel inputbuffered $f]
    lappend l [chan tell $f]
    chan seek $f 0 current
    lappend l [testchannel inputbuffered $f]
    lappend l [chan tell $f]
} -cleanup {
    chan close $f
} -result {4093 3 0 3}

# Test Tcl_SetChannelBufferSize, Tcl_GetChannelBufferSize

test chan-io-38.1 {Tcl_GetChannelBufferSize, default buffer size} -body {
    set f [open $path(longfile) r]
    chan configure $f -buffersize
} -cleanup {
    chan close $f
} -result 4096
test chan-io-38.2 {Tcl_SetChannelBufferSize, Tcl_GetChannelBufferSize} -setup {
    set l ""
} -body {
    set f [open $path(longfile) r]
    lappend l [chan configure $f -buffersize]
    chan configure $f -buffersize 10000
    lappend l [chan configure $f -buffersize]
    chan configure $f -buffersize 1
    lappend l [chan configure $f -buffersize]
    chan configure $f -buffersize -1
    lappend l [chan configure $f -buffersize]
    chan configure $f -buffersize 0
    lappend l [chan configure $f -buffersize]
    chan configure $f -buffersize 100000
    lappend l [chan configure $f -buffersize]
    chan configure $f -buffersize 10000000
    lappend l [chan configure $f -buffersize]
} -cleanup {
    chan close $f
} -result {4096 10000 1 1 1 100000 1048576}
test chan-io-38.3 {Tcl_SetChannelBufferSize, changing buffersize between reads} {
    # This test crashes the interp if Bug #427196 is not fixed
    set chan [open [info script] r]
    chan configure $chan -buffersize 10 -encoding utf-8
    set var [chan read $chan 2]
    chan configure $chan -buffersize 32
    append var [chan read $chan]
    chan close $chan
} {}

# Test Tcl_SetChannelOption, Tcl_GetChannelOption

test chan-io-39.1 {Tcl_GetChannelOption} -setup {
    file delete $path(test1)
} -body {
    set f1 [open $path(test1) w]
    chan configure $f1 -blocking
} -cleanup {
    chan close $f1
} -result 1
#
# Test 17.2 was removed.
#
test chan-io-39.2 {Tcl_GetChannelOption} -setup {
    file delete $path(test1)
} -body {
    set f1 [open $path(test1) w]
    chan configure $f1 -buffering
} -cleanup {
    chan close $f1
} -result full
test chan-io-39.3 {Tcl_GetChannelOption} -setup {
    file delete $path(test1)
} -body {
    set f1 [open $path(test1) w]
    chan configure $f1 -buffering line
    chan configure $f1 -buffering
} -cleanup {
    chan close $f1
} -result line
test chan-io-39.4 {Tcl_GetChannelOption, Tcl_SetChannelOption} -setup {
    file delete $path(test1)
    set l ""
} -body {
    set f1 [open $path(test1) w]
    lappend l [chan configure $f1 -buffering]
    chan configure $f1 -buffering line
    lappend l [chan configure $f1 -buffering]
    chan configure $f1 -buffering none
    lappend l [chan configure $f1 -buffering]
    chan configure $f1 -buffering line
    lappend l [chan configure $f1 -buffering]
    chan configure $f1 -buffering full
    lappend l [chan configure $f1 -buffering]
} -cleanup {
    chan close $f1
} -result {full line none line full}
test chan-io-39.5 {Tcl_GetChannelOption, invariance} -setup {
    file delete $path(test1)
    set l ""
} -body {
    set f1 [open $path(test1) w]
    lappend l [chan configure $f1 -buffering]
    lappend l [list [catch {chan configure $f1 -buffering green} msg] $msg]
    lappend l [chan configure $f1 -buffering]
} -cleanup {
    chan close $f1
} -result {full {1 {bad value for -buffering: must be one of full, line, or none}} full}
test chan-io-39.6 {Tcl_SetChannelOption, multiple options} -setup {
    file delete $path(test1)
} -body {
    set f1 [open $path(test1) w]
    chan configure $f1 -translation lf -buffering line
    chan puts $f1 hello
    chan puts $f1 bye
    file size $path(test1)
} -cleanup {
    chan close $f1
} -result 10
test chan-io-39.7 {Tcl_SetChannelOption, buffering, translation} -setup {
    file delete $path(test1)
    set x ""
} -body {
    set f1 [open $path(test1) w]
    chan configure $f1 -translation lf
    chan puts $f1 hello
    chan puts $f1 bye
    chan configure $f1 -buffering line
    lappend x [file size $path(test1)]
    chan puts $f1 really_bye
    lappend x [file size $path(test1)]
} -cleanup {
    chan close $f1
} -result {0 21}
test chan-io-39.8 {Tcl_SetChannelOption, different buffering options} -setup {
    file delete $path(test1)
    set l ""
} -body {
    set f1 [open $path(test1) w]
    chan configure $f1 -translation lf -buffering none -eofchar {}
    chan puts -nonewline $f1 hello
    lappend l [file size $path(test1)]
    chan puts -nonewline $f1 hello
    lappend l [file size $path(test1)]
    chan configure $f1 -buffering full
    chan puts -nonewline $f1 hello
    lappend l [file size $path(test1)]
    chan configure $f1 -buffering none
    lappend l [file size $path(test1)]
    chan puts -nonewline $f1 hello
    lappend l [file size $path(test1)]
    chan close $f1
    lappend l [file size $path(test1)]
} -result {5 10 10 10 20 20}
test chan-io-39.9 {Tcl_SetChannelOption, blocking mode} -setup {
    file delete $path(test1)
    set x ""
} -constraints {nonBlockFiles} -body {
    set f1 [open $path(test1) w]
    chan close $f1
    set f1 [open $path(test1) r]
    lappend x [chan configure $f1 -blocking]
    chan configure $f1 -blocking off
    lappend x [chan configure $f1 -blocking]
    lappend x [chan gets $f1]
    lappend x [chan read $f1 1000]
    lappend x [chan blocked $f1]
    lappend x [chan eof $f1]
} -cleanup {
    chan close $f1
} -result {1 0 {} {} 0 1}
test chan-io-39.10 {Tcl_SetChannelOption, blocking mode} -setup {
    file delete $path(pipe)
    set x ""
} -constraints stdio -body {
    set f1 [open $path(pipe) w]
    chan puts $f1 {
	chan gets stdin
	after 100
	chan puts hi
	chan gets stdin
    }
    chan close $f1
    set f1 [openpipe r+ $path(pipe)]
    chan configure $f1 -blocking off -buffering line
    lappend x [chan configure $f1 -blocking]
    lappend x [chan gets $f1]
    lappend x [chan blocked $f1]
    chan configure $f1 -blocking on
    chan puts $f1 hello
    chan configure $f1 -blocking off
    lappend x [chan gets $f1]
    lappend x [chan blocked $f1]
    chan configure $f1 -blocking on
    chan puts $f1 bye
    chan configure $f1 -blocking off
    lappend x [chan gets $f1]
    lappend x [chan blocked $f1]
    chan configure $f1 -blocking on
    lappend x [chan configure $f1 -blocking]
    lappend x [chan gets $f1]
    lappend x [chan blocked $f1]
    lappend x [chan eof $f1]
    lappend x [chan gets $f1]
    lappend x [chan eof $f1]
} -cleanup {
    chan close $f1
} -result {0 {} 1 {} 1 {} 1 1 hi 0 0 {} 1}
test chan-io-39.11 {Tcl_SetChannelOption, Tcl_GetChannelOption, buffer size clipped to lower bound} -setup {
    file delete $path(test1)
} -body {
    set f [open $path(test1) w]
    chan configure $f -buffersize -10
    chan configure $f -buffersize
} -cleanup {
    chan close $f
} -result 1
test chan-io-39.12 {Tcl_SetChannelOption, Tcl_GetChannelOption buffer size clipped to upper bound} -setup {
    file delete $path(test1)
} -body {
    set f [open $path(test1) w]
    chan configure $f -buffersize 10000000
    chan configure $f -buffersize
} -cleanup {
    chan close $f
} -result 1048576
test chan-io-39.13 {Tcl_SetChannelOption, Tcl_GetChannelOption, buffer size} -setup {
    file delete $path(test1)
} -body {
    set f [open $path(test1) w]
    chan configure $f -buffersize 40000
    chan configure $f -buffersize
} -cleanup {
    chan close $f
} -result 40000
test chan-io-39.14 {Tcl_SetChannelOption: -encoding, binary & utf-8} -setup {
    file delete $path(test1)
} -body {
    set f [open $path(test1) w]
    chan configure $f -encoding {}
    chan puts -nonewline $f \xE7\x89\xA6
    chan close $f
    set f [open $path(test1) r]
    chan configure $f -encoding utf-8
    chan read $f
} -cleanup {
    chan close $f
} -result 牦
test chan-io-39.15 {Tcl_SetChannelOption: -encoding, binary & utf-8} -setup {
    file delete $path(test1)
} -body {
    set f [open $path(test1) w]
    chan configure $f -encoding binary
    chan puts -nonewline $f \xE7\x89\xA6
    chan close $f
    set f [open $path(test1) r]
    chan configure $f -encoding utf-8
    chan read $f
} -cleanup {
    chan close $f
} -result 牦
test chan-io-39.16 {Tcl_SetChannelOption: -encoding, errors} -setup {
    file delete $path(test1)
    set f [open $path(test1) w]
} -body {
    chan configure $f -encoding foobar
} -returnCodes error -cleanup {
    chan close $f
} -result {unknown encoding "foobar"}
test chan-io-39.17 {Tcl_SetChannelOption: -encoding, clearing CHANNEL_NEED_MORE_DATA} -setup {
    variable x {}
} -constraints {stdio fileevent} -body {
    set f [openpipe r+ $path(cat)]
    chan configure $f -encoding binary
    chan puts -nonewline $f \xE7
    chan flush $f
    chan configure $f -encoding utf-8 -blocking 0
    chan event $f readable [namespace code { lappend x [chan read $f] }]
    vwait [namespace which -variable x]
    after 300 [namespace code { lappend x timeout }]
    vwait [namespace which -variable x]
    chan configure $f -encoding utf-8
    vwait [namespace which -variable x]
    after 300 [namespace code { lappend x timeout }]
    vwait [namespace which -variable x]
    chan configure $f -encoding binary
    vwait [namespace which -variable x]
    after 300 [namespace code { lappend x timeout }]
    vwait [namespace which -variable x]
    return $x
} -cleanup {
    chan close $f
} -result "{} timeout {} timeout \xE7 timeout"
test chan-io-39.18 {Tcl_SetChannelOption, setting read mode independently} \
	-constraints {socket} -body {
    proc accept {s a p} {chan close $s}
    set s1 [socket -server [namespace code accept] -myaddr 127.0.0.1 0]
    set port [lindex [chan configure $s1 -sockname] 2]
    set s2 [socket 127.0.0.1 $port]
    update
    chan configure $s2 -translation {auto lf}
    chan configure $s2 -translation
} -cleanup {
    chan close $s1
    chan close $s2
} -result {auto lf}
test chan-io-39.19 {Tcl_SetChannelOption, setting read mode independently} \
	-constraints {socket} -body {
    proc accept {s a p} {chan close $s}
    set s1 [socket -server [namespace code accept] -myaddr 127.0.0.1 0]
    set port [lindex [chan configure $s1 -sockname] 2]
    set s2 [socket 127.0.0.1 $port]
    update
    chan configure $s2 -translation {auto crlf}
    chan configure $s2 -translation
} -cleanup {
    chan close $s1
    chan close $s2
} -result {auto crlf}
test chan-io-39.20 {Tcl_SetChannelOption, setting read mode independently} \
	-constraints {socket} -body {
    proc accept {s a p} {chan close $s}
    set s1 [socket -server [namespace code accept] -myaddr 127.0.0.1 0]
    set port [lindex [chan configure $s1 -sockname] 2]
    set s2 [socket 127.0.0.1 $port]
    update
    chan configure $s2 -translation {auto cr}
    chan configure $s2 -translation
} -cleanup {
    chan close $s1
    chan close $s2
} -result {auto cr}
test chan-io-39.21 {Tcl_SetChannelOption, setting read mode independently} \
	-constraints {socket} -body {
    proc accept {s a p} {chan close $s}
    set s1 [socket -server [namespace code accept] -myaddr 127.0.0.1 0]
    set port [lindex [chan configure $s1 -sockname] 2]
    set s2 [socket 127.0.0.1 $port]
    update
    chan configure $s2 -translation {auto auto}
    chan configure $s2 -translation
} -cleanup {
    chan close $s1
    chan close $s2
} -result {auto crlf}
test chan-io-39.22 {Tcl_SetChannelOption, invariance} -setup {
    file delete $path(test1)
    set l ""
} -constraints unix -body {
    set f1 [open $path(test1) w+]
    lappend l [chan configure $f1 -eofchar]
    chan configure $f1 -eofchar {O {}}
    lappend l [chan configure $f1 -eofchar]
    chan configure $f1 -eofchar D
    lappend l [chan configure $f1 -eofchar]
} -cleanup {
    chan close $f1
} -result {{} O D}
test chan-io-39.22a {Tcl_SetChannelOption, invariance} -setup {
    file delete $path(test1)
    set l [list]
} -body {
    set f1 [open $path(test1) w+]
    chan configure $f1 -eofchar {O {}}
    lappend l [chan configure $f1 -eofchar]
    chan configure $f1 -eofchar D
    lappend l [chan configure $f1 -eofchar]
    lappend l [list [catch {chan configure $f1 -eofchar {1 2 3}} msg] $msg]
} -cleanup {
    chan close $f1
} -result {O D {1 {bad value for -eofchar: must be non-NUL ASCII character}}}
test chan-io-39.23 {
	Tcl_GetChannelOption, server socket is not readable or writable, but should
	still have valid -eofchar and -translation options.
} -setup {
    set l [list]
} -body {
    set sock [socket -server [namespace code accept] -myaddr 127.0.0.1 0]
    lappend l [chan configure $sock -eofchar] \
	[chan configure $sock -translation]
} -cleanup {
    chan close $sock
} -result {{} auto}
test chan-io-39.24 {Tcl_SetChannelOption, server socket is not readable or\
        writable so we can't change -eofchar or -translation} -setup {
    set l [list]
} -body {
    set sock [socket -server [namespace code accept] -myaddr 127.0.0.1 0]
    chan configure $sock -eofchar D -translation lf
    lappend l [chan configure $sock -eofchar] \
	[chan configure $sock -translation]
} -cleanup {
    chan close $sock
} -result {{} auto}

test chan-io-40.1 {POSIX open access modes: RDWR} -setup {
    file delete $path(test3)
} -body {
    set f [open $path(test3) w]
    chan puts $f xyzzy
    chan close $f
    set f [open $path(test3) RDWR]
    chan puts -nonewline $f "ab"
    chan seek $f 0 current
    set x [chan gets $f]
    chan close $f
    set f [open $path(test3) r]
    lappend x [chan gets $f]
} -cleanup {
    chan close $f
} -result {zzy abzzy}
test chan-io-40.2 {POSIX open access modes: CREAT} -setup {
    file delete $path(test3)
} -constraints {unix notWsl} -body {
    set f [open $path(test3) {WRONLY CREAT} 0o600]
    file stat $path(test3) stats
    set x [format 0o%03o [expr {$stats(mode) & 0o777}]]
    chan puts $f "line 1"
    chan close $f
    set f [open $path(test3) r]
    lappend x [chan gets $f]
} -cleanup {
    chan close $f
} -result {0o600 {line 1}}
test chan-io-40.3 {POSIX open access modes: CREAT} -setup {
    file delete $path(test3)
} -constraints {unix umask notWsl} -body {
    # This test only works if your umask is 2, like ouster's.
    chan close [open $path(test3) {WRONLY CREAT}]
    file stat $path(test3) stats
    format 0o%03o [expr {$stats(mode) & 0o777}]
} -result [format 0o%03o [expr {0o666 & ~ $umaskValue}]]
test chan-io-40.4 {POSIX open access modes: CREAT} -setup {
    file delete $path(test3)
} -body {
    set f [open $path(test3) w]
    chan configure $f -eofchar {}
    chan puts $f xyzzy
    chan close $f
    set f [open $path(test3) {WRONLY CREAT}]
    chan configure $f -eofchar {}
    chan puts -nonewline $f "ab"
    chan close $f
    set f [open $path(test3) r]
    chan gets $f
} -cleanup {
    chan close $f
} -result abzzy
test chan-io-40.5 {POSIX open access modes: APPEND} -setup {
    file delete $path(test3)
    set x ""
} -body {
    set f [open $path(test3) w]
    chan configure $f -translation lf -eofchar {}
    chan puts $f xyzzy
    chan close $f
    set f [open $path(test3) {WRONLY APPEND}]
    chan configure $f -translation lf
    chan puts $f "new line"
    chan seek $f 0
    chan puts $f "abc"
    chan close $f
    set f [open $path(test3) r]
    chan configure $f -translation lf
    chan seek $f 6 current
    lappend x [chan gets $f]
    lappend x [chan gets $f]
} -cleanup {
    chan close $f
} -result {{new line} abc}
test chan-io-40.6 {POSIX open access modes: EXCL} -match regexp -setup {
    file delete $path(test3)
} -body {
    set f [open $path(test3) w]
    chan puts $f xyzzy
    chan close $f
    open $path(test3) {WRONLY CREAT EXCL}
} -returnCodes error -result {(?i)couldn't open ".*test3": file (already )?exists}
test chan-io-40.7 {POSIX open access modes: EXCL} -setup {
    file delete $path(test3)
} -body {
    set f [open $path(test3) {WRONLY CREAT EXCL}]
    chan configure $f -eofchar {}
    chan puts $f "A test line"
    chan close $f
    viewFile test3
} -result {A test line}
test chan-io-40.8 {POSIX open access modes: TRUNC} -setup {
    file delete $path(test3)
} -body {
    set f [open $path(test3) w]
    chan puts $f xyzzy
    chan close $f
    set f [open $path(test3) {WRONLY TRUNC}]
    chan puts $f abc
    chan close $f
    set f [open $path(test3) r]
    chan gets $f
} -cleanup {
    chan close $f
} -result abc
test chan-io-40.9 {POSIX open access modes: NONBLOCK} -setup {
    file delete $path(test3)
} -constraints {nonPortable unix} -body {
    set f [open $path(test3) {WRONLY NONBLOCK CREAT}]
    chan puts $f "NONBLOCK test"
    chan close $f
    set f [open $path(test3) r]
    chan gets $f
} -cleanup {
    chan close $f
} -result {NONBLOCK test}
test chan-io-40.10 {POSIX open access modes: RDONLY} -body {
    set f [open $path(test1) w]
    chan puts $f "two lines: this one"
    chan puts $f "and this"
    chan close $f
    set f [open $path(test1) RDONLY]
    list [chan gets $f] [catch {chan puts $f Test} msg] $msg
} -cleanup {
    chan close $f
} -match glob -result {{two lines: this one} 1 {channel "*" wasn't opened for writing}}
test chan-io-40.11 {POSIX open access modes: RDONLY} -match regexp -body {
    file delete $path(test3)
    open $path(test3) RDONLY
} -returnCodes error -result {(?i)couldn't open ".*test3": no such file or directory}
test chan-io-40.12 {POSIX open access modes: WRONLY} -match regexp -body {
    file delete $path(test3)
    open $path(test3) WRONLY
} -returnCodes error -result {(?i)couldn't open ".*test3": no such file or directory}
test chan-io-40.13 {POSIX open access modes: WRONLY} -body {
    makeFile xyzzy test3
    set f [open $path(test3) WRONLY]
    chan configure $f -eofchar {}
    chan puts -nonewline $f "ab"
    chan seek $f 0 current
    set x [list [catch {chan gets $f} msg] $msg]
    chan close $f
    lappend x [viewFile test3]
} -match glob -result {1 {channel "*" wasn't opened for reading} abzzy}
test chan-io-40.14 {POSIX open access modes: RDWR} -match regexp -body {
    file delete $path(test3)
    open $path(test3) RDWR
} -returnCodes error -result {(?i)couldn't open ".*test3": no such file or directory}
test chan-io-40.15 {POSIX open access modes: RDWR} {
    makeFile xyzzy test3
    set f [open $path(test3) RDWR]
    chan puts -nonewline $f "ab"
    chan seek $f 0 current
    set x [chan gets $f]
    chan close $f
    lappend x [viewFile test3]
} {zzy abzzy}
test chan-io-40.16 {verify no tilde substitution in open} -setup {
    set curdir [pwd]
    cd [temporaryDirectory]
} -body {
    close [open ~ w]
    list [file isfile ~]
} -cleanup {
    file delete ./~ ;# ./ because don't want to delete home in case of bugs!
    cd $curdir
} -result 1

test chan-io-41.1 {Tcl_FileeventCmd: errors} -constraints fileevent -body {
    chan event foo
} -returnCodes error -result {wrong # args: should be "chan event channelId event ?script?"}
test chan-io-41.2 {Tcl_FileeventCmd: errors} -constraints fileevent -body {
    chan event foo bar baz q
} -returnCodes error -result {wrong # args: should be "chan event channelId event ?script?"}
test chan-io-41.3 {Tcl_FileeventCmd: errors} -constraints fileevent -body {
    chan event gorp readable
} -returnCodes error -result {can not find channel named "gorp"}
test chan-io-41.4 {Tcl_FileeventCmd: errors} -constraints fileevent -body {
    chan event gorp writable
} -returnCodes error -result {can not find channel named "gorp"}
test chan-io-41.5 {Tcl_FileeventCmd: errors} -constraints fileevent -body {
    chan event gorp who-knows
} -returnCodes error -result {bad event name "who-knows": must be readable or writable}


test chan-io-41.6 {Tcl_FileeventCmd: directory} -constraints {fileevent unix} -setup {
    set tempdir [::tcltests::tempdir]
} -body {
    set chan [open $tempdir]
    chan event $chan readable [list ::apply [list {} {
	variable success
	set success 1
    } [namespace current]]]
    vwait [namespace current]::success
    return $success
} -cleanup {
    close $chan
    file delete -force tempdir
} -result 1


test chan-io-41.7 {Tcl_FileeventCmd: special} -constraints {
    fileevent specialfiles
} -body {
    set special /dev/zero
    if {![file exists $special]} {
	set special NUL
    }
    set chan [open $special]
    chan event $chan readable [list ::apply [list {} {
	variable success
	set success 1
    } [namespace current]]]
    vwait [namespace current]::success
    return $success
} -cleanup {
    close $chan
} -result 1


test chan-io-41.8 {Tcl_FileeventCmd: symbolic link} -constraints {fileevent unix} -setup {
    set tempdir [::tcltests::tempdir]
} -body {
    set target [makeFile {not again} thefile $tempdir]
    set link [file join $tempdir thelin]
    file link -symbolic $link $target
    set chan [open $link]
    chan event $chan readable [list ::apply [list {} {
	variable success
	set success 1
    } [namespace current]]]
    vwait [namespace current]::success
    return $success
} -cleanup {
    close $chan
    file delete -force $tempdir
} -result 1

#
# Test chan event on a file
#

set path(foo) [makeFile {} foo]
set f [open $path(foo) w+]

test chan-io-42.1 {Tcl_FileeventCmd: creating, deleting, querying} {fileevent} {
    list [chan event $f readable] [chan event $f writable]
} {{} {}}
test chan-io-42.2 {Tcl_FileeventCmd: replacing} {fileevent} {
    set result {}
    chan event $f r "first script"
    lappend result [chan event $f readable]
    chan event $f r "new script"
    lappend result [chan event $f readable]
    chan event $f r "yet another"
    lappend result [chan event $f readable]
    chan event $f r ""
    lappend result [chan event $f readable]
} {{first script} {new script} {yet another} {}}
test chan-io-42.3 {Tcl_FileeventCmd: replacing, with NULL chars in script} {fileevent} {
    set result {}
    chan event $f r "first scr\x00ipt"
    lappend result [string length [chan event $f readable]]
    chan event $f r "new scr\x00ipt"
    lappend result [string length [chan event $f readable]]
    chan event $f r "yet ano\x00ther"
    lappend result [string length [chan event $f readable]]
    chan event $f r ""
    lappend result [chan event $f readable]
} {13 11 12 {}}

test chan-io-43.1 {Tcl_FileeventCmd: creating, deleting, querying} {stdio unixExecs fileevent} {
    set result {}
    chan event $f readable "script 1"
    lappend result [chan event $f readable] [chan event $f writable]
    chan event $f writable "write script"
    lappend result [chan event $f readable] [chan event $f writable]
    chan event $f readable {}
    lappend result [chan event $f readable] [chan event $f writable]
    chan event $f writable {}
    lappend result [chan event $f readable] [chan event $f writable]
} {{script 1} {} {script 1} {write script} {} {write script} {} {}}
test chan-io-43.2 {Tcl_FileeventCmd: deleting when many present} -setup {
    set f2 [open "|[list cat -u]" r+]
    set f3 [open "|[list cat -u]" r+]
    set result {}
} -constraints {stdio unixExecs fileevent} -body {
    lappend result [chan event $f r] [chan event $f2 r] [chan event $f3 r]
    chan event $f r "chan read f"
    chan event $f2 r "chan read f2"
    chan event $f3 r "chan read f3"
    lappend result [chan event $f r] [chan event $f2 r] [chan event $f3 r]
    chan event $f2 r {}
    lappend result [chan event $f r] [chan event $f2 r] [chan event $f3 r]
    chan event $f3 r {}
    lappend result [chan event $f r] [chan event $f2 r] [chan event $f3 r]
    chan event $f r {}
    lappend result [chan event $f r] [chan event $f2 r] [chan event $f3 r]
} -cleanup {
    catch {chan close $f2}
    catch {chan close $f3}
} -result {{} {} {} {chan read f} {chan read f2} {chan read f3} {chan read f} {} {chan read f3} {chan read f} {} {} {} {} {}}

test chan-io-44.1 {FileEventProc procedure: normal read event} -setup {
    set f2 [open "|[list cat -u]" r+]
    set f3 [open "|[list cat -u]" r+]
} -constraints {stdio unixExecs fileevent} -body {
    chan event $f2 readable [namespace code {
	set x [chan gets $f2]; chan event $f2 readable {}
    }]
    chan puts $f2 text; chan flush $f2
    variable x initial
    vwait [namespace which -variable x]
    return $x
} -cleanup {
    catch {chan close $f2}
    catch {chan close $f3}
} -result {text}
test chan-io-44.2 {FileEventProc procedure: error in read event} -setup {
    set f2 [open "|[list cat -u]" r+]
    set f3 [open "|[list cat -u]" r+]
    proc myHandler {msg options} {
	variable x $msg
    }
    set handler [interp bgerror {}]
    interp bgerror {} [namespace which myHandler]
} -constraints {stdio unixExecs fileevent} -body {
    chan event $f2 readable {error bogus}
    chan puts $f2 text; chan flush $f2
    variable x initial
    vwait [namespace which -variable x]
    list $x [chan event $f2 readable]
} -cleanup {
    interp bgerror {} $handler
    catch {chan close $f2}
    catch {chan close $f3}
} -result {bogus {}}
test chan-io-44.3 {FileEventProc procedure: normal write event} -setup {
    set f2 [open "|[list cat -u]" r+]
    set f3 [open "|[list cat -u]" r+]
} -constraints {stdio unixExecs fileevent} -body {
    chan event $f2 writable [namespace code {
	lappend x "triggered"
	incr count -1
	if {$count <= 0} {
	    chan event $f2 writable {}
	}
    }]
    variable x initial
    set count 3
    vwait [namespace which -variable x]
    vwait [namespace which -variable x]
    vwait [namespace which -variable x]
    return $x
} -cleanup {
    catch {chan close $f2}
    catch {chan close $f3}
} -result {initial triggered triggered triggered}
test chan-io-44.4 {FileEventProc procedure: eror in write event} -setup {
    set f2 [open "|[list cat -u]" r+]
    set f3 [open "|[list cat -u]" r+]
    proc myHandler {msg options} {
	variable x $msg
    }
    set handler [interp bgerror {}]
    interp bgerror {} [namespace which myHandler]
} -constraints {stdio unixExecs fileevent} -body {
    chan event $f2 writable {error bad-write}
    variable x initial
    vwait [namespace which -variable x]
    list $x [chan event $f2 writable]
} -cleanup {
    interp bgerror {} $handler
    catch {chan close $f2}
    catch {chan close $f3}
} -result {bad-write {}}
test chan-io-44.5 {FileEventProc procedure: end of file} -constraints {
    stdio unixExecs fileevent
} -body {
    set f4 [openpipe r $path(cat) << foo]
    chan event $f4 readable [namespace code {
	if {[chan gets $f4 line] < 0} {
	    lappend x eof
	    chan event $f4 readable {}
	} else {
	    lappend x $line
	}
    }]
    variable x initial
    vwait [namespace which -variable x]
    vwait [namespace which -variable x]
    set x
} -cleanup {
    chan close $f4
} -result {initial foo eof}

chan close $f
makeFile "foo bar" foo

test chan-io-45.1 {DeleteFileEvent, cleanup on chan close} {fileevent} {
    set f [open $path(foo) r]
    chan event $f readable [namespace code {
	lappend x "binding triggered: \"[chan gets $f]\""
	chan event $f readable {}
    }]
    chan close $f
    set x initial
    after 100 [namespace code {
	set y done
    }]
    variable y
    vwait [namespace which -variable y]
    set x
} {initial}
test chan-io-45.2 {DeleteFileEvent, cleanup on chan close} {fileevent} {
    set f  [open $path(foo) r]
    set f2 [open $path(foo) r]
    chan event $f readable [namespace code {
	lappend x "f triggered: \"[chan gets $f]\""
	chan event $f readable {}
    }]
    chan event $f2 readable [namespace code {
	lappend x "f2 triggered: \"[chan gets $f2]\""
	chan event $f2 readable {}
    }]
    chan close $f
    variable x initial
    vwait [namespace which -variable x]
    chan close $f2
    set x
} {initial {f2 triggered: "foo bar"}}
test chan-io-45.3 {DeleteFileEvent, cleanup on chan close} {fileevent} {
    set f  [open $path(foo) r]
    set f2 [open $path(foo) r]
    set f3 [open $path(foo) r]
    chan event $f readable {f script}
    chan event $f2 readable {f2 script}
    chan event $f3 readable {f3 script}
    set x {}
    chan close $f2
    lappend x [catch {chan event $f readable} msg] $msg \
	    [catch {chan event $f2 readable}] \
	    [catch {chan event $f3 readable} msg] $msg
    chan close $f3
    lappend x [catch {chan event $f readable} msg] $msg \
	    [catch {chan event $f2 readable}] \
	    [catch {chan event $f3 readable}]
    chan close $f
    lappend x [catch {chan event $f readable}] \
	    [catch {chan event $f2 readable}] \
	    [catch {chan event $f3 readable}]
} {0 {f script} 1 0 {f3 script} 0 {f script} 1 1 1 1 1}

# Execute these tests only if the "testfevent" command is present.

test chan-io-46.1 {Tcl event loop vs multiple interpreters} {testfevent fileevent notOSX} {
    testfevent create
    set script "set f \[[list open $path(foo) r]]\n"
    append script {
	set x "no event"
	chan event $f readable [namespace code {
	    set x "f triggered: [chan gets $f]"
	    chan event $f readable {}
	}]
    }
    set timer [after 10 lappend x timeout]
    testfevent cmd $script
    vwait x
    after cancel $timer
    testfevent cmd {chan close $f}
    list [testfevent cmd {set x}] [testfevent cmd {info commands after}]
} {{f triggered: foo bar} after}
test chan-io-46.2 {Tcl event loop vs multiple interpreters} testfevent {
    testfevent create
    testfevent cmd {
        variable x 0
        after 100 {set x triggered}
        vwait [namespace which -variable x]
        set x
    }
} {triggered}
test chan-io-46.3 {Tcl event loop vs multiple interpreters} testfevent {
    testfevent create
    testfevent cmd {
        set x 0
        after 10 {lappend x timer}
        after 30
        set result $x
        update idletasks
        lappend result $x
        update
        lappend result $x
    }
} {0 0 {0 timer}}

test chan-io-47.1 {chan event vs multiple interpreters} -setup {
    set f  [open $path(foo) r]
    set f2 [open $path(foo) r]
    set f3 [open $path(foo) r]
    set x {}
} -constraints {testfevent fileevent} -body {
    chan event $f readable {script 1}
    testfevent create
    testfevent share $f2
    testfevent cmd "chan event $f2 readable {script 2}"
    chan event $f3 readable {sript 3}
    lappend x [chan event $f2 readable]
    testfevent delete
    lappend x [chan event $f readable] [chan event $f2 readable] \
        [chan event $f3 readable]
} -cleanup {
    chan close $f
    chan close $f2
    chan close $f3
} -result {{} {script 1} {} {sript 3}}
test chan-io-47.2 {deleting chan event on interpreter delete} -setup {
    set f  [open $path(foo) r]
    set f2 [open $path(foo) r]
    set f3 [open $path(foo) r]
    set f4 [open $path(foo) r]
} -constraints {testfevent fileevent} -body {
    chan event $f readable {script 1}
    testfevent create
    testfevent share $f2
    testfevent share $f3
    testfevent cmd "chan event $f2 readable {script 2}
        chan event $f3 readable {script 3}"
    chan event $f4 readable {script 4}
    testfevent delete
    list [chan event $f readable] [chan event $f2 readable] \
	[chan event $f3 readable] [chan event $f4 readable]
} -cleanup {
    chan close $f
    chan close $f2
    chan close $f3
    chan close $f4
} -result {{script 1} {} {} {script 4}}
test chan-io-47.3 {deleting chan event on interpreter delete} -setup {
    set f  [open $path(foo) r]
    set f2 [open $path(foo) r]
    set f3 [open $path(foo) r]
    set f4 [open $path(foo) r]
} -constraints {testfevent fileevent} -body {
    testfevent create
    testfevent share $f3
    testfevent share $f4
    chan event $f readable {script 1}
    chan event $f2 readable {script 2}
    testfevent cmd "chan event $f3 readable {script 3}
      chan event $f4 readable {script 4}"
    testfevent delete
    list [chan event $f readable] [chan event $f2 readable] \
	[chan event $f3 readable] [chan event $f4 readable]
} -cleanup {
    chan close $f
    chan close $f2
    chan close $f3
    chan close $f4
} -result {{script 1} {script 2} {} {}}
test chan-io-47.4 {file events on shared files and multiple interpreters} -setup {
    set f  [open $path(foo) r]
    set f2 [open $path(foo) r]
} -constraints {testfevent fileevent} -body {
    testfevent create
    testfevent share $f
    testfevent cmd "chan event $f readable {script 1}"
    chan event $f readable {script 2}
    chan event $f2 readable {script 3}
    list [chan event $f2 readable] [testfevent cmd "chan event $f readable"] \
	[chan event $f readable]
} -cleanup {
    testfevent delete
    chan close $f
    chan close $f2
} -result {{script 3} {script 1} {script 2}}
test chan-io-47.5 {file events on shared files, deleting file events} -setup {
    set f [open $path(foo) r]
} -body {
    testfevent create
    testfevent share $f
    testfevent cmd "chan event $f readable {script 1}"
    chan event $f readable {script 2}
    testfevent cmd "chan event $f readable {}"
    list [testfevent cmd "chan event $f readable"] [chan event $f readable]
} -constraints {testfevent fileevent} -cleanup {
    testfevent delete
    chan close $f
} -result {{} {script 2}}
test chan-io-47.6 {file events on shared files, deleting file events} -setup {
    set f [open $path(foo) r]
} -body {
    testfevent create
    testfevent share $f
    testfevent cmd "chan event $f readable {script 1}"
    chan event $f readable {script 2}
    chan event $f readable {}
    list [testfevent cmd "chan event $f readable"] [chan event $f readable]
} -constraints {testfevent fileevent} -cleanup {
    testfevent delete
    chan close $f
} -result {{script 1} {}}
unset path(foo)
removeFile foo

set path(bar) [makeFile {} bar]

test chan-io-48.1 {testing readability conditions} {fileevent} {
    set f [open $path(bar) w]
    chan puts $f abcdefg
    chan puts $f abcdefg
    chan puts $f abcdefg
    chan puts $f abcdefg
    chan puts $f abcdefg
    chan close $f
    set f [open $path(bar) r]
    chan event $f readable [namespace code {
	lappend l called
	if {[chan eof $f]} {
	    chan close $f
	    set x done
	} else {
	    chan gets $f
	}
    }]
    set l ""
    variable x not_done
    vwait [namespace which -variable x]
    list $x $l
} {done {called called called called called called called}}
test chan-io-48.2 {testing readability conditions} {nonBlockFiles fileevent} {
    set f [open $path(bar) w]
    chan puts $f abcdefg
    chan puts $f abcdefg
    chan puts $f abcdefg
    chan puts $f abcdefg
    chan puts $f abcdefg
    chan close $f
    set f [open $path(bar) r]
    chan event $f readable [namespace code {
	lappend l called
	if {[chan eof $f]} {
	    chan close $f
	    set x done
	} else {
	    chan gets $f
	}
    }]
    chan configure $f -blocking off
    set l ""
    variable x not_done
    vwait [namespace which -variable x]
    list $x $l
} {done {called called called called called called called}}
set path(my_script) [makeFile {} my_script]
test chan-io-48.3 {testing readability conditions} -setup {
    set l ""
} -constraints {stdio unix nonBlockFiles fileevent} -body {
    set f [open $path(bar) w]
    chan puts $f abcdefg
    chan puts $f abcdefg
    chan puts $f abcdefg
    chan puts $f abcdefg
    chan puts $f abcdefg
    chan close $f
    set f [open $path(my_script) w]
    chan puts $f {
	proc copy_slowly {f} {
	    while {![chan eof $f]} {
		chan puts [chan gets $f]
		after 200
	    }
	    chan close $f
	}
    }
    chan close $f
    set f [openpipe]
    chan event $f readable [namespace code {
	if {[chan eof $f]} {
	    set x done
	} else {
	    chan gets $f
	    lappend l [chan blocked $f]
	    chan gets $f
	    lappend l [chan blocked $f]
	}
    }]
    chan configure $f -buffering line
    chan configure $f -blocking off
    variable x not_done
    chan puts $f [list source $path(my_script)]
    chan puts $f "set f \[[list open $path(bar) r]]"
    chan puts $f {copy_slowly $f}
    chan puts $f {exit}
    vwait [namespace which -variable x]
    list $x $l
} -cleanup {
    chan close $f
} -result {done {0 1 0 1 0 1 0 1 0 1 0 1 0 0}}
unset path(bar)
removeFile bar

test chan-io-48.4 {lf write, testing readability, ^Z termination, auto read mode} -setup {
    file delete $path(test1)
    set c 0
    set l ""
} -constraints {fileevent} -body {
    set f [open $path(test1) w]
    chan configure $f -translation lf
    chan puts -nonewline $f [format "abc\ndef\n%c" 26]
    chan close $f
    set f [open $path(test1) r]
    chan configure $f -translation auto -eofchar \x1A
    chan event $f readable [namespace code {
	if {[chan eof $f]} {
	   set x done
	   chan close $f
	} else {
	   lappend l [chan gets $f]
	   incr c
	}
    }]
    variable x
    vwait [namespace which -variable x]
    list $c $l
} -result {3 {abc def {}}}
test chan-io-48.5 {lf write, testing readability, ^Z in middle, auto read mode} -setup {
    file delete $path(test1)
    set c 0
    set l ""
} -constraints {fileevent} -body {
    set f [open $path(test1) w]
    chan configure $f -translation lf
    chan puts -nonewline $f [format "abc\ndef\n%cfoo\nbar\n" 26]
    chan close $f
    set f [open $path(test1) r]
    chan configure $f -translation auto -eofchar \x1A
    chan event $f readable [namespace code {
	if {[chan eof $f]} {
	   set x done
	   chan close $f
	} else {
	   lappend l [chan gets $f]
	   incr c
	}
    }]
    variable x
    vwait [namespace which -variable x]
    list $c $l
} -result {3 {abc def {}}}
test chan-io-48.6 {cr write, testing readability, ^Z termination, auto read mode} -setup {
    file delete $path(test1)
    set c 0
    set l ""
} -constraints {fileevent} -body {
    set f [open $path(test1) w]
    chan configure $f -translation cr
    chan puts -nonewline $f [format "abc\ndef\n%c" 26]
    chan close $f
    set f [open $path(test1) r]
    chan configure $f -translation auto -eofchar \x1A
    chan event $f readable [namespace code {
	if {[chan eof $f]} {
	   set x done
	   chan close $f
	} else {
	   lappend l [chan gets $f]
	   incr c
	}
    }]
    variable x
    vwait [namespace which -variable x]
    list $c $l
} -result {3 {abc def {}}}
test chan-io-48.7 {cr write, testing readability, ^Z in middle, auto read mode} -setup {
    file delete $path(test1)
    set c 0
    set l ""
} -constraints {fileevent} -body {
    set f [open $path(test1) w]
    chan configure $f -translation cr
    chan puts -nonewline $f [format "abc\ndef\n%cfoo\nbar\n" 26]
    chan close $f
    set f [open $path(test1) r]
    chan configure $f -translation auto -eofchar \x1A
    chan event $f readable [namespace code {
	if {[chan eof $f]} {
	   set x done
	   chan close $f
	} else {
	   lappend l [chan gets $f]
	   incr c
	}
    }]
    variable x
    vwait [namespace which -variable x]
    list $c $l
} -result {3 {abc def {}}}
test chan-io-48.8 {crlf write, testing readability, ^Z termination, auto read mode} -setup {
    file delete $path(test1)
    set c 0
    set l ""
} -constraints {fileevent} -body {
    set f [open $path(test1) w]
    chan configure $f -translation crlf
    chan puts -nonewline $f [format "abc\ndef\n%c" 26]
    chan close $f
    set f [open $path(test1) r]
    chan configure $f -translation auto -eofchar \x1A
    chan event $f readable [namespace code {
	if {[chan eof $f]} {
	   set x done
	   chan close $f
	} else {
	   lappend l [chan gets $f]
	   incr c
	}
    }]
    variable x
    vwait [namespace which -variable x]
    list $c $l
} -result {3 {abc def {}}}
test chan-io-48.9 {crlf write, testing readability, ^Z in middle, auto read mode} -setup {
    file delete $path(test1)
    set c 0
    set l ""
} -constraints {fileevent} -body {
    set f [open $path(test1) w]
    chan configure $f -translation crlf
    chan puts -nonewline $f [format "abc\ndef\n%cfoo\nbar\n" 26]
    chan close $f
    set f [open $path(test1) r]
    chan configure $f -translation auto -eofchar \x1A
    chan event $f readable [namespace code {
	if {[chan eof $f]} {
	   set x done
	   chan close $f
	} else {
	   lappend l [chan gets $f]
	   incr c
	}
    }]
    variable x
    vwait [namespace which -variable x]
    list $c $l
} -result {3 {abc def {}}}
test chan-io-48.10 {lf write, testing readability, ^Z in middle, lf read mode} -setup {
    file delete $path(test1)
    set c 0
    set l ""
} -constraints {fileevent} -body {
    set f [open $path(test1) w]
    chan configure $f -translation lf
    chan puts -nonewline $f [format "abc\ndef\n%cfoo\nbar\n" 26]
    chan close $f
    set f [open $path(test1) r]
    chan configure $f -translation lf -eofchar \x1A
    chan event $f readable [namespace code {
	if {[chan eof $f]} {
	   set x done
	   chan close $f
	} else {
	   lappend l [chan gets $f]
	   incr c
	}
    }]
    variable x
    vwait [namespace which -variable x]
    list $c $l
} -result {3 {abc def {}}}
test chan-io-48.11 {lf write, testing readability, ^Z termination, lf read mode} -setup {
    file delete $path(test1)
    set c 0
    set l ""
} -constraints {fileevent} -body {
    set f [open $path(test1) w]
    chan configure $f -translation lf
    chan puts -nonewline $f [format "abc\ndef\n%c" 26]
    chan close $f
    set f [open $path(test1) r]
    chan configure $f -translation lf -eofchar \x1A
    chan event $f readable [namespace code {
	if {[chan eof $f]} {
	   set x done
	   chan close $f
	} else {
	   lappend l [chan gets $f]
	   incr c
	}
    }]
    variable x
    vwait [namespace which -variable x]
    list $c $l
} -result {3 {abc def {}}}
test chan-io-48.12 {cr write, testing readability, ^Z in middle, cr read mode} -setup {
    file delete $path(test1)
    set c 0
    set l ""
} -constraints {fileevent} -body {
    set f [open $path(test1) w]
    chan configure $f -translation cr
    chan puts -nonewline $f [format "abc\ndef\n%cfoo\nbar\n" 26]
    chan close $f
    set f [open $path(test1) r]
    chan configure $f -translation cr -eofchar \x1A
    chan event $f readable [namespace code {
	if {[chan eof $f]} {
	   set x done
	   chan close $f
	} else {
	   lappend l [chan gets $f]
	   incr c
	}
    }]
    variable x
    vwait [namespace which -variable x]
    list $c $l
} -result {3 {abc def {}}}
test chan-io-48.13 {cr write, testing readability, ^Z termination, cr read mode} -setup {
    file delete $path(test1)
    set c 0
    set l ""
} -constraints {fileevent} -body {
    set f [open $path(test1) w]
    chan configure $f -translation cr
    chan puts -nonewline $f [format "abc\ndef\n%c" 26]
    chan close $f
    set f [open $path(test1) r]
    chan configure $f -translation cr -eofchar \x1A
    chan event $f readable [namespace code {
	if {[chan eof $f]} {
	   set x done
	   chan close $f
	} else {
	   lappend l [chan gets $f]
	   incr c
	}
    }]
    variable x
    vwait [namespace which -variable x]
    list $c $l
} -result {3 {abc def {}}}
test chan-io-48.14 {crlf write, testing readability, ^Z in middle, crlf read mode} -setup {
    file delete $path(test1)
    set c 0
    set l ""
} -constraints {fileevent} -body {
    set f [open $path(test1) w]
    chan configure $f -translation crlf
    chan puts -nonewline $f [format "abc\ndef\n%cfoo\nbar\n" 26]
    chan close $f
    set f [open $path(test1) r]
    chan configure $f -translation crlf -eofchar \x1A
    chan event $f readable [namespace code {
	if {[chan eof $f]} {
	   set x done
	   chan close $f
	} else {
	   lappend l [chan gets $f]
	   incr c
	}
    }]
    variable x
    vwait [namespace which -variable x]
    list $c $l
} -result {3 {abc def {}}}
test chan-io-48.15 {crlf write, testing readability, ^Z termi, crlf read mode} -setup {
    file delete $path(test1)
    set c 0
    set l ""
} -constraints {fileevent} -body {
    set f [open $path(test1) w]
    chan configure $f -translation crlf
    chan puts -nonewline $f [format "abc\ndef\n%c" 26]
    chan close $f
    set f [open $path(test1) r]
    chan configure $f -translation crlf -eofchar \x1A
    chan event $f readable [namespace code {
	if {[chan eof $f]} {
	   set x done
	   chan close $f
	} else {
	   lappend l [chan gets $f]
	   incr c
	}
    }]
    variable x
    vwait [namespace which -variable x]
    list $c $l
} -result {3 {abc def {}}}

test chan-io-49.1 {testing crlf reading, leftover cr disgorgment} -setup {
    file delete $path(test1)
    set l ""
} -body {
    set f [open $path(test1) w]
    chan configure $f -translation lf
    chan puts -nonewline $f "a\rb\rc\r\n"
    chan close $f
    set f [open $path(test1) r]
    lappend l [file size $path(test1)]
    chan configure $f -translation crlf
    lappend l [chan read $f 1]
    lappend l [chan tell $f]
    lappend l [chan read $f 1]
    lappend l [chan tell $f]
    lappend l [chan read $f 1]
    lappend l [chan tell $f]
    lappend l [chan read $f 1]
    lappend l [chan tell $f]
    lappend l [chan read $f 1]
    lappend l [chan tell $f]
    lappend l [chan read $f 1]
    lappend l [chan tell $f]
    lappend l [chan eof $f]
    lappend l [chan read $f 1]
    lappend l [chan eof $f]
} -cleanup {
    chan close $f
} -result "7 a 1 [list \r] 2 b 3 [list \r] 4 c 5 {
} 7 0 {} 1"
test chan-io-49.2 {testing crlf reading, leftover cr disgorgment} -setup {
    file delete $path(test1)
    set l ""
} -body {
    set f [open $path(test1) w]
    chan configure $f -translation lf
    chan puts -nonewline $f "a\rb\rc\r\n"
    chan close $f
    set f [open $path(test1) r]
    lappend l [file size $path(test1)]
    chan configure $f -translation crlf
    lappend l [chan read $f 2]
    lappend l [chan tell $f]
    lappend l [chan read $f 2]
    lappend l [chan tell $f]
    lappend l [chan read $f 2]
    lappend l [chan tell $f]
    lappend l [chan eof $f]
    lappend l [chan read $f 2]
    lappend l [chan tell $f]
    lappend l [chan eof $f]
} -cleanup {
    chan close $f
} -result "7 [list a\r] 2 [list b\r] 4 [list c\n] 7 0 {} 7 1"
test chan-io-49.3 {testing crlf reading, leftover cr disgorgment} -setup {
    file delete $path(test1)
    set l ""
} -body {
    set f [open $path(test1) w]
    chan configure $f -translation lf
    chan puts -nonewline $f "a\rb\rc\r\n"
    chan close $f
    set f [open $path(test1) r]
    lappend l [file size $path(test1)]
    chan configure $f -translation crlf
    lappend l [chan read $f 3]
    lappend l [chan tell $f]
    lappend l [chan read $f 3]
    lappend l [chan tell $f]
    lappend l [chan eof $f]
    lappend l [chan read $f 3]
    lappend l [chan tell $f]
    lappend l [chan eof $f]
} -cleanup {
    chan close $f
} -result "7 [list a\rb] 3 [list \rc\n] 7 0 {} 7 1"
test chan-io-49.4 {testing crlf reading, leftover cr disgorgment} -setup {
    file delete $path(test1)
    set l ""
} -body {
    set f [open $path(test1) w]
    chan configure $f -translation lf
    chan puts -nonewline $f "a\rb\rc\r\n"
    chan close $f
    set f [open $path(test1) r]
    lappend l [file size $path(test1)]
    chan configure $f -translation crlf
    lappend l [chan read $f 3]
    lappend l [chan tell $f]
    lappend l [chan gets $f]
    lappend l [chan tell $f]
    lappend l [chan eof $f]
    lappend l [chan gets $f]
    lappend l [chan tell $f]
    lappend l [chan eof $f]
} -cleanup {
    chan close $f
} -result "7 [list a\rb] 3 [list \rc] 7 0 {} 7 1"
test chan-io-49.5 {testing crlf reading, leftover cr disgorgment} -setup {
    file delete $path(test1)
    set l ""
} -body {
    set f [open $path(test1) w]
    chan configure $f -translation lf
    chan puts -nonewline $f "a\rb\rc\r\n"
    chan close $f
    set f [open $path(test1) r]
    lappend l [file size $path(test1)]
    chan configure $f -translation crlf
    lappend l [set x [chan gets $f]]
    lappend l [chan tell $f]
    lappend l [chan gets $f]
    lappend l [chan tell $f]
    lappend l [chan eof $f]
} -cleanup {
    chan close $f
} -result [list 7 a\rb\rc 7 {} 7 1]

test chan-io-50.1 {testing handler deletion} -setup {
    file delete $path(test1)
} -constraints testchannelevent -body {
    set f [open $path(test1) w]
    chan close $f
    set f [open $path(test1) r]
    variable z not_called
    set timer [after 50 lappend z timeout]
    testservicemode 0
    testchannelevent $f add readable [namespace code {
	variable z called
	testchannelevent $f delete 0
    }]
    testservicemode 1
    vwait z
    after cancel $timer
    set z
} -cleanup {
    chan close $f
} -result called
test chan-io-50.2 {testing handler deletion with multiple handlers} -setup {
    file delete $path(test1)
    chan close [open $path(test1) w]
    set z ""
} -constraints {testchannelevent testservicemode} -body {
    proc delhandler {f i} {
	variable z
	lappend z "called delhandler $f $i"
	testchannelevent $f delete 0
    }
    set z ""
    set timer [after 50 lappend z timeout]
    testservicemode 0
    set f [open $path(test1) r]
    testchannelevent $f add readable [namespace code [list delhandler $f 1]]
    testchannelevent $f add readable [namespace code [list delhandler $f 0]]
    testservicemode 1
    vwait z
    after cancel $timer
    string equal $z \
	[list [list called delhandler $f 0] [list called delhandler $f 1]]
} -cleanup {
    chan close $f
} -result 1
test chan-io-50.3 {testing handler deletion with multiple handlers} -setup {
    file delete $path(test1)
    chan close [open $path(test1) w]
} -constraints {testchannelevent testservicemode} -body {
    proc notcalled {f i} {
	variable z
	lappend z "notcalled was called!! $f $i"
    }
    proc delhandler {f i} {
	variable z
	testchannelevent $f delete 1
	lappend z "delhandler $f $i called"
	testchannelevent $f delete 0
	lappend z "delhandler $f $i deleted myself"
    }
    set z ""
    set timer [after 50 lappend z timeout]
    testservicemode 0
    set f [open $path(test1) r]
    testchannelevent $f add readable [namespace code [list notcalled $f 1]]
    testchannelevent $f add readable [namespace code [list delhandler $f 0]]
    testservicemode 1
    vwait z
    after cancel $timer
    string equal $z \
	[list [list delhandler $f 0 called] \
	      [list delhandler $f 0 deleted myself]]
} -cleanup {
    chan close $f
} -result 1
test chan-io-50.4 {testing handler deletion vs reentrant calls} -setup {
    file delete $path(test1)
    set f [open $path(test1) w]
    chan close $f
} -constraints testchannelevent -body {
    set f [open $path(test1) r]
    testchannelevent $f add readable [namespace code {
	if {$u eq "recursive"} {
	    testchannelevent $f delete 0
	    lappend z "delrecursive deleting recursive"
	} else {
	    lappend z "delrecursive calling recursive"
	    set u recursive
	    update
	}
    }]
    variable u toplevel
    variable z ""
    set timer [after 50 lappend z timeout]
    vwait z
    after cancel $timer
    set z
} -cleanup {
    chan close $f
    update
} -result {{delrecursive calling recursive} {delrecursive deleting recursive}}
test chan-io-50.5 {testing handler deletion vs reentrant calls} -setup {
    file delete $path(test1)
    set f [open $path(test1) w]
    chan close $f
    update
} -constraints {testchannelevent testservicemode notOSX} -body {
    proc notcalled {f} {
	variable z
	lappend z "notcalled was called!! $f"
    }
    proc del {f} {
	variable u
	variable z
	if {$u eq "recursive"} {
	    testchannelevent $f delete 1
	    testchannelevent $f delete 0
	    lappend z "del deleted notcalled"
	    lappend z "del deleted myself"
	} else {
	    set u recursive
	    lappend z "del calling recursive"
	    set timer [after 50 lappend z timeout]
	    set mode [testservicemode 1]
	    vwait z
	    after cancel $timer
	    testservicemode $mode
	    lappend z "del after update"
	}
    }
    set z ""
    set u toplevel
    set timer [after 50 lappend z timeout]
    testservicemode 0
    set f [open $path(test1) r]
    testchannelevent $f add readable [namespace code [list notcalled $f]]
    testchannelevent $f add readable [namespace code [list del $f]]
    testservicemode 1
    vwait z
    after cancel $timer
    set z
} -cleanup {
    chan close $f
    update
} -result [list {del calling recursive} {del deleted notcalled} \
	       {del deleted myself} {del after update}]
test chan-io-50.6 {testing handler deletion vs reentrant calls} -setup {
    file delete $path(test1)
    set f [open $path(test1) w]
    chan close $f
} -constraints {testchannelevent testservicemode} -body {
    proc first {f} {
	variable u
	variable z
	if {$u eq "toplevel"} {
	    lappend z "first called"
	    set mode [testservicemode 1]
	    set timer [after 50 lappend z timeout]
	    set u first
	    vwait z
	    after cancel $timer
	    testservicemode $mode
	    lappend z "first after update"
	} else {
	    lappend z "first called not toplevel"
	}
    }
    proc second {f} {
	variable u
	variable z
	if {$u eq "first"} {
	    lappend z "second called, first time"
	    set u second
	    testchannelevent $f delete 0
	} elseif {$u eq "second"} {
	    lappend z "second called, second time"
	    testchannelevent $f delete 0
	} else {
	    lappend z "second called, cannot happen!"
	    testchannelevent $f removeall
	}
    }
    set z ""
    set u toplevel
    set timer [after 50 lappend z timeout]
    testservicemode 0
    set f [open $path(test1) r]
    testchannelevent $f add readable [namespace code [list second $f]]
    testchannelevent $f add readable [namespace code [list first $f]]
    testservicemode 1
    vwait z
    after cancel $timer
    set z
} -cleanup {
    chan close $f
} -result [list {first called} {first called not toplevel} \
	       {second called, first time} {second called, second time} \
	       {first after update}]

test chan-io-51.1 {Test old socket deletion on Macintosh} -setup {
    set x 0
    set result ""
    variable wait ""
} -constraints {socket} -body {
    proc accept {s a p} {
	variable x
	chan configure $s -blocking off
	chan puts $s "sock[incr x]"
	chan close $s
	variable wait done
    }
    set ss [socket -server [namespace code accept] -myaddr 127.0.0.1 0]
    set port [lindex [chan configure $ss -sockname] 2]
    set cs [socket 127.0.0.1 $port]
    vwait [namespace which -variable wait]
    lappend result [chan gets $cs]
    chan close $cs
    set cs [socket 127.0.0.1 $port]
    vwait [namespace which -variable wait]
    lappend result [chan gets $cs]
    chan close $cs
    set cs [socket 127.0.0.1 $port]
    vwait [namespace which -variable wait]
    lappend result [chan gets $cs]
    chan close $cs
    set cs [socket 127.0.0.1 $port]
    vwait [namespace which -variable wait]
    lappend result [chan gets $cs]
} -cleanup {
    chan close $cs
    chan close $ss
} -result {sock1 sock2 sock3 sock4}

test chan-io-52.1 {TclCopyChannel} -constraints {fcopy} -setup {
    file delete $path(test1)
} -body {
    set f1 [open $thisScript]
    set f2 [open $path(test1) w]
    chan copy $f1 $f2 -command " # "
    chan copy $f1 $f2
} -returnCodes error -cleanup {
    chan close $f1
    chan close $f2
} -match glob -result {channel "*" is busy}
test chan-io-52.2 {TclCopyChannel} -constraints {fcopy} -setup {
    file delete $path(test1)
} -body {
    set f1 [open $thisScript]
    set f2 [open $path(test1) w]
    set f3 [open $thisScript]
    chan copy $f1 $f2 -command " # "
    chan copy $f3 $f2
} -returnCodes error -cleanup {
    chan close $f1
    chan close $f2
    chan close $f3
} -match glob -result {channel "*" is busy}
test chan-io-52.3 {TclCopyChannel} -constraints {fcopy} -setup {
    file delete $path(test1)
} -body {
    set f1 [open $thisScript]
    set f2 [open $path(test1) w]
    chan configure $f1 -translation lf -encoding iso8859-1 -blocking 0
    chan configure $f2 -translation cr -encoding iso8859-1 -blocking 0
    set s0 [chan copy $f1 $f2]
    set result [list [chan configure $f1 -blocking] [chan configure $f2 -blocking]]
    chan close $f1
    chan close $f2
    set s1 [file size $thisScript]
    set s2 [file size $path(test1)]
    if {($s1 == $s2) && ($s0 == $s1)} {
        lappend result ok
    }
    return $result
} -result {0 0 ok}
test chan-io-52.4 {TclCopyChannel} -constraints {fcopy} -setup {
    file delete $path(test1)
} -body {
    set f1 [open $thisScript]
    set f2 [open $path(test1) w]
    chan configure $f1 -translation lf -blocking 0
    chan configure $f2 -translation cr -blocking 0
    chan copy $f1 $f2 -size 40
    set result [list [chan configure $f1 -blocking] [chan configure $f2 -blocking]]
    chan close $f1
    chan close $f2
    lappend result [file size $path(test1)]
} -result {0 0 40}
test chan-io-52.5 {TclCopyChannel, all} -constraints {fcopy} -setup {
    file delete $path(test1)
} -body {
    set f1 [open $thisScript]
    set f2 [open $path(test1) w]
    chan configure $f1 -translation lf -encoding iso8859-1 -blocking 0
    chan configure $f2 -translation lf -encoding iso8859-1 -blocking 0
    chan copy $f1 $f2 -size -1 ;# -1 means 'copy all', same as if no -size specified.
    set result [list [chan configure $f1 -blocking] [chan configure $f2 -blocking]]
    chan close $f1
    chan close $f2
    if {[file size $thisScript] == [file size $path(test1)]} {
        lappend result ok
    }
    return $result
} -result {0 0 ok}
test chan-io-52.5a {TclCopyChannel, all, other negative value} -setup {
    file delete $path(test1)
} -constraints {fcopy} -body {
    set f1 [open $thisScript]
    set f2 [open $path(test1) w]
    chan configure $f1 -translation lf -encoding iso8859-1 -blocking 0
    chan configure $f2 -translation lf -encoding iso8859-1 -blocking 0
    chan copy $f1 $f2 -size -2 ;# < 0 behaves like -1, copy all
    set result [list [chan configure $f1 -blocking] [chan configure $f2 -blocking]]
    chan close $f1
    chan close $f2
    if {[file size $thisScript] == [file size $path(test1)]} {
        lappend result ok
    }
    return $result
} -result {0 0 ok}
test chan-io-52.5b {TclCopyChannel, all, wrap to negative value} -setup {
    file delete $path(test1)
} -constraints {fcopy} -body {
    set f1 [open $thisScript]
    set f2 [open $path(test1) w]
    chan configure $f1 -translation lf -encoding iso8859-1 -blocking 0
    chan configure $f2 -translation lf -encoding iso8859-1 -blocking 0
    chan copy $f1 $f2 -size 3221176172 ;# Wrapped to < 0, behaves like -1, copy all
    set result [list [chan configure $f1 -blocking] [chan configure $f2 -blocking]]
    chan close $f1
    chan close $f2
    if {[file size $thisScript] ==  [file size $path(test1)]} {
        lappend result ok
    }
    return $result
} -result {0 0 ok}
test chan-io-52.6 {TclCopyChannel} -setup {
    file delete $path(test1)
} -constraints {fcopy} -body {
    set f1 [open $thisScript]
    set f2 [open $path(test1) w]
    chan configure $f1 -translation lf -encoding iso8859-1 -blocking 0
    chan configure $f2 -translation lf -encoding iso8859-1 -blocking 0
    set s0 [chan copy $f1 $f2 -size [expr {[file size $thisScript] + 5}]]
    set result [list [chan configure $f1 -blocking] [chan configure $f2 -blocking]]
    chan close $f1
    chan close $f2
    set s1 [file size $thisScript]
    set s2 [file size $path(test1)]
    if {($s1 == $s2) && ($s0 == $s1)} {
        lappend result ok
    }
    return $result
} -result {0 0 ok}
test chan-io-52.7 {TclCopyChannel} -constraints {fcopy} -setup {
    file delete $path(test1)
} -body {
    set f1 [open $thisScript]
    set f2 [open $path(test1) w]
    chan configure $f1 -translation lf -encoding iso8859-1 -blocking 0
    chan configure $f2 -translation lf -encoding iso8859-1 -blocking 0
    chan copy $f1 $f2
    set result [list [chan configure $f1 -blocking] [chan configure $f2 -blocking]]
    if {[file size $thisScript] == [file size $path(test1)]} {
        lappend result ok
    }
    return $result
} -cleanup {
    chan close $f1
    chan close $f2
} -result {0 0 ok}
test chan-io-52.8 {TclCopyChannel} -setup {
    file delete $path(test1)
    file delete $path(pipe)
} -constraints {stdio fcopy} -body {
    set f1 [open $path(pipe) w]
    chan configure $f1 -translation lf
    chan puts $f1 "
	chan puts ready
	chan gets stdin
	set f1 \[open [list $thisScript] r\]
	chan configure \$f1 -translation lf
	chan puts \[chan read \$f1 100\]
	chan close \$f1
    "
    chan close $f1
    set f1 [openpipe r+ $path(pipe)]
    chan configure $f1 -translation lf
    chan gets $f1
    chan puts $f1 ready
    chan flush $f1
    set f2 [open $path(test1) w]
    chan configure $f2 -translation lf
    set s0 [chan copy $f1 $f2 -size 40]
    catch {chan close $f1}
    chan close $f2
    list $s0 [file size $path(test1)]
} -result {40 40}
# Empty files, to register them with the test facility
set path(kyrillic.txt)   [makeFile {} kyrillic.txt]
set path(utf8-fcopy.txt) [makeFile {} utf8-fcopy.txt]
set path(utf8-rp.txt)    [makeFile {} utf8-rp.txt]
# Create kyrillic file, use lf translation to avoid os eol issues
set out [open $path(kyrillic.txt) w]
chan configure $out -encoding koi8-r -translation lf
chan puts       $out АА
chan close      $out
test chan-io-52.9 {TclCopyChannel & encodings} {fcopy} {
    # Copy kyrillic to UTF-8, using chan copy.
    set in  [open $path(kyrillic.txt) r]
    set out [open $path(utf8-fcopy.txt) w]
    chan configure $in  -encoding koi8-r -translation lf
    chan configure $out -encoding utf-8 -translation lf
    chan copy $in $out
    chan close $in
    chan close $out
    # Do the same again, but differently (read/chan puts).
    set in  [open $path(kyrillic.txt) r]
    set out [open $path(utf8-rp.txt) w]
    chan configure $in  -encoding koi8-r -translation lf
    chan configure $out -encoding utf-8 -translation lf
    chan puts -nonewline $out [chan read $in]
    chan close $in
    chan close $out
    list [file size $path(kyrillic.txt)] \
	    [file size $path(utf8-fcopy.txt)] \
	    [file size $path(utf8-rp.txt)]
} {3 5 5}
test chan-io-52.10 {TclCopyChannel & encodings} -constraints {fcopy} -body {
    set in  [open $path(kyrillic.txt) r]
    set out [open $path(utf8-fcopy.txt) w]
    chan configure $in  -encoding koi8-r -translation lf
    # -translation binary is also -encoding binary
    chan configure $out -translation binary
    chan copy $in $out
    chan close $in
    chan close $out
    file size $path(utf8-fcopy.txt)
} -returnCodes 1 -match glob -result {error writing "*":\
	invalid or incomplete multibyte or wide character}
test chan-io-52.11 {TclCopyChannel & encodings} -setup {
    set f [open $path(utf8-fcopy.txt) w]
    fconfigure $f -encoding utf-8 -translation lf
    puts $f АА
    close $f
} -constraints {fcopy} -body {
    set in  [open $path(utf8-fcopy.txt) r]
    set out [open $path(kyrillic.txt) w]
    # -translation binary is also -encoding binary
    chan configure $in  -translation binary
    chan configure $out -encoding koi8-r -translation lf -profile strict
    catch {chan copy $in $out} cres copts
    return $cres
} -cleanup {
    if {$in in [chan names]} {
	close $in
    }
    if {$out in [chan names]} {
	close $out
    }
    catch {unset cres}
} -match glob -result  {error writing "*": invalid or incomplete\
	multibyte or wide character}

test chan-io-53.1 {CopyData} -setup {
    file delete $path(test1)
} -constraints {fcopy} -body {
    set f1 [open $thisScript]
    set f2 [open $path(test1) w]
    chan configure $f1 -translation lf -blocking 0
    chan configure $f2 -translation cr -blocking 0
    chan copy $f1 $f2 -size 0
    set result [list [chan configure $f1 -blocking] [chan configure $f2 -blocking]]
    chan close $f1
    chan close $f2
    lappend result [file size $path(test1)]
} -result {0 0 0}
test chan-io-53.2 {CopyData} -setup {
    file delete $path(test1)
} -constraints {fcopy} -body {
    set f1 [open $thisScript]
    set f2 [open $path(test1) w]
    chan configure $f1 -translation lf -encoding iso8859-1 -blocking 0
    chan configure $f2 -translation cr -encoding iso8859-1 -blocking 0
    chan copy $f1 $f2 -command [namespace code {set s0}]
    set result [list [chan configure $f1 -blocking] [chan configure $f2 -blocking]]
    variable s0
    vwait [namespace which -variable s0]
    chan close $f1
    chan close $f2
    set s1 [file size $thisScript]
    set s2 [file size $path(test1)]
    if {($s1 == $s2) && ($s0 == $s1)} {
        lappend result ok
    }
    return $result
} -result {0 0 ok}
test chan-io-53.3 {CopyData: background read underflow} -setup {
    file delete $path(test1)
    file delete $path(pipe)
} -constraints {stdio unix fcopy} -body {
    set f1 [open $path(pipe) w]
    chan puts -nonewline $f1 {
	chan puts ready
	chan flush stdout			;# Don't assume line buffered!
	chan copy stdin stdout -command { set x }
	vwait x
	set f [}
    chan puts $f1 [list open $path(test1) w]]
    chan puts $f1 {
	chan configure $f -translation lf
	chan puts $f "done"
	chan close $f
    }
    chan close $f1
    set f1 [openpipe r+ $path(pipe)]
    set result [chan gets $f1]
    chan puts $f1 line1
    chan flush $f1
    lappend result [chan gets $f1]
    chan puts $f1 line2
    chan flush $f1
    lappend result [chan gets $f1]
    chan close $f1
    after 500
    set f [open $path(test1)]
    lappend result [chan read $f]
} -cleanup {
    chan close $f
} -result "ready line1 line2 {done\n}"
test chan-io-53.4 {CopyData: background write overflow} -setup {
    set big bbbbbbbbbbbbbbbbbbbbbbbbbbbbbbbbbbbbbbbbbbbbbbbbbbbbbbbbbbbbbbbb\n
    variable x
    for {set x 0} {$x < 12} {incr x} {
	append big $big
    }
    file delete $path(test1)
    file delete $path(pipe)
} -constraints {stdio unix fileevent fcopy} -body {
    set f1 [open $path(pipe) w]
    chan puts $f1 {
	chan puts ready
	chan copy stdin stdout -command { set x }
	vwait x
	set f [open $path(test1) w]
	chan configure $f -translation lf
	chan puts $f "done"
	chan close $f
    }
    chan close $f1
    set f1 [openpipe r+ $path(pipe)]
    set result [chan gets $f1]
    chan configure $f1 -blocking 0
    chan puts $f1 $big
    chan flush $f1
    after 500
    set result ""
    chan event $f1 read [namespace code {
	append result [chan read $f1 1024]
	if {[string length $result] >= [string length $big]} {
	    set x done
	}
    }]
    vwait [namespace which -variable x]
    return $x
} -cleanup {
    set big {}
    chan close $f1
} -result done
set result {}
proc FcopyTestAccept {sock args} {
    after 1000 "chan close $sock"
}
proc FcopyTestDone {bytes {error {}}} {
    variable fcopyTestDone
    if {[string length $error]} {
	set fcopyTestDone 1
    } else {
	set fcopyTestDone 0
    }
}
test chan-io-53.5 {CopyData: error during chan copy} {socket fcopy} {
    variable fcopyTestDone
    set listen [socket -server [namespace code FcopyTestAccept] -myaddr 127.0.0.1 0]
    set in [open $thisScript]	;# 126 K
    set out [socket 127.0.0.1 [lindex [chan configure $listen -sockname] 2]]
    catch {unset fcopyTestDone}
    chan close $listen	;# This means the socket open never really succeeds
    chan copy $in $out -command [namespace code FcopyTestDone]
    variable fcopyTestDone
    if {![info exists fcopyTestDone]} {
	vwait [namespace which -variable fcopyTestDone]		;# The error occurs here in the b.g.
    }
    chan close $in
    chan close $out
    set fcopyTestDone	;# 1 for error condition
} 1
test chan-io-53.6 {CopyData: error during chan copy} -setup {
    variable fcopyTestDone
    file delete $path(pipe)
    file delete $path(test1)
    catch {unset fcopyTestDone}
} -constraints {stdio fcopy} -body {
    set f1 [open $path(pipe) w]
    chan puts $f1 "exit 1"
    chan close $f1
    set in [openpipe r+ $path(pipe)]
    set out [open $path(test1) w]
    chan copy $in $out -command [namespace code FcopyTestDone]
    variable fcopyTestDone
    if {![info exists fcopyTestDone]} {
	vwait [namespace which -variable fcopyTestDone]
    }
    return $fcopyTestDone	;# 0 for plain end of file
} -cleanup {
    catch {chan close $in}
    chan close $out
} -result 0
proc doFcopy {in out {bytes 0} {error {}}} {
    variable fcopyTestDone
    variable fcopyTestCount
    incr fcopyTestCount $bytes
    if {[string length $error]} {
	set fcopyTestDone 1
    } elseif {[chan eof $in]} {
	set fcopyTestDone 0
    } else {
        # Delay next chan copy to wait for size>0 input bytes
        after 100 [list chan copy $in $out -size 1000 \
		-command [namespace code [list doFcopy $in $out]]]
    }
}
test chan-io-53.7 {CopyData: Flooding chan copy from pipe} -setup {
    variable fcopyTestDone
    file delete $path(pipe)
    catch {unset fcopyTestDone}
} -constraints {stdio fcopy} -body {
    set fcopyTestCount 0
    set f1 [open $path(pipe) w]
    chan puts $f1 {
	# Write  10 bytes / 10 msec
	proc Write {count} {
	    chan puts -nonewline "1234567890"
	    if {[incr count -1]} {
	        after 10 [list Write $count]
	    } else {
	        set ::ready 1
	    }
	}
	chan configure stdout -buffering none
	Write 345 ;# 3450 bytes ~3.45 sec
	vwait ready
	exit 0
    }
    chan close $f1
    set in [openpipe r+ $path(pipe) &]
    set out [open $path(test1) w]
    doFcopy $in $out
    variable fcopyTestDone
    if {![info exists fcopyTestDone]} {
	vwait [namespace which -variable fcopyTestDone]
    }
    # -1=error 0=script error N=number of bytes
    expr {($fcopyTestDone == 0) ? $fcopyTestCount : -1}
} -cleanup {
    catch {chan close $in}
    chan close $out
} -result {3450}
test chan-io-53.8 {CopyData: async callback and error handling, Bug 1932639} -setup {
    # copy progress callback. errors out intentionally
    proc cmd args {
	lappend ::RES "CMD $args"
	error !STOP
    }
    # capture callback error here
    proc ::bgerror args {
	lappend ::RES "bgerror/OK $args"
	set ::forever has-been-reached
	return
    }
    # Files we use for our channels
    set foo [makeFile ashgdfashdgfasdhgfasdhgf foo]
    set bar [makeFile {} bar]
    # Channels to copy between
    set f [open $foo r] ; fconfigure $f -translation binary
    set g [open $bar w] ; fconfigure $g -translation binary -buffering none
} -constraints {stdio fcopy} -body {
    # Record input size, so that result is always defined
    lappend ::RES [file size $bar]
    # Run the copy. Should not invoke -command now.
    chan copy $f $g -size 2 -command [namespace code cmd]
    # Check that -command was not called synchronously
    set sbs [file size $bar]
    lappend ::RES [expr {($sbs > 0) ? "sync/FAIL" : "sync/OK"}] $sbs
    # Now let the async part happen. Should capture the error in cmd via
    # bgerror. If not break the event loop via timer.
    set token [after 1000 {
	lappend ::RES {bgerror/FAIL timeout}
	set ::forever has-been-reached
    }]
    vwait ::forever
    catch {after cancel $token}
    # Report
    set ::RES
} -cleanup {
    chan close $f
    chan close $g
    catch {unset ::RES}
    catch {unset ::forever}
    rename ::bgerror {}
    removeFile foo
    removeFile bar
} -result {0 sync/OK 0 {CMD 2} {bgerror/OK !STOP}}
test chan-io-53.8a {CopyData: async callback and error handling, Bug 1932639, at eof} -setup {
    # copy progress callback.
    proc cmd args {
	lappend ::RES "CMD $args"
	set ::forever has-been-reached
	return
    }
    # Files we use for our channels
    set foo [makeFile ashgdfashdgfasdhgfasdhgf foo]
    set bar [makeFile {} bar]
    # Channels to copy between
    set f [open $foo r] ; chan configure $f -translation binary
    set g [open $bar w] ; chan configure $g -translation binary -buffering none
} -constraints {stdio fcopy} -body {
    # Initialize and force eof on the input.
    chan seek $f 0 end ; chan read $f 1
    set ::RES [chan eof $f]
    # Run the copy. Should not invoke -command now.
    chan copy $f $g -size 2 -command [namespace code cmd]
    # Check that -command was not called synchronously
    lappend ::RES [expr {([llength $::RES] > 1) ? "sync/FAIL" : "sync/OK"}]
    # Now let the async part happen. Should capture the eof in cmd
    # If not break the event loop via timer.
    set token [after 1000 {
	lappend ::RES {cmd/FAIL timeout}
	set ::forever has-been-reached
    }]
    vwait ::forever
    catch {after cancel $token}
    # Report
    return $::RES
} -cleanup {
    chan close $f
    chan close $g
    catch {unset ::RES}
    catch {unset ::forever}
    removeFile foo
    removeFile bar
} -result {1 sync/OK {CMD 0}}
test chan-io-53.9 {CopyData: -size and event interaction, Bug 780533} -setup {
    set out [makeFile {} out]
    set err [makeFile {} err]
    set pipe [open "|[list [info nameofexecutable] 2> $err]" r+]
    chan configure $pipe -translation binary -buffering line
    chan puts $pipe {
	chan configure stdout -translation binary -buffering line
	chan puts stderr Waiting...
	after 1000
	foreach x {a b c} {
	    chan puts stderr Looping...
	    chan puts $x
	    after 500
	}
	proc bye args {
	    if {[chan gets stdin line]<0} {
		chan puts stderr "CHILD: EOF detected, exiting"
		exit
	    } else {
		chan puts stderr "CHILD: ignoring line: $line"
	    }
	}
	chan puts stderr Now-sleeping-forever
	chan event stdin readable bye
	vwait forever
    }
    proc ::done args {
	set ::forever OK
	return
    }
    set ::forever {}
    set out [open $out w]
} -constraints {stdio fcopy} -body {
    chan copy $pipe $out -size 6 -command ::done
    set token [after 5000 {
	set ::forever {fcopy hangs}
    }]
    vwait ::forever
    catch {after cancel $token}
    set ::forever
} -cleanup {
    chan close $pipe
    rename ::done {}
    if {[testConstraint win]} {
	after 1000;		# Allow Windows time to figure out that the
                                # process is gone
    }
    catch {close $out}
    catch {removeFile out}
    catch {removeFile err}
    catch {unset ::forever}
} -result OK
test chan-io-53.10 {Bug 1350564, multi-directional fcopy} -setup {
    set err [makeFile {} err]
    set pipe [open "|[list [info nameofexecutable] 2> $err]" r+]
    chan configure $pipe -translation binary -buffering line
    chan puts $pipe {
	chan configure stderr -buffering line
	# Kill server when pipe closed by invoker.
	proc bye args {
	    if {![chan eof stdin]} { chan gets stdin ; return }
	    chan puts stderr BYE
	    exit
	}
	# Server code. Bi-directional copy between 2 sockets.
	proc geof {sok} {
	    chan puts stderr DONE/$sok
	    chan close $sok
	}
	proc new {sok args} {
	    chan puts stderr NEW/$sok
	    global l srv
	    chan configure $sok -translation binary -buffering none
	    lappend l $sok
	    if {[llength $l] == 2} {
		chan close $srv
		foreach {a b} $l break
		chan copy $a $b -command [list geof $a]
		chan copy $b $a -command [list geof $b]
		chan puts stderr 2COPY
	    }
	    chan puts stderr ...
	}
	chan puts stderr SRV
	set l {}
	set srv [socket -server new -myaddr 127.0.0.1 0]
        set port [lindex [chan configure $srv -sockname] 2]
	chan puts stderr WAITING
	chan event stdin readable bye
	puts "OK $port"
	vwait forever
    }
    # wait for OK from server.
    lassign [chan gets $pipe] ok port
    # Now the two clients.
    proc done {sock} {
	if {[chan eof $sock]} { chan close $sock ; return }
	lappend ::forever [chan gets $sock]
	return
    }
    set a [socket 127.0.0.1 $port]
    set b [socket 127.0.0.1 $port]
    chan configure $a -translation binary -buffering none
    chan configure $b -translation binary -buffering none
    chan event  $a readable [namespace code "done $a"]
    chan event  $b readable [namespace code "done $b"]
} -constraints {stdio fcopy} -body {
    # Now pass data through the server in both directions.
    set ::forever {}
    chan puts $a AB
    vwait ::forever
    chan puts $b BA
    vwait ::forever
    set ::forever
} -cleanup {
    catch {chan close $a}
    catch {chan close $b}
    chan close $pipe
    if {[testConstraint win]} {
	after 1000		;# Give Windows time to kill the process
    }
    removeFile err
    catch {unset ::forever}
} -result {AB BA}

test chan-io-54.1 {Recursive channel events} {socket fileevent} {
    # This test checks to see if file events are delivered during recursive
    # event loops when there is buffered data on the channel.
    proc accept {s a p} {
	variable as
	chan configure $s -translation lf
	chan puts $s "line 1\nline2\nline3"
	chan flush $s
	set as $s
    }
    proc readit {s next} {
	variable x
	variable result
	lappend result $next
	if {$next == 1} {
	    chan event $s readable [namespace code [list readit $s 2]]
	    vwait [namespace which -variable x]
	}
	incr x
    }
    set ss [socket -server [namespace code accept] -myaddr 127.0.0.1 0]
    # We need to delay on some systems until the creation of the server socket
    # completes.
    set done 0
    for {set i 0} {$i < 10} {incr i} {
	if {![catch {
	    set cs [socket 127.0.0.1 [lindex [chan configure $ss -sockname] 2]]
	}]} {
	    set done 1
	    break
	}
	after 100
    }
    if {$done == 0} {
	chan close $ss
	error "failed to connect to server"
    }
    variable result {}
    variable x 0
    variable as
    vwait [namespace which -variable as]
    chan configure $cs -translation lf
    lappend result [chan gets $cs]
    chan configure $cs -blocking off
    chan event $cs readable [namespace code [list readit $cs 1]]
    set a [after 2000 [namespace code { set x failure }]]
    vwait [namespace which -variable x]
    after cancel $a
    chan close $as
    chan close $ss
    chan close $cs
    list $result $x
} {{{line 1} 1 2} 2}
test chan-io-54.2 {Testing for busy-wait in recursive channel events} -setup {
    set accept {}
    set after {}
    variable done 0
} -constraints {socket fileevent} -body {
    variable s [socket -server [namespace code accept] -myaddr 127.0.0.1 0]
    proc accept {s a p} {
	variable counter 0
	variable accept $s
	chan configure $s -blocking off -buffering line -translation lf
	chan event $s readable [namespace code "doit $s"]
    }
    proc doit {s} {
	variable counter
	variable after
	incr counter
	if {[chan gets $s] eq ""} {
	    chan event $s readable [namespace code "doit1 $s"]
	    set after [after 1000 [namespace code {
		chan puts $writer hello
		chan flush $writer
		set done 1
	    }]]
	}
    }
    proc doit1 {s} {
	variable counter
	variable accept
	incr counter
	chan gets $s
	chan close $s
	set accept {}
    }
    proc producer {} {
	variable s
	variable writer
	set writer [socket 127.0.0.1 [lindex [chan configure $s -sockname] 2]]
	chan configure $writer -buffering line
	chan puts -nonewline $writer hello
	chan flush $writer
    }
    producer
    vwait [namespace which -variable done]
    chan close $writer
    chan close $s
    after cancel $after
    set counter
} -cleanup {
    if {$accept ne {}} {chan close $accept}
} -result 1

set path(fooBar) [makeFile {} fooBar]

test chan-io-55.1 {ChannelEventScriptInvoker: deletion} -constraints {
    fileevent
} -setup {
    variable x
    proc eventScript {fd} {
	variable x
	chan close $fd
	error "planned error"
	set x whoops
    }
    proc myHandler args {
	variable x got_error
    }
    set handler [interp bgerror {}]
    interp bgerror {} [namespace which myHandler]
} -body {
    set f [open $path(fooBar) w]
    chan event $f writable [namespace code [list eventScript $f]]
    variable x not_done
    vwait [namespace which -variable x]
    set x
} -cleanup {
    interp bgerror {} $handler
} -result {got_error}

test chan-io-56.1 {ChannelTimerProc} {testchannelevent} {
    set f [open $path(fooBar) w]
    chan puts $f "this is a test"
    chan close $f
    set f [open $path(fooBar) r]
    testchannelevent $f add readable [namespace code {
	chan read $f 1
	incr x
    }]
    variable x 0
    vwait [namespace which -variable x]
    vwait [namespace which -variable x]
    set result $x
    testchannelevent $f set 0 none
    after idle [namespace code {set y done}]
    variable y
    vwait [namespace which -variable y]
    chan close $f
    lappend result $y
} {2 done}

test chan-io-57.1 {buffered data and file events, gets} -setup {
    variable s2
} -constraints {fileevent} -body {
    proc accept {sock args} {
	variable s2
	set s2 $sock
    }
    set server [socket -server [namespace code accept] -myaddr 127.0.0.1 0]
    set s [socket 127.0.0.1 [lindex [chan configure $server -sockname] 2]]
    vwait [namespace which -variable s2]
    update
    chan event $s2 readable [namespace code {lappend result readable}]
    chan puts $s "12\n34567890"
    chan flush $s
    variable result [chan gets $s2]
    after 1000 [namespace code {lappend result timer}]
    vwait [namespace which -variable result]
    lappend result [chan gets $s2]
    vwait [namespace which -variable result]
    set result
} -cleanup {
    chan close $s
    chan close $s2
    chan close $server
} -result {12 readable 34567890 timer}
test chan-io-57.2 {buffered data and file events, read} -setup {
    variable s2
} -constraints {fileevent} -body {
    proc accept {sock args} {
	variable s2
	set s2 $sock
    }
    set server [socket -server [namespace code accept] -myaddr 127.0.0.1 0]
    set s [socket 127.0.0.1 [lindex [chan configure $server -sockname] 2]]
    vwait [namespace which -variable s2]
    update
    chan event $s2 readable [namespace code {lappend result readable}]
    chan puts -nonewline $s "1234567890"
    chan flush $s
    variable result [chan read $s2 1]
    after 1000 [namespace code {lappend result timer}]
    vwait [namespace which -variable result]
    lappend result [chan read $s2 9]
    vwait [namespace which -variable result]
    set result
} -cleanup {
    chan close $s
    chan close $s2
    chan close $server
} -result {1 readable 234567890 timer}

test chan-io-58.1 {Tcl_NotifyChannel and error when closing} {stdio unixOrWin fileevent} {
    set out [open $path(script) w]
    chan puts $out {
	chan puts "normal message from pipe"
	chan puts stderr "error message from pipe"
	exit 1
    }
    proc readit {pipe} {
	variable x
	variable result
	if {[chan eof $pipe]} {
	    set x [catch {chan close $pipe} line]
	    lappend result catch $line
	} else {
	    chan gets $pipe line
	    lappend result chan gets $line
	}
    }
    chan close $out
    set pipe [openpipe r $path(script)]
    chan event $pipe readable [namespace code [list readit $pipe]]
    variable x ""
    set result ""
    vwait [namespace which -variable x]
    list $x $result
} {1 {chan gets {normal message from pipe} chan gets {} catch {error message from pipe}}}

test chan-io-59.1 {Thread reference of channels} {testmainthread testchannel} {
    # TIP #10
    # More complicated tests (like that the reference changes as a channel is
    # moved from thread to thread) can be done only in the extension which
    # fully implements the moving of channels between threads, i.e. 'Threads'.
    set f [open $path(longfile) r]
    set result [testchannel mthread $f]
    chan close $f
    string equal $result [testmainthread]
} {1}

test chan-io-60.1 {writing illegal utf sequences} {fileevent testbytestring} {
    # This test will hang in older revisions of the core.
    set out [open $path(script) w]
    chan puts $out "catch {load $::tcltestlib Tcltest}"
    chan puts $out {
	chan puts [testbytestring \xE2]
	exit 1
    }
    proc readit {pipe} {
	variable x
	variable result
	if {[chan eof $pipe]} {
	    set x [catch {chan close $pipe} line]
	    lappend result catch $line
	} else {
	    chan gets $pipe line
	    lappend result gets $line
	}
    }
    chan close $out
    set pipe [openpipe r $path(script)]
    chan event $pipe readable [namespace code [list readit $pipe]]
    variable x ""
    set result ""
    vwait [namespace which -variable x]
    # cut of the remainder of the error stack, especially the filename
    set result [lreplace $result 3 3 [lindex [split [lindex $result 3] \n] 0]]
    list $x $result
} {1 {gets {} catch {error writing "stdout": invalid or incomplete multibyte or wide character}}}

test chan-io-61.1 {Reset eof state after changing the eof char} -setup {
    set datafile [makeFile {} eofchar]
    set f [open $datafile w]
    chan configure $f -translation binary
    chan puts -nonewline $f [string repeat "Ho hum\n" 11]
    chan puts $f =
    set line [string repeat "Ge gla " 4]
    chan puts -nonewline $f [string repeat [string trimright $line]\n 834]
    chan close $f
} -body {
    set f [open $datafile r]
    chan configure $f -eofchar =
    set res {}
    lappend res [chan read $f; chan tell $f]
    chan configure $f -eofchar {}
    lappend res [chan read $f 1]
    lappend res [chan read $f; chan tell $f]
    # Any seek zaps the internals into a good state.
    #chan seek $f 0 start
    #chan seek $f 0 current
    #lappend res [chan read $f; chan tell $f]
} -cleanup {
    chan close $f
    removeFile eofchar
} -result {77 = 23431}

# Test the cutting and splicing of channels, this is incidentally the
# attach/detach facility of package Thread, but __without any safeguards__. It
# can also be used to emulate transfer of channels between threads, and is
# used for that here.

test chan-io-70.0 {Cutting & Splicing channels} -setup {
    set f [makeFile {... dummy ...} cutsplice]
    set res {}
} -constraints {testchannel} -body {
    set c [open $f r]
    lappend res [catch {chan seek $c 0 start}]
    testchannel cut $c
    lappend res [catch {chan seek $c 0 start}]
    testchannel splice $c
    lappend res [catch {chan seek $c 0 start}]
} -cleanup {
    chan close $c
    removeFile cutsplice
} -result {0 1 0}

test chan-io-70.1 {Transfer channel} -setup {
    set f [makeFile {... dummy ...} cutsplice]
    set res {}
} -constraints {testchannel thread} -body {
    set c [open $f r]
    lappend res [catch {chan seek $c 0 start}]
    testchannel cut $c
    lappend res [catch {chan seek $c 0 start}]
    set tid [thread::create -preserved]
    thread::send $tid [list set c $c]
    thread::send $tid {load {} Tcltest}
    lappend res [thread::send $tid {
	testchannel splice $c
	set res [catch {chan seek $c 0 start}]
	chan close $c
	set res
    }]
} -cleanup {
    thread::release $tid
    removeFile cutsplice
} -result {0 1 0}

# ### ### ### ######### ######### #########

foreach {n msg expected} {
     0 {}                                 {}
     1 {{message only}}                   {{message only}}
     2 {-options x}                       {-options x}
     3 {-options {x y} {the message}}     {-options {x y} {the message}}

     4 {-code 1     -level 0 -f ba snarf} {-code 1     -level 0 -f ba snarf}
     5 {-code 0     -level 0 -f ba snarf} {-code 1     -level 0 -f ba snarf}
     6 {-code 1     -level 5 -f ba snarf} {-code 1     -level 0 -f ba snarf}
     7 {-code 0     -level 5 -f ba snarf} {-code 1     -level 0 -f ba snarf}
     8 {-code error -level 0 -f ba snarf} {-code error -level 0 -f ba snarf}
     9 {-code ok    -level 0 -f ba snarf} {-code 1     -level 0 -f ba snarf}
    10 {-code error -level 5 -f ba snarf} {-code error -level 0 -f ba snarf}
    11 {-code ok    -level 5 -f ba snarf} {-code 1     -level 0 -f ba snarf}
    12 {-code boss  -level 0 -f ba snarf} {-code 1     -level 0 -f ba snarf}
    13 {-code boss  -level 5 -f ba snarf} {-code 1     -level 0 -f ba snarf}
    14 {-code 1     -level 0 -f ba}       {-code 1     -level 0 -f ba}
    15 {-code 0     -level 0 -f ba}       {-code 1     -level 0 -f ba}
    16 {-code 1     -level 5 -f ba}       {-code 1     -level 0 -f ba}
    17 {-code 0     -level 5 -f ba}       {-code 1     -level 0 -f ba}
    18 {-code error -level 0 -f ba}       {-code error -level 0 -f ba}
    19 {-code ok    -level 0 -f ba}       {-code 1     -level 0 -f ba}
    20 {-code error -level 5 -f ba}       {-code error -level 0 -f ba}
    21 {-code ok    -level 5 -f ba}       {-code 1     -level 0 -f ba}
    22 {-code boss  -level 0 -f ba}       {-code 1     -level 0 -f ba}
    23 {-code boss  -level 5 -f ba}       {-code 1     -level 0 -f ba}
    24 {-code 1     -level X -f ba snarf} {-code 1     -level 0 -f ba snarf}
    25 {-code 0     -level X -f ba snarf} {-code 1     -level 0 -f ba snarf}
    26 {-code error -level X -f ba snarf} {-code error -level 0 -f ba snarf}
    27 {-code ok    -level X -f ba snarf} {-code 1     -level 0 -f ba snarf}
    28 {-code boss  -level X -f ba snarf} {-code 1     -level 0 -f ba snarf}
    29 {-code 1     -level X -f ba}       {-code 1     -level 0 -f ba}
    30 {-code 0     -level X -f ba}       {-code 1     -level 0 -f ba}
    31 {-code error -level X -f ba}       {-code error -level 0 -f ba}
    32 {-code ok    -level X -f ba}       {-code 1     -level 0 -f ba}
    33 {-code boss  -level X -f ba}       {-code 1     -level 0 -f ba}

    34 {-code 1 -code 1     -level 0 -f ba snarf} {-code 1 -code 1     -level 0 -f ba snarf}
    35 {-code 1 -code 0     -level 0 -f ba snarf} {-code 1             -level 0 -f ba snarf}
    36 {-code 1 -code 1     -level 5 -f ba snarf} {-code 1 -code 1     -level 0 -f ba snarf}
    37 {-code 1 -code 0     -level 5 -f ba snarf} {-code 1             -level 0 -f ba snarf}
    38 {-code 1 -code error -level 0 -f ba snarf} {-code 1 -code error -level 0 -f ba snarf}
    39 {-code 1 -code ok    -level 0 -f ba snarf} {-code 1             -level 0 -f ba snarf}
    40 {-code 1 -code error -level 5 -f ba snarf} {-code 1 -code error -level 0 -f ba snarf}
    41 {-code 1 -code ok    -level 5 -f ba snarf} {-code 1             -level 0 -f ba snarf}
    42 {-code 1 -code boss  -level 0 -f ba snarf} {-code 1             -level 0 -f ba snarf}
    43 {-code 1 -code boss  -level 5 -f ba snarf} {-code 1             -level 0 -f ba snarf}
    44 {-code 1 -code 1     -level 0 -f ba}       {-code 1 -code 1     -level 0 -f ba}
    45 {-code 1 -code 0     -level 0 -f ba}       {-code 1             -level 0 -f ba}
    46 {-code 1 -code 1     -level 5 -f ba}       {-code 1 -code 1     -level 0 -f ba}
    47 {-code 1 -code 0     -level 5 -f ba}       {-code 1             -level 0 -f ba}
    48 {-code 1 -code error -level 0 -f ba}       {-code 1 -code error -level 0 -f ba}
    49 {-code 1 -code ok    -level 0 -f ba}       {-code 1             -level 0 -f ba}
    50 {-code 1 -code error -level 5 -f ba}       {-code 1 -code error -level 0 -f ba}
    51 {-code 1 -code ok    -level 5 -f ba}       {-code 1             -level 0 -f ba}
    52 {-code 1 -code boss  -level 0 -f ba}       {-code 1             -level 0 -f ba}
    53 {-code 1 -code boss  -level 5 -f ba}       {-code 1             -level 0 -f ba}
    54 {-code 1 -code 1     -level X -f ba snarf} {-code 1 -code 1     -level 0 -f ba snarf}
    55 {-code 1 -code 0     -level X -f ba snarf} {-code 1             -level 0 -f ba snarf}
    56 {-code 1 -code error -level X -f ba snarf} {-code 1 -code error -level 0 -f ba snarf}
    57 {-code 1 -code ok    -level X -f ba snarf} {-code 1             -level 0 -f ba snarf}
    58 {-code 1 -code boss  -level X -f ba snarf} {-code 1             -level 0 -f ba snarf}
    59 {-code 1 -code 1     -level X -f ba}       {-code 1 -code 1     -level 0 -f ba}
    60 {-code 1 -code 0     -level X -f ba}       {-code 1             -level 0 -f ba}
    61 {-code 1 -code error -level X -f ba}       {-code 1 -code error -level 0 -f ba}
    62 {-code 1 -code ok    -level X -f ba}       {-code 1             -level 0 -f ba}
    63 {-code 1 -code boss  -level X -f ba}       {-code 1             -level 0 -f ba}

    64 {-code 0 -code 1     -level 0 -f ba snarf} {-code 1 -level 0 -f ba snarf}
    65 {-code 0 -code 0     -level 0 -f ba snarf} {-code 1 -level 0 -f ba snarf}
    66 {-code 0 -code 1     -level 5 -f ba snarf} {-code 1 -level 0 -f ba snarf}
    67 {-code 0 -code 0     -level 5 -f ba snarf} {-code 1 -level 0 -f ba snarf}
    68 {-code 0 -code error -level 0 -f ba snarf} {-code 1 -level 0 -f ba snarf}
    69 {-code 0 -code ok    -level 0 -f ba snarf} {-code 1 -level 0 -f ba snarf}
    70 {-code 0 -code error -level 5 -f ba snarf} {-code 1 -level 0 -f ba snarf}
    71 {-code 0 -code ok    -level 5 -f ba snarf} {-code 1 -level 0 -f ba snarf}
    72 {-code 0 -code boss  -level 0 -f ba snarf} {-code 1 -level 0 -f ba snarf}
    73 {-code 0 -code boss  -level 5 -f ba snarf} {-code 1 -level 0 -f ba snarf}
    74 {-code 0 -code 1     -level 0 -f ba}       {-code 1 -level 0 -f ba}
    75 {-code 0 -code 0     -level 0 -f ba}       {-code 1 -level 0 -f ba}
    76 {-code 0 -code 1     -level 5 -f ba}       {-code 1 -level 0 -f ba}
    77 {-code 0 -code 0     -level 5 -f ba}       {-code 1 -level 0 -f ba}
    78 {-code 0 -code error -level 0 -f ba}       {-code 1 -level 0 -f ba}
    79 {-code 0 -code ok    -level 0 -f ba}       {-code 1 -level 0 -f ba}
    80 {-code 0 -code error -level 5 -f ba}       {-code 1 -level 0 -f ba}
    81 {-code 0 -code ok    -level 5 -f ba}       {-code 1 -level 0 -f ba}
    82 {-code 0 -code boss  -level 0 -f ba}       {-code 1 -level 0 -f ba}
    83 {-code 0 -code boss  -level 5 -f ba}       {-code 1 -level 0 -f ba}
    84 {-code 0 -code 1     -level X -f ba snarf} {-code 1 -level 0 -f ba snarf}
    85 {-code 0 -code 0     -level X -f ba snarf} {-code 1 -level 0 -f ba snarf}
    86 {-code 0 -code error -level X -f ba snarf} {-code 1 -level 0 -f ba snarf}
    87 {-code 0 -code ok    -level X -f ba snarf} {-code 1 -level 0 -f ba snarf}
    88 {-code 0 -code boss  -level X -f ba snarf} {-code 1 -level 0 -f ba snarf}
    89 {-code 0 -code 1     -level X -f ba}       {-code 1 -level 0 -f ba}
    90 {-code 0 -code 0     -level X -f ba}       {-code 1 -level 0 -f ba}
    91 {-code 0 -code error -level X -f ba}       {-code 1 -level 0 -f ba}
    92 {-code 0 -code ok    -level X -f ba}       {-code 1 -level 0 -f ba}
    93 {-code 0 -code boss  -level X -f ba}       {-code 1 -level 0 -f ba}

    94 {-code 1     -code 1 -level 0 -f ba snarf} {-code 1 -code 1     -level 0 -f ba snarf}
    95 {-code 0     -code 1 -level 0 -f ba snarf} {-code 1             -level 0 -f ba snarf}
    96 {-code 1     -code 1 -level 5 -f ba snarf} {-code 1 -code 1     -level 0 -f ba snarf}
    97 {-code 0     -code 1 -level 5 -f ba snarf} {-code 1             -level 0 -f ba snarf}
    98 {-code error -code 1 -level 0 -f ba snarf} {-code error -code 1 -level 0 -f ba snarf}
    99 {-code ok    -code 1 -level 0 -f ba snarf} {-code 1             -level 0 -f ba snarf}
    a0 {-code error -code 1 -level 5 -f ba snarf} {-code error -code 1 -level 0 -f ba snarf}
    a1 {-code ok    -code 1 -level 5 -f ba snarf} {-code 1             -level 0 -f ba snarf}
    a2 {-code boss  -code 1 -level 0 -f ba snarf} {-code 1             -level 0 -f ba snarf}
    a3 {-code boss  -code 1 -level 5 -f ba snarf} {-code 1             -level 0 -f ba snarf}
    a4 {-code 1     -code 1 -level 0 -f ba}       {-code 1 -code 1     -level 0 -f ba}
    a5 {-code 0     -code 1 -level 0 -f ba}       {-code 1             -level 0 -f ba}
    a6 {-code 1     -code 1 -level 5 -f ba}       {-code 1 -code 1     -level 0 -f ba}
    a7 {-code 0     -code 1 -level 5 -f ba}       {-code 1             -level 0 -f ba}
    a8 {-code error -code 1 -level 0 -f ba}       {-code error -code 1 -level 0 -f ba}
    a9 {-code ok    -code 1 -level 0 -f ba}       {-code 1             -level 0 -f ba}
    b0 {-code error -code 1 -level 5 -f ba}       {-code error -code 1 -level 0 -f ba}
    b1 {-code ok    -code 1 -level 5 -f ba}       {-code 1             -level 0 -f ba}
    b2 {-code boss  -code 1 -level 0 -f ba}       {-code 1             -level 0 -f ba}
    b3 {-code boss  -code 1 -level 5 -f ba}       {-code 1             -level 0 -f ba}
    b4 {-code 1     -code 1 -level X -f ba snarf} {-code 1 -code 1     -level 0 -f ba snarf}
    b5 {-code 0     -code 1 -level X -f ba snarf} {-code 1             -level 0 -f ba snarf}
    b6 {-code error -code 1 -level X -f ba snarf} {-code error -code 1 -level 0 -f ba snarf}
    b7 {-code ok    -code 1 -level X -f ba snarf} {-code 1             -level 0 -f ba snarf}
    b8 {-code boss  -code 1 -level X -f ba snarf} {-code 1             -level 0 -f ba snarf}
    b9 {-code 1     -code 1 -level X -f ba}       {-code 1 -code 1     -level 0 -f ba}
    c0 {-code 0     -code 1 -level X -f ba}       {-code 1             -level 0 -f ba}
    c1 {-code error -code 1 -level X -f ba}       {-code error -code 1 -level 0 -f ba}
    c2 {-code ok    -code 1 -level X -f ba}       {-code 1             -level 0 -f ba}
    c3 {-code boss  -code 1 -level X -f ba}       {-code 1             -level 0 -f ba}

    c4 {-code 1     -code 0 -level 0 -f ba snarf} {-code 1 -level 0 -f ba snarf}
    c5 {-code 0     -code 0 -level 0 -f ba snarf} {-code 1 -level 0 -f ba snarf}
    c6 {-code 1     -code 0 -level 5 -f ba snarf} {-code 1 -level 0 -f ba snarf}
    c7 {-code 0     -code 0 -level 5 -f ba snarf} {-code 1 -level 0 -f ba snarf}
    c8 {-code error -code 0 -level 0 -f ba snarf} {-code 1 -level 0 -f ba snarf}
    c9 {-code ok    -code 0 -level 0 -f ba snarf} {-code 1 -level 0 -f ba snarf}
    d0 {-code error -code 0 -level 5 -f ba snarf} {-code 1 -level 0 -f ba snarf}
    d1 {-code ok    -code 0 -level 5 -f ba snarf} {-code 1 -level 0 -f ba snarf}
    d2 {-code boss  -code 0 -level 0 -f ba snarf} {-code 1 -level 0 -f ba snarf}
    d3 {-code boss  -code 0 -level 5 -f ba snarf} {-code 1 -level 0 -f ba snarf}
    d4 {-code 1     -code 0 -level 0 -f ba}       {-code 1 -level 0 -f ba}
    d5 {-code 0     -code 0 -level 0 -f ba}       {-code 1 -level 0 -f ba}
    d6 {-code 1     -code 0 -level 5 -f ba}       {-code 1 -level 0 -f ba}
    d7 {-code 0     -code 0 -level 5 -f ba}       {-code 1 -level 0 -f ba}
    d8 {-code error -code 0 -level 0 -f ba}       {-code 1 -level 0 -f ba}
    d9 {-code ok    -code 0 -level 0 -f ba}       {-code 1 -level 0 -f ba}
    e0 {-code error -code 0 -level 5 -f ba}       {-code 1 -level 0 -f ba}
    e1 {-code ok    -code 0 -level 5 -f ba}       {-code 1 -level 0 -f ba}
    e2 {-code boss  -code 0 -level 0 -f ba}       {-code 1 -level 0 -f ba}
    e3 {-code boss  -code 0 -level 5 -f ba}       {-code 1 -level 0 -f ba}
    e4 {-code 1     -code 0 -level X -f ba snarf} {-code 1 -level 0 -f ba snarf}
    e5 {-code 0     -code 0 -level X -f ba snarf} {-code 1 -level 0 -f ba snarf}
    e6 {-code error -code 0 -level X -f ba snarf} {-code 1 -level 0 -f ba snarf}
    e7 {-code ok    -code 0 -level X -f ba snarf} {-code 1 -level 0 -f ba snarf}
    e8 {-code boss  -code 0 -level X -f ba snarf} {-code 1 -level 0 -f ba snarf}
    e9 {-code 1     -code 0 -level X -f ba}       {-code 1 -level 0 -f ba}
    f0 {-code 0     -code 0 -level X -f ba}       {-code 1 -level 0 -f ba}
    f1 {-code error -code 0 -level X -f ba}       {-code 1 -level 0 -f ba}
    f2 {-code ok    -code 0 -level X -f ba}       {-code 1 -level 0 -f ba}
    f3 {-code boss  -code 0 -level X -f ba}       {-code 1 -level 0 -f ba}
} {
    test chan-io-71.$n {Tcl_SetChannelError} -setup {
	set f [makeFile {... dummy ...} cutsplice]
    } -constraints {testchannel} -body {
	set c [open $f r]
	testchannel setchannelerror $c [lrange $msg 0 end]
    } -cleanup {
	chan close $c
	removeFile cutsplice
    } -result [lrange $expected 0 end]
    test chan-io-72.$n {Tcl_SetChannelErrorInterp} -setup {
	set f [makeFile {... dummy ...} cutsplice]
    } -constraints {testchannel} -body {
	set c [open $f r]
	testchannel setchannelerrorinterp $c [lrange $msg 0 end]
    } -cleanup {
	chan close $c
	removeFile cutsplice
    } -result [lrange $expected 0 end]
}

test chan-io-73.1 {channel Tcl_Obj SetChannelFromAny} -body {
    # Test for Bug 1847044 - don't spoil type unless we have a valid channel
    chan close [lreplace [list a] 0 end]
} -returnCodes error -match glob -result *

# ### ### ### ######### ######### #########

# cleanup
foreach file [list fooBar longfile script output test1 pipe my_script \
	test2 test3 cat kyrillic.txt utf8-fcopy.txt utf8-rp.txt] {
    removeFile $file
}
cleanupTests
}
namespace delete ::tcl::test::io<|MERGE_RESOLUTION|>--- conflicted
+++ resolved
@@ -1093,11 +1093,7 @@
 } -result {10 1234567890 0}
 test chan-io-7.3 {FilterInputBytes: split up character at EOF} -setup {
     set x ""
-<<<<<<< HEAD
 } -constraints testchannel -body {
-=======
-} -constraints {testchannel} -body {
->>>>>>> 3106ce90
     set f [open $path(test1) w]
     chan configure $f -encoding binary
     chan puts -nonewline $f "1234567890123\x82\x4F\x82\x50\x82"
