# Commands covered:  lrange
#
# This file contains a collection of tests for one or more of the Tcl
# built-in commands.  Sourcing this file into Tcl runs the tests and
# generates output for errors.  No output means no errors were found.
#
# Copyright (c) 1991-1993 The Regents of the University of California.
# Copyright (c) 1994 Sun Microsystems, Inc.
# Copyright (c) 1998-1999 by Scriptics Corporation.
#
# See the file "license.terms" for information on usage and redistribution
# of this file, and for a DISCLAIMER OF ALL WARRANTIES.
<<<<<<< HEAD
#
# RCS: @(#) $Id: lrange.test,v 1.12 2009/02/22 17:45:21 ferrieux Exp $
=======
>>>>>>> 09374559

if {[lsearch [namespace children] ::tcltest] == -1} {
    package require tcltest
    namespace import -force ::tcltest::*
}

test lrange-1.1 {range of list elements} {
    lrange {a b c d} 1 2
} {b c}
test lrange-1.2 {range of list elements} {
    lrange {a {bcd e {f g {}}} l14 l15 d} 1 1
} {{bcd e {f g {}}}}
test lrange-1.3 {range of list elements} {
    lrange {a {bcd e {f g {}}} l14 l15 d} 3 end
} {l15 d}
test lrange-1.4 {range of list elements} {
    lrange {a {bcd e {f g {}}} l14 l15 d} 4 10000
} {d}
test lrange-1.5 {range of list elements} {
    lrange {a {bcd e {f g {}}} l14 l15 d} 4 3
} {}
test lrange-1.6 {range of list elements} {
    lrange {a {bcd e {f g {}}} l14 l15 d} 10 11
} {}
test lrange-1.7 {range of list elements} {
    lrange {a b c d e} -1 2
} {a b c}
test lrange-1.8 {range of list elements} {
    lrange {a b c d e} -2 -1
} {}
test lrange-1.9 {range of list elements} {
    lrange {a b c d e} -2 end
} {a b c d e}
test lrange-1.10 {range of list elements} {
    lrange "a b\{c d" 1 2
} "b\\{c d"
test lrange-1.11 {range of list elements} {
    lrange "a b c d" end end
} d
test lrange-1.12 {range of list elements} {
    lrange "a b c d" end 100000
} d
test lrange-1.13 {range of list elements} {
    lrange "a b c d" end 3
} d
test lrange-1.14 {range of list elements} {
    lrange "a b c d" end 2
} {}
test lrange-1.15 {range of list elements} {
    concat \"[lrange {a b \{\   	} 0 2]"
} {"a b \{\ "}
test lrange-1.16 {list element quoting} {
    lrange {[append a .b]} 0 end    
} {{[append} a .b\]}
test lrange-2.1 {error conditions} {
    list [catch {lrange a b} msg] $msg
} {1 {wrong # args: should be "lrange list first last"}}
test lrange-2.2 {error conditions} {
    list [catch {lrange a b 6 7} msg] $msg
} {1 {wrong # args: should be "lrange list first last"}}
test lrange-2.3 {error conditions} {
    list [catch {lrange a b 6} msg] $msg
} {1 {bad index "b": must be integer?[+-]integer? or end?[+-]integer?}}
test lrange-2.4 {error conditions} {
    list [catch {lrange a 0 enigma} msg] $msg
} {1 {bad index "enigma": must be integer?[+-]integer? or end?[+-]integer?}}
test lrange-2.5 {error conditions} {
    list [catch {lrange "a \{b c" 3 4} msg] $msg
} {1 {unmatched open brace in list}}
test lrange-2.6 {error conditions} {
    list [catch {lrange "a b c \{ d e" 1 4} msg] $msg
} {1 {unmatched open brace in list}}

# cleanup
::tcltest::cleanupTests
return<|MERGE_RESOLUTION|>--- conflicted
+++ resolved
@@ -10,11 +10,6 @@
 #
 # See the file "license.terms" for information on usage and redistribution
 # of this file, and for a DISCLAIMER OF ALL WARRANTIES.
-<<<<<<< HEAD
-#
-# RCS: @(#) $Id: lrange.test,v 1.12 2009/02/22 17:45:21 ferrieux Exp $
-=======
->>>>>>> 09374559
 
 if {[lsearch [namespace children] ::tcltest] == -1} {
     package require tcltest
