# This file contains tests for the tclExecute.c source file. Tests appear in
# the same order as the C code that they test. The set of tests is currently
# incomplete since it currently includes only new tests for code changed for
# the addition of Tcl namespaces. Other execution-related tests appear in
# several other test files including namespace.test, basic.test, eval.test,
# for.test, etc.
#
# Sourcing this file into Tcl runs the tests and generates output for errors.
# No output means no errors were found.
#
# Copyright (c) 1997 Sun Microsystems, Inc.
# Copyright (c) 1998-1999 by Scriptics Corporation.
#
# See the file "license.terms" for information on usage and redistribution of
# this file, and for a DISCLAIMER OF ALL WARRANTIES.

if {"::tcltest" ni [namespace children]} {
    package require tcltest 2
    namespace import -force ::tcltest::*
}

::tcltest::loadTestedCommands
catch [list package require -exact Tcltest [info patchlevel]]

catch {namespace delete {*}[namespace children :: test_ns_*]}
catch {rename foo ""}
catch {unset x}
catch {unset y}
catch {unset msg}

testConstraint testobj [expr {
    [llength [info commands testobj]]
    && [llength [info commands testdoubleobj]]
    && [llength [info commands teststringobj]]
}]

testConstraint longIs32bit [expr {$tcl_platform(wordSize) == 4}]
testConstraint testexprlongobj [llength [info commands testexprlongobj]]


if {[namespace which -command testbumpinterpepoch] eq ""} {
  proc testbumpinterpepoch {} { rename ::set ::dummy; rename ::dummy ::set }
}

# Tests for the omnibus TclExecuteByteCode function:

# INST_DONE not tested
# INST_PUSH1 not tested
# INST_PUSH4 not tested
# INST_POP not tested
# INST_DUP not tested
# INST_INVOKE_STK4 not tested
# INST_INVOKE_STK1 not tested
# INST_EVAL_STK not tested
# INST_EXPR_STK not tested

# INST_LOAD_SCALAR1
test execute-1.1 {TclExecuteByteCode, INST_LOAD_SCALAR1, small opnd} {
    proc foo {} {
	set x 1
	return $x
    }
    foo
} 1
test execute-1.2 {TclExecuteByteCode, INST_LOAD_SCALAR1, large opnd} {
    # Bug: 2243
    set body {}
    for {set i 0} {$i < 129} {incr i} {
	append body "set x$i x\n"
    }
    append body {
	set y 1
	return $y
    }
    proc foo {} $body
    foo
} 1
test execute-1.3 {TclExecuteByteCode, INST_LOAD_SCALAR1, error} {
    proc foo {} {
	set x 1
	unset x
	return $x
    }
    list [catch {foo} msg] $msg
} {1 {can't read "x": no such variable}}

# INST_LOAD_SCALAR4
test execute-2.1 {TclExecuteByteCode, INST_LOAD_SCALAR4, simple case} {
    set body {}
    for {set i 0} {$i < 256} {incr i} {
	append body "set x$i x\n"
    }
    append body {
	set y 1
	return $y
    }
    proc foo {} $body
    foo
} 1
test execute-2.2 {TclExecuteByteCode, INST_LOAD_SCALAR4, error} {
    set body {}
    for {set i 0} {$i < 256} {incr i} {
	append body "set x$i x\n"
    }
    append body {
	set y 1
	unset y
	return $y
    }
    proc foo {} $body
    list [catch {foo} msg] $msg
} {1 {can't read "y": no such variable}}

# INST_LOAD_SCALAR_STK not tested
# INST_LOAD_ARRAY4 not tested
# INST_LOAD_ARRAY1 not tested
# INST_LOAD_ARRAY_STK not tested
# INST_LOAD_STK not tested
# INST_STORE_SCALAR4 not tested
# INST_STORE_SCALAR1 not tested
# INST_STORE_SCALAR_STK not tested
# INST_STORE_ARRAY4 not tested
# INST_STORE_ARRAY1 not tested
# INST_STORE_ARRAY_STK not tested
# INST_STORE_STK not tested
# INST_INCR_SCALAR1 not tested
# INST_INCR_SCALAR_STK not tested
# INST_INCR_STK not tested
# INST_INCR_ARRAY1 not tested
# INST_INCR_ARRAY_STK not tested
# INST_INCR_SCALAR1_IMM not tested
# INST_INCR_SCALAR_STK_IMM not tested
# INST_INCR_STK_IMM not tested
# INST_INCR_ARRAY1_IMM not tested
# INST_INCR_ARRAY_STK_IMM not tested
# INST_JUMP1 not tested
# INST_JUMP4 not tested
# INST_JUMP_TRUE4 not tested
# INST_JUMP_TRUE1 not tested
# INST_JUMP_FALSE4 not tested
# INST_JUMP_FALSE1 not tested
# INST_LOR not tested
# INST_LAND not tested
# INST_EQ not tested
# INST_NEQ not tested
# INST_LT not tested
# INST_GT not tested
# INST_LE not tested
# INST_GE not tested
# INST_MOD not tested
# INST_LSHIFT not tested
# INST_RSHIFT not tested
# INST_BITOR not tested
# INST_BITXOR not tested
# INST_BITAND not tested

# INST_ADD is partially tested:
test execute-3.1 {TclExecuteByteCode, INST_ADD, op1 is int} {testobj} {
    set x [testintobj set 0 1]
    expr {$x + 1}
} 2
test execute-3.2 {TclExecuteByteCode, INST_ADD, op1 is double} {testobj} {
    set x [testdoubleobj set 0 1]
    expr {$x + 1}
} 2.0
test execute-3.3 {TclExecuteByteCode, INST_ADD, op1 is double with string} {testobj} {
    set x [testintobj set 0 1]
    testobj convert 0 double
    expr {$x + 1}
} 2
test execute-3.4 {TclExecuteByteCode, INST_ADD, op1 is string int} {testobj} {
    set x [teststringobj set 0 1]
    expr {$x + 1}
} 2
test execute-3.5 {TclExecuteByteCode, INST_ADD, op1 is string double} {testobj} {
    set x [teststringobj set 0 1.0]
    expr {$x + 1}
} 2.0
test execute-3.6 {TclExecuteByteCode, INST_ADD, op1 is non-numeric} {testobj} {
    set x [teststringobj set 0 foo]
    list [catch {expr {$x + 1}} msg] $msg
} {1 {can't use non-numeric string as operand of "+"}}
test execute-3.7 {TclExecuteByteCode, INST_ADD, op2 is int} {testobj} {
    set x [testintobj set 0 1]
    expr {1 + $x}
} 2
test execute-3.8 {TclExecuteByteCode, INST_ADD, op2 is double} {testobj} {
    set x [testdoubleobj set 0 1]
    expr {1 + $x}
} 2.0
test execute-3.9 {TclExecuteByteCode, INST_ADD, op2 is double with string} {testobj} {
    set x [testintobj set 0 1]
    testobj convert 0 double
    expr {1 + $x}
} 2
test execute-3.10 {TclExecuteByteCode, INST_ADD, op2 is string int} {testobj} {
    set x [teststringobj set 0 1]
    expr {1 + $x}
} 2
test execute-3.11 {TclExecuteByteCode, INST_ADD, op2 is string double} {testobj} {
    set x [teststringobj set 0 1.0]
    expr {1 + $x}
} 2.0
test execute-3.12 {TclExecuteByteCode, INST_ADD, op2 is non-numeric} {testobj} {
    set x [teststringobj set 0 foo]
    list [catch {expr {1 + $x}} msg] $msg
} {1 {can't use non-numeric string as operand of "+"}}

# INST_SUB is partially tested:
test execute-3.13 {TclExecuteByteCode, INST_SUB, op1 is int} {testobj} {
    set x [testintobj set 0 1]
    expr {$x - 1}
} 0
test execute-3.14 {TclExecuteByteCode, INST_SUB, op1 is double} {testobj} {
    set x [testdoubleobj set 0 1]
    expr {$x - 1}
} 0.0
test execute-3.15 {TclExecuteByteCode, INST_SUB, op1 is double with string} {testobj} {
    set x [testintobj set 0 1]
    testobj convert 0 double
    expr {$x - 1}
} 0
test execute-3.16 {TclExecuteByteCode, INST_SUB, op1 is string int} {testobj} {
    set x [teststringobj set 0 1]
    expr {$x - 1}
} 0
test execute-3.17 {TclExecuteByteCode, INST_SUB, op1 is string double} {testobj} {
    set x [teststringobj set 0 1.0]
    expr {$x - 1}
} 0.0
test execute-3.18 {TclExecuteByteCode, INST_SUB, op1 is non-numeric} {testobj} {
    set x [teststringobj set 0 foo]
    list [catch {expr {$x - 1}} msg] $msg
} {1 {can't use non-numeric string as operand of "-"}}
test execute-3.19 {TclExecuteByteCode, INST_SUB, op2 is int} {testobj} {
    set x [testintobj set 0 1]
    expr {1 - $x}
} 0
test execute-3.20 {TclExecuteByteCode, INST_SUB, op2 is double} {testobj} {
    set x [testdoubleobj set 0 1]
    expr {1 - $x}
} 0.0
test execute-3.21 {TclExecuteByteCode, INST_SUB, op2 is double with string} {testobj} {
    set x [testintobj set 0 1]
    testobj convert 0 double
    expr {1 - $x}
} 0
test execute-3.22 {TclExecuteByteCode, INST_SUB, op2 is string int} {testobj} {
    set x [teststringobj set 0 1]
    expr {1 - $x}
} 0
test execute-3.23 {TclExecuteByteCode, INST_SUB, op2 is string double} {testobj} {
    set x [teststringobj set 0 1.0]
    expr {1 - $x}
} 0.0
test execute-3.24 {TclExecuteByteCode, INST_SUB, op2 is non-numeric} {testobj} {
    set x [teststringobj set 0 foo]
    list [catch {expr {1 - $x}} msg] $msg
} {1 {can't use non-numeric string as operand of "-"}}

# INST_MULT is partially tested:
test execute-3.25 {TclExecuteByteCode, INST_MULT, op1 is int} {testobj} {
    set x [testintobj set 1 1]
    expr {$x * 1}
} 1
test execute-3.26 {TclExecuteByteCode, INST_MULT, op1 is double} {testobj} {
    set x [testdoubleobj set 1 2.0]
    expr {$x * 1}
} 2.0
test execute-3.27 {TclExecuteByteCode, INST_MULT, op1 is double with string} {testobj} {
    set x [testintobj set 1 2]
    testobj convert 1 double
    expr {$x * 1}
} 2
test execute-3.28 {TclExecuteByteCode, INST_MULT, op1 is string int} {testobj} {
    set x [teststringobj set 1 1]
    expr {$x * 1}
} 1
test execute-3.29 {TclExecuteByteCode, INST_MULT, op1 is string double} {testobj} {
    set x [teststringobj set 1 1.0]
    expr {$x * 1}
} 1.0
test execute-3.30 {TclExecuteByteCode, INST_MULT, op1 is non-numeric} {testobj} {
    set x [teststringobj set 1 foo]
    list [catch {expr {$x * 1}} msg] $msg
} {1 {can't use non-numeric string as operand of "*"}}
test execute-3.31 {TclExecuteByteCode, INST_MULT, op2 is int} {testobj} {
    set x [testintobj set 1 1]
    expr {1 * $x}
} 1
test execute-3.32 {TclExecuteByteCode, INST_MULT, op2 is double} {testobj} {
    set x [testdoubleobj set 1 2.0]
    expr {1 * $x}
} 2.0
test execute-3.33 {TclExecuteByteCode, INST_MULT, op2 is double with string} {testobj} {
    set x [testintobj set 1 2]
    testobj convert 1 double
    expr {1 * $x}
} 2
test execute-3.34 {TclExecuteByteCode, INST_MULT, op2 is string int} {testobj} {
    set x [teststringobj set 1 1]
    expr {1 * $x}
} 1
test execute-3.35 {TclExecuteByteCode, INST_MULT, op2 is string double} {testobj} {
    set x [teststringobj set 1 1.0]
    expr {1 * $x}
} 1.0
test execute-3.36 {TclExecuteByteCode, INST_MULT, op2 is non-numeric} {testobj} {
    set x [teststringobj set 1 foo]
    list [catch {expr {1 * $x}} msg] $msg
} {1 {can't use non-numeric string as operand of "*"}}

# INST_DIV is partially tested:
test execute-3.37 {TclExecuteByteCode, INST_DIV, op1 is int} {testobj} {
    set x [testintobj set 1 1]
    expr {$x / 1}
} 1
test execute-3.38 {TclExecuteByteCode, INST_DIV, op1 is double} {testobj} {
    set x [testdoubleobj set 1 2.0]
    expr {$x / 1}
} 2.0
test execute-3.39 {TclExecuteByteCode, INST_DIV, op1 is double with string} {testobj} {
    set x [testintobj set 1 2]
    testobj convert 1 double
    expr {$x / 1}
} 2
test execute-3.40 {TclExecuteByteCode, INST_DIV, op1 is string int} {testobj} {
    set x [teststringobj set 1 1]
    expr {$x / 1}
} 1
test execute-3.41 {TclExecuteByteCode, INST_DIV, op1 is string double} {testobj} {
    set x [teststringobj set 1 1.0]
    expr {$x / 1}
} 1.0
test execute-3.42 {TclExecuteByteCode, INST_DIV, op1 is non-numeric} {testobj} {
    set x [teststringobj set 1 foo]
    list [catch {expr {$x / 1}} msg] $msg
} {1 {can't use non-numeric string as operand of "/"}}
test execute-3.43 {TclExecuteByteCode, INST_DIV, op2 is int} {testobj} {
    set x [testintobj set 1 1]
    expr {2 / $x}
} 2
test execute-3.44 {TclExecuteByteCode, INST_DIV, op2 is double} {testobj} {
    set x [testdoubleobj set 1 1.0]
    expr {2 / $x}
} 2.0
test execute-3.45 {TclExecuteByteCode, INST_DIV, op2 is double with string} {testobj} {
    set x [testintobj set 1 1]
    testobj convert 1 double
    expr {2 / $x}
} 2
test execute-3.46 {TclExecuteByteCode, INST_DIV, op2 is string int} {testobj} {
    set x [teststringobj set 1 1]
    expr {2 / $x}
} 2
test execute-3.47 {TclExecuteByteCode, INST_DIV, op2 is string double} {testobj} {
    set x [teststringobj set 1 1.0]
    expr {2 / $x}
} 2.0
test execute-3.48 {TclExecuteByteCode, INST_DIV, op2 is non-numeric} {testobj} {
    set x [teststringobj set 1 foo]
    list [catch {expr {1 / $x}} msg] $msg
} {1 {can't use non-numeric string as operand of "/"}}

# INST_UPLUS is partially tested:
test execute-3.49 {TclExecuteByteCode, INST_UPLUS, op is int} {testobj} {
    set x [testintobj set 1 1]
    expr {+ $x}
} 1
test execute-3.50 {TclExecuteByteCode, INST_UPLUS, op is double} {testobj} {
    set x [testdoubleobj set 1 1.0]
    expr {+ $x}
} 1.0
test execute-3.51 {TclExecuteByteCode, INST_UPLUS, op is double with string} {testobj} {
    set x [testintobj set 1 1]
    testobj convert 1 double
    expr {+ $x}
} 1
test execute-3.52 {TclExecuteByteCode, INST_UPLUS, op is string int} {testobj} {
    set x [teststringobj set 1 1]
    expr {+ $x}
} 1
test execute-3.53 {TclExecuteByteCode, INST_UPLUS, op is string double} {testobj} {
    set x [teststringobj set 1 1.0]
    expr {+ $x}
} 1.0
test execute-3.54 {TclExecuteByteCode, INST_UPLUS, op is non-numeric} {testobj} {
    set x [teststringobj set 1 foo]
    list [catch {expr {+ $x}} msg] $msg
} {1 {can't use non-numeric string as operand of "+"}}

# INST_UMINUS is partially tested:
test execute-3.55 {TclExecuteByteCode, INST_UMINUS, op is int} {testobj} {
    set x [testintobj set 1 1]
    expr {- $x}
} -1
test execute-3.56 {TclExecuteByteCode, INST_UMINUS, op is double} {testobj} {
    set x [testdoubleobj set 1 1.0]
    expr {- $x}
} -1.0
test execute-3.57 {TclExecuteByteCode, INST_UMINUS, op is double with string} {testobj} {
    set x [testintobj set 1 1]
    testobj convert 1 double
    expr {- $x}
} -1
test execute-3.58 {TclExecuteByteCode, INST_UMINUS, op is string int} {testobj} {
    set x [teststringobj set 1 1]
    expr {- $x}
} -1
test execute-3.59 {TclExecuteByteCode, INST_UMINUS, op is string double} {testobj} {
    set x [teststringobj set 1 1.0]
    expr {- $x}
} -1.0
test execute-3.60 {TclExecuteByteCode, INST_UMINUS, op is non-numeric} {testobj} {
    set x [teststringobj set 1 foo]
    list [catch {expr {- $x}} msg] $msg
} {1 {can't use non-numeric string as operand of "-"}}

# INST_LNOT is partially tested:
test execute-3.61 {TclExecuteByteCode, INST_LNOT, op is int} {testobj} {
    set x [testintobj set 1 2]
    expr {! $x}
} 0
test execute-3.62 {TclExecuteByteCode, INST_LNOT, op is int} {testobj} {
    set x [testintobj set 1 0]
    expr {! $x}
} 1
test execute-3.63 {TclExecuteByteCode, INST_LNOT, op is double} {testobj} {
    set x [testdoubleobj set 1 1.0]
    expr {! $x}
} 0
test execute-3.64 {TclExecuteByteCode, INST_LNOT, op is double} {testobj} {
    set x [testdoubleobj set 1 0.0]
    expr {! $x}
} 1
test execute-3.65 {TclExecuteByteCode, INST_LNOT, op is double with string} {testobj} {
    set x [testintobj set 1 1]
    testobj convert 1 double
    expr {! $x}
} 0
test execute-3.66 {TclExecuteByteCode, INST_LNOT, op is double with string} {testobj} {
    set x [testintobj set 1 0]
    testobj convert 1 double
    expr {! $x}
} 1
test execute-3.67 {TclExecuteByteCode, INST_LNOT, op is string int} {testobj} {
    set x [teststringobj set 1 1]
    expr {! $x}
} 0
test execute-3.68 {TclExecuteByteCode, INST_LNOT, op is string int} {testobj} {
    set x [teststringobj set 1 0]
    expr {! $x}
} 1
test execute-3.69 {TclExecuteByteCode, INST_LNOT, op is string double} {testobj} {
    set x [teststringobj set 1 1.0]
    expr {! $x}
} 0
test execute-3.70 {TclExecuteByteCode, INST_LNOT, op is string double} {testobj} {
    set x [teststringobj set 1 0.0]
    expr {! $x}
} 1
test execute-3.71 {TclExecuteByteCode, INST_LNOT, op is non-numeric} {testobj} {
    set x [teststringobj set 1 foo]
    list [catch {expr {! $x}} msg] $msg
} {1 {can't use non-numeric string as operand of "!"}}

# INST_BITNOT not tested
# INST_CALL_BUILTIN_FUNC1 not tested
# INST_CALL_FUNC1 not tested

# INST_TRY_CVT_TO_NUMERIC is partially tested:
test execute-3.72 {TclExecuteByteCode, INST_TRY_CVT_TO_NUMERIC, op is int} {testobj} {
    set x [testintobj set 1 1]
    expr {$x}
} 1
test execute-3.73 {TclExecuteByteCode, INST_TRY_CVT_TO_NUMERIC, op is double} {testobj} {
    set x [testdoubleobj set 1 1.0]
    expr {$x}
} 1.0
test execute-3.74 {TclExecuteByteCode, INST_TRY_CVT_TO_NUMERIC, op is double with string} {testobj} {
    set x [testintobj set 1 1]
    testobj convert 1 double
    expr {$x}
} 1
test execute-3.75 {TclExecuteByteCode, INST_TRY_CVT_TO_NUMERIC, op is string int} {testobj} {
    set x [teststringobj set 1 1]
    expr {$x}
} 1
test execute-3.76 {TclExecuteByteCode, INST_TRY_CVT_TO_NUMERIC, op is string double} {testobj} {
    set x [teststringobj set 1 1.0]
    expr {$x}
} 1.0
test execute-3.77 {TclExecuteByteCode, INST_TRY_CVT_TO_NUMERIC, op is non-numeric} {testobj} {
    set x [teststringobj set 1 foo]
    expr {$x}
} foo

# INST_BREAK not tested
# INST_CONTINUE not tested
# INST_FOREACH_START4 not tested
# INST_FOREACH_STEP4 not tested
# INST_BEGIN_CATCH4 not tested
# INST_END_CATCH not tested
# INST_PUSH_RESULT not tested
# INST_PUSH_RETURN_CODE not tested

test execute-4.1 {Tcl_GetCommandFromObj, convert to tclCmdNameType} -setup {
    catch {namespace delete {*}[namespace children :: test_ns_*]}
    unset -nocomplain x
    unset -nocomplain y
} -body {
    namespace eval test_ns_1 {
        namespace export cmd1
        proc cmd1 {args} {return "cmd1: $args"}
        proc cmd2 {args} {return "cmd2: $args"}
    }
    namespace eval test_ns_1::test_ns_2 {
        namespace import ::test_ns_1::*
    }
    set x "test_ns_1::"
    set y "test_ns_2::"
    list [namespace which -command ${x}${y}cmd1] \
         [catch {namespace which -command ${x}${y}cmd2} msg] $msg \
         [catch {namespace which -command ${x}${y}:cmd2} msg] $msg
} -result {::test_ns_1::test_ns_2::cmd1 0 {} 0 {}}
test execute-4.2 {Tcl_GetCommandFromObj, check if cached tclCmdNameType is invalid} -setup {
    catch {namespace delete {*}[namespace children :: test_ns_*]}
    catch {rename foo ""}
    unset -nocomplain l
} -body {
    proc foo {} {
        return "global foo"
    }
    namespace eval test_ns_1 {
        proc whichFoo {} {
            return [namespace which -command foo]
        }
    }
    set l ""
    lappend l [test_ns_1::whichFoo]
    namespace eval test_ns_1 {
        proc foo {} {
            return "namespace foo"
        }
    }
    lappend l [test_ns_1::whichFoo]
} -result {::foo ::test_ns_1::foo}
test execute-4.3 {Tcl_GetCommandFromObj, command never found} -setup {
    catch {namespace delete {*}[namespace children :: test_ns_*]}
    catch {rename foo ""}
} -body {
    namespace eval test_ns_1 {
        proc foo {} {
            return "namespace foo"
        }
    }
    namespace eval test_ns_1 {
        proc foo {} {
            return "namespace foo"
        }
    }
    list [namespace eval test_ns_1 {namespace which -command foo}] \
         [rename test_ns_1::foo ""] \
         [catch {namespace eval test_ns_1 {namespace which -command foo}} msg] $msg
} -result {::test_ns_1::foo {} 0 {}}

test execute-5.1 {SetCmdNameFromAny, set cmd name to empty heap string if NULL} -setup {
    catch {namespace delete {*}[namespace children :: test_ns_*]}
    unset -nocomplain l
} -body {
    proc {} {} {return {}}
    {}
    set l {}
    lindex {} 0
    {}
} -result {}

test execute-6.1 {UpdateStringOfCmdName: called for duplicate of empty cmdName object} {
    proc {} {} {}
    proc { } {} {}
    proc p {} {
        set x {}
        $x
        append x { }
        $x
    }
    p
} {}
test execute-6.2 {Evaluate an expression in a variable; compile the first time, do not the second} {
    set w {3*5}
    proc a {obj} {expr $obj}
    set res "[a $w]:[a $w]"
} {15:15}
test execute-6.3 {Tcl_ExprObj: don't use cached script bytecode [Bug 1899164]} -setup {
    proc 0+0 {} {return SCRIPT}
} -body {
    set e { 0+0 }
    if 1 $e
    if 1 {expr $e}
} -cleanup {
    rename 0+0 {}
} -result 0
test execute-6.4 {TclCompEvalObj: don't use cached expr bytecode [Bug 1899164]} -setup {
    proc 0+0 {} {return SCRIPT}
} -body {
    set e { 0+0 }
    if 1 {expr $e}
    if 1 $e
} -cleanup {
    rename 0+0 {}
} -result SCRIPT
test execute-6.5 {TclCompEvalObj: bytecode epoch validation} -body {
    set script { llength {} }
    set result {}
    lappend result [if 1 $script]
    set origName [namespace which llength]
    rename $origName llength.orig
    proc $origName {args} {return AHA!}
    lappend result [if 1 $script]
} -cleanup {
    rename $origName {}
    rename llength.orig $origName
} -result {0 AHA!}
test execute-6.6 {TclCompEvalObj: proc-body bytecode invalid for script} -body {
    proc foo {} {set a 1}
    set a untouched
    set result {}
    lappend result [foo] $a
    lappend result [if 1 [info body foo]] $a
} -cleanup {
    rename foo {}
} -result {1 untouched 1 1}
test execute-6.7 {TclCompEvalObj: bytecode context validation} -setup {
    namespace eval foo {}
} -body {
    set script { llength {} }
    namespace eval foo {
	proc llength {args} {return AHA!}
    }
    set result {}
    lappend result [if 1 $script]
    lappend result [namespace eval foo $script]
} -cleanup {
    namespace delete foo
} -result {0 AHA!}
test execute-6.8 {TclCompEvalObj: bytecode name resolution epoch validation} -setup {
    namespace eval foo {}
} -body {
    set script { llength {} }
    set result {}
    lappend result [namespace eval foo $script]
    namespace eval foo {
	proc llength {args} {return AHA!}
    }
    lappend result [namespace eval foo $script]
} -cleanup {
    namespace delete foo
} -result {0 AHA!}
test execute-6.9 {TclCompEvalObj: bytecode interp validation} -setup {
    interp create child
} -body {
    set script { llength {} }
    child eval {proc llength args {return AHA!}}
    set result {}
    lappend result [if 1 $script]
    lappend result [child eval $script]
} -cleanup {
    interp delete child
} -result {0 AHA!}
test execute-6.10 {TclCompEvalObj: bytecode interp validation} -body {
    set script { llength {} }
    interp create child
    set result {}
    lappend result [child eval $script]
    interp delete child
    interp create child
    lappend result [child eval $script]
} -cleanup {
    catch {interp delete child}
} -result {0 0}
test execute-6.11 {Tcl_ExprObj: exprcode interp validation} -setup {
    interp create child
} -constraints testexprlongobj -body {
    set e { [llength {}]+1 }
    set result {}
    load {} Tcltest child
    interp alias {} e child testexprlongobj
    lappend result [e $e]
    interp delete child
    interp create child
    load {} Tcltest child
    interp alias {} e child testexprlongobj
    lappend result [e $e]
} -cleanup {
    interp delete child
} -result {{This is a result: 1} {This is a result: 1}}
test execute-6.12 {Tcl_ExprObj: exprcode interp validation} -setup {
    interp create child
} -body {
    set e { [llength {}]+1 }
    set result {}
    interp alias {} e child expr
    lappend result [e $e]
<<<<<<< HEAD
    interp delete slave
    interp create slave
    interp alias {} e slave expr
=======
    interp delete child
    interp create child
    interp alias {} e child expr
>>>>>>> 724de352
    lappend result [e $e]
} -cleanup {
    interp delete child
} -result {1 1}
test execute-6.13 {Tcl_ExprObj: exprcode epoch validation} -body {
    set e { [llength {}]+1 }
    set result {}
    lappend result [expr $e]
    set origName [namespace which llength]
    rename $origName llength.orig
    proc $origName {args} {return 1}
    lappend result [expr $e]
} -cleanup {
    rename $origName {}
    rename llength.orig $origName
} -result {1 2}
test execute-6.14 {Tcl_ExprObj: exprcode context validation} -setup {
    namespace eval foo {}
} -body {
    set e { [llength {}]+1 }
    namespace eval foo {
	proc llength {args} {return 1}
    }
    set result {}
    lappend result [expr $e]
    lappend result [namespace eval foo [list expr $e]]
} -cleanup {
    namespace delete foo
} -result {1 2}
test execute-6.15 {Tcl_ExprObj: exprcode name resolution epoch validation} -setup {
    namespace eval foo {}
} -body {
    set e { [llength {}]+1 }
    set result {}
    lappend result [namespace eval foo [list expr $e]]
    namespace eval foo {
	proc llength {args} {return 1}
    }
    lappend result [namespace eval foo [list expr $e]]
} -cleanup {
    namespace delete foo
} -result {1 2}
test execute-6.16 {Tcl_ExprObj: exprcode interp validation} -setup {
    interp create child
} -body {
    set e { [llength {}]+1 }
    interp alias {} e child expr
    child eval {proc llength args {return 1}}
    set result {}
    lappend result [expr $e]
    lappend result [e $e]
} -cleanup {
    interp delete child
} -result {1 2}
test execute-6.17 {Tcl_ExprObj: exprcode context validation} -body {
    proc foo e {set v 0; expr $e}
    proc bar e {set v 1; expr $e}
    set e { $v }
    set result {}
    lappend result [foo $e]
    lappend result [bar $e]
} -cleanup {
    rename foo {}
    rename bar {}
} -result {0 1}
test execute-6.18 {Tcl_ExprObj: exprcode context validation} -body {
    proc foo e {set v {}; expr $e}
    proc bar e {set v v; expr $e}
    set e { [llength $v] }
    set result {}
    lappend result [foo $e]
    lappend result [bar $e]
} -cleanup {
    rename foo {}
    rename bar {}
} -result {0 1}

test execute-7.0 {Wide int handling in INST_JUMP_FALSE/LAND} {
    set x 0x100000000
    expr {$x && 1}
} 1
test execute-7.1 {Wide int handling in INST_JUMP_FALSE/LAND} {
    expr {0x100000000 && 1}
} 1
test execute-7.2 {Wide int handling in INST_JUMP_FALSE/LAND} {
    expr {1 && 0x100000000}
} 1
test execute-7.3 {Wide int handling in INST_JUMP_FALSE/LAND} {
    expr {wide(0x100000000) && 1}
} 1
test execute-7.4 {Wide int handling in INST_JUMP_FALSE/LAND} {
    expr {1 && wide(0x100000000)}
} 1
test execute-7.5 {Wide int handling in INST_EQ} {
    expr {4 == (wide(1)+wide(3))}
} 1
test execute-7.6 {Wide int handling in INST_EQ and [incr]} {
    set x 399999999999
    expr {400000000000 == [incr x]}
} 1
# wide ints have more bits of precision than doubles, but we convert anyway
test execute-7.7 {Wide int handling in INST_EQ and [incr]} {
    set x [expr {wide(1)<<62}]
    set y [expr {$x+1}]
    expr {double($x) == double($y)}
} 1
test execute-7.8 {Wide int conversions can change sign} {
    set x 0x8000000000000000
    expr {wide($x) < 0}
} 1
test execute-7.9 {Wide int handling in INST_MOD} {
    expr {(wide(1)<<60) % ((wide(47)<<45)-1)}
} 316659348800185
test execute-7.10 {Wide int handling in INST_MOD} {
    expr {((wide(1)<<60)-1) % 0x400000000}
} 17179869183
test execute-7.11 {Wide int handling in INST_LSHIFT} {
    expr wide(42)<<30
} 45097156608
test execute-7.12 {Wide int handling in INST_LSHIFT} {
    expr 12345678901<<3
} 98765431208
test execute-7.13 {Wide int handling in INST_RSHIFT} {
    expr 0x543210febcda9876>>7
} 47397893236700464
test execute-7.14 {Wide int handling in INST_RSHIFT} {
    expr wide(0x9876543210febcda)>>7
} -58286587177206407
test execute-7.15 {Wide int handling in INST_BITOR} {
    expr wide(0x9876543210febcda) | 0x543210febcda9876
} -2560765885044310786
test execute-7.16 {Wide int handling in INST_BITXOR} {
    expr wide(0x9876543210febcda) ^ 0x543210febcda9876
} -3727778945703861076
test execute-7.17 {Wide int handling in INST_BITAND} {
    expr wide(0x9876543210febcda) & 0x543210febcda9876
} 1167013060659550290
test execute-7.18 {Wide int handling in INST_ADD} {
    expr wide(0x7fffffff)+wide(0x7fffffff)
} 4294967294
test execute-7.19 {Wide int handling in INST_ADD} {
    expr 0x7fffffff+wide(0x7fffffff)
} 4294967294
test execute-7.20 {Wide int handling in INST_ADD} {
    expr wide(0x7fffffff)+0x7fffffff
} 4294967294
test execute-7.21 {Wide int handling in INST_ADD} {
    expr double(0x7fffffff)+wide(0x7fffffff)
} 4294967294.0
test execute-7.22 {Wide int handling in INST_ADD} {
    expr wide(0x7fffffff)+double(0x7fffffff)
} 4294967294.0
test execute-7.23 {Wide int handling in INST_SUB} {
    expr 0x123456789a-0x20406080a
} 69530054800
test execute-7.24 {Wide int handling in INST_MULT} {
    expr 0x123456789a*193
} 15090186251290
test execute-7.25 {Wide int handling in INST_DIV} {
    expr 0x123456789a/193
} 405116546
test execute-7.26 {Wide int handling in INST_UPLUS} {
    set x 0x123456871234568
    expr {+ $x}
} 81985533099853160
test execute-7.27 {Wide int handling in INST_UMINUS} {
    set x 0x123456871234568
    expr {- $x}
} -81985533099853160
test execute-7.28 {Wide int handling in INST_LNOT} {
    set x 0x123456871234568
    expr {! $x}
} 0
test execute-7.29 {Wide int handling in INST_BITNOT} {
    set x 0x123456871234568
    expr {~ $x}
} -81985533099853161
test execute-7.30 {Wide int handling in function call} {
    set x 0x12345687123456
    incr x
    expr {log($x) == log(double($x))}
} 1
test execute-7.31 {Wide int handling in abs()} {
    set x 0xa23456871234568
    incr x
    set y 0x123456871234568
    concat [expr {abs($x)}] [expr {abs($y)}]
} {730503879441204585 81985533099853160}
test execute-7.32 {Wide int handling} {
    expr {int(1024 * 1024 * 1024 * 1024)}
} 1099511627776
test execute-7.33 {Wide int handling} {
    expr {int(0x1 * 1024 * 1024 * 1024 * 1024)}
} 1099511627776
test execute-7.34 {Wide int handling} {
    expr {wide(0x1) * 1024 * 1024 * 1024 * 1024}
} 1099511627776

test execute-8.1 {Stack protection} -setup {
    # If [Bug #804681] has not been properly taken care of, this should
    # segfault
    proc whatever args {llength $args}
    trace add variable ::errorInfo {write unset} whatever
} -body {
    expr {1+9/0}
} -cleanup {
    trace remove variable ::errorInfo {write unset} whatever
    rename whatever {}
} -returnCodes error -match glob -result *
test execute-8.2 {Stack restoration} -setup {
    # Avoid crashes when system stack size is limited (thread-enabled!)
    set limit [interp recursionlimit {}]
    interp recursionlimit {} 100
} -body {
    # Test for [Bug #816641], correct restoration of the stack top after the
    # stack is grown
    proc f {args} { f bee bop }
    catch f msg
    set msg
} -cleanup {
    interp recursionlimit {} $limit
} -result {too many nested evaluations (infinite loop?)}
test execute-8.3 {Stack restoration} -setup {
    # Avoid crashes when system stack size is limited (thread-enabled!)
    set limit [interp recursionlimit {}]
    interp recursionlimit {} 100
} -body {
    # Test for [Bug #1055676], correct restoration of the stack top after the
    # epoch is bumped and the stack is grown in a call from a nested
    # evaluation
    set arglst [string repeat "a " 1000]
    proc f {args} "f $arglst"
    proc run {} {
	# bump the interp's epoch
	testbumpinterpepoch
	catch f msg
	set msg
    }
    run
} -cleanup {
    interp recursionlimit {} $limit
} -result {too many nested evaluations (infinite loop?)}
test execute-8.4 {Compile epoch bump effect on stack trace} -setup {
    proc foo {} {
	error bar
    }
    proc FOO {} {
	catch {error bar} m o
	testbumpinterpepoch
	return -options $o $m
    }
} -body {
    catch foo m o
    set stack1 [dict get $o -errorinfo]
    catch FOO m o
    set stack2 [string map {FOO foo} [dict get $o -errorinfo]]
    expr {$stack1 eq $stack2 ? {} : "These differ:\n$stack1\n$stack2"}
} -cleanup {
    rename foo {}
    rename FOO {}
    unset -nocomplain m o stack1 stack2
} -result {}
test execute-8.5 {Bug 2038069} -setup {
    proc demo {} {
	catch [list error FOO] m o
	return $o
    }
} -body {
    demo
} -cleanup {
    rename demo {}
} -match glob -result {-code 1 -level 0 -errorstack * -errorcode NONE -errorinfo {FOO
    while executing
"error FOO"
    invoked from within
"catch \[list error FOO\] m o"} -errorline 2}

test execute-8.6 {Compile epoch bump in global level (bug [fa6bf38d07])} -setup {
    interp create child
    child eval {
	package require tcltest
	catch [list package require -exact Tcltest [info patchlevel]]
	::tcltest::loadTestedCommands
	if {[namespace which -command testbumpinterpepoch] eq ""} {
	  proc testbumpinterpepoch {} { rename ::set ::dummy; rename ::dummy ::set }
	}
    }
} -body {
    child eval {
	lappend res A; testbumpinterpepoch; lappend res B; return; lappend res C;
    }
    child eval {
	set i 0; while {[incr i] < 3} {
	    lappend res A; testbumpinterpepoch; lappend res B; return; lappend res C;
	}
    }
    child eval {
	set i 0; while {[incr i] < 3} {
	    lappend res A; testbumpinterpepoch; lappend res B; break; lappend res C;
	}
    }
    child eval {
	catch {
	    lappend res A; testbumpinterpepoch; lappend res B; error test; lappend res C;
	}
    }
    child eval {set res}
} -cleanup {
    interp delete child
} -result [lrepeat 4 A B]
test execute-8.7 {Compile epoch bump in global level (bug [fa6bf38d07]), exception case} -setup {
    interp create child
    child eval {
	package require tcltest
	catch [list package require -exact Tcltest [info patchlevel]]
	::tcltest::loadTestedCommands
	if {[namespace which -command testbumpinterpepoch] eq ""} {
	  proc testbumpinterpepoch {} { rename ::set ::dummy; rename ::dummy ::set }
	}
    }
} -body {
    set res {}
    lappend res [catch {
	child eval {
	   lappend res A; testbumpinterpepoch; lappend res B; return -code error test; lappend res C;
	}
    } e] $e
    lappend res [catch {
	child eval {
	   lappend res A; testbumpinterpepoch; lappend res B; error test; lappend res C;
	}
    } e] $e
    lappend res [catch {
	child eval {
	   lappend res A; testbumpinterpepoch; lappend res B; return -code return test; lappend res C;
	}
    } e] $e
    lappend res [catch {
	child eval {
	   lappend res A; testbumpinterpepoch; lappend res B; break; lappend res C;
	}
    } e] $e
    list $res [child eval {set res}]
} -cleanup {
    interp delete child
} -result [list {1 test 1 test 2 test 3 {}} [lrepeat 4 A B]]

test execute-9.1 {Interp result resetting [Bug 1522803]} {
    set c 0
    catch {
	catch {error foo}
	expr {1/$c}
    }
    if {[string match *foo* $::errorInfo]} {
	set result "Bad errorInfo: $::errorInfo"
    } else {
	set result SUCCESS
    }
    set result
} SUCCESS

test execute-10.1 {TclExecuteByteCode, INST_CONCAT1, bytearrays} {
    apply {s {binary scan $s c x; list $x [scan $s$s %c%c]}} \u0130
} {48 {304 304}}
test execute-10.2 {Bug 2802881} -setup {
    interp create child
} -body {
    # If [Bug 2802881] is not fixed, this will segfault
    child eval {
	trace add variable ::errorInfo write {expr {$foo} ;#}
	proc demo {} {a {}{}}
	demo
    }
} -cleanup {
    interp delete child
} -returnCodes error -match glob -result *
test execute-10.3 {Bug 3072640} -setup {
    proc generate {n} {
	for {set i 0} {$i < $n} {incr i} {
	    yield $i
	}
    }
    proc t {args} {
	incr ::foo
    }
    set ::foo 0
    trace add execution ::generate enterstep ::t
} -body {
    coroutine coro generate 5
    trace remove execution ::generate enterstep ::t
    set ::foo
} -cleanup {
    unset ::foo
    rename generate {}
    rename t {}
    rename coro {}
} -result 4

test execute-11.1 {Bug 3142026: GrowEvaluationStack off-by-one} -setup {
    interp create child
} -body {
    child eval {
	set x [lrepeat 1320 199]
	for {set i 0} {$i < 20} {incr i} {
	    lappend x $i
	    lsort -integer $x
	}
	# Crashes on failure
	return ok
    }
} -cleanup {
    interp delete child
} -result ok

test execute-11.2 {Bug 268b23df11} -setup {
    proc zero {} {return 0}
    proc crash {} {expr {abs([zero])}}
    proc noop args {}
    trace add execution crash enterstep noop
} -body {
    crash
} -cleanup {
    trace remove execution crash enterstep noop
    rename noop {}
    rename crash {}
    rename zero {}
} -result 0
test execute-11.3 {Bug a0ece9d6d4} -setup {
    proc crash {} {expr {rand()}}
    trace add execution crash enterstep {apply {args {info frame -2}}}
} -body {
    string is double [crash]
} -cleanup {
    trace remove execution crash enterstep {apply {args {info frame -2}}}
    rename crash {}
} -result 1

test execute-12.1 {failing multi-lappend to unshared} -setup {
    unset -nocomplain x y
} -body {
    set x 1
    lappend x 2 3
    trace add variable x write {apply {args {error boo}}}
    lappend x 4 5
} -cleanup {
    unset -nocomplain x y
} -returnCodes error -result {can't set "x": boo}
test execute-12.2 {failing multi-lappend to shared} -setup {
    unset -nocomplain x y
} -body {
    set x 1
    lappend x 2 3
    set y $x
    trace add variable x write {apply {args {error boo}}}
    lappend x 4 5
} -cleanup {
    unset -nocomplain x y
} -returnCodes error -result {can't set "x": boo}
test execute-12.3 {failing multi-lappend to unshared: LVT} -body {
    apply {{} {
	set x 1
	lappend x 2 3
	trace add variable x write {apply {args {error boo}}}
	lappend x 4 5
    }}
} -returnCodes error -result {can't set "x": boo}
test execute-12.4 {failing multi-lappend to shared: LVT} -body {
    apply {{} {
	set x 1
	lappend x 2 3
	set y $x
	trace add variable x write {apply {args {error boo}}}
	lappend x 4 5
    }}
} -returnCodes error -result {can't set "x": boo}

# cleanup
if {[info commands testobj] != {}} {
   testobj freeallvars
}
catch {namespace delete {*}[namespace children :: test_ns_*]}
catch {rename foo ""}
catch {rename p ""}
catch {rename {} ""}
catch {rename { } ""}
catch {unset x}
catch {unset y}
catch {unset msg}
::tcltest::cleanupTests
return

# Local Variables:
# mode: tcl
# fill-column: 78
# End:<|MERGE_RESOLUTION|>--- conflicted
+++ resolved
@@ -702,15 +702,9 @@
     set result {}
     interp alias {} e child expr
     lappend result [e $e]
-<<<<<<< HEAD
-    interp delete slave
-    interp create slave
-    interp alias {} e slave expr
-=======
     interp delete child
     interp create child
     interp alias {} e child expr
->>>>>>> 724de352
     lappend result [e $e]
 } -cleanup {
     interp delete child
