--- conflicted
+++ resolved
@@ -1063,11 +1063,7 @@
 } SUCCESS
 
 test execute-10.1 {TclExecuteByteCode, INST_CONCAT1, bytearrays} {
-<<<<<<< HEAD
-    apply {s {binary scan [binary format a $s] c x; list $x [scan $s$s %c%c]}} \u0130
-=======
-    apply {s {binary scan $s c x; list $x [scan $s$s %c%c]}} İ
->>>>>>> 8b11f08b
+    apply {s {binary scan [binary format a $s] c x; list $x [scan $s$s %c%c]}} İ
 } {48 {304 304}}
 test execute-10.2 {Bug 2802881} -setup {
     interp create child
