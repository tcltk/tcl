# Commands covered:  set
#
# This file contains a collection of tests for one or more of the Tcl
# built-in commands.  Sourcing this file into Tcl runs the tests and
# generates output for errors.  No output means no errors were found.
#
# Copyright (c) 1996 Sun Microsystems, Inc.
# Copyright (c) 1998-1999 by Scriptics Corporation.
#
# See the file "license.terms" for information on usage and redistribution
# of this file, and for a DISCLAIMER OF ALL WARRANTIES.

if {[lsearch [namespace children] ::tcltest] == -1} {
    package require tcltest 2
    namespace import -force ::tcltest::*
}

::tcltest::loadTestedCommands
catch [list package require -exact Tcltest [info patchlevel]]

testConstraint testset2 [llength [info commands testset2]]

catch {unset x}
catch {unset i}

test set-1.1 {TclCompileSetCmd: missing variable name} {
    list [catch {set} msg] $msg
} {1 {wrong # args: should be "set varName ?newValue?"}}
test set-1.2 {TclCompileSetCmd: simple variable name} {
    set i 10
    list [set i] $i
} {10 10}
test set-1.3 {TclCompileSetCmd: error compiling variable name} {
    set i 10
    catch {set "i"xxx} msg
    set msg
} {extra characters after close-quote}
test set-1.4 {TclCompileSetCmd: simple variable name in quotes} {
    set i 17
    list [set "i"] $i
} {17 17}
test set-1.5 {TclCompileSetCmd: simple variable name in braces} -setup {
    catch {unset {a simple var}}
} -body {
    set {a simple var} 27
    list [set {a simple var}] ${a simple var}
} -result {27 27}
test set-1.6 {TclCompileSetCmd: simple array variable name} -setup {
    catch {unset a}
} -body {
    set a(foo) 37
    list [set a(foo)] $a(foo)
} -result {37 37}
test set-1.7 {TclCompileSetCmd: non-simple (computed) variable name} {
    set x "i"
    set i 77
    list [set $x] $i
} {77 77}
test set-1.8 {TclCompileSetCmd: non-simple (computed) variable name} {
    set x "i"
    set i 77
    list [set [set x] 2] $i
} {2 2}

test set-1.9 {TclCompileSetCmd: 3rd arg => assignment} {
    set i "abcdef"
    list [set i] $i
} {abcdef abcdef}
test set-1.10 {TclCompileSetCmd: only two args => just getting value} {
    set i {one two}
    set i
} {one two}

test set-1.11 {TclCompileSetCmd: simple global name} {
    proc p {} {
        global i
        set i 54
        set i
    }
    p
} {54}
test set-1.12 {TclCompileSetCmd: simple local name} {
    proc p {bar} {
        set foo $bar
        set foo
    }
    p 999
} {999}
test set-1.13 {TclCompileSetCmd: simple but new (unknown) local name} {
    proc p {} {
        set bar
    }
    catch {p} msg
    set msg
} {can't read "bar": no such variable}
test set-1.14 {TclCompileSetCmd: simple local name, >255 locals} {
    proc 260locals {} {
        # create 260 locals (the last ones with index > 255)
        set a0 0; set a1 0; set a2 0; set a3 0; set a4 0
        set a5 0; set a6 0; set a7 0; set a8 0; set a9 0
        set b0 0; set b1 0; set b2 0; set b3 0; set b4 0
        set b5 0; set b6 0; set b7 0; set b8 0; set b9 0
        set c0 0; set c1 0; set c2 0; set c3 0; set c4 0
        set c5 0; set c6 0; set c7 0; set c8 0; set c9 0
        set d0 0; set d1 0; set d2 0; set d3 0; set d4 0
        set d5 0; set d6 0; set d7 0; set d8 0; set d9 0
        set e0 0; set e1 0; set e2 0; set e3 0; set e4 0
        set e5 0; set e6 0; set e7 0; set e8 0; set e9 0
        set f0 0; set f1 0; set f2 0; set f3 0; set f4 0
        set f5 0; set f6 0; set f7 0; set f8 0; set f9 0
        set g0 0; set g1 0; set g2 0; set g3 0; set g4 0
        set g5 0; set g6 0; set g7 0; set g8 0; set g9 0
        set h0 0; set h1 0; set h2 0; set h3 0; set h4 0
        set h5 0; set h6 0; set h7 0; set h8 0; set h9 0
        set i0 0; set i1 0; set i2 0; set i3 0; set i4 0
        set i5 0; set i6 0; set i7 0; set i8 0; set i9 0
        set j0 0; set j1 0; set j2 0; set j3 0; set j4 0
        set j5 0; set j6 0; set j7 0; set j8 0; set j9 0
        set k0 0; set k1 0; set k2 0; set k3 0; set k4 0
        set k5 0; set k6 0; set k7 0; set k8 0; set k9 0
        set l0 0; set l1 0; set l2 0; set l3 0; set l4 0
        set l5 0; set l6 0; set l7 0; set l8 0; set l9 0
        set m0 0; set m1 0; set m2 0; set m3 0; set m4 0
        set m5 0; set m6 0; set m7 0; set m8 0; set m9 0
        set n0 0; set n1 0; set n2 0; set n3 0; set n4 0
        set n5 0; set n6 0; set n7 0; set n8 0; set n9 0
        set o0 0; set o1 0; set o2 0; set o3 0; set o4 0
        set o5 0; set o6 0; set o7 0; set o8 0; set o9 0
        set p0 0; set p1 0; set p2 0; set p3 0; set p4 0
        set p5 0; set p6 0; set p7 0; set p8 0; set p9 0
        set q0 0; set q1 0; set q2 0; set q3 0; set q4 0
        set q5 0; set q6 0; set q7 0; set q8 0; set q9 0
        set r0 0; set r1 0; set r2 0; set r3 0; set r4 0
        set r5 0; set r6 0; set r7 0; set r8 0; set r9 0
        set s0 0; set s1 0; set s2 0; set s3 0; set s4 0
        set s5 0; set s6 0; set s7 0; set s8 0; set s9 0
        set t0 0; set t1 0; set t2 0; set t3 0; set t4 0
        set t5 0; set t6 0; set t7 0; set t8 0; set t9 0
        set u0 0; set u1 0; set u2 0; set u3 0; set u4 0
        set u5 0; set u6 0; set u7 0; set u8 0; set u9 0
        set v0 0; set v1 0; set v2 0; set v3 0; set v4 0
        set v5 0; set v6 0; set v7 0; set v8 0; set v9 0
        set w0 0; set w1 0; set w2 0; set w3 0; set w4 0
        set w5 0; set w6 0; set w7 0; set w8 0; set w9 0
        set x0 0; set x1 0; set x2 0; set x3 0; set x4 0
        set x5 0; set x6 0; set x7 0; set x8 0; set x9 0
        set y0 0; set y1 0; set y2 0; set y3 0; set y4 0
        set y5 0; set y6 0; set y7 0; set y8 0; set y9 0
        set z0 0; set z1 0; set z2 0; set z3 0; set z4 0
        set z5 0; set z6 0; set z7 0; set z8 0; set z9 1234
    }
    260locals
} {1234}
test set-1.15 {TclCompileSetCmd: variable is array} -setup {
    catch {unset a}
} -body {
    set x 27
    set x [set a(foo) 11]
    catch {unset a}
    set x
} -result 11
test set-1.16 {TclCompileSetCmd: variable is array, elem substitutions} -setup {
    catch {unset a}
} -body {
    set i 5
    set x 789
    set a(foo5) 27
    set x [set a(foo$i)]
    catch {unset a}
    set x
} -result 27

test set-1.17 {TclCompileSetCmd: doing assignment, simple int} {
    set i 5
    set i 123
} 123
test set-1.18 {TclCompileSetCmd: doing assignment, simple int} {
    set i 5
    set i -100
} -100
test set-1.19 {TclCompileSetCmd: doing assignment, simple but not int} {
    set i 5
    set i 0x12MNOP
    set i
} {0x12MNOP}
test set-1.20 {TclCompileSetCmd: doing assignment, in quotes} {
    set i 25
    set i "-100"
} -100
test set-1.21 {TclCompileSetCmd: doing assignment, in braces} {
    set i 24
    set i {126}
} 126
test set-1.22 {TclCompileSetCmd: doing assignment, large int} {
    set i 5
    set i 200000
} 200000
test set-1.23 {TclCompileSetCmd: doing assignment, formatted int != int} {
    set i 25
    set i 0o00012345     ;# an octal literal == 5349 decimal
    list $i [incr i]
} {0o00012345 5350}

test set-1.24 {TclCompileSetCmd: too many arguments} {
    set i 10
    catch {set i 20 30} msg
    set msg
} {wrong # args: should be "set varName ?newValue?"}

test set-1.25 {TclCompileSetCmd: var is array, braced (no subs)} {
    # This was a known error in 8.1a* - 8.2.1
    catch {unset array}
    set {array($foo)} 5
} 5
test set-1.26 {TclCompileSetCmd: various array constructs} {
    # Test all kinds of array constructs that TclCompileSetCmd
    # may feel inclined to tamper with.
    apply {{} {
	set a x
	set be(hej) 1					; # hej
	set be($a) 1					; # x
	set {be($a)} 1					; # $a
	set be($a,hej) 1				; # x,hej
	set be($a,$a) 5					; # x,x
	set be(c($a) 1					; # c(x
	set be(\w\w) 1					; # ww
	set be(a:$a) [set be(x,$a)]			; # a:x
	set be(hej,$be($a,hej),hej) 1			; # hej,1,hej
	set be([string range hugge 0 2]) 1		; # hug
	set be(a\ a) 1					; # a a
	set be($a\ ,[string range hugge 1 3],hej) 1	; # x ,ugg,hej
	set be($a,h"ej) 1				; # x,h"ej
	set be([string range "a b c" 2 end]) 1		; # b c
	set [string range bet 0 1](foo) 1		; # foo
	set be([set be(a:$a)][set b\e($a)]) 1		; # 51
	return [lsort [array names be]]
    }}
} [lsort {hej x $a x,hej x,x c(x ww a:x hej,1,hej hug {a a} {x ,ugg,hej} x,h"ej
{b c} foo 51}]; # " just a matching end quote

test set-2.1 {set command: runtime error, bad variable name} -setup {
    unset -nocomplain {"foo}
} -body {
    list [catch {set {"foo}} msg] $msg $::errorInfo
} -result {1 {can't read ""foo": no such variable} {can't read ""foo": no such variable
    while executing
"set {"foo}"}}
# Stop my editor highlighter " from being confused
test set-2.2 {set command: runtime error, not array variable} -setup {
    unset -nocomplain b
} -body {
    set b 44
    list [catch {set b(123)} msg] $msg
} -result {1 {can't read "b(123)": variable isn't array}}
test set-2.3 {set command: runtime error, errors in reading variables} -setup {
    unset -nocomplain a
} -body {
    set a(6) 44
    list [catch {set a(18)} msg] $msg
} -result {1 {can't read "a(18)": no such element in array}}
test set-2.4 {set command: runtime error, readonly variable} -setup {
    unset -nocomplain x
} -body {
    proc readonly args {error "variable is read-only"}
    set x 123
    trace var x w readonly
    list [catch {set x 1} msg] $msg $::errorInfo
} -match glob -result {1 {can't set "x": variable is read-only} {*variable is read-only
    while executing
*
"set x 1"}}
test set-2.5 {set command: runtime error, basic array operations} -setup {
    unset -nocomplain a
} -body {
    array set a {}
    list [catch {set a(other)} msg] $msg
} -result {1 {can't read "a(other)": no such element in array}}
test set-2.6 {set command: runtime error, basic array operations} -setup {
    unset -nocomplain a
} -body {
    array set a {}
    list [catch {set a} msg] $msg
} -result {1 {can't read "a": variable is array}}

# Test the uncompiled version of set

catch {unset a}
catch {unset b}
catch {unset i}
catch {unset x}

test set-3.1 {uncompiled set command: missing variable name} {
    set z set
    list [catch {$z} msg] $msg
} {1 {wrong # args: should be "set varName ?newValue?"}}
test set-3.2 {uncompiled set command: simple variable name} {
    set z set
    $z i 10
    list [$z i] $i
} {10 10}
test set-3.3 {uncompiled set command: error compiling variable name} {
    set z set
    $z i 10
    catch {$z "i"xxx} msg
    $z msg
} {extra characters after close-quote}
test set-3.4 {uncompiled set command: simple variable name in quotes} {
    set z set
    $z i 17
    list [$z "i"] $i
} {17 17}
test set-3.5 {uncompiled set command: simple variable name in braces} {
    set z set
    catch {unset {a simple var}}
    $z {a simple var} 27
    list [$z {a simple var}] ${a simple var}
} {27 27}
test set-3.6 {uncompiled set command: simple array variable name} {
    set z set
    catch {unset a}
    $z a(foo) 37
    list [$z a(foo)] $a(foo)
} {37 37}
test set-3.7 {uncompiled set command: non-simple (computed) variable name} {
    set z set
    $z x "i"
    $z i 77
    list [$z $x] $i
} {77 77}
test set-3.8 {uncompiled set command: non-simple (computed) variable name} {
    set z set
    $z x "i"
    $z i 77
    list [$z [$z x] 2] $i
} {2 2}

test set-3.9 {uncompiled set command: 3rd arg => assignment} {
    set z set
    $z i "abcdef"
    list [$z i] $i
} {abcdef abcdef}
test set-3.10 {uncompiled set command: only two args => just getting value} {
    set z set
    $z i {one two}
    $z i
} {one two}

test set-3.11 {uncompiled set command: simple global name} {
    proc p {} {
	set z set
        global i
        $z i 54
        $z i
    }
    p
} {54}
test set-3.12 {uncompiled set command: simple local name} {
    proc p {bar} {
	set z set
        $z foo $bar
        $z foo
    }
    p 999
} {999}
test set-3.13 {uncompiled set command: simple but new (unknown) local name} {
    set z set
    proc p {} {
	set z set
        $z bar
    }
    catch {p} msg
    $z msg
} {can't read "bar": no such variable}
test set-3.14 {uncompiled set command: simple local name, >255 locals} {
    proc 260locals {} {
	set z set
        # create 260 locals (the last ones with index > 255)
        $z a0 0; $z a1 0; $z a2 0; $z a3 0; $z a4 0
        $z a5 0; $z a6 0; $z a7 0; $z a8 0; $z a9 0
        $z b0 0; $z b1 0; $z b2 0; $z b3 0; $z b4 0
        $z b5 0; $z b6 0; $z b7 0; $z b8 0; $z b9 0
        $z c0 0; $z c1 0; $z c2 0; $z c3 0; $z c4 0
        $z c5 0; $z c6 0; $z c7 0; $z c8 0; $z c9 0
        $z d0 0; $z d1 0; $z d2 0; $z d3 0; $z d4 0
        $z d5 0; $z d6 0; $z d7 0; $z d8 0; $z d9 0
        $z e0 0; $z e1 0; $z e2 0; $z e3 0; $z e4 0
        $z e5 0; $z e6 0; $z e7 0; $z e8 0; $z e9 0
        $z f0 0; $z f1 0; $z f2 0; $z f3 0; $z f4 0
        $z f5 0; $z f6 0; $z f7 0; $z f8 0; $z f9 0
        $z g0 0; $z g1 0; $z g2 0; $z g3 0; $z g4 0
        $z g5 0; $z g6 0; $z g7 0; $z g8 0; $z g9 0
        $z h0 0; $z h1 0; $z h2 0; $z h3 0; $z h4 0
        $z h5 0; $z h6 0; $z h7 0; $z h8 0; $z h9 0
        $z i0 0; $z i1 0; $z i2 0; $z i3 0; $z i4 0
        $z i5 0; $z i6 0; $z i7 0; $z i8 0; $z i9 0
        $z j0 0; $z j1 0; $z j2 0; $z j3 0; $z j4 0
        $z j5 0; $z j6 0; $z j7 0; $z j8 0; $z j9 0
        $z k0 0; $z k1 0; $z k2 0; $z k3 0; $z k4 0
        $z k5 0; $z k6 0; $z k7 0; $z k8 0; $z k9 0
        $z l0 0; $z l1 0; $z l2 0; $z l3 0; $z l4 0
        $z l5 0; $z l6 0; $z l7 0; $z l8 0; $z l9 0
        $z m0 0; $z m1 0; $z m2 0; $z m3 0; $z m4 0
        $z m5 0; $z m6 0; $z m7 0; $z m8 0; $z m9 0
        $z n0 0; $z n1 0; $z n2 0; $z n3 0; $z n4 0
        $z n5 0; $z n6 0; $z n7 0; $z n8 0; $z n9 0
        $z o0 0; $z o1 0; $z o2 0; $z o3 0; $z o4 0
        $z o5 0; $z o6 0; $z o7 0; $z o8 0; $z o9 0
        $z p0 0; $z p1 0; $z p2 0; $z p3 0; $z p4 0
        $z p5 0; $z p6 0; $z p7 0; $z p8 0; $z p9 0
        $z q0 0; $z q1 0; $z q2 0; $z q3 0; $z q4 0
        $z q5 0; $z q6 0; $z q7 0; $z q8 0; $z q9 0
        $z r0 0; $z r1 0; $z r2 0; $z r3 0; $z r4 0
        $z r5 0; $z r6 0; $z r7 0; $z r8 0; $z r9 0
        $z s0 0; $z s1 0; $z s2 0; $z s3 0; $z s4 0
        $z s5 0; $z s6 0; $z s7 0; $z s8 0; $z s9 0
        $z t0 0; $z t1 0; $z t2 0; $z t3 0; $z t4 0
        $z t5 0; $z t6 0; $z t7 0; $z t8 0; $z t9 0
        $z u0 0; $z u1 0; $z u2 0; $z u3 0; $z u4 0
        $z u5 0; $z u6 0; $z u7 0; $z u8 0; $z u9 0
        $z v0 0; $z v1 0; $z v2 0; $z v3 0; $z v4 0
        $z v5 0; $z v6 0; $z v7 0; $z v8 0; $z v9 0
        $z w0 0; $z w1 0; $z w2 0; $z w3 0; $z w4 0
        $z w5 0; $z w6 0; $z w7 0; $z w8 0; $z w9 0
        $z x0 0; $z x1 0; $z x2 0; $z x3 0; $z x4 0
        $z x5 0; $z x6 0; $z x7 0; $z x8 0; $z x9 0
        $z y0 0; $z y1 0; $z y2 0; $z y3 0; $z y4 0
        $z y5 0; $z y6 0; $z y7 0; $z y8 0; $z y9 0
        $z z0 0; $z z1 0; $z z2 0; $z z3 0; $z z4 0
        $z z5 0; $z z6 0; $z z7 0; $z z8 0; $z z9 1234
    }
    260locals
} {1234}
test set-3.15 {uncompiled set command: variable is array} {
    set z set
    catch {unset a}
    $z x 27
    $z x [$z a(foo) 11]
    catch {unset a}
    $z x
} 11
test set-3.16 {uncompiled set command: variable is array, elem substitutions} {
    set z set
    catch {unset a}
    $z i 5
    $z x 789
    $z a(foo5) 27
    $z x [$z a(foo$i)]
    catch {unset a}
    $z x
} 27

test set-3.17 {uncompiled set command: doing assignment, simple int} {
    set z set
    $z i 5
    $z i 123
} 123
test set-3.18 {uncompiled set command: doing assignment, simple int} {
    set z set
    $z i 5
    $z i -100
} -100
test set-3.19 {uncompiled set command: doing assignment, simple but not int} {
    set z set
    $z i 5
    $z i 0x12MNOP
    $z i
} {0x12MNOP}
test set-3.20 {uncompiled set command: doing assignment, in quotes} {
    set z set
    $z i 25
    $z i "-100"
} -100
test set-3.21 {uncompiled set command: doing assignment, in braces} {
    set z set
    $z i 24
    $z i {126}
} 126
test set-3.22 {uncompiled set command: doing assignment, large int} {
    set z set
    $z i 5
    $z i 200000
} 200000
test set-3.23 {uncompiled set command: doing assignment, formatted int != int} {
    set z set
    $z i 25
    $z i 0o00012345     ;# an octal literal == 5349 decimal
    list $i [incr i]
} {0o00012345 5350}

test set-3.24 {uncompiled set command: too many arguments} {
    set z set
    $z i 10
    catch {$z i 20 30} msg
    $z msg
} {wrong # args: should be "set varName ?newValue?"}

test set-4.1 {uncompiled set command: runtime error, bad variable name} -setup {
    unset -nocomplain {"foo}
} -body {
    set z set
    list [catch {$z {"foo}} msg] $msg $::errorInfo
} -result {1 {can't read ""foo": no such variable} {can't read ""foo": no such variable
    while executing
"$z {"foo}"}}
# Stop my editor highlighter " from being confused
test set-4.2 {uncompiled set command: runtime error, not array variable} -setup {
    catch {unset b}
} -body {
    set z set
    $z b 44
    list [catch {$z b(123)} msg] $msg
} -result {1 {can't read "b(123)": variable isn't array}}
test set-4.3 {uncompiled set command: runtime error, errors in reading variables} -setup {
    catch {unset a}
} -body {
    set z set
    $z a(6) 44
    list [catch {$z a(18)} msg] $msg
} -result {1 {can't read "a(18)": no such element in array}}
test set-4.4 {uncompiled set command: runtime error, readonly variable} -body {
    set z set
    proc readonly args {error "variable is read-only"}
    $z x 123
    trace var x w readonly
    list [catch {$z x 1} msg] $msg $::errorInfo
} -match glob -result {1 {can't set "x": variable is read-only} {*variable is read-only
    while executing
*
"$z x 1"}}
test set-4.5 {uncompiled set command: runtime error, basic array operations} -setup {
    unset -nocomplain a
    array set a {}
} -body {
    set z set
    list [catch {$z a(other)} msg] $msg
} -result {1 {can't read "a(other)": no such element in array}}
test set-4.6 {set command: runtime error, basic array operations} -setup {
    unset -nocomplain a
    array set a {}
} -body {
    set z set
    list [catch {$z a} msg] $msg
} -result {1 {can't read "a": variable is array}}

test set-5.1 {error on malformed array name} -constraints testset2 -setup {
    unset -nocomplain z
} -body {
    catch {testset2 z(a) b} msg
    catch {testset2 z(b) a} msg1
    list $msg $msg1
} -result {{can't read "z(a)(b)": variable isn't array} {can't read "z(b)(a)": variable isn't array}}
# In a mem-debug build, this test will crash unless Bug 3602706 is fixed.
test set-5.2 {Bug 3602706} -body {
    testset2 ::tcl_platform not-in-there
} -returnCodes error -result * -match glob

# cleanup
catch {unset a}
catch {unset b}
catch {unset i}
catch {unset x}
catch {unset z}
::tcltest::cleanupTests
<<<<<<< HEAD
return
=======
return 

# Local Variables:
# mode: tcl
# End:
>>>>>>> 09c67efd
<|MERGE_RESOLUTION|>--- conflicted
+++ resolved
@@ -563,12 +563,8 @@
 catch {unset x}
 catch {unset z}
 ::tcltest::cleanupTests
-<<<<<<< HEAD
 return
-=======
-return 
 
 # Local Variables:
 # mode: tcl
-# End:
->>>>>>> 09c67efd
+# End: