# Commands covered:  set
#
# This file contains a collection of tests for one or more of the Tcl
# built-in commands.  Sourcing this file into Tcl runs the tests and
# generates output for errors.  No output means no errors were found.
#
# Copyright (c) 1996 Sun Microsystems, Inc.
# Copyright (c) 1998-1999 by Scriptics Corporation.
#
# See the file "license.terms" for information on usage and redistribution
# of this file, and for a DISCLAIMER OF ALL WARRANTIES.

if {"::tcltest" ni [namespace children]} {
<<<<<<< HEAD
    package require tcltest 2
=======
    package require tcltest 2.5
>>>>>>> 8b6d1aa3
    namespace import -force ::tcltest::*
}

::tcltest::loadTestedCommands
catch [list package require -exact Tcltest [info patchlevel]]

testConstraint testset2 [llength [info commands testset2]]

catch {unset x}
catch {unset i}

test set-1.1 {TclCompileSetCmd: missing variable name} {
    list [catch {set} msg] $msg
} {1 {wrong # args: should be "set varName ?newValue?"}}
test set-1.2 {TclCompileSetCmd: simple variable name} {
    set i 10
    list [set i] $i
} {10 10}
test set-1.3 {TclCompileSetCmd: error compiling variable name} {
    set i 10
    catch {set "i"xxx} msg
    set msg
} {extra characters after close-quote}
test set-1.4 {TclCompileSetCmd: simple variable name in quotes} {
    set i 17
    list [set "i"] $i
} {17 17}
test set-1.5 {TclCompileSetCmd: simple variable name in braces} -setup {
    catch {unset {a simple var}}
} -body {
    set {a simple var} 27
    list [set {a simple var}] ${a simple var}
} -result {27 27}
test set-1.6 {TclCompileSetCmd: simple array variable name} -setup {
    catch {unset a}
} -body {
    set a(foo) 37
    list [set a(foo)] $a(foo)
} -result {37 37}
test set-1.7 {TclCompileSetCmd: non-simple (computed) variable name} {
    set x "i"
    set i 77
    list [set $x] $i
} {77 77}
test set-1.8 {TclCompileSetCmd: non-simple (computed) variable name} {
    set x "i"
    set i 77
    list [set [set x] 2] $i
} {2 2}

test set-1.9 {TclCompileSetCmd: 3rd arg => assignment} {
    set i "abcdef"
    list [set i] $i
} {abcdef abcdef}
test set-1.10 {TclCompileSetCmd: only two args => just getting value} {
    set i {one two}
    set i
} {one two}

test set-1.11 {TclCompileSetCmd: simple global name} {
    proc p {} {
        global i
        set i 54
        set i
    }
    p
} {54}
test set-1.12 {TclCompileSetCmd: simple local name} {
    proc p {bar} {
        set foo $bar
        set foo
    }
    p 999
} {999}
test set-1.13 {TclCompileSetCmd: simple but new (unknown) local name} {
    proc p {} {
        set bar
    }
    catch {p} msg
    set msg
} {can't read "bar": no such variable}
test set-1.14 {TclCompileSetCmd: simple local name, >255 locals} {
    proc 260locals {} {
        # create 260 locals (the last ones with index > 255)
        set a0 0; set a1 0; set a2 0; set a3 0; set a4 0
        set a5 0; set a6 0; set a7 0; set a8 0; set a9 0
        set b0 0; set b1 0; set b2 0; set b3 0; set b4 0
        set b5 0; set b6 0; set b7 0; set b8 0; set b9 0
        set c0 0; set c1 0; set c2 0; set c3 0; set c4 0
        set c5 0; set c6 0; set c7 0; set c8 0; set c9 0
        set d0 0; set d1 0; set d2 0; set d3 0; set d4 0
        set d5 0; set d6 0; set d7 0; set d8 0; set d9 0
        set e0 0; set e1 0; set e2 0; set e3 0; set e4 0
        set e5 0; set e6 0; set e7 0; set e8 0; set e9 0
        set f0 0; set f1 0; set f2 0; set f3 0; set f4 0
        set f5 0; set f6 0; set f7 0; set f8 0; set f9 0
        set g0 0; set g1 0; set g2 0; set g3 0; set g4 0
        set g5 0; set g6 0; set g7 0; set g8 0; set g9 0
        set h0 0; set h1 0; set h2 0; set h3 0; set h4 0
        set h5 0; set h6 0; set h7 0; set h8 0; set h9 0
        set i0 0; set i1 0; set i2 0; set i3 0; set i4 0
        set i5 0; set i6 0; set i7 0; set i8 0; set i9 0
        set j0 0; set j1 0; set j2 0; set j3 0; set j4 0
        set j5 0; set j6 0; set j7 0; set j8 0; set j9 0
        set k0 0; set k1 0; set k2 0; set k3 0; set k4 0
        set k5 0; set k6 0; set k7 0; set k8 0; set k9 0
        set l0 0; set l1 0; set l2 0; set l3 0; set l4 0
        set l5 0; set l6 0; set l7 0; set l8 0; set l9 0
        set m0 0; set m1 0; set m2 0; set m3 0; set m4 0
        set m5 0; set m6 0; set m7 0; set m8 0; set m9 0
        set n0 0; set n1 0; set n2 0; set n3 0; set n4 0
        set n5 0; set n6 0; set n7 0; set n8 0; set n9 0
        set o0 0; set o1 0; set o2 0; set o3 0; set o4 0
        set o5 0; set o6 0; set o7 0; set o8 0; set o9 0
        set p0 0; set p1 0; set p2 0; set p3 0; set p4 0
        set p5 0; set p6 0; set p7 0; set p8 0; set p9 0
        set q0 0; set q1 0; set q2 0; set q3 0; set q4 0
        set q5 0; set q6 0; set q7 0; set q8 0; set q9 0
        set r0 0; set r1 0; set r2 0; set r3 0; set r4 0
        set r5 0; set r6 0; set r7 0; set r8 0; set r9 0
        set s0 0; set s1 0; set s2 0; set s3 0; set s4 0
        set s5 0; set s6 0; set s7 0; set s8 0; set s9 0
        set t0 0; set t1 0; set t2 0; set t3 0; set t4 0
        set t5 0; set t6 0; set t7 0; set t8 0; set t9 0
        set u0 0; set u1 0; set u2 0; set u3 0; set u4 0
        set u5 0; set u6 0; set u7 0; set u8 0; set u9 0
        set v0 0; set v1 0; set v2 0; set v3 0; set v4 0
        set v5 0; set v6 0; set v7 0; set v8 0; set v9 0
        set w0 0; set w1 0; set w2 0; set w3 0; set w4 0
        set w5 0; set w6 0; set w7 0; set w8 0; set w9 0
        set x0 0; set x1 0; set x2 0; set x3 0; set x4 0
        set x5 0; set x6 0; set x7 0; set x8 0; set x9 0
        set y0 0; set y1 0; set y2 0; set y3 0; set y4 0
        set y5 0; set y6 0; set y7 0; set y8 0; set y9 0
        set z0 0; set z1 0; set z2 0; set z3 0; set z4 0
        set z5 0; set z6 0; set z7 0; set z8 0; set z9 1234
    }
    260locals
} {1234}
test set-1.15 {TclCompileSetCmd: variable is array} -setup {
    catch {unset a}
} -body {
    set x 27
    set x [set a(foo) 11]
    catch {unset a}
    set x
} -result 11
test set-1.16 {TclCompileSetCmd: variable is array, elem substitutions} -setup {
    catch {unset a}
} -body {
    set i 5
    set x 789
    set a(foo5) 27
    set x [set a(foo$i)]
    catch {unset a}
    set x
} -result 27

test set-1.17 {TclCompileSetCmd: doing assignment, simple int} {
    set i 5
    set i 123
} 123
test set-1.18 {TclCompileSetCmd: doing assignment, simple int} {
    set i 5
    set i -100
} -100
test set-1.19 {TclCompileSetCmd: doing assignment, simple but not int} {
    set i 5
    set i 0x12MNOP
    set i
} {0x12MNOP}
test set-1.20 {TclCompileSetCmd: doing assignment, in quotes} {
    set i 25
    set i "-100"
} -100
test set-1.21 {TclCompileSetCmd: doing assignment, in braces} {
    set i 24
    set i {126}
} 126
test set-1.22 {TclCompileSetCmd: doing assignment, large int} {
    set i 5
    set i 200000
} 200000
test set-1.23 {TclCompileSetCmd: doing assignment, formatted int != int} {
    set i 25
    set i 0o00012345     ;# an octal literal == 5349 decimal
    list $i [incr i]
} {0o00012345 5350}

test set-1.24 {TclCompileSetCmd: too many arguments} {
    set i 10
    catch {set i 20 30} msg
    set msg
} {wrong # args: should be "set varName ?newValue?"}

test set-1.25 {TclCompileSetCmd: var is array, braced (no subs)} {
    # This was a known error in 8.1a* - 8.2.1
    catch {unset array}
    set {array($foo)} 5
} 5
test set-1.26 {TclCompileSetCmd: various array constructs} {
    # Test all kinds of array constructs that TclCompileSetCmd
    # may feel inclined to tamper with.
    apply {{} {
	set a x
	set be(hej) 1					; # hej
	set be($a) 1					; # x
	set {be($a)} 1					; # $a
	set be($a,hej) 1				; # x,hej
	set be($a,$a) 5					; # x,x
	set be(c($a) 1					; # c(x
	set be(\w\w) 1					; # ww
	set be(a:$a) [set be(x,$a)]			; # a:x
	set be(hej,$be($a,hej),hej) 1			; # hej,1,hej
	set be([string range hugge 0 2]) 1		; # hug
	set be(a\ a) 1					; # a a
	set be($a\ ,[string range hugge 1 3],hej) 1	; # x ,ugg,hej
	set be($a,h"ej) 1				; # x,h"ej
	set be([string range "a b c" 2 end]) 1		; # b c
	set [string range bet 0 1](foo) 1		; # foo
	set be([set be(a:$a)][set b\e($a)]) 1		; # 51
	return [lsort [array names be]]
    }}
} [lsort {hej x $a x,hej x,x c(x ww a:x hej,1,hej hug {a a} {x ,ugg,hej} x,h"ej
{b c} foo 51}]; # " just a matching end quote

test set-2.1 {set command: runtime error, bad variable name} -setup {
    unset -nocomplain {"foo}
} -body {
    list [catch {set {"foo}} msg] $msg $::errorInfo
} -result {1 {can't read ""foo": no such variable} {can't read ""foo": no such variable
    while executing
"set {"foo}"}}
# Stop my editor highlighter " from being confused
test set-2.2 {set command: runtime error, not array variable} -setup {
    unset -nocomplain b
} -body {
    set b 44
    list [catch {set b(123)} msg] $msg
} -result {1 {can't read "b(123)": variable isn't array}}
test set-2.3 {set command: runtime error, errors in reading variables} -setup {
    unset -nocomplain a
} -body {
    set a(6) 44
    list [catch {set a(18)} msg] $msg
} -result {1 {can't read "a(18)": no such element in array}}
test set-2.4 {set command: runtime error, readonly variable} -setup {
    unset -nocomplain x
} -body {
    proc readonly args {error "variable is read-only"}
    set x 123
    trace var x w readonly
    list [catch {set x 1} msg] $msg $::errorInfo
} -match glob -result {1 {can't set "x": variable is read-only} {*variable is read-only
    while executing
*
"set x 1"}}
test set-2.5 {set command: runtime error, basic array operations} -setup {
    unset -nocomplain a
} -body {
    array set a {}
    list [catch {set a(other)} msg] $msg
} -result {1 {can't read "a(other)": no such element in array}}
test set-2.6 {set command: runtime error, basic array operations} -setup {
    unset -nocomplain a
} -body {
    array set a {}
    list [catch {set a} msg] $msg
} -result {1 {can't read "a": variable is array}}

# Test the uncompiled version of set

catch {unset a}
catch {unset b}
catch {unset i}
catch {unset x}

test set-3.1 {uncompiled set command: missing variable name} {
    set z set
    list [catch {$z} msg] $msg
} {1 {wrong # args: should be "set varName ?newValue?"}}
test set-3.2 {uncompiled set command: simple variable name} {
    set z set
    $z i 10
    list [$z i] $i
} {10 10}
test set-3.3 {uncompiled set command: error compiling variable name} {
    set z set
    $z i 10
    catch {$z "i"xxx} msg
    $z msg
} {extra characters after close-quote}
test set-3.4 {uncompiled set command: simple variable name in quotes} {
    set z set
    $z i 17
    list [$z "i"] $i
} {17 17}
test set-3.5 {uncompiled set command: simple variable name in braces} {
    set z set
    catch {unset {a simple var}}
    $z {a simple var} 27
    list [$z {a simple var}] ${a simple var}
} {27 27}
test set-3.6 {uncompiled set command: simple array variable name} {
    set z set
    catch {unset a}
    $z a(foo) 37
    list [$z a(foo)] $a(foo)
} {37 37}
test set-3.7 {uncompiled set command: non-simple (computed) variable name} {
    set z set
    $z x "i"
    $z i 77
    list [$z $x] $i
} {77 77}
test set-3.8 {uncompiled set command: non-simple (computed) variable name} {
    set z set
    $z x "i"
    $z i 77
    list [$z [$z x] 2] $i
} {2 2}

test set-3.9 {uncompiled set command: 3rd arg => assignment} {
    set z set
    $z i "abcdef"
    list [$z i] $i
} {abcdef abcdef}
test set-3.10 {uncompiled set command: only two args => just getting value} {
    set z set
    $z i {one two}
    $z i
} {one two}

test set-3.11 {uncompiled set command: simple global name} {
    proc p {} {
	set z set
        global i
        $z i 54
        $z i
    }
    p
} {54}
test set-3.12 {uncompiled set command: simple local name} {
    proc p {bar} {
	set z set
        $z foo $bar
        $z foo
    }
    p 999
} {999}
test set-3.13 {uncompiled set command: simple but new (unknown) local name} {
    set z set
    proc p {} {
	set z set
        $z bar
    }
    catch {p} msg
    $z msg
} {can't read "bar": no such variable}
test set-3.14 {uncompiled set command: simple local name, >255 locals} {
    proc 260locals {} {
	set z set
        # create 260 locals (the last ones with index > 255)
        $z a0 0; $z a1 0; $z a2 0; $z a3 0; $z a4 0
        $z a5 0; $z a6 0; $z a7 0; $z a8 0; $z a9 0
        $z b0 0; $z b1 0; $z b2 0; $z b3 0; $z b4 0
        $z b5 0; $z b6 0; $z b7 0; $z b8 0; $z b9 0
        $z c0 0; $z c1 0; $z c2 0; $z c3 0; $z c4 0
        $z c5 0; $z c6 0; $z c7 0; $z c8 0; $z c9 0
        $z d0 0; $z d1 0; $z d2 0; $z d3 0; $z d4 0
        $z d5 0; $z d6 0; $z d7 0; $z d8 0; $z d9 0
        $z e0 0; $z e1 0; $z e2 0; $z e3 0; $z e4 0
        $z e5 0; $z e6 0; $z e7 0; $z e8 0; $z e9 0
        $z f0 0; $z f1 0; $z f2 0; $z f3 0; $z f4 0
        $z f5 0; $z f6 0; $z f7 0; $z f8 0; $z f9 0
        $z g0 0; $z g1 0; $z g2 0; $z g3 0; $z g4 0
        $z g5 0; $z g6 0; $z g7 0; $z g8 0; $z g9 0
        $z h0 0; $z h1 0; $z h2 0; $z h3 0; $z h4 0
        $z h5 0; $z h6 0; $z h7 0; $z h8 0; $z h9 0
        $z i0 0; $z i1 0; $z i2 0; $z i3 0; $z i4 0
        $z i5 0; $z i6 0; $z i7 0; $z i8 0; $z i9 0
        $z j0 0; $z j1 0; $z j2 0; $z j3 0; $z j4 0
        $z j5 0; $z j6 0; $z j7 0; $z j8 0; $z j9 0
        $z k0 0; $z k1 0; $z k2 0; $z k3 0; $z k4 0
        $z k5 0; $z k6 0; $z k7 0; $z k8 0; $z k9 0
        $z l0 0; $z l1 0; $z l2 0; $z l3 0; $z l4 0
        $z l5 0; $z l6 0; $z l7 0; $z l8 0; $z l9 0
        $z m0 0; $z m1 0; $z m2 0; $z m3 0; $z m4 0
        $z m5 0; $z m6 0; $z m7 0; $z m8 0; $z m9 0
        $z n0 0; $z n1 0; $z n2 0; $z n3 0; $z n4 0
        $z n5 0; $z n6 0; $z n7 0; $z n8 0; $z n9 0
        $z o0 0; $z o1 0; $z o2 0; $z o3 0; $z o4 0
        $z o5 0; $z o6 0; $z o7 0; $z o8 0; $z o9 0
        $z p0 0; $z p1 0; $z p2 0; $z p3 0; $z p4 0
        $z p5 0; $z p6 0; $z p7 0; $z p8 0; $z p9 0
        $z q0 0; $z q1 0; $z q2 0; $z q3 0; $z q4 0
        $z q5 0; $z q6 0; $z q7 0; $z q8 0; $z q9 0
        $z r0 0; $z r1 0; $z r2 0; $z r3 0; $z r4 0
        $z r5 0; $z r6 0; $z r7 0; $z r8 0; $z r9 0
        $z s0 0; $z s1 0; $z s2 0; $z s3 0; $z s4 0
        $z s5 0; $z s6 0; $z s7 0; $z s8 0; $z s9 0
        $z t0 0; $z t1 0; $z t2 0; $z t3 0; $z t4 0
        $z t5 0; $z t6 0; $z t7 0; $z t8 0; $z t9 0
        $z u0 0; $z u1 0; $z u2 0; $z u3 0; $z u4 0
        $z u5 0; $z u6 0; $z u7 0; $z u8 0; $z u9 0
        $z v0 0; $z v1 0; $z v2 0; $z v3 0; $z v4 0
        $z v5 0; $z v6 0; $z v7 0; $z v8 0; $z v9 0
        $z w0 0; $z w1 0; $z w2 0; $z w3 0; $z w4 0
        $z w5 0; $z w6 0; $z w7 0; $z w8 0; $z w9 0
        $z x0 0; $z x1 0; $z x2 0; $z x3 0; $z x4 0
        $z x5 0; $z x6 0; $z x7 0; $z x8 0; $z x9 0
        $z y0 0; $z y1 0; $z y2 0; $z y3 0; $z y4 0
        $z y5 0; $z y6 0; $z y7 0; $z y8 0; $z y9 0
        $z z0 0; $z z1 0; $z z2 0; $z z3 0; $z z4 0
        $z z5 0; $z z6 0; $z z7 0; $z z8 0; $z z9 1234
    }
    260locals
} {1234}
test set-3.15 {uncompiled set command: variable is array} {
    set z set
    catch {unset a}
    $z x 27
    $z x [$z a(foo) 11]
    catch {unset a}
    $z x
} 11
test set-3.16 {uncompiled set command: variable is array, elem substitutions} {
    set z set
    catch {unset a}
    $z i 5
    $z x 789
    $z a(foo5) 27
    $z x [$z a(foo$i)]
    catch {unset a}
    $z x
} 27

test set-3.17 {uncompiled set command: doing assignment, simple int} {
    set z set
    $z i 5
    $z i 123
} 123
test set-3.18 {uncompiled set command: doing assignment, simple int} {
    set z set
    $z i 5
    $z i -100
} -100
test set-3.19 {uncompiled set command: doing assignment, simple but not int} {
    set z set
    $z i 5
    $z i 0x12MNOP
    $z i
} {0x12MNOP}
test set-3.20 {uncompiled set command: doing assignment, in quotes} {
    set z set
    $z i 25
    $z i "-100"
} -100
test set-3.21 {uncompiled set command: doing assignment, in braces} {
    set z set
    $z i 24
    $z i {126}
} 126
test set-3.22 {uncompiled set command: doing assignment, large int} {
    set z set
    $z i 5
    $z i 200000
} 200000
test set-3.23 {uncompiled set command: doing assignment, formatted int != int} {
    set z set
    $z i 25
    $z i 0o00012345     ;# an octal literal == 5349 decimal
    list $i [incr i]
} {0o00012345 5350}

test set-3.24 {uncompiled set command: too many arguments} {
    set z set
    $z i 10
    catch {$z i 20 30} msg
    $z msg
} {wrong # args: should be "set varName ?newValue?"}

test set-4.1 {uncompiled set command: runtime error, bad variable name} -setup {
    unset -nocomplain {"foo}
} -body {
    set z set
    list [catch {$z {"foo}} msg] $msg $::errorInfo
} -result {1 {can't read ""foo": no such variable} {can't read ""foo": no such variable
    while executing
"$z {"foo}"}}
# Stop my editor highlighter " from being confused
test set-4.2 {uncompiled set command: runtime error, not array variable} -setup {
    catch {unset b}
} -body {
    set z set
    $z b 44
    list [catch {$z b(123)} msg] $msg
} -result {1 {can't read "b(123)": variable isn't array}}
test set-4.3 {uncompiled set command: runtime error, errors in reading variables} -setup {
    catch {unset a}
} -body {
    set z set
    $z a(6) 44
    list [catch {$z a(18)} msg] $msg
} -result {1 {can't read "a(18)": no such element in array}}
test set-4.4 {uncompiled set command: runtime error, readonly variable} -body {
    set z set
    proc readonly args {error "variable is read-only"}
    $z x 123
    trace var x w readonly
    list [catch {$z x 1} msg] $msg $::errorInfo
} -match glob -result {1 {can't set "x": variable is read-only} {*variable is read-only
    while executing
*
"$z x 1"}}
test set-4.5 {uncompiled set command: runtime error, basic array operations} -setup {
    unset -nocomplain a
    array set a {}
} -body {
    set z set
    list [catch {$z a(other)} msg] $msg
} -result {1 {can't read "a(other)": no such element in array}}
test set-4.6 {set command: runtime error, basic array operations} -setup {
    unset -nocomplain a
    array set a {}
} -body {
    set z set
    list [catch {$z a} msg] $msg
} -result {1 {can't read "a": variable is array}}

test set-5.1 {error on malformed array name} -constraints testset2 -setup {
    unset -nocomplain z
} -body {
    catch {testset2 z(a) b} msg
    catch {testset2 z(b) a} msg1
    list $msg $msg1
} -result {{can't read "z(a)(b)": variable isn't array} {can't read "z(b)(a)": variable isn't array}}
# In a mem-debug build, this test will crash unless Bug 3602706 is fixed.
test set-5.2 {Bug 3602706} -body {
    testset2 ::tcl_platform not-in-there
} -returnCodes error -result * -match glob

# cleanup
catch {unset a}
catch {unset b}
catch {unset i}
catch {unset x}
catch {unset z}
::tcltest::cleanupTests
return

# Local Variables:
# mode: tcl
# End:<|MERGE_RESOLUTION|>--- conflicted
+++ resolved
@@ -11,11 +11,7 @@
 # of this file, and for a DISCLAIMER OF ALL WARRANTIES.
 
 if {"::tcltest" ni [namespace children]} {
-<<<<<<< HEAD
-    package require tcltest 2
-=======
     package require tcltest 2.5
->>>>>>> 8b6d1aa3
     namespace import -force ::tcltest::*
 }
 
