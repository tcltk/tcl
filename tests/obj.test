--- conflicted
+++ resolved
@@ -20,12 +20,7 @@
 catch [list package require -exact Tcltest [info patchlevel]]
 
 testConstraint testobj [llength [info commands testobj]]
-<<<<<<< HEAD
-testConstraint longIs32bit	[expr {int(0x80000000) < 0}]
-=======
 testConstraint longIs32bit [expr {$tcl_platform(wordSize) == 4}]
-testConstraint wideIs64bit [expr {wide(0x8000000000000000) < 0}]
->>>>>>> 2f2b7f6a
 
 test obj-1.1 {Tcl_AppendAllObjTypes, and InitTypeTable, Tcl_RegisterObjType} testobj {
     set r 1
@@ -553,7 +548,6 @@
     unset x
 } {}
 
-<<<<<<< HEAD
 test obj-33.1 {integer overflow on input} {longIs32bit} {
     set x 0x8000; append x 0000
     list [string is integer $x] [expr { wide($x) }]
@@ -575,29 +569,6 @@
     list [string is integer $x] [expr { wide($x) }]
 } {1 -2147483649}
 test obj-33.6 {integer overflow on input} {longIs32bit} {
-=======
-test obj-33.1 {integer overflow on input} {longIs32bit wideIs64bit} {
-    set x 0x8000; append x 0000
-    list [string is integer $x] [expr { wide($x) }]
-} {1 2147483648}
-test obj-33.2 {integer overflow on input} {longIs32bit wideIs64bit} {
-    set x 0xffff; append x ffff
-    list [string is integer $x] [expr { wide($x) }]
-} {1 4294967295}
-test obj-33.3 {integer overflow on input} {
-    set x 0x10000; append x 0000
-    list [string is integer $x] [expr { wide($x) }]
-} {0 4294967296}
-test obj-33.4 {integer overflow on input} {longIs32bit wideIs64bit} {
-    set x -0x8000; append x 0000
-    list [string is integer $x] [expr { wide($x) }]
-} {1 -2147483648}
-test obj-33.5 {integer overflow on input} {longIs32bit wideIs64bit} {
-    set x -0x8000; append x 0001
-    list [string is integer $x] [expr { wide($x) }]
-} {1 -2147483649}
-test obj-33.6 {integer overflow on input} {longIs32bit wideIs64bit} {
->>>>>>> 2f2b7f6a
     set x -0xffff; append x ffff
     list [string is integer $x] [expr { wide($x) }]
 } {1 -4294967295}
