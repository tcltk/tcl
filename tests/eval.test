--- conflicted
+++ resolved
@@ -8,15 +8,8 @@
 # Copyright (c) 1994 Sun Microsystems, Inc.
 # Copyright (c) 1998-1999 by Scriptics Corporation.
 #
-<<<<<<< HEAD
 # See the file "license.terms" for information on usage and redistribution of
 # this file, and for a DISCLAIMER OF ALL WARRANTIES.
-#
-# RCS: @(#) $Id: eval.test,v 1.10 2011/01/01 15:14:43 dkf Exp $
-=======
-# See the file "license.terms" for information on usage and redistribution
-# of this file, and for a DISCLAIMER OF ALL WARRANTIES.
->>>>>>> 9ef2ab9b
 
 if {"::tcltest" ni [namespace children]} {
     package require tcltest
