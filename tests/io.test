--- conflicted
+++ resolved
@@ -5203,33 +5203,19 @@
     close $f
     set x
 } {zzy abzzy}
-<<<<<<< HEAD
-test io-40.2 {POSIX open access modes: CREAT} {unix} {
-=======
 test io-40.2 {POSIX open access modes: CREAT} {
->>>>>>> 0dff8b15
     file delete $path(test3)
-    set f [open $path(test3) {WRONLY CREAT} 0666]
+    set f [open $path(test3) {WRONLY CREAT} 0o666]
     file stat $path(test3) stats
-    set x [format "0%o" [expr $stats(mode)&0o777]]
+    set x [format "0o%o" [expr $stats(mode)&0o777]]
     puts $f "line 1"
     close $f
     set f [open $path(test3) r]
     lappend x [gets $f]
     close $f
     set x
-<<<<<<< HEAD
-} {0600 {line 1}}
+} {0o666 {line 1}}
 test io-40.3 {POSIX open access modes: CREAT} {unix umask} {
-=======
-} {0666 {line 1}}
-
-# some tests can only be run is umask is 2
-# if "umask" cannot be run, the tests will be skipped.
-catch {testConstraint umask2 [expr {[exec umask] == 2}]}
-
-test io-40.3 {POSIX open access modes: CREAT} {unixOnly umask2} {
->>>>>>> 0dff8b15
     # This test only works if your umask is 2, like ouster's.
     file delete $path(test3)
     set f [open $path(test3) {WRONLY CREAT}]
