--- conflicted
+++ resolved
@@ -7847,7 +7847,6 @@
     unset ::s0
 } -match glob -result {0 {error writing "file*": invalid or incomplete multibyte or wide character}}
 
-<<<<<<< HEAD
 test io-52.24 {fcopy -size should always be characters} -setup {
     set out [open utf8-fcopy-52.24.txt w]
     fconfigure $out -encoding utf-8 -translation lf
@@ -7871,9 +7870,6 @@
     catch {file delete utf8-fcopy-52.24.out.txt}
 } -result Á
 
-
-=======
->>>>>>> ee5350e8
 test io-53.1 {CopyData} {fcopy} {
     file delete $path(test1)
     set f1 [open $thisScript]
