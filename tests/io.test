--- conflicted
+++ resolved
@@ -8952,86 +8952,98 @@
     removeFile io-74.1
 } -returnCodes error -match glob -result {can not find channel named "*"}
 
-<<<<<<< HEAD
 test io-75.1 {multibyte encoding error read results in raw bytes (-strictencoding 0)} -setup {
-	set fn [makeFile {} io-75.1]
+    set fn [makeFile {} io-75.1]
     set f [open $fn w+]
     fconfigure $f -encoding binary
-	# In UTF-8, a byte 0xCx starts a multibyte sequence and must be followed
-	# by a byte > 0x7F. This is violated to get an invalid sequence.
-	puts -nonewline $f "A\xC0\x40"
-	flush $f
-	seek $f 0
-	fconfigure $f -encoding utf-8 -strictencoding 0 -buffering none
+    # In UTF-8, a byte 0xCx starts a multibyte sequence and must be followed
+    # by a byte > 0x7F. This is violated to get an invalid sequence.
+    puts -nonewline $f "A\xC0\x40"
+    flush $f
+    seek $f 0
+    fconfigure $f -encoding utf-8 -strictencoding 0 -buffering none
 } -body {
-	set d [read $f]
-	binary scan $d H* hd
-	set hd
+    set d [read $f]
+    binary scan $d H* hd
+    set hd
 } -cleanup {
-	close $f
-	removeFile io-75.1
-} -returnCodes ok -result "41C040"
+    close $f
+    removeFile io-75.1
+} -result "41c040"
 
 test io-75.2 {unrepresentable character write passes and is replaced by ? (-strictencoding 0)} -setup {
-	set fn [makeFile {} io-75.2]
+    set fn [makeFile {} io-75.2]
     set f [open $fn w+]
     fconfigure $f -encoding iso8859-1 -strictencoding 0
 } -body {
-	# the following command gets in result error in TCL 9.0
-	puts -nonewline $f "A\u2022"
-	flush $f
-	seek $f 0
-	read $f
+    puts -nonewline $f "A\u2022"
+    flush $f
+    seek $f 0
+    read $f
 } -cleanup {
-	close $f
-	removeFile io-75.2
-} -returnCodes ok -result "A?"
+    close $f
+    removeFile io-75.2
+} -result "A?"
 
 # Incomplete sequence test.
 # This error may IMHO only be detected with the close.
 # But the read already returns the incomplete sequence.
-test io-75.3 {incomplete multibyte encoding read is ignored} -setup {
-	set fn [makeFile {} io-75.3]
+test io-75.3 {incomplete multibyte encoding read is ignored (-strictencoding 0)} -setup {
+    set fn [makeFile {} io-75.3]
     set f [open $fn w+]
     fconfigure $f -encoding binary
-	puts -nonewline $f "A\xC0"
-	flush $f
-	seek $f 0
-	fconfigure $f -encoding utf-8 -buffering none -strictencoding 0
+    puts -nonewline $f "A\xC0"
+    flush $f
+    seek $f 0
+    fconfigure $f -encoding utf-8 -buffering none -strictencoding 0
 } -body {
-	set d [read $f]
-	close $f
-	binary scan $d H* hd
-	set hd
+    set d [read $f]
+    close $f
+    binary scan $d H* hd
+    set hd
 } -cleanup {
-	removeFile io-75.3
-} -returnCodes ok -result "41C0"
-
-test io-75.4 {multibyte encoding error read results in raw bytes (-strictencoding 1} -setup {
-	set fn [makeFile {} io-75.4]
+    removeFile io-75.3
+} -result "41c0"
+
+# As utf-8 has a special treatment in multi-byte decoding, also test another
+# one.
+test io-75.4 {shiftjis encoding error read results in raw bytes (-strictencoding 0)} -setup {
+    set fn [makeFile {} io-75.4]
     set f [open $fn w+]
     fconfigure $f -encoding binary
-	# In UTF-8, a byte 0xCx starts a multibyte sequence and must be followed
-	# by a byte > 0x7F. This is violated to get an invalid sequence.
-	puts -nonewline $f "A\xC0\x40"
-	flush $f
-	seek $f 0
-	fconfigure $f -encoding utf-8 -buffering none
+    # In shiftjis, \x81 starts a two-byte sequence.
+    # But 2nd byte \xFF is not allowed
+    puts -nonewline $f "A\x81\xFFA"
+    flush $f
+    seek $f 0
+    fconfigure $f -encoding shiftjis -buffering none -eofchar "" -translation lf -strictencoding 0
 } -body {
-	read $f
+    set d [read $f]
+    binary scan $d H* hd
+    set hd
 } -cleanup {
-	close $f
-	removeFile io-75.4
-} -returnCodes error
-
-test io-75.5 {unrepresentable character write passes and is replaced by ? (-strictencoding 1} -setup {
-	set fn [makeFile {} io-75.5]
-=======
-# The following tests 75.1 to 75.5 exercise strict or tolerant channel
-# encoding.
-# They are left as a place-holder here. If TIP633 is voted, they will
-# come back.
-# Exercise strct channel encoding
+    close $f
+    removeFile io-75.4
+} -result "4181ff41"
+
+test io-75.5 {incomplete shiftjis encoding read is ignored (-strictencoding 0)} -setup {
+    set fn [makeFile {} io-75.5]
+    set f [open $fn w+]
+    fconfigure $f -encoding binary
+    # \x81 announces a two byte sequence.
+    puts -nonewline $f "A\x81"
+    flush $f
+    seek $f 0
+    fconfigure $f -encoding utf-8 -buffering none -eofchar "" -translation lf -strictencoding 0
+} -body {
+    set d [read $f]
+    close $f
+    binary scan $d H* hd
+    set hd
+} -cleanup {
+    removeFile io-75.5
+} -result "4181"
+
 test io-75.6 {multibyte encoding error read results in raw bytes} -setup {
     set fn [makeFile {} io-75.6]
     set f [open $fn w+]
@@ -9055,7 +9067,6 @@
 
 test io-75.7 {unrepresentable character write passes and is replaced by ?} -setup {
     set fn [makeFile {} io-75.7]
->>>>>>> 436a48c9
     set f [open $fn w+]
     fconfigure $f -encoding iso8859-1
 } -body {
@@ -9064,29 +9075,17 @@
     seek $f 0
     list [read $f] $msg
 } -cleanup {
-<<<<<<< HEAD
-	close $f
-	removeFile io-75.5
-=======
     close $f
     removeFile io-75.7
->>>>>>> 436a48c9
 } -match glob -result [list {A} {error writing "*": illegal byte sequence}]
 
 # Incomplete sequence test.
 # This error may IMHO only be detected with the close.
 # But the read already returns the incomplete sequence.
-<<<<<<< HEAD
-test io-75.6 {incomplete multibyte encoding read is ignored (-strictencoding 1)} -setup {
-	set fn [makeFile {} io-75.6]
-	set f [open $fn w+]
-	fconfigure $f -encoding binary
-=======
 test io-75.8 {incomplete multibyte encoding read is ignored} -setup {
     set fn [makeFile {} io-75.8]
     set f [open $fn w+]
     fconfigure $f -encoding binary
->>>>>>> 436a48c9
     puts -nonewline $f "A\xC0"
     flush $f
     seek $f 0
