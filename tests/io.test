# Copyright © 1991-1994 The Regents of the University of California.
# Copyright © 1994-1997 Sun Microsystems, Inc.
# Copyright © 1998-1999 Scriptics Corporation.
#
# See the file "license.terms" for information on usage and redistribution
# of this file, and for a DISCLAIMER OF ALL WARRANTIES.

# You may distribute and/or modify this program under the terms of the GNU
# Affero General Public License as published by the Free Software Foundation,
# either version 3 of the License, or (at your option) any later version.
#
# See the file "COPYING" for information on usage and redistribution
# of this file, and for a DISCLAIMER OF ALL WARRANTIES.

# Functionality covered: operation of all IO commands, and all procedures
# defined in generic/tclIO.c.
#
# This file contains a collection of tests for one or more of the Tcl
# built-in commands.  Sourcing this file into Tcl runs the tests and
# generates output for errors.  No output means no errors were found.

if {"::tcltest" ni [namespace children]} {
    package require tcltest 2.5
}

namespace eval ::tcl::test::io {
    namespace import ::tcltest::*

    variable umaskValue
    variable path
    variable f
    variable i
    variable n
    variable v
    variable msg
    variable expected

    catch {
	::tcltest::loadTestedCommands
	package require -exact tcl::test [info patchlevel]
	set ::tcltestlib [info loaded {} Tcltest]
    }
    source [file join [file dirname [info script]] tcltests.tcl]

testConstraint pointerIs64bit [expr {$::tcl_platform(pointerSize) >= 8}]
testConstraint testbytestring [llength [info commands testbytestring]]
testConstraint testchannel      [llength [info commands testchannel]]
testConstraint testfevent       [llength [info commands testfevent]]
testConstraint testchannelevent [llength [info commands testchannelevent]]
testConstraint testmainthread   [llength [info commands testmainthread]]
testConstraint testobj		[llength [info commands testobj]]
testConstraint testservicemode  [llength [info commands testservicemode]]
# Some things fail under Windows in Continuous Integration systems for subtle
# reasons such as CI often running with elevated privileges in a container.
testConstraint notWinCI [expr {
    $::tcl_platform(platform) ne "windows" || ![info exists ::env(CI)]}]
testConstraint notOSX [expr {$::tcl_platform(os) ne "Darwin"}]
# File permissions broken on wsl without some "exotic" wsl configuration
testConstraint notWsl [expr {[llength [array names ::env *WSL*]] == 0}]

# You need a *very* special environment to do some tests.  In
# particular, many file systems do not support large-files...
testConstraint largefileSupport [expr {$::tcl_platform(os) ne "Darwin"}]

# some tests can only be run is umask is 2
# if "umask" cannot be run, the tests will be skipped.
set umaskValue 0
testConstraint umask [expr {![catch {set umaskValue [scan [exec /bin/sh -c umask] %o]}]}]

testConstraint makeFileInHome [expr {![file exists ~/_test_] && [file writable ~]}]

# set up a long data file for some of the following tests

set path(longfile) [makeFile {} longfile]
set f [open $path(longfile) w]
fconfigure $f -translation lf
for { set i 0 } { $i < 100 } { incr i} {
    puts $f "#123456789abcdef0123456789abcdef0123456789abcdef0123456789abcdef0123456789abcdef
\#123456789abcdef01
\#"
    }
close $f

set path(cat) [makeFile {
    set f stdin
    if {$argv != ""} {
	set f [open [lindex $argv 0]]
    }
    fconfigure $f -translation binary -blocking 0 -eofchar \x1A
    fconfigure stdout -translation binary -buffering none
    fileevent $f readable "foo $f"
    proc foo {f} {
	set x [read $f]
	catch {puts -nonewline $x}
	if {[eof $f]} {
	    close $f
	    exit 0
	}
    }
    vwait forever
} cat]

set thisScript [file join [pwd] [info script]]

proc contents {file} {
    set f [open $file]
    fconfigure $f -translation binary
    set a [read $f]
    close $f
    return $a
}

test io-1.5 {Tcl_WriteChars: CheckChannelErrors} {emptyTest} {
    # no test, need to cause an async error.
} {}
set path(test1) [makeFile {} test1]
test io-1.6 {Tcl_WriteChars: WriteBytes} {
    set f [open $path(test1) w]
    fconfigure $f -translation binary
    puts -nonewline $f "a\x4D\x00"
    close $f
    contents $path(test1)
} "a\x4D\x00"
test io-1.7 {Tcl_WriteChars: WriteChars} {
    set f [open $path(test1) w]
    fconfigure $f -encoding shiftjis
    puts -nonewline $f "a乍\x00"
    close $f
    contents $path(test1)
} "a\x93\xE1\x00"
set path(test2) [makeFile {} test2]
test io-1.8 {Tcl_WriteChars: WriteChars} {
    # This test written for SF bug #506297.
    #
    # Executing this test without the fix for the referenced bug
    # applied to tcl will cause tcl, more specifically WriteChars, to
    # go into an infinite loop.

    set f [open $path(test2) w]
    fconfigure      $f -encoding iso2022-jp
    puts -nonewline $f [format %s%c [string repeat " " 4] 12399]
    close           $f
    contents $path(test2)
} "    \x1B\$B\$O\x1B(B"

test io-1.9 {Tcl_WriteChars: WriteChars} {
    # When closing a channel with an encoding that appends
    # escape bytes, check for the case where the escape
    # bytes overflow the current IO buffer. The bytes
    # should be moved into a new buffer.

    set data "1234567890 [format %c 12399]"

    set sizes [list]

    # With default buffer size
    set f [open $path(test2) w]
    fconfigure      $f -encoding iso2022-jp
    puts -nonewline $f $data
    close           $f
    lappend sizes [file size $path(test2)]

    # With buffer size equal to the length
    # of the data, the escape bytes would
    # go into the next buffer.

    set f [open $path(test2) w]
    fconfigure      $f -encoding iso2022-jp -buffersize 16
    puts -nonewline $f $data
    close           $f
    lappend sizes [file size $path(test2)]

    # With buffer size that is large enough
    # to hold 1 byte of escaped data, but
    # not all 3. This should not write
    # the escape bytes to the first buffer
    # and then again to the second buffer.

    set f [open $path(test2) w]
    fconfigure      $f -encoding iso2022-jp -buffersize 17
    puts -nonewline $f $data
    close           $f
    lappend sizes [file size $path(test2)]

    # With buffer size that can hold 2 out of
    # 3 bytes of escaped data.

    set f [open $path(test2) w]
    fconfigure      $f -encoding iso2022-jp -buffersize 18
    puts -nonewline $f $data
    close           $f
    lappend sizes [file size $path(test2)]

    # With buffer size that can hold all the
    # data and escape bytes.

    set f [open $path(test2) w]
    fconfigure      $f -encoding iso2022-jp -buffersize 19
    puts -nonewline $f $data
    close           $f
    lappend sizes [file size $path(test2)]

    set sizes
} {19 19 19 19 19}

proc testreadwrite {size {mode ""} args} {
    set tmpfile [file join [temporaryDirectory] io-1.10.tmp]
    set w [string repeat A $size]
    try {
        set fd [open $tmpfile w$mode]
        try {
            if {[llength $args]} {
                fconfigure $fd {*}$args
            }
            puts -nonewline $fd $w
        } finally {
            close $fd
        }
        set fd [open $tmpfile r$mode]
        try {
            if {[llength $args]} {
                fconfigure $fd {*}$args
            }
            set r [read $fd]
        } finally {
            close $fd
        }
    } finally {
        file delete $tmpfile
    }
    string equal $w $r
}

test io-1.10 {WriteChars: large file (> INT_MAX). Bug 3d01d51bc4} -constraints {
    pointerIs64bit perf
} -body {
    testreadwrite 0x80000000
} -result 1
test io-1.11 {WriteChars: large file (> UINT_MAX). Bug 3d01d51bc4} -constraints {
    pointerIs64bit perf
} -body {
    testreadwrite 0x100000000 "" -buffersize 1000000
} -result 1
test io-1.12 {WriteChars: large file (== UINT_MAX). Bug 90ff9b7f73} -constraints {
    pointerIs64bit perf
} -body {
    # *Exactly* UINT_MAX - separate bug from the general large file tests
    testreadwrite 0xffffffff
} -result 1

test io-2.1 {WriteBytes} {
    # loop until all bytes are written

    set f [open $path(test1) w]
    fconfigure $f  -translation binary -buffersize 16 -translation crlf
    puts $f "abcdefghijklmnopqrstuvwxyz"
    close $f
    contents $path(test1)
} "abcdefghijklmnopqrstuvwxyz\r\n"
test io-2.2 {WriteBytes: savedLF > 0} {
    # After flushing buffer, there was a \n left over from the last
    # \n -> \r\n expansion.  It gets stuck at beginning of this buffer.

    set f [open $path(test1) w]
    fconfigure $f -translation binary -buffersize 16 -translation crlf
    puts -nonewline $f "123456789012345\n12"
    set x [list [contents $path(test1)]]
    close $f
    lappend x [contents $path(test1)]
} [list "123456789012345\r" "123456789012345\r\n12"]
test io-2.3 {WriteBytes: flush on line} {
    # Tcl "line" buffering has weird behavior: if current buffer contains
    # a \n, entire buffer gets flushed.  Logical behavior would be to flush
    # only up to the \n.

    set f [open $path(test1) w]
    fconfigure $f -translation binary -buffering line -translation crlf
    puts -nonewline $f "\n12"
    set x [contents $path(test1)]
    close $f
    set x
} "\r\n12"
test io-2.4 {WriteBytes: reset sawLF after each buffer} {
    set f [open $path(test1) w]
     fconfigure $f -translation binary -buffering line -buffersize 16
    puts -nonewline $f "abcdefg\nhijklmnopqrstuvwxyz"
    set x [list [contents $path(test1)]]
    close $f
    lappend x [contents $path(test1)]
} [list "abcdefg\nhijklmno" "abcdefg\nhijklmnopqrstuvwxyz"]
test io-2.5 {WriteBytes: large file (> INT_MAX). Bug 3d01d51bc4} -constraints {
    pointerIs64bit perf
} -body {
    # Binary mode
    testreadwrite 0x80000000 b
} -result 1
test io-2.6 {WriteBytes: large file (> UINT_MAX). Bug 3d01d51bc4} -constraints {
    pointerIs64bit perf
} -body {
    # Binary mode
    testreadwrite 0x100000000 b -buffersize 1000000
} -result 1
test io-2.7 {WriteBytes: large file (== UINT_MAX). Bug 90ff9b7f73} -constraints {
    pointerIs64bit perf
} -body {
    # *Exactly* UINT_MAX - separate bug from the general large file tests
    testreadwrite 0xffffffff b
} -result 1


test io-3.1 {WriteChars: compatibility with WriteBytes} {
    # loop until all bytes are written

    set f [open $path(test1) w]
    fconfigure $f -encoding ascii -buffersize 16 -translation crlf
    puts $f "abcdefghijklmnopqrstuvwxyz"
    close $f
    contents $path(test1)
} "abcdefghijklmnopqrstuvwxyz\r\n"
test io-3.2 {WriteChars: compatibility with WriteBytes: savedLF > 0} {
    # After flushing buffer, there was a \n left over from the last
    # \n -> \r\n expansion.  It gets stuck at beginning of this buffer.

    set f [open $path(test1) w]
    fconfigure $f -encoding ascii -buffersize 16 -translation crlf
    puts -nonewline $f "123456789012345\n12"
    set x [list [contents $path(test1)]]
    close $f
    lappend x [contents $path(test1)]
} [list "123456789012345\r" "123456789012345\r\n12"]
test io-3.3 {WriteChars: compatibility with WriteBytes: flush on line} {
    # Tcl "line" buffering has weird behavior: if current buffer contains
    # a \n, entire buffer gets flushed.  Logical behavior would be to flush
    # only up to the \n.

    set f [open $path(test1) w]
    fconfigure $f -encoding ascii -buffering line -translation crlf
    puts -nonewline $f "\n12"
    set x [contents $path(test1)]
    close $f
    set x
} "\r\n12"
test io-3.4 {WriteChars: loop over stage buffer} -body {
    # stage buffer maps to more than can be queued at once.

    set f [open $path(test1) w]
    fconfigure $f -encoding jis0208 -buffersize 16 -profile tcl8
    puts -nonewline $f "\\\\\\\\\\\\\\\\\\\\\\\\\\\\\\"
    set x [list [contents $path(test1)]]
    close $f
    lappend x [contents $path(test1)]
} -cleanup {
    catch {close $f}
} -result [list "!)!)!)!)!)!)!)!)" "!)!)!)!)!)!)!)!)!)!)!)!)!)!)!)"]
test io-3.5 {WriteChars: saved != 0} -body {
    # Bytes produced by UtfToExternal from end of last channel buffer
    # had to be moved to beginning of next channel buffer to preserve
    # requested buffersize.

    set f [open $path(test1) w]
    fconfigure $f -encoding jis0208 -buffersize 17 -profile tcl8
    puts -nonewline $f "\\\\\\\\\\\\\\\\\\\\\\\\\\\\\\"
    set x [list [contents $path(test1)]]
    close $f
    lappend x [contents $path(test1)]
} -cleanup {
    catch {close $f}
} -result [list "!)!)!)!)!)!)!)!)!" "!)!)!)!)!)!)!)!)!)!)!)!)!)!)!)"]
test io-3.6 {WriteChars: (stageRead + dstWrote == 0)} {
    # One incomplete UTF-8 character at end of staging buffer.  Backup
    # in src to the beginning of that UTF-8 character and try again.
    #
    # Translate the first 16 bytes, produce 14 bytes of output, 2 left over
    # (first two bytes of Ａ in UTF-8).  Given those two bytes try
    # translating them again, find that no bytes are read produced, and break
    # to outer loop where those two bytes will have the remaining 4 bytes
    # (the last byte of Ａ plus the all of Ｂ) appended.

    set f [open $path(test1) w]
    fconfigure $f -encoding shiftjis -buffersize 16
    puts -nonewline $f "12345678901234ＡＢ"
    set x [list [contents $path(test1)]]
    close $f
    lappend x [contents $path(test1)]
} [list "12345678901234\x82\x60" "12345678901234\x82\x60\x82\x61"]
test io-3.7 {WriteChars: (bufPtr->nextAdded > bufPtr->length)} -body {
    # When translating UTF-8 to external, the produced bytes went past end
    # of the channel buffer.  This is done purpose -- we then truncate the
    # bytes at the end of the partial character to preserve the requested
    # blocksize on flush.  The truncated bytes are moved to the beginning
    # of the next channel buffer.

    set f [open $path(test1) w]
    fconfigure $f -encoding jis0208 -buffersize 17 -profile tcl8
    puts -nonewline $f "\\\\\\\\\\\\\\\\\\\\\\\\\\\\\\"
    set x [list [contents $path(test1)]]
    close $f
    lappend x [contents $path(test1)]
} -cleanup {
    catch {close $f}
} -result [list "!)!)!)!)!)!)!)!)!" "!)!)!)!)!)!)!)!)!)!)!)!)!)!)!)"]
test io-3.8 {WriteChars: reset sawLF after each buffer} {
    set f [open $path(test1) w]
    fconfigure $f -encoding ascii -buffering line -translation lf \
	     -buffersize 16
    puts -nonewline $f "abcdefg\nhijklmnopqrstuvwxyz"
    set x [list [contents $path(test1)]]
    close $f
    lappend x [contents $path(test1)]
} [list "abcdefg\nhijklmno" "abcdefg\nhijklmnopqrstuvwxyz"]
test io-3.9 {Write: flush line-buffered channels when crlf is split over two buffers} -body {
    # https://core.tcl-lang.org/tcllib/tktedit?name=c9d8a52fe
    set f [open $path(test1) w]
    fconfigure $f -buffering line -translation crlf -buffersize 8
    puts $f "1234567"
    string map {"\r" "<cr>" "\n" "<lf>"} [contents $path(test1)]
} -cleanup {
    close $f
} -result "1234567<cr><lf>"

test io-4.1 {TranslateOutputEOL: lf} {
    # search for \n

    set f [open $path(test1) w]
    fconfigure $f -buffering line -translation lf
    puts $f "abcde"
    set x [list [contents $path(test1)]]
    close $f
    lappend x [contents $path(test1)]
} [list "abcde\n" "abcde\n"]
test io-4.2 {TranslateOutputEOL: cr} {
    # search for \n, replace with \r

    set f [open $path(test1) w]
    fconfigure $f -buffering line -translation cr
    puts $f "abcde"
    set x [list [contents $path(test1)]]
    close $f
    lappend x [contents $path(test1)]
} [list "abcde\r" "abcde\r"]
test io-4.3 {TranslateOutputEOL: crlf} {
    # simple case: search for \n, replace with \r

    set f [open $path(test1) w]
    fconfigure $f -buffering line -translation crlf
    puts $f "abcde"
    set x [list [contents $path(test1)]]
    close $f
    lappend x [contents $path(test1)]
} [list "abcde\r\n" "abcde\r\n"]
test io-4.4 {TranslateOutputEOL: crlf} {
    # keep storing more bytes in output buffer until output buffer is full.
    # We have 13 bytes initially that would turn into 18 bytes.  Fill
    # dest buffer while (dstEnd < dstMax).

    set f [open $path(test1) w]
    fconfigure $f -translation crlf -buffersize 16
    puts -nonewline $f "1234567\n\n\n\n\nA"
    set x [list [contents $path(test1)]]
    close $f
    lappend x [contents $path(test1)]
} [list "1234567\r\n\r\n\r\n\r\n\r" "1234567\r\n\r\n\r\n\r\n\r\nA"]
test io-4.5 {TranslateOutputEOL: crlf} {
    # Check for overflow of the destination buffer

    set f [open $path(test1) w]
    fconfigure $f -translation crlf -buffersize 12
    puts -nonewline $f "12345678901\n456789012345678901234"
    close $f
    set x [contents $path(test1)]
} "12345678901\r\n456789012345678901234"

test io-5.1 {CheckFlush: not full} {
    set f [open $path(test1) w]
    fconfigure $f
    puts -nonewline $f "12345678901234567890"
    set x [list [contents $path(test1)]]
    close $f
    lappend x [contents $path(test1)]
} [list "" "12345678901234567890"]
test io-5.2 {CheckFlush: full} {
    set f [open $path(test1) w]
    fconfigure $f -buffersize 16
    puts -nonewline $f "12345678901234567890"
    set x [list [contents $path(test1)]]
    close $f
    lappend x [contents $path(test1)]
} [list "1234567890123456" "12345678901234567890"]
test io-5.3 {CheckFlush: not line} {
    set f [open $path(test1) w]
    fconfigure $f -buffering line
    puts -nonewline $f "12345678901234567890"
    set x [list [contents $path(test1)]]
    close $f
    lappend x [contents $path(test1)]
} [list "" "12345678901234567890"]
test io-5.4 {CheckFlush: line} {
    set f [open $path(test1) w]
    fconfigure $f -buffering line -translation lf -encoding ascii
    puts -nonewline $f "1234567890\n1234567890"
    set x [list [contents $path(test1)]]
    close $f
    lappend x [contents $path(test1)]
} [list "1234567890\n1234567890" "1234567890\n1234567890"]
test io-5.5 {CheckFlush: none} {
    set f [open $path(test1) w]
    fconfigure $f -buffering none
    puts -nonewline $f "1234567890"
    set x [list [contents $path(test1)]]
    close $f
    lappend x [contents $path(test1)]
} [list "1234567890" "1234567890"]

test io-6.1 {Tcl_GetsObj: working} {
    set f [open $path(test1) w]
    puts $f "foo\nboo"
    close $f
    set f [open $path(test1)]
    set x [gets $f]
    close $f
    set x
} {foo}
test io-6.2 {Tcl_GetsObj: CheckChannelErrors() != 0} emptyTest {
    # no test, need to cause an async error.
} {}
test io-6.3 {Tcl_GetsObj: how many have we used?} {
    # if (bufPtr != NULL) {oldRemoved = bufPtr->nextRemoved}

    set f [open $path(test1) w]
    fconfigure $f -translation crlf
    puts $f "abc\ndefg"
    close $f
    set f [open $path(test1)]
    set x [list [tell $f] [gets $f line] [tell $f] [gets $f line] $line]
    close $f
    set x
} {0 3 5 4 defg}
test io-6.4 {Tcl_GetsObj: encoding == NULL} {
    set f [open $path(test1) w]
    fconfigure $f -translation binary
    puts $f "\x81\x34\x00"
    close $f
    set f [open $path(test1)]
    fconfigure $f -translation binary
    set x [list [gets $f line] $line]
    close $f
    set x
} [list 3 "\x81\x34\x00"]
test io-6.5 {Tcl_GetsObj: encoding != NULL} {
    set f [open $path(test1) w]
    fconfigure $f -translation binary
    puts $f "\x88\xEA\x92\x9A"
    close $f
    set f [open $path(test1)]
    fconfigure $f -encoding shiftjis
    set x [list [gets $f line] $line]
    close $f
    set x
} [list 2 "一丁"]
set a "bbbbbbbbbbbbbbbbbbbbbbbbbbbbbbbbbbbbbbbbbbbbbbbbbbbbbbbbbbbbbbbb"
append a $a
append a $a
test io-6.6 {Tcl_GetsObj: loop test} {
    # if (dst >= dstEnd)

    set f [open $path(test1) w]
    puts $f $a
    puts $f hi
    close $f
    set f [open $path(test1)]
    set x [list [gets $f line] $line]
    close $f
    set x
} [list 256 $a]
test io-6.7 {Tcl_GetsObj: error in input} stdio {
    # if (FilterInputBytes(chanPtr, &gs) != 0)

    set f [open "|[list [interpreter] $path(cat)]" w+]
    puts -nonewline $f "hi\nwould"
    flush $f
    gets $f
    fconfigure $f -blocking 0
    set x [gets $f line]
    close $f
    set x
} {-1}
test io-6.8 {Tcl_GetsObj: remember if EOF is seen} {
    set f [open $path(test1) w]
    puts $f "abcdef\x1Aghijk\nwombat"
    close $f
    set f [open $path(test1)]
    fconfigure $f -eofchar \x1A
    set x [list [gets $f line] $line [gets $f line] $line]
    close $f
    set x
} {6 abcdef -1 {}}
test io-6.9 {Tcl_GetsObj: remember if EOF is seen} {
    set f [open $path(test1) w]
    puts $f "abcdefghijk\nwom\x1Abat"
    close $f
    set f [open $path(test1)]
    fconfigure $f -eofchar \x1A
    set x [list [gets $f line] $line [gets $f line] $line]
    close $f
    set x
} {11 abcdefghijk 3 wom}
# Comprehensive tests
test io-6.10 {Tcl_GetsObj: lf mode: no chars} {
    set f [open $path(test1) w]
    close $f
    set f [open $path(test1)]
    fconfigure $f -translation lf
    set x [list [gets $f line] $line]
    close $f
    set x
} {-1 {}}
test io-6.11 {Tcl_GetsObj: lf mode: lone \n} {
    set f [open $path(test1) w]
    fconfigure $f -translation lf
    puts -nonewline $f "\n"
    close $f
    set f [open $path(test1)]
    fconfigure $f -translation lf
    set x [list [gets $f line] $line [gets $f line] $line]
    close $f
    set x
} {0 {} -1 {}}
test io-6.12 {Tcl_GetsObj: lf mode: lone \r} {
    set f [open $path(test1) w]
    fconfigure $f -translation lf
    puts -nonewline $f "\r"
    close $f
    set f [open $path(test1)]
    fconfigure $f -translation lf
    set x [list [gets $f line] $line [gets $f line] $line]
    close $f
    set x
} [list 1 "\r" -1 ""]
test io-6.13 {Tcl_GetsObj: lf mode: 1 char} {
    set f [open $path(test1) w]
    fconfigure $f -translation lf
    puts -nonewline $f a
    close $f
    set f [open $path(test1)]
    fconfigure $f -translation lf
    set x [list [gets $f line] $line [gets $f line] $line]
    close $f
    set x
} {1 a -1 {}}
test io-6.14 {Tcl_GetsObj: lf mode: 1 char followed by EOL} {
    set f [open $path(test1) w]
    fconfigure $f -translation lf
    puts -nonewline $f "a\n"
    close $f
    set f [open $path(test1)]
    fconfigure $f -translation lf
    set x [list [gets $f line] $line [gets $f line] $line]
    close $f
    set x
} {1 a -1 {}}
test io-6.15 {Tcl_GetsObj: lf mode: several chars} {
    set f [open $path(test1) w]
    fconfigure $f -translation lf
    puts -nonewline $f "abcd\nefgh\rijkl\r\nmnop"
    close $f
    set f [open $path(test1)]
    fconfigure $f -translation lf
    set x [list [gets $f line] $line [gets $f line] $line [gets $f line] $line [gets $f line] $line]
    close $f
    set x
} [list 4 "abcd" 10 "efgh\rijkl\r" 4 "mnop" -1 ""]
test io-6.16 {Tcl_GetsObj: cr mode: no chars} {
    set f [open $path(test1) w]
    close $f
    set f [open $path(test1)]
    fconfigure $f -translation cr
    set x [list [gets $f line] $line]
    close $f
    set x
} {-1 {}}
test io-6.17 {Tcl_GetsObj: cr mode: lone \n} {
    set f [open $path(test1) w]
    fconfigure $f -translation lf
    puts -nonewline $f "\n"
    close $f
    set f [open $path(test1)]
    fconfigure $f -translation cr
    set x [list [gets $f line] $line [gets $f line] $line]
    close $f
    set x
} [list 1 "\n" -1 ""]
test io-6.18 {Tcl_GetsObj: cr mode: lone \r} {
    set f [open $path(test1) w]
    fconfigure $f -translation lf
    puts -nonewline $f "\r"
    close $f
    set f [open $path(test1)]
    fconfigure $f -translation cr
    set x [list [gets $f line] $line [gets $f line] $line]
    close $f
    set x
} {0 {} -1 {}}
test io-6.19 {Tcl_GetsObj: cr mode: 1 char} {
    set f [open $path(test1) w]
    fconfigure $f -translation lf
    puts -nonewline $f a
    close $f
    set f [open $path(test1)]
    fconfigure $f -translation cr
    set x [list [gets $f line] $line [gets $f line] $line]
    close $f
    set x
} {1 a -1 {}}
test io-6.20 {Tcl_GetsObj: cr mode: 1 char followed by EOL} {
    set f [open $path(test1) w]
    fconfigure $f -translation lf
    puts -nonewline $f "a\r"
    close $f
    set f [open $path(test1)]
    fconfigure $f -translation cr
    set x [list [gets $f line] $line [gets $f line] $line]
    close $f
    set x
} {1 a -1 {}}
test io-6.21 {Tcl_GetsObj: cr mode: several chars} {
    set f [open $path(test1) w]
    fconfigure $f -translation lf
    puts -nonewline $f "abcd\nefgh\rijkl\r\nmnop"
    close $f
    set f [open $path(test1)]
    fconfigure $f -translation cr
    set x [list [gets $f line] $line [gets $f line] $line [gets $f line] $line [gets $f line] $line]
    close $f
    set x
} [list 9 "abcd\nefgh" 4 "ijkl" 5 "\nmnop" -1 ""]
test io-6.22 {Tcl_GetsObj: crlf mode: no chars} {
    set f [open $path(test1) w]
    close $f
    set f [open $path(test1)]
    fconfigure $f -translation crlf
    set x [list [gets $f line] $line]
    close $f
    set x
} {-1 {}}
test io-6.23 {Tcl_GetsObj: crlf mode: lone \n} {
    set f [open $path(test1) w]
    fconfigure $f -translation lf
    puts -nonewline $f "\n"
    close $f
    set f [open $path(test1)]
    fconfigure $f -translation crlf
    set x [list [gets $f line] $line [gets $f line] $line]
    close $f
    set x
} [list 1 "\n" -1 ""]
test io-6.24 {Tcl_GetsObj: crlf mode: lone \r} {
    set f [open $path(test1) w]
    fconfigure $f -translation lf
    puts -nonewline $f "\r"
    close $f
    set f [open $path(test1)]
    fconfigure $f -translation crlf
    set x [list [gets $f line] $line [gets $f line] $line]
    close $f
    set x
} [list 1 "\r" -1 ""]
test io-6.25 {Tcl_GetsObj: crlf mode: \r\r} {
    set f [open $path(test1) w]
    fconfigure $f -translation lf
    puts -nonewline $f "\r\r"
    close $f
    set f [open $path(test1)]
    fconfigure $f -translation crlf
    set x [list [gets $f line] $line [gets $f line] $line]
    close $f
    set x
} [list 2 "\r\r" -1 ""]
test io-6.26 {Tcl_GetsObj: crlf mode: \r\n} {
    set f [open $path(test1) w]
    fconfigure $f -translation lf
    puts -nonewline $f "\r\n"
    close $f
    set f [open $path(test1)]
    fconfigure $f -translation crlf
    set x [list [gets $f line] $line [gets $f line] $line]
    close $f
    set x
} [list 0 "" -1 ""]
test io-6.27 {Tcl_GetsObj: crlf mode: 1 char} {
    set f [open $path(test1) w]
    fconfigure $f -translation lf
    puts -nonewline $f a
    close $f
    set f [open $path(test1)]
    fconfigure $f -translation crlf
    set x [list [gets $f line] $line [gets $f line] $line]
    close $f
    set x
} {1 a -1 {}}
test io-6.28 {Tcl_GetsObj: crlf mode: 1 char followed by EOL} {
    set f [open $path(test1) w]
    fconfigure $f -translation lf
    puts -nonewline $f "a\r\n"
    close $f
    set f [open $path(test1)]
    fconfigure $f -translation crlf
    set x [list [gets $f line] $line [gets $f line] $line]
    close $f
    set x
} {1 a -1 {}}
test io-6.29 {Tcl_GetsObj: crlf mode: several chars} {
    set f [open $path(test1) w]
    fconfigure $f -translation lf
    puts -nonewline $f "abcd\nefgh\rijkl\r\nmnop"
    close $f
    set f [open $path(test1)]
    fconfigure $f -translation crlf
    set x [list [gets $f line] $line [gets $f line] $line [gets $f line] $line]
    close $f
    set x
} [list 14 "abcd\nefgh\rijkl" 4 "mnop" -1 ""]
test io-6.30 {Tcl_GetsObj: crlf mode: buffer exhausted} {testchannel} {
    # if (eol >= dstEnd)

    set f [open $path(test1) w]
    fconfigure $f -translation lf
    puts -nonewline $f "123456789012345\r\nabcdefghijklmnoprstuvwxyz"
    close $f
    set f [open $path(test1)]
    fconfigure $f -translation crlf -buffersize 16
    set x [list [gets $f line] $line [testchannel inputbuffered $f]]
    close $f
    set x
} [list 15 "123456789012345" 15]
test io-6.31 {Tcl_GetsObj: crlf mode: buffer exhausted, blocked} {stdio testchannel fileevent} {
    # (FilterInputBytes() != 0)

    set f [open "|[list [interpreter] $path(cat)]" w+]
    fconfigure $f -translation {crlf lf} -buffering none
    puts -nonewline $f "bbbbbbbbbbbbbb\r\n123456789012345\r"
    fconfigure $f -buffersize 16
    set x [gets $f]
    fconfigure $f -blocking 0
    lappend x [gets $f line] $line [fblocked $f] [testchannel inputbuffered $f]
    close $f
    set x
} [list "bbbbbbbbbbbbbb" -1 "" 1 16]
test io-6.32 {Tcl_GetsObj: crlf mode: buffer exhausted, more data} {testchannel} {
    # not (FilterInputBytes() != 0)

    set f [open $path(test1) w]
    fconfigure $f -translation lf
    puts -nonewline $f "123456789012345\r\n123"
    close $f
    set f [open $path(test1)]
    fconfigure $f -translation crlf -buffersize 16
    set x [list [gets $f line] $line [tell $f] [testchannel inputbuffered $f]]
    close $f
    set x
} [list 15 "123456789012345" 17 3]
test io-6.33 {Tcl_GetsObj: crlf mode: buffer exhausted, at eof} {
    # eol still equals dstEnd

    set f [open $path(test1) w]
    fconfigure $f -translation lf
    puts -nonewline $f "123456789012345\r"
    close $f
    set f [open $path(test1)]
    fconfigure $f -translation crlf -buffersize 16
    set x [list [gets $f line] $line [eof $f]]
    close $f
    set x
} [list 16 "123456789012345\r" 1]
test io-6.34 {Tcl_GetsObj: crlf mode: buffer exhausted, not followed by \n} {
    # not (*eol == '\n')

    set f [open $path(test1) w]
    fconfigure $f -translation lf
    puts -nonewline $f "123456789012345\rabcd\r\nefg"
    close $f
    set f [open $path(test1)]
    fconfigure $f -translation crlf -buffersize 16
    set x [list [gets $f line] $line [tell $f]]
    close $f
    set x
} [list 20 "123456789012345\rabcd" 22]
test io-6.35 {Tcl_GetsObj: auto mode: no chars} {
    set f [open $path(test1) w]
    close $f
    set f [open $path(test1)]
    fconfigure $f -translation auto
    set x [list [gets $f line] $line]
    close $f
    set x
} {-1 {}}
test io-6.36 {Tcl_GetsObj: auto mode: lone \n} {
    set f [open $path(test1) w]
    fconfigure $f -translation lf
    puts -nonewline $f "\n"
    close $f
    set f [open $path(test1)]
    fconfigure $f -translation auto
    set x [list [gets $f line] $line [gets $f line] $line]
    close $f
    set x
} [list 0 "" -1 ""]
test io-6.37 {Tcl_GetsObj: auto mode: lone \r} {
    set f [open $path(test1) w]
    fconfigure $f -translation lf
    puts -nonewline $f "\r"
    close $f
    set f [open $path(test1)]
    fconfigure $f -translation auto
    set x [list [gets $f line] $line [gets $f line] $line]
    close $f
    set x
} [list 0 "" -1 ""]
test io-6.38 {Tcl_GetsObj: auto mode: \r\r} {
    set f [open $path(test1) w]
    fconfigure $f -translation lf
    puts -nonewline $f "\r\r"
    close $f
    set f [open $path(test1)]
    fconfigure $f -translation auto
    set x [list [gets $f line] $line [gets $f line] $line [gets $f line] $line]
    close $f
    set x
} [list 0 "" 0 "" -1 ""]
test io-6.39 {Tcl_GetsObj: auto mode: \r\n} {
    set f [open $path(test1) w]
    fconfigure $f -translation lf
    puts -nonewline $f "\r\n"
    close $f
    set f [open $path(test1)]
    fconfigure $f -translation auto
    set x [list [gets $f line] $line [gets $f line] $line]
    close $f
    set x
} [list 0 "" -1 ""]
test io-6.40 {Tcl_GetsObj: auto mode: 1 char} {
    set f [open $path(test1) w]
    fconfigure $f -translation lf
    puts -nonewline $f a
    close $f
    set f [open $path(test1)]
    fconfigure $f -translation auto
    set x [list [gets $f line] $line [gets $f line] $line]
    close $f
    set x
} {1 a -1 {}}
test io-6.41 {Tcl_GetsObj: auto mode: 1 char followed by EOL} {
    set f [open $path(test1) w]
    fconfigure $f -translation lf
    puts -nonewline $f "a\r\n"
    close $f
    set f [open $path(test1)]
    fconfigure $f -translation auto
    set x [list [gets $f line] $line [gets $f line] $line]
    close $f
    set x
} {1 a -1 {}}
test io-6.42 {Tcl_GetsObj: auto mode: several chars} {
    set f [open $path(test1) w]
    fconfigure $f -translation lf
    puts -nonewline $f "abcd\nefgh\rijkl\r\nmnop"
    close $f
    set f [open $path(test1)]
    fconfigure $f -translation auto
    set x [list [gets $f line] $line [gets $f line] $line]
    lappend x [gets $f line] $line [gets $f line] $line [gets $f line] $line
    close $f
    set x
} [list 4 "abcd" 4 "efgh" 4 "ijkl" 4 "mnop" -1 ""]
test io-6.43 {Tcl_GetsObj: input saw cr} {stdio testchannel fileevent} {
    # if (chanPtr->flags & INPUT_SAW_CR)

    set f [open "|[list [interpreter] $path(cat)]" w+]
    fconfigure $f -translation {auto lf} -buffering none
    puts -nonewline $f "bbbbbbbbbbbbbbb\n123456789abcdef\r"
    fconfigure $f -buffersize 16
    set x [list [gets $f]]
    fconfigure $f -blocking 0
    lappend x [gets $f line] $line [testchannel queuedcr $f]
    fconfigure $f -blocking 1
    puts -nonewline $f "\nabcd\refg\x1A"
    lappend x [gets $f line] $line [testchannel queuedcr $f]
    lappend x [gets $f line] $line
    close $f
    set x
} [list "bbbbbbbbbbbbbbb" 15 "123456789abcdef" 1 4 "abcd" 0 3 "efg"]
test io-6.44 {Tcl_GetsObj: input saw cr, not followed by cr} {stdio testchannel fileevent} {
    # not (*eol == '\n')

    set f [open "|[list [interpreter] $path(cat)]" w+]
    fconfigure $f -translation {auto lf} -buffering none
    puts -nonewline $f "bbbbbbbbbbbbbbb\n123456789abcdef\r"
    fconfigure $f -buffersize 16
    set x [list [gets $f]]
    fconfigure $f -blocking 0
    lappend x [gets $f line] $line [testchannel queuedcr $f]
    fconfigure $f -blocking 1
    puts -nonewline $f "abcd\refg\x1A"
    lappend x [gets $f line] $line [testchannel queuedcr $f]
    lappend x [gets $f line] $line
    close $f
    set x
} [list "bbbbbbbbbbbbbbb" 15 "123456789abcdef" 1 4 "abcd" 0 3 "efg"]
test io-6.45 {Tcl_GetsObj: input saw cr, skip right number of bytes} {stdio testchannel fileevent} {
    # Tcl_ExternalToUtf()

    set f [open "|[list [interpreter] $path(cat)]" w+]
    fconfigure $f -translation {auto lf} -buffering none
    fconfigure $f -encoding utf-16
    puts -nonewline $f "bbbbbbbbbbbbbbb\n123456789abcdef\r"
    fconfigure $f -buffersize 16
    gets $f
    fconfigure $f -blocking 0
    set x [list [gets $f line] $line [testchannel queuedcr $f]]
    fconfigure $f -blocking 1
    puts -nonewline $f "\nabcd\refg"
    lappend x [gets $f line] $line [testchannel queuedcr $f]
    close $f
    set x
} [list 15 "123456789abcdef" 1 4 "abcd" 0]
test io-6.46 {Tcl_GetsObj: input saw cr, followed by just \n should give eof} {stdio testchannel fileevent} {
    # memmove()

    set f [open "|[list [interpreter] $path(cat)]" w+]
    fconfigure $f -translation {auto lf} -buffering none
    puts -nonewline $f "bbbbbbbbbbbbbbb\n123456789abcdef\r"
    fconfigure $f -buffersize 16
    gets $f
    fconfigure $f -blocking 0
    set x [list [gets $f line] $line [testchannel queuedcr $f]]
    fconfigure $f -blocking 1
    puts -nonewline $f "\n\x1A"
    lappend x [gets $f line] $line [testchannel queuedcr $f]
    close $f
    set x
} [list 15 "123456789abcdef" 1 -1 "" 0]
test io-6.47 {Tcl_GetsObj: auto mode: \r at end of buffer, peek for \n} {testchannel} {
    # (eol == dstEnd)

    set f [open $path(test1) w]
    fconfigure $f -translation lf
    puts -nonewline $f "123456789012345\r\nabcdefghijklmnopq"
    close $f
    set f [open $path(test1)]
    fconfigure $f -translation auto -buffersize 16
    set x [list [gets $f] [testchannel inputbuffered $f]]
    close $f
    set x
} [list "123456789012345" 15]
test io-6.48 {Tcl_GetsObj: auto mode: \r at end of buffer, no more avail} {testchannel} {
    # PeekAhead() did not get any, so (eol >= dstEnd)

    set f [open $path(test1) w]
    fconfigure $f -translation lf
    puts -nonewline $f "123456789012345\r"
    close $f
    set f [open $path(test1)]
    fconfigure $f -translation auto -buffersize 16
    set x [list [gets $f] [testchannel queuedcr $f]]
    close $f
    set x
} [list "123456789012345" 1]
test io-6.49 {Tcl_GetsObj: auto mode: \r followed by \n} {testchannel} {
    # if (*eol == '\n') {skip++}

    set f [open $path(test1) w]
    fconfigure $f -translation lf
    puts -nonewline $f "123456\r\n78901"
    close $f
    set f [open $path(test1)]
    set x [list [gets $f] [testchannel queuedcr $f] [tell $f] [gets $f]]
    close $f
    set x
} [list "123456" 0 8 "78901"]
test io-6.50 {Tcl_GetsObj: auto mode: \r not followed by \n} {testchannel} {
    # not (*eol == '\n')

    set f [open $path(test1) w]
    fconfigure $f -translation lf
    puts -nonewline $f "123456\r78901"
    close $f
    set f [open $path(test1)]
    set x [list [gets $f] [testchannel queuedcr $f] [tell $f] [gets $f]]
    close $f
    set x
} [list "123456" 0 7 "78901"]
test io-6.51 {Tcl_GetsObj: auto mode: \n} {
    # else if (*eol == '\n') {goto gotoeol;}

    set f [open $path(test1) w]
    fconfigure $f -translation lf
    puts -nonewline $f "123456\n78901"
    close $f
    set f [open $path(test1)]
    set x [list [gets $f] [tell $f] [gets $f]]
    close $f
    set x
} [list "123456" 7 "78901"]
test io-6.52 {Tcl_GetsObj: saw EOF character} {testchannel} {
    # if (eof != NULL)

    set f [open $path(test1) w]
    fconfigure $f -translation lf
    puts -nonewline $f "123456\x1Ak9012345\r"
    close $f
    set f [open $path(test1)]
    fconfigure $f -eofchar \x1A
    set x [list [gets $f] [testchannel queuedcr $f] [tell $f] [gets $f]]
    close $f
    set x
} [list "123456" 0 6 ""]
test io-6.53 {Tcl_GetsObj: device EOF} {
    # didn't produce any bytes

    set f [open $path(test1) w]
    close $f
    set f [open $path(test1)]
    set x [list [gets $f line] $line [eof $f]]
    close $f
    set x
} {-1 {} 1}
test io-6.54 {Tcl_GetsObj: device EOF} {
    # got some bytes before EOF.

    set f [open $path(test1) w]
    puts -nonewline $f abc
    close $f
    set f [open $path(test1)]
    set x [list [gets $f line] $line [eof $f]]
    close $f
    set x
} {3 abc 1}
test io-6.55 {Tcl_GetsObj: overconverted} {
    # Tcl_ExternalToUtf(), make sure state updated

    set f [open $path(test1) w]
    fconfigure $f -encoding iso2022-jp
    puts $f "there一ok\n丁more bytes\nhere"
    close $f
    set f [open $path(test1)]
    fconfigure $f -encoding iso2022-jp
    set x [list [gets $f line] $line [gets $f line] $line [gets $f line] $line]
    close $f
    set x
} [list 8 "there一ok" 11 "丁more bytes" 4 "here"]
test io-6.56 {Tcl_GetsObj: incomplete lines should disable file events} {stdio fileevent} {
    update
    set f [open "|[list [interpreter] $path(cat)]" w+]
    fconfigure $f -buffering none
    puts -nonewline $f "foobar"
    fconfigure $f -blocking 0
    variable x {}
    after 500 [namespace code { lappend x timeout }]
    fileevent $f readable [namespace code { lappend x [gets $f] }]
    vwait [namespace which -variable x]
    vwait [namespace which -variable x]
    fconfigure $f -blocking 1
    puts -nonewline $f "baz\n"
    after 500 [namespace code { lappend x timeout }]
    fconfigure $f -blocking 0
    vwait [namespace which -variable x]
    vwait [namespace which -variable x]
    close $f
    set x
} {{} timeout foobarbaz timeout}

test io-7.1 {FilterInputBytes: split up character at end of buffer} {
    # (result == TCL_CONVERT_MULTIBYTE)

    set f [open $path(test1) w]
    fconfigure $f -encoding shiftjis
    puts $f "1234567890123０１２３４\nend"
    close $f
    set f [open $path(test1)]
    fconfigure $f -encoding shiftjis -buffersize 16
    set x [gets $f]
    close $f
    set x
} "1234567890123０１２３４"
test io-7.2 {FilterInputBytes: split up character in middle of buffer} {
    # (bufPtr->nextAdded < bufPtr->bufLength)

    set f [open $path(test1) w]
    fconfigure $f -translation binary
    puts -nonewline $f "1234567890\n123\x82\x4F\x82\x50\x82"
    close $f
    set f [open $path(test1)]
    fconfigure $f -encoding shiftjis -profile tcl8
    set x [list [gets $f line] $line [eof $f]]
    close $f
    set x
} [list 10 "1234567890" 0]
test io-7.3 {FilterInputBytes: split up character at EOF} testchannel {
    set f [open $path(test1) w]
    fconfigure $f -translation binary
    puts -nonewline $f "1234567890123\x82\x4F\x82\x50\x82"
    close $f
    set f [open $path(test1)]
    fconfigure $f -encoding shiftjis -profile tcl8
    set x [list [gets $f line] $line]
    lappend x [tell $f] [testchannel inputbuffered $f] [eof $f]
    lappend x [gets $f line] $line
    close $f
    set x
} [list 16 "1234567890123０１\x82" 18 0 1 -1 ""]
test io-7.4 {FilterInputBytes: recover from split up character} {stdio fileevent} {
    set f [open "|[list [interpreter] $path(cat)]" w+]
    fconfigure $f -translation binary -buffering none
    puts -nonewline $f "1234567890123\x82\x4F\x82\x50\x82"
    fconfigure $f -encoding shiftjis -blocking 0
    fileevent $f read [namespace code "ready $f"]
    variable x {}
    proc ready {f} {
	variable x
	lappend x [gets $f line] $line [fblocked $f]
    }
    vwait [namespace which -variable x]
    fconfigure $f -translation binary -blocking 1
    puts $f "\x51\x82\x52"
    fconfigure $f -encoding shiftjis
    vwait [namespace which -variable x]
    close $f
    set x
} [list -1 "" 1 17 "1234567890123０１２３" 0]

test io-8.1 {PeekAhead: only go to device if no more cached data} {testchannel} {
    # (bufPtr->nextPtr == NULL)

    set f [open $path(test1) w]
    fconfigure $f -encoding ascii -translation lf
    puts -nonewline $f "123456789012345\r\n2345678"
    close $f
    set f [open $path(test1)]
    fconfigure $f -encoding ascii -translation auto -buffersize 16
    # here
    gets $f
    set x [testchannel inputbuffered $f]
    close $f
    set x
} "7"
test io-8.2 {PeekAhead: only go to device if no more cached data} {stdio testchannel fileevent} {
    # not (bufPtr->nextPtr == NULL)

    set f [open "|[list [interpreter] $path(cat)]" w+]
    fconfigure $f -translation lf -encoding ascii -buffering none
    puts -nonewline $f "123456789012345\r\nbcdefghijklmnopqrstuvwxyz"
    variable x {}
    fileevent $f read [namespace code "ready $f"]
    proc ready {f} {
	variable x
	lappend x [gets $f line] $line [testchannel inputbuffered $f]
    }
    fconfigure $f -encoding utf-16 -buffersize 16 -blocking 0
    vwait [namespace which -variable x]
    fconfigure $f -translation auto -encoding ascii -blocking 1
    # here
    vwait [namespace which -variable x]
    close $f
    set x
} [list -1 "" 42 15 "123456789012345" 25]
test io-8.3 {PeekAhead: no cached data available} {stdio testchannel fileevent} {
    # (bytesLeft == 0)

    set f [open "|[list [interpreter] $path(cat)]" w+]
    fconfigure $f -translation {auto binary}
    puts -nonewline $f "abcdefghijklmno\r"
    flush $f
    set x [list [gets $f line] $line [testchannel queuedcr $f]]
    close $f
    set x
} [list 15 "abcdefghijklmno" 1]
set a "123456789012345678901234567890"
append a "123456789012345678901234567890"
append a "1234567890123456789012345678901"
test io-8.4 {PeekAhead: cached data available in this buffer} {
    # not (bytesLeft == 0)

    set f [open $path(test1) w+]
    fconfigure $f -translation binary
    puts $f "${a}\r\nabcdef"
    close $f
    set f [open $path(test1)]
    fconfigure $f -translation binary -translation auto

    # "${a}\r" was converted in one operation (because ENCODING_LINESIZE
    # is 30).  To check if "\n" follows, calls PeekAhead and determines
    # that cached data is available in buffer w/o having to call driver.

    set x [gets $f]
    close $f
    set x
} $a
unset a
test io-8.5 {PeekAhead: don't peek if last read was short} {stdio testchannel fileevent} {
    # (bufPtr->nextAdded < bufPtr->length)

    set f [open "|[list [interpreter] $path(cat)]" w+]
    fconfigure $f -translation {auto binary}
    puts -nonewline $f "abcdefghijklmno\r"
    flush $f
    # here
    set x [list [gets $f line] $line [testchannel queuedcr $f]]
    close $f
    set x
} {15 abcdefghijklmno 1}
test io-8.6 {PeekAhead: change to non-blocking mode} {stdio testchannel fileevent} {
    # ((chanPtr->flags & CHANNEL_NONBLOCKING) == 0)

    set f [open "|[list [interpreter] $path(cat)]" w+]
    fconfigure $f -translation {auto binary} -buffersize 16
    puts -nonewline $f "abcdefghijklmno\r"
    flush $f
    # here
    set x [list [gets $f line] $line [testchannel queuedcr $f]]
    close $f
    set x
} {15 abcdefghijklmno 1}
test io-8.7 {PeekAhead: cleanup} {stdio testchannel fileevent} {
    # Make sure bytes are removed from buffer.

    set f [open "|[list [interpreter] $path(cat)]" w+]
    fconfigure $f -translation {auto binary} -buffering none
    puts -nonewline $f "abcdefghijklmno\r"
    # here
    set x [list [gets $f line] $line [testchannel queuedcr $f]]
    puts -nonewline $f "\x1A"
    lappend x [gets $f line] $line
    close $f
    set x
} {15 abcdefghijklmno 1 -1 {}}

test io-9.1 {CommonGetsCleanup} emptyTest {
} {}

test io-10.1 {Tcl_ReadChars: CheckChannelErrors} emptyTest {
    # no test, need to cause an async error.
} {}
test io-10.2 {Tcl_ReadChars: loop until enough copied} {
    # one time
    # for (copied = 0; (unsigned) toRead > 0; )

    set f [open $path(test1) w]
    puts $f abcdefghijklmnop
    close $f

    set f [open $path(test1)]
    set x [read $f 5]
    close $f
    set x
} {abcde}
test io-10.3 {Tcl_ReadChars: loop until enough copied} {
    # multiple times
    # for (copied = 0; (unsigned) toRead > 0; )

    set f [open $path(test1) w]
    puts $f abcdefghijklmnopqrstuvwxyz
    close $f

    set f [open $path(test1)]
    fconfigure $f -buffersize 16
    # here
    set x [read $f 19]
    close $f
    set x
} {abcdefghijklmnopqrs}
test io-10.4 {Tcl_ReadChars: no more in channel buffer} {
    # (copiedNow < 0)

    set f [open $path(test1) w]
    puts -nonewline $f abcdefghijkl
    close $f

    set f [open $path(test1)]
    # here
    set x [read $f 1000]
    close $f
    set x
} {abcdefghijkl}
test io-10.5 {Tcl_ReadChars: stop on EOF} {
    # (chanPtr->flags & CHANNEL_EOF)

    set f [open $path(test1) w]
    puts -nonewline $f abcdefghijkl
    close $f

    set f [open $path(test1)]
    # here
    set x [read $f 1000]
    close $f
    set x
} {abcdefghijkl}

test io-11.1 {ReadBytes: want to read a lot} {
    # ((unsigned) toRead > (unsigned) srcLen)

    set f [open $path(test1) w]
    puts -nonewline $f abcdefghijkl
    close $f
    set f [open $path(test1)]
    fconfigure $f -translation binary
    # here
    set x [read $f 1000]
    close $f
    set x
} {abcdefghijkl}
test io-11.2 {ReadBytes: want to read all} {
    # ((unsigned) toRead > (unsigned) srcLen)

    set f [open $path(test1) w]
    puts -nonewline $f abcdefghijkl
    close $f
    set f [open $path(test1)]
    fconfigure $f -translation binary
    # here
    set x [read $f]
    close $f
    set x
} {abcdefghijkl}
test io-11.3 {ReadBytes: allocate more space} {
    # (toRead > length - offset - 1)

    set f [open $path(test1) w]
    puts -nonewline $f abcdefghijklmnopqrstuvwxyz
    close $f
    set f [open $path(test1)]
    fconfigure $f -buffersize 16 -translation binary
    # here
    set x [read $f]
    close $f
    set x
} {abcdefghijklmnopqrstuvwxyz}
test io-11.4 {ReadBytes: EOF char found} {
    # (TranslateInputEOL() != 0)

    set f [open $path(test1) w]
    puts $f abcdefghijklmnopqrstuvwxyz
    close $f
    set f [open $path(test1)]
    fconfigure $f -translation binary -eofchar m
    # here
    set x [list [read $f] [eof $f] [read $f] [eof $f]]
    close $f
    set x
} [list "abcdefghijkl" 1 "" 1]

test io-12.1 {ReadChars: want to read a lot} {
    # ((unsigned) toRead > (unsigned) srcLen)

    set f [open $path(test1) w]
    puts -nonewline $f abcdefghijkl
    close $f
    set f [open $path(test1)]
    # here
    set x [read $f 1000]
    close $f
    set x
} {abcdefghijkl}
test io-12.2 {ReadChars: want to read all} {
    # ((unsigned) toRead > (unsigned) srcLen)

    set f [open $path(test1) w]
    puts -nonewline $f abcdefghijkl
    close $f
    set f [open $path(test1)]
    # here
    set x [read $f]
    close $f
    set x
} {abcdefghijkl}
test io-12.3 {ReadChars: allocate more space} {
    # (toRead > length - offset - 1)

    set f [open $path(test1) w]
    puts -nonewline $f abcdefghijklmnopqrstuvwxyz
    close $f
    set f [open $path(test1)]
    fconfigure $f -buffersize 16
    # here
    set x [read $f]
    close $f
    set x
} {abcdefghijklmnopqrstuvwxyz}
test io-12.4 {ReadChars: split-up char} {stdio testchannel fileevent} {
    # (srcRead == 0)

    set f [open "|[list [interpreter] $path(cat)]" w+]
    fconfigure $f -translation binary -buffering none -buffersize 16
    puts -nonewline $f "123456789012345\x96"
    fconfigure $f -encoding shiftjis -blocking 0

    fileevent $f read [namespace code "ready $f"]
    proc ready {f} {
	variable x
	lappend x [read $f] [testchannel inputbuffered $f]
    }
    variable x {}

    fconfigure $f -encoding shiftjis
    vwait [namespace which -variable x]
    fconfigure $f -translation binary -blocking 1
    puts -nonewline $f "\x7B"
    after 500			;# Give the cat process time to catch up
    fconfigure $f -encoding shiftjis -blocking 0
    vwait [namespace which -variable x]
    close $f
    set x
} [list "123456789012345" 1 "本" 0]
test io-12.5 {ReadChars: fileevents on partial characters} {stdio fileevent} {
    set path(test1) [makeFile {
	fconfigure stdout -translation binary -buffering none
	gets stdin; puts -nonewline "\xE7"
	gets stdin; puts -nonewline "\x89"
	gets stdin; puts -nonewline "\xA6"
    } test1]
    set f [open "|[list [interpreter] $path(test1)]" r+]
    fileevent $f readable [namespace code {
	lappend x [read $f]
	if {[eof $f]} {
	    lappend x eof
	}
    }]
    puts $f "go1"
    flush $f
    fconfigure $f -blocking 0 -encoding utf-8
    variable x {}
    vwait [namespace which -variable x]
    after 500 [namespace code { lappend x timeout }]
    vwait [namespace which -variable x]
    puts $f "go2"
    flush $f
    vwait [namespace which -variable x]
    after 500 [namespace code { lappend x timeout }]
    vwait [namespace which -variable x]
    puts $f "go3"
    flush $f
    vwait [namespace which -variable x]
    vwait [namespace which -variable x]
    lappend x [catch {close $f} msg] $msg
    set x
} "{} timeout {} timeout 牦 {} eof 0 {}"
test io-12.6 {ReadChars: too many chars read} {
    proc driver {cmd args} {
	variable buffer
	variable index
	set chan [lindex $args 0]
	switch -- $cmd {
	    initialize {
		set index($chan) 0
		set buffer($chan) [encoding convertto utf-8 \
			[string repeat 뻯 20][string repeat . 20]]
		return {initialize finalize watch read}
	    }
	    finalize {
		unset index($chan) buffer($chan)
		return
	    }
	    watch {}
	    read {
		set n [lindex $args 1]
		set new [expr {$index($chan) + $n}]
		set result [string range $buffer($chan) $index($chan) $new-1]
		set index($chan) $new
		return $result
	    }
	}
    }
    set c [chan create read [namespace which driver]]
    chan configure $c -encoding utf-8
    while {![eof $c]} {
	read $c 15
    }
    close $c
} {}
test io-12.7 {ReadChars: too many chars read [bc5b790099]} {
    proc driver {cmd args} {
	variable buffer
	variable index
	set chan [lindex $args 0]
	switch -- $cmd {
	    initialize {
		set index($chan) 0
		set buffer($chan) [encoding convertto utf-8 \
			[string repeat 뻯 10]....뻯]
		return {initialize finalize watch read}
	    }
	    finalize {
		unset index($chan) buffer($chan)
		return
	    }
	    watch {}
	    read {
		set n [lindex $args 1]
		set new [expr {$index($chan) + $n}]
		set result [string range $buffer($chan) $index($chan) $new-1]
		set index($chan) $new
		return $result
	    }
	}
    }
    set c [chan create read [namespace which driver]]
    chan configure $c -encoding utf-8
    while {![eof $c]} {
	read $c 7
    }
    close $c
} {}
test io-12.8 {ReadChars: multibyte chars split} {
    set f [open $path(test1) w]
    fconfigure $f -translation binary
    puts -nonewline $f [string repeat a 9]\xC2\xA0
    close $f
    set f [open $path(test1)]
    fconfigure $f -encoding utf-8 -buffersize 10
    set in [read $f]
    close $f
    scan [string index $in end] %c
} 160


apply [list {} {
    set template {
	test {io-12.9 @variant@} {ReadChars: multibyte chars split, default (strict)} -body {
	    set res {}
	    set f [open $path(test1) w]
	    fconfigure $f -translation binary
	    puts -nonewline $f [string repeat a 9]\xC2
	    close $f
	    set f [open $path(test1)]
	    fconfigure $f -encoding utf-8 @strict@ -buffersize 10
	    set status [catch {read $f} cres copts]
	    if {$status} {
		if {[dict exists $copts -result read]} {
		    set in [dict get $copts -result read]
		} else {
		    set in {}
		}
	    } else {
		set in $cres 
	    }
	    lappend res $in
	    lappend res $status $cres
	    set scan [scan [string index $in end] %c]
	    lappend res $scan

	    set status [catch {read $f} cres copts]
	    if {$status} {
		if {[dict exists $copts -result read]} {
		    set in [dict get $copts -result read]
		} else {
		    set in {}
		}
	    } else {
		set in $cres 
	    }
	    lappend res $in
	    lappend res $status $cres
	    set scan [scan [string index $in end] %c]
	    lappend res $scan
	    set res
	} -cleanup {
	    catch {close $f}
	} -match glob -result @result@
    }

    set errorres {aaaaaaaaa 1 {error reading "file*":\
	invalid or incomplete multibyte or wide character} 97\
	{} 1 {error reading "file*":\
	invalid or incomplete multibyte or wide character} {}}

    # if default encoding is not currently to strict
    # foreach variant {default encodingstrict} strict {{} {-encodingstrict 1}} 
    foreach variant {
	{profile default} {profile strict} {profile tcl8}
    } strict {{} {-profile strict} {-profile tcl8}} result [list \
	$errorres $errorres [
	    list aaaaaaaaa\xC2 0 aaaaaaaaa\xC2 194 {} 0 {} {}]
    ] {
	set script [string map [
	    list @result@ [list $result] @variant@ $variant @strict@ $strict] $template] 
	uplevel 1 $script
    }
} [namespace current]]


test io-13.1 {TranslateInputEOL: cr mode} {} {
    set f [open $path(test1) w]
    fconfigure $f -translation lf
    puts -nonewline $f "abcd\rdef\r"
    close $f
    set f [open $path(test1)]
    fconfigure $f -translation cr
    set x [read $f]
    close $f
    set x
} "abcd\ndef\n"
test io-13.2 {TranslateInputEOL: crlf mode} {
    set f [open $path(test1) w]
    fconfigure $f -translation lf
    puts -nonewline $f "abcd\r\ndef\r\n"
    close $f
    set f [open $path(test1)]
    fconfigure $f -translation crlf
    set x [read $f]
    close $f
    set x
} "abcd\ndef\n"
test io-13.3 {TranslateInputEOL: crlf mode: naked cr} {
    # (src >= srcMax)

    set f [open $path(test1) w]
    fconfigure $f -translation lf
    puts -nonewline $f "abcd\r\ndef\r"
    close $f
    set f [open $path(test1)]
    fconfigure $f -translation crlf
    set x [read $f]
    close $f
    set x
} "abcd\ndef\r"
test io-13.4 {TranslateInputEOL: crlf mode: cr followed by not \n} {
    # (src >= srcMax)

    set f [open $path(test1) w]
    fconfigure $f -translation lf
    puts -nonewline $f "abcd\r\ndef\rfgh"
    close $f
    set f [open $path(test1)]
    fconfigure $f -translation crlf
    set x [read $f]
    close $f
    set x
} "abcd\ndef\rfgh"
test io-13.5 {TranslateInputEOL: crlf mode: naked lf} {
    # (src >= srcMax)

    set f [open $path(test1) w]
    fconfigure $f -translation lf
    puts -nonewline $f "abcd\r\ndef\nfgh"
    close $f
    set f [open $path(test1)]
    fconfigure $f -translation crlf
    set x [read $f]
    close $f
    set x
} "abcd\ndef\nfgh"
test io-13.6 {TranslateInputEOL: auto mode: saw cr in last segment} {stdio testchannel fileevent} {
    # (chanPtr->flags & INPUT_SAW_CR)
    # This test may fail on slower machines.

    set f [open "|[list [interpreter] $path(cat)]" w+]
    fconfigure $f -blocking 0 -buffering none -translation {auto lf}

    fileevent $f read [namespace code "ready $f"]
    proc ready {f} {
	variable x
	lappend x [read $f] [testchannel queuedcr $f]
    }
    variable x {}
    variable y {}

    puts -nonewline $f "abcdefghj\r"
    after 500 [namespace code {set y ok}]
    vwait [namespace which -variable y]

    puts -nonewline $f "\n01234"
    after 500 [namespace code {set y ok}]
    vwait [namespace which -variable y]

    close $f
    set x
} [list "abcdefghj\n" 1 "01234" 0]
test io-13.7 {TranslateInputEOL: auto mode: naked \r} testchannel {
    # (src >= srcMax)

    set f [open $path(test1) w]
    fconfigure $f -translation lf
    puts -nonewline $f "abcd\r"
    close $f
    set f [open $path(test1)]
    fconfigure $f -translation auto
    set x [list [read $f] [testchannel queuedcr $f]]
    close $f
    set x
} [list "abcd\n" 1]
test io-13.8 {TranslateInputEOL: auto mode: \r\n} {
    # (*src == '\n')

    set f [open $path(test1) w]
    fconfigure $f -translation lf
    puts -nonewline $f "abcd\r\ndef"
    close $f
    set f [open $path(test1)]
    fconfigure $f -translation auto
    set x [read $f]
    close $f
    set x
} "abcd\ndef"
test io-13.8.1 {TranslateInputEOL: auto mode: \r\n} {
    set f [open $path(test1) w]
    fconfigure $f -translation lf
    puts -nonewline $f "abcd\r\ndef"
    close $f
    set f [open $path(test1)]
    fconfigure $f -translation auto
    set x {}
    lappend x [read $f 5]
    lappend x [read $f]
    close $f
    set x
} [list "abcd\n" "def"]
test io-13.8.2 {TranslateInputEOL: auto mode: \r\n} {
    set f [open $path(test1) w]
    fconfigure $f -translation lf
    puts -nonewline $f "abcd\r\ndef"
    close $f
    set f [open $path(test1)]
    fconfigure $f -translation auto -buffersize 6
    set x {}
    lappend x [read $f 5]
    lappend x [read $f]
    close $f
    set x
} [list "abcd\n" "def"]
test io-13.8.3 {TranslateInputEOL: auto mode: \r\n} {
    set f [open $path(test1) w]
    fconfigure $f -translation lf
    puts -nonewline $f "abcd\r\n\r\ndef"
    close $f
    set f [open $path(test1)]
    fconfigure $f -translation auto -buffersize 7
    set x {}
    lappend x [read $f 5]
    lappend x [read $f]
    close $f
    set x
} [list "abcd\n" "\ndef"]
test io-13.9 {TranslateInputEOL: auto mode: \r followed by not \n} {
    set f [open $path(test1) w]
    fconfigure $f -translation lf
    puts -nonewline $f "abcd\rdef"
    close $f
    set f [open $path(test1)]
    fconfigure $f -translation auto
    set x [read $f]
    close $f
    set x
} "abcd\ndef"
test io-13.10 {TranslateInputEOL: auto mode: \n} {
    # not (*src == '\r')

    set f [open $path(test1) w]
    fconfigure $f -translation lf
    puts -nonewline $f "abcd\ndef"
    close $f
    set f [open $path(test1)]
    fconfigure $f -translation auto
    set x [read $f]
    close $f
    set x
} "abcd\ndef"
test io-13.11 {TranslateInputEOL: EOF char} {
    # (*chanPtr->inEofChar != '\x00')

    set f [open $path(test1) w]
    fconfigure $f -translation lf
    puts -nonewline $f "abcd\ndefgh"
    close $f
    set f [open $path(test1)]
    fconfigure $f -translation auto -eofchar e
    set x [read $f]
    close $f
    set x
} "abcd\nd"
test io-13.12 {TranslateInputEOL: find EOF char in src} {
    # (*chanPtr->inEofChar != '\x00')

    set f [open $path(test1) w]
    fconfigure $f -translation lf
    puts -nonewline $f "\r\n\r\n\r\nab\r\n\r\ndef\r\n\r\n\r\n"
    close $f
    set f [open $path(test1)]
    fconfigure $f -translation auto -eofchar e
    set x [read $f]
    close $f
    set x
} "\n\n\nab\n\nd"

# Test standard handle management. The functions tested are
# Tcl_SetStdChannel and Tcl_GetStdChannel. Incidentally we are
# also testing channel table management.

if {[info commands testchannel] != ""} {
    set consoleFileNames [lsort [testchannel open]]
} else {
    # just to avoid an error
    set consoleFileNames [list]
}

test io-14.1 {Tcl_SetStdChannel and Tcl_GetStdChannel} {testchannel} {
    set l ""
    lappend l [fconfigure stdin -buffering]
    lappend l [fconfigure stdout -buffering]
    lappend l [fconfigure stderr -buffering]
    lappend l [lsort [testchannel open]]
    set l
} [list line line none $consoleFileNames]
test io-14.2 {Tcl_SetStdChannel and Tcl_GetStdChannel} {
    interp create x
    set l ""
    lappend l [x eval {fconfigure stdin -buffering}]
    lappend l [x eval {fconfigure stdout -buffering}]
    lappend l [x eval {fconfigure stderr -buffering}]
    interp delete x
    set l
} {line line none}
set path(test3) [makeFile {} test3]
test io-14.3 {Tcl_SetStdChannel & Tcl_GetStdChannel} exec {
    set f [open $path(test1) w]
    puts -nonewline $f {
	close stdin
	close stdout
	close stderr
	set f  [}
    puts $f [list open $path(test1) r]]
    puts $f "set f2 \[[list open $path(test2) w]]"
    puts $f "set f3 \[[list open $path(test3) w]]"
    puts $f {	puts stdout [gets stdin]
	puts stdout out
	puts stderr err
	close $f
	close $f2
	close $f3
    }
    close $f
    set result [exec [interpreter] $path(test1)]
    set f  [open $path(test2) r]
    set f2 [open $path(test3) r]
    lappend result [read $f] [read $f2]
    close $f
    close $f2
    set result
} {{
out
} {err
}}
# This test relies on the fact that stdout is used before stderr
test io-14.4 {Tcl_SetStdChannel & Tcl_GetStdChannel} {exec} {
    set f [open $path(test1) w]
    puts -nonewline $f { close stdin
	close stdout
	close stderr
	set f  [}
    puts $f [list open $path(test1) r]]
    puts $f "set f2 \[[list open $path(test2) w]]"
    puts $f "set f3 \[[list open $path(test3) w]]"
    puts $f {	puts stdout [gets stdin]
	puts stdout $f2
	puts stderr $f3
	close $f
	close $f2
	close $f3
    }
    close $f
    set result [exec [interpreter] $path(test1)]
    set f  [open $path(test2) r]
    set f2 [open $path(test3) r]
    lappend result [read $f] [read $f2]
    close $f
    close $f2
    set result
} {{ close stdin
stdout
} {stderr
}}
catch {interp delete z}
test io-14.5 {Tcl_GetChannel: stdio name translation} {
    interp create z
    eof stdin
    catch {z eval flush stdin} msg1
    catch {z eval close stdin} msg2
    catch {z eval flush stdin} msg3
    set result [list $msg1 $msg2 $msg3]
    interp delete z
    set result
} {{channel "stdin" wasn't opened for writing} {} {can not find channel named "stdin"}}
test io-14.6 {Tcl_GetChannel: stdio name translation} {
    interp create z
    eof stdout
    catch {z eval flush stdout} msg1
    catch {z eval close stdout} msg2
    catch {z eval flush stdout} msg3
    set result [list $msg1 $msg2 $msg3]
    interp delete z
    set result
} {{} {} {can not find channel named "stdout"}}
test io-14.7 {Tcl_GetChannel: stdio name translation} {
    interp create z
    eof stderr
    catch {z eval flush stderr} msg1
    catch {z eval close stderr} msg2
    catch {z eval flush stderr} msg3
    set result [list $msg1 $msg2 $msg3]
    interp delete z
    set result
} {{} {} {can not find channel named "stderr"}}
set path(script) [makeFile {} script]
test io-14.8 {reuse of stdio special channels} stdio {
    file delete $path(script)
    file delete $path(test1)
    set f [open $path(script) w]
    puts -nonewline $f {
	close stderr
	set f [}
    puts $f [list open $path(test1) w]]
    puts -nonewline $f {
	puts stderr hello
	close $f
	set f [}
    puts $f [list open $path(test1) r]]
    puts $f {
	puts [gets $f]
    }
    close $f
    set f [open "|[list [interpreter] $path(script)]" r]
    set c [gets $f]
    close $f
    set c
} hello
test io-14.9 {reuse of stdio special channels} {stdio fileevent} {
    file delete $path(script)
    file delete $path(test1)
    set f [open $path(script) w]
    puts $f {
	array set path [lindex $argv 0]
	set f [open $path(test1) w]
	puts $f hello
	close $f
	close stderr
	set f [open "|[list [info nameofexecutable] $path(cat) $path(test1)]" r]
	puts [gets $f]
    }
    close $f
    set f [open "|[list [interpreter] $path(script) [array get path]]" r]
    set c [gets $f]
    close $f
    # Added delay to give Windows time to stop the spawned process and clean
    # up its grip on the file test1. Added delete as proper test cleanup.
    # The failing tests were 18.1 and 18.2 as first re-users of file "test1".
    after 10000
    file delete $path(script)
    file delete $path(test1)
    set c
} hello

test io-15.1 {Tcl_CreateCloseHandler} emptyTest {
} {}

test io-16.1 {Tcl_DeleteCloseHandler} emptyTest {
} {}

# Test channel table management. The functions tested are
# GetChannelTable, DeleteChannelTable, Tcl_RegisterChannel,
# Tcl_UnregisterChannel, Tcl_GetChannel and Tcl_CreateChannel.
#
# These functions use "eof stdin" to ensure that the standard
# channels are added to the channel table of the interpreter.

test io-17.1 {GetChannelTable, DeleteChannelTable on std handles} {testchannel} {
    set l1 [testchannel refcount stdin]
    eof stdin
    interp create x
    set l ""
    lappend l [expr {[testchannel refcount stdin] - $l1}]
    x eval {eof stdin}
    lappend l [expr {[testchannel refcount stdin] - $l1}]
    interp delete x
    lappend l [expr {[testchannel refcount stdin] - $l1}]
    set l
} {0 1 0}
test io-17.2 {GetChannelTable, DeleteChannelTable on std handles} {testchannel} {
    set l1 [testchannel refcount stdout]
    eof stdin
    interp create x
    set l ""
    lappend l [expr {[testchannel refcount stdout] - $l1}]
    x eval {eof stdout}
    lappend l [expr {[testchannel refcount stdout] - $l1}]
    interp delete x
    lappend l [expr {[testchannel refcount stdout] - $l1}]
    set l
} {0 1 0}
test io-17.3 {GetChannelTable, DeleteChannelTable on std handles} {testchannel} {
    set l1 [testchannel refcount stderr]
    eof stdin
    interp create x
    set l ""
    lappend l [expr {[testchannel refcount stderr] - $l1}]
    x eval {eof stderr}
    lappend l [expr {[testchannel refcount stderr] - $l1}]
    interp delete x
    lappend l [expr {[testchannel refcount stderr] - $l1}]
    set l
} {0 1 0}

test io-18.1 {Tcl_RegisterChannel, Tcl_UnregisterChannel} {testchannel} {
    file delete -force $path(test1)
    set l ""
    set f [open $path(test1) w]
    lappend l [lindex [testchannel info $f] 15]
    close $f
    if {[catch {lindex [testchannel info $f] 15} msg]} {
	lappend l $msg
    } else {
	lappend l "very broken: $f found after being closed"
    }
    string compare [string tolower $l] \
	[list 1 [format "can not find channel named \"%s\"" $f]]
} 0
test io-18.2 {Tcl_RegisterChannel, Tcl_UnregisterChannel} {testchannel} {
    file delete -force $path(test1)
    set l ""
    set f [open $path(test1) w]
    lappend l [lindex [testchannel info $f] 15]
    interp create x
    interp share "" $f x
    lappend l [lindex [testchannel info $f] 15]
    x eval close $f
    lappend l [lindex [testchannel info $f] 15]
    interp delete x
    lappend l [lindex [testchannel info $f] 15]
    close $f
    if {[catch {lindex [testchannel info $f] 15} msg]} {
	lappend l $msg
    } else {
	lappend l "very broken: $f found after being closed"
    }
    string compare [string tolower $l] \
	[list 1 2 1 1 [format "can not find channel named \"%s\"" $f]]
} 0
test io-18.3 {Tcl_RegisterChannel, Tcl_UnregisterChannel} {testchannel} {
    file delete $path(test1)
    set l ""
    set f [open $path(test1) w]
    lappend l [lindex [testchannel info $f] 15]
    interp create x
    interp share "" $f x
    lappend l [lindex [testchannel info $f] 15]
    interp delete x
    lappend l [lindex [testchannel info $f] 15]
    close $f
    if {[catch {lindex [testchannel info $f] 15} msg]} {
	lappend l $msg
    } else {
	lappend l "very broken: $f found after being closed"
    }
    string compare [string tolower $l] \
	[list 1 2 1 [format "can not find channel named \"%s\"" $f]]
} 0

test io-19.1 {Tcl_GetChannel->Tcl_GetStdChannel, standard handles} {
    eof stdin
} 0
test io-19.2 {testing Tcl_GetChannel, user opened handle} {
    file delete $path(test1)
    set f [open $path(test1) w]
    set x [eof $f]
    close $f
    set x
} 0
test io-19.3 {Tcl_GetChannel, channel not found} {
    list [catch {eof file34} msg] $msg
} {1 {can not find channel named "file34"}}
test io-19.4 {Tcl_CreateChannel, insertion into channel table} {testchannel} {
    file delete $path(test1)
    set f [open $path(test1) w]
    set l ""
    lappend l [eof $f]
    close $f
    if {[catch {lindex [testchannel info $f] 15} msg]} {
	lappend l $msg
    } else {
	lappend l "very broken: $f found after being closed"
    }
    string compare [string tolower $l] \
	[list 0 [format "can not find channel named \"%s\"" $f]]
} 0

test io-20.1 {Tcl_CreateChannel: initial settings} {
	set a [open $path(test2) w]
    set old [encoding system]
    encoding system ascii
    set f [open $path(test1) w]
    set x [fconfigure $f -encoding]
    close $f
    encoding system $old
	close $a
    set x
} {ascii}
test io-20.2 {Tcl_CreateChannel: initial settings} {win} {
    set f [open $path(test1) w+]
    set x [list [fconfigure $f -eofchar] [fconfigure $f -translation]]
    close $f
    set x
} {{} {auto crlf}}
test io-20.3 {Tcl_CreateChannel: initial settings} {unix} {
    set f [open $path(test1) w+]
    set x [list [fconfigure $f -eofchar] [fconfigure $f -translation]]
    close $f
    set x
} {{} {auto lf}}
set path(stdout) [makeFile {} stdout]
test io-20.5 {Tcl_CreateChannel: install channel in empty slot} stdio {
    set f [open $path(script) w]
    puts -nonewline $f {
	close stdout
	set f1 [}
    puts $f [list open $path(stdout) w]]
    puts $f {
	fconfigure $f1 -buffersize 777
	puts stderr [fconfigure stdout -buffersize]
    }
    close $f
    set f [open "|[list [interpreter] $path(script)]"]
    catch {close $f} msg
    set msg
} {777}

test io-21.1 {CloseChannelsOnExit} emptyTest {
} {}

# Test management of attributes associated with a channel, such as
# its default translation, its name and type, etc. The functions
# tested in this group are Tcl_GetChannelName,
# Tcl_GetChannelType and Tcl_GetChannelFile. Tcl_GetChannelInstanceData
# not tested because files do not use the instance data.

test io-22.1 {Tcl_GetChannelMode} emptyTest {
    # Not used anywhere in Tcl.
} {}

test io-23.1 {Tcl_GetChannelName} {testchannel} {
    file delete $path(test1)
    set f [open $path(test1) w]
    set n [testchannel name $f]
    close $f
    string compare $n $f
} 0

test io-24.1 {Tcl_GetChannelType} {testchannel} {
    file delete $path(test1)
    set f [open $path(test1) w]
    set t [testchannel type $f]
    close $f
    string compare $t file
} 0

test io-25.1 {Tcl_GetChannelHandle, input} {testchannel} {
    set f [open $path(test1) w]
    fconfigure $f -translation lf
    puts $f "1234567890\n098765432"
    close $f
    set f [open $path(test1) r]
    gets $f
    set l ""
    lappend l [testchannel inputbuffered $f]
    lappend l [tell $f]
    close $f
    set l
} {10 11}
test io-25.2 {Tcl_GetChannelHandle, output} {testchannel} {
    file delete $path(test1)
    set f [open $path(test1) w]
    fconfigure $f -translation lf
    puts $f hello
    set l ""
    lappend l [testchannel outputbuffered $f]
    lappend l [tell $f]
    flush $f
    lappend l [testchannel outputbuffered $f]
    lappend l [tell $f]
    close $f
    file delete $path(test1)
    set l
} {6 6 0 6}

test io-26.1 {Tcl_GetChannelInstanceData} stdio {
    # "pid" command uses Tcl_GetChannelInstanceData
    # Don't care what pid is (but must be a number), just want to exercise it.

    set f [open "|[list [interpreter] << exit]"]
    expr {[pid $f]}
    close $f
} {}

# Test flushing. The functions tested here are FlushChannel.

test io-27.1 {FlushChannel, no output buffered} {
    file delete $path(test1)
    set f [open $path(test1) w]
    flush $f
    set s [file size $path(test1)]
    close $f
    set s
} 0
test io-27.2 {FlushChannel, some output buffered} {
    file delete $path(test1)
    set f [open $path(test1) w]
    fconfigure $f -translation lf
    set l ""
    puts $f hello
    lappend l [file size $path(test1)]
    flush $f
    lappend l [file size $path(test1)]
    close $f
    lappend l [file size $path(test1)]
    set l
} {0 6 6}
test io-27.3 {FlushChannel, implicit flush on close} {
    file delete $path(test1)
    set f [open $path(test1) w]
    fconfigure $f -translation lf
    set l ""
    puts $f hello
    lappend l [file size $path(test1)]
    close $f
    lappend l [file size $path(test1)]
    set l
} {0 6}
test io-27.4 {FlushChannel, implicit flush when buffer fills} {
    file delete $path(test1)
    set f [open $path(test1) w]
    fconfigure $f -translation lf
    fconfigure $f -buffersize 60
    set l ""
    lappend l [file size $path(test1)]
    for {set i 0} {$i < 12} {incr i} {
	puts $f hello
    }
    lappend l [file size $path(test1)]
    flush $f
    lappend l [file size $path(test1)]
    close $f
    set l
} {0 60 72}
test io-27.5 {FlushChannel, implicit flush when buffer fills and on close} \
	{unixOrWin} {
    file delete $path(test1)
    set f [open $path(test1) w]
    fconfigure $f -translation lf -buffersize 60
    set l ""
    lappend l [file size $path(test1)]
    for {set i 0} {$i < 12} {incr i} {
	puts $f hello
    }
    lappend l [file size $path(test1)]
    close $f
    lappend l [file size $path(test1)]
    set l
} {0 60 72}
set path(pipe)   [makeFile {} pipe]
set path(output) [makeFile {} output]
test io-27.6 {FlushChannel, async flushing, async close} \
	{stdio asyncPipeClose notWinCI} {
    # This test may fail on old Unix systems (seen on IRIX64 6.5) with
    # obsolete gettimeofday() calls.  See Tcl Bugs 3530533, 1942197.
    file delete $path(pipe)
    file delete $path(output)
    set f [open $path(pipe) w]
    puts $f "set f \[[list open $path(output) w]]"
    puts $f {
	fconfigure $f -translation lf -buffering none
	while {![eof stdin]} {
	    after 20
	    puts -nonewline $f [read stdin 1024]
	}
	close $f
    }
    close $f
    set x 01234567890123456789012345678901
    for {set i 0} {$i < 11} {incr i} {
	set x "$x$x"
    }
    set f [open $path(output) w]
    close $f
    set f [open "|[list [interpreter] $path(pipe)]" w]
    fconfigure $f -blocking off
    puts -nonewline $f $x
    close $f
    set counter 0
    while {([file size $path(output)] < 65536) && ($counter < 1000)} {
	after 20 [list incr [namespace which -variable counter]]
	vwait [namespace which -variable counter]
    }
    if {$counter == 1000} {
	set result "file size only [file size $path(output)]"
    } else {
	set result ok
    }
} ok

# Tests closing a channel. The functions tested are CloseChannel and Tcl_Close.

test io-28.1 {CloseChannel called when all references are dropped} {testchannel} {
    file delete $path(test1)
    set f [open $path(test1) w]
    interp create x
    interp share "" $f x
    set l ""
    lappend l [testchannel refcount $f]
    x eval close $f
    interp delete x
    lappend l [testchannel refcount $f]
    close $f
    set l
} {2 1}
test io-28.2 {CloseChannel called when all references are dropped} {
    file delete $path(test1)
    set f [open $path(test1) w]
    interp create x
    interp share "" $f x
    puts -nonewline $f abc
    close $f
    x eval puts $f def
    x eval close $f
    interp delete x
    set f [open $path(test1) r]
    set l [gets $f]
    close $f
    set l
} abcdef
test io-28.3 {CloseChannel, not called before output queue is empty} \
	{stdio asyncPipeClose nonPortable} {
    file delete $path(pipe)
    file delete $path(output)
    set f [open $path(pipe) w]
    puts $f {

	# Need to not have eof char appended on close, because the other
	# side of the pipe already closed, so that writing would cause an
	# error "invalid file".

	fconfigure stdout
	fconfigure stderr

	set f [open $path(output) w]
	fconfigure $f -translation lf -buffering none
	for {set x 0} {$x < 20} {incr x} {
	    after 20
	    puts -nonewline $f [read stdin 1024]
	}
	close $f
    }
    close $f
    set x 01234567890123456789012345678901
    for {set i 0} {$i < 11} {incr i} {
	set x "$x$x"
    }
    set f [open $path(output) w]
    close $f
    set f [open "|[list [interpreter] pipe]" r+]
    fconfigure $f -blocking off

    puts -nonewline $f $x
    close $f
    set counter 0
    while {([file size $path(output)] < 20480) && ($counter < 1000)} {
	after 20 [list incr [namespace which -variable counter]]
	vwait [namespace which -variable counter]
    }
    if {$counter == 1000} {
	set result probably_broken
    } else {
	set result ok
    }
} ok
test io-28.4 Tcl_Close testchannel {
    file delete $path(test1)
    set l {}
    lappend l [lsort [testchannel open]]
    set f [open $path(test1) w]
    lappend l [lsort [testchannel open]]
    close $f
    lappend l [lsort [testchannel open]]
    set x [list $consoleFileNames \
		[lsort [list {*}$consoleFileNames $f]] \
		$consoleFileNames]
    string compare $l $x
} 0
test io-28.5 {Tcl_Close vs standard handles} {stdio unix testchannel} {
    file delete $path(script)
    set f [open $path(script) w]
    puts $f {
	close stdin
	puts [testchannel open]
    }
    close $f
    set f [open "|[list [interpreter] $path(script)]" r]
    set l [gets $f]
    close $f
    lsort $l
} {file1 file2}


test io-28.6 {
	close channel in write event handler

	Should not produce a segmentation fault in a Tcl built with
	--enable-symbols and -DPURIFY
} debugpurify {
    variable done
    variable res
    after 0 [list coroutine c1 apply [list {} {
	variable done
	# just enough of a refchan for the purpose of the test
	set chan [chan create w {apply {{cmd chan args} {
	    switch $cmd {
		initialize {
		    list initialize finalize watch write configure blocking
		}
		watch {
		    chan postevent $chan write
		}
	    }
	}}}]
	chan configure $chan -blocking 0
	while 1 {
	    chan event $chan writable [list [info coroutine]]
	    yield
	    close $chan
	    set done 1
	    return
	}
    } [namespace current]]]
    vwait [namespace current]::done
return success
} success


test io-28.7 {
    close channel in read event handler

	Should not produce a segmentation fault in a Tcl built with
	--enable-symbols and -DPURIFY
} debugpurify {
    variable done
    variable res
    after 0 [list coroutine c1 apply [list {} {
	variable done
	set chan [chan create r {apply {{cmd chan args} {
	    switch $cmd {
		blocking - finalize {
		}
		watch {
		    chan postevent $chan read
		}
		initialize {
		    list initialize finalize watch read write configure blocking
		}
		default {
		    error [list {unexpected command} $cmd]
		}
	    }
	}}}]
	chan configure $chan -blocking 0
	while 1 {
	    chan event $chan readable [list [info coroutine]]
	    yield
	    close $chan
	    set done 1
	    return
	}
    } [namespace current]]]
    vwait [namespace current]::done
return success
} success



test io-29.1 {Tcl_WriteChars, channel not writable} {
    list [catch {puts stdin hello} msg] $msg
} {1 {channel "stdin" wasn't opened for writing}}
test io-29.2 {Tcl_WriteChars, empty string} {
    file delete $path(test1)
    set f [open $path(test1) w]
    fconfigure $f
    puts -nonewline $f ""
    close $f
    file size $path(test1)
} 0
test io-29.3 {Tcl_WriteChars, nonempty string} {
    file delete $path(test1)
    set f [open $path(test1) w]
    fconfigure $f
    puts -nonewline $f hello
    close $f
    file size $path(test1)
} 5
test io-29.4 {Tcl_WriteChars, buffering in full buffering mode} {testchannel} {
    file delete $path(test1)
    set f [open $path(test1) w]
    fconfigure $f -translation lf -buffering full
    puts $f hello
    set l ""
    lappend l [testchannel outputbuffered $f]
    lappend l [file size $path(test1)]
    flush $f
    lappend l [testchannel outputbuffered $f]
    lappend l [file size $path(test1)]
    close $f
    set l
} {6 0 0 6}
test io-29.5 {Tcl_WriteChars, buffering in line buffering mode} {testchannel} {
    file delete $path(test1)
    set f [open $path(test1) w]
    fconfigure $f -translation lf -buffering line
    puts -nonewline $f hello
    set l ""
    lappend l [testchannel outputbuffered $f]
    lappend l [file size $path(test1)]
    puts $f hello
    lappend l [testchannel outputbuffered $f]
    lappend l [file size $path(test1)]
    close $f
    set l
} {5 0 0 11}
test io-29.6 {Tcl_WriteChars, buffering in no buffering mode} {testchannel} {
    file delete $path(test1)
    set f [open $path(test1) w]
    fconfigure $f -translation lf -buffering none
    puts -nonewline $f hello
    set l ""
    lappend l [testchannel outputbuffered $f]
    lappend l [file size $path(test1)]
    puts $f hello
    lappend l [testchannel outputbuffered $f]
    lappend l [file size $path(test1)]
    close $f
    set l
} {0 5 0 11}
test io-29.7 {Tcl_Flush, full buffering} {testchannel} {
    file delete $path(test1)
    set f [open $path(test1) w]
    fconfigure $f -translation lf -buffering full
    puts -nonewline $f hello
    set l ""
    lappend l [testchannel outputbuffered $f]
    lappend l [file size $path(test1)]
    puts $f hello
    lappend l [testchannel outputbuffered $f]
    lappend l [file size $path(test1)]
    flush $f
    lappend l [testchannel outputbuffered $f]
    lappend l [file size $path(test1)]
    close $f
    set l
} {5 0 11 0 0 11}
test io-29.8 {Tcl_Flush, full buffering} {testchannel} {
    file delete $path(test1)
    set f [open $path(test1) w]
    fconfigure $f -translation lf -buffering line
    puts -nonewline $f hello
    set l ""
    lappend l [testchannel outputbuffered $f]
    lappend l [file size $path(test1)]
    flush $f
    lappend l [testchannel outputbuffered $f]
    lappend l [file size $path(test1)]
    puts $f hello
    lappend l [testchannel outputbuffered $f]
    lappend l [file size $path(test1)]
    flush $f
    lappend l [testchannel outputbuffered $f]
    lappend l [file size $path(test1)]
    close $f
    set l
} {5 0 0 5 0 11 0 11}
test io-29.9 {Tcl_Flush, channel not writable} {
    list [catch {flush stdin} msg] $msg
} {1 {channel "stdin" wasn't opened for writing}}
test io-29.10 {Tcl_WriteChars, looping and buffering} {
    file delete $path(test1)
    set f1 [open $path(test1) w]
    fconfigure $f1 -translation lf
    set f2 [open $path(longfile) r]
    for {set x 0} {$x < 10} {incr x} {
	puts $f1 [gets $f2]
    }
    close $f2
    close $f1
    file size $path(test1)
} 387
test io-29.11 {Tcl_WriteChars, no newline, implicit flush} {
    file delete $path(test1)
    set f1 [open $path(test1) w]
    fconfigure $f1
    set f2 [open $path(longfile) r]
    for {set x 0} {$x < 10} {incr x} {
	puts -nonewline $f1 [gets $f2]
    }
    close $f1
    close $f2
    file size $path(test1)
} 377
test io-29.12 {Tcl_WriteChars on a pipe} stdio {
    file delete $path(test1)
    file delete $path(pipe)
    set f1 [open $path(pipe) w]
    puts $f1 "set f1 \[[list open $path(longfile) r]]"
    puts $f1 {
	for {set x 0} {$x < 10} {incr x} {
	    puts [gets $f1]
	}
    }
    close $f1
    set f1 [open "|[list [interpreter] $path(pipe)]" r]
    set f2 [open $path(longfile) r]
    set y ok
    for {set x 0} {$x < 10} {incr x} {
	set l1 [gets $f1]
	set l2 [gets $f2]
	if {"$l1" != "$l2"} {
	    set y broken
	}
    }
    close $f1
    close $f2
    set y
} ok
test io-29.13 {Tcl_WriteChars to a pipe, line buffered} stdio {
    file delete $path(test1)
    file delete $path(pipe)
    set f1 [open $path(pipe) w]
    puts $f1 {
	puts [gets stdin]
	puts [gets stdin]
    }
    close $f1
    set y ok
    set f1 [open "|[list [interpreter] $path(pipe)]" r+]
    fconfigure $f1 -buffering line
    set f2 [open $path(longfile) r]
    set line [gets $f2]
    puts $f1 $line
    set backline [gets $f1]
    if {"$line" != "$backline"} {
	set y broken
    }
    set line [gets $f2]
    puts $f1 $line
    set backline [gets $f1]
    if {"$line" != "$backline"} {
	set y broken
    }
    close $f1
    close $f2
    set y
} ok
test io-29.14 {Tcl_WriteChars, buffering and implicit flush at close} {
    file delete $path(test3)
    set f [open $path(test3) w]
    puts -nonewline $f "Text1"
    puts -nonewline $f " Text 2"
    puts $f " Text 3"
    close $f
    set f [open $path(test3) r]
    set x [gets $f]
    close $f
    set x
} {Text1 Text 2 Text 3}
test io-29.15 {Tcl_Flush, channel not open for writing} {
    file delete $path(test1)
    set fd [open $path(test1) w]
    close $fd
    set fd [open $path(test1) r]
    set x [list [catch {flush $fd} msg] $msg]
    close $fd
    string compare $x \
	[list 1 "channel \"$fd\" wasn't opened for writing"]
} 0
test io-29.16 {Tcl_Flush on pipe opened only for reading} stdio {
    set fd [open "|[list [interpreter] cat longfile]" r]
    set x [list [catch {flush $fd} msg] $msg]
    catch {close $fd}
    string compare $x \
	[list 1 "channel \"$fd\" wasn't opened for writing"]
} 0
test io-29.17 {Tcl_WriteChars buffers, then Tcl_Flush flushes} {
    file delete $path(test1)
    set f1 [open $path(test1) w]
    fconfigure $f1 -translation lf
    puts $f1 hello
    puts $f1 hello
    puts $f1 hello
    flush $f1
    set x [file size $path(test1)]
    close $f1
    set x
} 18
test io-29.18 {Tcl_WriteChars and Tcl_Flush intermixed} {
    file delete $path(test1)
    set x ""
    set f1 [open $path(test1) w]
    fconfigure $f1 -translation lf
    puts $f1 hello
    puts $f1 hello
    puts $f1 hello
    flush $f1
    lappend x [file size $path(test1)]
    puts $f1 hello
    flush $f1
    lappend x [file size $path(test1)]
    puts $f1 hello
    flush $f1
    lappend x [file size $path(test1)]
    close $f1
    set x
} {18 24 30}
test io-29.19 {Explicit and implicit flushes} {
    file delete $path(test1)
    set f1 [open $path(test1) w]
    fconfigure $f1 -translation lf
    set x ""
    puts $f1 hello
    puts $f1 hello
    puts $f1 hello
    flush $f1
    lappend x [file size $path(test1)]
    puts $f1 hello
    flush $f1
    lappend x [file size $path(test1)]
    puts $f1 hello
    close $f1
    lappend x [file size $path(test1)]
    set x
} {18 24 30}
test io-29.20 {Implicit flush when buffer is full} {
    file delete $path(test1)
    set f1 [open $path(test1) w]
    fconfigure $f1 -translation lf
    set line "abcdefghijklmnopqrstuvwxyzABCDEFGHIJKLMNOPQRSTUVWXYZ0123456789"
    for {set x 0} {$x < 100} {incr x} {
      puts $f1 $line
    }
    set z ""
    lappend z [file size $path(test1)]
    for {set x 0} {$x < 100} {incr x} {
	puts $f1 $line
    }
    lappend z [file size $path(test1)]
    close $f1
    lappend z [file size $path(test1)]
    set z
} {4096 12288 12600}
test io-29.21 {Tcl_Flush to pipe} stdio {
    file delete $path(pipe)
    set f1 [open $path(pipe) w]
    puts $f1 {set x [read stdin 6]}
    puts $f1 {set cnt [string length $x]}
    puts $f1 {puts "read $cnt characters"}
    close $f1
    set f1 [open "|[list [interpreter] $path(pipe)]" r+]
    puts $f1 hello
    flush $f1
    set x [gets $f1]
    catch {close $f1}
    set x
} "read 6 characters"
test io-29.22 {Tcl_Flush called at other end of pipe} stdio {
    file delete $path(pipe)
    set f1 [open $path(pipe) w]
    puts $f1 {
	fconfigure stdout -buffering full
	puts hello
	puts hello
	flush stdout
	gets stdin
	puts bye
	flush stdout
    }
    close $f1
    set f1 [open "|[list [interpreter] $path(pipe)]" r+]
    set x ""
    lappend x [gets $f1]
    lappend x [gets $f1]
    puts $f1 hello
    flush $f1
    lappend x [gets $f1]
    close $f1
    set x
} {hello hello bye}
test io-29.23 {Tcl_Flush and line buffering at end of pipe} stdio {
    file delete $path(pipe)
    set f1 [open $path(pipe) w]
    puts $f1 {
	puts hello
	puts hello
	gets stdin
	puts bye
    }
    close $f1
    set f1 [open "|[list [interpreter] $path(pipe)]" r+]
    set x ""
    lappend x [gets $f1]
    lappend x [gets $f1]
    puts $f1 hello
    flush $f1
    lappend x [gets $f1]
    close $f1
    set x
} {hello hello bye}
test io-29.24 {Tcl_WriteChars and Tcl_Flush move end of file} {
    set f [open $path(test3) w]
    puts $f "Line 1"
    puts $f "Line 2"
    set f2 [open $path(test3)]
    set x {}
    lappend x [read -nonewline $f2]
    close $f2
    flush $f
    set f2 [open $path(test3)]
    lappend x [read -nonewline $f2]
    close $f2
    close $f
    set x
} "{} {Line 1\nLine 2}"
test io-29.25 {Implicit flush with Tcl_Flush to command pipelines} {stdio fileevent} {
    file delete $path(test3)
    set f [open "|[list [interpreter] $path(cat) | [interpreter] $path(cat) > $path(test3)]" w]
    puts $f "Line 1"
    puts $f "Line 2"
    close $f
    after 100
    set f [open $path(test3) r]
    set x [read $f]
    close $f
    set x
} "Line 1\nLine 2\n"
test io-29.26 {Tcl_Flush, Tcl_Write on bidirectional pipelines} {stdio unixExecs} {
    set f [open "|[list cat -u]" r+]
    puts $f "Line1"
    flush $f
    set x [gets $f]
    close $f
    set x
} {Line1}
test io-29.27 {Tcl_Flush on closed pipeline} stdio {
    file delete $path(pipe)
    set f [open $path(pipe) w]
    puts $f {exit}
    close $f
    set f [open "|[list [interpreter] $path(pipe)]" r+]
    gets $f
    puts $f output
    after 50
    #
    # The flush below will get a SIGPIPE. This is an expected part of
    # test and indicates that the test operates correctly. If you run
    # this test under a debugger, the signal will by intercepted unless
    # you disable the debugger's signal interception.
    #
    if {[catch {flush $f} msg]} {
	set x [list 1 $msg $::errorCode]
	catch {close $f}
    } else {
	if {[catch {close $f} msg]} {
	    set x [list 1 $msg $::errorCode]
	} else {
	    set x {this was supposed to fail and did not}
	}
    }
    regsub {".*":} $x {"":} x
    string tolower $x
} {1 {error flushing "": broken pipe} {posix epipe {broken pipe}}}
test io-29.28 {Tcl_WriteChars, lf mode} {
    file delete $path(test1)
    set f [open $path(test1) w]
    fconfigure $f -translation lf
    puts $f hello\nthere\nand\nhere
    flush $f
    set s [file size $path(test1)]
    close $f
    set s
} 21
test io-29.29 {Tcl_WriteChars, cr mode} {
    file delete $path(test1)
    set f [open $path(test1) w]
    fconfigure $f -translation cr
    puts $f hello\nthere\nand\nhere
    close $f
    file size $path(test1)
} 21
test io-29.30 {Tcl_WriteChars, crlf mode} {
    file delete $path(test1)
    set f [open $path(test1) w]
    fconfigure $f -translation crlf
    puts $f hello\nthere\nand\nhere
    close $f
    file size $path(test1)
} 25
test io-29.31 {Tcl_WriteChars, background flush} stdio {
    # This test may fail on old Unix systems (seen on IRIX64 6.5) with
    # obsolete gettimeofday() calls.  See Tcl Bugs 3530533, 1942197.
    file delete $path(pipe)
    file delete $path(output)
    set f [open $path(pipe) w]
    puts $f "set f \[[list open $path(output)  w]]"
    puts $f {fconfigure $f -translation lf}
    set x [list while {![eof stdin]}]
    set x "$x {"
    puts $f $x
    puts $f {  puts -nonewline $f [read stdin 4096]}
    puts $f {  flush $f}
    puts $f "}"
    puts $f {close $f}
    close $f
    set x 01234567890123456789012345678901
    for {set i 0} {$i < 11} {incr i} {
	set x "$x$x"
    }
    set f [open $path(output) w]
    close $f
    set f [open "|[list [interpreter] $path(pipe)]" r+]
    fconfigure $f -blocking off
    puts -nonewline $f $x
    close $f
    set counter 0
    while {([file size $path(output)] < 65536) && ($counter < 1000)} {
	after 10 [list incr [namespace which -variable counter]]
	vwait [namespace which -variable counter]
    }
    if {$counter == 1000} {
	set result "file size only [file size $path(output)]"
    } else {
	set result ok
    }
    # allow a little time for the background process to close.
    # otherwise, the following test fails on the [file delete $path(output)]
    # on Windows because a process still has the file open.
    after 100 set v 1; vwait v
    set result
} ok
test io-29.32 {Tcl_WriteChars, background flush to slow reader} \
	{stdio asyncPipeClose notWinCI} {
    # This test may fail on old Unix systems (seen on IRIX64 6.5) with
    # obsolete gettimeofday() calls.  See Tcl Bugs 3530533, 1942197.
    file delete $path(pipe)
    file delete $path(output)
    set f [open $path(pipe) w]
    puts $f "set f \[[list open $path(output) w]]"
    puts $f {fconfigure $f -translation lf}
    set x [list while {![eof stdin]}]
    set x "$x \{"
    puts $f $x
    puts $f {  after 20}
    puts $f {  puts -nonewline $f [read stdin 1024]}
    puts $f {  flush $f}
    puts $f "\}"
    puts $f {close $f}
    close $f
    set x 01234567890123456789012345678901
    for {set i 0} {$i < 11} {incr i} {
	set x "$x$x"
    }
    set f [open $path(output) w]
    close $f
    set f [open "|[list [interpreter] $path(pipe)]" r+]
    fconfigure $f -blocking off
    puts -nonewline $f $x
    close $f
    set counter 0
    while {([file size $path(output)] < 65536) && ($counter < 1000)} {
	after 20 [list incr [namespace which -variable counter]]
	vwait [namespace which -variable counter]
    }
    if {$counter == 1000} {
	set result "file size only [file size $path(output)]"
    } else {
	set result ok
    }
} ok
test io-29.33 {Tcl_Flush, implicit flush on exit} {exec} {
    set f [open $path(script) w]
    puts $f "set f \[[list open $path(test1) w]]"
    puts $f {fconfigure $f -translation lf
	puts $f hello
	puts $f bye
	puts $f strange
    }
    close $f
    exec [interpreter] $path(script)
    set f [open $path(test1) r]
    set r [read $f]
    close $f
    set r
} "hello\nbye\nstrange\n"
set path(script2) [makeFile {} script2]
test io-29.33b {TIP#398, no implicit flush of nonblocking on exit} {exec} {
    set f [open $path(script) w]
    puts $f {
		fconfigure stdout -blocking 0
		puts -nonewline stdout [string repeat A 655360]
		flush stdout
	}
    close $f
    set f [open $path(script2) w]
    puts $f {after 2000}
    close $f
	set t1 [clock milliseconds]
	set ff [open "|[list [interpreter] $path(script2)]" w]
	catch {unset ::env(TCL_FLUSH_NONBLOCKING_ON_EXIT)}
	exec [interpreter] $path(script) >@ $ff
	set t2 [clock milliseconds]
	close $ff
	expr {($t2-$t1)/2000 ? $t2-$t1 : 0}
} 0
test io-29.34 {Tcl_Close, async flush on close, using sockets} {socket tempNotMac fileevent} {
    variable c 0
    variable x running
    set l abcdefghijklmnopqrstuvwxyzabcdefghijklmnopqrstuvwxyzabcdefghijklmnopqrstuvwxyz
    proc writelots {s l} {
	for {set i 0} {$i < 9000} {incr i} {
	    puts $s $l
	}
    }
    proc accept {s a p} {
	variable x
	fileevent $s readable [namespace code [list readit $s]]
	fconfigure $s -blocking off
	set x accepted
    }
    proc readit {s} {
	variable c
	variable x
	set l [gets $s]

	if {[eof $s]} {
	    close $s
	    set x done
	} elseif {([string length $l] > 0) || ![fblocked $s]} {
	    incr c
	}
    }
    set ss [socket -server [namespace code accept] -myaddr 127.0.0.1 0]
    set cs [socket 127.0.0.1 [lindex [fconfigure $ss -sockname] 2]]
    vwait [namespace which -variable x]
    fconfigure $cs -blocking off
    writelots $cs $l
    close $cs
    close $ss
    vwait [namespace which -variable x]
    set c
} 9000
test io-29.35 {Tcl_Close vs fileevent vs multiple interpreters} {socket tempNotMac fileevent} {
    # On Mac, this test screws up sockets such that subsequent tests using port 2828
    # either cause errors or panic().

    catch {interp delete x}
    catch {interp delete y}
    interp create x
    interp create y
    set s [socket -server [namespace code accept] -myaddr 127.0.0.1 0]
    proc accept {s a p} {
	puts $s hello
	close $s
    }
    set c [socket 127.0.0.1 [lindex [fconfigure $s -sockname] 2]]
    interp share {} $c x
    interp share {} $c y
    close $c
    x eval {
	proc readit {s} {
	    gets $s
	    if {[eof $s]} {
		close $s
	    }
	}
    }
    y eval {
	proc readit {s} {
	    gets $s
	    if {[eof $s]} {
		close $s
	    }
	}
    }
    x eval "fileevent $c readable \{readit $c\}"
    y eval "fileevent $c readable \{readit $c\}"
    y eval [list close $c]
    update
    close $s
    interp delete x
    interp delete y
} ""

test io-29.36.1 {gets on translation auto with "\r" in QA communication mode, possible regression, bug [b3977d199b]} -constraints {
    socket tempNotMac fileevent
} -setup {
    set s [open "|[list [interpreter] << {
    proc accept {so args} {
	fconfigure $so -translation binary
	puts -nonewline $so "who are you?\r"; flush $so
	set a [gets $so]
	puts -nonewline $so "really $a?\r"; flush $so
	set a [gets $so]
	close $so
	set ::done $a
    }
    set s [socket -server [namespace code accept] -myaddr 127.0.0.1 0]
    puts [lindex [fconfigure $s -sockname] 2]
    foreach c {1 2} {
	vwait ::done
	puts $::done
    }
    }]" r]
    set c {}
    set result {}
} -body {
    set port [gets $s]
    foreach t {{cr lf} {auto lf}} {
	set c [socket 127.0.0.1 $port]
	fconfigure $c -buffering line -translation $t
	lappend result $t
	while {1} {
	    set q [gets $c]
	    switch -- $q {
		"who are you?"   {puts $c "client"}
		"really client?" {puts $c "yes"; lappend result $q; break}
		default {puts $c "wrong"; lappend result "unexpected input \"$q\""; break}
	    }
	}
	lappend result [gets $s]
	close $c; set c {}
    }
    set result
} -cleanup {
    close $s
    if {$c ne {}} { close $c }
    unset -nocomplain s c port t q
} -result [list {cr lf} "really client?" yes {auto lf} "really client?" yes]
test io-29.36.2 {gets on translation auto with "\r\n" in different buffers, bug [b3977d199b]} -constraints {
    socket tempNotMac fileevent
} -setup {
    set s [socket -server [namespace code accept] -myaddr 127.0.0.1 0]
    set c {}
} -body {
    set ::cnt 0
    proc accept {so args} {
	fconfigure $so -translation binary
	puts -nonewline $so "1 line\r"
	puts -nonewline $so "\n2 li"
	flush $so
	# now force separate packets
	puts -nonewline $so "ne\r"
	flush $so
	if {$::cnt & 1} {
	    vwait ::cli; # simulate short delay (so client can process events, just wait for it)
	} else {
	    # we don't have a delay, so client would get the lines as single chunk
	}
	# we'll try with "\r" and without "\r" (to cover both branches, where "\r" and "eof" causes exit from [gets] by 3rd line)
	puts -nonewline $so "\n3 line"
	if {!($::cnt % 3)} {
	    puts -nonewline $so "\r"
	}
	flush $so
	close $so
    }
    while {$::cnt < 6} { incr ::cnt
	set c [socket 127.0.0.1 [lindex [fconfigure $s -sockname] 2]]
	fconfigure $c -blocking 0 -buffering line -translation auto
	fileevent $c readable [list apply {c {
	    if {[gets $c line] >= 0} {
		lappend ::cli <$line>
	    } elseif {[eof $c]} {
		set ::done 1
	    }
	}} $c]
	vwait ::done
	close $c; set c {}
    }
    set ::cli
} -cleanup {
    close $s
    if {$c ne {}} { close $c }
    unset -nocomplain ::done ::cli ::cnt s c
} -result [lrepeat 6 {<1 line>} {<2 line>} {<3 line>}]

# Test end of line translations. Procedures tested are Tcl_Write, Tcl_Read.

test io-30.1 {Tcl_Write lf, Tcl_Read lf} {
    file delete $path(test1)
    set f [open $path(test1) w]
    fconfigure $f -translation lf
    puts $f hello\nthere\nand\nhere
    close $f
    set f [open $path(test1) r]
    fconfigure $f -translation lf
    set x [read $f]
    close $f
    set x
} "hello\nthere\nand\nhere\n"
test io-30.2 {Tcl_Write lf, Tcl_Read cr} {
    file delete $path(test1)
    set f [open $path(test1) w]
    fconfigure $f -translation lf
    puts $f hello\nthere\nand\nhere
    close $f
    set f [open $path(test1) r]
    fconfigure $f -translation cr
    set x [read $f]
    close $f
    set x
} "hello\nthere\nand\nhere\n"
test io-30.3 {Tcl_Write lf, Tcl_Read crlf} {
    file delete $path(test1)
    set f [open $path(test1) w]
    fconfigure $f -translation lf
    puts $f hello\nthere\nand\nhere
    close $f
    set f [open $path(test1) r]
    fconfigure $f -translation crlf
    set x [read $f]
    close $f
    set x
} "hello\nthere\nand\nhere\n"
test io-30.4 {Tcl_Write cr, Tcl_Read cr} {
    file delete $path(test1)
    set f [open $path(test1) w]
    fconfigure $f -translation cr
    puts $f hello\nthere\nand\nhere
    close $f
    set f [open $path(test1) r]
    fconfigure $f -translation cr
    set x [read $f]
    close $f
    set x
} "hello\nthere\nand\nhere\n"
test io-30.5 {Tcl_Write cr, Tcl_Read lf} {
    file delete $path(test1)
    set f [open $path(test1) w]
    fconfigure $f -translation cr
    puts $f hello\nthere\nand\nhere
    close $f
    set f [open $path(test1) r]
    fconfigure $f -translation lf
    set x [read $f]
    close $f
    set x
} "hello\rthere\rand\rhere\r"
test io-30.6 {Tcl_Write cr, Tcl_Read crlf} {
    file delete $path(test1)
    set f [open $path(test1) w]
    fconfigure $f -translation cr
    puts $f hello\nthere\nand\nhere
    close $f
    set f [open $path(test1) r]
    fconfigure $f -translation crlf
    set x [read $f]
    close $f
    set x
} "hello\rthere\rand\rhere\r"
test io-30.7 {Tcl_Write crlf, Tcl_Read crlf} {
    file delete $path(test1)
    set f [open $path(test1) w]
    fconfigure $f -translation crlf
    puts $f hello\nthere\nand\nhere
    close $f
    set f [open $path(test1) r]
    fconfigure $f -translation crlf
    set x [read $f]
    close $f
    set x
} "hello\nthere\nand\nhere\n"
test io-30.8 {Tcl_Write crlf, Tcl_Read lf} {
    file delete $path(test1)
    set f [open $path(test1) w]
    fconfigure $f -translation crlf
    puts $f hello\nthere\nand\nhere
    close $f
    set f [open $path(test1) r]
    fconfigure $f -translation lf
    set x [read $f]
    close $f
    set x
} "hello\r\nthere\r\nand\r\nhere\r\n"
test io-30.9 {Tcl_Write crlf, Tcl_Read cr} {
    file delete $path(test1)
    set f [open $path(test1) w]
    fconfigure $f -translation crlf
    puts $f hello\nthere\nand\nhere
    close $f
    set f [open $path(test1) r]
    fconfigure $f -translation cr
    set x [read $f]
    close $f
    set x
} "hello\n\nthere\n\nand\n\nhere\n\n"
test io-30.10 {Tcl_Write lf, Tcl_Read auto} {
    file delete $path(test1)
    set f [open $path(test1) w]
    fconfigure $f -translation lf
    puts $f hello\nthere\nand\nhere
    close $f
    set f [open $path(test1) r]
    set c [read $f]
    set x [fconfigure $f -translation]
    close $f
    list $c $x
} {{hello
there
and
here
} auto}
test io-30.11 {Tcl_Write cr, Tcl_Read auto} {
    file delete $path(test1)
    set f [open $path(test1) w]
    fconfigure $f -translation cr
    puts $f hello\nthere\nand\nhere
    close $f
    set f [open $path(test1) r]
    set c [read $f]
    set x [fconfigure $f -translation]
    close $f
    list $c $x
} {{hello
there
and
here
} auto}
test io-30.12 {Tcl_Write crlf, Tcl_Read auto} {
    file delete $path(test1)
    set f [open $path(test1) w]
    fconfigure $f -translation crlf
    puts $f hello\nthere\nand\nhere
    close $f
    set f [open $path(test1) r]
    set c [read $f]
    set x [fconfigure $f -translation]
    close $f
    list $c $x
} {{hello
there
and
here
} auto}
test io-30.13 {Tcl_Write crlf on block boundary, Tcl_Read auto} {
    file delete $path(test1)
    set f [open $path(test1) w]
    fconfigure $f -translation crlf
    set line "123456789ABCDE"	;# 14 char plus crlf
    puts -nonewline $f x	;# shift crlf across block boundary
    for {set i 0} {$i < 700} {incr i} {
	puts $f $line
    }
    close $f
    set f [open $path(test1) r]
    fconfigure $f -translation auto
    set c [read $f]
    close $f
    string length $c
} [expr {700*15+1}]
test io-30.14 {Tcl_Write crlf on block boundary, Tcl_Read crlf} {
    file delete $path(test1)
    set f [open $path(test1) w]
    fconfigure $f -translation crlf
    set line "123456789ABCDE"	;# 14 char plus crlf
    puts -nonewline $f x	;# shift crlf across block boundary
    for {set i 0} {$i < 700} {incr i} {
	puts $f $line
    }
    close $f
    set f [open $path(test1) r]
    fconfigure $f -translation crlf
    set c [read $f]
    close $f
    string length $c
} [expr {700*15+1}]
test io-30.15 {Tcl_Write mixed, Tcl_Read auto} {
    file delete $path(test1)
    set f [open $path(test1) w]
    fconfigure $f -translation lf
    puts $f hello\nthere\nand\rhere
    close $f
    set f [open $path(test1) r]
    fconfigure $f -translation auto
    set c [read $f]
    close $f
    set c
} {hello
there
and
here
}
test io-30.16 {Tcl_Write ^Z at end, Tcl_Read auto} {
    file delete $path(test1)
    set f [open $path(test1) w]
    fconfigure $f -translation lf
    puts -nonewline $f hello\nthere\nand\rhere\n\x1A
    close $f
    set f [open $path(test1) r]
    fconfigure $f -translation auto -eofchar \x1A
    set c [read $f]
    close $f
    set c
} {hello
there
and
here
}
test io-30.17 {Tcl_Write, implicit ^Z at end, Tcl_Read auto} {win} {
    file delete $path(test1)
    set f [open $path(test1) w]
    fconfigure $f -translation lf -eofchar \x1A
    puts $f hello\nthere\nand\rhere
    close $f
    set f [open $path(test1) r]
    fconfigure $f -translation auto -eofchar \x1A
    set c [read $f]
    close $f
    set c
} {hello
there
and
here
}
test io-30.18 {Tcl_Write, ^Z in middle, Tcl_Read auto} {
    file delete $path(test1)
    set f [open $path(test1) w]
    fconfigure $f -translation lf
    set s [format "abc\ndef\n%cghi\nqrs" 26]
    puts $f $s
    close $f
    set f [open $path(test1) r]
    fconfigure $f -translation auto -eofchar \x1A
    set l ""
    lappend l [gets $f]
    lappend l [gets $f]
    lappend l [eof $f]
    lappend l [gets $f]
    lappend l [eof $f]
    lappend l [gets $f]
    lappend l [eof $f]
    close $f
    set l
} {abc def 0 {} 1 {} 1}
test io-30.19 {Tcl_Write, ^Z no newline in middle, Tcl_Read auto} {
    file delete $path(test1)
    set f [open $path(test1) w]
    fconfigure $f -translation lf
    set s [format "abc\ndef\n%cghi\nqrs" 26]
    puts $f $s
    close $f
    set f [open $path(test1) r]
    fconfigure $f -translation auto -eofchar \x1A
    set l ""
    lappend l [gets $f]
    lappend l [gets $f]
    lappend l [eof $f]
    lappend l [gets $f]
    lappend l [eof $f]
    lappend l [gets $f]
    lappend l [eof $f]
    close $f
    set l
} {abc def 0 {} 1 {} 1}
test io-30.20 {Tcl_Write, ^Z in middle ignored, Tcl_Read lf} {
    file delete $path(test1)
    set f [open $path(test1) w]
    fconfigure $f -translation lf
    set s [format "abc\ndef\n%cghi\nqrs" 26]
    puts $f $s
    close $f
    set f [open $path(test1) r]
    fconfigure $f -translation lf
    set l ""
    lappend l [gets $f]
    lappend l [gets $f]
    lappend l [eof $f]
    lappend l [gets $f]
    lappend l [eof $f]
    lappend l [gets $f]
    lappend l [eof $f]
    lappend l [gets $f]
    lappend l [eof $f]
    close $f
    set l
} "abc def 0 \x1Aghi 0 qrs 0 {} 1"
test io-30.21 {Tcl_Write, ^Z in middle ignored, Tcl_Read cr} {
    file delete $path(test1)
    set f [open $path(test1) w]
    fconfigure $f -translation lf
    set s [format "abc\ndef\n%cghi\nqrs" 26]
    puts $f $s
    close $f
    set f [open $path(test1) r]
    fconfigure $f -translation cr
    set l ""
    set x [gets $f]
    lappend l [string compare $x "abc\ndef\n\x1Aghi\nqrs\n"]
    lappend l [eof $f]
    lappend l [gets $f]
    lappend l [eof $f]
    close $f
    set l
} {0 1 {} 1}
test io-30.22 {Tcl_Write, ^Z in middle ignored, Tcl_Read crlf} {
    file delete $path(test1)
    set f [open $path(test1) w]
    fconfigure $f -translation lf
    set s [format "abc\ndef\n%cghi\nqrs" 26]
    puts $f $s
    close $f
    set f [open $path(test1) r]
    fconfigure $f -translation crlf
    set l ""
    set x [gets $f]
    lappend l [string compare $x "abc\ndef\n\x1Aghi\nqrs\n"]
    lappend l [eof $f]
    lappend l [gets $f]
    lappend l [eof $f]
    close $f
    set l
} {0 1 {} 1}
test io-30.23 {Tcl_Write lf, ^Z in middle, Tcl_Read auto} {
    file delete $path(test1)
    set f [open $path(test1) w]
    fconfigure $f -translation lf
    set c [format abc\ndef\n%cqrs\ntuv 26]
    puts $f $c
    close $f
    set f [open $path(test1) r]
    fconfigure $f -translation auto -eofchar \x1A
    set c [string length [read $f]]
    set e [eof $f]
    close $f
    list $c $e
} {8 1}
test io-30.24 {Tcl_Write lf, ^Z in middle, Tcl_Read lf} {
    file delete $path(test1)
    set f [open $path(test1) w]
    fconfigure $f -translation lf
    set c [format abc\ndef\n%cqrs\ntuv 26]
    puts $f $c
    close $f
    set f [open $path(test1) r]
    fconfigure $f -translation lf -eofchar \x1A
    set c [string length [read $f]]
    set e [eof $f]
    close $f
    list $c $e
} {8 1}
test io-30.25 {Tcl_Write cr, ^Z in middle, Tcl_Read auto} {
    file delete $path(test1)
    set f [open $path(test1) w]
    fconfigure $f -translation cr
    set c [format abc\ndef\n%cqrs\ntuv 26]
    puts $f $c
    close $f
    set f [open $path(test1) r]
    fconfigure $f -translation auto -eofchar \x1A
    set c [string length [read $f]]
    set e [eof $f]
    close $f
    list $c $e
} {8 1}
test io-30.26 {Tcl_Write cr, ^Z in middle, Tcl_Read cr} {
    file delete $path(test1)
    set f [open $path(test1) w]
    fconfigure $f -translation cr
    set c [format abc\ndef\n%cqrs\ntuv 26]
    puts $f $c
    close $f
    set f [open $path(test1) r]
    fconfigure $f -translation cr -eofchar \x1A
    set c [string length [read $f]]
    set e [eof $f]
    close $f
    list $c $e
} {8 1}
test io-30.27 {Tcl_Write crlf, ^Z in middle, Tcl_Read auto} {
    file delete $path(test1)
    set f [open $path(test1) w]
    fconfigure $f -translation crlf
    set c [format abc\ndef\n%cqrs\ntuv 26]
    puts $f $c
    close $f
    set f [open $path(test1) r]
    fconfigure $f -translation auto -eofchar \x1A
    set c [string length [read $f]]
    set e [eof $f]
    close $f
    list $c $e
} {8 1}
test io-30.28 {Tcl_Write crlf, ^Z in middle, Tcl_Read crlf} {
    file delete $path(test1)
    set f [open $path(test1) w]
    fconfigure $f -translation crlf
    set c [format abc\ndef\n%cqrs\ntuv 26]
    puts $f $c
    close $f
    set f [open $path(test1) r]
    fconfigure $f -translation crlf -eofchar \x1A
    set c [string length [read $f]]
    set e [eof $f]
    close $f
    list $c $e
} {8 1}

# Test end of line translations. Functions tested are Tcl_Write and Tcl_Gets.

test io-31.1 {Tcl_Write lf, Tcl_Gets auto} {
    file delete $path(test1)
    set f [open $path(test1) w]
    fconfigure $f -translation lf
    puts $f hello\nthere\nand\nhere
    close $f
    set f [open $path(test1) r]
    set l ""
    lappend l [gets $f]
    lappend l [tell $f]
    lappend l [fconfigure $f -translation]
    lappend l [gets $f]
    lappend l [tell $f]
    lappend l [fconfigure $f -translation]
    close $f
    set l
} {hello 6 auto there 12 auto}
test io-31.2 {Tcl_Write cr, Tcl_Gets auto} {
    file delete $path(test1)
    set f [open $path(test1) w]
    fconfigure $f -translation cr
    puts $f hello\nthere\nand\nhere
    close $f
    set f [open $path(test1) r]
    set l ""
    lappend l [gets $f]
    lappend l [tell $f]
    lappend l [fconfigure $f -translation]
    lappend l [gets $f]
    lappend l [tell $f]
    lappend l [fconfigure $f -translation]
    close $f
    set l
} {hello 6 auto there 12 auto}
test io-31.3 {Tcl_Write crlf, Tcl_Gets auto} {
    file delete $path(test1)
    set f [open $path(test1) w]
    fconfigure $f -translation crlf
    puts $f hello\nthere\nand\nhere
    close $f
    set f [open $path(test1) r]
    set l ""
    lappend l [gets $f]
    lappend l [tell $f]
    lappend l [fconfigure $f -translation]
    lappend l [gets $f]
    lappend l [tell $f]
    lappend l [fconfigure $f -translation]
    close $f
    set l
} {hello 7 auto there 14 auto}
test io-31.4 {Tcl_Write lf, Tcl_Gets lf} {
    file delete $path(test1)
    set f [open $path(test1) w]
    fconfigure $f -translation lf
    puts $f hello\nthere\nand\nhere
    close $f
    set f [open $path(test1) r]
    fconfigure $f -translation lf
    set l ""
    lappend l [gets $f]
    lappend l [tell $f]
    lappend l [fconfigure $f -translation]
    lappend l [gets $f]
    lappend l [tell $f]
    lappend l [fconfigure $f -translation]
    close $f
    set l
} {hello 6 lf there 12 lf}
test io-31.5 {Tcl_Write lf, Tcl_Gets cr} {
    file delete $path(test1)
    set f [open $path(test1) w]
    fconfigure $f -translation lf
    puts $f hello\nthere\nand\nhere
    close $f
    set f [open $path(test1) r]
    fconfigure $f -translation cr
    set l ""
    lappend l [string length [gets $f]]
    lappend l [tell $f]
    lappend l [fconfigure $f -translation]
    lappend l [eof $f]
    lappend l [gets $f]
    lappend l [tell $f]
    lappend l [fconfigure $f -translation]
    lappend l [eof $f]
    close $f
    set l
} {21 21 cr 1 {} 21 cr 1}
test io-31.6 {Tcl_Write lf, Tcl_Gets crlf} {
    file delete $path(test1)
    set f [open $path(test1) w]
    fconfigure $f -translation lf
    puts $f hello\nthere\nand\nhere
    close $f
    set f [open $path(test1) r]
    fconfigure $f -translation crlf
    set l ""
    lappend l [string length [gets $f]]
    lappend l [tell $f]
    lappend l [fconfigure $f -translation]
    lappend l [eof $f]
    lappend l [gets $f]
    lappend l [tell $f]
    lappend l [fconfigure $f -translation]
    lappend l [eof $f]
    close $f
    set l
} {21 21 crlf 1 {} 21 crlf 1}
test io-31.7 {Tcl_Write cr, Tcl_Gets cr} {
    file delete $path(test1)
    set f [open $path(test1) w]
    fconfigure $f -translation cr
    puts $f hello\nthere\nand\nhere
    close $f
    set f [open $path(test1) r]
    fconfigure $f -translation cr
    set l ""
    lappend l [gets $f]
    lappend l [tell $f]
    lappend l [fconfigure $f -translation]
    lappend l [eof $f]
    lappend l [gets $f]
    lappend l [tell $f]
    lappend l [fconfigure $f -translation]
    lappend l [eof $f]
    close $f
    set l
} {hello 6 cr 0 there 12 cr 0}
test io-31.8 {Tcl_Write cr, Tcl_Gets lf} {
    file delete $path(test1)
    set f [open $path(test1) w]
    fconfigure $f -translation cr
    puts $f hello\nthere\nand\nhere
    close $f
    set f [open $path(test1) r]
    fconfigure $f -translation lf
    set l ""
    lappend l [string length [gets $f]]
    lappend l [tell $f]
    lappend l [fconfigure $f -translation]
    lappend l [eof $f]
    lappend l [gets $f]
    lappend l [tell $f]
    lappend l [fconfigure $f -translation]
    lappend l [eof $f]
    close $f
    set l
} {21 21 lf 1 {} 21 lf 1}
test io-31.9 {Tcl_Write cr, Tcl_Gets crlf} {
    file delete $path(test1)
    set f [open $path(test1) w]
    fconfigure $f -translation cr
    puts $f hello\nthere\nand\nhere
    close $f
    set f [open $path(test1) r]
    fconfigure $f -translation crlf
    set l ""
    lappend l [string length [gets $f]]
    lappend l [tell $f]
    lappend l [fconfigure $f -translation]
    lappend l [eof $f]
    lappend l [gets $f]
    lappend l [tell $f]
    lappend l [fconfigure $f -translation]
    lappend l [eof $f]
    close $f
    set l
} {21 21 crlf 1 {} 21 crlf 1}
test io-31.10 {Tcl_Write crlf, Tcl_Gets crlf} {
    file delete $path(test1)
    set f [open $path(test1) w]
    fconfigure $f -translation crlf
    puts $f hello\nthere\nand\nhere
    close $f
    set f [open $path(test1) r]
    fconfigure $f -translation crlf
    set l ""
    lappend l [gets $f]
    lappend l [tell $f]
    lappend l [fconfigure $f -translation]
    lappend l [eof $f]
    lappend l [gets $f]
    lappend l [tell $f]
    lappend l [fconfigure $f -translation]
    lappend l [eof $f]
    close $f
    set l
} {hello 7 crlf 0 there 14 crlf 0}
test io-31.11 {Tcl_Write crlf, Tcl_Gets cr} {
    file delete $path(test1)
    set f [open $path(test1) w]
    fconfigure $f -translation crlf
    puts $f hello\nthere\nand\nhere
    close $f
    set f [open $path(test1) r]
    fconfigure $f -translation cr
    set l ""
    lappend l [gets $f]
    lappend l [tell $f]
    lappend l [fconfigure $f -translation]
    lappend l [eof $f]
    lappend l [string length [gets $f]]
    lappend l [tell $f]
    lappend l [fconfigure $f -translation]
    lappend l [eof $f]
    close $f
    set l
} {hello 6 cr 0 6 13 cr 0}
test io-31.12 {Tcl_Write crlf, Tcl_Gets lf} {
    file delete $path(test1)
    set f [open $path(test1) w]
    fconfigure $f -translation crlf
    puts $f hello\nthere\nand\nhere
    close $f
    set f [open $path(test1) r]
    fconfigure $f -translation lf
    set l ""
    lappend l [string length [gets $f]]
    lappend l [tell $f]
    lappend l [fconfigure $f -translation]
    lappend l [eof $f]
    lappend l [string length [gets $f]]
    lappend l [tell $f]
    lappend l [fconfigure $f -translation]
    lappend l [eof $f]
    close $f
    set l
} {6 7 lf 0 6 14 lf 0}
test io-31.13 {binary mode is synonym of lf mode} {
    file delete $path(test1)
    set f [open $path(test1) w]
    fconfigure $f -translation binary
    set x [fconfigure $f -translation]
    close $f
    set x
} lf
#
# Test io-9.14 has been removed because "auto" output translation mode is
# not supported.
#
test io-31.14 {Tcl_Write mixed, Tcl_Gets auto} {
    file delete $path(test1)
    set f [open $path(test1) w]
    fconfigure $f -translation lf
    puts $f hello\nthere\rand\r\nhere
    close $f
    set f [open $path(test1) r]
    fconfigure $f -translation auto
    set l ""
    lappend l [gets $f]
    lappend l [gets $f]
    lappend l [gets $f]
    lappend l [gets $f]
    lappend l [eof $f]
    lappend l [gets $f]
    lappend l [eof $f]
    close $f
    set l
} {hello there and here 0 {} 1}
test io-31.15 {Tcl_Write mixed, Tcl_Gets auto} {
    file delete $path(test1)
    set f [open $path(test1) w]
    fconfigure $f -translation lf
    puts -nonewline $f hello\nthere\rand\r\nhere\r
    close $f
    set f [open $path(test1) r]
    fconfigure $f -translation auto
    set l ""
    lappend l [gets $f]
    lappend l [gets $f]
    lappend l [gets $f]
    lappend l [gets $f]
    lappend l [eof $f]
    lappend l [gets $f]
    lappend l [eof $f]
    close $f
    set l
} {hello there and here 0 {} 1}
test io-31.16 {Tcl_Write mixed, Tcl_Gets auto} {
    file delete $path(test1)
    set f [open $path(test1) w]
    fconfigure $f -translation lf
    puts -nonewline $f hello\nthere\rand\r\nhere\n
    close $f
    set f [open $path(test1) r]
    set l ""
    lappend l [gets $f]
    lappend l [gets $f]
    lappend l [gets $f]
    lappend l [gets $f]
    lappend l [eof $f]
    lappend l [gets $f]
    lappend l [eof $f]
    close $f
    set l
} {hello there and here 0 {} 1}
test io-31.17 {Tcl_Write mixed, Tcl_Gets auto} {
    file delete $path(test1)
    set f [open $path(test1) w]
    fconfigure $f -translation lf
    puts -nonewline $f hello\nthere\rand\r\nhere\r\n
    close $f
    set f [open $path(test1) r]
    fconfigure $f -translation auto
    set l ""
    lappend l [gets $f]
    lappend l [gets $f]
    lappend l [gets $f]
    lappend l [gets $f]
    lappend l [eof $f]
    lappend l [gets $f]
    lappend l [eof $f]
    close $f
    set l
} {hello there and here 0 {} 1}
test io-31.18 {Tcl_Write ^Z at end, Tcl_Gets auto} {
    file delete $path(test1)
    set f [open $path(test1) w]
    fconfigure $f -translation lf
    set s [format "hello\nthere\nand\rhere\n\%c" 26]
    puts $f $s
    close $f
    set f [open $path(test1) r]
    fconfigure $f -translation auto -eofchar \x1A
    set l ""
    lappend l [gets $f]
    lappend l [gets $f]
    lappend l [gets $f]
    lappend l [gets $f]
    lappend l [eof $f]
    lappend l [gets $f]
    lappend l [eof $f]
    close $f
    set l
} {hello there and here 0 {} 1}
test io-31.19 {Tcl_Write, implicit ^Z at end, Tcl_Gets auto} {
    file delete $path(test1)
    set f [open $path(test1) w]
    fconfigure $f -translation lf -eofchar \x1A
    puts $f hello\nthere\nand\rhere
    close $f
    set f [open $path(test1) r]
    fconfigure $f -translation auto -eofchar \x1A
    set l ""
    lappend l [gets $f]
    lappend l [gets $f]
    lappend l [gets $f]
    lappend l [gets $f]
    lappend l [eof $f]
    lappend l [gets $f]
    lappend l [eof $f]
    close $f
    set l
} {hello there and here 0 {} 1}
test io-31.20 {Tcl_Write, ^Z in middle, Tcl_Gets auto, eofChar} {
    file delete $path(test1)
    set f [open $path(test1) w]
    fconfigure $f -translation lf
    set s [format "abc\ndef\n%cqrs\ntuv" 26]
    puts $f $s
    close $f
    set f [open $path(test1) r]
    fconfigure $f -translation auto -eofchar \x1A
    set l ""
    lappend l [gets $f]
    lappend l [gets $f]
    lappend l [eof $f]
    lappend l [gets $f]
    lappend l [eof $f]
    close $f
    set l
} {abc def 0 {} 1}
test io-31.21 {Tcl_Write, no newline ^Z in middle, Tcl_Gets auto, eofChar} {
    file delete $path(test1)
    set f [open $path(test1) w]
    fconfigure $f -translation lf
    set s [format "abc\ndef\n%cqrs\ntuv" 26]
    puts $f $s
    close $f
    set f [open $path(test1) r]
    fconfigure $f -translation auto -eofchar \x1A
    set l ""
    lappend l [gets $f]
    lappend l [gets $f]
    lappend l [eof $f]
    lappend l [gets $f]
    lappend l [eof $f]
    close $f
    set l
} {abc def 0 {} 1}
test io-31.22 {Tcl_Write, ^Z in middle ignored, Tcl_Gets lf} {
    file delete $path(test1)
    set f [open $path(test1) w]
    fconfigure $f -translation lf
    set s [format "abc\ndef\n%cqrs\ntuv" 26]
    puts $f $s
    close $f
    set f [open $path(test1) r]
    fconfigure $f -translation lf
    set l ""
    lappend l [gets $f]
    lappend l [gets $f]
    lappend l [eof $f]
    lappend l [gets $f]
    lappend l [eof $f]
    lappend l [gets $f]
    lappend l [eof $f]
    lappend l [gets $f]
    lappend l [eof $f]
    close $f
    set l
} "abc def 0 \x1Aqrs 0 tuv 0 {} 1"
test io-31.23 {Tcl_Write, ^Z in middle ignored, Tcl_Gets cr} {
    file delete $path(test1)
    set f [open $path(test1) w]
    fconfigure $f -translation cr
    set s [format "abc\ndef\n%cqrs\ntuv" 26]
    puts $f $s
    close $f
    set f [open $path(test1) r]
    fconfigure $f -translation cr
    set l ""
    lappend l [gets $f]
    lappend l [gets $f]
    lappend l [eof $f]
    lappend l [gets $f]
    lappend l [eof $f]
    lappend l [gets $f]
    lappend l [eof $f]
    lappend l [gets $f]
    lappend l [eof $f]
    close $f
    set l
} "abc def 0 \x1Aqrs 0 tuv 0 {} 1"
test io-31.24 {Tcl_Write, ^Z in middle ignored, Tcl_Gets crlf} {
    file delete $path(test1)
    set f [open $path(test1) w]
    fconfigure $f -translation crlf
    set s [format "abc\ndef\n%cqrs\ntuv" 26]
    puts $f $s
    close $f
    set f [open $path(test1) r]
    fconfigure $f -translation crlf
    set l ""
    lappend l [gets $f]
    lappend l [gets $f]
    lappend l [eof $f]
    lappend l [gets $f]
    lappend l [eof $f]
    lappend l [gets $f]
    lappend l [eof $f]
    lappend l [gets $f]
    lappend l [eof $f]
    close $f
    set l
} "abc def 0 \x1Aqrs 0 tuv 0 {} 1"
test io-31.25 {Tcl_Write lf, ^Z in middle, Tcl_Gets auto} {
    file delete $path(test1)
    set f [open $path(test1) w]
    fconfigure $f -translation lf
    set s [format "abc\ndef\n%cqrs\ntuv" 26]
    puts $f $s
    close $f
    set f [open $path(test1) r]
    fconfigure $f -translation auto -eofchar \x1A
    set l ""
    lappend l [gets $f]
    lappend l [gets $f]
    lappend l [eof $f]
    lappend l [gets $f]
    lappend l [eof $f]
    close $f
    set l
} {abc def 0 {} 1}
test io-31.26 {Tcl_Write lf, ^Z in middle, Tcl_Gets lf} {
    file delete $path(test1)
    set f [open $path(test1) w]
    fconfigure $f -translation lf
    set s [format "abc\ndef\n%cqrs\ntuv" 26]
    puts $f $s
    close $f
    set f [open $path(test1) r]
    fconfigure $f -translation lf -eofchar \x1A
    set l ""
    lappend l [gets $f]
    lappend l [gets $f]
    lappend l [eof $f]
    lappend l [gets $f]
    lappend l [eof $f]
    close $f
    set l
} {abc def 0 {} 1}
test io-31.27 {Tcl_Write cr, ^Z in middle, Tcl_Gets auto} {
    file delete $path(test1)
    set f [open $path(test1) w]
    fconfigure $f -translation cr
    set s [format "abc\ndef\n%cqrs\ntuv" 26]
    puts $f $s
    close $f
    set f [open $path(test1) r]
    fconfigure $f -translation auto -eofchar \x1A
    set l ""
    lappend l [gets $f]
    lappend l [gets $f]
    lappend l [eof $f]
    lappend l [gets $f]
    lappend l [eof $f]
    close $f
    set l
} {abc def 0 {} 1}
test io-31.28 {Tcl_Write cr, ^Z in middle, Tcl_Gets cr} {
    file delete $path(test1)
    set f [open $path(test1) w]
    fconfigure $f -translation cr
    set s [format "abc\ndef\n%cqrs\ntuv" 26]
    puts $f $s
    close $f
    set f [open $path(test1) r]
    fconfigure $f -translation cr -eofchar \x1A
    set l ""
    lappend l [gets $f]
    lappend l [gets $f]
    lappend l [eof $f]
    lappend l [gets $f]
    lappend l [eof $f]
    close $f
    set l
} {abc def 0 {} 1}
test io-31.29 {Tcl_Write crlf, ^Z in middle, Tcl_Gets auto} {
    file delete $path(test1)
    set f [open $path(test1) w]
    fconfigure $f -translation crlf
    set s [format "abc\ndef\n%cqrs\ntuv" 26]
    puts $f $s
    close $f
    set f [open $path(test1) r]
    fconfigure $f -translation auto -eofchar \x1A
    set l ""
    lappend l [gets $f]
    lappend l [gets $f]
    lappend l [eof $f]
    lappend l [gets $f]
    lappend l [eof $f]
    close $f
    set l
} {abc def 0 {} 1}
test io-31.30 {Tcl_Write crlf, ^Z in middle, Tcl_Gets crlf} {
    file delete $path(test1)
    set f [open $path(test1) w]
    fconfigure $f -translation crlf
    set s [format "abc\ndef\n%cqrs\ntuv" 26]
    puts $f $s
    close $f
    set f [open $path(test1) r]
    fconfigure $f -translation crlf -eofchar \x1A
    set l ""
    lappend l [gets $f]
    lappend l [gets $f]
    lappend l [eof $f]
    lappend l [gets $f]
    lappend l [eof $f]
    close $f
    set l
} {abc def 0 {} 1}
test io-31.31 {Tcl_Write crlf on block boundary, Tcl_Gets crlf} {
    file delete $path(test1)
    set f [open $path(test1) w]
    fconfigure $f -translation crlf
    set line "123456789ABCDE"	;# 14 char plus crlf
    puts -nonewline $f x	;# shift crlf across block boundary
    for {set i 0} {$i < 700} {incr i} {
	puts $f $line
    }
    close $f
    set f [open $path(test1) r]
    fconfigure $f -translation crlf
    set c ""
    while {[gets $f line] >= 0} {
	append c $line\n
    }
    close $f
    string length $c
} [expr {700*15+1}]
test io-31.32 {Tcl_Write crlf on block boundary, Tcl_Gets auto} {
    file delete $path(test1)
    set f [open $path(test1) w]
    fconfigure $f -translation crlf
    set line "123456789ABCDE"	;# 14 char plus crlf
    puts -nonewline $f x	;# shift crlf across block boundary
    for {set i 0} {$i < 700} {incr i} {
	puts $f $line
    }
    close $f
    set f [open $path(test1) r]
    fconfigure $f -translation auto
    set c ""
    while {[gets $f line] >= 0} {
	append c $line\n
    }
    close $f
    string length $c
} [expr {700*15+1}]

# Test Tcl_Read and buffering.

test io-32.1 {Tcl_Read, channel not readable} {
    list [catch {read stdout} msg] $msg
} {1 {channel "stdout" wasn't opened for reading}}
test io-32.2 {Tcl_Read, zero byte count} {
    read stdin 0
} ""
test io-32.3 {Tcl_Read, negative byte count} {
    set f [open $path(longfile) r]
    set l [list [catch {read $f -1} msg] $msg]
    close $f
    set l
} {1 {expected non-negative integer but got "-1"}}
test io-32.4 {Tcl_Read, positive byte count} {
    set f [open $path(longfile) r]
    set x [read $f 1024]
    set s [string length $x]
    unset x
    close $f
    set s
} 1024
test io-32.5 {Tcl_Read, multiple buffers} {
    set f [open $path(longfile) r]
    fconfigure $f -buffersize 100
    set x [read $f 1024]
    set s [string length $x]
    unset x
    close $f
    set s
} 1024
test io-32.6 {Tcl_Read, very large read} {
    set f1 [open $path(longfile) r]
    set z [read $f1 1000000]
    close $f1
    set l [string length $z]
    set x ok
    set z [file size $path(longfile)]
    if {$z != $l} {
	set x broken
    }
    set x
} ok
test io-32.7 {Tcl_Read, nonblocking, file} {nonBlockFiles} {
    set f1 [open $path(longfile) r]
    fconfigure $f1 -blocking off
    set z [read $f1 20]
    close $f1
    set l [string length $z]
    set x ok
    if {$l != 20} {
	set x broken
    }
    set x
} ok
test io-32.8 {Tcl_Read, nonblocking, file} {nonBlockFiles} {
    set f1 [open $path(longfile) r]
    fconfigure $f1 -blocking off
    set z [read $f1 1000000]
    close $f1
    set x ok
    set l [string length $z]
    set z [file size $path(longfile)]
    if {$z != $l} {
	set x broken
    }
    set x
} ok
test io-32.9 {Tcl_Read, read to end of file} {
    set f1 [open $path(longfile) r]
    set z [read $f1]
    close $f1
    set l [string length $z]
    set x ok
    set z [file size $path(longfile)]
    if {$z != $l} {
	set x broken
    }
    set x
} ok
test io-32.10 {Tcl_Read from a pipe} stdio {
    file delete $path(pipe)
    set f1 [open $path(pipe) w]
    puts $f1 {puts [gets stdin]}
    close $f1
    set f1 [open "|[list [interpreter] $path(pipe)]" r+]
    puts $f1 hello
    flush $f1
    set x [read $f1]
    close $f1
    set x
} "hello\n"
test io-32.11 {Tcl_Read from a pipe} stdio {
    file delete $path(pipe)
    set f1 [open $path(pipe) w]
    puts $f1 {puts [gets stdin]}
    puts $f1 {puts [gets stdin]}
    close $f1
    set f1 [open "|[list [interpreter] $path(pipe)]" r+]
    puts $f1 hello
    flush $f1
    set x ""
    lappend x [read $f1 6]
    puts $f1 hello
    flush $f1
    lappend x [read $f1]
    close $f1
    set x
} {{hello
} {hello
}}
test io-32.11.1 {Tcl_Read from a pipe} stdio {
    file delete $path(pipe)
    set f1 [open $path(pipe) w]
    puts $f1 {chan configure stdout -translation crlf}
    puts $f1 {puts [gets stdin]}
    puts $f1 {puts [gets stdin]}
    close $f1
    set f1 [open "|[list [interpreter] $path(pipe)]" r+]
    puts $f1 hello
    flush $f1
    set x ""
    lappend x [read $f1 6]
    puts $f1 hello
    flush $f1
    lappend x [read $f1]
    close $f1
    set x
} {{hello
} {hello
}}
test io-32.11.2 {Tcl_Read from a pipe} stdio {
    file delete $path(pipe)
    set f1 [open $path(pipe) w]
    puts $f1 {chan configure stdout -translation crlf}
    puts $f1 {puts [gets stdin]}
    puts $f1 {puts [gets stdin]}
    close $f1
    set f1 [open "|[list [interpreter] $path(pipe)]" r+]
    puts $f1 hello
    flush $f1
    set x ""
    lappend x [read $f1 6]
    puts $f1 hello
    flush $f1
    lappend x [read $f1]
    close $f1
    set x
} {{hello
} {hello
}}
test io-32.12 {Tcl_Read, -nonewline} {
    file delete $path(test1)
    set f1 [open $path(test1) w]
    puts $f1 hello
    puts $f1 bye
    close $f1
    set f1 [open $path(test1) r]
    set c [read -nonewline $f1]
    close $f1
    set c
} {hello
bye}
test io-32.13 {Tcl_Read, -nonewline} {
    file delete $path(test1)
    set f1 [open $path(test1) w]
    puts $f1 hello
    puts $f1 bye
    close $f1
    set f1 [open $path(test1) r]
    set c [read -nonewline $f1]
    close $f1
    list [string length $c] $c
} {9 {hello
bye}}
test io-32.14 {Tcl_Read, reading in small chunks} {
    file delete $path(test1)
    set f [open $path(test1) w]
    puts $f "Two lines: this one"
    puts $f "and this one"
    close $f
    set f [open $path(test1)]
    set x [list [read $f 1] [read $f 2] [read $f]]
    close $f
    set x
} {T wo { lines: this one
and this one
}}
test io-32.15 {Tcl_Read, asking for more input than available} {
    file delete $path(test1)
    set f [open $path(test1) w]
    puts $f "Two lines: this one"
    puts $f "and this one"
    close $f
    set f [open $path(test1)]
    set x [read $f 100]
    close $f
    set x
} {Two lines: this one
and this one
}
test io-32.16 {Tcl_Read, read to end of file with -nonewline} {
    file delete $path(test1)
    set f [open $path(test1) w]
    puts $f "Two lines: this one"
    puts $f "and this one"
    close $f
    set f [open $path(test1)]
    set x [read -nonewline $f]
    close $f
    set x
} {Two lines: this one
and this one}

# Test Tcl_Gets.

test io-33.1 {Tcl_Gets, reading what was written} {
    file delete $path(test1)
    set f1 [open $path(test1) w]
    set y "first line"
    puts $f1 $y
    close $f1
    set f1 [open $path(test1) r]
    set x [gets $f1]
    set z ok
    if {"$x" != "$y"} {
	set z broken
    }
    close $f1
    set z
} ok
test io-33.2 {Tcl_Gets into variable} {
    set f1 [open $path(longfile) r]
    set c [gets $f1 x]
    set l [string length x]
    set z ok
    if {$l != $l} {
	set z broken
    }
    close $f1
    set z
} ok
test io-33.3 {Tcl_Gets from pipe} stdio {
    file delete $path(pipe)
    set f1 [open $path(pipe) w]
    puts $f1 {puts [gets stdin]}
    close $f1
    set f1 [open "|[list [interpreter] $path(pipe)]" r+]
    puts $f1 hello
    flush $f1
    set x [gets $f1]
    close $f1
    set z ok
    if {"$x" != "hello"} {
	set z broken
    }
    set z
} ok
test io-33.4 {Tcl_Gets with long line} {
    file delete $path(test3)
    set f [open $path(test3) w]
    puts -nonewline $f "abcdefghijklmnopqrstuvwxyzABCDEFGHIJKLMNOPQRSTUVWXYZ"
    puts -nonewline $f "abcdefghijklmnopqrstuvwxyzABCDEFGHIJKLMNOPQRSTUVWXYZ"
    puts -nonewline $f "abcdefghijklmnopqrstuvwxyzABCDEFGHIJKLMNOPQRSTUVWXYZ"
    puts -nonewline $f "abcdefghijklmnopqrstuvwxyzABCDEFGHIJKLMNOPQRSTUVWXYZ"
    puts $f "abcdefghijklmnopqrstuvwxyzABCDEFGHIJKLMNOPQRSTUVWXYZ"
    close $f
    set f [open $path(test3)]
    set x [gets $f]
    close $f
    set x
} {abcdefghijklmnopqrstuvwxyzABCDEFGHIJKLMNOPQRSTUVWXYZabcdefghijklmnopqrstuvwxyzABCDEFGHIJKLMNOPQRSTUVWXYZabcdefghijklmnopqrstuvwxyzABCDEFGHIJKLMNOPQRSTUVWXYZabcdefghijklmnopqrstuvwxyzABCDEFGHIJKLMNOPQRSTUVWXYZabcdefghijklmnopqrstuvwxyzABCDEFGHIJKLMNOPQRSTUVWXYZ}
set f [open $path(test3) w]
puts -nonewline $f "abcdefghijklmnopqrstuvwxyzABCDEFGHIJKLMNOPQRSTUVWXYZ"
puts -nonewline $f "abcdefghijklmnopqrstuvwxyzABCDEFGHIJKLMNOPQRSTUVWXYZ"
puts -nonewline $f "abcdefghijklmnopqrstuvwxyzABCDEFGHIJKLMNOPQRSTUVWXYZ"
puts -nonewline $f "abcdefghijklmnopqrstuvwxyzABCDEFGHIJKLMNOPQRSTUVWXYZ"
puts $f "abcdefghijklmnopqrstuvwxyzABCDEFGHIJKLMNOPQRSTUVWXYZ"
close $f
test io-33.5 {Tcl_Gets with long line} {
    set f [open $path(test3)]
    set x [gets $f y]
    close $f
    list $x $y
} {260 abcdefghijklmnopqrstuvwxyzABCDEFGHIJKLMNOPQRSTUVWXYZabcdefghijklmnopqrstuvwxyzABCDEFGHIJKLMNOPQRSTUVWXYZabcdefghijklmnopqrstuvwxyzABCDEFGHIJKLMNOPQRSTUVWXYZabcdefghijklmnopqrstuvwxyzABCDEFGHIJKLMNOPQRSTUVWXYZabcdefghijklmnopqrstuvwxyzABCDEFGHIJKLMNOPQRSTUVWXYZ}
test io-33.6 {Tcl_Gets and end of file} {
    file delete $path(test3)
    set f [open $path(test3) w]
    puts -nonewline $f "Test1\nTest2"
    close $f
    set f [open $path(test3)]
    set x {}
    set y {}
    lappend x [gets $f y] $y
    set y {}
    lappend x [gets $f y] $y
    set y {}
    lappend x [gets $f y] $y
    close $f
    set x
} {5 Test1 5 Test2 -1 {}}
test io-33.7 {Tcl_Gets and bad variable} {
    set f [open $path(test3) w]
    puts $f "Line 1"
    puts $f "Line 2"
    close $f
    catch {unset x}
    set x 24
    set f [open $path(test3) r]
    set result [list [catch {gets $f x(0)} msg] $msg]
    close $f
    set result
} {1 {can't set "x(0)": variable isn't array}}
test io-33.8 {Tcl_Gets, exercising double buffering} {
    set f [open $path(test3) w]
    fconfigure $f -translation lf
    set x ""
    for {set y 0} {$y < 99} {incr y} {set x "a$x"}
    for {set y 0} {$y < 100} {incr y} {puts $f $x}
    close $f
    set f [open $path(test3) r]
    fconfigure $f -translation lf
    for {set y 0} {$y < 100} {incr y} {gets $f}
    close $f
    set y
} 100
test io-33.9 {Tcl_Gets, exercising double buffering} {
    set f [open $path(test3) w]
    fconfigure $f -translation lf
    set x ""
    for {set y 0} {$y < 99} {incr y} {set x "a$x"}
    for {set y 0} {$y < 200} {incr y} {puts $f $x}
    close $f
    set f [open $path(test3) r]
    fconfigure $f -translation lf
    for {set y 0} {$y < 200} {incr y} {gets $f}
    close $f
    set y
} 200
test io-33.10 {Tcl_Gets, exercising double buffering} {
    set f [open $path(test3) w]
    fconfigure $f -translation lf
    set x ""
    for {set y 0} {$y < 99} {incr y} {set x "a$x"}
    for {set y 0} {$y < 300} {incr y} {puts $f $x}
    close $f
    set f [open $path(test3) r]
    fconfigure $f -translation lf
    for {set y 0} {$y < 300} {incr y} {gets $f}
    close $f
    set y
} 300
test io-33.11 {TclGetsObjBinary, [10dc6daa37]} -setup {
    proc driver {cmd args} {
	variable buffer
	variable index
	set chan [lindex $args 0]
	switch -- $cmd {
	    initialize {
		set index($chan) 0
		set buffer($chan) .......
		return {initialize finalize watch read}
	    }
	    finalize {
		unset index($chan) buffer($chan)
		return
	    }
	    watch {}
	    read {
		set n [lindex $args 1]
		if {$n > 3} {set n 3}
		set new [expr {$index($chan) + $n}]
		set result [string range $buffer($chan) $index($chan) $new-1]
		set index($chan) $new
		return $result
	    }
	}
    }
} -body {
    set c [chan create read [namespace which driver]]
    chan configure $c -translation binary -blocking 0
    list [gets $c] [gets $c] [gets $c] [gets $c]
} -cleanup {
    close $c
    rename driver {}
} -result {{} {} {} .......}
test io-33.12 {Tcl_GetsObj, [10dc6daa37]} -setup {
    proc driver {cmd args} {
	variable buffer
	variable index
	set chan [lindex $args 0]
	switch -- $cmd {
	    initialize {
		set index($chan) 0
		set buffer($chan) .......
		return {initialize finalize watch read}
	    }
	    finalize {
		unset index($chan) buffer($chan)
		return
	    }
	    watch {}
	    read {
		set n [lindex $args 1]
		if {$n > 3} {set n 3}
		set new [expr {$index($chan) + $n}]
		set result [string range $buffer($chan) $index($chan) $new-1]
		set index($chan) $new
		return $result
	    }
	}
    }
} -body {
    set c [chan create read [namespace which driver]]
    chan configure $c -blocking 0
    list [gets $c] [gets $c] [gets $c] [gets $c]
} -cleanup {
    close $c
    rename driver {}
} -result {{} {} {} .......}
test io-33.13 {Tcl_GetsObj, [10dc6daa37]} -setup {
    proc driver {cmd args} {
	variable buffer
	variable index
	set chan [lindex $args 0]
	switch -- $cmd {
	    initialize {
		set index($chan) 0
		set buffer($chan) [string repeat \
			[string repeat . 64]\n[string repeat . 25] 2]
		return {initialize finalize watch read}
	    }
	    finalize {
		unset index($chan) buffer($chan)
		return
	    }
	    watch {}
	    read {
		set n [lindex $args 1]
		if {$n > 65} {set n 65}
		set new [expr {$index($chan) + $n}]
		set result [string range $buffer($chan) $index($chan) $new-1]
		set index($chan) $new
		return $result
	    }
	}
    }
} -body {
    set c [chan create read [namespace which driver]]
    chan configure $c -blocking 0
    list [gets $c] [gets $c] [gets $c] [gets $c] [gets $c]
} -cleanup {
    close $c
    rename driver {}
} -result [list [string repeat . 64] {} [string repeat . 89] \
	[string repeat . 25] {}]

# Test Tcl_Seek and Tcl_Tell.

test io-34.1 {Tcl_Seek to current position at start of file} {
    set f1 [open $path(longfile) r]
    seek $f1 0 current
    set c [tell $f1]
    close $f1
    set c
} 0
test io-34.2 {Tcl_Seek to offset from start} {
    file delete $path(test1)
    set f1 [open $path(test1) w]
    fconfigure $f1 -translation lf
    puts $f1 "abcdefghijklmnopqrstuvwxyz"
    puts $f1 "abcdefghijklmnopqrstuvwxyz"
    close $f1
    set f1 [open $path(test1) r]
    seek $f1 10 start
    set c [tell $f1]
    close $f1
    set c
} 10
test io-34.3 {Tcl_Seek to end of file} {
    file delete $path(test1)
    set f1 [open $path(test1) w]
    fconfigure $f1 -translation lf
    puts $f1 "abcdefghijklmnopqrstuvwxyz"
    puts $f1 "abcdefghijklmnopqrstuvwxyz"
    close $f1
    set f1 [open $path(test1) r]
    seek $f1 0 end
    set c [tell $f1]
    close $f1
    set c
} 54
test io-34.4 {Tcl_Seek to offset from end of file} {
    file delete $path(test1)
    set f1 [open $path(test1) w]
    fconfigure $f1 -translation lf
    puts $f1 "abcdefghijklmnopqrstuvwxyz"
    puts $f1 "abcdefghijklmnopqrstuvwxyz"
    close $f1
    set f1 [open $path(test1) r]
    seek $f1 -10 end
    set c [tell $f1]
    close $f1
    set c
} 44
test io-34.5 {Tcl_Seek to offset from current position} {
    file delete $path(test1)
    set f1 [open $path(test1) w]
    fconfigure $f1 -translation lf
    puts $f1 "abcdefghijklmnopqrstuvwxyz"
    puts $f1 "abcdefghijklmnopqrstuvwxyz"
    close $f1
    set f1 [open $path(test1) r]
    seek $f1 10 current
    seek $f1 10 current
    set c [tell $f1]
    close $f1
    set c
} 20
test io-34.6 {Tcl_Seek to offset from end of file} {
    file delete $path(test1)
    set f1 [open $path(test1) w]
    fconfigure $f1 -translation lf
    puts $f1 "abcdefghijklmnopqrstuvwxyz"
    puts $f1 "abcdefghijklmnopqrstuvwxyz"
    close $f1
    set f1 [open $path(test1) r]
    seek $f1 -10 end
    set c [tell $f1]
    set r [read $f1]
    close $f1
    list $c $r
} {44 {rstuvwxyz
}}
test io-34.7 {Tcl_Seek to offset from end of file, then to current position} {
    file delete $path(test1)
    set f1 [open $path(test1) w]
    fconfigure $f1 -translation lf
    puts $f1 "abcdefghijklmnopqrstuvwxyz"
    puts $f1 "abcdefghijklmnopqrstuvwxyz"
    close $f1
    set f1 [open $path(test1) r]
    seek $f1 -10 end
    set c1 [tell $f1]
    set r1 [read $f1 5]
    seek $f1 0 current
    set c2 [tell $f1]
    close $f1
    list $c1 $r1 $c2
} {44 rstuv 49}
test io-34.8 {Tcl_Seek on pipes: not supported} stdio {
    set f1 [open "|[list [interpreter]]" r+]
    set x [list [catch {seek $f1 0 current} msg] $msg]
    close $f1
    regsub {".*":} $x {"":} x
    string tolower $x
} {1 {error during seek on "": invalid argument}}
test io-34.9 {Tcl_Seek, testing buffered input flushing} {
    file delete $path(test3)
    set f [open $path(test3) w]
    fconfigure $f
    puts -nonewline $f "abcdefghijklmnopqrstuvwxyzABCDEFGHIJKLMNOPQRSTUVWXYZ"
    close $f
    set f [open $path(test3) RDWR]
    set x [read $f 1]
    seek $f 3
    lappend x [read $f 1]
    seek $f 0 start
    lappend x [read $f 1]
    seek $f 10 current
    lappend x [read $f 1]
    seek $f -2 end
    lappend x [read $f 1]
    seek $f 50 end
    lappend x [read $f 1]
    seek $f 1
    lappend x [read $f 1]
    close $f
    set x
} {a d a l Y {} b}
set path(test3) [makeFile {} test3]
test io-34.10 {Tcl_Seek testing flushing of buffered input} {
    set f [open $path(test3) w]
    fconfigure $f -translation lf
    puts $f xyz\n123
    close $f
    set f [open $path(test3) r+]
    fconfigure $f -translation lf
    set x [gets $f]
    seek $f 0 current
    puts $f 456
    close $f
    list $x [viewFile test3]
} "xyz {xyz
456}"
test io-34.11 {Tcl_Seek testing flushing of buffered output} {
    set f [open $path(test3) w]
    puts $f xyz\n123
    close $f
    set f [open $path(test3) w+]
    puts $f xyzzy
    seek $f 2
    set x [gets $f]
    close $f
    list $x [viewFile test3]
} "zzy xyzzy"
test io-34.12 {Tcl_Seek testing combination of write, seek back and read} {
    set f [open $path(test3) w]
    fconfigure $f -translation lf
    puts $f xyz\n123
    close $f
    set f [open $path(test3) a+]
    fconfigure $f -translation lf
    puts $f xyzzy
    flush $f
    set x [tell $f]
    seek $f -4 cur
    set y [gets $f]
    close $f
    list $x [viewFile test3] $y
} {14 {xyz
123
xyzzy} zzy}
test io-34.13 {Tcl_Tell at start of file} {
    file delete $path(test1)
    set f1 [open $path(test1) w]
    set p [tell $f1]
    close $f1
    set p
} 0
test io-34.14 {Tcl_Tell after seek to end of file} {
    file delete $path(test1)
    set f1 [open $path(test1) w]
    fconfigure $f1 -translation lf
    puts $f1 "abcdefghijklmnopqrstuvwxyz"
    puts $f1 "abcdefghijklmnopqrstuvwxyz"
    close $f1
    set f1 [open $path(test1) r]
    seek $f1 0 end
    set c1 [tell $f1]
    close $f1
    set c1
} 54
test io-34.15 {Tcl_Tell combined with seeking} {
    file delete $path(test1)
    set f1 [open $path(test1) w]
    fconfigure $f1 -translation lf
    puts $f1 "abcdefghijklmnopqrstuvwxyz"
    puts $f1 "abcdefghijklmnopqrstuvwxyz"
    close $f1
    set f1 [open $path(test1) r]
    seek $f1 10 start
    set c1 [tell $f1]
    seek $f1 10 current
    set c2 [tell $f1]
    close $f1
    list $c1 $c2
} {10 20}
test io-34.16 {Tcl_Tell on pipe: always -1} stdio {
    set f1 [open "|[list [interpreter]]" r+]
    set c [tell $f1]
    close $f1
    set c
} -1
test io-34.17 {Tcl_Tell on pipe: always -1} stdio {
    set f1 [open "|[list [interpreter]]" r+]
    puts $f1 {puts hello}
    flush $f1
    set c [tell $f1]
    gets $f1
    close $f1
    set c
} -1
test io-34.18 {Tcl_Tell combined with seeking and reading} {
    file delete $path(test2)
    set f [open $path(test2) w]
    fconfigure $f -translation lf
    puts -nonewline $f "line1\nline2\nline3\nline4\nline5\n"
    close $f
    set f [open $path(test2)]
    fconfigure $f -translation lf
    set x [tell $f]
    read $f 3
    lappend x [tell $f]
    seek $f 2
    lappend x [tell $f]
    seek $f 10 current
    lappend x [tell $f]
    seek $f 0 end
    lappend x [tell $f]
    close $f
    set x
} {0 3 2 12 30}
test io-34.19 {Tcl_Tell combined with opening in append mode} {
    set f [open $path(test3) w]
    fconfigure $f -translation lf
    puts $f "abcdefghijklmnopqrstuvwxyz"
    puts $f "abcdefghijklmnopqrstuvwxyz"
    close $f
    set f [open $path(test3) a]
    set c [tell $f]
    close $f
    set c
} 54
test io-34.20 {Tcl_Tell combined with writing} {
    set f [open $path(test3) w]
    set l ""
    seek $f 29 start
    lappend l [tell $f]
    puts -nonewline $f a
    seek $f 39 start
    lappend l [tell $f]
    puts -nonewline $f a
    lappend l [tell $f]
    seek $f 407 end
    lappend l [tell $f]
    close $f
    set l
} {29 39 40 447}
test io-34.21 {Tcl_Seek and Tcl_Tell on large files} {largefileSupport extensive} {
    file delete $path(test3)
    set f [open $path(test3) w]
    fconfigure $f -translation binary
    set l ""
    lappend l [tell $f]
    puts -nonewline $f abcdef
    lappend l [tell $f]
    flush $f
    lappend l [tell $f]
    # 4GB offset!
    seek $f 0x100000000
    lappend l [tell $f]
    puts -nonewline $f abcdef
    lappend l [tell $f]
    close $f
    lappend l [file size $path(test3)]
    # truncate...
    close [open $path(test3) w]
    lappend l [file size $path(test3)]
    set l
} {0 6 6 4294967296 4294967302 4294967302 0}

# Test Tcl_Eof

test io-35.1 {Tcl_Eof} {
    file delete $path(test1)
    set f [open $path(test1) w]
    puts $f hello
    puts $f hello
    close $f
    set f [open $path(test1)]
    set x [eof $f]
    lappend x [eof $f]
    gets $f
    lappend x [eof $f]
    gets $f
    lappend x [eof $f]
    gets $f
    lappend x [eof $f]
    lappend x [eof $f]
    close $f
    set x
} {0 0 0 0 1 1}
test io-35.2 {Tcl_Eof with pipe} stdio {
    file delete $path(pipe)
    set f1 [open $path(pipe) w]
    puts $f1 {gets stdin}
    puts $f1 {puts hello}
    close $f1
    set f1 [open "|[list [interpreter] $path(pipe)]" r+]
    puts $f1 hello
    set x [eof $f1]
    flush $f1
    lappend x [eof $f1]
    gets $f1
    lappend x [eof $f1]
    gets $f1
    lappend x [eof $f1]
    close $f1
    set x
} {0 0 0 1}
test io-35.3 {Tcl_Eof with pipe} stdio {
    file delete $path(pipe)
    set f1 [open $path(pipe) w]
    puts $f1 {gets stdin}
    puts $f1 {puts hello}
    close $f1
    set f1 [open "|[list [interpreter] $path(pipe)]" r+]
    puts $f1 hello
    set x [eof $f1]
    flush $f1
    lappend x [eof $f1]
    gets $f1
    lappend x [eof $f1]
    gets $f1
    lappend x [eof $f1]
    gets $f1
    lappend x [eof $f1]
    gets $f1
    lappend x [eof $f1]
    close $f1
    set x
} {0 0 0 1 1 1}
test io-35.4 {Tcl_Eof, eof detection on nonblocking file} {nonBlockFiles} {
    file delete $path(test1)
    set f [open $path(test1) w]
    close $f
    set f [open $path(test1) r]
    fconfigure $f -blocking off
    set l ""
    lappend l [gets $f]
    lappend l [eof $f]
    close $f
    set l
} {{} 1}
test io-35.5 {Tcl_Eof, eof detection on nonblocking pipe} stdio {
    file delete $path(pipe)
    set f [open $path(pipe) w]
    puts $f {
	exit
    }
    close $f
    set f [open "|[list [interpreter] $path(pipe)]" r]
    set l ""
    lappend l [gets $f]
    lappend l [eof $f]
    close $f
    set l
} {{} 1}
test io-35.6 {Tcl_Eof, eof char, lf write, auto read} {
    file delete $path(test1)
    set f [open $path(test1) w]
    fconfigure $f -translation lf -eofchar \x1A
    puts $f abc\ndef
    close $f
    set s [file size $path(test1)]
    set f [open $path(test1) r]
    fconfigure $f -translation auto -eofchar \x1A
    set l [string length [read $f]]
    set e [eof $f]
    close $f
    list $s $l $e
} {8 8 1}
test io-35.7 {Tcl_Eof, eof char, lf write, lf read} {
    file delete $path(test1)
    set f [open $path(test1) w]
    fconfigure $f -translation lf -eofchar \x1A
    puts $f abc\ndef
    close $f
    set s [file size $path(test1)]
    set f [open $path(test1) r]
    fconfigure $f -translation lf -eofchar \x1A
    set l [string length [read $f]]
    set e [eof $f]
    close $f
    list $s $l $e
} {8 8 1}
test io-35.8 {Tcl_Eof, eof char, cr write, auto read} {
    file delete $path(test1)
    set f [open $path(test1) w]
    fconfigure $f -translation cr -eofchar \x1A
    puts $f abc\ndef
    close $f
    set s [file size $path(test1)]
    set f [open $path(test1) r]
    fconfigure $f -translation auto -eofchar \x1A
    set l [string length [read $f]]
    set e [eof $f]
    close $f
    list $s $l $e
} {8 8 1}
test io-35.9 {Tcl_Eof, eof char, cr write, cr read} {
    file delete $path(test1)
    set f [open $path(test1) w]
    fconfigure $f -translation cr -eofchar \x1A
    puts $f abc\ndef
    close $f
    set s [file size $path(test1)]
    set f [open $path(test1) r]
    fconfigure $f -translation cr -eofchar \x1A
    set l [string length [read $f]]
    set e [eof $f]
    close $f
    list $s $l $e
} {8 8 1}
test io-35.10 {Tcl_Eof, eof char, crlf write, auto read} {
    file delete $path(test1)
    set f [open $path(test1) w]
    fconfigure $f -translation crlf -eofchar \x1A
    puts $f abc\ndef
    close $f
    set s [file size $path(test1)]
    set f [open $path(test1) r]
    fconfigure $f -translation auto -eofchar \x1A
    set l [string length [read $f]]
    set e [eof $f]
    close $f
    list $s $l $e
} {10 8 1}
test io-35.11 {Tcl_Eof, eof char, crlf write, crlf read} {
    file delete $path(test1)
    set f [open $path(test1) w]
    fconfigure $f -translation crlf -eofchar \x1A
    puts $f abc\ndef
    close $f
    set s [file size $path(test1)]
    set f [open $path(test1) r]
    fconfigure $f -translation crlf -eofchar \x1A
    set l [string length [read $f]]
    set e [eof $f]
    close $f
    list $s $l $e
} {10 8 1}
test io-35.12 {Tcl_Eof, eof char in middle, lf write, auto read} {
    file delete $path(test1)
    set f [open $path(test1) w]
    fconfigure $f -translation lf
    set i [format abc\ndef\n%cqrs\nuvw 26]
    puts $f $i
    close $f
    set c [file size $path(test1)]
    set f [open $path(test1) r]
    fconfigure $f -translation auto -eofchar \x1A
    set l [string length [read $f]]
    set e [eof $f]
    close $f
    list $c $l $e
} {17 8 1}
test io-35.13 {Tcl_Eof, eof char in middle, lf write, lf read} {
    file delete $path(test1)
    set f [open $path(test1) w]
    fconfigure $f -translation lf
    set i [format abc\ndef\n%cqrs\nuvw 26]
    puts $f $i
    close $f
    set c [file size $path(test1)]
    set f [open $path(test1) r]
    fconfigure $f -translation lf -eofchar \x1A
    set l [string length [read $f]]
    set e [eof $f]
    close $f
    list $c $l $e
} {17 8 1}
test io-35.14 {Tcl_Eof, eof char in middle, cr write, auto read} {
    file delete $path(test1)
    set f [open $path(test1) w]
    fconfigure $f -translation cr
    set i [format abc\ndef\n%cqrs\nuvw 26]
    puts $f $i
    close $f
    set c [file size $path(test1)]
    set f [open $path(test1) r]
    fconfigure $f -translation auto -eofchar \x1A
    set l [string length [read $f]]
    set e [eof $f]
    close $f
    list $c $l $e
} {17 8 1}
test io-35.15 {Tcl_Eof, eof char in middle, cr write, cr read} {
    file delete $path(test1)
    set f [open $path(test1) w]
    fconfigure $f -translation cr
    set i [format abc\ndef\n%cqrs\nuvw 26]
    puts $f $i
    close $f
    set c [file size $path(test1)]
    set f [open $path(test1) r]
    fconfigure $f -translation cr -eofchar \x1A
    set l [string length [read $f]]
    set e [eof $f]
    close $f
    list $c $l $e
} {17 8 1}
test io-35.16 {Tcl_Eof, eof char in middle, crlf write, auto read} {
    file delete $path(test1)
    set f [open $path(test1) w]
    fconfigure $f -translation crlf
    set i [format abc\ndef\n%cqrs\nuvw 26]
    puts $f $i
    close $f
    set c [file size $path(test1)]
    set f [open $path(test1) r]
    fconfigure $f -translation auto -eofchar \x1A
    set l [string length [read $f]]
    set e [eof $f]
    close $f
    list $c $l $e
} {21 8 1}
test io-35.17 {Tcl_Eof, eof char in middle, crlf write, crlf read} {
    file delete $path(test1)
    set f [open $path(test1) w]
    fconfigure $f -translation crlf
    set i [format abc\ndef\n%cqrs\nuvw 26]
    puts $f $i
    close $f
    set c [file size $path(test1)]
    set f [open $path(test1) r]
    fconfigure $f -translation crlf -eofchar \x1A
    set l [string length [read $f]]
    set e [eof $f]
    close $f
    list $c $l $e
} {21 8 1}
test io-35.18 {Tcl_Eof, eof char, cr write, crlf read} -body {
    file delete $path(test1)
    set f [open $path(test1) w]
    fconfigure $f -translation cr
    puts $f abc\ndef
    close $f
    set s [file size $path(test1)]
    set f [open $path(test1) r]
    fconfigure $f -translation crlf
    set l [string length [set in [read $f]]]
    set e [eof $f]
    close $f
    list $s $l $e [scan [string index $in end] %c]
} -result {8 8 1 13}
test io-35.18a {Tcl_Eof, eof char, cr write, crlf read} -body {
    file delete $path(test1)
    set f [open $path(test1) w]
    fconfigure $f -translation cr -eofchar \x1A
    puts $f abc\ndef
    close $f
    set s [file size $path(test1)]
    set f [open $path(test1) r]
    fconfigure $f -translation crlf -eofchar \x1A
    set l [string length [set in [read $f]]]
    set e [eof $f]
    close $f
    list $s $l $e [scan [string index $in end] %c]
} -result {8 8 1 13}
test io-35.18b {Tcl_Eof, eof char, cr write, crlf read} -body {
    file delete $path(test1)
    set f [open $path(test1) w]
    fconfigure $f -translation cr -eofchar \x1A
    puts $f {}
    close $f
    set s [file size $path(test1)]
    set f [open $path(test1) r]
    fconfigure $f -translation crlf -eofchar \x1A
    set l [string length [set in [read $f]]]
    set e [eof $f]
    close $f
    list $s $l $e [scan [string index $in end] %c]
} -result {1 1 1 13}
test io-35.18c {Tcl_Eof, eof char, cr write, crlf read} -body {
    file delete $path(test1)
    set f [open $path(test1) w]
    fconfigure $f -translation cr
    puts $f {}
    close $f
    set s [file size $path(test1)]
    set f [open $path(test1) r]
    fconfigure $f -translation crlf
    set l [string length [set in [read $f]]]
    set e [eof $f]
    close $f
    list $s $l $e [scan [string index $in end] %c]
} -result {1 1 1 13}
test io-35.19 {Tcl_Eof, eof char in middle, cr write, crlf read} -body {
    file delete $path(test1)
    set f [open $path(test1) w]
    fconfigure $f -translation cr
    set i [format abc\ndef\n%cqrs\nuvw 26]
    puts $f $i
    close $f
    set c [file size $path(test1)]
    set f [open $path(test1) r]
    fconfigure $f -translation crlf -eofchar \x1A
    set l [string length [set in [read $f]]]
    set e [eof $f]
    close $f
    list $c $l $e [scan [string index $in end] %c]
} -result {17 8 1 13}
test io-35.20 {Tcl_Eof, eof char in middle, cr write, crlf read} {
    file delete $path(test1)
    set f [open $path(test1) w]
    fconfigure $f -translation cr
    set i [format \n%cqrsuvw 26]
    puts $f $i
    close $f
    set c [file size $path(test1)]
    set f [open $path(test1) r]
    fconfigure $f -translation crlf -eofchar \x1A
    set l [string length [set in [read $f]]]
    set e [eof $f]
    close $f
    list $c $l $e [scan [string index $in end] %c]
} {9 1 1 13}

# Test Tcl_InputBlocked

test io-36.1 {Tcl_InputBlocked on nonblocking pipe} stdio {
    set f1 [open "|[list [interpreter]]" r+]
    puts $f1 {puts hello_from_pipe}
    flush $f1
    gets $f1
    fconfigure $f1 -blocking off -buffering full
    puts $f1 {puts hello}
    set x ""
    lappend x [gets $f1]
    lappend x [fblocked $f1]
    flush $f1
    after 200
    lappend x [gets $f1]
    lappend x [fblocked $f1]
    lappend x [gets $f1]
    lappend x [fblocked $f1]
    close $f1
    set x
} {{} 1 hello 0 {} 1}
test io-36.1.1 {Tcl_InputBlocked on nonblocking binary pipe} stdio {
    set f1 [open "|[list [interpreter]]" r+]
    chan configure $f1 -translation binary
    puts $f1 {
	chan configure stdout -translation binary
	puts hello_from_pipe
    }
    flush $f1
    gets $f1
    fconfigure $f1 -blocking off -buffering full
    puts $f1 {puts hello}
    set x ""
    lappend x [gets $f1]
    lappend x [fblocked $f1]
    flush $f1
    after 200
    lappend x [gets $f1]
    lappend x [fblocked $f1]
    lappend x [gets $f1]
    lappend x [fblocked $f1]
    close $f1
    set x
} {{} 1 hello 0 {} 1}
test io-36.2 {Tcl_InputBlocked on blocking pipe} stdio {
    set f1 [open "|[list [interpreter]]" r+]
    fconfigure $f1 -buffering line
    puts $f1 {puts hello_from_pipe}
    set x ""
    lappend x [gets $f1]
    lappend x [fblocked $f1]
    puts $f1 {exit}
    lappend x [gets $f1]
    lappend x [fblocked $f1]
    lappend x [eof $f1]
    close $f1
    set x
} {hello_from_pipe 0 {} 0 1}
test io-36.3 {Tcl_InputBlocked vs files, short read} {
    file delete $path(test1)
    set f [open $path(test1) w]
    puts $f abcdefghijklmnop
    close $f
    set f [open $path(test1) r]
    set l ""
    lappend l [fblocked $f]
    lappend l [read $f 3]
    lappend l [fblocked $f]
    lappend l [read -nonewline $f]
    lappend l [fblocked $f]
    lappend l [eof $f]
    close $f
    set l
} {0 abc 0 defghijklmnop 0 1}
test io-36.4 {Tcl_InputBlocked vs files, event driven read} {fileevent} {
    proc in {f} {
	variable l
	variable x
	lappend l [read $f 3]
	if {[eof $f]} {lappend l eof; close $f; set x done}
    }
    file delete $path(test1)
    set f [open $path(test1) w]
    puts $f abcdefghijklmnop
    close $f
    set f [open $path(test1) r]
    set l ""
    fileevent $f readable [namespace code [list in $f]]
    variable x
    vwait [namespace which -variable x]
    set l
} {abc def ghi jkl mno {p
} eof}
test io-36.5 {Tcl_InputBlocked vs files, short read, nonblocking} {nonBlockFiles} {
    file delete $path(test1)
    set f [open $path(test1) w]
    puts $f abcdefghijklmnop
    close $f
    set f [open $path(test1) r]
    fconfigure $f -blocking off
    set l ""
    lappend l [fblocked $f]
    lappend l [read $f 3]
    lappend l [fblocked $f]
    lappend l [read -nonewline $f]
    lappend l [fblocked $f]
    lappend l [eof $f]
    close $f
    set l
} {0 abc 0 defghijklmnop 0 1}
test io-36.6 {Tcl_InputBlocked vs files, event driven read} {nonBlockFiles fileevent} {
    proc in {f} {
	variable l
	variable x
	lappend l [read $f 3]
	if {[eof $f]} {lappend l eof; close $f; set x done}
    }
    file delete $path(test1)
    set f [open $path(test1) w]
    puts $f abcdefghijklmnop
    close $f
    set f [open $path(test1) r]
    fconfigure $f -blocking off
    set l ""
    fileevent $f readable [namespace code [list in $f]]
    variable x
    vwait [namespace which -variable x]
    set l
} {abc def ghi jkl mno {p
} eof}

# Test Tcl_InputBuffered

test io-37.1 {Tcl_InputBuffered} {testchannel} {
    set f [open $path(longfile) r]
    fconfigure $f -buffersize 4096
    read $f 3
    set l ""
    lappend l [testchannel inputbuffered $f]
    lappend l [tell $f]
    close $f
    set l
} {4093 3}
test io-37.2 {Tcl_InputBuffered, test input flushing on seek} {testchannel} {
    set f [open $path(longfile) r]
    fconfigure $f -buffersize 4096
    read $f 3
    set l ""
    lappend l [testchannel inputbuffered $f]
    lappend l [tell $f]
    seek $f 0 current
    lappend l [testchannel inputbuffered $f]
    lappend l [tell $f]
    close $f
    set l
} {4093 3 0 3}

# Test Tcl_SetChannelBufferSize, Tcl_GetChannelBufferSize

test io-38.1 {Tcl_GetChannelBufferSize, default buffer size} {
    set f [open $path(longfile) r]
    set s [fconfigure $f -buffersize]
    close $f
    set s
} 4096
test io-38.2 {Tcl_SetChannelBufferSize, Tcl_GetChannelBufferSize} {
    set f [open $path(longfile) r]
    set l ""
    lappend l [fconfigure $f -buffersize]
    fconfigure $f -buffersize 10000
    lappend l [fconfigure $f -buffersize]
    fconfigure $f -buffersize 1
    lappend l [fconfigure $f -buffersize]
    fconfigure $f -buffersize -1
    lappend l [fconfigure $f -buffersize]
    fconfigure $f -buffersize 0
    lappend l [fconfigure $f -buffersize]
    fconfigure $f -buffersize 100000
    lappend l [fconfigure $f -buffersize]
    fconfigure $f -buffersize 10000000
    lappend l [fconfigure $f -buffersize]
    close $f
    set l
} {4096 10000 1 1 1 100000 1048576}
test io-38.3 {Tcl_SetChannelBufferSize, changing buffersize between reads} {
    # This test crashes the interp if Bug #427196 is not fixed

    set chan [open [info script] r]
    fconfigure $chan -buffersize 10 -encoding utf-8
    set var [read $chan 2]
    fconfigure $chan -buffersize 32
    append var [read $chan]
    close $chan
} {}

# Test Tcl_SetChannelOption, Tcl_GetChannelOption

test io-39.1 {Tcl_GetChannelOption} {
    file delete $path(test1)
    set f1 [open $path(test1) w]
    set x [fconfigure $f1 -blocking]
    close $f1
    set x
} 1
test io-39.2 {Tcl_GetChannelOption} {
    file delete $path(test1)
    set f1 [open $path(test1) w]
    set x [fconfigure $f1 -buffering]
    close $f1
    set x
} full
test io-39.3 {Tcl_GetChannelOption} {
    file delete $path(test1)
    set f1 [open $path(test1) w]
    fconfigure $f1 -buffering line
    set x [fconfigure $f1 -buffering]
    close $f1
    set x
} line
test io-39.4 {Tcl_GetChannelOption, Tcl_SetChannelOption} {
    file delete $path(test1)
    set f1 [open $path(test1) w]
    set l ""
    lappend l [fconfigure $f1 -buffering]
    fconfigure $f1 -buffering line
    lappend l [fconfigure $f1 -buffering]
    fconfigure $f1 -buffering none
    lappend l [fconfigure $f1 -buffering]
    fconfigure $f1 -buffering line
    lappend l [fconfigure $f1 -buffering]
    fconfigure $f1 -buffering full
    lappend l [fconfigure $f1 -buffering]
    close $f1
    set l
} {full line none line full}
test io-39.5 {Tcl_GetChannelOption, invariance} {
    file delete $path(test1)
    set f1 [open $path(test1) w]
    set l ""
    lappend l [fconfigure $f1 -buffering]
    lappend l [list [catch {fconfigure $f1 -buffering green} msg] $msg]
    lappend l [fconfigure $f1 -buffering]
    close $f1
    set l
} {full {1 {bad value for -buffering: must be one of full, line, or none}} full}
test io-39.6 {Tcl_SetChannelOption, multiple options} {
    file delete $path(test1)
    set f1 [open $path(test1) w]
    fconfigure $f1 -translation lf -buffering line
    puts $f1 hello
    puts $f1 bye
    set x [file size $path(test1)]
    close $f1
    set x
} 10
test io-39.7 {Tcl_SetChannelOption, buffering, translation} {
    file delete $path(test1)
    set f1 [open $path(test1) w]
    fconfigure $f1 -translation lf
    puts $f1 hello
    puts $f1 bye
    set x ""
    fconfigure $f1 -buffering line
    lappend x [file size $path(test1)]
    puts $f1 really_bye
    lappend x [file size $path(test1)]
    close $f1
    set x
} {0 21}
test io-39.8 {Tcl_SetChannelOption, different buffering options} {
    file delete $path(test1)
    set f1 [open $path(test1) w]
    set l ""
    fconfigure $f1 -translation lf -buffering none
    puts -nonewline $f1 hello
    lappend l [file size $path(test1)]
    puts -nonewline $f1 hello
    lappend l [file size $path(test1)]
    fconfigure $f1 -buffering full
    puts -nonewline $f1 hello
    lappend l [file size $path(test1)]
    fconfigure $f1 -buffering none
    lappend l [file size $path(test1)]
    puts -nonewline $f1 hello
    lappend l [file size $path(test1)]
    close $f1
    lappend l [file size $path(test1)]
    set l
} {5 10 10 10 20 20}
test io-39.9 {Tcl_SetChannelOption, blocking mode} {nonBlockFiles} {
    file delete $path(test1)
    set f1 [open $path(test1) w]
    close $f1
    set f1 [open $path(test1) r]
    set x ""
    lappend x [fconfigure $f1 -blocking]
    fconfigure $f1 -blocking off
    lappend x [fconfigure $f1 -blocking]
    lappend x [gets $f1]
    lappend x [read $f1 1000]
    lappend x [fblocked $f1]
    lappend x [eof $f1]
    close $f1
    set x
} {1 0 {} {} 0 1}
test io-39.10 {Tcl_SetChannelOption, blocking mode} stdio {
    file delete $path(pipe)
    set f1 [open $path(pipe) w]
    puts $f1 {
	gets stdin
	after 100
	puts hi
	gets stdin
    }
    close $f1
    set x ""
    set f1 [open "|[list [interpreter] $path(pipe)]" r+]
    fconfigure $f1 -blocking off -buffering line
    lappend x [fconfigure $f1 -blocking]
    lappend x [gets $f1]
    lappend x [fblocked $f1]
    fconfigure $f1 -blocking on
    puts $f1 hello
    fconfigure $f1 -blocking off
    lappend x [gets $f1]
    lappend x [fblocked $f1]
    fconfigure $f1 -blocking on
    puts $f1 bye
    fconfigure $f1 -blocking off
    lappend x [gets $f1]
    lappend x [fblocked $f1]
    fconfigure $f1 -blocking on
    lappend x [fconfigure $f1 -blocking]
    lappend x [gets $f1]
    lappend x [fblocked $f1]
    lappend x [eof $f1]
    lappend x [gets $f1]
    lappend x [eof $f1]
    close $f1
    set x
} {0 {} 1 {} 1 {} 1 1 hi 0 0 {} 1}
test io-39.11 {Tcl_SetChannelOption, Tcl_GetChannelOption, buffer size clipped to lower bound} {
    file delete $path(test1)
    set f [open $path(test1) w]
    fconfigure $f -buffersize -10
    set x [fconfigure $f -buffersize]
    close $f
    set x
} 1
test io-39.12 {Tcl_SetChannelOption, Tcl_GetChannelOption buffer size clipped to upper bound} {
    file delete $path(test1)
    set f [open $path(test1) w]
    fconfigure $f -buffersize 10000000
    set x [fconfigure $f -buffersize]
    close $f
    set x
} 1048576
test io-39.13 {Tcl_SetChannelOption, Tcl_GetChannelOption, buffer size} {
    file delete $path(test1)
    set f [open $path(test1) w]
    fconfigure $f -buffersize 40000
    set x [fconfigure $f -buffersize]
    close $f
    set x
} 40000
test io-39.14 {Tcl_SetChannelOption: -encoding, binary & utf-8} {
    file delete $path(test1)
    set f [open $path(test1) w]
    fconfigure $f -translation binary
    puts -nonewline $f \xE7\x89\xA6
    close $f
    set f [open $path(test1) r]
    fconfigure $f -encoding utf-8
    set x [read $f]
    close $f
    set x
} 牦
test io-39.15 {Tcl_SetChannelOption: -encoding, binary & utf-8} {
    file delete $path(test1)
    set f [open $path(test1) w]
    fconfigure $f -translation binary
    puts -nonewline $f \xE7\x89\xA6
    close $f
    set f [open $path(test1) r]
    fconfigure $f -encoding utf-8
    set x [read $f]
    close $f
    set x
} 牦
test io-39.16 {Tcl_SetChannelOption: -encoding (shortened to "-en"), errors} -body {
    file delete $path(test1)
    set f [open $path(test1) w]
    fconfigure $f -en foobar
} -cleanup {
    close $f
} -returnCodes 1 -result {unknown encoding "foobar"}
test io-39.16a {Tcl_SetChannelOption: -encoding (invalid shortening to "-e"), errors} -body {
    file delete $path(test1)
    set f [open $path(test1) w]
    fconfigure $f -e foobar
} -cleanup {
    close $f
} -returnCodes 1 -match glob -result {bad option "-e": should be one of *}
test io-39.17 {Tcl_SetChannelOption: -encoding, clearing CHANNEL_NEED_MORE_DATA} {stdio fileevent} {
    set f [open "|[list [interpreter] $path(cat)]" r+]
    fconfigure $f -encoding iso8859-1
    puts -nonewline $f "\xE7"
    flush $f
    fconfigure $f -encoding utf-8 -blocking 0
    variable x {}
    fileevent $f readable [namespace code { lappend x [read $f] }]
    vwait [namespace which -variable x]
    after 300 [namespace code { lappend x timeout }]
    vwait [namespace which -variable x]
    fconfigure $f -encoding utf-8
    vwait [namespace which -variable x]
    after 300 [namespace code { lappend x timeout }]
    vwait [namespace which -variable x]
    fconfigure $f -translation binary
    vwait [namespace which -variable x]
    after 300 [namespace code { lappend x timeout }]
    vwait [namespace which -variable x]
    close $f
    set x
} "{} timeout {} timeout \xE7 timeout"
test io-39.18 {Tcl_SetChannelOption, setting read mode independently} \
	{socket} {
    proc accept {s a p} {close $s}
    set s1 [socket -server [namespace code accept] -myaddr 127.0.0.1 0]
    set port [lindex [fconfigure $s1 -sockname] 2]
    set s2 [socket 127.0.0.1 $port]
    update
    fconfigure $s2 -translation {auto lf}
    set modes [fconfigure $s2 -translation]
    close $s1
    close $s2
    set modes
} {auto lf}
test io-39.19 {Tcl_SetChannelOption, setting read mode independently} \
	{socket} {
    proc accept {s a p} {close $s}
    set s1 [socket -server [namespace code accept] -myaddr 127.0.0.1 0]
    set port [lindex [fconfigure $s1 -sockname] 2]
    set s2 [socket 127.0.0.1 $port]
    update
    fconfigure $s2 -translation {auto crlf}
    set modes [fconfigure $s2 -translation]
    close $s1
    close $s2
    set modes
} {auto crlf}
test io-39.20 {Tcl_SetChannelOption, setting read mode independently} \
	{socket} {
    proc accept {s a p} {close $s}
    set s1 [socket -server [namespace code accept] -myaddr 127.0.0.1 0]
    set port [lindex [fconfigure $s1 -sockname] 2]
    set s2 [socket 127.0.0.1 $port]
    update
    fconfigure $s2 -translation {auto cr}
    set modes [fconfigure $s2 -translation]
    close $s1
    close $s2
    set modes
} {auto cr}
test io-39.21 {Tcl_SetChannelOption, setting read mode independently} \
	{socket} {
    proc accept {s a p} {close $s}
    set s1 [socket -server [namespace code accept] -myaddr 127.0.0.1 0]
    set port [lindex [fconfigure $s1 -sockname] 2]
    set s2 [socket 127.0.0.1 $port]
    update
    fconfigure $s2 -translation {auto auto}
    set modes [fconfigure $s2 -translation]
    close $s1
    close $s2
    set modes
} {auto crlf}
test io-39.22 {Tcl_SetChannelOption, invariance} -constraints unix -body {
    file delete $path(test1)
    set f1 [open $path(test1) w+]
    set l ""
    lappend l [fconfigure $f1 -eofchar]
    fconfigure $f1 -eofchar {O {}}
    lappend l [fconfigure $f1 -eofchar]
    fconfigure $f1 -eofchar D
    lappend l [fconfigure $f1 -eofchar]
    close $f1
    set l
} -result {{} O D}
test io-39.22a {Tcl_SetChannelOption, invariance} -body {
    file delete $path(test1)
    set f1 [open $path(test1) w+]
    set l [list]
    fconfigure $f1 -eofchar {O {}}
    lappend l [fconfigure $f1 -eofchar]
    fconfigure $f1 -eofchar D
    lappend l [fconfigure $f1 -eofchar]
    lappend l [list [catch {fconfigure $f1 -eofchar {1 2 3}} msg] $msg]
    close $f1
    set l
} -result {O D {1 {bad value for -eofchar: must be non-NUL ASCII character}}}
test io-39.23 {Tcl_GetChannelOption, server socket is not readable or
	writable, it should still have valid -eofchar and -translation options } {
    set l [list]
    set sock [socket -server [namespace code accept] -myaddr 127.0.0.1 0]
    lappend l [fconfigure $sock -eofchar] [fconfigure $sock -translation]
    close $sock
    set l
} {{} auto}
test io-39.24 {Tcl_SetChannelOption, server socket is not readable or
	writable so we can't change -eofchar or -translation } {
    set l [list]
    set sock [socket -server [namespace code accept] -myaddr 127.0.0.1 0]
    fconfigure $sock -eofchar D -translation lf
    lappend l [fconfigure $sock -eofchar] [fconfigure $sock -translation]
    close $sock
    set l
} {{} auto}

test io-40.1 {POSIX open access modes: RDWR} {
    file delete $path(test3)
    set f [open $path(test3) w]
    puts $f xyzzy
    close $f
    set f [open $path(test3) RDWR]
    puts -nonewline $f "ab"
    seek $f 0 current
    set x [gets $f]
    close $f
    set f [open $path(test3) r]
    lappend x [gets $f]
    close $f
    set x
} {zzy abzzy}
test io-40.2 {POSIX open access modes: CREAT} {unix notWsl} {
    file delete $path(test3)
    set f [open $path(test3) {WRONLY CREAT} 0o600]
    file stat $path(test3) stats
    set x [format "%#o" [expr {$stats(mode)&0o777}]]
    puts $f "line 1"
    close $f
    set f [open $path(test3) r]
    lappend x [gets $f]
    close $f
    set x
} {0o600 {line 1}}
test io-40.3 {POSIX open access modes: CREAT} {unix umask notWsl} {
    # This test only works if your umask is 2, like ouster's.
    file delete $path(test3)
    set f [open $path(test3) {WRONLY CREAT}]
    close $f
    file stat $path(test3) stats
    format 0o%03o [expr {$stats(mode)&0o777}]
} [format 0o%03o [expr {0o666 & ~ $umaskValue}]]
test io-40.4 {POSIX open access modes: CREAT} {
    file delete $path(test3)
    set f [open $path(test3) w]
    fconfigure $f
    puts $f xyzzy
    close $f
    set f [open $path(test3) {WRONLY CREAT}]
    fconfigure $f
    puts -nonewline $f "ab"
    close $f
    set f [open $path(test3) r]
    set x [gets $f]
    close $f
    set x
} abzzy
test io-40.5 {POSIX open access modes: APPEND} {
    file delete $path(test3)
    set f [open $path(test3) w]
    fconfigure $f -translation lf
    puts $f xyzzy
    close $f
    set f [open $path(test3) {WRONLY APPEND}]
    fconfigure $f -translation lf
    puts $f "new line"
    seek $f 0
    puts $f "abc"
    close $f
    set f [open $path(test3) r]
    fconfigure $f -translation lf
    set x ""
    seek $f 6 current
    lappend x [gets $f]
    lappend x [gets $f]
    close $f
    set x
} {{new line} abc}
test io-40.6 {POSIX open access modes: EXCL} -match regexp -body {
    file delete $path(test3)
    set f [open $path(test3) w]
    puts $f xyzzy
    close $f
    open $path(test3) {WRONLY CREAT EXCL}
} -returnCodes error -result {(?i)couldn't open ".*test3": file (already )?exists}
test io-40.7 {POSIX open access modes: EXCL} {
    file delete $path(test3)
    set f [open $path(test3) {WRONLY CREAT EXCL}]
    fconfigure $f
    puts $f "A test line"
    close $f
    viewFile test3
} {A test line}
test io-40.8 {POSIX open access modes: TRUNC} {
    file delete $path(test3)
    set f [open $path(test3) w]
    puts $f xyzzy
    close $f
    set f [open $path(test3) {WRONLY TRUNC}]
    puts $f abc
    close $f
    set f [open $path(test3) r]
    set x [gets $f]
    close $f
    set x
} abc
test io-40.9 {POSIX open access modes: NONBLOCK} {nonPortable unix} {
    file delete $path(test3)
    set f [open $path(test3) {WRONLY NONBLOCK CREAT}]
    puts $f "NONBLOCK test"
    close $f
    set f [open $path(test3) r]
    set x [gets $f]
    close $f
    set x
} {NONBLOCK test}
test io-40.10 {POSIX open access modes: RDONLY} {
    set f [open $path(test1) w]
    puts $f "two lines: this one"
    puts $f "and this"
    close $f
    set f [open $path(test1) RDONLY]
    set x [list [gets $f] [catch {puts $f Test} msg] $msg]
    close $f
    string compare [string tolower $x] \
	[list {two lines: this one} 1 \
		[format "channel \"%s\" wasn't opened for writing" $f]]
} 0
test io-40.11 {POSIX open access modes: RDONLY} -match regexp -body {
    file delete $path(test3)
    open $path(test3) RDONLY
} -returnCodes error -result {(?i)couldn't open ".*test3": no such file or directory}
test io-40.12 {POSIX open access modes: WRONLY} -match regexp -body {
    file delete $path(test3)
    open $path(test3) WRONLY
} -returnCodes error -result {(?i)couldn't open ".*test3": no such file or directory}
test io-40.13 {POSIX open access modes: WRONLY} {
    makeFile xyzzy test3
    set f [open $path(test3) WRONLY]
    fconfigure $f
    puts -nonewline $f "ab"
    seek $f 0 current
    set x [list [catch {gets $f} msg] $msg]
    close $f
    lappend x [viewFile test3]
    string compare [string tolower $x] \
	[list 1 "channel \"$f\" wasn't opened for reading" abzzy]
} 0
test io-40.14 {POSIX open access modes: RDWR} -match regexp -body {
    file delete $path(test3)
    open $path(test3) RDWR
} -returnCodes error -result {(?i)couldn't open ".*test3": no such file or directory}
test io-40.15 {POSIX open access modes: RDWR} {
    makeFile xyzzy test3
    set f [open $path(test3) RDWR]
    puts -nonewline $f "ab"
    seek $f 0 current
    set x [gets $f]
    close $f
    lappend x [viewFile test3]
} {zzy abzzy}
test io-40.16 {tilde substitution in open} -constraints makeFileInHome -setup {
    makeFile {Some text} _test_ ~
} -body {
    file exists [file join $::env(HOME) _test_]
} -cleanup {
    removeFile _test_ ~
} -result 1
test io-40.17 {tilde substitution in open} {
    set home $::env(HOME)
    unset ::env(HOME)
    set x [list [catch {open ~/foo} msg] $msg]
    set ::env(HOME) $home
    set x
} {1 {couldn't open "~/foo": no such file or directory}}

test io-41.1 {Tcl_FileeventCmd: errors} {fileevent} {
    list [catch {fileevent foo} msg] $msg
} {1 {wrong # args: should be "fileevent channel event ?script?"}}
test io-41.2 {Tcl_FileeventCmd: errors} {fileevent} {
    list [catch {fileevent foo bar baz q} msg] $msg
} {1 {wrong # args: should be "fileevent channel event ?script?"}}
test io-41.3 {Tcl_FileeventCmd: errors} {fileevent} {
    list [catch {fileevent gorp readable} msg] $msg
} {1 {can not find channel named "gorp"}}
test io-41.4 {Tcl_FileeventCmd: errors} {fileevent} {
    list [catch {fileevent gorp writable} msg] $msg
} {1 {can not find channel named "gorp"}}
test io-41.5 {Tcl_FileeventCmd: errors} {fileevent} {
    list [catch {fileevent gorp who-knows} msg] $msg
} {1 {bad event name "who-knows": must be readable or writable}}

#
# Test fileevent on a file
#

set path(foo) [makeFile {} foo]
set f [open $path(foo) w+]

test io-42.1 {Tcl_FileeventCmd: creating, deleting, querying} {fileevent} {
    list [fileevent $f readable] [fileevent $f writable]
} {{} {}}
test io-42.2 {Tcl_FileeventCmd: replacing} {fileevent} {
    set result {}
    fileevent $f r "first script"
    lappend result [fileevent $f readable]
    fileevent $f r "new script"
    lappend result [fileevent $f readable]
    fileevent $f r "yet another"
    lappend result [fileevent $f readable]
    fileevent $f r ""
    lappend result [fileevent $f readable]
} {{first script} {new script} {yet another} {}}
test io-42.3 {Tcl_FileeventCmd: replacing, with NULL chars in script} {fileevent} {
    set result {}
    fileevent $f r "first scr\x00ipt"
    lappend result [string length [fileevent $f readable]]
    fileevent $f r "new scr\x00ipt"
    lappend result [string length [fileevent $f readable]]
    fileevent $f r "yet ano\x00ther"
    lappend result [string length [fileevent $f readable]]
    fileevent $f r ""
    lappend result [fileevent $f readable]
} {13 11 12 {}}


test io-43.1 {Tcl_FileeventCmd: creating, deleting, querying} {stdio unixExecs fileevent} {
    set result {}
    fileevent $f readable "script 1"
    lappend result [fileevent $f readable] [fileevent $f writable]
    fileevent $f writable "write script"
    lappend result [fileevent $f readable] [fileevent $f writable]
    fileevent $f readable {}
    lappend result [fileevent $f readable] [fileevent $f writable]
    fileevent $f writable {}
    lappend result [fileevent $f readable] [fileevent $f writable]
} {{script 1} {} {script 1} {write script} {} {write script} {} {}}
test io-43.2 {Tcl_FileeventCmd: deleting when many present} -setup {
    set f2 [open "|[list cat -u]" r+]
    set f3 [open "|[list cat -u]" r+]
} -constraints {stdio unixExecs fileevent} -body {
    set result {}
    lappend result [fileevent $f r] [fileevent $f2 r] [fileevent $f3 r]
    fileevent $f r "read f"
    fileevent $f2 r "read f2"
    fileevent $f3 r "read f3"
    lappend result [fileevent $f r] [fileevent $f2 r] [fileevent $f3 r]
    fileevent $f2 r {}
    lappend result [fileevent $f r] [fileevent $f2 r] [fileevent $f3 r]
    fileevent $f3 r {}
    lappend result [fileevent $f r] [fileevent $f2 r] [fileevent $f3 r]
    fileevent $f r {}
    lappend result [fileevent $f r] [fileevent $f2 r] [fileevent $f3 r]
} -cleanup {
    catch {close $f2}
    catch {close $f3}
} -result {{} {} {} {read f} {read f2} {read f3} {read f} {} {read f3} {read f} {} {} {} {} {}}

test io-44.1 {FileEventProc procedure: normal read event} -setup {
    set f2 [open "|[list cat -u]" r+]
    set f3 [open "|[list cat -u]" r+]
} -constraints {stdio unixExecs fileevent} -body {
    fileevent $f2 readable [namespace code {
	set x [gets $f2]; fileevent $f2 readable {}
    }]
    puts $f2 text; flush $f2
    variable x initial
    vwait [namespace which -variable x]
    set x
} -cleanup {
    catch {close $f2}
    catch {close $f3}
} -result {text}
test io-44.2 {FileEventProc procedure: error in read event} -constraints {
    stdio unixExecs fileevent
} -setup {
    set f2 [open "|[list cat -u]" r+]
    set f3 [open "|[list cat -u]" r+]
    proc myHandler {msg options} {
	variable x $msg
    }
    set handler [interp bgerror {}]
    interp bgerror {} [namespace which myHandler]
} -body {
    fileevent $f2 readable {error bogus}
    puts $f2 text; flush $f2
    variable x initial
    vwait [namespace which -variable x]
    list $x [fileevent $f2 readable]
} -cleanup {
    interp bgerror {} $handler
    catch {close $f2}
    catch {close $f3}
} -result {bogus {}}
test io-44.3 {FileEventProc procedure: normal write event} -setup {
    set f2 [open "|[list cat -u]" r+]
    set f3 [open "|[list cat -u]" r+]
} -constraints {stdio unixExecs fileevent} -body {
    fileevent $f2 writable [namespace code {
	lappend x "triggered"
	incr count -1
	if {$count <= 0} {
	    fileevent $f2 writable {}
	}
    }]
    variable x initial
    set count 3
    vwait [namespace which -variable x]
    vwait [namespace which -variable x]
    vwait [namespace which -variable x]
    set x
} -cleanup {
    catch {close $f2}
    catch {close $f3}
} -result {initial triggered triggered triggered}
test io-44.4 {FileEventProc procedure: eror in write event} -constraints {
    stdio unixExecs fileevent
} -setup {
    set f2 [open "|[list cat -u]" r+]
    set f3 [open "|[list cat -u]" r+]
    proc myHandler {msg options} {
	variable x $msg
    }
    set handler [interp bgerror {}]
    interp bgerror {} [namespace which myHandler]
} -body {
    fileevent $f2 writable {error bad-write}
    variable x initial
    vwait [namespace which -variable x]
    list $x [fileevent $f2 writable]
} -cleanup {
    interp bgerror {} $handler
    catch {close $f2}
    catch {close $f3}
} -result {bad-write {}}
test io-44.5 {FileEventProc procedure: end of file} -constraints {
    stdio unixExecs fileevent
} -body {
    set f4 [open "|[list [interpreter] $path(cat) << foo]" r]
    fileevent $f4 readable [namespace code {
	if {[gets $f4 line] < 0} {
	    lappend x eof
	    fileevent $f4 readable {}
	} else {
	    lappend x $line
	}
    }]
    variable x initial
    vwait [namespace which -variable x]
    vwait [namespace which -variable x]
    set x
} -cleanup {
    close $f4
} -result {initial foo eof}

close $f

test io-44.6 {FileEventProc procedure: write-only non-blocking channel} -setup {
} -constraints {stdio fileevent openpipe} -body {

    namespace eval refchan {
	namespace ensemble create
	namespace export *


	proc finalize {chan args} {
	    namespace delete c_$chan
	}

	proc initialize {chan args} {
	    namespace eval c_$chan {}
	    namespace upvar c_$chan watching watching
	    set watching {}
	    list finalize initialize seek watch write
	}


	proc watch {chan args} {
	    namespace upvar c_$chan watching watching
	    foreach arg $args {
		switch $arg {
		    write {
			if {$arg ni $watching} {
			    lappend watching $arg
			}
			chan postevent $chan $arg
		    }
		}
	    }
	}


	proc write {chan args} {
	    chan postevent $chan write
	    return 1
	}
    }
    set f [chan create w [namespace which refchan]]
    chan configure $f -blocking 0
    set data "some data"
    set x 0
    chan event $f writable [namespace code {
	puts $f $data
	incr count [string length $data]
	if {$count > 262144} {
	    chan event $f writable {}
	    set x done
	}
    }]
    set token [after 10000 [namespace code {
	set x timeout
    }]]
    vwait [namespace which -variable x]
    return $x
} -cleanup {
    after cancel $token
    catch {chan close $f}
} -result done


makeFile "foo bar" foo

test io-45.1 {DeleteFileEvent, cleanup on close} {fileevent} {
    set f [open $path(foo) r]
    fileevent $f readable [namespace code {
	lappend x "binding triggered: \"[gets $f]\""
	fileevent $f readable {}
    }]
    close $f
    set x initial
    after 100 [namespace code { set y done }]
    variable y
    vwait [namespace which -variable y]
    set x
} {initial}
test io-45.2 {DeleteFileEvent, cleanup on close} {fileevent} {
    set f  [open $path(foo) r]
    set f2 [open $path(foo) r]
    fileevent $f readable [namespace code {
	    lappend x "f triggered: \"[gets $f]\""
	    fileevent $f readable {}
	}]
    fileevent $f2 readable [namespace code {
	lappend x "f2 triggered: \"[gets $f2]\""
	fileevent $f2 readable {}
    }]
    close $f
    variable x initial
    vwait [namespace which -variable x]
    close $f2
    set x
} {initial {f2 triggered: "foo bar"}}
test io-45.3 {DeleteFileEvent, cleanup on close} {fileevent} {
    set f  [open $path(foo) r]
    set f2 [open $path(foo) r]
    set f3 [open $path(foo) r]
    fileevent $f readable {f script}
    fileevent $f2 readable {f2 script}
    fileevent $f3 readable {f3 script}
    set x {}
    close $f2
    lappend x [catch {fileevent $f readable} msg] $msg \
	    [catch {fileevent $f2 readable}] \
	    [catch {fileevent $f3 readable} msg] $msg
    close $f3
    lappend x [catch {fileevent $f readable} msg] $msg \
	    [catch {fileevent $f2 readable}] \
	    [catch {fileevent $f3 readable}]
    close $f
    lappend x [catch {fileevent $f readable}] \
	    [catch {fileevent $f2 readable}] \
	    [catch {fileevent $f3 readable}]
} {0 {f script} 1 0 {f3 script} 0 {f script} 1 1 1 1 1}

# Execute these tests only if the "testfevent" command is present.

test io-46.1 {Tcl event loop vs multiple interpreters} {testfevent fileevent notOSX} {
    testfevent create
    set script "set f \[[list open $path(foo) r]]\n"
    append script {
	set x "no event"
	fileevent $f readable [namespace code {
	    set x "f triggered: [gets $f]"
	    fileevent $f readable {}
	}]
    }
    set timer [after 10 lappend x timeout]
    testfevent cmd $script
    vwait x
    after cancel $timer
    testfevent cmd {close $f}
    list [testfevent cmd {set x}] [testfevent cmd {info commands after}]
} {{f triggered: foo bar} after}
test io-46.2 {Tcl event loop vs multiple interpreters} testfevent {
    testfevent create
    testfevent cmd {
	variable x 0
	after 100 {set x triggered}
	vwait [namespace which -variable x]
	set x
    }
} {triggered}
test io-46.3 {Tcl event loop vs multiple interpreters} testfevent {
    testfevent create
    testfevent cmd {
	set x 0
	after 10 {lappend x timer}
	after 30
	set result $x
	update idletasks
	lappend result $x
	update
	lappend result $x
    }
} {0 0 {0 timer}}

test io-47.1 {fileevent vs multiple interpreters} {testfevent fileevent} {
    set f  [open $path(foo) r]
    set f2 [open $path(foo) r]
    set f3 [open $path(foo) r]
    fileevent $f readable {script 1}
    testfevent create
    testfevent share $f2
    testfevent cmd "fileevent $f2 readable {script 2}"
    fileevent $f3 readable {sript 3}
    set x {}
    lappend x [fileevent $f2 readable]
    testfevent delete
    lappend x [fileevent $f readable] [fileevent $f2 readable] \
	[fileevent $f3 readable]
    close $f
    close $f2
    close $f3
    set x
} {{} {script 1} {} {sript 3}}
test io-47.2 {deleting fileevent on interpreter delete} {testfevent fileevent} {
    set f  [open $path(foo) r]
    set f2 [open $path(foo) r]
    set f3 [open $path(foo) r]
    set f4 [open $path(foo) r]
    fileevent $f readable {script 1}
    testfevent create
    testfevent share $f2
    testfevent share $f3
    testfevent cmd "fileevent $f2 readable {script 2}
	fileevent $f3 readable {script 3}"
    fileevent $f4 readable {script 4}
    testfevent delete
    set x [list [fileevent $f readable] [fileevent $f2 readable] \
		[fileevent $f3 readable] [fileevent $f4 readable]]
    close $f
    close $f2
    close $f3
    close $f4
    set x
} {{script 1} {} {} {script 4}}
test io-47.3 {deleting fileevent on interpreter delete} {testfevent fileevent} {
    set f  [open $path(foo) r]
    set f2 [open $path(foo) r]
    set f3 [open $path(foo) r]
    set f4 [open $path(foo) r]
    testfevent create
    testfevent share $f3
    testfevent share $f4
    fileevent $f readable {script 1}
    fileevent $f2 readable {script 2}
    testfevent cmd "fileevent $f3 readable {script 3}
    fileevent $f4 readable {script 4}"
    testfevent delete
    set x [list [fileevent $f readable] [fileevent $f2 readable] \
		[fileevent $f3 readable] [fileevent $f4 readable]]
    close $f
    close $f2
    close $f3
    close $f4
    set x
} {{script 1} {script 2} {} {}}
test io-47.4 {file events on shared files and multiple interpreters} {testfevent fileevent} {
    set f  [open $path(foo) r]
    set f2 [open $path(foo) r]
    testfevent create
    testfevent share $f
    testfevent cmd "fileevent $f readable {script 1}"
    fileevent $f readable {script 2}
    fileevent $f2 readable {script 3}
    set x [list [fileevent $f2 readable] \
		[testfevent cmd "fileevent $f readable"] \
		[fileevent $f readable]]
    testfevent delete
    close $f
    close $f2
    set x
} {{script 3} {script 1} {script 2}}
test io-47.5 {file events on shared files, deleting file events} {testfevent fileevent} {
    set f [open $path(foo) r]
    testfevent create
    testfevent share $f
    testfevent cmd "fileevent $f readable {script 1}"
    fileevent $f readable {script 2}
    testfevent cmd "fileevent $f readable {}"
    set x [list [testfevent cmd "fileevent $f readable"] \
		[fileevent $f readable]]
    testfevent delete
    close $f
    set x
} {{} {script 2}}
test io-47.6 {file events on shared files, deleting file events} {testfevent fileevent} {
    set f [open $path(foo) r]
    testfevent create
    testfevent share $f
    testfevent cmd "fileevent $f readable {script 1}"
    fileevent $f readable {script 2}
    fileevent $f readable {}
    set x [list [testfevent cmd "fileevent $f readable"] \
		[fileevent $f readable]]
    testfevent delete
    close $f
    set x
} {{script 1} {}}
unset path(foo)
removeFile foo

set path(bar) [makeFile {} bar]

test io-48.1 {testing readability conditions} {fileevent} {
    set f [open $path(bar) w]
    puts $f abcdefg
    puts $f abcdefg
    puts $f abcdefg
    puts $f abcdefg
    puts $f abcdefg
    close $f
    set f [open $path(bar) r]
    fileevent $f readable [namespace code [list consume $f]]
    proc consume {f} {
	variable l
	variable x
	lappend l called
	if {[eof $f]} {
	    close $f
	    set x done
	} else {
	    gets $f
	}
    }
    set l ""
    variable x not_done
    vwait [namespace which -variable x]
    list $x $l
} {done {called called called called called called called}}
test io-48.2 {testing readability conditions} {nonBlockFiles fileevent} {
    set f [open $path(bar) w]
    puts $f abcdefg
    puts $f abcdefg
    puts $f abcdefg
    puts $f abcdefg
    puts $f abcdefg
    close $f
    set f [open $path(bar) r]
    fileevent $f readable [namespace code [list consume $f]]
    fconfigure $f -blocking off
    proc consume {f} {
	variable x
	variable l
	lappend l called
	if {[eof $f]} {
	    close $f
	    set x done
	} else {
	    gets $f
	}
    }
    set l ""
    variable x not_done
    vwait [namespace which -variable x]
    list $x $l
} {done {called called called called called called called}}
set path(my_script) [makeFile {} my_script]
test io-48.3 {testing readability conditions} {stdio unix nonBlockFiles fileevent} {
    set f [open $path(bar) w]
    puts $f abcdefg
    puts $f abcdefg
    puts $f abcdefg
    puts $f abcdefg
    puts $f abcdefg
    close $f
    set f [open $path(my_script) w]
    puts $f {
	proc copy_slowly {f} {
	    while {![eof $f]} {
		puts [gets $f]
		after 200
	    }
	    close $f
	}
    }
    close $f
    set f [open "|[list [interpreter]]" r+]
    fileevent  $f readable [namespace code [list consume $f]]
    fconfigure $f -buffering line
    fconfigure $f -blocking off
    proc consume {f} {
	variable l
	variable x
	if {[eof $f]} {
	    set x done
	} else {
	    gets $f
	    lappend l [fblocked $f]
	    gets $f
	    lappend l [fblocked $f]
	}
    }
    set l ""
    variable x not_done
    puts $f [list source $path(my_script)]
    puts $f "set f \[[list open $path(bar) r]]"
    puts $f {copy_slowly $f}
    puts $f {exit}
    vwait [namespace which -variable x]
    close $f
    list $x $l
} {done {0 1 0 1 0 1 0 1 0 1 0 1 0 0}}
unset path(bar)
removeFile bar

test io-48.4 {lf write, testing readability, ^Z termination, auto read mode} {fileevent} {
    file delete $path(test1)
    set f [open $path(test1) w]
    fconfigure $f -translation lf
    variable c [format "abc\ndef\n%c" 26]
    puts -nonewline $f $c
    close $f
    proc consume {f} {
	variable l
	variable c
	variable x
	if {[eof $f]} {
	   set x done
	   close $f
	} else {
	   lappend l [gets $f]
	   incr c
	}
    }
    set c 0
    set l ""
    set f [open $path(test1) r]
    fconfigure $f -translation auto -eofchar \x1A
    fileevent $f readable [namespace code [list consume $f]]
    variable x
    vwait [namespace which -variable x]
    list $c $l
} {3 {abc def {}}}
test io-48.5 {lf write, testing readability, ^Z in middle, auto read mode} {fileevent} {
    file delete $path(test1)
    set f [open $path(test1) w]
    fconfigure $f -translation lf
    set c [format "abc\ndef\n%cfoo\nbar\n" 26]
    puts -nonewline $f $c
    close $f
    proc consume {f} {
	variable l
	variable x
	variable c
	if {[eof $f]} {
	   set x done
	   close $f
	} else {
	   lappend l [gets $f]
	   incr c
	}
    }
    set c 0
    set l ""
    set f [open $path(test1) r]
    fconfigure $f -translation auto -eofchar \x1A
    fileevent $f readable [namespace code [list consume $f]]
    variable x
    vwait [namespace which -variable x]
    list $c $l
} {3 {abc def {}}}
test io-48.6 {cr write, testing readability, ^Z termination, auto read mode} {fileevent} {
    file delete $path(test1)
    set f [open $path(test1) w]
    fconfigure $f -translation cr
    set c [format "abc\ndef\n%c" 26]
    puts -nonewline $f $c
    close $f
    proc consume {f} {
	variable l
	variable x
	variable c
	if {[eof $f]} {
	   set x done
	   close $f
	} else {
	   lappend l [gets $f]
	   incr c
	}
    }
    set c 0
    set l ""
    set f [open $path(test1) r]
    fconfigure $f -translation auto -eofchar \x1A
    fileevent $f readable [namespace code [list consume $f]]
    variable x
    vwait [namespace which -variable x]
    list $c $l
} {3 {abc def {}}}
test io-48.7 {cr write, testing readability, ^Z in middle, auto read mode} {fileevent} {
    file delete $path(test1)
    set f [open $path(test1) w]
    fconfigure $f -translation cr
    set c [format "abc\ndef\n%cfoo\nbar\n" 26]
    puts -nonewline $f $c
    close $f
    proc consume {f} {
	variable l
	variable c
	variable x
	if {[eof $f]} {
	   set x done
	   close $f
	} else {
	   lappend l [gets $f]
	   incr c
	}
    }
    set c 0
    set l ""
    set f [open $path(test1) r]
    fconfigure $f -translation auto -eofchar \x1A
    fileevent $f readable [namespace code [list consume $f]]
    variable x
    vwait [namespace which -variable x]
    list $c $l
} {3 {abc def {}}}
test io-48.8 {crlf write, testing readability, ^Z termination, auto read mode} {fileevent} {
    file delete $path(test1)
    set f [open $path(test1) w]
    fconfigure $f -translation crlf
    set c [format "abc\ndef\n%c" 26]
    puts -nonewline $f $c
    close $f
    proc consume {f} {
	variable l
	variable x
	variable c
	if {[eof $f]} {
	   set x done
	   close $f
	} else {
	   lappend l [gets $f]
	   incr c
	}
    }
    set c 0
    set l ""
    set f [open $path(test1) r]
    fconfigure $f -translation auto -eofchar \x1A
    fileevent $f readable [namespace code [list consume $f]]
    variable x
    vwait [namespace which -variable x]
    list $c $l
} {3 {abc def {}}}
test io-48.9 {crlf write, testing readability, ^Z in middle, auto read mode} {fileevent} {
    file delete $path(test1)
    set f [open $path(test1) w]
    fconfigure $f -translation crlf
    set c [format "abc\ndef\n%cfoo\nbar\n" 26]
    puts -nonewline $f $c
    close $f
    proc consume {f} {
	variable l
	variable c
	variable x
	if {[eof $f]} {
	   set x done
	   close $f
	} else {
	   lappend l [gets $f]
	   incr c
	}
    }
    set c 0
    set l ""
    set f [open $path(test1) r]
    fconfigure $f -translation auto -eofchar \x1A
    fileevent $f readable [namespace code [list consume $f]]
    variable x
    vwait [namespace which -variable x]
    list $c $l
} {3 {abc def {}}}
test io-48.10 {lf write, testing readability, ^Z in middle, lf read mode} {fileevent} {
    file delete $path(test1)
    set f [open $path(test1) w]
    fconfigure $f -translation lf
    set c [format "abc\ndef\n%cfoo\nbar\n" 26]
    puts -nonewline $f $c
    close $f
    proc consume {f} {
	variable l
	variable c
	variable x
	if {[eof $f]} {
	   set x done
	   close $f
	} else {
	   lappend l [gets $f]
	   incr c
	}
    }
    set c 0
    set l ""
    set f [open $path(test1) r]
    fconfigure $f -translation lf -eofchar \x1A
    fileevent $f readable [namespace code [list consume $f]]
    variable x
    vwait [namespace which -variable x]
    list $c $l
} {3 {abc def {}}}
test io-48.11 {lf write, testing readability, ^Z termination, lf read mode} {fileevent} {
    file delete $path(test1)
    set f [open $path(test1) w]
    fconfigure $f -translation lf
    set c [format "abc\ndef\n%c" 26]
    puts -nonewline $f $c
    close $f
    proc consume {f} {
	variable l
	variable x
	variable c
	if {[eof $f]} {
	   set x done
	   close $f
	} else {
	   lappend l [gets $f]
	   incr c
	}
    }
    set c 0
    set l ""
    set f [open $path(test1) r]
    fconfigure $f -translation lf -eofchar \x1A
    fileevent $f readable [namespace code [list consume $f]]
    variable x
    vwait [namespace which -variable x]
    list $c $l
} {3 {abc def {}}}
test io-48.12 {cr write, testing readability, ^Z in middle, cr read mode} {fileevent} {
    file delete $path(test1)
    set f [open $path(test1) w]
    fconfigure $f -translation cr
    set c [format "abc\ndef\n%cfoo\nbar\n" 26]
    puts -nonewline $f $c
    close $f
    proc consume {f} {
	variable l
	variable x
	variable c
	if {[eof $f]} {
	   set x done
	   close $f
	} else {
	   lappend l [gets $f]
	   incr c
	}
    }
    set c 0
    set l ""
    set f [open $path(test1) r]
    fconfigure $f -translation cr -eofchar \x1A
    fileevent $f readable [namespace code [list consume $f]]
    variable x
    vwait [namespace which -variable x]
    list $c $l
} {3 {abc def {}}}
test io-48.13 {cr write, testing readability, ^Z termination, cr read mode} {fileevent} {
    file delete $path(test1)
    set f [open $path(test1) w]
    fconfigure $f -translation cr
    set c [format "abc\ndef\n%c" 26]
    puts -nonewline $f $c
    close $f
    proc consume {f} {
	variable c
	variable x
	variable l
	if {[eof $f]} {
	   set x done
	   close $f
	} else {
	   lappend l [gets $f]
	   incr c
	}
    }
    set c 0
    set l ""
    set f [open $path(test1) r]
    fconfigure $f -translation cr -eofchar \x1A
    fileevent $f readable [namespace code [list consume $f]]
    variable x
    vwait [namespace which -variable x]
    list $c $l
} {3 {abc def {}}}
test io-48.14 {crlf write, testing readability, ^Z in middle, crlf read mode} {fileevent} {
    file delete $path(test1)
    set f [open $path(test1) w]
    fconfigure $f -translation crlf
    set c [format "abc\ndef\n%cfoo\nbar\n" 26]
    puts -nonewline $f $c
    close $f
    proc consume {f} {
	variable c
	variable x
	variable l
	if {[eof $f]} {
	   set x done
	   close $f
	} else {
	   lappend l [gets $f]
	   incr c
	}
    }
    set c 0
    set l ""
    set f [open $path(test1) r]
    fconfigure $f -translation crlf -eofchar \x1A
    fileevent $f readable [namespace code [list consume $f]]
    variable x
    vwait [namespace which -variable x]
    list $c $l
} {3 {abc def {}}}
test io-48.15 {crlf write, testing readability, ^Z termi, crlf read mode} {fileevent} {
    file delete $path(test1)
    set f [open $path(test1) w]
    fconfigure $f -translation crlf
    set c [format "abc\ndef\n%c" 26]
    puts -nonewline $f $c
    close $f
    proc consume {f} {
	variable c
	variable x
	variable l
	if {[eof $f]} {
	   set x done
	   close $f
	} else {
	   lappend l [gets $f]
	   incr c
	}
    }
    set c 0
    set l ""
    set f [open $path(test1) r]
    fconfigure $f -translation crlf -eofchar \x1A
    fileevent $f readable [namespace code [list consume $f]]
    variable x
    vwait [namespace which -variable x]
    list $c $l
} {3 {abc def {}}}

test io-49.1 {testing crlf reading, leftover cr disgorgment} {
    file delete $path(test1)
    set f [open $path(test1) w]
    fconfigure $f -translation lf
    puts -nonewline $f "a\rb\rc\r\n"
    close $f
    set f [open $path(test1) r]
    set l ""
    lappend l [file size $path(test1)]
    fconfigure $f -translation crlf
    lappend l [read $f 1]
    lappend l [tell $f]
    lappend l [read $f 1]
    lappend l [tell $f]
    lappend l [read $f 1]
    lappend l [tell $f]
    lappend l [read $f 1]
    lappend l [tell $f]
    lappend l [read $f 1]
    lappend l [tell $f]
    lappend l [read $f 1]
    lappend l [tell $f]
    lappend l [eof $f]
    lappend l [read $f 1]
    lappend l [eof $f]
    close $f
    set l
} "7 a 1 [list \r] 2 b 3 [list \r] 4 c 5 {
} 7 0 {} 1"
test io-49.2 {testing crlf reading, leftover cr disgorgment} {
    file delete $path(test1)
    set f [open $path(test1) w]
    fconfigure $f -translation lf
    puts -nonewline $f "a\rb\rc\r\n"
    close $f
    set f [open $path(test1) r]
    set l ""
    lappend l [file size $path(test1)]
    fconfigure $f -translation crlf
    lappend l [read $f 2]
    lappend l [tell $f]
    lappend l [read $f 2]
    lappend l [tell $f]
    lappend l [read $f 2]
    lappend l [tell $f]
    lappend l [eof $f]
    lappend l [read $f 2]
    lappend l [tell $f]
    lappend l [eof $f]
    close $f
    set l
} "7 [list a\r] 2 [list b\r] 4 [list c\n] 7 0 {} 7 1"
test io-49.3 {testing crlf reading, leftover cr disgorgment} {
    file delete $path(test1)
    set f [open $path(test1) w]
    fconfigure $f -translation lf
    puts -nonewline $f "a\rb\rc\r\n"
    close $f
    set f [open $path(test1) r]
    set l ""
    lappend l [file size $path(test1)]
    fconfigure $f -translation crlf
    lappend l [read $f 3]
    lappend l [tell $f]
    lappend l [read $f 3]
    lappend l [tell $f]
    lappend l [eof $f]
    lappend l [read $f 3]
    lappend l [tell $f]
    lappend l [eof $f]
    close $f
    set l
} "7 [list a\rb] 3 [list \rc\n] 7 0 {} 7 1"
test io-49.4 {testing crlf reading, leftover cr disgorgment} {
    file delete $path(test1)
    set f [open $path(test1) w]
    fconfigure $f -translation lf
    puts -nonewline $f "a\rb\rc\r\n"
    close $f
    set f [open $path(test1) r]
    set l ""
    lappend l [file size $path(test1)]
    fconfigure $f -translation crlf
    lappend l [read $f 3]
    lappend l [tell $f]
    lappend l [gets $f]
    lappend l [tell $f]
    lappend l [eof $f]
    lappend l [gets $f]
    lappend l [tell $f]
    lappend l [eof $f]
    close $f
    set l
} "7 [list a\rb] 3 [list \rc] 7 0 {} 7 1"
test io-49.5 {testing crlf reading, leftover cr disgorgment} {
    file delete $path(test1)
    set f [open $path(test1) w]
    fconfigure $f -translation lf
    puts -nonewline $f "a\rb\rc\r\n"
    close $f
    set f [open $path(test1) r]
    set l ""
    lappend l [file size $path(test1)]
    fconfigure $f -translation crlf
    lappend l [set x [gets $f]]
    lappend l [tell $f]
    lappend l [gets $f]
    lappend l [tell $f]
    lappend l [eof $f]
    close $f
    set l
} [list 7 a\rb\rc 7 {} 7 1]

test io-50.1 {testing handler deletion} -constraints {testchannelevent testservicemode} -setup {
    file delete $path(test1)
} -body {
    set f [open $path(test1) w]
    close $f
    update
    proc delhandler {f} {
	variable z
	set z called
	testchannelevent $f delete 0
    }
    set z not_called
    set timer [after 50 lappend z timeout]
    testservicemode 0
    set f [open $path(test1) r]
    testchannelevent $f add readable [namespace code [list delhandler $f]]
    testservicemode 1
    vwait z
    after cancel $timer
    set z
} -cleanup {
    close $f
} -result called
test io-50.2 {testing handler deletion with multiple handlers} -constraints {testchannelevent testservicemode} -setup {
    file delete $path(test1)
} -body {
    set f [open $path(test1) w]
    close $f
    proc delhandler {f i} {
	variable z
	lappend z "called delhandler $i"
	testchannelevent $f delete 0
    }
    set z ""
    testservicemode 0
    set f [open $path(test1) r]
    testchannelevent $f add readable [namespace code [list delhandler $f 1]]
    testchannelevent $f add readable [namespace code [list delhandler $f 0]]
    testservicemode 1
    set timer [after 50 lappend z timeout]
    vwait z
    after cancel $timer
    set z
} -cleanup {
    close $f
} -result {{called delhandler 0} {called delhandler 1}}
test io-50.3 {testing handler deletion with multiple handlers} -constraints {testchannelevent testservicemode} -setup {
    file delete $path(test1)
} -body {
    set f [open $path(test1) w]
    close $f
    set z ""
    proc notcalled {f i} {
	variable z
	lappend z "notcalled was called!! $f $i"
    }
    proc delhandler {f i} {
	variable z
	testchannelevent $f delete 1
	lappend z "delhandler $i called"
	testchannelevent $f delete 0
	lappend z "delhandler $i deleted myself"
    }
    set z ""
    testservicemode 0
    set f [open $path(test1) r]
    testchannelevent $f add readable [namespace code [list notcalled $f 1]]
    testchannelevent $f add readable [namespace code [list delhandler $f 0]]
    testservicemode 1
    set timer [after 50 lappend z timeout]
    vwait z
    after cancel $timer
    set z
} -cleanup {
    close $f
} -result {{delhandler 0 called} {delhandler 0 deleted myself}}
test io-50.4 {testing handler deletion vs reentrant calls} -constraints {testchannelevent testservicemode} -setup {
    file delete $path(test1)
    update
} -body {
    set f [open $path(test1) w]
    close $f
    update
    proc delrecursive {f} {
	variable z
	variable u
	if {"$u" == "recursive"} {
	    testchannelevent $f delete 0
	    lappend z "delrecursive deleting recursive"
	} else {
	    lappend z "delrecursive calling recursive"
	    set u recursive
	    update
	}
    }
    variable u toplevel
    variable z ""
    testservicemode 0
    set f [open $path(test1) r]
    testchannelevent $f add readable [namespace code [list delrecursive $f]]
    testservicemode 1
    set timer [after 50 lappend z timeout]
    vwait z
    after cancel $timer
    set z
} -cleanup {
    close $f
} -result {{delrecursive calling recursive} {delrecursive deleting recursive}}
test io-50.5 {testing handler deletion vs reentrant calls} -constraints {testchannelevent testservicemode notOSX} -setup {
    file delete $path(test1)
} -body {
    set f [open $path(test1) w]
    close $f
    proc notcalled {f} {
	variable z
	lappend z "notcalled was called!! $f"
    }
    proc del {f} {
	variable u
	variable z
	if {"$u" == "recursive"} {
	    testchannelevent $f delete 1
	    lappend z "del deleted notcalled"
	    testchannelevent $f delete 0
	    lappend z "del deleted myself"
	} else {
	    set u recursive
	    lappend z "del calling recursive"
	    set timer [after 50 lappend z timeout]
	    vwait z
	    after cancel $timer
	    lappend z "del after recursive"
	}
    }
    set z ""
    set u toplevel
    testservicemode 0
    set f [open $path(test1) r]
    testchannelevent $f add readable [namespace code [list notcalled $f]]
    testchannelevent $f add readable [namespace code [list del $f]]
    testservicemode 1
    set timer [after 50 set z timeout]
    vwait z
    after cancel $timer
    set z
} -cleanup {
    close $f
} -result [list {del calling recursive} {del deleted notcalled} \
	       {del deleted myself} {del after recursive}]
test io-50.6 {testing handler deletion vs reentrant calls} -constraints {testchannelevent testservicemode} -setup {
    file delete $path(test1)
} -body {
    set f [open $path(test1) w]
    close $f
    proc first {f} {
	variable u
	variable z
	variable done
	if {"$u" == "toplevel"} {
	    lappend z "first called"
	    set u first
	    set timer [after 50 lappend z timeout]
	    vwait z
	    after cancel $timer
	    lappend z "first after toplevel"
	    set done 1
	} else {
	    lappend z "first called not toplevel"
	}
    }
    proc second {f} {
	variable u
	variable z
	if {"$u" == "first"} {
	    lappend z "second called, first time"
	    set u second
	    testchannelevent $f delete 0
	} elseif {"$u" == "second"} {
	    lappend z "second called, second time"
	    testchannelevent $f delete 0
	} else {
	    lappend z "second called, cannot happen!"
	    testchannelevent $f removeall
	}
    }
    set z ""
    set u toplevel
    set done 0
    testservicemode 0
    set f [open $path(test1) r]
    testchannelevent $f add readable [namespace code [list second $f]]
    testchannelevent $f add readable [namespace code [list first $f]]
    testservicemode 1
    update
    if {!$done} {
	set timer2 [after 200 set done 1]
	vwait done
	after cancel $timer2
    }
    set z
} -cleanup {
    close $f
} -result [list {first called} {first called not toplevel} \
	{second called, first time} {second called, second time} \
	{first after toplevel}]
test io-51.1 {Test old socket deletion on Macintosh} {socket} {
    set x 0
    set result ""
    proc accept {s a p} {
	variable x
	variable wait
	fconfigure $s -blocking off
	puts $s "sock[incr x]"
	close $s
	set wait done
    }
    set ss [socket -server [namespace code accept] -myaddr 127.0.0.1 0]
    set port [lindex [fconfigure $ss -sockname] 2]

    variable wait ""
    set cs [socket 127.0.0.1 $port]
    vwait [namespace which -variable wait]
    lappend result [gets $cs]
    close $cs

    set wait ""
    set cs [socket 127.0.0.1 $port]
    vwait [namespace which -variable wait]
    lappend result [gets $cs]
    close $cs

    set wait ""
    set cs [socket 127.0.0.1 $port]
    vwait [namespace which -variable wait]
    lappend result [gets $cs]
    close $cs

    set wait ""
    set cs [socket 127.0.0.1 $port]
    vwait [namespace which -variable wait]
    lappend result [gets $cs]
    close $cs
    close $ss
    set result
} {sock1 sock2 sock3 sock4}

test io-52.1 {TclCopyChannel} {fcopy} {
    file delete $path(test1)
    set f1 [open $thisScript]
    set f2 [open $path(test1) w]
    fcopy $f1 $f2 -command { # }
    catch { fcopy $f1 $f2 } msg
    close $f1
    close $f2
    string compare $msg "channel \"$f1\" is busy"
} {0}
test io-52.2 {TclCopyChannel} {fcopy} {
    file delete $path(test1)
    set f1 [open $thisScript]
    set f2 [open $path(test1) w]
    set f3 [open $thisScript]
    fcopy $f1 $f2 -command { # }
    catch { fcopy $f3 $f2 } msg
    close $f1
    close $f2
    close $f3
    string compare $msg "channel \"$f2\" is busy"
} {0}
test io-52.3 {TclCopyChannel} {fcopy} {
    file delete $path(test1)
    set f1 [open $thisScript]
    set f2 [open $path(test1) w]
    fconfigure $f1 -encoding utf-8 -translation lf -encoding iso8859-1 -blocking 0
    fconfigure $f2 -encoding utf-8 -translation cr -encoding iso8859-1 -blocking 0
    set s0 [fcopy $f1 $f2]
    set result [list [fconfigure $f1 -blocking] [fconfigure $f2 -blocking]]
    close $f1
    close $f2
    set s1 [file size $thisScript]
    set s2 [file size $path(test1)]
    if {("$s1" == "$s2") && ($s0 == $s1)} {
	lappend result ok
    }
    set result
} {0 0 ok}
test io-52.4 {TclCopyChannel} {fcopy} {
    file delete $path(test1)
    set f1 [open $thisScript]
    set f2 [open $path(test1) w]
    fconfigure $f1 -encoding utf-8 -translation lf -blocking 0
    fconfigure $f2 -encoding utf-8 -translation cr -blocking 0
    fcopy $f1 $f2 -size 40
    set result [list [fblocked $f1] [fconfigure $f1 -blocking] [fconfigure $f2 -blocking]]
    close $f1
    close $f2
    # the file size is 41 because "©" is encoded in two bytes
    lappend result [file size $path(test1)]
} {0 0 0 41}
test io-52.4.1 {TclCopyChannel} {fcopy} {
    file delete $path(test1)
    set f1 [open $thisScript]
    set f2 [open $path(test1) w]
    fconfigure $f1 -encoding utf-8 -translation lf -blocking 0 -buffersize 10000000
    fconfigure $f2 -encoding utf-8 -translation cr -blocking 0
    fcopy $f1 $f2 -size 40
    set result [list [fblocked $f1] [fconfigure $f1 -blocking] [fconfigure $f2 -blocking]]
    close $f1
    close $f2
    # the file size is 41 because "©" is encoded in two bytes
    lappend result [file size $path(test1)]
} {0 0 0 41}
test io-52.5 {TclCopyChannel, all} {fcopy} {
    file delete $path(test1)
    set f1 [open $thisScript]
    set f2 [open $path(test1) w]
    fconfigure $f1 -translation lf -encoding iso8859-1 -blocking 0
    fconfigure $f2 -translation lf -encoding iso8859-1 -blocking 0
    fcopy $f1 $f2 -size -1 ;# -1 means 'copy all', same as if no -size specified.
    set result [list [fconfigure $f1 -blocking] [fconfigure $f2 -blocking]]
    close $f1
    close $f2
    set s1 [file size $thisScript]
    set s2 [file size $path(test1)]
    if {"$s1" == "$s2"} {
	lappend result ok
    }
    set result
} {0 0 ok}
test io-52.5a {TclCopyChannel, all, other negative value} {fcopy} {
    file delete $path(test1)
    set f1 [open $thisScript]
    set f2 [open $path(test1) w]
    fconfigure $f1 -translation lf -encoding iso8859-1 -blocking 0
    fconfigure $f2 -translation lf -encoding iso8859-1 -blocking 0
    fcopy $f1 $f2 -size -2 ;# < 0 behaves like -1, copy all
    set result [list [fconfigure $f1 -blocking] [fconfigure $f2 -blocking]]
    close $f1
    close $f2
    set s1 [file size $thisScript]
    set s2 [file size $path(test1)]
    if {"$s1" == "$s2"} {
	lappend result ok
    }
    set result
} {0 0 ok}
test io-52.5b {TclCopyChannel, all, wrap to negative value} {fcopy} {
    file delete $path(test1)
    set f1 [open $thisScript]
    set f2 [open $path(test1) w]
    fconfigure $f1 -translation lf -encoding iso8859-1 -blocking 0
    fconfigure $f2 -translation lf -encoding iso8859-1 -blocking 0
    fcopy $f1 $f2 -size 3221176172 ;# Wrapped to < 0, behaves like -1, copy all
    set result [list [fconfigure $f1 -blocking] [fconfigure $f2 -blocking]]
    close $f1
    close $f2
    set s1 [file size $thisScript]
    set s2 [file size $path(test1)]
    if {"$s1" == "$s2"} {
	lappend result ok
    }
    set result
} {0 0 ok}
test io-52.6 {TclCopyChannel} {fcopy} {
    file delete $path(test1)
    set f1 [open $thisScript]
    set f2 [open $path(test1) w]
    fconfigure $f1 -translation lf -encoding iso8859-1 -blocking 0
    fconfigure $f2 -translation lf -encoding iso8859-1 -blocking 0
    set s0 [fcopy $f1 $f2 -size [expr {[file size $thisScript] + 5}]]
    set result [list [fconfigure $f1 -blocking] [fconfigure $f2 -blocking]]
    close $f1
    close $f2
    set s1 [file size $thisScript]
    set s2 [file size $path(test1)]
    if {("$s1" == "$s2") && ($s0 == $s1)} {
	lappend result ok
    }
    set result
} {0 0 ok}
test io-52.7 {TclCopyChannel} {fcopy} {
    file delete $path(test1)
    set f1 [open $thisScript]
    set f2 [open $path(test1) w]
    fconfigure $f1 -translation lf -encoding iso8859-1 -blocking 0
    fconfigure $f2 -translation lf -encoding iso8859-1 -blocking 0
    fcopy $f1 $f2
    set result [list [fconfigure $f1 -blocking] [fconfigure $f2 -blocking]]
    set s1 [file size $thisScript]
    set s2 [file size $path(test1)]
    close $f1
    close $f2
    if {"$s1" == "$s2"} {
	lappend result ok
    }
    set result
} {0 0 ok}
test io-52.8 {TclCopyChannel} {stdio fcopy} {
    file delete $path(test1)
    file delete $path(pipe)
    set f1 [open $path(pipe) w]
    fconfigure $f1 -translation lf
    puts $f1 "
	puts ready
	gets stdin
	set f1 \[open [list $thisScript] r\]
	fconfigure \$f1 -encoding utf-8 -translation lf
	puts \[read \$f1 100\]
	close \$f1
    "
    close $f1
    set f1 [open "|[list [interpreter] $path(pipe)]" r+]
    fconfigure $f1 -translation lf
    gets $f1
    puts $f1 ready
    flush $f1
    set f2 [open $path(test1) w]
    fconfigure $f2 -encoding utf-8 -translation lf
    set s0 [fcopy $f1 $f2 -size 40]
    catch {close $f1}
    close $f2
    # the file size is 41 because "©" is encoded in two bytes
    list $s0 [file size $path(test1)]
} {40 41}
# Empty files, to register them with the test facility
set path(kyrillic.txt)   [makeFile {} kyrillic.txt]
set path(utf8-fcopy.txt) [makeFile {} utf8-fcopy.txt]
set path(utf8-rp.txt)    [makeFile {} utf8-rp.txt]
# Create kyrillic file, use lf translation to avoid os eol issues
set out [open $path(kyrillic.txt) w]
fconfigure $out -encoding koi8-r -translation lf
puts       $out "АА"
close      $out
test io-52.9 {TclCopyChannel & encodings} {fcopy} {
    # Copy kyrillic to UTF-8, using fcopy.

    set in  [open $path(kyrillic.txt) r]
    set out [open $path(utf8-fcopy.txt) w]

    fconfigure $in  -encoding koi8-r -translation lf
    fconfigure $out -encoding utf-8 -translation lf

    fcopy $in $out
    close $in
    close $out

    # Do the same again, but differently (read/puts).

    set in  [open $path(kyrillic.txt) r]
    set out [open $path(utf8-rp.txt) w]

    fconfigure $in  -encoding koi8-r -translation lf
    fconfigure $out -encoding utf-8 -translation lf

    puts -nonewline $out [read $in]

    close $in
    close $out

    list [file size $path(kyrillic.txt)] \
	    [file size $path(utf8-fcopy.txt)] \
	    [file size $path(utf8-rp.txt)]
} {3 5 5}
test io-52.10 {TclCopyChannel & encodings} -constraints fcopy -body {
    set in  [open $path(kyrillic.txt) r]
    set out [open $path(utf8-fcopy.txt) w]

    fconfigure $in  -encoding koi8-r -translation lf
    fconfigure $out -translation binary

    fcopy $in $out

    file size $path(utf8-fcopy.txt)
} -cleanup {
    close $in
    close $out
} -returnCodes 1 -match glob -result {error writing "*":\
    invalid or incomplete multibyte or wide character}
test io-52.11 {TclCopyChannel & encodings} -setup {
    set out [open $path(utf8-fcopy.txt) w]
    fconfigure $out -encoding utf-8 -translation lf -profile strict
    puts $out АА
    close $out
} -constraints {fcopy} -body {
    set in  [open $path(utf8-fcopy.txt) r]
    set out [open $path(kyrillic.txt) w]
    fconfigure $in  -translation binary
    fconfigure $out -encoding koi8-r -translation lf -profile strict
    catch {fcopy $in $out} cres copts
	return $cres
} -cleanup {
	if {$in in [chan names]} {
		close $in
	}
	if {$out in [chan names]} {
		close $out
	}
    catch {unset cres}
} -match glob -result  {error writing "*": invalid or incomplete\
	multibyte or wide character}

test io-52.12 {coverage of -translation auto} {
    file delete $path(test1) $path(test2)
    set out [open $path(test1) wb]
    chan configure $out -translation lf
    puts -nonewline $out abcdefg\rhijklmn\nopqrstu\r\nvwxyz
    close $out
    set in [open $path(test1)]
    chan configure $in -buffersize 8
    set out [open $path(test2) w]
    chan configure $out -translation lf
    fcopy $in $out
    close $in
    close $out
    file size $path(test2)
} 29
test io-52.13 {coverage of -translation cr} {
    file delete $path(test1) $path(test2)
    set out [open $path(test1) wb]
    chan configure $out -translation lf
    puts -nonewline $out abcdefg\rhijklmn\nopqrstu\r\nvwxyz
    close $out
    set in [open $path(test1)]
    chan configure $in -buffersize 8 -translation cr
    set out [open $path(test2) w]
    chan configure $out -translation lf
    fcopy $in $out
    close $in
    close $out
    file size $path(test2)
} 30
test io-52.14 {coverage of -translation crlf} {
    file delete $path(test1) $path(test2)
    set out [open $path(test1) wb]
    chan configure $out -translation lf
    puts -nonewline $out abcdefg\rhijklmn\nopqrstu\r\nvwxyz
    close $out
    set in [open $path(test1)]
    chan configure $in -buffersize 8 -translation crlf
    set out [open $path(test2) w]
    chan configure $out -translation lf
    fcopy $in $out
    close $in
    close $out
    file size $path(test2)
} 29
test io-52.14.1 {coverage of -translation crlf} {
    file delete $path(test1) $path(test2)
    set out [open $path(test1) wb]
    chan configure $out -translation lf
    puts -nonewline $out abcdefg\rhijklmn\nopqrstu\r\nvwxyz
    close $out
    set in [open $path(test1)]
    chan configure $in -buffersize 8 -translation crlf
    set out [open $path(test2) w]
    fcopy $in $out -size 2
    close $in
    close $out
    file size $path(test2)
} 2
test io-52.14.2 {coverage of -translation crlf} {
    file delete $path(test1) $path(test2)
    set out [open $path(test1) wb]
    chan configure $out -translation lf
    puts -nonewline $out abcdefg\rhijklmn\nopqrstu\r\nvwxyz
    close $out
    set in [open $path(test1)]
    chan configure $in -translation crlf
    set out [open $path(test2) w]
    fcopy $in $out -size 9
    close $in
    close $out
    file size $path(test2)
} 9
test io-52.15 {coverage of -translation crlf} {
    file delete $path(test1) $path(test2)
    set out [open $path(test1) wb]
    chan configure $out -translation lf
    puts -nonewline $out abcdefg\r
    close $out
    set in [open $path(test1)]
    chan configure $in -buffersize 8 -translation crlf
    set out [open $path(test2) w]
    fcopy $in $out
    close $in
    close $out
    file size $path(test2)
} 8
test io-52.16 {coverage of eofChar handling} {
    file delete $path(test1) $path(test2)
    set out [open $path(test1) wb]
    chan configure $out -translation lf
    puts -nonewline $out abcdefg\rhijklmn\nopqrstu\r\nvwxyz
    close $out
    set in [open $path(test1)]
    chan configure $in -buffersize 8 -translation lf -eofchar a
    set out [open $path(test2) w]
    fcopy $in $out
    close $in
    close $out
    file size $path(test2)
} 0
test io-52.17 {coverage of eofChar handling} {
    file delete $path(test1) $path(test2)
    set out [open $path(test1) wb]
    chan configure $out -translation lf
    puts -nonewline $out abcdefg\rhijklmn\nopqrstu\r\nvwxyz
    close $out
    set in [open $path(test1)]
    chan configure $in -buffersize 8 -translation lf -eofchar d
    set out [open $path(test2) w]
    fcopy $in $out
    close $in
    close $out
    file size $path(test2)
} 3
test io-52.18 {coverage of eofChar handling} {
    file delete $path(test1) $path(test2)
    set out [open $path(test1) wb]
    chan configure $out -translation lf
    puts -nonewline $out abcdefg\rhijklmn\nopqrstu\r\nvwxyz
    close $out
    set in [open $path(test1)]
    chan configure $in -buffersize 8 -translation crlf -eofchar h
    set out [open $path(test2) w]
    fcopy $in $out
    close $in
    close $out
    file size $path(test2)
} 8
test io-52.19 {coverage of eofChar handling} {
    file delete $path(test1) $path(test2)
    set out [open $path(test1) wb]
    chan configure $out -translation lf
    puts -nonewline $out abcdefg\rhijklmn\nopqrstu\r\nvwxyz
    close $out
    set in [open $path(test1)]
    chan configure $in -buffersize 10 -translation crlf -eofchar h
    set out [open $path(test2) w]
    fcopy $in $out
    close $in
    close $out
    file size $path(test2)
} 8
test io-52.20 {TclCopyChannel & encodings} -setup {
    set out [open $path(utf8-fcopy.txt) w]
    fconfigure $out -encoding utf-8 -translation lf
    puts $out "Á"
    close $out
} -constraints {fcopy} -body {
    # binary to encoding => the input has to be
    # in utf-8 to make sense to the encoder

    set in  [open $path(utf8-fcopy.txt) r]
    set out [open $path(kyrillic.txt) w]

    # Using "-encoding ascii" means reading the "Á" gives an error
    fconfigure $in  -encoding ascii -profile strict
    fconfigure $out -encoding koi8-r -translation lf

    fcopy $in $out
} -cleanup {
    close $in
    close $out
} -returnCodes 1 -match glob -result {error reading "file*": invalid or incomplete multibyte or wide character}

test io-52.20.1 {TclCopyChannel & read encoding error & tell position, bug [a173f9229]} -setup {
    set out [open $path(utf8-fcopy.txt) w]
    fconfigure $out -encoding utf-8 -translation lf
    puts $out "AÁ"
    close $out
} -constraints {fcopy knownBug} -body {
    # binary to encoding => the input has to be
    # in utf-8 to make sense to the encoder

    set in  [open $path(utf8-fcopy.txt) r]
    set out [open $path(kyrillic.txt) w]

    # Using "-encoding ascii" means reading the "Á" gives an error
    fconfigure $in  -encoding ascii -profile strict
    fconfigure $out -encoding koi8-r -translation lf

    set l {}
	# should fail, so 1 is added
    lappend l [catch {fcopy $in $out}]
	# should be at position 1, after the first correct byte, so 1 is read.
    lappend l [tell $in]
    # not sure, if flush required, but anyway
    flush $out
	# should be at position 1, after the first correct byte, so 1 is written.
    lappend l [tell $out]
} -cleanup {
    close $in
    close $out
} -returnCodes 0 -result {1 1 1}

test io-52.20.2 {TclCopyChannel & encoding error on same encoding} -setup {
    set out [open $path(utf8-fcopy.txt) w]
    fconfigure $out -encoding utf-8 -translation lf
    puts $out "AÁ"
    close $out
} -constraints {fcopy} -body {
    # binary to encoding => the input has to be
    # in utf-8 to make sense to the encoder

    set in  [open $path(utf8-fcopy.txt) r]
    set out [open $path(kyrillic.txt) w]

    # Using "-encoding ascii" means reading the "Á" gives an error
    fconfigure $in  -encoding ascii -profile strict
    fconfigure $out -encoding ascii -translation lf

    fcopy $in $out
} -cleanup {
    close $in
    close $out
} -returnCodes 1 -match glob -result {error reading "file*": invalid or incomplete multibyte or wide character}

test io-52.21 {TclCopyChannel & encodings} -setup {
    set out [open $path(utf8-fcopy.txt) w]
    fconfigure $out -encoding utf-8 -translation lf
    puts $out "Á"
    close $out
} -constraints {fcopy} -body {
    # binary to encoding => the input has to be
    # in utf-8 to make sense to the encoder

    set in  [open $path(utf8-fcopy.txt) r]
    set out [open $path(kyrillic.txt) w]

    # Using "-encoding ascii" means writing the "Á" gives an error
    fconfigure $in  -encoding utf-8
    fconfigure $out -encoding ascii -translation lf -profile strict

    fcopy $in $out
} -cleanup {
    close $in
    close $out
} -returnCodes 1 -match glob -result {error writing "file*": invalid or incomplete multibyte or wide character}

test io-52.22 {TclCopyChannel & encodings} -setup {
    set out [open $path(utf8-fcopy.txt) w]
    fconfigure $out -encoding utf-8 -translation lf
    puts $out "Á"
    close $out
} -constraints {fcopy} -body {
    # binary to encoding => the input has to be
    # in utf-8 to make sense to the encoder

    set in  [open $path(utf8-fcopy.txt) r]
    set out [open $path(kyrillic.txt) w]

    # Using "-encoding ascii" means reading the "Á" gives an error
    fconfigure $in  -encoding ascii -profile strict
    fconfigure $out -encoding koi8-r -translation lf
    proc ::xxx args {
	set ::s0 $args
    }

    fcopy $in $out -command ::xxx
    vwait ::s0
    set ::s0
} -cleanup {
    close $in
    close $out
    unset ::s0
} -match glob -result {0 {error reading "file*": invalid or incomplete multibyte or wide character}}

test io-52.22.1 {TclCopyChannel & encodings & tell position} -setup {
    set out [open $path(utf8-fcopy.txt) w]
    fconfigure $out -encoding utf-8 -translation lf
    puts $out "AÁ"
    close $out
} -constraints {fcopy} -body {
    # binary to encoding => the input has to be
    # in utf-8 to make sense to the encoder

    set in  [open $path(utf8-fcopy.txt) r]
    set out [open $path(kyrillic.txt) w]

    # Using "-encoding ascii" means reading the "Á" gives an error
    fconfigure $in  -encoding ascii -profile strict
    fconfigure $out -encoding koi8-r -translation lf
    proc ::xxx args {
	set ::s0 $args
    }

    fcopy $in $out -command ::xxx
    vwait ::s0
    list [tell $in] [tell $out] {*}[set ::s0]
} -cleanup {
    close $in
    close $out
    unset ::s0
} -match glob -result {1 1 1 {error reading "file*": invalid or incomplete multibyte or wide character}}

test io-52.23 {TclCopyChannel & encodings} -setup {
    set out [open $path(utf8-fcopy.txt) w]
    fconfigure $out -encoding utf-8 -translation lf
    puts $out "Á"
    close $out
} -constraints {fcopy} -body {
    # binary to encoding => the input has to be
    # in utf-8 to make sense to the encoder

    set in  [open $path(utf8-fcopy.txt) r]
    set out [open $path(kyrillic.txt) w]

    # Using "-encoding ascii" means writing the "Á" gives an error
    fconfigure $in  -encoding utf-8
    fconfigure $out -encoding ascii -translation lf -profile strict
    proc ::xxx args {
	set ::s0 $args
    }

    fcopy $in $out -command ::xxx
    vwait ::s0
    set ::s0
} -cleanup {
    close $in
    close $out
    unset ::s0
} -match glob -result {0 {error writing "file*": invalid or incomplete multibyte or wide character}}

test io-52.24 {fcopy -size should always be characters} -setup {
    set out [open utf8-fcopy-52.24.txt w]
    fconfigure $out -encoding utf-8 -translation lf
    puts $out "Á"
    close $out
} -constraints {fcopy} -body {
    set in  [open utf8-fcopy-52.24.txt r]
    set out [open utf8-fcopy-52.24.out.txt w+]

    fconfigure $in  -encoding utf-8 -profile tcl8
    fconfigure $out -encoding utf-8 -profile tcl8
    fcopy $in $out -size 1
	seek $out 0
	# a result of \xc3 means that only the first byte of the utf-8 encoding of
	# Á made it into to the output file.
	read $out
} -cleanup {
    close $in
    close $out
	catch {file delete utf8-fcopy-52.24.txt}
    catch {file delete utf8-fcopy-52.24.out.txt}
} -result Á

test io-53.1 {CopyData} {fcopy} {
    file delete $path(test1)
    set f1 [open $thisScript]
    set f2 [open $path(test1) w]
    fconfigure $f1 -translation lf -blocking 0
    fconfigure $f2 -translation cr -blocking 0
    fcopy $f1 $f2 -size 0
    set result [list [fconfigure $f1 -blocking] [fconfigure $f2 -blocking]]
    close $f1
    close $f2
    lappend result [file size $path(test1)]
} {0 0 0}
test io-53.2 {CopyData} {fcopy} {
    file delete $path(test1)
    set f1 [open $thisScript]
    set f2 [open $path(test1) w]
    fconfigure $f1 -translation lf -encoding iso8859-1 -blocking 0
    fconfigure $f2 -translation cr -encoding iso8859-1 -blocking 0
    fcopy $f1 $f2 -command [namespace code {set s0}]
    set result [list [fconfigure $f1 -blocking] [fconfigure $f2 -blocking]]
    variable s0
    vwait [namespace which -variable s0]
    close $f1
    close $f2
    set s1 [file size $thisScript]
    set s2 [file size $path(test1)]
    if {("$s1" == "$s2") && ($s0 == $s1)} {
	lappend result ok
    }
    set result
} {0 0 ok}
test io-53.3 {CopyData: background read underflow} {stdio unix fcopy} {
    file delete $path(test1)
    file delete $path(pipe)
    set f1 [open $path(pipe) w]
    puts -nonewline $f1 {
	puts ready
	flush stdout				;# Don't assume line buffered!
	fcopy stdin stdout -command { set x }
	vwait x
	set f [}
    puts $f1 [list open $path(test1) w]]
    puts $f1 {
	fconfigure $f -translation lf
	puts $f "done"
	close $f
    }
    close $f1
    set f1 [open "|[list [interpreter] $path(pipe)]" r+]
    set result [gets $f1]
    puts $f1 line1
    flush $f1
    lappend result [gets $f1]
    puts $f1 line2
    flush $f1
    lappend result [gets $f1]
    close $f1
    after 500
    set f [open $path(test1)]
    lappend result [read $f]
    close $f
    set result
} "ready line1 line2 {done\n}"
test io-53.4 {CopyData: background write overflow} {stdio fileevent fcopy} {
    set big bbbbbbbbbbbbbbbbbbbbbbbbbbbbbbbbbbbbbbbbbbbbbbbbbbbbbbbbbbbbbbbb\n
    variable x
    for {set x 0} {$x < 12} {incr x} {
	append big $big
    }
    file delete $path(pipe)
    set f1 [open $path(pipe) w]
    puts $f1 {
	puts ready
	fcopy stdin stdout -command { set x }
	vwait x
    }
    close $f1
    set f1 [open "|[list [interpreter] $path(pipe)]" r+]
    set result [gets $f1]
    fconfigure $f1 -blocking 0
    puts $f1 $big
    flush $f1
    set result ""
    fileevent $f1 read [namespace code {
	append result [read $f1 1024]
	if {[string length $result] >= [string length $big]+1} {
	    set x done
	}
    }]
    vwait [namespace which -variable x]
    close $f1
    set big {}
    set x
} done
test io-53.4.1 {Bug 894da183c8} {stdio fcopy} {
    set big bbbbbbbbbbbbbbbbbbbbbbbbbbbbbbbbbbbbbbbbbbbbbbbbbbbbbbbbbbbbbbbb\n
    variable x
    for {set x 0} {$x < 12} {incr x} {
	append big $big
    }
    file delete $path(pipe)
    set f1 [open $path(pipe) w]
    puts $f1 [list file delete $path(test1)]
    puts $f1 {
	puts ready
	set f [open io-53.4.1 w]
	chan configure $f -translation lf
	fcopy stdin $f -command { set x }
	vwait x
	close $f
    }
    puts $f1 "close \[[list open $path(test1) w]]"
    close $f1
    set f1 [open "|[list [interpreter] $path(pipe)]" r+]
    set result [gets $f1]
    fconfigure $f1 -blocking 0 -buffersize 125000 -translation lf
    puts $f1 $big
    fconfigure $f1 -blocking 1
    close $f1
    set big {}
    while {[catch {glob $path(test1)}]} {after 50}
    file delete $path(test1)
    set check [file size io-53.4.1]
    file delete io-53.4.1
    set check
} 266241
set result {}
proc FcopyTestAccept {sock args} {
    after 1000 "close $sock"
}
proc FcopyTestDone {bytes {error {}}} {
    variable fcopyTestDone
    if {[string length $error]} {
	set fcopyTestDone 1
    } else {
	set fcopyTestDone 0
    }
}
test io-53.5 {CopyData: error during fcopy} {socket fcopy} {
    variable fcopyTestDone
    set listen [socket -server [namespace code FcopyTestAccept] -myaddr 127.0.0.1 0]
    set in [open $thisScript]	;# 126 K
    set out [socket 127.0.0.1 [lindex [fconfigure $listen -sockname] 2]]
    catch {unset fcopyTestDone}
    close $listen	;# This means the socket open never really succeeds
    fconfigure $in -encoding utf-8
    fconfigure $out -encoding utf-8
    fcopy $in $out -command [namespace code FcopyTestDone]
    variable fcopyTestDone
    if {![info exists fcopyTestDone]} {
	vwait [namespace which -variable fcopyTestDone]		;# The error occurs here in the b.g.
    }
    close $in
    close $out
    set fcopyTestDone	;# 1 for error condition
} 1
test io-53.6 {CopyData: error during fcopy} {stdio fcopy} {
    variable fcopyTestDone
    file delete $path(pipe)
    file delete $path(test1)
    catch {unset fcopyTestDone}
    set f1 [open $path(pipe) w]
    puts $f1 "exit 1"
    close $f1
    set in [open "|[list [interpreter] $path(pipe)]" r+]
    set out [open $path(test1) w]
    fcopy $in $out -command [namespace code FcopyTestDone]
    variable fcopyTestDone
    if {![info exists fcopyTestDone]} {
	vwait [namespace which -variable fcopyTestDone]
    }
    catch {close $in}
    close $out
    set fcopyTestDone	;# 0 for plain end of file
} {0}
proc doFcopy {in out {bytes 0} {error {}}} {
    variable fcopyTestDone
    variable fcopyTestCount
    incr fcopyTestCount $bytes
    if {[string length $error]} {
	set fcopyTestDone 1
    } elseif {[eof $in]} {
	set fcopyTestDone 0
    } else {
	# Delay next fcopy to wait for size>0 input bytes
	after 100 [list fcopy $in $out -size 1000 \
		-command [namespace code [list doFcopy $in $out]]]
    }
}
test io-53.7 {CopyData: Flooding fcopy from pipe} {stdio fcopy} {
    variable fcopyTestDone
    file delete $path(pipe)
    catch {unset fcopyTestDone}
    set fcopyTestCount 0
    set f1 [open $path(pipe) w]
    puts $f1 {
	# Write  10 bytes / 10 msec
	proc Write {count} {
	    puts -nonewline "1234567890"
	    if {[incr count -1]} {
		after 10 [list Write $count]
	    } else {
		set ::ready 1
	    }
	}
	fconfigure stdout -buffering none
	Write 345 ;# 3450 bytes ~3.45 sec
	vwait ready
	exit 0
    }
    close $f1
    set in [open "|[list [interpreter] $path(pipe) &]" r+]
    set out [open $path(test1) w]
    doFcopy $in $out
    variable fcopyTestDone
    if {![info exists fcopyTestDone]} {
	vwait [namespace which -variable fcopyTestDone]
    }
    catch {close $in}
    close $out
    # -1=error 0=script error N=number of bytes
    expr {($fcopyTestDone == 0) ? $fcopyTestCount : -1}
} {3450}
test io-53.8 {CopyData: async callback and error handling, Bug 1932639} -setup {
    # copy progress callback. errors out intentionally
    proc ::cmd args {
	lappend ::RES "CMD $args"
	error !STOP
    }
    # capture callback error here
    proc ::bgerror args {
	lappend ::RES "bgerror/OK $args"
	set ::forever has-been-reached
	return
    }
    # Files we use for our channels
    set foo [makeFile ashgdfashdgfasdhgfasdhgf foo]
    set bar [makeFile {} bar]
    # Channels to copy between
    set f [open $foo r] ; fconfigure $f -translation binary
    set g [open $bar w] ; fconfigure $g -translation binary -buffering none
} -constraints {stdio fcopy} -body {
    # Record input size, so that result is always defined
    lappend ::RES [file size $bar]
    # Run the copy. Should not invoke -command now.
    fcopy $f $g -size 2 -command ::cmd
    # Check that -command was not called synchronously
    set sbs [file size $bar]
    lappend ::RES [expr {($sbs > 0) ? "sync/FAIL" : "sync/OK"}] $sbs
    # Now let the async part happen. Should capture the error in cmd
    # via bgerror. If not break the event loop via timer.
    set token [after 1000 {
	lappend ::RES {bgerror/FAIL timeout}
	set ::forever has-been-reached
    }]
    vwait ::forever
    catch {after cancel $token}
    # Report
    set ::RES
} -cleanup {
    close $f
    close $g
    catch {unset ::RES}
    catch {unset ::forever}
    rename ::cmd {}
    rename ::bgerror {}
    removeFile foo
    removeFile bar
} -result {0 sync/OK 0 {CMD 2} {bgerror/OK !STOP}}
test io-53.8a {CopyData: async callback and error handling, Bug 1932639, at eof} -setup {
    # copy progress callback. errors out intentionally
    proc ::cmd args {
	lappend ::RES "CMD $args"
	set ::forever has-been-reached
	return
    }
    # Files we use for our channels
    set foo [makeFile ashgdfashdgfasdhgfasdhgf foo]
    set bar [makeFile {} bar]
    # Channels to copy between
    set f [open $foo r] ; fconfigure $f -translation binary
    set g [open $bar w] ; fconfigure $g -translation binary -buffering none
} -constraints {stdio fcopy} -body {
    # Initialize and force eof on the input.
    seek $f 0 end ; read $f 1
    set ::RES [eof $f]
    # Run the copy. Should not invoke -command now.
    fcopy $f $g -size 2 -command ::cmd
    # Check that -command was not called synchronously
    lappend ::RES [expr {([llength $::RES] > 1) ? "sync/FAIL" : "sync/OK"}]
    # Now let the async part happen. Should capture the eof in cmd
    # If not break the event loop via timer.
    set token [after 1000 {
	lappend ::RES {cmd/FAIL timeout}
	set ::forever has-been-reached
    }]
    vwait ::forever
    catch {after cancel $token}
    # Report
    set ::RES
} -cleanup {
    close $f
    close $g
    catch {unset ::RES}
    catch {unset ::forever}
    rename ::cmd {}
    removeFile foo
    removeFile bar
} -result {1 sync/OK {CMD 0}}
test io-53.8b {CopyData: async callback and -size 0} -setup {
    # copy progress callback. errors out intentionally
    proc ::cmd args {
	lappend ::RES "CMD $args"
	set ::forever has-been-reached
	return
    }
    # Files we use for our channels
    set foo [makeFile ashgdfashdgfasdhgfasdhgf foo]
    set bar [makeFile {} bar]
    # Channels to copy between
    set f [open $foo r] ; fconfigure $f -translation binary
    set g [open $bar w] ; fconfigure $g -translation binary -buffering none
} -constraints {stdio fcopy} -body {
	set ::RES {}
    # Run the copy. Should not invoke -command now.
    fcopy $f $g -size 0 -command ::cmd
    # Check that -command was not called synchronously
    lappend ::RES [expr {([llength $::RES] > 1) ? "sync/FAIL" : "sync/OK"}]
    # Now let the async part happen. Should capture the eof in cmd
    # If not break the event loop via timer.
    set token [after 1000 {
	lappend ::RES {cmd/FAIL timeout}
	set ::forever has-been-reached
    }]
    vwait ::forever
    catch {after cancel $token}
    # Report
    set ::RES
} -cleanup {
    close $f
    close $g
    catch {unset ::RES}
    catch {unset ::forever}
    rename ::cmd {}
    removeFile foo
    removeFile bar
} -result {sync/OK {CMD 0}}
test io-53.9 {CopyData: -size and event interaction, Bug 780533} -setup {
    set out [makeFile {} out]
    set err [makeFile {} err]
    set pipe [open "|[list [info nameofexecutable] 2> $err]" r+]
    fconfigure $pipe -translation binary -buffering line
    puts $pipe {
	fconfigure stdout -translation binary -buffering line
	puts stderr Waiting...
	after 1000
	foreach x {a b c} {
	    puts stderr Looping...
	    puts $x
	    after 500
	}
	proc bye args {
	    if {[gets stdin line]<0} {
		puts stderr "CHILD: EOF detected, exiting"
		exit
	    } else {
		puts stderr "CHILD: ignoring line: $line"
	    }
	}
	puts stderr Now-sleeping-forever
	fileevent stdin readable bye
	vwait forever
    }
    proc ::done args {
	set ::forever OK
	return
    }
    set ::forever {}
    set out [open $out w]
} -constraints {stdio fcopy} -body {
    fcopy $pipe $out -size 6 -command ::done
    set token [after 5000 {
	set ::forever {fcopy hangs}
    }]
    vwait ::forever
    catch {after cancel $token}
    set ::forever
} -cleanup {
    close $pipe
    rename ::done {}
    after 1000;			# Give Windows time to kill the process
    catch {close $out}
    catch {removeFile out}
    catch {removeFile err}
    catch {unset ::forever}
} -result OK
test io-53.10 {Bug 1350564, multi-directional fcopy} -setup {
    set err [makeFile {} err]
    set pipe [open "|[list [info nameofexecutable] 2> $err]" r+]
    fconfigure $pipe -translation binary -buffering line
    puts $pipe {
	fconfigure stderr -buffering line
	# Kill server when pipe closed by invoker.
	proc bye args {
	    if {![eof stdin]} { gets stdin ; return }
	    puts stderr BYE
	    exit
	}
	# Server code. Bi-directional copy between 2 sockets.
	proc geof {sok} {
	    puts stderr DONE/$sok
	    close $sok
	}
	proc new {sok args} {
	    puts stderr NEW/$sok
	    global l srv
	    fconfigure $sok -translation binary -buffering none
	    lappend l $sok
	    if {[llength $l]==2} {
		close $srv
		foreach {a b} $l break
		fcopy $a $b -command [list geof $a]
		fcopy $b $a -command [list geof $b]
		puts stderr 2COPY
	    }
	    puts stderr ...
	}
	puts stderr SRV
	set l {}
	set srv [socket -server new -myaddr 127.0.0.1 0]
        set port [lindex [fconfigure $srv -sockname] 2]
	puts stderr WAITING
	fileevent stdin readable bye
	puts "OK $port"
	vwait forever
    }
    # wait for OK from server.
    lassign [gets $pipe] ok port
    # Now the two clients.
    proc ::done {sock} {
	if {[eof $sock]} { close $sock ; return }
	lappend ::forever [gets $sock]
	return
    }
    set a [socket 127.0.0.1 $port]
    set b [socket 127.0.0.1 $port]
    fconfigure $a -translation binary -buffering none
    fconfigure $b -translation binary -buffering none
    fileevent  $a readable [list ::done $a]
    fileevent  $b readable [list ::done $b]
} -constraints {stdio fcopy} -body {
    # Now pass data through the server in both directions.
    set ::forever {}
    puts $a AB
    vwait ::forever
    puts $b BA
    vwait ::forever
    set ::forever
} -cleanup {
    catch {close $a}
    catch {close $b}
    close $pipe
    rename ::done {}
    after 1000 ;# Give Windows time to kill the process
    removeFile err
    catch {unset ::forever}
} -result {AB BA}
test io-53.11 {Bug 2895565} -setup {
    set in [makeFile {} in]
    set f [open $in w]
    fconfigure $f -encoding utf-8 -translation binary
    puts -nonewline $f [string repeat "Ho hum\n" 11]
    close $f
    set inChan [open $in r]
    fconfigure $inChan -translation binary
    set out [makeFile {} out]
    set outChan [open $out w]
    fconfigure $outChan -encoding cp1252 -translation crlf
    proc CopyDone {bytes args} {
	variable done
	if {[llength $args]} {
	    set done "Error: '[lindex $args 0]' after $bytes bytes copied"
	} else {
	    set done "$bytes bytes copied"
	}
    }
} -body {
    variable done
    after 2000 [list set [namespace which -variable done] timeout]
    fcopy $inChan $outChan -size 40 -command [namespace which CopyDone]
    vwait [namespace which -variable done]
    set done
} -cleanup {
    close $outChan
    close $inChan
    removeFile out
    removeFile in
} -result {40 bytes copied}
test io-53.12.0 {CopyData: foreground short reads, aka bug 3096275} {stdio unix fcopy} {
    file delete $path(pipe)
    set f1 [open $path(pipe) w]
    puts -nonewline $f1 {
	fconfigure stdin -translation binary -blocking 0
	fconfigure stdout -buffering none -translation binary
	fcopy stdin stdout
    }
    close $f1
    set f1 [open "|[list [interpreter] $path(pipe)]" r+]
    fconfigure $f1 -translation binary -buffering none
    puts -nonewline $f1 A
    after 2000 {set ::done timeout}
    fileevent $f1 readable {set ::done ok}
    vwait ::done
    set ch [read $f1 1]
    close $f1
    list $::done $ch
} {ok A}
test io-53.12.1 {
    Issue 9ca87e6286262a62.
    CopyData: foreground short reads via ReadChars().
    Related to report 3096275 for ReadBytes().

    Prior to the fix this test waited forever for read() to return.
} {stdio unix fcopy} {
    file delete $path(output)
    set f1 [open $path(output) w]
    puts -nonewline $f1 {
	chan configure stdin -encoding iso8859-1 -translation lf -buffering none
	fcopy stdin stdout
    }
    close $f1
    set f1 [open "|[list [info nameofexecutable] $path(output)]" r+]
    try {
	chan configure $f1 -encoding utf-8  -buffering none
	puts -nonewline $f1 A
	set ch [read $f1 1]
    } finally {
	if {$f1 in [chan names]} {
	    close $f1
	}
    }
    lindex $ch
} A
test io-53.13 {TclCopyChannel: read error reporting} -setup {
    proc driver {cmd args} {
	variable buffer
	variable index
	set chan [lindex $args 0]
	switch -- $cmd {
	    initialize {
		return {initialize finalize watch read}
	    }
	    finalize {
		return
	    }
	    watch {}
	    read {
		error FAIL
	    }
	}
    }
    set outFile [makeFile {} out]
} -body {
    set in [chan create read [namespace which driver]]
    chan configure $in -translation binary
    set out [open $outFile wb]
    chan copy $in $out
} -cleanup {
    catch {close $in}
    catch {close $out}
    removeFile out
    rename driver {}
} -result {error reading "rc*": *} -returnCodes error -match glob
test io-53.14 {TclCopyChannel: write error reporting} -setup {
    proc driver {cmd args} {
	variable buffer
	variable index
	set chan [lindex $args 0]
	switch -- $cmd {
	    initialize {
		return {initialize finalize watch write}
	    }
	    finalize {
		return
	    }
	    watch {}
	    write {
		error FAIL
	    }
	}
    }
    set inFile [makeFile {aaa} in]
} -body {
    set in [open $inFile rb]
    set out [chan create write [namespace which driver]]
    chan configure $out -translation binary
    chan copy $in $out
} -cleanup {
    catch {close $in}
    catch {close $out}
    removeFile in
    rename driver {}
} -result {error writing "*": *} -returnCodes error -match glob
test io-53.15 {[ed29c4da21] DoRead: fblocked seen as error} -setup {
    proc driver {cmd args} {
	variable buffer
	variable index
	variable blocked
	set chan [lindex $args 0]
	switch -- $cmd {
	    initialize {
		set index($chan) 0
		set buffer($chan) [encoding convertto utf-8 \
			[string repeat a 100]]
		set blocked($chan) 1
		return {initialize finalize watch read}
	    }
	    finalize {
		unset index($chan) buffer($chan) blocked($chan)
		return
	    }
	    watch {}
	    read {
		if {$blocked($chan)} {
		    set blocked($chan) [expr {!$blocked($chan)}]
		    return -code error EAGAIN
		}
		set n [lindex $args 1]
		set new [expr {$index($chan) + $n}]
		set result [string range $buffer($chan) $index($chan) $new-1]
		set index($chan) $new
		return $result
	    }
	}
    }
    set c [chan create read [namespace which driver]]
    chan configure $c -encoding utf-8
    set out [makeFile {} out]
    set outChan [open $out w]
    chan configure $outChan -encoding utf-8
} -body {
    chan copy $c $outChan
} -cleanup {
    close $outChan
    close $c
    removeFile out
} -result 100
test io-53.16 {[ed29c4da21] MBRead: fblocked seen as error} -setup {
    proc driver {cmd args} {
	variable buffer
	variable index
	variable blocked
	set chan [lindex $args 0]
	switch -- $cmd {
	    initialize {
		set index($chan) 0
		set buffer($chan) [encoding convertto utf-8 \
			[string repeat a 100]]
		set blocked($chan) 1
		return {initialize finalize watch read}
	    }
	    finalize {
		unset index($chan) buffer($chan) blocked($chan)
		return
	    }
	    watch {}
	    read {
		if {$blocked($chan)} {
		    set blocked($chan) [expr {!$blocked($chan)}]
		    return -code error EAGAIN
		}
		set n [lindex $args 1]
		set new [expr {$index($chan) + $n}]
		set result [string range $buffer($chan) $index($chan) $new-1]
		set index($chan) $new
		return $result
	    }
	}
    }
    set c [chan create read [namespace which driver]]
    chan configure $c -encoding utf-8 -translation lf
    set out [makeFile {} out]
    set outChan [open $out w]
    chan configure $outChan -encoding utf-8 -translation lf
} -body {
    chan copy $c $outChan
} -cleanup {
    close $outChan
    close $c
    removeFile out
} -result 100
test io-53.17 {[7c187a3773] MBWrite: proper inQueueTail handling} -setup {
    proc driver {cmd args} {
	variable buffer
	variable index
	set chan [lindex $args 0]
	switch -- $cmd {
	    initialize {
		set index($chan) 0
		set buffer($chan) [encoding convertto utf-8 \
			line\n[string repeat a 100]line\n]
		return {initialize finalize watch read}
	    }
	    finalize {
		unset index($chan) buffer($chan)
		return
	    }
	    watch {}
	    read {
		set n [lindex $args 1]
		set new [expr {$index($chan) + $n}]
		set result [string range $buffer($chan) $index($chan) $new-1]
		set index($chan) $new
		return $result
	    }
	}
    }
    set c [chan create read [namespace which driver]]
    chan configure $c -encoding utf-8 -translation lf -buffersize 107
    set out [makeFile {} out]
    set outChan [open $out w]
    chan configure $outChan -encoding utf-8 -translation lf
} -body {
    list [gets $c] [chan copy $c $outChan -size 100] [gets $c]
} -cleanup {
    close $outChan
    close $c
    removeFile out
} -result {line 100 line}

test io-54.1 {Recursive channel events} {socket fileevent notWinCI} {
    # This test checks to see if file events are delivered during recursive
    # event loops when there is buffered data on the channel.

    proc accept {s a p} {
	variable as
	fconfigure $s -translation lf
	puts $s "line 1\nline2\nline3"
	flush $s
	set as $s
    }
    proc readit {s next} {
	variable x
	variable result
	lappend result $next
	if {$next == 1} {
	    fileevent $s readable [namespace code [list readit $s 2]]
	    vwait [namespace which -variable x]
	}
	incr x
    }
    set ss [socket -server [namespace code accept] -myaddr 127.0.0.1 0]

    # We need to delay on some systems until the creation of the
    # server socket completes.

    set done 0
    for {set i 0} {$i < 10} {incr i} {
	if {![catch {set cs [socket 127.0.0.1 [lindex [fconfigure $ss -sockname] 2]]}]} {
	    set done 1
	    break
	}
	after 100
    }
    if {$done == 0} {
	close $ss
	error "failed to connect to server"
    }
    variable result {}
    variable x 0
    variable as
    vwait [namespace which -variable as]
    fconfigure $cs -translation lf
    lappend result [gets $cs]
    fconfigure $cs -blocking off
    fileevent $cs readable [namespace code [list readit $cs 1]]
    set a [after 2000 [namespace code { set x failure }]]
    vwait [namespace which -variable x]
    after cancel $a
    close $as
    close $ss
    close $cs
    list $result $x
} {{{line 1} 1 2} 2}
test io-54.2 {Testing for busy-wait in recursive channel events} {socket fileevent} {
    set accept {}
    set after {}
    variable s [socket -server [namespace code accept] -myaddr 127.0.0.1 0]
    proc accept {s a p} {
	variable counter
	variable accept

	set accept $s
	set counter 0
	fconfigure $s -blocking off -buffering line -translation lf
	fileevent $s readable [namespace code "doit $s"]
    }
    proc doit {s} {
	variable counter
	variable after

	incr counter
	set l [gets $s]
	if {"$l" == ""} {
	    fileevent $s readable [namespace code "doit1 $s"]
	    set after [after 1000 [namespace code newline]]
	}
    }
    proc doit1 {s} {
	variable counter
	variable accept

	incr counter
	set l [gets $s]
	close $s
	set accept {}
    }
    proc producer {} {
	variable s
	variable writer

	set writer [socket 127.0.0.1 [lindex [fconfigure $s -sockname] 2]]
	fconfigure $writer -buffering line
	puts -nonewline $writer hello
	flush $writer
    }
    proc newline {} {
	variable done
	variable writer

	puts $writer hello
	flush $writer
	set done 1
    }
    producer
    variable done
    vwait [namespace which -variable done]
    close $writer
    close $s
    after cancel $after
    if {$accept != {}} {close $accept}
    set counter
} 1

set path(fooBar) [makeFile {} fooBar]

test io-55.1 {ChannelEventScriptInvoker: deletion} -constraints {
    fileevent
} -setup {
    variable x
    proc eventScript {fd} {
	variable x
	close $fd
	error "planned error"
	set x whoops
    }
    proc myHandler args {
	variable x got_error
    }
    set handler [interp bgerror {}]
    interp bgerror {} [namespace which myHandler]
} -body {
    set f [open $path(fooBar) w]
    fileevent $f writable [namespace code [list eventScript $f]]
    variable x not_done
    vwait [namespace which -variable x]
    set x
} -cleanup {
    interp bgerror {} $handler
} -result {got_error}

test io-56.1 {ChannelTimerProc} {testchannelevent} {
    set f [open $path(fooBar) w]
    puts $f "this is a test"
    close $f
    set f [open $path(fooBar) r]
    testchannelevent $f add readable [namespace code {
	read $f 1
	incr x
    }]
    variable x 0
    vwait [namespace which -variable x]
    vwait [namespace which -variable x]
    set result $x
    testchannelevent $f set 0 none
    after idle [namespace code {set y done}]
    variable y
    vwait [namespace which -variable y]
    close $f
    lappend result $y
} {2 done}

test io-57.1 {buffered data and file events, gets} {fileevent} {
    proc accept {sock args} {
	variable s2
	set s2 $sock
    }
    set server [socket -server [namespace code accept] -myaddr 127.0.0.1 0]
    set s [socket 127.0.0.1 [lindex [fconfigure $server -sockname] 2]]
    variable s2
    vwait [namespace which -variable s2]
    update
    fileevent $s2 readable [namespace code {lappend result readable}]
    puts $s "12\n34567890"
    flush $s
    variable result [gets $s2]
    after 1000 [namespace code {lappend result timer}]
    vwait [namespace which -variable result]
    lappend result [gets $s2]
    vwait [namespace which -variable result]
    close $s
    close $s2
    close $server
    set result
} {12 readable 34567890 timer}
test io-57.2 {buffered data and file events, read} {fileevent} {
    proc accept {sock args} {
	variable s2
	set s2 $sock
    }
    set server [socket -server [namespace code accept] -myaddr 127.0.0.1 0]
    set s [socket 127.0.0.1 [lindex [fconfigure $server -sockname] 2]]
    variable s2
    vwait [namespace which -variable s2]
    update
    fileevent $s2 readable [namespace code {lappend result readable}]
    puts -nonewline $s "1234567890"
    flush $s
    variable result [read $s2 1]
    after 1000 [namespace code {lappend result timer}]
    vwait [namespace which -variable result]
    lappend result [read $s2 9]
    vwait [namespace which -variable result]
    close $s
    close $s2
    close $server
    set result
} {1 readable 234567890 timer}

test io-58.1 {Tcl_NotifyChannel and error when closing} {stdio unixOrWin fileevent} {
    set out [open $path(script) w]
    puts $out {
	puts "normal message from pipe"
	puts stderr "error message from pipe"
	exit 1
    }
    proc readit {pipe} {
	variable x
	variable result
	if {[eof $pipe]} {
	    set x [catch {close $pipe} line]
	    lappend result catch $line
	} else {
	    gets $pipe line
	    lappend result gets $line
	}
    }
    close $out
    set pipe [open "|[list [interpreter] $path(script)]" r]
    fileevent $pipe readable [namespace code [list readit $pipe]]
    variable x ""
    set result ""
    vwait [namespace which -variable x]
    list $x $result
} {1 {gets {normal message from pipe} gets {} catch {error message from pipe}}}

test io-59.1 {Thread reference of channels} {testmainthread testchannel} {
    # TIP #10
    # More complicated tests (like that the reference changes as a
    # channel is moved from thread to thread) can be done only in the
    # extension which fully implements the moving of channels between
    # threads, i.e. 'Threads'.

    set f [open $path(longfile) r]
    set result [testchannel mthread $f]
    close $f
    string equal $result [testmainthread]
} {1}

test io-60.1 {writing illegal utf sequences} {fileevent testbytestring} {
    # This test will hang in older revisions of the core.

    set out [open $path(script) w]
    puts $out "catch {load $::tcltestlib Tcltest}"
    puts $out {
	puts ABC[testbytestring \xE2]
	exit 1
    }
    proc readit {pipe} {
	variable x
	variable result
	if {[eof $pipe]} {
	    set x [catch {close $pipe} line]
	    lappend result catch $line
	} else {
	    gets $pipe line
	    lappend result gets $line
	}
    }
    close $out
    set pipe [open "|[list [interpreter] $path(script)]" r]
    fileevent $pipe readable [namespace code [list readit $pipe]]
    variable x ""
    set result ""
    vwait [namespace which -variable x]

    # cut of the remainder of the error stack, especially the filename
    set result [lreplace $result 3 3 [lindex [split [lindex $result 3] \n] 0]]
    list $x $result
} {1 {gets ABC catch {error writing "stdout": invalid or incomplete multibyte or wide character}}}

test io-61.1 {Reset eof state after changing the eof char} -setup {
    set datafile [makeFile {} eofchar]
    set f [open $datafile w]
    fconfigure $f -translation binary
    puts -nonewline $f [string repeat "Ho hum\n" 11]
    puts $f =
    set line [string repeat "Ge gla " 4]
    puts -nonewline $f [string repeat [string trimright $line]\n 834]
    close $f
} -body {
    set f [open $datafile r]
    fconfigure $f -eofchar =
    set res {}
    lappend res [read $f; tell $f]
    fconfigure $f -eofchar {}
    lappend res [read $f 1]
    lappend res [read $f; tell $f]
    # Any seek zaps the internals into a good state.
    #seek $f 0 start
    #seek $f 0 current
    #lappend res [read $f; tell $f]
    close $f
    set res
} -cleanup {
    removeFile eofchar
} -result {77 = 23431}


# Test the cutting and splicing of channels, this is incidentally the
# attach/detach facility of package Thread, but __without any
# safeguards__. It can also be used to emulate transfer of channels
# between threads, and is used for that here.

test io-70.0 {Cutting & Splicing channels} {testchannel} {
    set f [makeFile {... dummy ...} cutsplice]
    set c [open $f r]

    set     res {}
    lappend res [catch {seek $c 0 start}]
    testchannel cut $c

    lappend res [catch {seek $c 0 start}]
    testchannel splice $c

    lappend res [catch {seek $c 0 start}]
    close $c

    removeFile cutsplice

    set res
} {0 1 0}


test io-70.1 {Transfer channel} {testchannel thread} {
    set f [makeFile {... dummy ...} cutsplice]
    set c [open $f r]

    set     res {}
    lappend res [catch {seek $c 0 start}]
    testchannel cut $c
    lappend res [catch {seek $c 0 start}]

    set tid [thread::create -preserved]
    thread::send $tid [list set c $c]
    thread::send $tid {load {} Tcltest}
    lappend res [thread::send $tid {
	testchannel splice $c
	set res [catch {seek $c 0 start}]
	close $c
	set res
    }]

    thread::release $tid
    removeFile cutsplice

    set res
} {0 1 0}

# ### ### ### ######### ######### #########

foreach {n msg expected} {
     0 {}                                 {}
     1 {{message only}}                   {{message only}}
     2 {-options x}                       {-options x}
     3 {-options {x y} {the message}}     {-options {x y} {the message}}

     4 {-code 1     -level 0 -f ba snarf} {-code 1     -level 0 -f ba snarf}
     5 {-code 0     -level 0 -f ba snarf} {-code 1     -level 0 -f ba snarf}
     6 {-code 1     -level 5 -f ba snarf} {-code 1     -level 0 -f ba snarf}
     7 {-code 0     -level 5 -f ba snarf} {-code 1     -level 0 -f ba snarf}
     8 {-code error -level 0 -f ba snarf} {-code error -level 0 -f ba snarf}
     9 {-code ok    -level 0 -f ba snarf} {-code 1     -level 0 -f ba snarf}
    10 {-code error -level 5 -f ba snarf} {-code error -level 0 -f ba snarf}
    11 {-code ok    -level 5 -f ba snarf} {-code 1     -level 0 -f ba snarf}
    12 {-code boss  -level 0 -f ba snarf} {-code 1     -level 0 -f ba snarf}
    13 {-code boss  -level 5 -f ba snarf} {-code 1     -level 0 -f ba snarf}
    14 {-code 1     -level 0 -f ba}       {-code 1     -level 0 -f ba}
    15 {-code 0     -level 0 -f ba}       {-code 1     -level 0 -f ba}
    16 {-code 1     -level 5 -f ba}       {-code 1     -level 0 -f ba}
    17 {-code 0     -level 5 -f ba}       {-code 1     -level 0 -f ba}
    18 {-code error -level 0 -f ba}       {-code error -level 0 -f ba}
    19 {-code ok    -level 0 -f ba}       {-code 1     -level 0 -f ba}
    20 {-code error -level 5 -f ba}       {-code error -level 0 -f ba}
    21 {-code ok    -level 5 -f ba}       {-code 1     -level 0 -f ba}
    22 {-code boss  -level 0 -f ba}       {-code 1     -level 0 -f ba}
    23 {-code boss  -level 5 -f ba}       {-code 1     -level 0 -f ba}
    24 {-code 1     -level X -f ba snarf} {-code 1     -level 0 -f ba snarf}
    25 {-code 0     -level X -f ba snarf} {-code 1     -level 0 -f ba snarf}
    26 {-code error -level X -f ba snarf} {-code error -level 0 -f ba snarf}
    27 {-code ok    -level X -f ba snarf} {-code 1     -level 0 -f ba snarf}
    28 {-code boss  -level X -f ba snarf} {-code 1     -level 0 -f ba snarf}
    29 {-code 1     -level X -f ba}       {-code 1     -level 0 -f ba}
    30 {-code 0     -level X -f ba}       {-code 1     -level 0 -f ba}
    31 {-code error -level X -f ba}       {-code error -level 0 -f ba}
    32 {-code ok    -level X -f ba}       {-code 1     -level 0 -f ba}
    33 {-code boss  -level X -f ba}       {-code 1     -level 0 -f ba}

    34 {-code 1 -code 1     -level 0 -f ba snarf} {-code 1 -code 1     -level 0 -f ba snarf}
    35 {-code 1 -code 0     -level 0 -f ba snarf} {-code 1             -level 0 -f ba snarf}
    36 {-code 1 -code 1     -level 5 -f ba snarf} {-code 1 -code 1     -level 0 -f ba snarf}
    37 {-code 1 -code 0     -level 5 -f ba snarf} {-code 1             -level 0 -f ba snarf}
    38 {-code 1 -code error -level 0 -f ba snarf} {-code 1 -code error -level 0 -f ba snarf}
    39 {-code 1 -code ok    -level 0 -f ba snarf} {-code 1             -level 0 -f ba snarf}
    40 {-code 1 -code error -level 5 -f ba snarf} {-code 1 -code error -level 0 -f ba snarf}
    41 {-code 1 -code ok    -level 5 -f ba snarf} {-code 1             -level 0 -f ba snarf}
    42 {-code 1 -code boss  -level 0 -f ba snarf} {-code 1             -level 0 -f ba snarf}
    43 {-code 1 -code boss  -level 5 -f ba snarf} {-code 1             -level 0 -f ba snarf}
    44 {-code 1 -code 1     -level 0 -f ba}       {-code 1 -code 1     -level 0 -f ba}
    45 {-code 1 -code 0     -level 0 -f ba}       {-code 1             -level 0 -f ba}
    46 {-code 1 -code 1     -level 5 -f ba}       {-code 1 -code 1     -level 0 -f ba}
    47 {-code 1 -code 0     -level 5 -f ba}       {-code 1             -level 0 -f ba}
    48 {-code 1 -code error -level 0 -f ba}       {-code 1 -code error -level 0 -f ba}
    49 {-code 1 -code ok    -level 0 -f ba}       {-code 1             -level 0 -f ba}
    50 {-code 1 -code error -level 5 -f ba}       {-code 1 -code error -level 0 -f ba}
    51 {-code 1 -code ok    -level 5 -f ba}       {-code 1             -level 0 -f ba}
    52 {-code 1 -code boss  -level 0 -f ba}       {-code 1             -level 0 -f ba}
    53 {-code 1 -code boss  -level 5 -f ba}       {-code 1             -level 0 -f ba}
    54 {-code 1 -code 1     -level X -f ba snarf} {-code 1 -code 1     -level 0 -f ba snarf}
    55 {-code 1 -code 0     -level X -f ba snarf} {-code 1             -level 0 -f ba snarf}
    56 {-code 1 -code error -level X -f ba snarf} {-code 1 -code error -level 0 -f ba snarf}
    57 {-code 1 -code ok    -level X -f ba snarf} {-code 1             -level 0 -f ba snarf}
    58 {-code 1 -code boss  -level X -f ba snarf} {-code 1             -level 0 -f ba snarf}
    59 {-code 1 -code 1     -level X -f ba}       {-code 1 -code 1     -level 0 -f ba}
    60 {-code 1 -code 0     -level X -f ba}       {-code 1             -level 0 -f ba}
    61 {-code 1 -code error -level X -f ba}       {-code 1 -code error -level 0 -f ba}
    62 {-code 1 -code ok    -level X -f ba}       {-code 1             -level 0 -f ba}
    63 {-code 1 -code boss  -level X -f ba}       {-code 1             -level 0 -f ba}

    64 {-code 0 -code 1     -level 0 -f ba snarf} {-code 1 -level 0 -f ba snarf}
    65 {-code 0 -code 0     -level 0 -f ba snarf} {-code 1 -level 0 -f ba snarf}
    66 {-code 0 -code 1     -level 5 -f ba snarf} {-code 1 -level 0 -f ba snarf}
    67 {-code 0 -code 0     -level 5 -f ba snarf} {-code 1 -level 0 -f ba snarf}
    68 {-code 0 -code error -level 0 -f ba snarf} {-code 1 -level 0 -f ba snarf}
    69 {-code 0 -code ok    -level 0 -f ba snarf} {-code 1 -level 0 -f ba snarf}
    70 {-code 0 -code error -level 5 -f ba snarf} {-code 1 -level 0 -f ba snarf}
    71 {-code 0 -code ok    -level 5 -f ba snarf} {-code 1 -level 0 -f ba snarf}
    72 {-code 0 -code boss  -level 0 -f ba snarf} {-code 1 -level 0 -f ba snarf}
    73 {-code 0 -code boss  -level 5 -f ba snarf} {-code 1 -level 0 -f ba snarf}
    74 {-code 0 -code 1     -level 0 -f ba}       {-code 1 -level 0 -f ba}
    75 {-code 0 -code 0     -level 0 -f ba}       {-code 1 -level 0 -f ba}
    76 {-code 0 -code 1     -level 5 -f ba}       {-code 1 -level 0 -f ba}
    77 {-code 0 -code 0     -level 5 -f ba}       {-code 1 -level 0 -f ba}
    78 {-code 0 -code error -level 0 -f ba}       {-code 1 -level 0 -f ba}
    79 {-code 0 -code ok    -level 0 -f ba}       {-code 1 -level 0 -f ba}
    80 {-code 0 -code error -level 5 -f ba}       {-code 1 -level 0 -f ba}
    81 {-code 0 -code ok    -level 5 -f ba}       {-code 1 -level 0 -f ba}
    82 {-code 0 -code boss  -level 0 -f ba}       {-code 1 -level 0 -f ba}
    83 {-code 0 -code boss  -level 5 -f ba}       {-code 1 -level 0 -f ba}
    84 {-code 0 -code 1     -level X -f ba snarf} {-code 1 -level 0 -f ba snarf}
    85 {-code 0 -code 0     -level X -f ba snarf} {-code 1 -level 0 -f ba snarf}
    86 {-code 0 -code error -level X -f ba snarf} {-code 1 -level 0 -f ba snarf}
    87 {-code 0 -code ok    -level X -f ba snarf} {-code 1 -level 0 -f ba snarf}
    88 {-code 0 -code boss  -level X -f ba snarf} {-code 1 -level 0 -f ba snarf}
    89 {-code 0 -code 1     -level X -f ba}       {-code 1 -level 0 -f ba}
    90 {-code 0 -code 0     -level X -f ba}       {-code 1 -level 0 -f ba}
    91 {-code 0 -code error -level X -f ba}       {-code 1 -level 0 -f ba}
    92 {-code 0 -code ok    -level X -f ba}       {-code 1 -level 0 -f ba}
    93 {-code 0 -code boss  -level X -f ba}       {-code 1 -level 0 -f ba}

    94 {-code 1     -code 1 -level 0 -f ba snarf} {-code 1 -code 1     -level 0 -f ba snarf}
    95 {-code 0     -code 1 -level 0 -f ba snarf} {-code 1             -level 0 -f ba snarf}
    96 {-code 1     -code 1 -level 5 -f ba snarf} {-code 1 -code 1     -level 0 -f ba snarf}
    97 {-code 0     -code 1 -level 5 -f ba snarf} {-code 1             -level 0 -f ba snarf}
    98 {-code error -code 1 -level 0 -f ba snarf} {-code error -code 1 -level 0 -f ba snarf}
    99 {-code ok    -code 1 -level 0 -f ba snarf} {-code 1             -level 0 -f ba snarf}
    a0 {-code error -code 1 -level 5 -f ba snarf} {-code error -code 1 -level 0 -f ba snarf}
    a1 {-code ok    -code 1 -level 5 -f ba snarf} {-code 1             -level 0 -f ba snarf}
    a2 {-code boss  -code 1 -level 0 -f ba snarf} {-code 1             -level 0 -f ba snarf}
    a3 {-code boss  -code 1 -level 5 -f ba snarf} {-code 1             -level 0 -f ba snarf}
    a4 {-code 1     -code 1 -level 0 -f ba}       {-code 1 -code 1     -level 0 -f ba}
    a5 {-code 0     -code 1 -level 0 -f ba}       {-code 1             -level 0 -f ba}
    a6 {-code 1     -code 1 -level 5 -f ba}       {-code 1 -code 1     -level 0 -f ba}
    a7 {-code 0     -code 1 -level 5 -f ba}       {-code 1             -level 0 -f ba}
    a8 {-code error -code 1 -level 0 -f ba}       {-code error -code 1 -level 0 -f ba}
    a9 {-code ok    -code 1 -level 0 -f ba}       {-code 1             -level 0 -f ba}
    b0 {-code error -code 1 -level 5 -f ba}       {-code error -code 1 -level 0 -f ba}
    b1 {-code ok    -code 1 -level 5 -f ba}       {-code 1             -level 0 -f ba}
    b2 {-code boss  -code 1 -level 0 -f ba}       {-code 1             -level 0 -f ba}
    b3 {-code boss  -code 1 -level 5 -f ba}       {-code 1             -level 0 -f ba}
    b4 {-code 1     -code 1 -level X -f ba snarf} {-code 1 -code 1     -level 0 -f ba snarf}
    b5 {-code 0     -code 1 -level X -f ba snarf} {-code 1             -level 0 -f ba snarf}
    b6 {-code error -code 1 -level X -f ba snarf} {-code error -code 1 -level 0 -f ba snarf}
    b7 {-code ok    -code 1 -level X -f ba snarf} {-code 1             -level 0 -f ba snarf}
    b8 {-code boss  -code 1 -level X -f ba snarf} {-code 1             -level 0 -f ba snarf}
    b9 {-code 1     -code 1 -level X -f ba}       {-code 1 -code 1     -level 0 -f ba}
    c0 {-code 0     -code 1 -level X -f ba}       {-code 1             -level 0 -f ba}
    c1 {-code error -code 1 -level X -f ba}       {-code error -code 1 -level 0 -f ba}
    c2 {-code ok    -code 1 -level X -f ba}       {-code 1             -level 0 -f ba}
    c3 {-code boss  -code 1 -level X -f ba}       {-code 1             -level 0 -f ba}

    c4 {-code 1     -code 0 -level 0 -f ba snarf} {-code 1 -level 0 -f ba snarf}
    c5 {-code 0     -code 0 -level 0 -f ba snarf} {-code 1 -level 0 -f ba snarf}
    c6 {-code 1     -code 0 -level 5 -f ba snarf} {-code 1 -level 0 -f ba snarf}
    c7 {-code 0     -code 0 -level 5 -f ba snarf} {-code 1 -level 0 -f ba snarf}
    c8 {-code error -code 0 -level 0 -f ba snarf} {-code 1 -level 0 -f ba snarf}
    c9 {-code ok    -code 0 -level 0 -f ba snarf} {-code 1 -level 0 -f ba snarf}
    d0 {-code error -code 0 -level 5 -f ba snarf} {-code 1 -level 0 -f ba snarf}
    d1 {-code ok    -code 0 -level 5 -f ba snarf} {-code 1 -level 0 -f ba snarf}
    d2 {-code boss  -code 0 -level 0 -f ba snarf} {-code 1 -level 0 -f ba snarf}
    d3 {-code boss  -code 0 -level 5 -f ba snarf} {-code 1 -level 0 -f ba snarf}
    d4 {-code 1     -code 0 -level 0 -f ba}       {-code 1 -level 0 -f ba}
    d5 {-code 0     -code 0 -level 0 -f ba}       {-code 1 -level 0 -f ba}
    d6 {-code 1     -code 0 -level 5 -f ba}       {-code 1 -level 0 -f ba}
    d7 {-code 0     -code 0 -level 5 -f ba}       {-code 1 -level 0 -f ba}
    d8 {-code error -code 0 -level 0 -f ba}       {-code 1 -level 0 -f ba}
    d9 {-code ok    -code 0 -level 0 -f ba}       {-code 1 -level 0 -f ba}
    e0 {-code error -code 0 -level 5 -f ba}       {-code 1 -level 0 -f ba}
    e1 {-code ok    -code 0 -level 5 -f ba}       {-code 1 -level 0 -f ba}
    e2 {-code boss  -code 0 -level 0 -f ba}       {-code 1 -level 0 -f ba}
    e3 {-code boss  -code 0 -level 5 -f ba}       {-code 1 -level 0 -f ba}
    e4 {-code 1     -code 0 -level X -f ba snarf} {-code 1 -level 0 -f ba snarf}
    e5 {-code 0     -code 0 -level X -f ba snarf} {-code 1 -level 0 -f ba snarf}
    e6 {-code error -code 0 -level X -f ba snarf} {-code 1 -level 0 -f ba snarf}
    e7 {-code ok    -code 0 -level X -f ba snarf} {-code 1 -level 0 -f ba snarf}
    e8 {-code boss  -code 0 -level X -f ba snarf} {-code 1 -level 0 -f ba snarf}
    e9 {-code 1     -code 0 -level X -f ba}       {-code 1 -level 0 -f ba}
    f0 {-code 0     -code 0 -level X -f ba}       {-code 1 -level 0 -f ba}
    f1 {-code error -code 0 -level X -f ba}       {-code 1 -level 0 -f ba}
    f2 {-code ok    -code 0 -level X -f ba}       {-code 1 -level 0 -f ba}
    f3 {-code boss  -code 0 -level X -f ba}       {-code 1 -level 0 -f ba}
} {
    test io-71.$n {Tcl_SetChannelError} {testchannel} {

	set f [makeFile {... dummy ...} cutsplice]
	set c [open $f r]

	set res [testchannel setchannelerror $c [lrange $msg 0 end]]
	close $c
	removeFile cutsplice

	set res
    } [lrange $expected 0 end]

    test io-72.$n {Tcl_SetChannelErrorInterp} {testchannel} {

	set f [makeFile {... dummy ...} cutsplice]
	set c [open $f r]

	set res [testchannel setchannelerrorinterp $c [lrange $msg 0 end]]
	close $c
	removeFile cutsplice

	set res
    } [lrange $expected 0 end]
}

test io-73.1 {channel Tcl_Obj SetChannelFromAny} {} {
    # Test for Bug 1847044 - don't spoil type unless we have a valid channel
    catch {close [lreplace [list a] 0 end]}
} {1}

test io-73.2 {channel Tcl_Obj SetChannelFromAny, bug 2407783} -setup {
    # Invalidate internalrep of 'channel' Tcl_Obj when transiting between interpreters.
    set f [open [info script] r]
} -body {
    interp create foo
    seek $f 0
    set code [catch {interp eval foo [list seek $f 0]} msg]
    # The string map converts the changing channel handle to a fixed string
    list $code [string map [list $f @@] $msg]
} -cleanup {
    close $f
} -result {1 {can not find channel named "@@"}}

test io-73.3 {[5adc350683] [gets] after EOF} -setup {
    set fn [makeFile {} io-73.3]
    set rfd [open $fn r]
    set wfd [open $fn a]
    chan configure $wfd -buffering line
    read $rfd
} -body {
    set result [eof $rfd]
    puts $wfd "more data"
    lappend result [eof $rfd]
    lappend result [gets $rfd]
    lappend result [eof $rfd]
    lappend result [gets $rfd]
    lappend result [eof $rfd]
} -cleanup {
    close $wfd
    close $rfd
    removeFile io-73.3
} -result {1 1 {more data} 0 {} 1}

test io-73.4 {[5adc350683] [read] after EOF} -setup {
    set fn [makeFile {} io-73.4]
    set rfd [open $fn r]
    set wfd [open $fn a]
    chan configure $wfd -buffering line
    read $rfd
} -body {
    set result [eof $rfd]
    puts $wfd "more data"
    lappend result [eof $rfd]
    lappend result [read $rfd]
    lappend result [eof $rfd]
} -cleanup {
    close $wfd
    close $rfd
    removeFile io-73.4
} -result {1 1 {more data
} 1}

test io-73.5 {effect of eof on encoding end flags} -setup {
    set fn [makeFile {} io-73.5]
    set rfd [open $fn r]
    set wfd [open $fn a]
    chan configure $wfd -buffering none -translation binary
    chan configure $rfd -buffersize 5 -encoding utf-8
    read $rfd
} -body {
    set result [eof $rfd]
    puts -nonewline $wfd more\xC2\xA0data
    lappend result [eof $rfd]
    lappend result [read $rfd]
    lappend result [eof $rfd]
} -cleanup {
    close $wfd
    close $rfd
    removeFile io-73.5
} -result [list 1 1 more\xA0data 1]

test io-74.1 {[104f2885bb] improper cache validity check} -setup {
    set fn [makeFile {} io-74.1]
    set rfd [open $fn r]
    testobj freeallvars
    interp create child
} -constraints testobj -body {
    teststringobj set 1 [string range $rfd 0 end]
    read [teststringobj get 1]
    testobj duplicate 1 2
    interp transfer {} $rfd child
    catch {read [teststringobj get 1]}
    read [teststringobj get 2]
} -cleanup {
    interp delete child
    testobj freeallvars
    removeFile io-74.1
} -returnCodes error -match glob -result {can not find channel named "*"}

test io-75.1 {multibyte encoding error read results in raw bytes (-profile tcl8)} -setup {
    set fn [makeFile {} io-75.1]
    set f [open $fn w+]
    fconfigure $f -translation binary
    # In UTF-8, a byte 0xCx starts a multibyte sequence and must be followed
    # by a byte > 0x7F. This is violated to get an invalid sequence.
    puts -nonewline $f A\xC0\x40
    flush $f
    seek $f 0
    fconfigure $f -encoding utf-8 -profile tcl8 -buffering none
} -body {
    set d [read $f]
    binary scan $d H* hd
    set hd
} -cleanup {
    close $f
    removeFile io-75.1
} -result 41c040

test io-75.2 {unrepresentable character write passes and is replaced by ? (-profile tcl8)} -setup {
    set fn [makeFile {} io-75.2]
    set f [open $fn w+]
    fconfigure $f -encoding iso8859-1 -profile tcl8
} -body {
    puts -nonewline $f A\u2022
    flush $f
    seek $f 0
    read $f
} -cleanup {
    close $f
    removeFile io-75.2
} -result A?

# Incomplete sequence test.
# This error may IMHO only be detected with the close.
# But the read already returns the incomplete sequence.
test io-75.3 {incomplete multibyte encoding read is ignored (-profile tcl8)} -setup {
    set fn [makeFile {} io-75.3]
    set f [open $fn w+]
    fconfigure $f -translation binary
    puts -nonewline $f "A\xC0"
    flush $f
    seek $f 0
    fconfigure $f -encoding utf-8 -buffering none -profile tcl8
} -body {
    set d [read $f]
    binary scan $d H* hd
    set hd
} -cleanup {
    close $f
    removeFile io-75.3
} -result 41c0

# As utf-8 has a special treatment in multi-byte decoding, also test another
# one.
test io-75.4 {shiftjis encoding error read results in raw bytes (-profile tcl8)} -setup {
    set fn [makeFile {} io-75.4]
    set f [open $fn w+]
    fconfigure $f -translation binary
    # In shiftjis, \x81 starts a two-byte sequence.
    # But 2nd byte \xFF is not allowed
    puts -nonewline $f A\x81\xFFA
    flush $f
    seek $f 0
    fconfigure $f -encoding shiftjis -buffering none -eofchar "" -translation lf -profile tcl8
} -body {
    set d [read $f]
    binary scan $d H* hd
    set hd
} -cleanup {
    close $f
    removeFile io-75.4
} -result 4181ff41

test io-75.5 {invalid utf-8 encoding read is ignored (-profile tcl8)} -setup {
    set fn [makeFile {} io-75.5]
    set f [open $fn w+]
    fconfigure $f -translation binary
    puts -nonewline $f A\x81
    flush $f
    seek $f 0
    fconfigure $f -encoding utf-8 -buffering none -eofchar "" -translation lf -profile tcl8
} -body {
    set d [read $f]
    binary scan $d H* hd
    set hd
} -cleanup {
    close $f
    removeFile io-75.5
} -result 4181

test io-75.6.read {invalid utf-8 encoding, read is not ignored (-encodingstrict 1)} -setup {
    set fn [makeFile {} io-75.6]
    set f [open $fn w+]
    fconfigure $f -encoding binary
    # \x81 is invalid in utf-8
    puts -nonewline $f A\x81
    flush $f
    seek $f 0
    fconfigure $f -encoding utf-8 -buffering none -eofchar "" -translation lf \
	-profile strict
} -body {
    set status [catch {read $f} cres copts]
    set d [dict get $copts -result read]
    binary scan $d H* hd
    lappend hd $status $cres
} -cleanup {
    close $f
    removeFile io-75.6
} -match glob -result {41 1 {error reading "file*":\
	invalid or incomplete multibyte or wide character}}


test io-75.6.gets {invalid utf-8 encoding, gets is not ignored (-profile strict)} -setup {
    set fn [makeFile {} io-75.6]
    set f [open $fn w+]
    fconfigure $f -translation binary
    # \x81 is an incomplete byte sequence in utf-8
    puts -nonewline $f A\x81
    flush $f
    seek $f 0
    fconfigure $f -encoding utf-8 -buffering none \
	    -translation lf -profile strict
} -body {
    gets $f
} -cleanup {
    close $f
    removeFile io-75.6
} -match glob -returnCodes 1 -result {error reading "file*":\
	invalid or incomplete multibyte or wide character}

test io-75.6.1 {invalid utf-8 encoding, blocking gets is not ignored (-profile strict)} -setup {
    set fn [makeFile {} io-75.6.1]
    set f [open $fn w+]
    fconfigure $f -translation binary
    # utf-8: \xC3 requires a 2nd byte > x80, but <x80 is delivered
    puts -nonewline $f A\xC3B
    flush $f
    seek $f 0
    fconfigure $f -encoding utf-8 -buffering none \
	    -translation lf -profile strict
} -body {
    gets $f
} -cleanup {
    close $f
    removeFile io-75.6.1
} -match glob -returnCodes 1 -result {error reading "file*":\
	invalid or incomplete multibyte or wide character}

test io-75.6.2 {invalid utf-8 encoding, blocking gets is not ignored (-profile strict), recover functionality} -setup {
    set fn [makeFile {} io-75.6.2]
    set f [open $fn w+]
    fconfigure $f -translation binary
    # utf-8: \xC3 requires a 2nd byte > x80, but <x80 is delivered
    puts -nonewline $f A\xC3B
    flush $f
    seek $f 0
    fconfigure $f -encoding utf-8 -buffering none \
	    -translation lf -profile strict
} -body {
    set l {}
    lappend l [catch {gets $f}]
    lappend l [tell $f]
    fconfigure $f -translation binary
    lappend l [expr {[gets $f] eq "A\xC3B"}]
} -cleanup {
    close $f
    removeFile io-75.6.2
} -match glob -returnCodes 0 -result {1 0 1}

# TCL ticket c4eb46a196: non blocking case had endless loop, so test it
test io-75.6.3 {invalid utf-8 encoding, non blocking gets is not ignored (-profile strict)} -setup {
    set fn [makeFile {} io-75.6.3]
    set f [open $fn w+]
    fconfigure $f -translation binary
    # utf-8: \xC3 requires a 2nd byte > x80, but <x80 is delivered
    puts -nonewline $f A\xC3B
    flush $f
    seek $f 0
    fconfigure $f -encoding utf-8 -buffering none \
	    -translation lf -profile strict -blocking 0
} -body {
    gets $f
} -cleanup {
    close $f
    removeFile io-75.6.3
} -match glob -returnCodes 1 -result {error reading "file*":\
	invalid or incomplete multibyte or wide character}

test io-75.6.4 {incomplete utf-8 encoding, non blocking gets is not ignored (-profile strict)} -setup {
    set fn [makeFile {} io-75.6.4]
    set f [open $fn w+]
    fconfigure $f -translation binary
    # \x81 is an incomplete byte sequence in utf-8
    puts -nonewline $f A\x81
    flush $f
    seek $f 0
    fconfigure $f -encoding utf-8 -buffering none \
	    -translation lf -profile strict -blocking 0
} -body {
    gets $f
	# only the 2nd gets returns the error
	gets $f
} -cleanup {
    close $f
    removeFile io-75.6.4
} -match glob -returnCodes 1 -result {error reading "file*":\
	invalid or incomplete multibyte or wide character}

test io-75.7.gets {
    invalid utf-8 encoding gets is not ignored (-profile strict)
} -setup {
    set fn [makeFile {} io-75.7]
    set f [open $fn w+]
    fconfigure $f -encoding binary
    # \x81 is invalid in utf-8
    puts -nonewline $f A\x81
    flush $f
    seek $f 0
    fconfigure $f -encoding utf-8 -buffering none -eofchar {} -translation lf \
	    -profile strict
} -body {
    list [catch {gets $f} msg] $msg
} -cleanup {
    close $f
    removeFile io-75.7
    unset msg f fn
} -match glob -result {1 {error reading "file*":\
    invalid or incomplete multibyte or wide character}}


test io-75.7.read {
    invalid utf-8 encoding read is not ignored (-profile strict)
} -setup {
    set fn [makeFile {} io-75.7]
    set f [open $fn w+]
    fconfigure $f -translation binary
    # \x81 is invalid in utf-8
    puts -nonewline $f A\x81
    flush $f
    seek $f 0
    fconfigure $f -encoding utf-8 -buffering none -translation lf \
	    -profile strict
} -body {
    list [catch {read $f} msg data] $msg [dict get $data -result read]
} -cleanup {
    close $f
    removeFile io-75.7
    unset msg data f fn
} -match glob -result {1 {error reading "file*":\
    invalid or incomplete multibyte or wide character} A}

test {io-75.8 {invalid input before eof}} {invalid utf-8 before eof (-profile strict)} -setup {
	set hd {}
    set fn [makeFile {} io-75.7]
    set f [open $fn w+]
    fconfigure $f -encoding binary
    # \xA1 is invalid in utf-8. -eofchar is not detected, because it comes later.
    puts -nonewline $f A\xA1\x1A
    flush $f
    seek $f 0
    fconfigure $f -encoding utf-8 -buffering none -eofchar \x1A \
	-translation lf -profile strict
} -body {
    set status [catch {read $f} cres copts]
    if {[dict exists $copts -result read]} {
	set d [dict get $copts -result read]
    } else {
	set d {}
    }
    binary scan $d H* hd
    lappend hd [eof $f]
    lappend hd $status
    lappend hd $cres
    fconfigure $f -encoding iso8859-1
    lappend hd [read $f];# We changed encoding, so now we can read the \xA1
    close $f
    set hd
} -cleanup {
    removeFile io-75.7
} -match glob -result {41 0 1 {error reading "file*":\
	invalid or incomplete multibyte or wide character} ¡}


test {io-75.8 {incomplete input after eof}} {
    incomplete utf-8 char after eof char is not an error (-profile strict)
} -setup {
    set hd {}
    set fn [makeFile {} io-75.8]
    set f [open $fn w+]
<<<<<<< HEAD
    fconfigure $f -encoding binary
	# \x81 is invalid in utf-8, but since the eof character \x1A comes first,
	# -eofchar takes precedence.
=======
    fconfigure $f -translation binary
    # \x81 is invalid in utf-8, but since \x1A comes first, -eofchar takes
    # precedence.
>>>>>>> 623d105a
    puts -nonewline $f A\x1A\x81
    flush $f
    seek $f 0
    fconfigure $f -encoding utf-8 -buffering none -eofchar \x1A \
	-translation lf -profile strict
} -body {
    set d [read $f]
    binary scan $d H* hd
    lappend hd [eof $f]
    # there should be no error on additional reads
    lappend hd [read $f]
    set hd
} -cleanup {
    close $f
    removeFile io-75.8
    unset f d hd
} -result {41 1 {}}


test {io-75.8 {invalid input after eof}} {
	invalid utf-8 after eof char is not an error (-profile strict)
} -setup {
    set res {}
    set fn [makeFile {} io-75.8]
    set f [open $fn w+]
    fconfigure $f -encoding binary
    # \xc0\x80 is invalid utf-8 data, but because the eof character \x1A
    # appears first, it's not an error.
    puts -nonewline $f A\x1a\xc0\x80
    flush $f
    seek $f 0
    fconfigure $f -encoding utf-8 -buffering none -eofchar \x1A \
	-translation lf -profile strict
} -body {
    set d [read $f]
    foreach char [split $d {}] {
	lappend res [format %x [scan $char %c]]
    }
    lappend res [eof $f]
    # there should be no error on additional reads
    lappend res [read $f]
    close $f
    set res
} -cleanup {
    removeFile io-75.8
} -result {41 1 {}}


test {io-75.8 {invalid input before eof}} {
	invalid utf-8 encoding eof handling (-profile strict)
} -setup {
    set fn [makeFile {} io-75.8]
    set f [open $fn w+]
    # This also configures the channel encoding profile as strict.
    fconfigure $f -translation binary
    # \x81 is invalid in utf-8. -eofchar is not detected, because it comes later.
    puts -nonewline $f A\x81\x81\x1A
    flush $f
    seek $f 0
    fconfigure $f -encoding utf-8 -buffering none -eofchar \x1A \
	-translation lf -profile strict
} -body {
    set res [list [catch {read $f} msg data] [eof $f]]
    if {[dict exists $data -result read]} {
	lappend res [dict get $data -result read]
    } else {
	lappend res {}
    }
    chan configure $f -encoding iso8859-1
    lappend res [read $f 1]
    chan configure $f -encoding utf-8
    lappend res [catch {read $f 1} msg data] $msg
    if {[dict exists $data -result read]} {
	lappend res [dict get $data -result read]
    } else {
	lappend res {}
    }
    return $res
} -cleanup {
    close $f
    removeFile io-75.8
    unset res msg data fn f
} -match glob -result "1 0 A \x81 1 {error reading \"*\":\
    invalid or incomplete multibyte or wide character} {}"


test io-strict-multibyte-eof {
    incomplete utf-8 sequence immediately prior to eof character

    See issue 25cdcb7e8fb381fb
} -setup {
    set chan [file tempfile];
    fconfigure $chan -translation binary
    puts -nonewline $chan \x81\x1A
    flush $chan
    seek $chan 0
    chan configure $chan -encoding utf-8 -profile strict
} -body {
    list [catch {read $chan 1} msg data] $msg [if {
	    [dict exists $data -result read]
	} {
	    dict get $data -result read
	} else {
	    lindex {}
	}
    ]
} -cleanup {
    close $chan
    unset msg chan data
} -match glob -result {1 {error reading "*":\
    invalid or incomplete multibyte or wide character} {}}


test io-75.9 {unrepresentable character write throws error in strict profile} -setup {
    set fn [makeFile {} io-75.9]
    set f [open $fn w+]
    fconfigure $f -encoding iso8859-1 -profile strict
} -body {
    catch {puts -nonewline $f "A\u2022"} msg
    flush $f
    seek $f 0
    list [read $f] $msg
} -cleanup {
    close $f
    removeFile io-75.9
    unset f
} -match glob -result [list {A} {error writing "*":\
    invalid or incomplete multibyte or wide character}]

apply [list {} {
    set template {
	test {io-75.10 ${mode}} {
	    incomplete multibyte encoding read is an error
	} -setup {
	    set res {}
	    set fn [makeFile {} io-75.10]
	    set f [open $fn w+]
	    fconfigure $f -encoding binary
	    puts -nonewline $f A\xC0
	    flush $f
	    seek $f 0
	    fconfigure $f -encoding utf-8 -buffering none {*}${option}
	} -body {
	    set status [catch {read $f} cres copts]
	    set d [dict get $copts -result read]
	    close $f
	    binary scan $d H* hd
	    lappend res $hd
	    lappend res $status
	    lappend res $cres
	    return $res
	} -cleanup {
	    removeFile io-75.10
	} -match glob -result {41 1 {error reading "file*":\
		invalid or incomplete multibyte or wide character}}
    }
	# the default encoding mode is not currently strict
    #foreach mode {default strict} option {{} {-encodingstrict 1}} 
    foreach mode {{profile strict}} option {{-profile strict}} {
	set test [string map [
	    list {${mode}} [list $mode] {${option}} [list $option]] $template]
	uplevel $test
    }
} [namespace current]]
test {io-75.10 {profile tcl8}} {
    incomplete multibyte encoding read is not ignored because "binary" sets
    profile to strict
} -setup {
    set res {}
    set fn [makeFile {} io-75.10]
    set f [open $fn w+]
    fconfigure $f -translation binary
    puts -nonewline $f A\xC0
    flush $f
    seek $f 0
    fconfigure $f -encoding utf-8 -buffering none
} -body {
    catch {read $f} errmsg
    lappend res $errmsg
    seek $f 0
    chan configure $f -profile tcl8
    set d [read $f]
    binary scan $d H* hd
    lappend res $hd
    return $res
} -cleanup {
    close $f
    removeFile io-75.10
    unset result
} -match glob -result {{error reading "file*":\
    invalid or incomplete multibyte or wide character} 41c0}

# The current result returns the orphan byte as byte.
# This may be expected due to special utf-8 handling.

# As utf-8 has a special treatment in multi-byte decoding, also test another
# one.
test io-75.11 {shiftjis encoding error read results in error (strict profile)} -setup {
    set fn [makeFile {} io-75.11]
    set f [open $fn w+]
    fconfigure $f -translation binary
    # In shiftjis, \x81 starts a two-byte sequence.
    # But 2nd byte \xFF is not allowed
    puts -nonewline $f A\x81\xFFA
    flush $f
    seek $f 0
    fconfigure $f -encoding shiftjis -blocking 0 -translation lf \
	-profile strict
} -body {
    set d [read $f]
    binary scan $d H* hd
    lappend hd [catch {set d [read $f]} msg data] $msg [
	dict exists $data -result read]
} -cleanup {
    close $f
    removeFile io-75.11
    unset d hd msg data f
} -match glob -result {41 1 {error reading "file*":\
    invalid or incomplete multibyte or wide character} 0}


apply [list {} {
    set template {
	test {io-75.12 ${mode}} {
	    invalid utf-8 encoding read returns an error
	} -setup {
	    set res {}
	    set fn [makeFile {} io-75.12]
	    set f [open $fn w+]
	    fconfigure $f -encoding binary
	    puts -nonewline $f A\x81
	    flush $f
	    seek $f 0
	    fconfigure $f -encoding utf-8 -buffering none -eofchar {} \
		    -translation lf {*}${option}
	} -body {
	    set status [catch {read $f} cres copts]
	    set d [dict get $copts -result read]
	    close $f
	    binary scan $d H* hd
	    lappend res $hd $status $cres
	    return $res
	} -cleanup {
	    removeFile io-75.12
	} -match glob -result {41 1 {error reading "file*":\
		invalid or incomplete multibyte or wide character}}
    }

    # the default encoding mod is not currently strict
    #foreach mode {default strict} option {{} {-encodingstrict 1}}
    foreach mode {{profile strict}} option {{-profile strict}} {
	set test [string map [
	    list {${mode}} [list $mode] {${option}} [list $option]] $template]
	uplevel $test
    }
} [namespace current]]


test {io-75.12 {profile tcl8}} {
    invalid utf-8 encoding read, is not ignored because setting the encoding to
    "binary" also sets the profile to strict
} -setup {
    set res {}
    set fn [makeFile {} io-75.12]
    set f [open $fn w+]
    fconfigure $f -translation binary
    puts -nonewline $f A\x81
    flush $f
    seek $f 0
    fconfigure $f -encoding utf-8 -buffering none -translation lf
} -body {
    catch {read $f} errmsg
    lappend res $errmsg
    chan configure $f -profile tcl8
    seek $f 0
    set d [read $f]
    binary scan $d H* hd
    lappend res $hd
    return $res
} -cleanup {
    close $f
    removeFile io-75.12
    unset res
} -match glob -result {{error reading "file*":\
    invalid or incomplete multibyte or wide character} 4181}
test io-75.13 {
    In blocking mode [read] produces an error and leaves the data succesfully
    read so far in the return options dictionary.
} -setup {
    set fn [makeFile {} io-75.13]
    set f [open $fn w+]
    fconfigure $f -encoding binary
    # \x81 is invalid in utf-8
    puts -nonewline $f A\x81
    flush $f
    seek $f 0
    fconfigure $f -encoding utf-8 -eofchar "" -translation lf -profile strict
} -body {
    set status [catch {read $f} cres copts]
    set d [dict get $copts -result read]
    binary scan $d H* hd
    lappend hd $status
    lappend hd $cres
} -cleanup {
    close $f
    removeFile io-75.13
} -match glob -result {41 1 {error reading "file*":\
	invalid or incomplete multibyte or wide character}}
test io-75.13.nonblocking {
    In nonblocking mode when there is an encoding error the data that has been
    successfully read so far is returned first and then the error is returned
    on the next call to [read].
} -setup {
    set fn [makeFile {} io-75.13]
    set f [open $fn w+]
    fconfigure $f -translation binary
    # \x81 is invalid in utf-8
    puts -nonewline $f A\x81
    flush $f
    seek $f 0
    fconfigure $f -encoding utf-8 -blocking 0 -translation lf \
	-profile strict
} -body {
    set d [read $f]
    binary scan $d H* hd
    lappend hd [catch {read $f} msg data] $msg [dict exists $data -result read]
} -cleanup {
    close $f
    removeFile io-75.13
    unset d hd msg data f fn
} -match glob -result {41 1 {error reading "file*":\
    invalid or incomplete multibyte or wide character} 0}

test io-75.14 {
	[gets] succesfully returns lines prior to error

	invalid utf-8 encoding [gets] continues in non-strict mode after error
} -setup {
    set chan [file tempfile]
    fconfigure $chan -translation binary
    # \xC0\n is an invalid utf-8 sequence
    puts -nonewline $chan a\nb\nc\xC0\nd\n
    flush $chan
    seek $chan 0
    fconfigure $chan -encoding utf-8 -buffering none \
	-translation auto -profile strict
} -body {
    set res [gets $chan]
    lappend res [gets $chan]
    lappend res [catch {gets $chan} msg data] $msg [
	if {[dict exists $data -result read]} {
	    dict get $data -result read
	} else {
	    lindex {}
	}
    ]
    chan configure $chan -profile tcl8
    lappend res [gets $chan]
    lappend res [gets $chan]
    return $res
} -cleanup {
    close $chan
    unset chan res msg data
} -match glob -result {a b 1 {error reading "*":\
    invalid or incomplete multibyte or wide character} {} cÀ d}

test io-75.15 {
    invalid utf-8 encoding strict
    gets does not hang
    gets succeeds for the first two lines
} -setup {
    set res {}
    set chan [file tempfile]
    fconfigure $chan -translation binary
    # \xC0\x40 is an invalid utf-8 sequence
    puts $chan hello\nAB\nCD\xC0\x40EF\nGHI
	seek $chan 0
} -body {
    #Now try to read it with [gets]
    fconfigure $chan -encoding utf-8 -profile strict
    lappend res [gets $chan]
    lappend res [gets $chan]
    lappend res [catch {gets $chan} msg data] $msg [dict exists $data -result read]
    lappend res [catch {gets $chan} msg data] $msg [dict exists $data -result read]
	chan configure $chan -translation binary
	set data [read $chan 4]
	foreach char [split $data {}] {
		scan $char %c ord
		lappend res [format %x $ord]
	}
    fconfigure $chan -encoding utf-8 -profile strict -translation auto
	lappend res [gets $chan]
	lappend res [gets $chan]
    return $res
} -cleanup {
    close $chan
    unset chan res msg data
} -match glob -result {hello AB 1 {error reading "*": invalid or incomplete multibyte or wide character}\
    0 1 {error reading "*": invalid or incomplete multibyte or wide character} 0 43 44 c0 40 EF GHI}

test io-75.14 {invalid utf-8 encoding [gets] continues in non-strict mode after error} -setup {
    set res {}
    set fn [makeFile {} io-75.14]
    set f [open $fn w+]
    fconfigure $f -encoding binary
    # \xc0 is invalid in utf-8
    puts -nonewline $f a\nb\xc0\nc\n
    flush $f
    seek $f 0
    fconfigure $f -encoding utf-8 -buffering none -eofchar {} -translation lf -profile strict
} -body {
    lappend res [gets $f]
    set status [catch {gets $f} cres copts]
    lappend res $status $cres
    chan configure $f -profile tcl8 
    lappend res [gets $f]
    lappend res [gets $f]
    close $f
    return $res
} -cleanup {
    removeFile io-75.14
} -match glob -result {a 1 {error reading "file*":\
	invalid or incomplete multibyte or wide character} bÀ c}


test io-75.15 {invalid utf-8 encoding strict gets should not hang} -setup {
    set res {}
    set fn [makeFile {} io-75.15]
    set chan [open $fn w+]
    fconfigure $chan -encoding binary
    # This is not valid UTF-8
    puts $chan hello\nAB\xc0\x40CD\nEFG
    close $chan
} -body {
    #Now try to read it with [gets]
    set chan [open $fn]
    fconfigure $chan -encoding utf-8 -profile strict
    lappend res [gets $chan]
    set status [catch {gets $chan} cres copts]
    lappend res $status $cres
    set status [catch {gets $chan} cres copts]
    lappend res $status $cres
    lappend res [
	if {[dict exists $copts -result read]} {
	    dict get $copts -result read
	} else {
	    lindex {}
	}
    ]

    chan configure $chan -encoding binary
    foreach char [split [read $chan 2] {}] {
	lappend res [format %x [scan $char %c]]
    }
    return $res
} -cleanup {
    close $chan
    removeFile io-75.15
} -match glob -result {hello 1 {error reading "file*":\
	invalid or incomplete multibyte or wide character} 1 {error reading "file*":\
	invalid or incomplete multibyte or wide character} {} 41 42}

# ### ### ### ######### ######### #########



test io-76.0 {channel modes} -setup {
    set datafile [makeFile {some characters} dummy]
    set f [open $datafile r]
} -constraints testchannel -body {
    testchannel mode $f
} -cleanup {
    close $f
    removeFile dummy
} -result {read {}}

test io-76.1 {channel modes} -setup {
    set datafile [makeFile {some characters} dummy]
    set f [open $datafile w]
} -constraints testchannel -body {
    testchannel mode $f
} -cleanup {
    close $f
    removeFile dummy
} -result {{} write}

test io-76.2 {channel modes} -setup {
    set datafile [makeFile {some characters} dummy]
    set f [open $datafile r+]
} -constraints testchannel -body {
    testchannel mode $f
} -cleanup {
    close $f
    removeFile dummy
} -result {read write}

test io-76.3 {channel mode dropping} -setup {
    set datafile [makeFile {some characters} dummy]
    set f [open $datafile r]
} -constraints testchannel -body {
    testchannel mremove-wr $f
    list [testchannel mode $f] [testchannel maxmode $f]
} -cleanup {
    close $f
    removeFile dummy
} -result {{read {}} {read {}}}

test io-76.4 {channel mode dropping} -setup {
    set datafile [makeFile {some characters} dummy]
    set f [open $datafile r]
} -constraints testchannel -body {
    testchannel mremove-rd $f
} -returnCodes error -cleanup {
    close $f
    removeFile dummy
} -match glob -result {Tcl_RemoveChannelMode error:\
    Bad mode, would make channel inacessible. Channel: "*"}

test io-76.5 {channel mode dropping} -setup {
    set datafile [makeFile {some characters} dummy]
    set f [open $datafile w]
} -constraints testchannel -body {
    testchannel mremove-rd $f
    list [testchannel mode $f] [testchannel maxmode $f]
} -cleanup {
    close $f
    removeFile dummy
} -result {{{} write} {{} write}}

test io-76.6 {channel mode dropping} -setup {
    set datafile [makeFile {some characters} dummy]
    set f [open $datafile w]
} -constraints testchannel -body {
    testchannel mremove-wr $f
} -returnCodes error -cleanup {
    close $f
    removeFile dummy
} -match glob -result {Tcl_RemoveChannelMode error:\
    Bad mode, would make channel inacessible. Channel: "*"}

test io-76.7 {channel mode dropping} -setup {
    set datafile [makeFile {some characters} dummy]
    set f [open $datafile r+]
} -constraints testchannel -body {
    testchannel mremove-rd $f
    list [testchannel mode $f] [testchannel maxmode $f]
} -cleanup {
    close $f
    removeFile dummy
} -result {{{} write} {read write}}

test io-76.8 {channel mode dropping} -setup {
    set datafile [makeFile {some characters} dummy]
    set f [open $datafile r+]
} -constraints testchannel -body {
    testchannel mremove-wr $f
    list [testchannel mode $f] [testchannel maxmode $f]
} -cleanup {
    close $f
    removeFile dummy
} -result {{read {}} {read write}}

test io-76.9 {channel mode dropping} -setup {
    set datafile [makeFile {some characters} dummy]
    set f [open $datafile r+]
} -constraints testchannel -body {
    testchannel mremove-wr $f
    testchannel mremove-rd $f
} -returnCodes error -cleanup {
    close $f
    removeFile dummy
} -match glob -result {Tcl_RemoveChannelMode error:\
    Bad mode, would make channel inacessible. Channel: "*"}

test io-76.10 {channel mode dropping} -setup {
    set datafile [makeFile {some characters} dummy]
    set f [open $datafile r+]
} -constraints testchannel -body {
    testchannel mremove-rd $f
    testchannel mremove-wr $f
} -returnCodes error -cleanup {
    close $f
    removeFile dummy
} -match glob -result {Tcl_RemoveChannelMode error:\
    Bad mode, would make channel inacessible. Channel: "*"}

# cleanup
foreach file [list fooBar longfile script2 output test1 pipe my_script \
	test2 test3 cat stdout kyrillic.txt utf8-fcopy.txt utf8-rp.txt] {
    removeFile $file
}
cleanupTests
}
namespace delete ::tcl::test::io
return<|MERGE_RESOLUTION|>--- conflicted
+++ resolved
@@ -9601,15 +9601,9 @@
     set hd {}
     set fn [makeFile {} io-75.8]
     set f [open $fn w+]
-<<<<<<< HEAD
-    fconfigure $f -encoding binary
+    fconfigure $f -translation binary
 	# \x81 is invalid in utf-8, but since the eof character \x1A comes first,
 	# -eofchar takes precedence.
-=======
-    fconfigure $f -translation binary
-    # \x81 is invalid in utf-8, but since \x1A comes first, -eofchar takes
-    # precedence.
->>>>>>> 623d105a
     puts -nonewline $f A\x1A\x81
     flush $f
     seek $f 0
