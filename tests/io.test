# -*- tcl -*-
# Functionality covered: operation of all IO commands, and all procedures
# defined in generic/tclIO.c.
#
# This file contains a collection of tests for one or more of the Tcl
# built-in commands.  Sourcing this file into Tcl runs the tests and
# generates output for errors.  No output means no errors were found.
#
# Copyright (c) 1991-1994 The Regents of the University of California.
# Copyright (c) 1994-1997 Sun Microsystems, Inc.
# Copyright (c) 1998-1999 by Scriptics Corporation.
#
# See the file "license.terms" for information on usage and redistribution
# of this file, and for a DISCLAIMER OF ALL WARRANTIES.

if {[lsearch [namespace children] ::tcltest] == -1} {
    package require tcltest 2
    namespace import -force ::tcltest::*
}

::tcltest::loadTestedCommands
catch [list package require -exact Tcltest [info patchlevel]]

testConstraint testbytestring [llength [info commands testbytestring]]

namespace eval ::tcl::test::io {
    namespace import ::tcltest::*

    variable umaskValue
    variable path
    variable f
    variable i
    variable n
    variable v
    variable msg
    variable expected

testConstraint testchannel      [llength [info commands testchannel]]
testConstraint exec             [llength [info commands exec]]
testConstraint openpipe         1
testConstraint fileevent        [llength [info commands fileevent]]
testConstraint fcopy            [llength [info commands fcopy]]
testConstraint testfevent       [llength [info commands testfevent]]
testConstraint testchannelevent [llength [info commands testchannelevent]]
testConstraint testmainthread   [llength [info commands testmainthread]]
<<<<<<< HEAD
testConstraint thread [expr {0 == [catch {package require Thread 2.7-}]}]
=======
testConstraint testthread       [llength [info commands testthread]]
testConstraint testobj		[llength [info commands testobj]]
>>>>>>> a127a9e4

# You need a *very* special environment to do some tests.  In
# particular, many file systems do not support large-files...
testConstraint largefileSupport [expr {$::tcl_platform(os) ne "Darwin"}]

# some tests can only be run is umask is 2
# if "umask" cannot be run, the tests will be skipped.
set umaskValue 0
testConstraint umask [expr {![catch {set umaskValue [scan [exec /bin/sh -c umask] %o]}]}]

testConstraint makeFileInHome [expr {![file exists ~/_test_] && [file writable ~]}]

# set up a long data file for some of the following tests

set path(longfile) [makeFile {} longfile]
set f [open $path(longfile) w]
fconfigure $f -eofchar {} -translation lf
for { set i 0 } { $i < 100 } { incr i} {
    puts $f "#123456789abcdef0123456789abcdef0123456789abcdef0123456789abcdef0123456789abcdef
\#123456789abcdef01
\#"
    }
close $f

set path(cat) [makeFile {
    set f stdin
    if {$argv != ""} {
	set f [open [lindex $argv 0]]
    }
    fconfigure $f -encoding binary -translation lf -blocking 0 -eofchar \x1a
    fconfigure stdout -encoding binary -translation lf -buffering none
    fileevent $f readable "foo $f"
    proc foo {f} {
	set x [read $f]
	catch {puts -nonewline $x}
	if {[eof $f]} {
	    close $f
	    exit 0
	}
    }
    vwait forever
} cat]

set thisScript [file join [pwd] [info script]]

proc contents {file} {
    set f [open $file]
    fconfigure $f -translation binary
    set a [read $f]
    close $f
    return $a
}

test io-1.5 {Tcl_WriteChars: CheckChannelErrors} {emptyTest} {
    # no test, need to cause an async error.
} {}
set path(test1) [makeFile {} test1]
test io-1.6 {Tcl_WriteChars: WriteBytes} {
    set f [open $path(test1) w]
    fconfigure $f -encoding binary
    puts -nonewline $f "a\u4e4d\0"
    close $f
    contents $path(test1)
} "a\x4d\x00"
test io-1.7 {Tcl_WriteChars: WriteChars} {
    set f [open $path(test1) w]
    fconfigure $f -encoding shiftjis
    puts -nonewline $f "a\u4e4d\0"
    close $f
    contents $path(test1)
} "a\x93\xe1\x00"
set path(test2) [makeFile {} test2]
test io-1.8 {Tcl_WriteChars: WriteChars} {
    # This test written for SF bug #506297.
    #
    # Executing this test without the fix for the referenced bug
    # applied to tcl will cause tcl, more specifically WriteChars, to
    # go into an infinite loop.

    set f [open $path(test2) w] 
    fconfigure      $f -encoding iso2022-jp 
    puts -nonewline $f [format %s%c [string repeat " " 4] 12399] 
    close           $f 
    contents $path(test2)
} "    \x1b\$B\$O\x1b(B"

test io-1.9 {Tcl_WriteChars: WriteChars} {
    # When closing a channel with an encoding that appends
    # escape bytes, check for the case where the escape
    # bytes overflow the current IO buffer. The bytes
    # should be moved into a new buffer.

    set data "1234567890 [format %c 12399]"

    set sizes [list]

    # With default buffer size
    set f [open $path(test2) w]
    fconfigure      $f -encoding iso2022-jp
    puts -nonewline $f $data
    close           $f
    lappend sizes [file size $path(test2)]

    # With buffer size equal to the length
    # of the data, the escape bytes would
    # go into the next buffer.

    set f [open $path(test2) w]
    fconfigure      $f -encoding iso2022-jp -buffersize 16
    puts -nonewline $f $data
    close           $f
    lappend sizes [file size $path(test2)]

    # With buffer size that is large enough
    # to hold 1 byte of escaped data, but
    # not all 3. This should not write
    # the escape bytes to the first buffer
    # and then again to the second buffer.

    set f [open $path(test2) w]
    fconfigure      $f -encoding iso2022-jp -buffersize 17
    puts -nonewline $f $data
    close           $f
    lappend sizes [file size $path(test2)]

    # With buffer size that can hold 2 out of
    # 3 bytes of escaped data.

    set f [open $path(test2) w]
    fconfigure      $f -encoding iso2022-jp -buffersize 18
    puts -nonewline $f $data
    close           $f
    lappend sizes [file size $path(test2)]

    # With buffer size that can hold all the
    # data and escape bytes.

    set f [open $path(test2) w]
    fconfigure      $f -encoding iso2022-jp -buffersize 19
    puts -nonewline $f $data
    close           $f
    lappend sizes [file size $path(test2)]

    set sizes
} {19 19 19 19 19}

test io-2.1 {WriteBytes} {
    # loop until all bytes are written
    
    set f [open $path(test1) w]
    fconfigure $f  -encoding binary -buffersize 16 -translation crlf
    puts $f "abcdefghijklmnopqrstuvwxyz"
    close $f
    contents $path(test1)
} "abcdefghijklmnopqrstuvwxyz\r\n"
test io-2.2 {WriteBytes: savedLF > 0} {
    # After flushing buffer, there was a \n left over from the last
    # \n -> \r\n expansion.  It gets stuck at beginning of this buffer.

    set f [open $path(test1) w]
    fconfigure $f -encoding binary -buffersize 16 -translation crlf
    puts -nonewline $f "123456789012345\n12"
    set x [list [contents $path(test1)]]
    close $f
    lappend x [contents $path(test1)]
} [list "123456789012345\r" "123456789012345\r\n12"]
test io-2.3 {WriteBytes: flush on line} {
    # Tcl "line" buffering has weird behavior: if current buffer contains
    # a \n, entire buffer gets flushed.  Logical behavior would be to flush
    # only up to the \n.
    
    set f [open $path(test1) w]
    fconfigure $f -encoding binary -buffering line -translation crlf
    puts -nonewline $f "\n12"
    set x [contents $path(test1)]
    close $f
    set x
} "\r\n12"
test io-2.4 {WriteBytes: reset sawLF after each buffer} {
    set f [open $path(test1) w]
     fconfigure $f -encoding binary -buffering line -translation lf \
	     -buffersize 16
    puts -nonewline $f "abcdefg\nhijklmnopqrstuvwxyz"
    set x [list [contents $path(test1)]]
    close $f
    lappend x [contents $path(test1)]
} [list "abcdefg\nhijklmno" "abcdefg\nhijklmnopqrstuvwxyz"]

test io-3.1 {WriteChars: compatibility with WriteBytes} {
    # loop until all bytes are written
    
    set f [open $path(test1) w]
    fconfigure $f -encoding ascii -buffersize 16 -translation crlf
    puts $f "abcdefghijklmnopqrstuvwxyz"
    close $f
    contents $path(test1)
} "abcdefghijklmnopqrstuvwxyz\r\n"
test io-3.2 {WriteChars: compatibility with WriteBytes: savedLF > 0} {
    # After flushing buffer, there was a \n left over from the last
    # \n -> \r\n expansion.  It gets stuck at beginning of this buffer.

    set f [open $path(test1) w]
    fconfigure $f -encoding ascii -buffersize 16 -translation crlf
    puts -nonewline $f "123456789012345\n12"
    set x [list [contents $path(test1)]]
    close $f
    lappend x [contents $path(test1)]
} [list "123456789012345\r" "123456789012345\r\n12"]
test io-3.3 {WriteChars: compatibility with WriteBytes: flush on line} {
    # Tcl "line" buffering has weird behavior: if current buffer contains
    # a \n, entire buffer gets flushed.  Logical behavior would be to flush
    # only up to the \n.
    
    set f [open $path(test1) w]
    fconfigure $f -encoding ascii -buffering line -translation crlf
    puts -nonewline $f "\n12"
    set x [contents $path(test1)]
    close $f
    set x
} "\r\n12"
test io-3.4 {WriteChars: loop over stage buffer} {
    # stage buffer maps to more than can be queued at once.

    set f [open $path(test1) w]
    fconfigure $f -encoding jis0208 -buffersize 16 
    puts -nonewline $f "\\\\\\\\\\\\\\\\\\\\\\\\\\\\\\"
    set x [list [contents $path(test1)]]
    close $f
    lappend x [contents $path(test1)]
} [list "!)!)!)!)!)!)!)!)" "!)!)!)!)!)!)!)!)!)!)!)!)!)!)!)"]
test io-3.5 {WriteChars: saved != 0} {
    # Bytes produced by UtfToExternal from end of last channel buffer
    # had to be moved to beginning of next channel buffer to preserve
    # requested buffersize.

    set f [open $path(test1) w]
    fconfigure $f -encoding jis0208 -buffersize 17 
    puts -nonewline $f "\\\\\\\\\\\\\\\\\\\\\\\\\\\\\\"
    set x [list [contents $path(test1)]]
    close $f
    lappend x [contents $path(test1)]
} [list "!)!)!)!)!)!)!)!)!" "!)!)!)!)!)!)!)!)!)!)!)!)!)!)!)"]
test io-3.6 {WriteChars: (stageRead + dstWrote == 0)} {
    # One incomplete UTF-8 character at end of staging buffer.  Backup
    # in src to the beginning of that UTF-8 character and try again.
    #
    # Translate the first 16 bytes, produce 14 bytes of output, 2 left over
    # (first two bytes of \uff21 in UTF-8).  Given those two bytes try
    # translating them again, find that no bytes are read produced, and break
    # to outer loop where those two bytes will have the remaining 4 bytes
    # (the last byte of \uff21 plus the all of \uff22) appended.

    set f [open $path(test1) w]
    fconfigure $f -encoding shiftjis -buffersize 16
    puts -nonewline $f "12345678901234\uff21\uff22"
    set x [list [contents $path(test1)]]
    close $f
    lappend x [contents $path(test1)]
} [list "12345678901234\x82\x60" "12345678901234\x82\x60\x82\x61"]
test io-3.7 {WriteChars: (bufPtr->nextAdded > bufPtr->length)} {
    # When translating UTF-8 to external, the produced bytes went past end
    # of the channel buffer.  This is done purpose -- we then truncate the
    # bytes at the end of the partial character to preserve the requested
    # blocksize on flush.  The truncated bytes are moved to the beginning
    # of the next channel buffer.

    set f [open $path(test1) w]
    fconfigure $f -encoding jis0208 -buffersize 17 
    puts -nonewline $f "\\\\\\\\\\\\\\\\\\\\\\\\\\\\\\"
    set x [list [contents $path(test1)]]
    close $f
    lappend x [contents $path(test1)]
} [list "!)!)!)!)!)!)!)!)!" "!)!)!)!)!)!)!)!)!)!)!)!)!)!)!)"]
test io-3.8 {WriteChars: reset sawLF after each buffer} {
    set f [open $path(test1) w]
    fconfigure $f -encoding ascii -buffering line -translation lf \
	     -buffersize 16
    puts -nonewline $f "abcdefg\nhijklmnopqrstuvwxyz"
    set x [list [contents $path(test1)]]
    close $f
    lappend x [contents $path(test1)]
} [list "abcdefg\nhijklmno" "abcdefg\nhijklmnopqrstuvwxyz"]

test io-4.1 {TranslateOutputEOL: lf} {
    # search for \n

    set f [open $path(test1) w]
    fconfigure $f -buffering line -translation lf
    puts $f "abcde"
    set x [list [contents $path(test1)]]
    close $f
    lappend x [contents $path(test1)]
} [list "abcde\n" "abcde\n"]
test io-4.2 {TranslateOutputEOL: cr} {
    # search for \n, replace with \r

    set f [open $path(test1) w]
    fconfigure $f -buffering line -translation cr
    puts $f "abcde"
    set x [list [contents $path(test1)]]
    close $f
    lappend x [contents $path(test1)]
} [list "abcde\r" "abcde\r"]
test io-4.3 {TranslateOutputEOL: crlf} {
    # simple case: search for \n, replace with \r

    set f [open $path(test1) w]
    fconfigure $f -buffering line -translation crlf
    puts $f "abcde"
    set x [list [contents $path(test1)]]
    close $f
    lappend x [contents $path(test1)]
} [list "abcde\r\n" "abcde\r\n"]
test io-4.4 {TranslateOutputEOL: crlf} {
    # keep storing more bytes in output buffer until output buffer is full.
    # We have 13 bytes initially that would turn into 18 bytes.  Fill
    # dest buffer while (dstEnd < dstMax).

    set f [open $path(test1) w]
    fconfigure $f -translation crlf -buffersize 16
    puts -nonewline $f "1234567\n\n\n\n\nA"
    set x [list [contents $path(test1)]]
    close $f
    lappend x [contents $path(test1)]
} [list "1234567\r\n\r\n\r\n\r\n\r" "1234567\r\n\r\n\r\n\r\n\r\nA"]
test io-4.5 {TranslateOutputEOL: crlf} {
    # Check for overflow of the destination buffer

    set f [open $path(test1) w]
    fconfigure $f -translation crlf -buffersize 12
    puts -nonewline $f "12345678901\n456789012345678901234"
    close $f
    set x [contents $path(test1)]
} "12345678901\r\n456789012345678901234"

test io-5.1 {CheckFlush: not full} {
    set f [open $path(test1) w]
    fconfigure $f 
    puts -nonewline $f "12345678901234567890"
    set x [list [contents $path(test1)]]
    close $f
    lappend x [contents $path(test1)]
} [list "" "12345678901234567890"]
test io-5.2 {CheckFlush: full} {
    set f [open $path(test1) w]
    fconfigure $f -buffersize 16
    puts -nonewline $f "12345678901234567890"
    set x [list [contents $path(test1)]]
    close $f
    lappend x [contents $path(test1)]
} [list "1234567890123456" "12345678901234567890"]
test io-5.3 {CheckFlush: not line} {
    set f [open $path(test1) w]
    fconfigure $f -buffering line
    puts -nonewline $f "12345678901234567890"
    set x [list [contents $path(test1)]]
    close $f
    lappend x [contents $path(test1)]
} [list "" "12345678901234567890"]
test io-5.4 {CheckFlush: line} {
    set f [open $path(test1) w]
    fconfigure $f -buffering line -translation lf -encoding ascii
    puts -nonewline $f "1234567890\n1234567890"
    set x [list [contents $path(test1)]]
    close $f
    lappend x [contents $path(test1)]
} [list "1234567890\n1234567890" "1234567890\n1234567890"]
test io-5.5 {CheckFlush: none} {
    set f [open $path(test1) w]
    fconfigure $f -buffering none
    puts -nonewline $f "1234567890"
    set x [list [contents $path(test1)]]
    close $f
    lappend x [contents $path(test1)]
} [list "1234567890" "1234567890"]

test io-6.1 {Tcl_GetsObj: working} {
    set f [open $path(test1) w]
    puts $f "foo\nboo"
    close $f
    set f [open $path(test1)]
    set x [gets $f]
    close $f
    set x
} {foo}
test io-6.2 {Tcl_GetsObj: CheckChannelErrors() != 0} emptyTest {
    # no test, need to cause an async error.
} {}
test io-6.3 {Tcl_GetsObj: how many have we used?} {
    # if (bufPtr != NULL) {oldRemoved = bufPtr->nextRemoved}

    set f [open $path(test1) w]
    fconfigure $f -translation crlf
    puts $f "abc\ndefg"
    close $f
    set f [open $path(test1)]
    set x [list [tell $f] [gets $f line] [tell $f] [gets $f line] $line]
    close $f
    set x
} {0 3 5 4 defg}
test io-6.4 {Tcl_GetsObj: encoding == NULL} {
    set f [open $path(test1) w]
    fconfigure $f -translation binary
    puts $f "\x81\u1234\0"
    close $f
    set f [open $path(test1)]
    fconfigure $f -translation binary
    set x [list [gets $f line] $line]
    close $f
    set x
} [list 3 "\x81\x34\x00"]
test io-6.5 {Tcl_GetsObj: encoding != NULL} {
    set f [open $path(test1) w]
    fconfigure $f -translation binary
    puts $f "\x88\xea\x92\x9a"
    close $f
    set f [open $path(test1)]
    fconfigure $f -encoding shiftjis
    set x [list [gets $f line] $line]
    close $f
    set x
} [list 2 "\u4e00\u4e01"]
set a "bbbbbbbbbbbbbbbbbbbbbbbbbbbbbbbbbbbbbbbbbbbbbbbbbbbbbbbbbbbbbbbb"
append a $a
append a $a
test io-6.6 {Tcl_GetsObj: loop test} {
    # if (dst >= dstEnd) 

    set f [open $path(test1) w]
    puts $f $a
    puts $f hi
    close $f
    set f [open $path(test1)]
    set x [list [gets $f line] $line]
    close $f
    set x
} [list 256 $a]
test io-6.7 {Tcl_GetsObj: error in input} {stdio openpipe} {
    # if (FilterInputBytes(chanPtr, &gs) != 0)

    set f [open "|[list [interpreter] $path(cat)]" w+]
    puts -nonewline $f "hi\nwould"
    flush $f
    gets $f
    fconfigure $f -blocking 0
    set x [gets $f line]
    close $f
    set x
} {-1}
test io-6.8 {Tcl_GetsObj: remember if EOF is seen} {
    set f [open $path(test1) w]
    puts $f "abcdef\x1aghijk\nwombat"
    close $f
    set f [open $path(test1)]
    fconfigure $f -eofchar \x1a
    set x [list [gets $f line] $line [gets $f line] $line]
    close $f
    set x
} {6 abcdef -1 {}}
test io-6.9 {Tcl_GetsObj: remember if EOF is seen} {
    set f [open $path(test1) w]
    puts $f "abcdefghijk\nwom\u001abat"
    close $f
    set f [open $path(test1)]
    fconfigure $f -eofchar \x1a
    set x [list [gets $f line] $line [gets $f line] $line]
    close $f
    set x
} {11 abcdefghijk 3 wom}
# Comprehensive tests
test io-6.10 {Tcl_GetsObj: lf mode: no chars} {
    set f [open $path(test1) w]
    close $f
    set f [open $path(test1)]
    fconfigure $f -translation lf
    set x [list [gets $f line] $line]
    close $f
    set x
} {-1 {}}
test io-6.11 {Tcl_GetsObj: lf mode: lone \n} {
    set f [open $path(test1) w]
    fconfigure $f -translation lf
    puts -nonewline $f "\n"
    close $f
    set f [open $path(test1)]
    fconfigure $f -translation lf
    set x [list [gets $f line] $line [gets $f line] $line]
    close $f
    set x
} {0 {} -1 {}}
test io-6.12 {Tcl_GetsObj: lf mode: lone \r} {
    set f [open $path(test1) w]
    fconfigure $f -translation lf
    puts -nonewline $f "\r"
    close $f
    set f [open $path(test1)]
    fconfigure $f -translation lf
    set x [list [gets $f line] $line [gets $f line] $line]
    close $f
    set x
} [list 1 "\r" -1 ""]
test io-6.13 {Tcl_GetsObj: lf mode: 1 char} {
    set f [open $path(test1) w]
    fconfigure $f -translation lf
    puts -nonewline $f a
    close $f
    set f [open $path(test1)]
    fconfigure $f -translation lf
    set x [list [gets $f line] $line [gets $f line] $line]
    close $f
    set x
} {1 a -1 {}}
test io-6.14 {Tcl_GetsObj: lf mode: 1 char followed by EOL} {
    set f [open $path(test1) w]
    fconfigure $f -translation lf
    puts -nonewline $f "a\n"
    close $f
    set f [open $path(test1)]
    fconfigure $f -translation lf
    set x [list [gets $f line] $line [gets $f line] $line]
    close $f
    set x
} {1 a -1 {}}
test io-6.15 {Tcl_GetsObj: lf mode: several chars} {
    set f [open $path(test1) w]
    fconfigure $f -translation lf
    puts -nonewline $f "abcd\nefgh\rijkl\r\nmnop"
    close $f
    set f [open $path(test1)]
    fconfigure $f -translation lf
    set x [list [gets $f line] $line [gets $f line] $line [gets $f line] $line [gets $f line] $line]
    close $f
    set x
} [list 4 "abcd" 10 "efgh\rijkl\r" 4 "mnop" -1 ""]
test io-6.16 {Tcl_GetsObj: cr mode: no chars} {
    set f [open $path(test1) w]
    close $f
    set f [open $path(test1)]
    fconfigure $f -translation cr
    set x [list [gets $f line] $line]
    close $f
    set x
} {-1 {}}
test io-6.17 {Tcl_GetsObj: cr mode: lone \n} {
    set f [open $path(test1) w]
    fconfigure $f -translation lf
    puts -nonewline $f "\n"
    close $f
    set f [open $path(test1)]
    fconfigure $f -translation cr
    set x [list [gets $f line] $line [gets $f line] $line]
    close $f
    set x
} [list 1 "\n" -1 ""]
test io-6.18 {Tcl_GetsObj: cr mode: lone \r} {
    set f [open $path(test1) w]
    fconfigure $f -translation lf
    puts -nonewline $f "\r"
    close $f
    set f [open $path(test1)]
    fconfigure $f -translation cr
    set x [list [gets $f line] $line [gets $f line] $line]
    close $f
    set x
} {0 {} -1 {}}
test io-6.19 {Tcl_GetsObj: cr mode: 1 char} {
    set f [open $path(test1) w]
    fconfigure $f -translation lf
    puts -nonewline $f a
    close $f
    set f [open $path(test1)]
    fconfigure $f -translation cr
    set x [list [gets $f line] $line [gets $f line] $line]
    close $f
    set x
} {1 a -1 {}}
test io-6.20 {Tcl_GetsObj: cr mode: 1 char followed by EOL} {
    set f [open $path(test1) w]
    fconfigure $f -translation lf
    puts -nonewline $f "a\r"
    close $f
    set f [open $path(test1)]
    fconfigure $f -translation cr
    set x [list [gets $f line] $line [gets $f line] $line]
    close $f
    set x
} {1 a -1 {}}
test io-6.21 {Tcl_GetsObj: cr mode: several chars} {
    set f [open $path(test1) w]
    fconfigure $f -translation lf
    puts -nonewline $f "abcd\nefgh\rijkl\r\nmnop"
    close $f
    set f [open $path(test1)]
    fconfigure $f -translation cr
    set x [list [gets $f line] $line [gets $f line] $line [gets $f line] $line [gets $f line] $line]
    close $f
    set x
} [list 9 "abcd\nefgh" 4 "ijkl" 5 "\nmnop" -1 ""]
test io-6.22 {Tcl_GetsObj: crlf mode: no chars} {
    set f [open $path(test1) w]
    close $f
    set f [open $path(test1)]
    fconfigure $f -translation crlf
    set x [list [gets $f line] $line]
    close $f
    set x
} {-1 {}}
test io-6.23 {Tcl_GetsObj: crlf mode: lone \n} {
    set f [open $path(test1) w]
    fconfigure $f -translation lf
    puts -nonewline $f "\n"
    close $f
    set f [open $path(test1)]
    fconfigure $f -translation crlf
    set x [list [gets $f line] $line [gets $f line] $line]
    close $f
    set x
} [list 1 "\n" -1 ""]
test io-6.24 {Tcl_GetsObj: crlf mode: lone \r} {
    set f [open $path(test1) w]
    fconfigure $f -translation lf
    puts -nonewline $f "\r"
    close $f
    set f [open $path(test1)]
    fconfigure $f -translation crlf
    set x [list [gets $f line] $line [gets $f line] $line]
    close $f
    set x
} [list 1 "\r" -1 ""]
test io-6.25 {Tcl_GetsObj: crlf mode: \r\r} {
    set f [open $path(test1) w]
    fconfigure $f -translation lf
    puts -nonewline $f "\r\r"
    close $f
    set f [open $path(test1)]
    fconfigure $f -translation crlf
    set x [list [gets $f line] $line [gets $f line] $line]
    close $f
    set x
} [list 2 "\r\r" -1 ""]
test io-6.26 {Tcl_GetsObj: crlf mode: \r\n} {
    set f [open $path(test1) w]
    fconfigure $f -translation lf
    puts -nonewline $f "\r\n"
    close $f
    set f [open $path(test1)]
    fconfigure $f -translation crlf
    set x [list [gets $f line] $line [gets $f line] $line]
    close $f
    set x
} [list 0 "" -1 ""]
test io-6.27 {Tcl_GetsObj: crlf mode: 1 char} {
    set f [open $path(test1) w]
    fconfigure $f -translation lf
    puts -nonewline $f a
    close $f
    set f [open $path(test1)]
    fconfigure $f -translation crlf
    set x [list [gets $f line] $line [gets $f line] $line]
    close $f
    set x
} {1 a -1 {}}
test io-6.28 {Tcl_GetsObj: crlf mode: 1 char followed by EOL} {
    set f [open $path(test1) w]
    fconfigure $f -translation lf
    puts -nonewline $f "a\r\n"
    close $f
    set f [open $path(test1)]
    fconfigure $f -translation crlf
    set x [list [gets $f line] $line [gets $f line] $line]
    close $f
    set x
} {1 a -1 {}}
test io-6.29 {Tcl_GetsObj: crlf mode: several chars} {
    set f [open $path(test1) w]
    fconfigure $f -translation lf
    puts -nonewline $f "abcd\nefgh\rijkl\r\nmnop"
    close $f
    set f [open $path(test1)]
    fconfigure $f -translation crlf
    set x [list [gets $f line] $line [gets $f line] $line [gets $f line] $line]
    close $f
    set x
} [list 14 "abcd\nefgh\rijkl" 4 "mnop" -1 ""]
test io-6.30 {Tcl_GetsObj: crlf mode: buffer exhausted} {testchannel} {
    # if (eol >= dstEnd)

    set f [open $path(test1) w]
    fconfigure $f -translation lf
    puts -nonewline $f "123456789012345\r\nabcdefghijklmnoprstuvwxyz"
    close $f
    set f [open $path(test1)]
    fconfigure $f -translation crlf -buffersize 16
    set x [list [gets $f line] $line [testchannel inputbuffered $f]]
    close $f
    set x
} [list 15 "123456789012345" 15]
test io-6.31 {Tcl_GetsObj: crlf mode: buffer exhausted, blocked} {stdio testchannel openpipe fileevent} {
    # (FilterInputBytes() != 0)

    set f [open "|[list [interpreter] $path(cat)]" w+]
    fconfigure $f -translation {crlf lf} -buffering none
    puts -nonewline $f "bbbbbbbbbbbbbb\r\n123456789012345\r"
    fconfigure $f -buffersize 16
    set x [gets $f]
    fconfigure $f -blocking 0
    lappend x [gets $f line] $line [fblocked $f] [testchannel inputbuffered $f]
    close $f
    set x
} [list "bbbbbbbbbbbbbb" -1 "" 1 16]
test io-6.32 {Tcl_GetsObj: crlf mode: buffer exhausted, more data} {testchannel} {
    # not (FilterInputBytes() != 0)

    set f [open $path(test1) w]
    fconfigure $f -translation lf
    puts -nonewline $f "123456789012345\r\n123"
    close $f
    set f [open $path(test1)]
    fconfigure $f -translation crlf -buffersize 16
    set x [list [gets $f line] $line [tell $f] [testchannel inputbuffered $f]]
    close $f
    set x
} [list 15 "123456789012345" 17 3]
test io-6.33 {Tcl_GetsObj: crlf mode: buffer exhausted, at eof} {
    # eol still equals dstEnd
    
    set f [open $path(test1) w]
    fconfigure $f -translation lf
    puts -nonewline $f "123456789012345\r"
    close $f
    set f [open $path(test1)]
    fconfigure $f -translation crlf -buffersize 16
    set x [list [gets $f line] $line [eof $f]]
    close $f
    set x
} [list 16 "123456789012345\r" 1]
test io-6.34 {Tcl_GetsObj: crlf mode: buffer exhausted, not followed by \n} {
    # not (*eol == '\n') 
    
    set f [open $path(test1) w]
    fconfigure $f -translation lf
    puts -nonewline $f "123456789012345\rabcd\r\nefg"
    close $f
    set f [open $path(test1)]
    fconfigure $f -translation crlf -buffersize 16
    set x [list [gets $f line] $line [tell $f]]
    close $f
    set x
} [list 20 "123456789012345\rabcd" 22]
test io-6.35 {Tcl_GetsObj: auto mode: no chars} {
    set f [open $path(test1) w]
    close $f
    set f [open $path(test1)]
    fconfigure $f -translation auto
    set x [list [gets $f line] $line]
    close $f
    set x
} {-1 {}}
test io-6.36 {Tcl_GetsObj: auto mode: lone \n} {
    set f [open $path(test1) w]
    fconfigure $f -translation lf
    puts -nonewline $f "\n"
    close $f
    set f [open $path(test1)]
    fconfigure $f -translation auto
    set x [list [gets $f line] $line [gets $f line] $line]
    close $f
    set x
} [list 0 "" -1 ""]
test io-6.37 {Tcl_GetsObj: auto mode: lone \r} {
    set f [open $path(test1) w]
    fconfigure $f -translation lf
    puts -nonewline $f "\r"
    close $f
    set f [open $path(test1)]
    fconfigure $f -translation auto
    set x [list [gets $f line] $line [gets $f line] $line]
    close $f
    set x
} [list 0 "" -1 ""]
test io-6.38 {Tcl_GetsObj: auto mode: \r\r} {
    set f [open $path(test1) w]
    fconfigure $f -translation lf
    puts -nonewline $f "\r\r"
    close $f
    set f [open $path(test1)]
    fconfigure $f -translation auto
    set x [list [gets $f line] $line [gets $f line] $line [gets $f line] $line]
    close $f
    set x
} [list 0 "" 0 "" -1 ""]
test io-6.39 {Tcl_GetsObj: auto mode: \r\n} {
    set f [open $path(test1) w]
    fconfigure $f -translation lf
    puts -nonewline $f "\r\n"
    close $f
    set f [open $path(test1)]
    fconfigure $f -translation auto
    set x [list [gets $f line] $line [gets $f line] $line]
    close $f
    set x
} [list 0 "" -1 ""]
test io-6.40 {Tcl_GetsObj: auto mode: 1 char} {
    set f [open $path(test1) w]
    fconfigure $f -translation lf
    puts -nonewline $f a
    close $f
    set f [open $path(test1)]
    fconfigure $f -translation auto
    set x [list [gets $f line] $line [gets $f line] $line]
    close $f
    set x
} {1 a -1 {}}
test io-6.41 {Tcl_GetsObj: auto mode: 1 char followed by EOL} {
    set f [open $path(test1) w]
    fconfigure $f -translation lf
    puts -nonewline $f "a\r\n"
    close $f
    set f [open $path(test1)]
    fconfigure $f -translation auto
    set x [list [gets $f line] $line [gets $f line] $line]
    close $f
    set x
} {1 a -1 {}}
test io-6.42 {Tcl_GetsObj: auto mode: several chars} {
    set f [open $path(test1) w]
    fconfigure $f -translation lf
    puts -nonewline $f "abcd\nefgh\rijkl\r\nmnop"
    close $f
    set f [open $path(test1)]
    fconfigure $f -translation auto
    set x [list [gets $f line] $line [gets $f line] $line]
    lappend x [gets $f line] $line [gets $f line] $line [gets $f line] $line
    close $f
    set x
} [list 4 "abcd" 4 "efgh" 4 "ijkl" 4 "mnop" -1 ""]
test io-6.43 {Tcl_GetsObj: input saw cr} {stdio testchannel openpipe fileevent} {
    # if (chanPtr->flags & INPUT_SAW_CR)

    set f [open "|[list [interpreter] $path(cat)]" w+]
    fconfigure $f -translation {auto lf} -buffering none
    puts -nonewline $f "bbbbbbbbbbbbbbb\n123456789abcdef\r"
    fconfigure $f -buffersize 16
    set x [list [gets $f]]
    fconfigure $f -blocking 0
    lappend x [gets $f line] $line [testchannel queuedcr $f] 
    fconfigure $f -blocking 1
    puts -nonewline $f "\nabcd\refg\x1a"
    lappend x [gets $f line] $line [testchannel queuedcr $f]
    lappend x [gets $f line] $line
    close $f
    set x
} [list "bbbbbbbbbbbbbbb" 15 "123456789abcdef" 1 4 "abcd" 0 3 "efg"]
test io-6.44 {Tcl_GetsObj: input saw cr, not followed by cr} {stdio testchannel openpipe fileevent} {
    # not (*eol == '\n') 

    set f [open "|[list [interpreter] $path(cat)]" w+]
    fconfigure $f -translation {auto lf} -buffering none
    puts -nonewline $f "bbbbbbbbbbbbbbb\n123456789abcdef\r"
    fconfigure $f -buffersize 16
    set x [list [gets $f]]
    fconfigure $f -blocking 0
    lappend x [gets $f line] $line [testchannel queuedcr $f] 
    fconfigure $f -blocking 1
    puts -nonewline $f "abcd\refg\x1a"
    lappend x [gets $f line] $line [testchannel queuedcr $f]
    lappend x [gets $f line] $line
    close $f
    set x
} [list "bbbbbbbbbbbbbbb" 15 "123456789abcdef" 1 4 "abcd" 0 3 "efg"]
test io-6.45 {Tcl_GetsObj: input saw cr, skip right number of bytes} {stdio testchannel openpipe fileevent} {
    # Tcl_ExternalToUtf()

    set f [open "|[list [interpreter] $path(cat)]" w+]
    fconfigure $f -translation {auto lf} -buffering none
    fconfigure $f -encoding unicode
    puts -nonewline $f "bbbbbbbbbbbbbbb\n123456789abcdef\r"
    fconfigure $f -buffersize 16
    gets $f
    fconfigure $f -blocking 0
    set x [list [gets $f line] $line [testchannel queuedcr $f]]
    fconfigure $f -blocking 1
    puts -nonewline $f "\nabcd\refg"
    lappend x [gets $f line] $line [testchannel queuedcr $f]
    close $f
    set x
} [list 15 "123456789abcdef" 1 4 "abcd" 0]
test io-6.46 {Tcl_GetsObj: input saw cr, followed by just \n should give eof} {stdio testchannel openpipe fileevent} {
    # memmove()

    set f [open "|[list [interpreter] $path(cat)]" w+]
    fconfigure $f -translation {auto lf} -buffering none
    puts -nonewline $f "bbbbbbbbbbbbbbb\n123456789abcdef\r"
    fconfigure $f -buffersize 16
    gets $f
    fconfigure $f -blocking 0
    set x [list [gets $f line] $line [testchannel queuedcr $f]]
    fconfigure $f -blocking 1
    puts -nonewline $f "\n\x1a"
    lappend x [gets $f line] $line [testchannel queuedcr $f]
    close $f
    set x
} [list 15 "123456789abcdef" 1 -1 "" 0]
test io-6.47 {Tcl_GetsObj: auto mode: \r at end of buffer, peek for \n} {testchannel} {
    # (eol == dstEnd)

    set f [open $path(test1) w]
    fconfigure $f -translation lf
    puts -nonewline $f "123456789012345\r\nabcdefghijklmnopq"
    close $f
    set f [open $path(test1)]
    fconfigure $f -translation auto -buffersize 16
    set x [list [gets $f] [testchannel inputbuffered $f]]
    close $f
    set x
} [list "123456789012345" 15]    
test io-6.48 {Tcl_GetsObj: auto mode: \r at end of buffer, no more avail} {testchannel} {
    # PeekAhead() did not get any, so (eol >= dstEnd)
    
    set f [open $path(test1) w]
    fconfigure $f -translation lf
    puts -nonewline $f "123456789012345\r"
    close $f
    set f [open $path(test1)]
    fconfigure $f -translation auto -buffersize 16
    set x [list [gets $f] [testchannel queuedcr $f]]
    close $f
    set x
} [list "123456789012345" 1]
test io-6.49 {Tcl_GetsObj: auto mode: \r followed by \n} {testchannel} {
    # if (*eol == '\n') {skip++}
    
    set f [open $path(test1) w]
    fconfigure $f -translation lf
    puts -nonewline $f "123456\r\n78901"
    close $f
    set f [open $path(test1)]
    set x [list [gets $f] [testchannel queuedcr $f] [tell $f] [gets $f]]
    close $f
    set x
} [list "123456" 0 8 "78901"]
test io-6.50 {Tcl_GetsObj: auto mode: \r not followed by \n} {testchannel} {
    # not (*eol == '\n') 
    
    set f [open $path(test1) w]
    fconfigure $f -translation lf
    puts -nonewline $f "123456\r78901"
    close $f
    set f [open $path(test1)]
    set x [list [gets $f] [testchannel queuedcr $f] [tell $f] [gets $f]]
    close $f
    set x
} [list "123456" 0 7 "78901"]
test io-6.51 {Tcl_GetsObj: auto mode: \n} {
    # else if (*eol == '\n') {goto gotoeol;}
    
    set f [open $path(test1) w]
    fconfigure $f -translation lf
    puts -nonewline $f "123456\n78901"
    close $f
    set f [open $path(test1)]
    set x [list [gets $f] [tell $f] [gets $f]]
    close $f
    set x
} [list "123456" 7 "78901"]
test io-6.52 {Tcl_GetsObj: saw EOF character} {testchannel} {
    # if (eof != NULL)

    set f [open $path(test1) w]
    fconfigure $f -translation lf
    puts -nonewline $f "123456\x1ak9012345\r"
    close $f
    set f [open $path(test1)]
    fconfigure $f -eofchar \x1a
    set x [list [gets $f] [testchannel queuedcr $f] [tell $f] [gets $f]]
    close $f
    set x
} [list "123456" 0 6 ""]
test io-6.53 {Tcl_GetsObj: device EOF} {
    # didn't produce any bytes

    set f [open $path(test1) w]
    close $f
    set f [open $path(test1)]
    set x [list [gets $f line] $line [eof $f]]
    close $f
    set x
} {-1 {} 1}
test io-6.54 {Tcl_GetsObj: device EOF} {
    # got some bytes before EOF.

    set f [open $path(test1) w]
    puts -nonewline $f abc
    close $f
    set f [open $path(test1)]
    set x [list [gets $f line] $line [eof $f]]
    close $f
    set x
} {3 abc 1}
test io-6.55 {Tcl_GetsObj: overconverted} {
    # Tcl_ExternalToUtf(), make sure state updated

    set f [open $path(test1) w]
    fconfigure $f -encoding iso2022-jp
    puts $f "there\u4e00ok\n\u4e01more bytes\nhere"
    close $f
    set f [open $path(test1)]
    fconfigure $f -encoding iso2022-jp
    set x [list [gets $f line] $line [gets $f line] $line [gets $f line] $line]
    close $f
    set x
} [list 8 "there\u4e00ok" 11 "\u4e01more bytes" 4 "here"]
test io-6.56 {Tcl_GetsObj: incomplete lines should disable file events} {stdio openpipe fileevent} {
    update
    set f [open "|[list [interpreter] $path(cat)]" w+]
    fconfigure $f -buffering none
    puts -nonewline $f "foobar"
    fconfigure $f -blocking 0
    variable x {}
    after 500 [namespace code { lappend x timeout }]
    fileevent $f readable [namespace code { lappend x [gets $f] }]
    vwait [namespace which -variable x]
    vwait [namespace which -variable x]
    fconfigure $f -blocking 1
    puts -nonewline $f "baz\n"
    after 500 [namespace code { lappend x timeout }]
    fconfigure $f -blocking 0
    vwait [namespace which -variable x]
    vwait [namespace which -variable x]
    close $f
    set x
} {{} timeout foobarbaz timeout}

test io-7.1 {FilterInputBytes: split up character at end of buffer} {
    # (result == TCL_CONVERT_MULTIBYTE)

    set f [open $path(test1) w]
    fconfigure $f -encoding shiftjis
    puts $f "1234567890123\uff10\uff11\uff12\uff13\uff14\nend"
    close $f
    set f [open $path(test1)]
    fconfigure $f -encoding shiftjis -buffersize 16
    set x [gets $f]
    close $f
    set x
} "1234567890123\uff10\uff11\uff12\uff13\uff14"
test io-7.2 {FilterInputBytes: split up character in middle of buffer} {
    # (bufPtr->nextAdded < bufPtr->bufLength)
    
    set f [open $path(test1) w]
    fconfigure $f -encoding binary
    puts -nonewline $f "1234567890\n123\x82\x4f\x82\x50\x82"
    close $f
    set f [open $path(test1)]
    fconfigure $f -encoding shiftjis
    set x [list [gets $f line] $line [eof $f]]
    close $f
    set x
} [list 10 "1234567890" 0]
test io-7.3 {FilterInputBytes: split up character at EOF} {testchannel} {
    set f [open $path(test1) w]
    fconfigure $f -encoding binary
    puts -nonewline $f "1234567890123\x82\x4f\x82\x50\x82"
    close $f
    set f [open $path(test1)]
    fconfigure $f -encoding shiftjis
    set x [list [gets $f line] $line]
    lappend x [tell $f] [testchannel inputbuffered $f] [eof $f]
    lappend x [gets $f line] $line
    close $f
    set x
} [list 15 "1234567890123\uff10\uff11" 18 0 1 -1 ""]
test io-7.4 {FilterInputBytes: recover from split up character} {stdio openpipe fileevent} {
    set f [open "|[list [interpreter] $path(cat)]" w+]
    fconfigure $f -encoding binary -buffering none
    puts -nonewline $f "1234567890123\x82\x4f\x82\x50\x82"
    fconfigure $f -encoding shiftjis -blocking 0
    fileevent $f read [namespace code "ready $f"]
    variable x {}
    proc ready {f} {
	variable x
	lappend x [gets $f line] $line [fblocked $f]
    }
    vwait [namespace which -variable x]
    fconfigure $f -encoding binary -blocking 1
    puts $f "\x51\x82\x52"
    fconfigure $f -encoding shiftjis
    vwait [namespace which -variable x]
    close $f
    set x
} [list -1 "" 1 17 "1234567890123\uff10\uff11\uff12\uff13" 0]

test io-8.1 {PeekAhead: only go to device if no more cached data} {testchannel} {
    # (bufPtr->nextPtr == NULL)

    set f [open $path(test1) w]
    fconfigure $f -encoding ascii -translation lf
    puts -nonewline $f "123456789012345\r\n2345678"
    close $f
    set f [open $path(test1)]
    fconfigure $f -encoding ascii -translation auto -buffersize 16
    # here
    gets $f
    set x [testchannel inputbuffered $f]
    close $f
    set x
} "7"
test io-8.2 {PeekAhead: only go to device if no more cached data} {stdio testchannel openpipe fileevent} {
    # not (bufPtr->nextPtr == NULL)

    set f [open "|[list [interpreter] $path(cat)]" w+]
    fconfigure $f -translation lf -encoding ascii -buffering none
    puts -nonewline $f "123456789012345\r\nbcdefghijklmnopqrstuvwxyz"
    variable x {}
    fileevent $f read [namespace code "ready $f"]
    proc ready {f} {
	variable x
	lappend x [gets $f line] $line [testchannel inputbuffered $f]
    }
    fconfigure $f -encoding unicode -buffersize 16 -blocking 0
    vwait [namespace which -variable x]
    fconfigure $f -translation auto -encoding ascii -blocking 1
    # here
    vwait [namespace which -variable x]
    close $f
    set x
} [list -1 "" 42 15 "123456789012345" 25]
test io-8.3 {PeekAhead: no cached data available} {stdio testchannel openpipe fileevent} {
    # (bytesLeft == 0)

    set f [open "|[list [interpreter] $path(cat)]" w+]
    fconfigure $f -translation {auto binary}
    puts -nonewline $f "abcdefghijklmno\r"
    flush $f
    set x [list [gets $f line] $line [testchannel queuedcr $f]]
    close $f
    set x
} [list 15 "abcdefghijklmno" 1]
set a "123456789012345678901234567890"
append a "123456789012345678901234567890"
append a "1234567890123456789012345678901"
test io-8.4 {PeekAhead: cached data available in this buffer} {
    # not (bytesLeft == 0)

    set f [open $path(test1) w+]
    fconfigure $f -translation binary
    puts $f "${a}\r\nabcdef"
    close $f
    set f [open $path(test1)]
    fconfigure $f -encoding binary -translation auto

    # "${a}\r" was converted in one operation (because ENCODING_LINESIZE
    # is 30).  To check if "\n" follows, calls PeekAhead and determines
    # that cached data is available in buffer w/o having to call driver.

    set x [gets $f]
    close $f
    set x    
} $a
unset a
test io-8.5 {PeekAhead: don't peek if last read was short} {stdio testchannel openpipe fileevent} {
    # (bufPtr->nextAdded < bufPtr->length)

    set f [open "|[list [interpreter] $path(cat)]" w+]
    fconfigure $f -translation {auto binary}
    puts -nonewline $f "abcdefghijklmno\r"
    flush $f
    # here
    set x [list [gets $f line] $line [testchannel queuedcr $f]]
    close $f
    set x
} {15 abcdefghijklmno 1}
test io-8.6 {PeekAhead: change to non-blocking mode} {stdio testchannel openpipe fileevent} {
    # ((chanPtr->flags & CHANNEL_NONBLOCKING) == 0) 

    set f [open "|[list [interpreter] $path(cat)]" w+]
    fconfigure $f -translation {auto binary} -buffersize 16
    puts -nonewline $f "abcdefghijklmno\r"
    flush $f
    # here
    set x [list [gets $f line] $line [testchannel queuedcr $f]]
    close $f
    set x
} {15 abcdefghijklmno 1}
test io-8.7 {PeekAhead: cleanup} {stdio testchannel openpipe fileevent} {
    # Make sure bytes are removed from buffer.

    set f [open "|[list [interpreter] $path(cat)]" w+]
    fconfigure $f -translation {auto binary} -buffering none
    puts -nonewline $f "abcdefghijklmno\r"
    # here
    set x [list [gets $f line] $line [testchannel queuedcr $f]]
    puts -nonewline $f "\x1a"
    lappend x [gets $f line] $line
    close $f
    set x
} {15 abcdefghijklmno 1 -1 {}}

test io-9.1 {CommonGetsCleanup} emptyTest {
} {}

test io-10.1 {Tcl_ReadChars: CheckChannelErrors} emptyTest {
    # no test, need to cause an async error.
} {}
test io-10.2 {Tcl_ReadChars: loop until enough copied} {
    # one time
    # for (copied = 0; (unsigned) toRead > 0; )

    set f [open $path(test1) w]
    puts $f abcdefghijklmnop
    close $f

    set f [open $path(test1)]
    set x [read $f 5]
    close $f
    set x
} {abcde}
test io-10.3 {Tcl_ReadChars: loop until enough copied} {
    # multiple times
    # for (copied = 0; (unsigned) toRead > 0; )

    set f [open $path(test1) w]
    puts $f abcdefghijklmnopqrstuvwxyz
    close $f

    set f [open $path(test1)]
    fconfigure $f -buffersize 16
    # here
    set x [read $f 19]
    close $f
    set x
} {abcdefghijklmnopqrs}
test io-10.4 {Tcl_ReadChars: no more in channel buffer} {
    # (copiedNow < 0)

    set f [open $path(test1) w]
    puts -nonewline $f abcdefghijkl
    close $f

    set f [open $path(test1)]
    # here
    set x [read $f 1000]
    close $f
    set x
} {abcdefghijkl}
test io-10.5 {Tcl_ReadChars: stop on EOF} {
    # (chanPtr->flags & CHANNEL_EOF)

    set f [open $path(test1) w]
    puts -nonewline $f abcdefghijkl
    close $f

    set f [open $path(test1)]
    # here
    set x [read $f 1000]
    close $f
    set x
} {abcdefghijkl}

test io-11.1 {ReadBytes: want to read a lot} {
    # ((unsigned) toRead > (unsigned) srcLen)

    set f [open $path(test1) w]
    puts -nonewline $f abcdefghijkl
    close $f
    set f [open $path(test1)]
    fconfigure $f -encoding binary
    # here
    set x [read $f 1000]
    close $f
    set x
} {abcdefghijkl}
test io-11.2 {ReadBytes: want to read all} {
    # ((unsigned) toRead > (unsigned) srcLen)

    set f [open $path(test1) w]
    puts -nonewline $f abcdefghijkl
    close $f
    set f [open $path(test1)]
    fconfigure $f -encoding binary
    # here
    set x [read $f]
    close $f
    set x
} {abcdefghijkl}
test io-11.3 {ReadBytes: allocate more space} {
    # (toRead > length - offset - 1)

    set f [open $path(test1) w]
    puts -nonewline $f abcdefghijklmnopqrstuvwxyz
    close $f
    set f [open $path(test1)]
    fconfigure $f -buffersize 16 -encoding binary
    # here
    set x [read $f]
    close $f
    set x
} {abcdefghijklmnopqrstuvwxyz}
test io-11.4 {ReadBytes: EOF char found} {
    # (TranslateInputEOL() != 0)

    set f [open $path(test1) w]
    puts $f abcdefghijklmnopqrstuvwxyz
    close $f
    set f [open $path(test1)]
    fconfigure $f -eofchar m -encoding binary
    # here
    set x [list [read $f] [eof $f] [read $f] [eof $f]]
    close $f
    set x
} [list "abcdefghijkl" 1 "" 1]

test io-12.1 {ReadChars: want to read a lot} {
    # ((unsigned) toRead > (unsigned) srcLen)

    set f [open $path(test1) w]
    puts -nonewline $f abcdefghijkl
    close $f
    set f [open $path(test1)]
    # here
    set x [read $f 1000]
    close $f
    set x
} {abcdefghijkl}
test io-12.2 {ReadChars: want to read all} {
    # ((unsigned) toRead > (unsigned) srcLen)

    set f [open $path(test1) w]
    puts -nonewline $f abcdefghijkl
    close $f
    set f [open $path(test1)]
    # here
    set x [read $f]
    close $f
    set x
} {abcdefghijkl}
test io-12.3 {ReadChars: allocate more space} {
    # (toRead > length - offset - 1)

    set f [open $path(test1) w]
    puts -nonewline $f abcdefghijklmnopqrstuvwxyz
    close $f
    set f [open $path(test1)]
    fconfigure $f -buffersize 16
    # here
    set x [read $f]
    close $f
    set x
} {abcdefghijklmnopqrstuvwxyz}
test io-12.4 {ReadChars: split-up char} {stdio testchannel openpipe fileevent} {
    # (srcRead == 0)

    set f [open "|[list [interpreter] $path(cat)]" w+]
    fconfigure $f -encoding binary -buffering none -buffersize 16
    puts -nonewline $f "123456789012345\x96"
    fconfigure $f -encoding shiftjis -blocking 0

    fileevent $f read [namespace code "ready $f"]
    proc ready {f} {
	variable x
	lappend x [read $f] [testchannel inputbuffered $f]
    }
    variable x {}

    fconfigure $f -encoding shiftjis
    vwait [namespace which -variable x]
    fconfigure $f -encoding binary -blocking 1
    puts -nonewline $f "\x7b"
    after 500			;# Give the cat process time to catch up
    fconfigure $f -encoding shiftjis -blocking 0
    vwait [namespace which -variable x]
    close $f
    set x
} [list "123456789012345" 1 "\u672c" 0]
test io-12.5 {ReadChars: fileevents on partial characters} {stdio openpipe fileevent} {
    set path(test1) [makeFile {
	fconfigure stdout -encoding binary -buffering none
	gets stdin; puts -nonewline "\xe7"
	gets stdin; puts -nonewline "\x89"
	gets stdin; puts -nonewline "\xa6"
    } test1]
    set f [open "|[list [interpreter] $path(test1)]" r+]
    fileevent $f readable [namespace code {
	lappend x [read $f]
	if {[eof $f]} {
	    lappend x eof
	}
    }]
    puts $f "go1"
    flush $f
    fconfigure $f -blocking 0 -encoding utf-8
    variable x {}
    vwait [namespace which -variable x]
    after 500 [namespace code { lappend x timeout }]
    vwait [namespace which -variable x]
    puts $f "go2"
    flush $f
    vwait [namespace which -variable x]
    after 500 [namespace code { lappend x timeout }]
    vwait [namespace which -variable x]
    puts $f "go3"
    flush $f
    vwait [namespace which -variable x]
    vwait [namespace which -variable x]
    lappend x [catch {close $f} msg] $msg
    set x
} "{} timeout {} timeout \u7266 {} eof 0 {}"
test io-12.6 {ReadChars: too many chars read} {
    proc driver {cmd args} {
        variable buffer
        variable index
        set chan [lindex $args 0]
        switch -- $cmd {
            initialize {
                set index($chan) 0
                set buffer($chan) [encoding convertto utf-8 \
                        [string repeat \uBEEF 20][string repeat . 20]]
                return {initialize finalize watch read}
            }
            finalize {
                unset index($chan) buffer($chan)
                return
            }
            watch {}
            read {
                set n [lindex $args 1]
                set new [expr {$index($chan) + $n}]
                set result [string range $buffer($chan) $index($chan) $new-1]
                set index($chan) $new
                return $result
            }
        }
    }
    set c [chan create read [namespace which driver]]
    chan configure $c -encoding utf-8
    while {![eof $c]} {
        read $c 15
    }
    close $c
} {}
test io-12.7 {ReadChars: too many chars read [bc5b790099]} {
    proc driver {cmd args} {
        variable buffer
        variable index
        set chan [lindex $args 0]
        switch -- $cmd {
            initialize {
                set index($chan) 0
                set buffer($chan) [encoding convertto utf-8 \
                        [string repeat \uBEEF 10]....\uBEEF]
                return {initialize finalize watch read}
            }
            finalize {
                unset index($chan) buffer($chan)
                return
            }
            watch {}
            read {
                set n [lindex $args 1]
                set new [expr {$index($chan) + $n}]
                set result [string range $buffer($chan) $index($chan) $new-1]
                set index($chan) $new
                return $result
            }
        }
    }
    set c [chan create read [namespace which driver]]
    chan configure $c -encoding utf-8
    while {![eof $c]} {
        read $c 7
    }
    close $c
} {}
test io-12.8 {ReadChars: multibyte chars split} {
    set f [open $path(test1) w]
    fconfigure $f -translation binary
    puts -nonewline $f [string repeat a 9]\xc2\xa0
    close $f
    set f [open $path(test1)]
    fconfigure $f -encoding utf-8 -buffersize 10
    set in [read $f]
    close $f
    scan [string index $in end] %c
} 160
test io-12.9 {ReadChars: multibyte chars split} {
    set f [open $path(test1) w]
    fconfigure $f -translation binary
    puts -nonewline $f [string repeat a 9]\xc2
    close $f
    set f [open $path(test1)]
    fconfigure $f -encoding utf-8 -buffersize 10
    set in [read $f]
    close $f
    scan [string index $in end] %c
} 194
test io-12.10 {ReadChars: multibyte chars split} {
    set f [open $path(test1) w]
    fconfigure $f -translation binary
    puts -nonewline $f [string repeat a 9]\xc2
    close $f
    set f [open $path(test1)]
    fconfigure $f -encoding utf-8 -buffersize 11
    set in [read $f]
    close $f
    scan [string index $in end] %c
} 194

test io-13.1 {TranslateInputEOL: cr mode} {} {
    set f [open $path(test1) w]
    fconfigure $f -translation lf
    puts -nonewline $f "abcd\rdef\r"
    close $f
    set f [open $path(test1)]
    fconfigure $f -translation cr
    set x [read $f]
    close $f
    set x
} "abcd\ndef\n"
test io-13.2 {TranslateInputEOL: crlf mode} {
    set f [open $path(test1) w]
    fconfigure $f -translation lf
    puts -nonewline $f "abcd\r\ndef\r\n"
    close $f
    set f [open $path(test1)]
    fconfigure $f -translation crlf
    set x [read $f]
    close $f
    set x
} "abcd\ndef\n"
test io-13.3 {TranslateInputEOL: crlf mode: naked cr} {
    # (src >= srcMax) 

    set f [open $path(test1) w]
    fconfigure $f -translation lf
    puts -nonewline $f "abcd\r\ndef\r"
    close $f
    set f [open $path(test1)]
    fconfigure $f -translation crlf
    set x [read $f]
    close $f
    set x
} "abcd\ndef\r"
test io-13.4 {TranslateInputEOL: crlf mode: cr followed by not \n} {
    # (src >= srcMax) 

    set f [open $path(test1) w]
    fconfigure $f -translation lf
    puts -nonewline $f "abcd\r\ndef\rfgh"
    close $f
    set f [open $path(test1)]
    fconfigure $f -translation crlf
    set x [read $f]
    close $f
    set x
} "abcd\ndef\rfgh"
test io-13.5 {TranslateInputEOL: crlf mode: naked lf} {
    # (src >= srcMax) 

    set f [open $path(test1) w]
    fconfigure $f -translation lf
    puts -nonewline $f "abcd\r\ndef\nfgh"
    close $f
    set f [open $path(test1)]
    fconfigure $f -translation crlf
    set x [read $f]
    close $f
    set x
} "abcd\ndef\nfgh"
test io-13.6 {TranslateInputEOL: auto mode: saw cr in last segment} {stdio testchannel openpipe fileevent} {
    # (chanPtr->flags & INPUT_SAW_CR)
    # This test may fail on slower machines.

    set f [open "|[list [interpreter] $path(cat)]" w+]
    fconfigure $f -blocking 0 -buffering none -translation {auto lf}

    fileevent $f read [namespace code "ready $f"]
    proc ready {f} {
	variable x
	lappend x [read $f] [testchannel queuedcr $f]
    }
    variable x {}
    variable y {}

    puts -nonewline $f "abcdefghj\r"
    after 500 [namespace code {set y ok}]
    vwait [namespace which -variable y]

    puts -nonewline $f "\n01234"
    after 500 [namespace code {set y ok}]
    vwait [namespace which -variable y]

    close $f
    set x
} [list "abcdefghj\n" 1 "01234" 0]
test io-13.7 {TranslateInputEOL: auto mode: naked \r} {testchannel openpipe} {
    # (src >= srcMax)

    set f [open $path(test1) w]
    fconfigure $f -translation lf
    puts -nonewline $f "abcd\r"
    close $f
    set f [open $path(test1)]
    fconfigure $f -translation auto
    set x [list [read $f] [testchannel queuedcr $f]]
    close $f
    set x
} [list "abcd\n" 1]
test io-13.8 {TranslateInputEOL: auto mode: \r\n} {
    # (*src == '\n')

    set f [open $path(test1) w]
    fconfigure $f -translation lf
    puts -nonewline $f "abcd\r\ndef"
    close $f
    set f [open $path(test1)]
    fconfigure $f -translation auto
    set x [read $f]
    close $f
    set x
} "abcd\ndef"
test io-13.8.1 {TranslateInputEOL: auto mode: \r\n} {
    set f [open $path(test1) w]
    fconfigure $f -translation lf
    puts -nonewline $f "abcd\r\ndef"
    close $f
    set f [open $path(test1)]
    fconfigure $f -translation auto
    set x {}
    lappend x [read $f 5]
    lappend x [read $f]
    close $f
    set x
} [list "abcd\n" "def"]
test io-13.8.2 {TranslateInputEOL: auto mode: \r\n} {
    set f [open $path(test1) w]
    fconfigure $f -translation lf
    puts -nonewline $f "abcd\r\ndef"
    close $f
    set f [open $path(test1)]
    fconfigure $f -translation auto -buffersize 6
    set x {}
    lappend x [read $f 5]
    lappend x [read $f]
    close $f
    set x
} [list "abcd\n" "def"]
test io-13.8.3 {TranslateInputEOL: auto mode: \r\n} {
    set f [open $path(test1) w]
    fconfigure $f -translation lf
    puts -nonewline $f "abcd\r\n\r\ndef"
    close $f
    set f [open $path(test1)]
    fconfigure $f -translation auto -buffersize 7
    set x {}
    lappend x [read $f 5]
    lappend x [read $f]
    close $f
    set x
} [list "abcd\n" "\ndef"]
test io-13.9 {TranslateInputEOL: auto mode: \r followed by not \n} {
    set f [open $path(test1) w]
    fconfigure $f -translation lf
    puts -nonewline $f "abcd\rdef"
    close $f
    set f [open $path(test1)]
    fconfigure $f -translation auto
    set x [read $f]
    close $f
    set x
} "abcd\ndef"
test io-13.10 {TranslateInputEOL: auto mode: \n} {
    # not (*src == '\r') 

    set f [open $path(test1) w]
    fconfigure $f -translation lf
    puts -nonewline $f "abcd\ndef"
    close $f
    set f [open $path(test1)]
    fconfigure $f -translation auto
    set x [read $f]
    close $f
    set x
} "abcd\ndef"
test io-13.11 {TranslateInputEOL: EOF char} {
    # (*chanPtr->inEofChar != '\0')

    set f [open $path(test1) w]
    fconfigure $f -translation lf
    puts -nonewline $f "abcd\ndefgh"
    close $f
    set f [open $path(test1)]
    fconfigure $f -translation auto -eofchar e
    set x [read $f]
    close $f
    set x
} "abcd\nd"
test io-13.12 {TranslateInputEOL: find EOF char in src} {
    # (*chanPtr->inEofChar != '\0')

    set f [open $path(test1) w]
    fconfigure $f -translation lf
    puts -nonewline $f "\r\n\r\n\r\nab\r\n\r\ndef\r\n\r\n\r\n"
    close $f
    set f [open $path(test1)]
    fconfigure $f -translation auto -eofchar e
    set x [read $f]
    close $f
    set x
} "\n\n\nab\n\nd"

# Test standard handle management. The functions tested are
# Tcl_SetStdChannel and Tcl_GetStdChannel. Incidentally we are
# also testing channel table management.

if {[info commands testchannel] != ""} {
    set consoleFileNames [lsort [testchannel open]]
} else {
    # just to avoid an error
    set consoleFileNames [list]
}

test io-14.1 {Tcl_SetStdChannel and Tcl_GetStdChannel} {testchannel} {
    set l ""
    lappend l [fconfigure stdin -buffering]
    lappend l [fconfigure stdout -buffering]
    lappend l [fconfigure stderr -buffering]
    lappend l [lsort [testchannel open]]
    set l
} [list line line none $consoleFileNames]
test io-14.2 {Tcl_SetStdChannel and Tcl_GetStdChannel} {
    interp create x
    set l ""
    lappend l [x eval {fconfigure stdin -buffering}]
    lappend l [x eval {fconfigure stdout -buffering}]
    lappend l [x eval {fconfigure stderr -buffering}]
    interp delete x
    set l
} {line line none}
set path(test3) [makeFile {} test3]
test io-14.3 {Tcl_SetStdChannel & Tcl_GetStdChannel} {exec openpipe} {
    set f [open $path(test1) w]
    puts -nonewline $f {
	close stdin
	close stdout
	close stderr
	set f  [}
    puts $f [list open $path(test1) r]]
    puts $f "set f2 \[[list open $path(test2) w]]"
    puts $f "set f3 \[[list open $path(test3) w]]"
    puts $f {	puts stdout [gets stdin]
	puts stdout out
	puts stderr err
	close $f
	close $f2
	close $f3
    }
    close $f
    set result [exec [interpreter] $path(test1)]
    set f  [open $path(test2) r]
    set f2 [open $path(test3) r]
    lappend result [read $f] [read $f2]
    close $f
    close $f2
    set result
} {{
out
} {err
}}
# This test relies on the fact that stdout is used before stderr
test io-14.4 {Tcl_SetStdChannel & Tcl_GetStdChannel} {exec} {
    set f [open $path(test1) w]
    puts -nonewline $f { close stdin
	close stdout
	close stderr
	set f  [}
    puts $f [list open $path(test1) r]]
    puts $f "set f2 \[[list open $path(test2) w]]"
    puts $f "set f3 \[[list open $path(test3) w]]"
    puts $f {	puts stdout [gets stdin]
	puts stdout $f2
	puts stderr $f3
	close $f
	close $f2
	close $f3
    }
    close $f
    set result [exec [interpreter] $path(test1)]
    set f  [open $path(test2) r]
    set f2 [open $path(test3) r]
    lappend result [read $f] [read $f2]
    close $f
    close $f2
    set result
} {{ close stdin
stdout
} {stderr
}}
catch {interp delete z}
test io-14.5 {Tcl_GetChannel: stdio name translation} {
    interp create z
    eof stdin
    catch {z eval flush stdin} msg1
    catch {z eval close stdin} msg2
    catch {z eval flush stdin} msg3
    set result [list $msg1 $msg2 $msg3]
    interp delete z
    set result
} {{channel "stdin" wasn't opened for writing} {} {can not find channel named "stdin"}}
test io-14.6 {Tcl_GetChannel: stdio name translation} {
    interp create z
    eof stdout
    catch {z eval flush stdout} msg1
    catch {z eval close stdout} msg2
    catch {z eval flush stdout} msg3
    set result [list $msg1 $msg2 $msg3]
    interp delete z
    set result
} {{} {} {can not find channel named "stdout"}}
test io-14.7 {Tcl_GetChannel: stdio name translation} {
    interp create z
    eof stderr
    catch {z eval flush stderr} msg1
    catch {z eval close stderr} msg2
    catch {z eval flush stderr} msg3
    set result [list $msg1 $msg2 $msg3]
    interp delete z
    set result
} {{} {} {can not find channel named "stderr"}}
set path(script) [makeFile {} script]
test io-14.8 {reuse of stdio special channels} {stdio openpipe} {
    file delete $path(script)
    file delete $path(test1)
    set f [open $path(script) w]
    puts -nonewline $f {
	close stderr
	set f [}
    puts $f [list open $path(test1) w]]
    puts -nonewline $f {
	puts stderr hello
	close $f
	set f [}
    puts $f [list open $path(test1) r]]
    puts $f {
	puts [gets $f]
    }
    close $f
    set f [open "|[list [interpreter] $path(script)]" r]
    set c [gets $f]
    close $f
    set c
} hello
test io-14.9 {reuse of stdio special channels} {stdio openpipe fileevent} {
    file delete $path(script)
    file delete $path(test1)
    set f [open $path(script) w]
    puts $f {
        array set path [lindex $argv 0]
	set f [open $path(test1) w]
	puts $f hello
	close $f
	close stderr
	set f [open "|[list [info nameofexecutable] $path(cat) $path(test1)]" r]
	puts [gets $f]
    }
    close $f
    set f [open "|[list [interpreter] $path(script) [array get path]]" r]
    set c [gets $f]
    close $f
    # Added delay to give Windows time to stop the spawned process and clean
    # up its grip on the file test1. Added delete as proper test cleanup.
    # The failing tests were 18.1 and 18.2 as first re-users of file "test1".
    after 10000
    file delete $path(script)
    file delete $path(test1)
    set c
} hello

test io-15.1 {Tcl_CreateCloseHandler} emptyTest {
} {}

test io-16.1 {Tcl_DeleteCloseHandler} emptyTest {
} {}

# Test channel table management. The functions tested are
# GetChannelTable, DeleteChannelTable, Tcl_RegisterChannel,
# Tcl_UnregisterChannel, Tcl_GetChannel and Tcl_CreateChannel.
#
# These functions use "eof stdin" to ensure that the standard
# channels are added to the channel table of the interpreter.

test io-17.1 {GetChannelTable, DeleteChannelTable on std handles} {testchannel} {
    set l1 [testchannel refcount stdin]
    eof stdin
    interp create x
    set l ""
    lappend l [expr [testchannel refcount stdin] - $l1]
    x eval {eof stdin}
    lappend l [expr [testchannel refcount stdin] - $l1]
    interp delete x
    lappend l [expr [testchannel refcount stdin] - $l1]
    set l
} {0 1 0}
test io-17.2 {GetChannelTable, DeleteChannelTable on std handles} {testchannel} {
    set l1 [testchannel refcount stdout]
    eof stdin
    interp create x
    set l ""
    lappend l [expr [testchannel refcount stdout] - $l1]
    x eval {eof stdout}
    lappend l [expr [testchannel refcount stdout] - $l1]
    interp delete x
    lappend l [expr [testchannel refcount stdout] - $l1]
    set l
} {0 1 0}
test io-17.3 {GetChannelTable, DeleteChannelTable on std handles} {testchannel} {
    set l1 [testchannel refcount stderr]
    eof stdin
    interp create x
    set l ""
    lappend l [expr [testchannel refcount stderr] - $l1]
    x eval {eof stderr}
    lappend l [expr [testchannel refcount stderr] - $l1]
    interp delete x
    lappend l [expr [testchannel refcount stderr] - $l1]
    set l
} {0 1 0}

test io-18.1 {Tcl_RegisterChannel, Tcl_UnregisterChannel} {testchannel} {
    file delete -force $path(test1)
    set l ""
    set f [open $path(test1) w]
    lappend l [lindex [testchannel info $f] 15]
    close $f
    if {[catch {lindex [testchannel info $f] 15} msg]} {
	lappend l $msg
    } else {
	lappend l "very broken: $f found after being closed"
    }
    string compare [string tolower $l] \
	[list 1 [format "can not find channel named \"%s\"" $f]]
} 0
test io-18.2 {Tcl_RegisterChannel, Tcl_UnregisterChannel} {testchannel} {
    file delete -force $path(test1)
    set l ""
    set f [open $path(test1) w]
    lappend l [lindex [testchannel info $f] 15]
    interp create x
    interp share "" $f x
    lappend l [lindex [testchannel info $f] 15]
    x eval close $f
    lappend l [lindex [testchannel info $f] 15]
    interp delete x
    lappend l [lindex [testchannel info $f] 15]
    close $f
    if {[catch {lindex [testchannel info $f] 15} msg]} {
	lappend l $msg
    } else {
	lappend l "very broken: $f found after being closed"
    }
    string compare [string tolower $l] \
	[list 1 2 1 1 [format "can not find channel named \"%s\"" $f]]
} 0
test io-18.3 {Tcl_RegisterChannel, Tcl_UnregisterChannel} {testchannel} {
    file delete $path(test1)
    set l ""
    set f [open $path(test1) w]
    lappend l [lindex [testchannel info $f] 15]
    interp create x
    interp share "" $f x
    lappend l [lindex [testchannel info $f] 15]
    interp delete x
    lappend l [lindex [testchannel info $f] 15]
    close $f
    if {[catch {lindex [testchannel info $f] 15} msg]} {
	lappend l $msg
    } else {
	lappend l "very broken: $f found after being closed"
    }
    string compare [string tolower $l] \
	[list 1 2 1 [format "can not find channel named \"%s\"" $f]]
} 0

test io-19.1 {Tcl_GetChannel->Tcl_GetStdChannel, standard handles} {
    eof stdin
} 0
test io-19.2 {testing Tcl_GetChannel, user opened handle} {
    file delete $path(test1)
    set f [open $path(test1) w]
    set x [eof $f]
    close $f
    set x
} 0
test io-19.3 {Tcl_GetChannel, channel not found} {
    list [catch {eof file34} msg] $msg
} {1 {can not find channel named "file34"}}
test io-19.4 {Tcl_CreateChannel, insertion into channel table} {testchannel} {
    file delete $path(test1)
    set f [open $path(test1) w]
    set l ""
    lappend l [eof $f]
    close $f
    if {[catch {lindex [testchannel info $f] 15} msg]} {
	lappend l $msg
    } else {
	lappend l "very broken: $f found after being closed"
    }
    string compare [string tolower $l] \
	[list 0 [format "can not find channel named \"%s\"" $f]]
} 0

test io-20.1 {Tcl_CreateChannel: initial settings} {
	set a [open $path(test2) w]
    set old [encoding system]
    encoding system ascii
    set f [open $path(test1) w]
    set x [fconfigure $f -encoding]
    close $f
    encoding system $old
	close $a
    set x
} {ascii}    
test io-20.2 {Tcl_CreateChannel: initial settings} {win} {
    set f [open $path(test1) w+]
    set x [list [fconfigure $f -eofchar] [fconfigure $f -translation]]
    close $f
    set x
} [list [list \x1a ""] {auto crlf}]
test io-20.3 {Tcl_CreateChannel: initial settings} {unix} {
    set f [open $path(test1) w+]
    set x [list [fconfigure $f -eofchar] [fconfigure $f -translation]]
    close $f
    set x
} {{{} {}} {auto lf}}
set path(stdout) [makeFile {} stdout]
test io-20.5 {Tcl_CreateChannel: install channel in empty slot} {stdio openpipe} {
    set f [open $path(script) w]
    puts -nonewline $f {
	close stdout
	set f1 [}
    puts $f [list open $path(stdout) w]]
    puts $f {
	fconfigure $f1 -buffersize 777
	puts stderr [fconfigure stdout -buffersize]
    }
    close $f
    set f [open "|[list [interpreter] $path(script)]"]
    catch {close $f} msg
    set msg
} {777}

test io-21.1 {CloseChannelsOnExit} emptyTest {
} {}

# Test management of attributes associated with a channel, such as
# its default translation, its name and type, etc. The functions
# tested in this group are Tcl_GetChannelName,
# Tcl_GetChannelType and Tcl_GetChannelFile. Tcl_GetChannelInstanceData
# not tested because files do not use the instance data.

test io-22.1 {Tcl_GetChannelMode} emptyTest {
    # Not used anywhere in Tcl.
} {}

test io-23.1 {Tcl_GetChannelName} {testchannel} {
    file delete $path(test1)
    set f [open $path(test1) w]
    set n [testchannel name $f]
    close $f
    string compare $n $f
} 0

test io-24.1 {Tcl_GetChannelType} {testchannel} {
    file delete $path(test1)
    set f [open $path(test1) w]
    set t [testchannel type $f]
    close $f
    string compare $t file
} 0

test io-25.1 {Tcl_GetChannelHandle, input} {testchannel} {
    set f [open $path(test1) w]
    fconfigure $f -translation lf -eofchar {}
    puts $f "1234567890\n098765432"
    close $f
    set f [open $path(test1) r]
    gets $f
    set l ""
    lappend l [testchannel inputbuffered $f]
    lappend l [tell $f]
    close $f
    set l
} {10 11}
test io-25.2 {Tcl_GetChannelHandle, output} {testchannel} {
    file delete $path(test1)
    set f [open $path(test1) w]
    fconfigure $f -translation lf
    puts $f hello
    set l ""
    lappend l [testchannel outputbuffered $f]
    lappend l [tell $f]
    flush $f
    lappend l [testchannel outputbuffered $f]
    lappend l [tell $f]
    close $f
    file delete $path(test1)
    set l
} {6 6 0 6}

test io-26.1 {Tcl_GetChannelInstanceData} {stdio openpipe} {
    # "pid" command uses Tcl_GetChannelInstanceData
    # Don't care what pid is (but must be a number), just want to exercise it.

    set f [open "|[list [interpreter] << exit]"]
    expr [pid $f]
    close $f
} {}    

# Test flushing. The functions tested here are FlushChannel.

test io-27.1 {FlushChannel, no output buffered} {
    file delete $path(test1)
    set f [open $path(test1) w]
    flush $f
    set s [file size $path(test1)]
    close $f
    set s
} 0
test io-27.2 {FlushChannel, some output buffered} {
    file delete $path(test1)
    set f [open $path(test1) w]
    fconfigure $f -translation lf -eofchar {}
    set l ""
    puts $f hello
    lappend l [file size $path(test1)]
    flush $f
    lappend l [file size $path(test1)]
    close $f
    lappend l [file size $path(test1)]
    set l
} {0 6 6}
test io-27.3 {FlushChannel, implicit flush on close} {
    file delete $path(test1)
    set f [open $path(test1) w]
    fconfigure $f -translation lf -eofchar {}
    set l ""
    puts $f hello
    lappend l [file size $path(test1)]
    close $f
    lappend l [file size $path(test1)]
    set l
} {0 6}
test io-27.4 {FlushChannel, implicit flush when buffer fills} {
    file delete $path(test1)
    set f [open $path(test1) w]
    fconfigure $f -translation lf -eofchar {}
    fconfigure $f -buffersize 60
    set l ""
    lappend l [file size $path(test1)]
    for {set i 0} {$i < 12} {incr i} {
	puts $f hello
    }
    lappend l [file size $path(test1)]
    flush $f
    lappend l [file size $path(test1)]
    close $f
    set l
} {0 60 72}
test io-27.5 {FlushChannel, implicit flush when buffer fills and on close} \
	{unixOrPc} {
    file delete $path(test1)
    set f [open $path(test1) w]
    fconfigure $f -translation lf -buffersize 60 -eofchar {}
    set l ""
    lappend l [file size $path(test1)]
    for {set i 0} {$i < 12} {incr i} {
	puts $f hello
    }
    lappend l [file size $path(test1)]
    close $f
    lappend l [file size $path(test1)]
    set l
} {0 60 72}
set path(pipe)   [makeFile {} pipe]
set path(output) [makeFile {} output]
test io-27.6 {FlushChannel, async flushing, async close} \
	{stdio asyncPipeClose openpipe} {
    # This test may fail on old Unix systems (seen on IRIX64 6.5) with
    # obsolete gettimeofday() calls.  See Tcl Bugs 3530533, 1942197.
    file delete $path(pipe)
    file delete $path(output)
    set f [open $path(pipe) w]
    puts $f "set f \[[list open $path(output) w]]"
    puts $f {
	fconfigure $f -translation lf -buffering none -eofchar {}
	while {![eof stdin]} {
	    after 20
	    puts -nonewline $f [read stdin 1024]
	}
	close $f
    }
    close $f
    set x 01234567890123456789012345678901
    for {set i 0} {$i < 11} {incr i} {
        set x "$x$x"
    }
    set f [open $path(output) w]
    close $f
    set f [open "|[list [interpreter] $path(pipe)]" w]
    fconfigure $f -blocking off
    puts -nonewline $f $x
    close $f
    set counter 0
    while {([file size $path(output)] < 65536) && ($counter < 1000)} {
	after 20 [list incr [namespace which -variable counter]]
	vwait [namespace which -variable counter]
    }
    if {$counter == 1000} {
        set result "file size only [file size $path(output)]"
    } else {
        set result ok
    }
} ok

# Tests closing a channel. The functions tested are CloseChannel and Tcl_Close.

test io-28.1 {CloseChannel called when all references are dropped} {testchannel} {
    file delete $path(test1)
    set f [open $path(test1) w]
    interp create x
    interp share "" $f x
    set l ""
    lappend l [testchannel refcount $f]
    x eval close $f
    interp delete x
    lappend l [testchannel refcount $f]
    close $f
    set l
} {2 1}
test io-28.2 {CloseChannel called when all references are dropped} {
    file delete $path(test1)
    set f [open $path(test1) w]
    interp create x
    interp share "" $f x
    puts -nonewline $f abc
    close $f
    x eval puts $f def
    x eval close $f
    interp delete x
    set f [open $path(test1) r]
    set l [gets $f]
    close $f
    set l
} abcdef
test io-28.3 {CloseChannel, not called before output queue is empty} \
	{stdio asyncPipeClose nonPortable openpipe} {
    file delete $path(pipe)
    file delete $path(output)
    set f [open $path(pipe) w]
    puts $f {

	# Need to not have eof char appended on close, because the other
	# side of the pipe already closed, so that writing would cause an
	# error "invalid file".

	fconfigure stdout -eofchar {}
	fconfigure stderr -eofchar {}

	set f [open $path(output) w]
	fconfigure $f -translation lf -buffering none
	for {set x 0} {$x < 20} {incr x} {
	    after 20
	    puts -nonewline $f [read stdin 1024]
	}
	close $f
    }
    close $f
    set x 01234567890123456789012345678901
    for {set i 0} {$i < 11} {incr i} {
        set x "$x$x"
    }
    set f [open $path(output) w]
    close $f
    set f [open "|[list [interpreter] pipe]" r+]
    fconfigure $f -blocking off -eofchar {}

    puts -nonewline $f $x
    close $f
    set counter 0
    while {([file size $path(output)] < 20480) && ($counter < 1000)} {
	after 20 [list incr [namespace which -variable counter]]
	vwait [namespace which -variable counter]
    }
    if {$counter == 1000} {
        set result probably_broken
    } else {
        set result ok
    }
} ok
test io-28.4 {Tcl_Close} {testchannel} {
    file delete $path(test1)
    set l ""
    lappend l [lsort [testchannel open]]
    set f [open $path(test1) w]
    lappend l [lsort [testchannel open]]
    close $f
    lappend l [lsort [testchannel open]]
    set x [list $consoleFileNames \
		[lsort [list {*}$consoleFileNames $f]] \
		$consoleFileNames]
    string compare $l $x
} 0
test io-28.5 {Tcl_Close vs standard handles} {stdio unix testchannel openpipe} {
    file delete $path(script)
    set f [open $path(script) w]
    puts $f {
	close stdin
	puts [testchannel open]
    }
    close $f
    set f [open "|[list [interpreter] $path(script)]" r]
    set l [gets $f]
    close $f
    lsort $l
} {file1 file2}

test io-29.1 {Tcl_WriteChars, channel not writable} {
    list [catch {puts stdin hello} msg] $msg
} {1 {channel "stdin" wasn't opened for writing}}
test io-29.2 {Tcl_WriteChars, empty string} {
    file delete $path(test1)
    set f [open $path(test1) w]
    fconfigure $f -eofchar {}
    puts -nonewline $f ""
    close $f
    file size $path(test1)
} 0
test io-29.3 {Tcl_WriteChars, nonempty string} {
    file delete $path(test1)
    set f [open $path(test1) w]
    fconfigure $f -eofchar {}
    puts -nonewline $f hello
    close $f
    file size $path(test1)
} 5
test io-29.4 {Tcl_WriteChars, buffering in full buffering mode} {testchannel} {
    file delete $path(test1)
    set f [open $path(test1) w]
    fconfigure $f -translation lf -buffering full -eofchar {}
    puts $f hello
    set l ""
    lappend l [testchannel outputbuffered $f]
    lappend l [file size $path(test1)]
    flush $f
    lappend l [testchannel outputbuffered $f]
    lappend l [file size $path(test1)]
    close $f
    set l
} {6 0 0 6}
test io-29.5 {Tcl_WriteChars, buffering in line buffering mode} {testchannel} {
    file delete $path(test1)
    set f [open $path(test1) w]
    fconfigure $f -translation lf -buffering line -eofchar {}
    puts -nonewline $f hello
    set l ""
    lappend l [testchannel outputbuffered $f]
    lappend l [file size $path(test1)]
    puts $f hello
    lappend l [testchannel outputbuffered $f]
    lappend l [file size $path(test1)]
    close $f
    set l
} {5 0 0 11}
test io-29.6 {Tcl_WriteChars, buffering in no buffering mode} {testchannel} {
    file delete $path(test1)
    set f [open $path(test1) w]
    fconfigure $f -translation lf -buffering none -eofchar {}
    puts -nonewline $f hello
    set l ""
    lappend l [testchannel outputbuffered $f]
    lappend l [file size $path(test1)]
    puts $f hello
    lappend l [testchannel outputbuffered $f]
    lappend l [file size $path(test1)]
    close $f
    set l
} {0 5 0 11}
test io-29.7 {Tcl_Flush, full buffering} {testchannel} {
    file delete $path(test1)
    set f [open $path(test1) w]
    fconfigure $f -translation lf -buffering full -eofchar {}
    puts -nonewline $f hello
    set l ""
    lappend l [testchannel outputbuffered $f]
    lappend l [file size $path(test1)]
    puts $f hello
    lappend l [testchannel outputbuffered $f]
    lappend l [file size $path(test1)]
    flush $f
    lappend l [testchannel outputbuffered $f]
    lappend l [file size $path(test1)]
    close $f
    set l
} {5 0 11 0 0 11}
test io-29.8 {Tcl_Flush, full buffering} {testchannel} {
    file delete $path(test1)
    set f [open $path(test1) w]
    fconfigure $f -translation lf -buffering line
    puts -nonewline $f hello
    set l ""
    lappend l [testchannel outputbuffered $f]
    lappend l [file size $path(test1)]
    flush $f
    lappend l [testchannel outputbuffered $f]
    lappend l [file size $path(test1)]
    puts $f hello
    lappend l [testchannel outputbuffered $f]
    lappend l [file size $path(test1)]
    flush $f
    lappend l [testchannel outputbuffered $f]
    lappend l [file size $path(test1)]
    close $f
    set l
} {5 0 0 5 0 11 0 11}
test io-29.9 {Tcl_Flush, channel not writable} {
    list [catch {flush stdin} msg] $msg
} {1 {channel "stdin" wasn't opened for writing}}
test io-29.10 {Tcl_WriteChars, looping and buffering} {
    file delete $path(test1)
    set f1 [open $path(test1) w]
    fconfigure $f1 -translation lf -eofchar {}
    set f2 [open $path(longfile) r]
    for {set x 0} {$x < 10} {incr x} {
	puts $f1 [gets $f2]
    }
    close $f2
    close $f1
    file size $path(test1)
} 387
test io-29.11 {Tcl_WriteChars, no newline, implicit flush} {
    file delete $path(test1)
    set f1 [open $path(test1) w]
    fconfigure $f1 -eofchar {}
    set f2 [open $path(longfile) r]
    for {set x 0} {$x < 10} {incr x} {
	puts -nonewline $f1 [gets $f2]
    }
    close $f1
    close $f2
    file size $path(test1)
} 377
test io-29.12 {Tcl_WriteChars on a pipe} {stdio openpipe} {
    file delete $path(test1)
    file delete $path(pipe)
    set f1 [open $path(pipe) w]
    puts $f1 "set f1 \[[list open $path(longfile) r]]"
    puts $f1 {
	for {set x 0} {$x < 10} {incr x} {
	    puts [gets $f1]
	}
    }
    close $f1
    set f1 [open "|[list [interpreter] $path(pipe)]" r]
    set f2 [open $path(longfile) r]
    set y ok
    for {set x 0} {$x < 10} {incr x} {
	set l1 [gets $f1]
	set l2 [gets $f2]
	if {"$l1" != "$l2"} {
	    set y broken
	}
    }
    close $f1
    close $f2
    set y
} ok
test io-29.13 {Tcl_WriteChars to a pipe, line buffered} {stdio openpipe} {
    file delete $path(test1)
    file delete $path(pipe)
    set f1 [open $path(pipe) w]
    puts $f1 {
	puts [gets stdin]
	puts [gets stdin]
    }
    close $f1
    set y ok
    set f1 [open "|[list [interpreter] $path(pipe)]" r+]
    fconfigure $f1 -buffering line
    set f2 [open $path(longfile) r]
    set line [gets $f2]
    puts $f1 $line
    set backline [gets $f1]
    if {"$line" != "$backline"} {
	set y broken
    }
    set line [gets $f2]
    puts $f1 $line
    set backline [gets $f1]
    if {"$line" != "$backline"} {
	set y broken
    }
    close $f1
    close $f2
    set y
} ok
test io-29.14 {Tcl_WriteChars, buffering and implicit flush at close} {
    file delete $path(test3)
    set f [open $path(test3) w]
    puts -nonewline $f "Text1"
    puts -nonewline $f " Text 2"
    puts $f " Text 3"
    close $f
    set f [open $path(test3) r]
    set x [gets $f]
    close $f
    set x
} {Text1 Text 2 Text 3}
test io-29.15 {Tcl_Flush, channel not open for writing} {
    file delete $path(test1)
    set fd [open $path(test1) w]
    close $fd
    set fd [open $path(test1) r]
    set x [list [catch {flush $fd} msg] $msg]
    close $fd
    string compare $x \
	[list 1 "channel \"$fd\" wasn't opened for writing"]
} 0
test io-29.16 {Tcl_Flush on pipe opened only for reading} {stdio openpipe} {
    set fd [open "|[list [interpreter] cat longfile]" r]
    set x [list [catch {flush $fd} msg] $msg]
    catch {close $fd}
    string compare $x \
	[list 1 "channel \"$fd\" wasn't opened for writing"]
} 0
test io-29.17 {Tcl_WriteChars buffers, then Tcl_Flush flushes} {
    file delete $path(test1)
    set f1 [open $path(test1) w]
    fconfigure $f1 -translation lf
    puts $f1 hello
    puts $f1 hello
    puts $f1 hello
    flush $f1
    set x [file size $path(test1)]
    close $f1
    set x
} 18
test io-29.18 {Tcl_WriteChars and Tcl_Flush intermixed} {
    file delete $path(test1)
    set x ""
    set f1 [open $path(test1) w]
    fconfigure $f1 -translation lf
    puts $f1 hello
    puts $f1 hello
    puts $f1 hello
    flush $f1
    lappend x [file size $path(test1)]
    puts $f1 hello
    flush $f1
    lappend x [file size $path(test1)]
    puts $f1 hello
    flush $f1
    lappend x [file size $path(test1)]
    close $f1
    set x
} {18 24 30}
test io-29.19 {Explicit and implicit flushes} {
    file delete $path(test1)
    set f1 [open $path(test1) w]
    fconfigure $f1 -translation lf -eofchar {}
    set x ""
    puts $f1 hello
    puts $f1 hello
    puts $f1 hello
    flush $f1
    lappend x [file size $path(test1)]
    puts $f1 hello
    flush $f1
    lappend x [file size $path(test1)]
    puts $f1 hello
    close $f1
    lappend x [file size $path(test1)]
    set x
} {18 24 30}
test io-29.20 {Implicit flush when buffer is full} {
    file delete $path(test1)
    set f1 [open $path(test1) w]
    fconfigure $f1 -translation lf -eofchar {}
    set line "abcdefghijklmnopqrstuvwxyzABCDEFGHIJKLMNOPQRSTUVWXYZ0123456789"
    for {set x 0} {$x < 100} {incr x} {
      puts $f1 $line
    }
    set z ""
    lappend z [file size $path(test1)]
    for {set x 0} {$x < 100} {incr x} {
	puts $f1 $line
    }
    lappend z [file size $path(test1)]
    close $f1
    lappend z [file size $path(test1)]
    set z
} {4096 12288 12600}
test io-29.21 {Tcl_Flush to pipe} {stdio openpipe} {
    file delete $path(pipe)
    set f1 [open $path(pipe) w]
    puts $f1 {set x [read stdin 6]}
    puts $f1 {set cnt [string length $x]}
    puts $f1 {puts "read $cnt characters"}
    close $f1
    set f1 [open "|[list [interpreter] $path(pipe)]" r+]
    puts $f1 hello
    flush $f1
    set x [gets $f1]
    catch {close $f1}
    set x
} "read 6 characters"
test io-29.22 {Tcl_Flush called at other end of pipe} {stdio openpipe} {
    file delete $path(pipe)
    set f1 [open $path(pipe) w]
    puts $f1 {
	fconfigure stdout -buffering full
	puts hello
	puts hello
	flush stdout
	gets stdin
	puts bye
	flush stdout
    }
    close $f1
    set f1 [open "|[list [interpreter] $path(pipe)]" r+]
    set x ""
    lappend x [gets $f1]
    lappend x [gets $f1]
    puts $f1 hello
    flush $f1
    lappend x [gets $f1]
    close $f1
    set x
} {hello hello bye}
test io-29.23 {Tcl_Flush and line buffering at end of pipe} {stdio openpipe} {
    file delete $path(pipe)
    set f1 [open $path(pipe) w]
    puts $f1 {
	puts hello
	puts hello
	gets stdin
	puts bye
    }
    close $f1
    set f1 [open "|[list [interpreter] $path(pipe)]" r+]
    set x ""
    lappend x [gets $f1]
    lappend x [gets $f1]
    puts $f1 hello
    flush $f1
    lappend x [gets $f1]
    close $f1
    set x
} {hello hello bye}
test io-29.24 {Tcl_WriteChars and Tcl_Flush move end of file} {
    set f [open $path(test3) w]
    puts $f "Line 1"
    puts $f "Line 2"
    set f2 [open $path(test3)]
    set x {}
    lappend x [read -nonewline $f2]
    close $f2
    flush $f
    set f2 [open $path(test3)]
    lappend x [read -nonewline $f2]
    close $f2
    close $f
    set x
} "{} {Line 1\nLine 2}"
test io-29.25 {Implicit flush with Tcl_Flush to command pipelines} {stdio openpipe fileevent} {
    file delete $path(test3)
    set f [open "|[list [interpreter] $path(cat) | [interpreter] $path(cat) > $path(test3)]" w]
    puts $f "Line 1"
    puts $f "Line 2"
    close $f
    after 100
    set f [open $path(test3) r]
    set x [read $f]
    close $f
    set x
} "Line 1\nLine 2\n"
test io-29.26 {Tcl_Flush, Tcl_Write on bidirectional pipelines} {stdio unixExecs openpipe} {
    set f [open "|[list cat -u]" r+]
    puts $f "Line1"
    flush $f
    set x [gets $f]
    close $f
    set x
} {Line1}
test io-29.27 {Tcl_Flush on closed pipeline} {stdio openpipe} {
    file delete $path(pipe)
    set f [open $path(pipe) w]
    puts $f {exit}
    close $f
    set f [open "|[list [interpreter] $path(pipe)]" r+]
    gets $f
    puts $f output
    after 50
    #
    # The flush below will get a SIGPIPE. This is an expected part of
    # test and indicates that the test operates correctly. If you run
    # this test under a debugger, the signal will by intercepted unless
    # you disable the debugger's signal interception.
    #
    if {[catch {flush $f} msg]} {
	set x [list 1 $msg $::errorCode]
	catch {close $f}
    } else {
	if {[catch {close $f} msg]} {
	    set x [list 1 $msg $::errorCode]
	} else {
	    set x {this was supposed to fail and did not}
	}
    }
    regsub {".*":} $x {"":} x
    string tolower $x
} {1 {error flushing "": broken pipe} {posix epipe {broken pipe}}}
test io-29.28 {Tcl_WriteChars, lf mode} {
    file delete $path(test1)
    set f [open $path(test1) w]
    fconfigure $f -translation lf -eofchar {}
    puts $f hello\nthere\nand\nhere
    flush $f
    set s [file size $path(test1)]
    close $f
    set s
} 21
test io-29.29 {Tcl_WriteChars, cr mode} {
    file delete $path(test1)
    set f [open $path(test1) w]
    fconfigure $f -translation cr -eofchar {}
    puts $f hello\nthere\nand\nhere
    close $f
    file size $path(test1)
} 21
test io-29.30 {Tcl_WriteChars, crlf mode} {
    file delete $path(test1)
    set f [open $path(test1) w]
    fconfigure $f -translation crlf -eofchar {}
    puts $f hello\nthere\nand\nhere
    close $f
    file size $path(test1)
} 25
test io-29.31 {Tcl_WriteChars, background flush} {stdio openpipe} {
    # This test may fail on old Unix systems (seen on IRIX64 6.5) with
    # obsolete gettimeofday() calls.  See Tcl Bugs 3530533, 1942197.
    file delete $path(pipe)
    file delete $path(output)
    set f [open $path(pipe) w]
    puts $f "set f \[[list open $path(output)  w]]"
    puts $f {fconfigure $f -translation lf}
    set x [list while {![eof stdin]}]
    set x "$x {"
    puts $f $x
    puts $f {  puts -nonewline $f [read stdin 4096]}
    puts $f {  flush $f}
    puts $f "}"
    puts $f {close $f}
    close $f
    set x 01234567890123456789012345678901
    for {set i 0} {$i < 11} {incr i} {
	set x "$x$x"
    }
    set f [open $path(output) w]
    close $f
    set f [open "|[list [interpreter] $path(pipe)]" r+]
    fconfigure $f -blocking off
    puts -nonewline $f $x
    close $f
    set counter 0
    while {([file size $path(output)] < 65536) && ($counter < 1000)} {
	after 10 [list incr [namespace which -variable counter]]
	vwait [namespace which -variable counter]
    }
    if {$counter == 1000} {
	set result "file size only [file size $path(output)]"
    } else {
	set result ok
    }
    # allow a little time for the background process to close.
    # otherwise, the following test fails on the [file delete $path(output)
    # on Windows because a process still has the file open.
    after 100 set v 1; vwait v
    set result
} ok
test io-29.32 {Tcl_WriteChars, background flush to slow reader} \
	{stdio asyncPipeClose openpipe} {
    # This test may fail on old Unix systems (seen on IRIX64 6.5) with
    # obsolete gettimeofday() calls.  See Tcl Bugs 3530533, 1942197.
    file delete $path(pipe)
    file delete $path(output)
    set f [open $path(pipe) w]
    puts $f "set f \[[list open $path(output) w]]"
    puts $f {fconfigure $f -translation lf}
    set x [list while {![eof stdin]}]
    set x "$x \{"
    puts $f $x
    puts $f {  after 20}
    puts $f {  puts -nonewline $f [read stdin 1024]}
    puts $f {  flush $f}
    puts $f "\}"
    puts $f {close $f}
    close $f
    set x 01234567890123456789012345678901
    for {set i 0} {$i < 11} {incr i} {
	set x "$x$x"
    }
    set f [open $path(output) w]
    close $f
    set f [open "|[list [interpreter] $path(pipe)]" r+]
    fconfigure $f -blocking off
    puts -nonewline $f $x
    close $f
    set counter 0
    while {([file size $path(output)] < 65536) && ($counter < 1000)} {
	after 20 [list incr [namespace which -variable counter]]
	vwait [namespace which -variable counter]
    }
    if {$counter == 1000} {
	set result "file size only [file size $path(output)]"
    } else {
	set result ok
    }
} ok
test io-29.33 {Tcl_Flush, implicit flush on exit} {exec} {
    set f [open $path(script) w]
    puts $f "set f \[[list open $path(test1) w]]"
    puts $f {fconfigure $f -translation lf
	puts $f hello
	puts $f bye
	puts $f strange
    }
    close $f
    exec [interpreter] $path(script)
    set f [open $path(test1) r]
    set r [read $f]
    close $f
    set r
} "hello\nbye\nstrange\n"
set path(script2) [makeFile {} script2]
test io-29.33b {TIP#398, no implicit flush of nonblocking on exit} {exec} {
    set f [open $path(script) w]
    puts $f {
		fconfigure stdout -blocking 0
		puts -nonewline stdout [string repeat A 655360]
		flush stdout
	}
    close $f
    set f [open $path(script2) w]
    puts $f {after 2000}
    close $f
	set t1 [clock milliseconds]
	set ff [open "|[list [interpreter] $path(script2)]" w]
	catch {unset ::env(TCL_FLUSH_NONBLOCKING_ON_EXIT)}
	exec [interpreter] $path(script) >@ $ff
	set t2 [clock milliseconds]
	close $ff
	expr {($t2-$t1)/2000 ? $t2-$t1 : 0}
} 0
test io-29.34 {Tcl_Close, async flush on close, using sockets} {socket tempNotMac fileevent} {
    variable c 0
    variable x running
    set l abcdefghijklmnopqrstuvwxyzabcdefghijklmnopqrstuvwxyzabcdefghijklmnopqrstuvwxyz
    proc writelots {s l} {
	for {set i 0} {$i < 9000} {incr i} {
	    puts $s $l
	}
    }
    proc accept {s a p} {
	variable x
	fileevent $s readable [namespace code [list readit $s]]
	fconfigure $s -blocking off
	set x accepted
    }
    proc readit {s} {
	variable c
	variable x
	set l [gets $s]

	if {[eof $s]} {
	    close $s
	    set x done
	} elseif {([string length $l] > 0) || ![fblocked $s]} {
	    incr c
	}
    }
    set ss [socket -server [namespace code accept] -myaddr 127.0.0.1 0]
    set cs [socket 127.0.0.1 [lindex [fconfigure $ss -sockname] 2]]
    vwait [namespace which -variable x]
    fconfigure $cs -blocking off
    writelots $cs $l
    close $cs
    close $ss
    vwait [namespace which -variable x]
    set c
} 9000
test io-29.35 {Tcl_Close vs fileevent vs multiple interpreters} {socket tempNotMac fileevent} {
    # On Mac, this test screws up sockets such that subsequent tests using port 2828
    # either cause errors or panic().

    catch {interp delete x}
    catch {interp delete y}
    interp create x
    interp create y
    set s [socket -server [namespace code accept] -myaddr 127.0.0.1 0]
    proc accept {s a p} {
	puts $s hello
	close $s
    }
    set c [socket 127.0.0.1 [lindex [fconfigure $s -sockname] 2]]
    interp share {} $c x
    interp share {} $c y
    close $c
    x eval {
	proc readit {s} {
	    gets $s
	    if {[eof $s]} {
		close $s
	    }
	}
    }
    y eval {
	proc readit {s} {
	    gets $s
	    if {[eof $s]} {
		close $s
	    }
	}
    }
    x eval "fileevent $c readable \{readit $c\}"
    y eval "fileevent $c readable \{readit $c\}"
    y eval [list close $c]
    update
    close $s
    interp delete x
    interp delete y
} ""

# Test end of line translations. Procedures tested are Tcl_Write, Tcl_Read.

test io-30.1 {Tcl_Write lf, Tcl_Read lf} {
    file delete $path(test1)
    set f [open $path(test1) w]
    fconfigure $f -translation lf
    puts $f hello\nthere\nand\nhere
    close $f
    set f [open $path(test1) r]
    fconfigure $f -translation lf
    set x [read $f]
    close $f
    set x
} "hello\nthere\nand\nhere\n"
test io-30.2 {Tcl_Write lf, Tcl_Read cr} {
    file delete $path(test1)
    set f [open $path(test1) w]
    fconfigure $f -translation lf
    puts $f hello\nthere\nand\nhere
    close $f
    set f [open $path(test1) r]
    fconfigure $f -translation cr
    set x [read $f]
    close $f
    set x
} "hello\nthere\nand\nhere\n"
test io-30.3 {Tcl_Write lf, Tcl_Read crlf} {
    file delete $path(test1)
    set f [open $path(test1) w]
    fconfigure $f -translation lf
    puts $f hello\nthere\nand\nhere
    close $f
    set f [open $path(test1) r]
    fconfigure $f -translation crlf
    set x [read $f]
    close $f
    set x
} "hello\nthere\nand\nhere\n"
test io-30.4 {Tcl_Write cr, Tcl_Read cr} {
    file delete $path(test1)
    set f [open $path(test1) w]
    fconfigure $f -translation cr
    puts $f hello\nthere\nand\nhere
    close $f
    set f [open $path(test1) r]
    fconfigure $f -translation cr
    set x [read $f]
    close $f
    set x
} "hello\nthere\nand\nhere\n"
test io-30.5 {Tcl_Write cr, Tcl_Read lf} {
    file delete $path(test1)
    set f [open $path(test1) w]
    fconfigure $f -translation cr
    puts $f hello\nthere\nand\nhere
    close $f
    set f [open $path(test1) r]
    fconfigure $f -translation lf
    set x [read $f]
    close $f
    set x
} "hello\rthere\rand\rhere\r"
test io-30.6 {Tcl_Write cr, Tcl_Read crlf} {
    file delete $path(test1)
    set f [open $path(test1) w]
    fconfigure $f -translation cr
    puts $f hello\nthere\nand\nhere
    close $f
    set f [open $path(test1) r]
    fconfigure $f -translation crlf
    set x [read $f]
    close $f
    set x 
} "hello\rthere\rand\rhere\r"
test io-30.7 {Tcl_Write crlf, Tcl_Read crlf} {
    file delete $path(test1)
    set f [open $path(test1) w]
    fconfigure $f -translation crlf
    puts $f hello\nthere\nand\nhere
    close $f
    set f [open $path(test1) r]
    fconfigure $f -translation crlf
    set x [read $f]
    close $f
    set x
} "hello\nthere\nand\nhere\n"
test io-30.8 {Tcl_Write crlf, Tcl_Read lf} {
    file delete $path(test1)
    set f [open $path(test1) w]
    fconfigure $f -translation crlf
    puts $f hello\nthere\nand\nhere
    close $f
    set f [open $path(test1) r]
    fconfigure $f -translation lf
    set x [read $f]
    close $f
    set x
} "hello\r\nthere\r\nand\r\nhere\r\n"
test io-30.9 {Tcl_Write crlf, Tcl_Read cr} {
    file delete $path(test1)
    set f [open $path(test1) w]
    fconfigure $f -translation crlf
    puts $f hello\nthere\nand\nhere
    close $f
    set f [open $path(test1) r]
    fconfigure $f -translation cr
    set x [read $f]
    close $f
    set x
} "hello\n\nthere\n\nand\n\nhere\n\n"
test io-30.10 {Tcl_Write lf, Tcl_Read auto} {
    file delete $path(test1)
    set f [open $path(test1) w]
    fconfigure $f -translation lf
    puts $f hello\nthere\nand\nhere
    close $f
    set f [open $path(test1) r]
    set c [read $f]
    set x [fconfigure $f -translation]
    close $f
    list $c $x
} {{hello
there
and
here
} auto}
test io-30.11 {Tcl_Write cr, Tcl_Read auto} {
    file delete $path(test1)
    set f [open $path(test1) w]
    fconfigure $f -translation cr
    puts $f hello\nthere\nand\nhere
    close $f
    set f [open $path(test1) r]
    set c [read $f]
    set x [fconfigure $f -translation]
    close $f
    list $c $x
} {{hello
there
and
here
} auto}
test io-30.12 {Tcl_Write crlf, Tcl_Read auto} {
    file delete $path(test1)
    set f [open $path(test1) w]
    fconfigure $f -translation crlf
    puts $f hello\nthere\nand\nhere
    close $f
    set f [open $path(test1) r]
    set c [read $f]
    set x [fconfigure $f -translation]
    close $f
    list $c $x
} {{hello
there
and
here
} auto}
test io-30.13 {Tcl_Write crlf on block boundary, Tcl_Read auto} {
    file delete $path(test1)
    set f [open $path(test1) w]
    fconfigure $f -translation crlf
    set line "123456789ABCDE"	;# 14 char plus crlf
    puts -nonewline $f x	;# shift crlf across block boundary
    for {set i 0} {$i < 700} {incr i} {
	puts $f $line
    }
    close $f
    set f [open $path(test1) r]
    fconfigure $f -translation auto
    set c [read $f]
    close $f
    string length $c
} [expr 700*15+1]
test io-30.14 {Tcl_Write crlf on block boundary, Tcl_Read crlf} {
    file delete $path(test1)
    set f [open $path(test1) w]
    fconfigure $f -translation crlf
    set line "123456789ABCDE"	;# 14 char plus crlf
    puts -nonewline $f x	;# shift crlf across block boundary
    for {set i 0} {$i < 700} {incr i} {
	puts $f $line
    }
    close $f
    set f [open $path(test1) r]
    fconfigure $f -translation crlf
    set c [read $f]
    close $f
    string length $c
} [expr 700*15+1]
test io-30.15 {Tcl_Write mixed, Tcl_Read auto} {
    file delete $path(test1)
    set f [open $path(test1) w]
    fconfigure $f -translation lf
    puts $f hello\nthere\nand\rhere
    close $f
    set f [open $path(test1) r]
    fconfigure $f -translation auto
    set c [read $f]
    close $f
    set c
} {hello
there
and
here
}
test io-30.16 {Tcl_Write ^Z at end, Tcl_Read auto} {
    file delete $path(test1)
    set f [open $path(test1) w]
    fconfigure $f -translation lf
    puts -nonewline $f hello\nthere\nand\rhere\n\x1a
    close $f
    set f [open $path(test1) r]
    fconfigure $f -eofchar \x1a -translation auto
    set c [read $f]
    close $f
    set c
} {hello
there
and
here
}
test io-30.17 {Tcl_Write, implicit ^Z at end, Tcl_Read auto} {win} {
    file delete $path(test1)
    set f [open $path(test1) w]
    fconfigure $f -eofchar \x1a -translation lf
    puts $f hello\nthere\nand\rhere
    close $f
    set f [open $path(test1) r]
    fconfigure $f -eofchar \x1a -translation auto
    set c [read $f]
    close $f
    set c
} {hello
there
and
here
}
test io-30.18 {Tcl_Write, ^Z in middle, Tcl_Read auto} {
    file delete $path(test1)
    set f [open $path(test1) w]
    fconfigure $f -translation lf
    set s [format "abc\ndef\n%cghi\nqrs" 26]
    puts $f $s
    close $f
    set f [open $path(test1) r]
    fconfigure $f -eofchar \x1a -translation auto
    set l ""
    lappend l [gets $f]
    lappend l [gets $f]
    lappend l [eof $f]
    lappend l [gets $f]
    lappend l [eof $f]
    lappend l [gets $f]
    lappend l [eof $f]
    close $f
    set l
} {abc def 0 {} 1 {} 1}
test io-30.19 {Tcl_Write, ^Z no newline in middle, Tcl_Read auto} {
    file delete $path(test1)
    set f [open $path(test1) w]
    fconfigure $f -translation lf
    set s [format "abc\ndef\n%cghi\nqrs" 26]
    puts $f $s
    close $f
    set f [open $path(test1) r]
    fconfigure $f -eofchar \x1a -translation auto
    set l ""
    lappend l [gets $f]
    lappend l [gets $f]
    lappend l [eof $f]
    lappend l [gets $f]
    lappend l [eof $f]
    lappend l [gets $f]
    lappend l [eof $f]
    close $f
    set l
} {abc def 0 {} 1 {} 1}
test io-30.20 {Tcl_Write, ^Z in middle ignored, Tcl_Read lf} {
    file delete $path(test1)
    set f [open $path(test1) w]
    fconfigure $f -translation lf -eofchar {}
    set s [format "abc\ndef\n%cghi\nqrs" 26]
    puts $f $s
    close $f
    set f [open $path(test1) r]
    fconfigure $f -translation lf -eofchar {}
    set l ""
    lappend l [gets $f]
    lappend l [gets $f]
    lappend l [eof $f]
    lappend l [gets $f]
    lappend l [eof $f]
    lappend l [gets $f]
    lappend l [eof $f]
    lappend l [gets $f]
    lappend l [eof $f]
    close $f
    set l
} "abc def 0 \x1aghi 0 qrs 0 {} 1"
test io-30.21 {Tcl_Write, ^Z in middle ignored, Tcl_Read cr} {
    file delete $path(test1)
    set f [open $path(test1) w]
    fconfigure $f -translation lf -eofchar {}
    set s [format "abc\ndef\n%cghi\nqrs" 26]
    puts $f $s
    close $f
    set f [open $path(test1) r]
    fconfigure $f -translation cr -eofchar {}
    set l ""
    set x [gets $f]
    lappend l [string compare $x "abc\ndef\n\x1aghi\nqrs\n"]
    lappend l [eof $f]
    lappend l [gets $f]
    lappend l [eof $f]
    close $f
    set l
} {0 1 {} 1}
test io-30.22 {Tcl_Write, ^Z in middle ignored, Tcl_Read crlf} {
    file delete $path(test1)
    set f [open $path(test1) w]
    fconfigure $f -translation lf -eofchar {}
    set s [format "abc\ndef\n%cghi\nqrs" 26]
    puts $f $s
    close $f
    set f [open $path(test1) r]
    fconfigure $f -translation crlf -eofchar {}
    set l ""
    set x [gets $f]
    lappend l [string compare $x "abc\ndef\n\x1aghi\nqrs\n"]
    lappend l [eof $f]
    lappend l [gets $f]
    lappend l [eof $f]
    close $f
    set l
} {0 1 {} 1}
test io-30.23 {Tcl_Write lf, ^Z in middle, Tcl_Read auto} {
    file delete $path(test1)
    set f [open $path(test1) w]
    fconfigure $f -translation lf
    set c [format abc\ndef\n%cqrs\ntuv 26]
    puts $f $c
    close $f
    set f [open $path(test1) r]
    fconfigure $f -translation auto -eofchar \x1a
    set c [string length [read $f]]
    set e [eof $f]
    close $f
    list $c $e
} {8 1}
test io-30.24 {Tcl_Write lf, ^Z in middle, Tcl_Read lf} {
    file delete $path(test1)
    set f [open $path(test1) w]
    fconfigure $f -translation lf
    set c [format abc\ndef\n%cqrs\ntuv 26]
    puts $f $c
    close $f
    set f [open $path(test1) r]
    fconfigure $f -translation lf -eofchar \x1a
    set c [string length [read $f]]
    set e [eof $f]
    close $f
    list $c $e
} {8 1}
test io-30.25 {Tcl_Write cr, ^Z in middle, Tcl_Read auto} {
    file delete $path(test1)
    set f [open $path(test1) w]
    fconfigure $f -translation cr
    set c [format abc\ndef\n%cqrs\ntuv 26]
    puts $f $c
    close $f
    set f [open $path(test1) r]
    fconfigure $f -translation auto -eofchar \x1a
    set c [string length [read $f]]
    set e [eof $f]
    close $f
    list $c $e
} {8 1}
test io-30.26 {Tcl_Write cr, ^Z in middle, Tcl_Read cr} {
    file delete $path(test1)
    set f [open $path(test1) w]
    fconfigure $f -translation cr
    set c [format abc\ndef\n%cqrs\ntuv 26]
    puts $f $c
    close $f
    set f [open $path(test1) r]
    fconfigure $f -translation cr -eofchar \x1a
    set c [string length [read $f]]
    set e [eof $f]
    close $f
    list $c $e
} {8 1}
test io-30.27 {Tcl_Write crlf, ^Z in middle, Tcl_Read auto} {
    file delete $path(test1)
    set f [open $path(test1) w]
    fconfigure $f -translation crlf
    set c [format abc\ndef\n%cqrs\ntuv 26]
    puts $f $c
    close $f
    set f [open $path(test1) r]
    fconfigure $f -translation auto -eofchar \x1a
    set c [string length [read $f]]
    set e [eof $f]
    close $f
    list $c $e
} {8 1}
test io-30.28 {Tcl_Write crlf, ^Z in middle, Tcl_Read crlf} {
    file delete $path(test1)
    set f [open $path(test1) w]
    fconfigure $f -translation crlf
    set c [format abc\ndef\n%cqrs\ntuv 26]
    puts $f $c
    close $f
    set f [open $path(test1) r]
    fconfigure $f -translation crlf -eofchar \x1a
    set c [string length [read $f]]
    set e [eof $f]
    close $f
    list $c $e
} {8 1}

# Test end of line translations. Functions tested are Tcl_Write and Tcl_Gets.

test io-31.1 {Tcl_Write lf, Tcl_Gets auto} {
    file delete $path(test1)
    set f [open $path(test1) w]
    fconfigure $f -translation lf
    puts $f hello\nthere\nand\nhere
    close $f
    set f [open $path(test1) r]
    set l ""
    lappend l [gets $f]
    lappend l [tell $f]
    lappend l [fconfigure $f -translation]
    lappend l [gets $f]
    lappend l [tell $f]
    lappend l [fconfigure $f -translation]
    close $f
    set l
} {hello 6 auto there 12 auto}
test io-31.2 {Tcl_Write cr, Tcl_Gets auto} {
    file delete $path(test1)
    set f [open $path(test1) w]
    fconfigure $f -translation cr
    puts $f hello\nthere\nand\nhere
    close $f
    set f [open $path(test1) r]
    set l ""
    lappend l [gets $f]
    lappend l [tell $f]
    lappend l [fconfigure $f -translation]
    lappend l [gets $f]
    lappend l [tell $f]
    lappend l [fconfigure $f -translation]
    close $f
    set l
} {hello 6 auto there 12 auto}
test io-31.3 {Tcl_Write crlf, Tcl_Gets auto} {
    file delete $path(test1)
    set f [open $path(test1) w]
    fconfigure $f -translation crlf
    puts $f hello\nthere\nand\nhere
    close $f
    set f [open $path(test1) r]
    set l ""
    lappend l [gets $f]
    lappend l [tell $f]
    lappend l [fconfigure $f -translation]
    lappend l [gets $f]
    lappend l [tell $f]
    lappend l [fconfigure $f -translation]
    close $f
    set l
} {hello 7 auto there 14 auto}
test io-31.4 {Tcl_Write lf, Tcl_Gets lf} {
    file delete $path(test1)
    set f [open $path(test1) w]
    fconfigure $f -translation lf
    puts $f hello\nthere\nand\nhere
    close $f
    set f [open $path(test1) r]
    fconfigure $f -translation lf
    set l ""
    lappend l [gets $f]
    lappend l [tell $f]
    lappend l [fconfigure $f -translation]
    lappend l [gets $f]
    lappend l [tell $f]
    lappend l [fconfigure $f -translation]
    close $f
    set l
} {hello 6 lf there 12 lf}
test io-31.5 {Tcl_Write lf, Tcl_Gets cr} {
    file delete $path(test1)
    set f [open $path(test1) w]
    fconfigure $f -translation lf
    puts $f hello\nthere\nand\nhere
    close $f
    set f [open $path(test1) r]
    fconfigure $f -translation cr
    set l ""
    lappend l [string length [gets $f]]
    lappend l [tell $f]
    lappend l [fconfigure $f -translation]
    lappend l [eof $f]
    lappend l [gets $f]
    lappend l [tell $f]
    lappend l [fconfigure $f -translation]
    lappend l [eof $f]
    close $f
    set l
} {21 21 cr 1 {} 21 cr 1}
test io-31.6 {Tcl_Write lf, Tcl_Gets crlf} {
    file delete $path(test1)
    set f [open $path(test1) w]
    fconfigure $f -translation lf
    puts $f hello\nthere\nand\nhere
    close $f
    set f [open $path(test1) r]
    fconfigure $f -translation crlf
    set l ""
    lappend l [string length [gets $f]]
    lappend l [tell $f]
    lappend l [fconfigure $f -translation]
    lappend l [eof $f]
    lappend l [gets $f]
    lappend l [tell $f]
    lappend l [fconfigure $f -translation]
    lappend l [eof $f]
    close $f
    set l
} {21 21 crlf 1 {} 21 crlf 1}
test io-31.7 {Tcl_Write cr, Tcl_Gets cr} {
    file delete $path(test1)
    set f [open $path(test1) w]
    fconfigure $f -translation cr
    puts $f hello\nthere\nand\nhere
    close $f
    set f [open $path(test1) r]
    fconfigure $f -translation cr
    set l ""
    lappend l [gets $f]
    lappend l [tell $f]
    lappend l [fconfigure $f -translation]
    lappend l [eof $f]
    lappend l [gets $f]
    lappend l [tell $f]
    lappend l [fconfigure $f -translation]
    lappend l [eof $f]
    close $f
    set l
} {hello 6 cr 0 there 12 cr 0}
test io-31.8 {Tcl_Write cr, Tcl_Gets lf} {
    file delete $path(test1)
    set f [open $path(test1) w]
    fconfigure $f -translation cr
    puts $f hello\nthere\nand\nhere
    close $f
    set f [open $path(test1) r]
    fconfigure $f -translation lf
    set l ""
    lappend l [string length [gets $f]]
    lappend l [tell $f]
    lappend l [fconfigure $f -translation]
    lappend l [eof $f]
    lappend l [gets $f]
    lappend l [tell $f]
    lappend l [fconfigure $f -translation]
    lappend l [eof $f]
    close $f
    set l
} {21 21 lf 1 {} 21 lf 1}
test io-31.9 {Tcl_Write cr, Tcl_Gets crlf} {
    file delete $path(test1)
    set f [open $path(test1) w]
    fconfigure $f -translation cr
    puts $f hello\nthere\nand\nhere
    close $f
    set f [open $path(test1) r]
    fconfigure $f -translation crlf
    set l ""
    lappend l [string length [gets $f]]
    lappend l [tell $f]
    lappend l [fconfigure $f -translation]
    lappend l [eof $f]
    lappend l [gets $f]
    lappend l [tell $f]
    lappend l [fconfigure $f -translation]
    lappend l [eof $f]
    close $f
    set l
} {21 21 crlf 1 {} 21 crlf 1}
test io-31.10 {Tcl_Write crlf, Tcl_Gets crlf} {
    file delete $path(test1)
    set f [open $path(test1) w]
    fconfigure $f -translation crlf
    puts $f hello\nthere\nand\nhere
    close $f
    set f [open $path(test1) r]
    fconfigure $f -translation crlf
    set l ""
    lappend l [gets $f]
    lappend l [tell $f]
    lappend l [fconfigure $f -translation]
    lappend l [eof $f]
    lappend l [gets $f]
    lappend l [tell $f]
    lappend l [fconfigure $f -translation]
    lappend l [eof $f]
    close $f
    set l
} {hello 7 crlf 0 there 14 crlf 0}
test io-31.11 {Tcl_Write crlf, Tcl_Gets cr} {
    file delete $path(test1)
    set f [open $path(test1) w]
    fconfigure $f -translation crlf
    puts $f hello\nthere\nand\nhere
    close $f
    set f [open $path(test1) r]
    fconfigure $f -translation cr
    set l ""
    lappend l [gets $f]
    lappend l [tell $f]
    lappend l [fconfigure $f -translation]
    lappend l [eof $f]
    lappend l [string length [gets $f]]
    lappend l [tell $f]
    lappend l [fconfigure $f -translation]
    lappend l [eof $f]
    close $f
    set l
} {hello 6 cr 0 6 13 cr 0}
test io-31.12 {Tcl_Write crlf, Tcl_Gets lf} {
    file delete $path(test1)
    set f [open $path(test1) w]
    fconfigure $f -translation crlf
    puts $f hello\nthere\nand\nhere
    close $f
    set f [open $path(test1) r]
    fconfigure $f -translation lf
    set l ""
    lappend l [string length [gets $f]]
    lappend l [tell $f]
    lappend l [fconfigure $f -translation]
    lappend l [eof $f]
    lappend l [string length [gets $f]]
    lappend l [tell $f]
    lappend l [fconfigure $f -translation]
    lappend l [eof $f]
    close $f
    set l
} {6 7 lf 0 6 14 lf 0}
test io-31.13 {binary mode is synonym of lf mode} {
    file delete $path(test1)
    set f [open $path(test1) w]
    fconfigure $f -translation binary
    set x [fconfigure $f -translation]
    close $f
    set x
} lf
#
# Test io-9.14 has been removed because "auto" output translation mode is
# not supoprted.
#
test io-31.14 {Tcl_Write mixed, Tcl_Gets auto} {
    file delete $path(test1)
    set f [open $path(test1) w]
    fconfigure $f -translation lf
    puts $f hello\nthere\rand\r\nhere
    close $f
    set f [open $path(test1) r]
    fconfigure $f -translation auto
    set l ""
    lappend l [gets $f]
    lappend l [gets $f]
    lappend l [gets $f]
    lappend l [gets $f]
    lappend l [eof $f]
    lappend l [gets $f]
    lappend l [eof $f]
    close $f
    set l
} {hello there and here 0 {} 1}
test io-31.15 {Tcl_Write mixed, Tcl_Gets auto} {
    file delete $path(test1)
    set f [open $path(test1) w]
    fconfigure $f -translation lf
    puts -nonewline $f hello\nthere\rand\r\nhere\r
    close $f
    set f [open $path(test1) r]
    fconfigure $f -translation auto
    set l ""
    lappend l [gets $f]
    lappend l [gets $f]
    lappend l [gets $f]
    lappend l [gets $f]
    lappend l [eof $f]
    lappend l [gets $f]
    lappend l [eof $f]
    close $f
    set l
} {hello there and here 0 {} 1}
test io-31.16 {Tcl_Write mixed, Tcl_Gets auto} {
    file delete $path(test1)
    set f [open $path(test1) w]
    fconfigure $f -translation lf
    puts -nonewline $f hello\nthere\rand\r\nhere\n
    close $f
    set f [open $path(test1) r]
    set l ""
    lappend l [gets $f]
    lappend l [gets $f]
    lappend l [gets $f]
    lappend l [gets $f]
    lappend l [eof $f]
    lappend l [gets $f]
    lappend l [eof $f]
    close $f
    set l
} {hello there and here 0 {} 1}
test io-31.17 {Tcl_Write mixed, Tcl_Gets auto} {
    file delete $path(test1)
    set f [open $path(test1) w]
    fconfigure $f -translation lf
    puts -nonewline $f hello\nthere\rand\r\nhere\r\n
    close $f
    set f [open $path(test1) r]
    fconfigure $f -translation auto
    set l ""
    lappend l [gets $f]
    lappend l [gets $f]
    lappend l [gets $f]
    lappend l [gets $f]
    lappend l [eof $f]
    lappend l [gets $f]
    lappend l [eof $f]
    close $f
    set l
} {hello there and here 0 {} 1}
test io-31.18 {Tcl_Write ^Z at end, Tcl_Gets auto} {
    file delete $path(test1)
    set f [open $path(test1) w]
    fconfigure $f -translation lf
    set s [format "hello\nthere\nand\rhere\n\%c" 26]
    puts $f $s
    close $f
    set f [open $path(test1) r]
    fconfigure $f -eofchar \x1a -translation auto
    set l ""
    lappend l [gets $f]
    lappend l [gets $f]
    lappend l [gets $f]
    lappend l [gets $f]
    lappend l [eof $f]
    lappend l [gets $f]
    lappend l [eof $f]
    close $f
    set l
} {hello there and here 0 {} 1}
test io-31.19 {Tcl_Write, implicit ^Z at end, Tcl_Gets auto} {
    file delete $path(test1)
    set f [open $path(test1) w]
    fconfigure $f -eofchar \x1a -translation lf
    puts $f hello\nthere\nand\rhere
    close $f
    set f [open $path(test1) r]
    fconfigure $f -eofchar \x1a -translation auto
    set l ""
    lappend l [gets $f]
    lappend l [gets $f]
    lappend l [gets $f]
    lappend l [gets $f]
    lappend l [eof $f]
    lappend l [gets $f]
    lappend l [eof $f]
    close $f
    set l
} {hello there and here 0 {} 1}
test io-31.20 {Tcl_Write, ^Z in middle, Tcl_Gets auto, eofChar} {
    file delete $path(test1)
    set f [open $path(test1) w]
    fconfigure $f -translation lf
    set s [format "abc\ndef\n%cqrs\ntuv" 26]
    puts $f $s
    close $f
    set f [open $path(test1) r]
    fconfigure $f -eofchar \x1a
    fconfigure $f -translation auto
    set l ""
    lappend l [gets $f]
    lappend l [gets $f]
    lappend l [eof $f]
    lappend l [gets $f]
    lappend l [eof $f]
    close $f
    set l
} {abc def 0 {} 1}
test io-31.21 {Tcl_Write, no newline ^Z in middle, Tcl_Gets auto, eofChar} {
    file delete $path(test1)
    set f [open $path(test1) w]
    fconfigure $f -translation lf
    set s [format "abc\ndef\n%cqrs\ntuv" 26]
    puts $f $s
    close $f
    set f [open $path(test1) r]
    fconfigure $f -eofchar \x1a -translation auto
    set l ""
    lappend l [gets $f]
    lappend l [gets $f]
    lappend l [eof $f]
    lappend l [gets $f]
    lappend l [eof $f]
    close $f
    set l
} {abc def 0 {} 1}
test io-31.22 {Tcl_Write, ^Z in middle ignored, Tcl_Gets lf} {
    file delete $path(test1)
    set f [open $path(test1) w]
    fconfigure $f -translation lf -eofchar {}
    set s [format "abc\ndef\n%cqrs\ntuv" 26]
    puts $f $s
    close $f
    set f [open $path(test1) r]
    fconfigure $f -translation lf -eofchar {}
    set l ""
    lappend l [gets $f]
    lappend l [gets $f]
    lappend l [eof $f]
    lappend l [gets $f]
    lappend l [eof $f]
    lappend l [gets $f]
    lappend l [eof $f]
    lappend l [gets $f]
    lappend l [eof $f]
    close $f
    set l
} "abc def 0 \x1aqrs 0 tuv 0 {} 1"
test io-31.23 {Tcl_Write, ^Z in middle ignored, Tcl_Gets cr} {
    file delete $path(test1)
    set f [open $path(test1) w]
    fconfigure $f -translation cr -eofchar {}
    set s [format "abc\ndef\n%cqrs\ntuv" 26]
    puts $f $s
    close $f
    set f [open $path(test1) r]
    fconfigure $f -translation cr -eofchar {}
    set l ""
    lappend l [gets $f]
    lappend l [gets $f]
    lappend l [eof $f]
    lappend l [gets $f]
    lappend l [eof $f]
    lappend l [gets $f]
    lappend l [eof $f]
    lappend l [gets $f]
    lappend l [eof $f]
    close $f
    set l
} "abc def 0 \x1aqrs 0 tuv 0 {} 1"
test io-31.24 {Tcl_Write, ^Z in middle ignored, Tcl_Gets crlf} {
    file delete $path(test1)
    set f [open $path(test1) w]
    fconfigure $f -translation crlf -eofchar {}
    set s [format "abc\ndef\n%cqrs\ntuv" 26]
    puts $f $s
    close $f
    set f [open $path(test1) r]
    fconfigure $f -translation crlf -eofchar {}
    set l ""
    lappend l [gets $f]
    lappend l [gets $f]
    lappend l [eof $f]
    lappend l [gets $f]
    lappend l [eof $f]
    lappend l [gets $f]
    lappend l [eof $f]
    lappend l [gets $f]
    lappend l [eof $f]
    close $f
    set l
} "abc def 0 \x1aqrs 0 tuv 0 {} 1"
test io-31.25 {Tcl_Write lf, ^Z in middle, Tcl_Gets auto} {
    file delete $path(test1)
    set f [open $path(test1) w]
    fconfigure $f -translation lf
    set s [format "abc\ndef\n%cqrs\ntuv" 26]
    puts $f $s
    close $f
    set f [open $path(test1) r]
    fconfigure $f -translation auto -eofchar \x1a
    set l ""
    lappend l [gets $f]
    lappend l [gets $f]
    lappend l [eof $f]
    lappend l [gets $f]
    lappend l [eof $f]
    close $f
    set l
} {abc def 0 {} 1}
test io-31.26 {Tcl_Write lf, ^Z in middle, Tcl_Gets lf} {
    file delete $path(test1)
    set f [open $path(test1) w]
    fconfigure $f -translation lf
    set s [format "abc\ndef\n%cqrs\ntuv" 26]
    puts $f $s
    close $f
    set f [open $path(test1) r]
    fconfigure $f -translation lf -eofchar \x1a
    set l ""
    lappend l [gets $f]
    lappend l [gets $f]
    lappend l [eof $f]
    lappend l [gets $f]
    lappend l [eof $f]
    close $f
    set l
} {abc def 0 {} 1}
test io-31.27 {Tcl_Write cr, ^Z in middle, Tcl_Gets auto} {
    file delete $path(test1)
    set f [open $path(test1) w]
    fconfigure $f -translation cr -eofchar {}
    set s [format "abc\ndef\n%cqrs\ntuv" 26]
    puts $f $s
    close $f
    set f [open $path(test1) r]
    fconfigure $f -translation auto -eofchar \x1a
    set l ""
    lappend l [gets $f]
    lappend l [gets $f]
    lappend l [eof $f]
    lappend l [gets $f]
    lappend l [eof $f]
    close $f
    set l
} {abc def 0 {} 1}
test io-31.28 {Tcl_Write cr, ^Z in middle, Tcl_Gets cr} {
    file delete $path(test1)
    set f [open $path(test1) w]
    fconfigure $f -translation cr -eofchar {}
    set s [format "abc\ndef\n%cqrs\ntuv" 26]
    puts $f $s
    close $f
    set f [open $path(test1) r]
    fconfigure $f -translation cr -eofchar \x1a
    set l ""
    lappend l [gets $f]
    lappend l [gets $f]
    lappend l [eof $f]
    lappend l [gets $f]
    lappend l [eof $f]
    close $f
    set l
} {abc def 0 {} 1}
test io-31.29 {Tcl_Write crlf, ^Z in middle, Tcl_Gets auto} {
    file delete $path(test1)
    set f [open $path(test1) w]
    fconfigure $f -translation crlf -eofchar {}
    set s [format "abc\ndef\n%cqrs\ntuv" 26]
    puts $f $s
    close $f
    set f [open $path(test1) r]
    fconfigure $f -translation auto -eofchar \x1a
    set l ""
    lappend l [gets $f]
    lappend l [gets $f]
    lappend l [eof $f]
    lappend l [gets $f]
    lappend l [eof $f]
    close $f
    set l
} {abc def 0 {} 1}
test io-31.30 {Tcl_Write crlf, ^Z in middle, Tcl_Gets crlf} {
    file delete $path(test1)
    set f [open $path(test1) w]
    fconfigure $f -translation crlf -eofchar {}
    set s [format "abc\ndef\n%cqrs\ntuv" 26]
    puts $f $s
    close $f
    set f [open $path(test1) r]
    fconfigure $f -translation crlf -eofchar \x1a
    set l ""
    lappend l [gets $f]
    lappend l [gets $f]
    lappend l [eof $f]
    lappend l [gets $f]
    lappend l [eof $f]
    close $f
    set l
} {abc def 0 {} 1}
test io-31.31 {Tcl_Write crlf on block boundary, Tcl_Gets crlf} {
    file delete $path(test1)
    set f [open $path(test1) w]
    fconfigure $f -translation crlf
    set line "123456789ABCDE"	;# 14 char plus crlf
    puts -nonewline $f x	;# shift crlf across block boundary
    for {set i 0} {$i < 700} {incr i} {
	puts $f $line
    }
    close $f
    set f [open $path(test1) r]
    fconfigure $f -translation crlf 
    set c ""
    while {[gets $f line] >= 0} {
	append c $line\n
    }
    close $f
    string length $c
} [expr 700*15+1]
test io-31.32 {Tcl_Write crlf on block boundary, Tcl_Gets auto} {
    file delete $path(test1)
    set f [open $path(test1) w]
    fconfigure $f -translation crlf
    set line "123456789ABCDE"	;# 14 char plus crlf
    puts -nonewline $f x	;# shift crlf across block boundary
    for {set i 0} {$i < 700} {incr i} {
	puts $f $line
    }
    close $f
    set f [open $path(test1) r]
    fconfigure $f -translation auto
    set c ""
    while {[gets $f line] >= 0} {
	append c $line\n
    }
    close $f
    string length $c
} [expr 700*15+1]

# Test Tcl_Read and buffering.

test io-32.1 {Tcl_Read, channel not readable} {
    list [catch {read stdout} msg] $msg
} {1 {channel "stdout" wasn't opened for reading}}
test io-32.2 {Tcl_Read, zero byte count} {
    read stdin 0
} ""
test io-32.3 {Tcl_Read, negative byte count} {
    set f [open $path(longfile) r]
    set l [list [catch {read $f -1} msg] $msg]
    close $f
    set l
} {1 {expected non-negative integer but got "-1"}}
test io-32.4 {Tcl_Read, positive byte count} {
    set f [open $path(longfile) r]
    set x [read $f 1024]
    set s [string length $x]
    unset x
    close $f
    set s
} 1024
test io-32.5 {Tcl_Read, multiple buffers} {
    set f [open $path(longfile) r]
    fconfigure $f -buffersize 100
    set x [read $f 1024]
    set s [string length $x]
    unset x
    close $f
    set s
} 1024
test io-32.6 {Tcl_Read, very large read} {
    set f1 [open $path(longfile) r]
    set z [read $f1 1000000]
    close $f1
    set l [string length $z]
    set x ok
    set z [file size $path(longfile)]
    if {$z != $l} {
	set x broken
    }
    set x
} ok
test io-32.7 {Tcl_Read, nonblocking, file} {nonBlockFiles} {
    set f1 [open $path(longfile) r]
    fconfigure $f1 -blocking off
    set z [read $f1 20]
    close $f1
    set l [string length $z]
    set x ok
    if {$l != 20} {
	set x broken
    }
    set x
} ok
test io-32.8 {Tcl_Read, nonblocking, file} {nonBlockFiles} {
    set f1 [open $path(longfile) r]
    fconfigure $f1 -blocking off
    set z [read $f1 1000000]
    close $f1
    set x ok
    set l [string length $z]
    set z [file size $path(longfile)]
    if {$z != $l} {
	set x broken
    }
    set x
} ok
test io-32.9 {Tcl_Read, read to end of file} {
    set f1 [open $path(longfile) r]
    set z [read $f1]
    close $f1
    set l [string length $z]
    set x ok
    set z [file size $path(longfile)]
    if {$z != $l} {
	set x broken
    }
    set x
} ok
test io-32.10 {Tcl_Read from a pipe} {stdio openpipe} {
    file delete $path(pipe)
    set f1 [open $path(pipe) w]
    puts $f1 {puts [gets stdin]}
    close $f1
    set f1 [open "|[list [interpreter] $path(pipe)]" r+]
    puts $f1 hello
    flush $f1
    set x [read $f1]
    close $f1
    set x
} "hello\n"
test io-32.11 {Tcl_Read from a pipe} {stdio openpipe} {
    file delete $path(pipe)
    set f1 [open $path(pipe) w]
    puts $f1 {puts [gets stdin]}
    puts $f1 {puts [gets stdin]}
    close $f1
    set f1 [open "|[list [interpreter] $path(pipe)]" r+]
    puts $f1 hello
    flush $f1
    set x ""
    lappend x [read $f1 6]
    puts $f1 hello
    flush $f1
    lappend x [read $f1]
    close $f1
    set x
} {{hello
} {hello
}}
test io-32.11.1 {Tcl_Read from a pipe} {stdio openpipe} {
    file delete $path(pipe)
    set f1 [open $path(pipe) w]
    puts $f1 {chan configure stdout -translation crlf}
    puts $f1 {puts [gets stdin]}
    puts $f1 {puts [gets stdin]}
    close $f1
    set f1 [open "|[list [interpreter] $path(pipe)]" r+]
    puts $f1 hello
    flush $f1
    set x ""
    lappend x [read $f1 6]
    puts $f1 hello
    flush $f1
    lappend x [read $f1]
    close $f1
    set x
} {{hello
} {hello
}}
test io-32.11.2 {Tcl_Read from a pipe} {stdio openpipe} {
    file delete $path(pipe)
    set f1 [open $path(pipe) w]
    puts $f1 {chan configure stdout -translation crlf}
    puts $f1 {puts [gets stdin]}
    puts $f1 {puts [gets stdin]}
    close $f1
    set f1 [open "|[list [interpreter] $path(pipe)]" r+]
    puts $f1 hello
    flush $f1
    set x ""
    lappend x [read $f1 6]
    puts $f1 hello
    flush $f1
    lappend x [read $f1]
    close $f1
    set x
} {{hello
} {hello
}}
test io-32.12 {Tcl_Read, -nonewline} {
    file delete $path(test1)
    set f1 [open $path(test1) w]
    puts $f1 hello
    puts $f1 bye
    close $f1
    set f1 [open $path(test1) r]
    set c [read -nonewline $f1]
    close $f1
    set c
} {hello
bye}
test io-32.13 {Tcl_Read, -nonewline} {
    file delete $path(test1)
    set f1 [open $path(test1) w]
    puts $f1 hello
    puts $f1 bye
    close $f1
    set f1 [open $path(test1) r]
    set c [read -nonewline $f1]
    close $f1
    list [string length $c] $c
} {9 {hello
bye}}
test io-32.14 {Tcl_Read, reading in small chunks} {
    file delete $path(test1)
    set f [open $path(test1) w]
    puts $f "Two lines: this one"
    puts $f "and this one"
    close $f
    set f [open $path(test1)]
    set x [list [read $f 1] [read $f 2] [read $f]]
    close $f
    set x
} {T wo { lines: this one
and this one
}}
test io-32.15 {Tcl_Read, asking for more input than available} {
    file delete $path(test1)
    set f [open $path(test1) w]
    puts $f "Two lines: this one"
    puts $f "and this one"
    close $f
    set f [open $path(test1)]
    set x [read $f 100]
    close $f
    set x
} {Two lines: this one
and this one
}
test io-32.16 {Tcl_Read, read to end of file with -nonewline} {
    file delete $path(test1)
    set f [open $path(test1) w]
    puts $f "Two lines: this one"
    puts $f "and this one"
    close $f
    set f [open $path(test1)]
    set x [read -nonewline $f]
    close $f
    set x
} {Two lines: this one
and this one}

# Test Tcl_Gets.

test io-33.1 {Tcl_Gets, reading what was written} {
    file delete $path(test1)
    set f1 [open $path(test1) w]
    set y "first line"
    puts $f1 $y
    close $f1
    set f1 [open $path(test1) r]
    set x [gets $f1]
    set z ok
    if {"$x" != "$y"} {
	set z broken
    }
    close $f1
    set z
} ok
test io-33.2 {Tcl_Gets into variable} {
    set f1 [open $path(longfile) r]
    set c [gets $f1 x]
    set l [string length x]
    set z ok
    if {$l != $l} {
	set z broken
    }
    close $f1
    set z
} ok
test io-33.3 {Tcl_Gets from pipe} {stdio openpipe} {
    file delete $path(pipe)
    set f1 [open $path(pipe) w]
    puts $f1 {puts [gets stdin]}
    close $f1
    set f1 [open "|[list [interpreter] $path(pipe)]" r+]
    puts $f1 hello
    flush $f1
    set x [gets $f1]
    close $f1
    set z ok
    if {"$x" != "hello"} {
	set z broken
    }
    set z
} ok
test io-33.4 {Tcl_Gets with long line} {
    file delete $path(test3)
    set f [open $path(test3) w]
    puts -nonewline $f "abcdefghijklmnopqrstuvwxyzABCDEFGHIJKLMNOPQRSTUVWXYZ"
    puts -nonewline $f "abcdefghijklmnopqrstuvwxyzABCDEFGHIJKLMNOPQRSTUVWXYZ"
    puts -nonewline $f "abcdefghijklmnopqrstuvwxyzABCDEFGHIJKLMNOPQRSTUVWXYZ"
    puts -nonewline $f "abcdefghijklmnopqrstuvwxyzABCDEFGHIJKLMNOPQRSTUVWXYZ"
    puts $f "abcdefghijklmnopqrstuvwxyzABCDEFGHIJKLMNOPQRSTUVWXYZ"
    close $f
    set f [open $path(test3)]
    set x [gets $f]
    close $f
    set x
} {abcdefghijklmnopqrstuvwxyzABCDEFGHIJKLMNOPQRSTUVWXYZabcdefghijklmnopqrstuvwxyzABCDEFGHIJKLMNOPQRSTUVWXYZabcdefghijklmnopqrstuvwxyzABCDEFGHIJKLMNOPQRSTUVWXYZabcdefghijklmnopqrstuvwxyzABCDEFGHIJKLMNOPQRSTUVWXYZabcdefghijklmnopqrstuvwxyzABCDEFGHIJKLMNOPQRSTUVWXYZ}
set f [open $path(test3) w]
puts -nonewline $f "abcdefghijklmnopqrstuvwxyzABCDEFGHIJKLMNOPQRSTUVWXYZ"
puts -nonewline $f "abcdefghijklmnopqrstuvwxyzABCDEFGHIJKLMNOPQRSTUVWXYZ"
puts -nonewline $f "abcdefghijklmnopqrstuvwxyzABCDEFGHIJKLMNOPQRSTUVWXYZ"
puts -nonewline $f "abcdefghijklmnopqrstuvwxyzABCDEFGHIJKLMNOPQRSTUVWXYZ"
puts $f "abcdefghijklmnopqrstuvwxyzABCDEFGHIJKLMNOPQRSTUVWXYZ"
close $f
test io-33.5 {Tcl_Gets with long line} {
    set f [open $path(test3)]
    set x [gets $f y]
    close $f
    list $x $y
} {260 abcdefghijklmnopqrstuvwxyzABCDEFGHIJKLMNOPQRSTUVWXYZabcdefghijklmnopqrstuvwxyzABCDEFGHIJKLMNOPQRSTUVWXYZabcdefghijklmnopqrstuvwxyzABCDEFGHIJKLMNOPQRSTUVWXYZabcdefghijklmnopqrstuvwxyzABCDEFGHIJKLMNOPQRSTUVWXYZabcdefghijklmnopqrstuvwxyzABCDEFGHIJKLMNOPQRSTUVWXYZ}
test io-33.6 {Tcl_Gets and end of file} {
    file delete $path(test3)
    set f [open $path(test3) w]
    puts -nonewline $f "Test1\nTest2"
    close $f
    set f [open $path(test3)]
    set x {}
    set y {}
    lappend x [gets $f y] $y
    set y {}
    lappend x [gets $f y] $y
    set y {}
    lappend x [gets $f y] $y
    close $f
    set x
} {5 Test1 5 Test2 -1 {}}
test io-33.7 {Tcl_Gets and bad variable} {
    set f [open $path(test3) w]
    puts $f "Line 1"
    puts $f "Line 2"
    close $f
    catch {unset x}
    set x 24
    set f [open $path(test3) r]
    set result [list [catch {gets $f x(0)} msg] $msg]
    close $f
    set result
} {1 {can't set "x(0)": variable isn't array}}
test io-33.8 {Tcl_Gets, exercising double buffering} {
    set f [open $path(test3) w]
    fconfigure $f -translation lf -eofchar {}
    set x ""
    for {set y 0} {$y < 99} {incr y} {set x "a$x"}
    for {set y 0} {$y < 100} {incr y} {puts $f $x}
    close $f
    set f [open $path(test3) r]
    fconfigure $f -translation lf
    for {set y 0} {$y < 100} {incr y} {gets $f}
    close $f
    set y
} 100
test io-33.9 {Tcl_Gets, exercising double buffering} {
    set f [open $path(test3) w]
    fconfigure $f -translation lf -eofchar {}
    set x ""
    for {set y 0} {$y < 99} {incr y} {set x "a$x"}
    for {set y 0} {$y < 200} {incr y} {puts $f $x}
    close $f
    set f [open $path(test3) r]
    fconfigure $f -translation lf
    for {set y 0} {$y < 200} {incr y} {gets $f}
    close $f
    set y
} 200
test io-33.10 {Tcl_Gets, exercising double buffering} {
    set f [open $path(test3) w]
    fconfigure $f -translation lf -eofchar {}
    set x ""
    for {set y 0} {$y < 99} {incr y} {set x "a$x"}
    for {set y 0} {$y < 300} {incr y} {puts $f $x}
    close $f
    set f [open $path(test3) r]
    fconfigure $f -translation lf
    for {set y 0} {$y < 300} {incr y} {gets $f}
    close $f
    set y
} 300
test io-33.11 {TclGetsObjBinary, [10dc6daa37]} -setup {
    proc driver {cmd args} {
        variable buffer
        variable index
        set chan [lindex $args 0]
        switch -- $cmd {
            initialize {
                set index($chan) 0
                set buffer($chan) .......
                return {initialize finalize watch read}
            }
            finalize {
                unset index($chan) buffer($chan)
                return
            }
            watch {}
            read {
                set n [lindex $args 1]
		if {$n > 3} {set n 3}
                set new [expr {$index($chan) + $n}]
                set result [string range $buffer($chan) $index($chan) $new-1]
                set index($chan) $new
                return $result
            }
        }
    }
} -body {
    set c [chan create read [namespace which driver]]
    chan configure $c -translation binary -blocking 0
    list [gets $c] [gets $c] [gets $c] [gets $c]
} -cleanup {
    close $c
    rename driver {}
} -result {{} {} {} .......}
test io-33.12 {Tcl_GetsObj, [10dc6daa37]} -setup {
    proc driver {cmd args} {
        variable buffer
        variable index
        set chan [lindex $args 0]
        switch -- $cmd {
            initialize {
                set index($chan) 0
                set buffer($chan) .......
                return {initialize finalize watch read}
            }
            finalize {
                unset index($chan) buffer($chan)
                return
            }
            watch {}
            read {
                set n [lindex $args 1]
		if {$n > 3} {set n 3}
                set new [expr {$index($chan) + $n}]
                set result [string range $buffer($chan) $index($chan) $new-1]
                set index($chan) $new
                return $result
            }
        }
    }
} -body {
    set c [chan create read [namespace which driver]]
    chan configure $c -blocking 0
    list [gets $c] [gets $c] [gets $c] [gets $c]
} -cleanup {
    close $c
    rename driver {}
} -result {{} {} {} .......}
test io-33.13 {Tcl_GetsObj, [10dc6daa37]} -setup {
    proc driver {cmd args} {
        variable buffer
        variable index
        set chan [lindex $args 0]
        switch -- $cmd {
            initialize {
                set index($chan) 0
                set buffer($chan) [string repeat \
                        [string repeat . 64]\n[string repeat . 25] 2]
                return {initialize finalize watch read}
            }
            finalize {
                unset index($chan) buffer($chan)
                return
            }
            watch {}
            read {
                set n [lindex $args 1]
                if {$n > 65} {set n 65}
                set new [expr {$index($chan) + $n}]
                set result [string range $buffer($chan) $index($chan) $new-1]
                set index($chan) $new
                return $result
            }
        }
    }
} -body {
    set c [chan create read [namespace which driver]]
    chan configure $c -blocking 0
    list [gets $c] [gets $c] [gets $c] [gets $c] [gets $c]
} -cleanup {
    close $c
    rename driver {}
} -result [list [string repeat . 64] {} [string repeat . 89] \
	[string repeat . 25] {}]

# Test Tcl_Seek and Tcl_Tell.

test io-34.1 {Tcl_Seek to current position at start of file} {
    set f1 [open $path(longfile) r]
    seek $f1 0 current
    set c [tell $f1]
    close $f1
    set c
} 0
test io-34.2 {Tcl_Seek to offset from start} {
    file delete $path(test1)
    set f1 [open $path(test1) w]
    fconfigure $f1 -translation lf -eofchar {}
    puts $f1 "abcdefghijklmnopqrstuvwxyz"
    puts $f1 "abcdefghijklmnopqrstuvwxyz"
    close $f1
    set f1 [open $path(test1) r]
    seek $f1 10 start
    set c [tell $f1]
    close $f1
    set c
} 10
test io-34.3 {Tcl_Seek to end of file} {
    file delete $path(test1)
    set f1 [open $path(test1) w]
    fconfigure $f1 -translation lf -eofchar {}
    puts $f1 "abcdefghijklmnopqrstuvwxyz"
    puts $f1 "abcdefghijklmnopqrstuvwxyz"
    close $f1
    set f1 [open $path(test1) r]
    seek $f1 0 end
    set c [tell $f1]
    close $f1
    set c
} 54
test io-34.4 {Tcl_Seek to offset from end of file} {
    file delete $path(test1)
    set f1 [open $path(test1) w]
    fconfigure $f1 -translation lf -eofchar {}
    puts $f1 "abcdefghijklmnopqrstuvwxyz"
    puts $f1 "abcdefghijklmnopqrstuvwxyz"
    close $f1
    set f1 [open $path(test1) r]
    seek $f1 -10 end
    set c [tell $f1]
    close $f1
    set c
} 44
test io-34.5 {Tcl_Seek to offset from current position} {
    file delete $path(test1)
    set f1 [open $path(test1) w]
    fconfigure $f1 -translation lf -eofchar {}
    puts $f1 "abcdefghijklmnopqrstuvwxyz"
    puts $f1 "abcdefghijklmnopqrstuvwxyz"
    close $f1
    set f1 [open $path(test1) r]
    seek $f1 10 current
    seek $f1 10 current
    set c [tell $f1]
    close $f1
    set c
} 20
test io-34.6 {Tcl_Seek to offset from end of file} {
    file delete $path(test1)
    set f1 [open $path(test1) w]
    fconfigure $f1 -translation lf -eofchar {}
    puts $f1 "abcdefghijklmnopqrstuvwxyz"
    puts $f1 "abcdefghijklmnopqrstuvwxyz"
    close $f1
    set f1 [open $path(test1) r]
    seek $f1 -10 end
    set c [tell $f1]
    set r [read $f1]
    close $f1
    list $c $r
} {44 {rstuvwxyz
}}
test io-34.7 {Tcl_Seek to offset from end of file, then to current position} {
    file delete $path(test1)
    set f1 [open $path(test1) w]
    fconfigure $f1 -translation lf -eofchar {}
    puts $f1 "abcdefghijklmnopqrstuvwxyz"
    puts $f1 "abcdefghijklmnopqrstuvwxyz"
    close $f1
    set f1 [open $path(test1) r]
    seek $f1 -10 end
    set c1 [tell $f1]
    set r1 [read $f1 5]
    seek $f1 0 current
    set c2 [tell $f1]
    close $f1
    list $c1 $r1 $c2
} {44 rstuv 49}
test io-34.8 {Tcl_Seek on pipes: not supported} {stdio openpipe} {
    set f1 [open "|[list [interpreter]]" r+]
    set x [list [catch {seek $f1 0 current} msg] $msg]
    close $f1
    regsub {".*":} $x {"":} x
    string tolower $x
} {1 {error during seek on "": invalid argument}}
test io-34.9 {Tcl_Seek, testing buffered input flushing} {
    file delete $path(test3)
    set f [open $path(test3) w]
    fconfigure $f -eofchar {}
    puts -nonewline $f "abcdefghijklmnopqrstuvwxyzABCDEFGHIJKLMNOPQRSTUVWXYZ"
    close $f
    set f [open $path(test3) RDWR]
    set x [read $f 1]
    seek $f 3
    lappend x [read $f 1]
    seek $f 0 start
    lappend x [read $f 1]
    seek $f 10 current
    lappend x [read $f 1]
    seek $f -2 end
    lappend x [read $f 1]
    seek $f 50 end
    lappend x [read $f 1]
    seek $f 1
    lappend x [read $f 1]
    close $f
    set x
} {a d a l Y {} b}
set path(test3) [makeFile {} test3]
test io-34.10 {Tcl_Seek testing flushing of buffered input} {
    set f [open $path(test3) w]
    fconfigure $f -translation lf
    puts $f xyz\n123
    close $f
    set f [open $path(test3) r+]
    fconfigure $f -translation lf
    set x [gets $f]
    seek $f 0 current
    puts $f 456
    close $f
    list $x [viewFile test3]
} "xyz {xyz
456}"
test io-34.11 {Tcl_Seek testing flushing of buffered output} {
    set f [open $path(test3) w]
    puts $f xyz\n123
    close $f
    set f [open $path(test3) w+]
    puts $f xyzzy
    seek $f 2
    set x [gets $f]
    close $f
    list $x [viewFile test3]
} "zzy xyzzy"
test io-34.12 {Tcl_Seek testing combination of write, seek back and read} {
    set f [open $path(test3) w]
    fconfigure $f -translation lf -eofchar {}
    puts $f xyz\n123
    close $f
    set f [open $path(test3) a+]
    fconfigure $f -translation lf -eofchar {}
    puts $f xyzzy
    flush $f
    set x [tell $f]
    seek $f -4 cur
    set y [gets $f]
    close $f
    list $x [viewFile test3] $y
} {14 {xyz
123
xyzzy} zzy}
test io-34.13 {Tcl_Tell at start of file} {
    file delete $path(test1)
    set f1 [open $path(test1) w]
    set p [tell $f1]
    close $f1
    set p
} 0
test io-34.14 {Tcl_Tell after seek to end of file} {
    file delete $path(test1)
    set f1 [open $path(test1) w]
    fconfigure $f1 -translation lf -eofchar {}
    puts $f1 "abcdefghijklmnopqrstuvwxyz"
    puts $f1 "abcdefghijklmnopqrstuvwxyz"
    close $f1
    set f1 [open $path(test1) r]
    seek $f1 0 end
    set c1 [tell $f1]
    close $f1
    set c1
} 54
test io-34.15 {Tcl_Tell combined with seeking} {
    file delete $path(test1)
    set f1 [open $path(test1) w]
    fconfigure $f1 -translation lf -eofchar {}
    puts $f1 "abcdefghijklmnopqrstuvwxyz"
    puts $f1 "abcdefghijklmnopqrstuvwxyz"
    close $f1
    set f1 [open $path(test1) r]
    seek $f1 10 start
    set c1 [tell $f1]
    seek $f1 10 current
    set c2 [tell $f1]
    close $f1
    list $c1 $c2
} {10 20}
test io-34.16 {Tcl_Tell on pipe: always -1} {stdio openpipe} {
    set f1 [open "|[list [interpreter]]" r+]
    set c [tell $f1]
    close $f1
    set c
} -1
test io-34.17 {Tcl_Tell on pipe: always -1} {stdio openpipe} {
    set f1 [open "|[list [interpreter]]" r+]
    puts $f1 {puts hello}
    flush $f1
    set c [tell $f1]
    gets $f1
    close $f1
    set c
} -1
test io-34.18 {Tcl_Tell combined with seeking and reading} {
    file delete $path(test2)
    set f [open $path(test2) w]
    fconfigure $f -translation lf -eofchar {}
    puts -nonewline $f "line1\nline2\nline3\nline4\nline5\n"
    close $f
    set f [open $path(test2)]
    fconfigure $f -translation lf
    set x [tell $f]
    read $f 3
    lappend x [tell $f]
    seek $f 2
    lappend x [tell $f]
    seek $f 10 current
    lappend x [tell $f]
    seek $f 0 end
    lappend x [tell $f]
    close $f
    set x
} {0 3 2 12 30}
test io-34.19 {Tcl_Tell combined with opening in append mode} {
    set f [open $path(test3) w]
    fconfigure $f -translation lf -eofchar {}
    puts $f "abcdefghijklmnopqrstuvwxyz"
    puts $f "abcdefghijklmnopqrstuvwxyz"
    close $f
    set f [open $path(test3) a]
    set c [tell $f]
    close $f
    set c
} 54
test io-34.20 {Tcl_Tell combined with writing} {
    set f [open $path(test3) w]
    set l ""
    seek $f 29 start
    lappend l [tell $f]
    puts -nonewline $f a
    seek $f 39 start
    lappend l [tell $f]
    puts -nonewline $f a
    lappend l [tell $f]
    seek $f 407 end
    lappend l [tell $f]
    close $f
    set l
} {29 39 40 447}
test io-34.21 {Tcl_Seek and Tcl_Tell on large files} {largefileSupport} {
    file delete $path(test3)
    set f [open $path(test3) w]
    fconfigure $f -encoding binary
    set l ""
    lappend l [tell $f]
    puts -nonewline $f abcdef
    lappend l [tell $f]
    flush $f
    lappend l [tell $f]
    # 4GB offset!
    seek $f 0x100000000
    lappend l [tell $f]
    puts -nonewline $f abcdef
    lappend l [tell $f]
    close $f
    lappend l [file size $path(test3)]
    # truncate...
    close [open $path(test3) w]
    lappend l [file size $path(test3)]
    set l
} {0 6 6 4294967296 4294967302 4294967302 0}

# Test Tcl_Eof

test io-35.1 {Tcl_Eof} {
    file delete $path(test1)
    set f [open $path(test1) w]
    puts $f hello
    puts $f hello
    close $f
    set f [open $path(test1)]
    set x [eof $f]
    lappend x [eof $f]
    gets $f
    lappend x [eof $f]
    gets $f
    lappend x [eof $f]
    gets $f
    lappend x [eof $f]
    lappend x [eof $f]
    close $f
    set x
} {0 0 0 0 1 1}
test io-35.2 {Tcl_Eof with pipe} {stdio openpipe} {
    file delete $path(pipe)
    set f1 [open $path(pipe) w]
    puts $f1 {gets stdin}
    puts $f1 {puts hello}
    close $f1
    set f1 [open "|[list [interpreter] $path(pipe)]" r+]
    puts $f1 hello
    set x [eof $f1]
    flush $f1
    lappend x [eof $f1]
    gets $f1
    lappend x [eof $f1]
    gets $f1
    lappend x [eof $f1]
    close $f1
    set x
} {0 0 0 1}
test io-35.3 {Tcl_Eof with pipe} {stdio openpipe} {
    file delete $path(pipe)
    set f1 [open $path(pipe) w]
    puts $f1 {gets stdin}
    puts $f1 {puts hello}
    close $f1
    set f1 [open "|[list [interpreter] $path(pipe)]" r+]
    puts $f1 hello
    set x [eof $f1]
    flush $f1
    lappend x [eof $f1]
    gets $f1
    lappend x [eof $f1]
    gets $f1
    lappend x [eof $f1]
    gets $f1
    lappend x [eof $f1]
    gets $f1
    lappend x [eof $f1]
    close $f1
    set x
} {0 0 0 1 1 1}
test io-35.4 {Tcl_Eof, eof detection on nonblocking file} {nonBlockFiles} {
    file delete $path(test1)
    set f [open $path(test1) w]
    close $f
    set f [open $path(test1) r]
    fconfigure $f -blocking off
    set l ""
    lappend l [gets $f]
    lappend l [eof $f]
    close $f
    set l
} {{} 1}
test io-35.5 {Tcl_Eof, eof detection on nonblocking pipe} {stdio openpipe} {
    file delete $path(pipe)
    set f [open $path(pipe) w]
    puts $f {
	exit
    }
    close $f
    set f [open "|[list [interpreter] $path(pipe)]" r]
    set l ""
    lappend l [gets $f]
    lappend l [eof $f]
    close $f
    set l
} {{} 1}
test io-35.6 {Tcl_Eof, eof char, lf write, auto read} {
    file delete $path(test1)
    set f [open $path(test1) w]
    fconfigure $f -translation lf -eofchar \x1a
    puts $f abc\ndef
    close $f
    set s [file size $path(test1)]
    set f [open $path(test1) r]
    fconfigure $f -translation auto -eofchar \x1a
    set l [string length [read $f]]
    set e [eof $f]
    close $f
    list $s $l $e
} {9 8 1}
test io-35.7 {Tcl_Eof, eof char, lf write, lf read} {
    file delete $path(test1)
    set f [open $path(test1) w]
    fconfigure $f -translation lf -eofchar \x1a
    puts $f abc\ndef
    close $f
    set s [file size $path(test1)]
    set f [open $path(test1) r]
    fconfigure $f -translation lf -eofchar \x1a
    set l [string length [read $f]]
    set e [eof $f]
    close $f
    list $s $l $e
} {9 8 1}
test io-35.8 {Tcl_Eof, eof char, cr write, auto read} {
    file delete $path(test1)
    set f [open $path(test1) w]
    fconfigure $f -translation cr -eofchar \x1a
    puts $f abc\ndef
    close $f
    set s [file size $path(test1)]
    set f [open $path(test1) r]
    fconfigure $f -translation auto -eofchar \x1a
    set l [string length [read $f]]
    set e [eof $f]
    close $f
    list $s $l $e
} {9 8 1}
test io-35.9 {Tcl_Eof, eof char, cr write, cr read} {
    file delete $path(test1)
    set f [open $path(test1) w]
    fconfigure $f -translation cr -eofchar \x1a
    puts $f abc\ndef
    close $f
    set s [file size $path(test1)]
    set f [open $path(test1) r]
    fconfigure $f -translation cr -eofchar \x1a
    set l [string length [read $f]]
    set e [eof $f]
    close $f
    list $s $l $e
} {9 8 1}
test io-35.10 {Tcl_Eof, eof char, crlf write, auto read} {
    file delete $path(test1)
    set f [open $path(test1) w]
    fconfigure $f -translation crlf -eofchar \x1a
    puts $f abc\ndef
    close $f
    set s [file size $path(test1)]
    set f [open $path(test1) r]
    fconfigure $f -translation auto -eofchar \x1a
    set l [string length [read $f]]
    set e [eof $f]
    close $f
    list $s $l $e
} {11 8 1}
test io-35.11 {Tcl_Eof, eof char, crlf write, crlf read} {
    file delete $path(test1)
    set f [open $path(test1) w]
    fconfigure $f -translation crlf -eofchar \x1a
    puts $f abc\ndef
    close $f
    set s [file size $path(test1)]
    set f [open $path(test1) r]
    fconfigure $f -translation crlf -eofchar \x1a
    set l [string length [read $f]]
    set e [eof $f]
    close $f
    list $s $l $e
} {11 8 1}
test io-35.12 {Tcl_Eof, eof char in middle, lf write, auto read} {
    file delete $path(test1)
    set f [open $path(test1) w]
    fconfigure $f -translation lf -eofchar {}
    set i [format abc\ndef\n%cqrs\nuvw 26]
    puts $f $i
    close $f
    set c [file size $path(test1)]
    set f [open $path(test1) r]
    fconfigure $f -translation auto -eofchar \x1a
    set l [string length [read $f]]
    set e [eof $f]
    close $f
    list $c $l $e
} {17 8 1}
test io-35.13 {Tcl_Eof, eof char in middle, lf write, lf read} {
    file delete $path(test1)
    set f [open $path(test1) w]
    fconfigure $f -translation lf -eofchar {}
    set i [format abc\ndef\n%cqrs\nuvw 26]
    puts $f $i
    close $f
    set c [file size $path(test1)]
    set f [open $path(test1) r]
    fconfigure $f -translation lf -eofchar \x1a
    set l [string length [read $f]]
    set e [eof $f]
    close $f
    list $c $l $e
} {17 8 1}
test io-35.14 {Tcl_Eof, eof char in middle, cr write, auto read} {
    file delete $path(test1)
    set f [open $path(test1) w]
    fconfigure $f -translation cr -eofchar {}
    set i [format abc\ndef\n%cqrs\nuvw 26]
    puts $f $i
    close $f
    set c [file size $path(test1)]
    set f [open $path(test1) r]
    fconfigure $f -translation auto -eofchar \x1a
    set l [string length [read $f]]
    set e [eof $f]
    close $f
    list $c $l $e
} {17 8 1}
test io-35.15 {Tcl_Eof, eof char in middle, cr write, cr read} {
    file delete $path(test1)
    set f [open $path(test1) w]
    fconfigure $f -translation cr -eofchar {}
    set i [format abc\ndef\n%cqrs\nuvw 26]
    puts $f $i
    close $f
    set c [file size $path(test1)]
    set f [open $path(test1) r]
    fconfigure $f -translation cr -eofchar \x1a
    set l [string length [read $f]]
    set e [eof $f]
    close $f
    list $c $l $e
} {17 8 1}
test io-35.16 {Tcl_Eof, eof char in middle, crlf write, auto read} {
    file delete $path(test1)
    set f [open $path(test1) w]
    fconfigure $f -translation crlf -eofchar {}
    set i [format abc\ndef\n%cqrs\nuvw 26]
    puts $f $i
    close $f
    set c [file size $path(test1)]
    set f [open $path(test1) r]
    fconfigure $f -translation auto -eofchar \x1a
    set l [string length [read $f]]
    set e [eof $f]
    close $f
    list $c $l $e
} {21 8 1}
test io-35.17 {Tcl_Eof, eof char in middle, crlf write, crlf read} {
    file delete $path(test1)
    set f [open $path(test1) w]
    fconfigure $f -translation crlf -eofchar {}
    set i [format abc\ndef\n%cqrs\nuvw 26]
    puts $f $i
    close $f
    set c [file size $path(test1)]
    set f [open $path(test1) r]
    fconfigure $f -translation crlf -eofchar \x1a
    set l [string length [read $f]]
    set e [eof $f]
    close $f
    list $c $l $e
} {21 8 1}
test io-35.18 {Tcl_Eof, eof char, cr write, crlf read} -body {
    file delete $path(test1)
    set f [open $path(test1) w]
    fconfigure $f -translation cr
    puts $f abc\ndef
    close $f
    set s [file size $path(test1)]
    set f [open $path(test1) r]
    fconfigure $f -translation crlf
    set l [string length [set in [read $f]]]
    set e [eof $f]
    close $f
    list $s $l $e [scan [string index $in end] %c]
} -result {8 8 1 13}
test io-35.18a {Tcl_Eof, eof char, cr write, crlf read} -body {
    file delete $path(test1)
    set f [open $path(test1) w]
    fconfigure $f -translation cr -eofchar \x1a
    puts $f abc\ndef
    close $f
    set s [file size $path(test1)]
    set f [open $path(test1) r]
    fconfigure $f -translation crlf -eofchar \x1a
    set l [string length [set in [read $f]]]
    set e [eof $f]
    close $f
    list $s $l $e [scan [string index $in end] %c]
} -result {9 8 1 13}
test io-35.18b {Tcl_Eof, eof char, cr write, crlf read} -body {
    file delete $path(test1)
    set f [open $path(test1) w]
    fconfigure $f -translation cr -eofchar \x1a
    puts $f {}
    close $f
    set s [file size $path(test1)]
    set f [open $path(test1) r]
    fconfigure $f -translation crlf -eofchar \x1a
    set l [string length [set in [read $f]]]
    set e [eof $f]
    close $f
    list $s $l $e [scan [string index $in end] %c]
} -result {2 1 1 13}
test io-35.18c {Tcl_Eof, eof char, cr write, crlf read} -body {
    file delete $path(test1)
    set f [open $path(test1) w]
    fconfigure $f -translation cr
    puts $f {}
    close $f
    set s [file size $path(test1)]
    set f [open $path(test1) r]
    fconfigure $f -translation crlf
    set l [string length [set in [read $f]]]
    set e [eof $f]
    close $f
    list $s $l $e [scan [string index $in end] %c]
} -result {1 1 1 13}
test io-35.19 {Tcl_Eof, eof char in middle, cr write, crlf read} -body {
    file delete $path(test1)
    set f [open $path(test1) w]
    fconfigure $f -translation cr -eofchar {}
    set i [format abc\ndef\n%cqrs\nuvw 26]
    puts $f $i
    close $f
    set c [file size $path(test1)]
    set f [open $path(test1) r]
    fconfigure $f -translation crlf -eofchar \x1a
    set l [string length [set in [read $f]]]
    set e [eof $f]
    close $f
    list $c $l $e [scan [string index $in end] %c]
} -result {17 8 1 13}
test io-35.20 {Tcl_Eof, eof char in middle, cr write, crlf read} {
    file delete $path(test1)
    set f [open $path(test1) w]
    fconfigure $f -translation cr -eofchar {}
    set i [format \n%cqrsuvw 26]
    puts $f $i
    close $f
    set c [file size $path(test1)]
    set f [open $path(test1) r]
    fconfigure $f -translation crlf -eofchar \x1a
    set l [string length [set in [read $f]]]
    set e [eof $f]
    close $f
    list $c $l $e [scan [string index $in end] %c]
} {9 1 1 13}

# Test Tcl_InputBlocked

test io-36.1 {Tcl_InputBlocked on nonblocking pipe} {stdio openpipe} {
    set f1 [open "|[list [interpreter]]" r+]
    puts $f1 {puts hello_from_pipe}
    flush $f1
    gets $f1
    fconfigure $f1 -blocking off -buffering full
    puts $f1 {puts hello}
    set x ""
    lappend x [gets $f1]
    lappend x [fblocked $f1]
    flush $f1
    after 200
    lappend x [gets $f1]
    lappend x [fblocked $f1]
    lappend x [gets $f1]
    lappend x [fblocked $f1]
    close $f1
    set x
} {{} 1 hello 0 {} 1}
test io-36.1.1 {Tcl_InputBlocked on nonblocking binary pipe} {stdio openpipe} {
    set f1 [open "|[list [interpreter]]" r+]
    chan configure $f1 -encoding binary -translation lf -eofchar {}
    puts $f1 {
	chan configure stdout -encoding binary -translation lf -eofchar {}
	puts hello_from_pipe
    }
    flush $f1
    gets $f1
    fconfigure $f1 -blocking off -buffering full
    puts $f1 {puts hello}
    set x ""
    lappend x [gets $f1]
    lappend x [fblocked $f1]
    flush $f1
    after 200
    lappend x [gets $f1]
    lappend x [fblocked $f1]
    lappend x [gets $f1]
    lappend x [fblocked $f1]
    close $f1
    set x
} {{} 1 hello 0 {} 1}
test io-36.2 {Tcl_InputBlocked on blocking pipe} {stdio openpipe} {
    set f1 [open "|[list [interpreter]]" r+]
    fconfigure $f1 -buffering line
    puts $f1 {puts hello_from_pipe}
    set x ""
    lappend x [gets $f1]
    lappend x [fblocked $f1]
    puts $f1 {exit}
    lappend x [gets $f1]
    lappend x [fblocked $f1]
    lappend x [eof $f1]
    close $f1
    set x
} {hello_from_pipe 0 {} 0 1}
test io-36.3 {Tcl_InputBlocked vs files, short read} {
    file delete $path(test1)
    set f [open $path(test1) w]
    puts $f abcdefghijklmnop
    close $f
    set f [open $path(test1) r]
    set l ""
    lappend l [fblocked $f]
    lappend l [read $f 3]
    lappend l [fblocked $f]
    lappend l [read -nonewline $f]
    lappend l [fblocked $f]
    lappend l [eof $f]
    close $f
    set l
} {0 abc 0 defghijklmnop 0 1}
test io-36.4 {Tcl_InputBlocked vs files, event driven read} {fileevent} {
    proc in {f} {
        variable l
        variable x
	lappend l [read $f 3]
	if {[eof $f]} {lappend l eof; close $f; set x done}
    }
    file delete $path(test1)
    set f [open $path(test1) w]
    puts $f abcdefghijklmnop
    close $f
    set f [open $path(test1) r]
    set l ""
    fileevent $f readable [namespace code [list in $f]]
    variable x
    vwait [namespace which -variable x]
    set l
} {abc def ghi jkl mno {p
} eof}
test io-36.5 {Tcl_InputBlocked vs files, short read, nonblocking} {nonBlockFiles} {
    file delete $path(test1)
    set f [open $path(test1) w]
    puts $f abcdefghijklmnop
    close $f
    set f [open $path(test1) r]
    fconfigure $f -blocking off
    set l ""
    lappend l [fblocked $f]
    lappend l [read $f 3]
    lappend l [fblocked $f]
    lappend l [read -nonewline $f]
    lappend l [fblocked $f]
    lappend l [eof $f]
    close $f
    set l
} {0 abc 0 defghijklmnop 0 1}
test io-36.6 {Tcl_InputBlocked vs files, event driven read} {nonBlockFiles fileevent} {
    proc in {f} {
        variable l
        variable x
	lappend l [read $f 3]
	if {[eof $f]} {lappend l eof; close $f; set x done}
    }
    file delete $path(test1)
    set f [open $path(test1) w]
    puts $f abcdefghijklmnop
    close $f
    set f [open $path(test1) r]
    fconfigure $f -blocking off
    set l ""
    fileevent $f readable [namespace code [list in $f]]
    variable x
    vwait [namespace which -variable x]
    set l
} {abc def ghi jkl mno {p
} eof}

# Test Tcl_InputBuffered

test io-37.1 {Tcl_InputBuffered} {testchannel} {
    set f [open $path(longfile) r]
    fconfigure $f -buffersize 4096
    read $f 3
    set l ""
    lappend l [testchannel inputbuffered $f]
    lappend l [tell $f]
    close $f
    set l
} {4093 3}
test io-37.2 {Tcl_InputBuffered, test input flushing on seek} {testchannel} {
    set f [open $path(longfile) r]
    fconfigure $f -buffersize 4096
    read $f 3
    set l ""
    lappend l [testchannel inputbuffered $f]
    lappend l [tell $f]
    seek $f 0 current
    lappend l [testchannel inputbuffered $f]
    lappend l [tell $f]
    close $f
    set l
} {4093 3 0 3}

# Test Tcl_SetChannelBufferSize, Tcl_GetChannelBufferSize

test io-38.1 {Tcl_GetChannelBufferSize, default buffer size} {
    set f [open $path(longfile) r]
    set s [fconfigure $f -buffersize]
    close $f
    set s
} 4096
test io-38.2 {Tcl_SetChannelBufferSize, Tcl_GetChannelBufferSize} {
    set f [open $path(longfile) r]
    set l ""
    lappend l [fconfigure $f -buffersize]
    fconfigure $f -buffersize 10000
    lappend l [fconfigure $f -buffersize]
    fconfigure $f -buffersize 1
    lappend l [fconfigure $f -buffersize]
    fconfigure $f -buffersize -1
    lappend l [fconfigure $f -buffersize]
    fconfigure $f -buffersize 0
    lappend l [fconfigure $f -buffersize]
    fconfigure $f -buffersize 100000
    lappend l [fconfigure $f -buffersize]
    fconfigure $f -buffersize 10000000
    lappend l [fconfigure $f -buffersize]
    close $f
    set l
} {4096 10000 1 1 1 100000 1048576}
test io-38.3 {Tcl_SetChannelBufferSize, changing buffersize between reads} {
    # This test crashes the interp if Bug #427196 is not fixed

    set chan [open [info script] r]
    fconfigure $chan -buffersize 10
    set var [read $chan 2]
    fconfigure $chan -buffersize 32
    append var [read $chan]
    close $chan
} {}

# Test Tcl_SetChannelOption, Tcl_GetChannelOption

test io-39.1 {Tcl_GetChannelOption} {
    file delete $path(test1)
    set f1 [open $path(test1) w]
    set x [fconfigure $f1 -blocking]
    close $f1
    set x
} 1
#
# Test 17.2 was removed.
#
test io-39.2 {Tcl_GetChannelOption} {
    file delete $path(test1)
    set f1 [open $path(test1) w]
    set x [fconfigure $f1 -buffering]
    close $f1
    set x
} full
test io-39.3 {Tcl_GetChannelOption} {
    file delete $path(test1)
    set f1 [open $path(test1) w]
    fconfigure $f1 -buffering line
    set x [fconfigure $f1 -buffering]
    close $f1
    set x
} line
test io-39.4 {Tcl_GetChannelOption, Tcl_SetChannelOption} {
    file delete $path(test1)
    set f1 [open $path(test1) w]
    set l ""
    lappend l [fconfigure $f1 -buffering]
    fconfigure $f1 -buffering line
    lappend l [fconfigure $f1 -buffering]
    fconfigure $f1 -buffering none
    lappend l [fconfigure $f1 -buffering]
    fconfigure $f1 -buffering line
    lappend l [fconfigure $f1 -buffering]
    fconfigure $f1 -buffering full
    lappend l [fconfigure $f1 -buffering]
    close $f1
    set l
} {full line none line full}
test io-39.5 {Tcl_GetChannelOption, invariance} {
    file delete $path(test1)
    set f1 [open $path(test1) w]
    set l ""
    lappend l [fconfigure $f1 -buffering]
    lappend l [list [catch {fconfigure $f1 -buffering green} msg] $msg]
    lappend l [fconfigure $f1 -buffering]
    close $f1
    set l
} {full {1 {bad value for -buffering: must be one of full, line, or none}} full}
test io-39.6 {Tcl_SetChannelOption, multiple options} {
    file delete $path(test1)
    set f1 [open $path(test1) w]
    fconfigure $f1 -translation lf -buffering line
    puts $f1 hello
    puts $f1 bye
    set x [file size $path(test1)]
    close $f1
    set x
} 10
test io-39.7 {Tcl_SetChannelOption, buffering, translation} {
    file delete $path(test1)
    set f1 [open $path(test1) w]
    fconfigure $f1 -translation lf
    puts $f1 hello
    puts $f1 bye
    set x ""
    fconfigure $f1 -buffering line
    lappend x [file size $path(test1)]
    puts $f1 really_bye
    lappend x [file size $path(test1)]
    close $f1
    set x
} {0 21}
test io-39.8 {Tcl_SetChannelOption, different buffering options} {
    file delete $path(test1)
    set f1 [open $path(test1) w]
    set l ""
    fconfigure $f1 -translation lf -buffering none -eofchar {}
    puts -nonewline $f1 hello
    lappend l [file size $path(test1)]
    puts -nonewline $f1 hello
    lappend l [file size $path(test1)]
    fconfigure $f1 -buffering full
    puts -nonewline $f1 hello
    lappend l [file size $path(test1)]
    fconfigure $f1 -buffering none
    lappend l [file size $path(test1)]
    puts -nonewline $f1 hello
    lappend l [file size $path(test1)]
    close $f1
    lappend l [file size $path(test1)]
    set l
} {5 10 10 10 20 20}
test io-39.9 {Tcl_SetChannelOption, blocking mode} {nonBlockFiles} {
    file delete $path(test1)
    set f1 [open $path(test1) w]
    close $f1
    set f1 [open $path(test1) r]
    set x ""
    lappend x [fconfigure $f1 -blocking]
    fconfigure $f1 -blocking off
    lappend x [fconfigure $f1 -blocking]
    lappend x [gets $f1]
    lappend x [read $f1 1000]
    lappend x [fblocked $f1]
    lappend x [eof $f1]
    close $f1
    set x
} {1 0 {} {} 0 1}
test io-39.10 {Tcl_SetChannelOption, blocking mode} {stdio openpipe} {
    file delete $path(pipe)
    set f1 [open $path(pipe) w]
    puts $f1 {
	gets stdin
	after 100
	puts hi
	gets stdin
    }
    close $f1
    set x ""
    set f1 [open "|[list [interpreter] $path(pipe)]" r+]
    fconfigure $f1 -blocking off -buffering line
    lappend x [fconfigure $f1 -blocking]
    lappend x [gets $f1]
    lappend x [fblocked $f1]
    fconfigure $f1 -blocking on
    puts $f1 hello
    fconfigure $f1 -blocking off
    lappend x [gets $f1]
    lappend x [fblocked $f1]
    fconfigure $f1 -blocking on
    puts $f1 bye
    fconfigure $f1 -blocking off
    lappend x [gets $f1]
    lappend x [fblocked $f1]
    fconfigure $f1 -blocking on
    lappend x [fconfigure $f1 -blocking]
    lappend x [gets $f1]
    lappend x [fblocked $f1]
    lappend x [eof $f1]
    lappend x [gets $f1]
    lappend x [eof $f1]
    close $f1
    set x
} {0 {} 1 {} 1 {} 1 1 hi 0 0 {} 1}
test io-39.11 {Tcl_SetChannelOption, Tcl_GetChannelOption, buffer size clipped to lower bound} {
    file delete $path(test1)
    set f [open $path(test1) w]
    fconfigure $f -buffersize -10
    set x [fconfigure $f -buffersize]
    close $f
    set x
} 1
test io-39.12 {Tcl_SetChannelOption, Tcl_GetChannelOption buffer size clipped to upper bound} {
    file delete $path(test1)
    set f [open $path(test1) w]
    fconfigure $f -buffersize 10000000
    set x [fconfigure $f -buffersize]
    close $f
    set x
} 1048576
test io-39.13 {Tcl_SetChannelOption, Tcl_GetChannelOption, buffer size} {
    file delete $path(test1)
    set f [open $path(test1) w]
    fconfigure $f -buffersize 40000
    set x [fconfigure $f -buffersize]
    close $f
    set x
} 40000
test io-39.14 {Tcl_SetChannelOption: -encoding, binary & utf-8} {
    file delete $path(test1)
    set f [open $path(test1) w]
    fconfigure $f -encoding {} 
    puts -nonewline $f \xe7\x89\xa6
    close $f
    set f [open $path(test1) r]
    fconfigure $f -encoding utf-8
    set x [read $f]
    close $f
    set x
} \u7266
test io-39.15 {Tcl_SetChannelOption: -encoding, binary & utf-8} {
    file delete $path(test1)
    set f [open $path(test1) w]
    fconfigure $f -encoding binary
    puts -nonewline $f \xe7\x89\xa6
    close $f
    set f [open $path(test1) r]
    fconfigure $f -encoding utf-8
    set x [read $f]
    close $f
    set x
} \u7266
test io-39.16 {Tcl_SetChannelOption: -encoding, errors} {
    file delete $path(test1)
    set f [open $path(test1) w]
    set result [list [catch {fconfigure $f -encoding foobar} msg] $msg]
    close $f
    set result
} {1 {unknown encoding "foobar"}}
test io-39.17 {Tcl_SetChannelOption: -encoding, clearing CHANNEL_NEED_MORE_DATA} {stdio openpipe fileevent} {
    set f [open "|[list [interpreter] $path(cat)]" r+]
    fconfigure $f -encoding binary
    puts -nonewline $f "\xe7"
    flush $f
    fconfigure $f -encoding utf-8 -blocking 0
    variable x {}
    fileevent $f readable [namespace code { lappend x [read $f] }]
    vwait [namespace which -variable x]
    after 300 [namespace code { lappend x timeout }]
    vwait [namespace which -variable x]
    fconfigure $f -encoding utf-8
    vwait [namespace which -variable x]
    after 300 [namespace code { lappend x timeout }]
    vwait [namespace which -variable x]
    fconfigure $f -encoding binary
    vwait [namespace which -variable x]
    after 300 [namespace code { lappend x timeout }]
    vwait [namespace which -variable x]
    close $f
    set x
} "{} timeout {} timeout \xe7 timeout"
test io-39.18 {Tcl_SetChannelOption, setting read mode independently} \
	{socket} {
    proc accept {s a p} {close $s}
    set s1 [socket -server [namespace code accept] -myaddr 127.0.0.1 0]
    set port [lindex [fconfigure $s1 -sockname] 2]
    set s2 [socket 127.0.0.1 $port]
    update
    fconfigure $s2 -translation {auto lf}
    set modes [fconfigure $s2 -translation]
    close $s1
    close $s2
    set modes
} {auto lf}
test io-39.19 {Tcl_SetChannelOption, setting read mode independently} \
	{socket} {
    proc accept {s a p} {close $s}
    set s1 [socket -server [namespace code accept] -myaddr 127.0.0.1 0]
    set port [lindex [fconfigure $s1 -sockname] 2]
    set s2 [socket 127.0.0.1 $port]
    update
    fconfigure $s2 -translation {auto crlf}
    set modes [fconfigure $s2 -translation]
    close $s1
    close $s2
    set modes
} {auto crlf}
test io-39.20 {Tcl_SetChannelOption, setting read mode independently} \
	{socket} {
    proc accept {s a p} {close $s}
    set s1 [socket -server [namespace code accept] -myaddr 127.0.0.1 0]
    set port [lindex [fconfigure $s1 -sockname] 2]
    set s2 [socket 127.0.0.1 $port]
    update
    fconfigure $s2 -translation {auto cr}
    set modes [fconfigure $s2 -translation]
    close $s1
    close $s2
    set modes
} {auto cr}
test io-39.21 {Tcl_SetChannelOption, setting read mode independently} \
	{socket} {
    proc accept {s a p} {close $s}
    set s1 [socket -server [namespace code accept] -myaddr 127.0.0.1 0]
    set port [lindex [fconfigure $s1 -sockname] 2]
    set s2 [socket 127.0.0.1 $port]
    update
    fconfigure $s2 -translation {auto auto}
    set modes [fconfigure $s2 -translation]
    close $s1
    close $s2
    set modes
} {auto crlf}
test io-39.22 {Tcl_SetChannelOption, invariance} {unix} {
    file delete $path(test1)
    set f1 [open $path(test1) w+]
    set l ""
    lappend l [fconfigure $f1 -eofchar]
    fconfigure $f1 -eofchar {ON GO}
    lappend l [fconfigure $f1 -eofchar]
    fconfigure $f1 -eofchar D
    lappend l [fconfigure $f1 -eofchar]
    close $f1
    set l
} {{{} {}} {O G} {D D}}
test io-39.22a {Tcl_SetChannelOption, invariance} {
    file delete $path(test1)
    set f1 [open $path(test1) w+]
    set l [list]
    fconfigure $f1 -eofchar {ON GO}
    lappend l [fconfigure $f1 -eofchar]
    fconfigure $f1 -eofchar D
    lappend l [fconfigure $f1 -eofchar]
    lappend l [list [catch {fconfigure $f1 -eofchar {1 2 3}} msg] $msg]
    close $f1
    set l
} {{O G} {D D} {1 {bad value for -eofchar: should be a list of zero, one, or two elements}}}
test io-39.23 {Tcl_GetChannelOption, server socket is not readable or
        writeable, it should still have valid -eofchar and -translation options } {
    set l [list]
    set sock [socket -server [namespace code accept] -myaddr 127.0.0.1 0]
    lappend l [fconfigure $sock -eofchar] [fconfigure $sock -translation]
    close $sock
    set l
} {{{}} auto}
test io-39.24 {Tcl_SetChannelOption, server socket is not readable or
        writable so we can't change -eofchar or -translation } {
    set l [list]
    set sock [socket -server [namespace code accept] -myaddr 127.0.0.1 0]
    fconfigure $sock -eofchar D -translation lf
    lappend l [fconfigure $sock -eofchar] [fconfigure $sock -translation]
    close $sock
    set l
} {{{}} auto}

test io-40.1 {POSIX open access modes: RDWR} {
    file delete $path(test3)
    set f [open $path(test3) w]
    puts $f xyzzy
    close $f
    set f [open $path(test3) RDWR]
    puts -nonewline $f "ab"
    seek $f 0 current
    set x [gets $f]
    close $f
    set f [open $path(test3) r]
    lappend x [gets $f]
    close $f
    set x
} {zzy abzzy}
test io-40.2 {POSIX open access modes: CREAT} {unix} {
    file delete $path(test3)
    set f [open $path(test3) {WRONLY CREAT} 0o600]
    file stat $path(test3) stats
    set x [format "0o%o" [expr $stats(mode)&0o777]]
    puts $f "line 1"
    close $f
    set f [open $path(test3) r]
    lappend x [gets $f]
    close $f
    set x
} {0o600 {line 1}}
test io-40.3 {POSIX open access modes: CREAT} {unix umask} {
    # This test only works if your umask is 2, like ouster's.
    file delete $path(test3)
    set f [open $path(test3) {WRONLY CREAT}]
    close $f
    file stat $path(test3) stats
    format "0%o" [expr $stats(mode)&0o777]
} [format %04o [expr {0o666 & ~ $umaskValue}]]
test io-40.4 {POSIX open access modes: CREAT} {
    file delete $path(test3)
    set f [open $path(test3) w]
    fconfigure $f -eofchar {}
    puts $f xyzzy
    close $f
    set f [open $path(test3) {WRONLY CREAT}]
    fconfigure $f -eofchar {}
    puts -nonewline $f "ab"
    close $f
    set f [open $path(test3) r]
    set x [gets $f]
    close $f
    set x
} abzzy
test io-40.5 {POSIX open access modes: APPEND} {
    file delete $path(test3)
    set f [open $path(test3) w]
    fconfigure $f -translation lf -eofchar {}
    puts $f xyzzy
    close $f
    set f [open $path(test3) {WRONLY APPEND}]
    fconfigure $f -translation lf
    puts $f "new line"
    seek $f 0
    puts $f "abc"
    close $f
    set f [open $path(test3) r]
    fconfigure $f -translation lf
    set x ""
    seek $f 6 current
    lappend x [gets $f]
    lappend x [gets $f]
    close $f
    set x
} {{new line} abc}
test io-40.6 {POSIX open access modes: EXCL} -match regexp -body {
    file delete $path(test3)
    set f [open $path(test3) w]
    puts $f xyzzy
    close $f
    open $path(test3) {WRONLY CREAT EXCL}
} -returnCodes error -result {(?i)couldn't open ".*test3": file (already )?exists}
test io-40.7 {POSIX open access modes: EXCL} {
    file delete $path(test3)
    set f [open $path(test3) {WRONLY CREAT EXCL}]
    fconfigure $f -eofchar {}
    puts $f "A test line"
    close $f
    viewFile test3
} {A test line}
test io-40.8 {POSIX open access modes: TRUNC} {
    file delete $path(test3)
    set f [open $path(test3) w]
    puts $f xyzzy
    close $f
    set f [open $path(test3) {WRONLY TRUNC}]
    puts $f abc
    close $f
    set f [open $path(test3) r]
    set x [gets $f]
    close $f
    set x
} abc
test io-40.9 {POSIX open access modes: NONBLOCK} {nonPortable unix} {
    file delete $path(test3)
    set f [open $path(test3) {WRONLY NONBLOCK CREAT}]
    puts $f "NONBLOCK test"
    close $f
    set f [open $path(test3) r]
    set x [gets $f]
    close $f
    set x
} {NONBLOCK test}
test io-40.10 {POSIX open access modes: RDONLY} {
    set f [open $path(test1) w]
    puts $f "two lines: this one"
    puts $f "and this"
    close $f
    set f [open $path(test1) RDONLY]
    set x [list [gets $f] [catch {puts $f Test} msg] $msg]
    close $f
    string compare [string tolower $x] \
	[list {two lines: this one} 1 \
		[format "channel \"%s\" wasn't opened for writing" $f]]
} 0
test io-40.11 {POSIX open access modes: RDONLY} -match regexp -body {
    file delete $path(test3)
    open $path(test3) RDONLY
} -returnCodes error -result {(?i)couldn't open ".*test3": no such file or directory}
test io-40.12 {POSIX open access modes: WRONLY} -match regexp -body {
    file delete $path(test3)
    open $path(test3) WRONLY
} -returnCodes error -result {(?i)couldn't open ".*test3": no such file or directory}
test io-40.13 {POSIX open access modes: WRONLY} {
    makeFile xyzzy test3
    set f [open $path(test3) WRONLY]
    fconfigure $f -eofchar {}
    puts -nonewline $f "ab"
    seek $f 0 current
    set x [list [catch {gets $f} msg] $msg]
    close $f
    lappend x [viewFile test3]
    string compare [string tolower $x] \
	[list 1 "channel \"$f\" wasn't opened for reading" abzzy]
} 0
test io-40.14 {POSIX open access modes: RDWR} -match regexp -body {
    file delete $path(test3)
    open $path(test3) RDWR
} -returnCodes error -result {(?i)couldn't open ".*test3": no such file or directory}
test io-40.15 {POSIX open access modes: RDWR} {
    makeFile xyzzy test3
    set f [open $path(test3) RDWR]
    puts -nonewline $f "ab"
    seek $f 0 current
    set x [gets $f]
    close $f
    lappend x [viewFile test3]
} {zzy abzzy}
test io-40.16 {tilde substitution in open} -constraints makeFileInHome -setup {
    makeFile {Some text} _test_ ~
} -body {
    file exists [file join $::env(HOME) _test_]
} -cleanup {
    removeFile _test_ ~
} -result 1
test io-40.17 {tilde substitution in open} {
    set home $::env(HOME)
    unset ::env(HOME)
    set x [list [catch {open ~/foo} msg] $msg]
    set ::env(HOME) $home
    set x
} {1 {couldn't find HOME environment variable to expand path}}

test io-41.1 {Tcl_FileeventCmd: errors} {fileevent} {
    list [catch {fileevent foo} msg] $msg
} {1 {wrong # args: should be "fileevent channelId event ?script?"}}
test io-41.2 {Tcl_FileeventCmd: errors} {fileevent} {
    list [catch {fileevent foo bar baz q} msg] $msg
} {1 {wrong # args: should be "fileevent channelId event ?script?"}}
test io-41.3 {Tcl_FileeventCmd: errors} {fileevent} {
    list [catch {fileevent gorp readable} msg] $msg
} {1 {can not find channel named "gorp"}}
test io-41.4 {Tcl_FileeventCmd: errors} {fileevent} {
    list [catch {fileevent gorp writable} msg] $msg
} {1 {can not find channel named "gorp"}}
test io-41.5 {Tcl_FileeventCmd: errors} {fileevent} {
    list [catch {fileevent gorp who-knows} msg] $msg
} {1 {bad event name "who-knows": must be readable or writable}}

#
# Test fileevent on a file
#

set path(foo) [makeFile {} foo]
set f [open $path(foo) w+]

test io-42.1 {Tcl_FileeventCmd: creating, deleting, querying} {fileevent} {
    list [fileevent $f readable] [fileevent $f writable]
} {{} {}}
test io-42.2 {Tcl_FileeventCmd: replacing} {fileevent} {
    set result {}
    fileevent $f r "first script"
    lappend result [fileevent $f readable]
    fileevent $f r "new script"
    lappend result [fileevent $f readable]
    fileevent $f r "yet another"
    lappend result [fileevent $f readable]
    fileevent $f r ""
    lappend result [fileevent $f readable]
} {{first script} {new script} {yet another} {}}
test io-42.3 {Tcl_FileeventCmd: replacing, with NULL chars in script} {fileevent} {
    set result {}
    fileevent $f r "first scr\0ipt"
    lappend result [string length [fileevent $f readable]]
    fileevent $f r "new scr\0ipt"
    lappend result [string length [fileevent $f readable]]
    fileevent $f r "yet ano\0ther"
    lappend result [string length [fileevent $f readable]]
    fileevent $f r ""
    lappend result [fileevent $f readable]
} {13 11 12 {}}


test io-43.1 {Tcl_FileeventCmd: creating, deleting, querying} {stdio unixExecs fileevent} {
    set result {}
    fileevent $f readable "script 1"
    lappend result [fileevent $f readable] [fileevent $f writable]
    fileevent $f writable "write script"
    lappend result [fileevent $f readable] [fileevent $f writable]
    fileevent $f readable {}
    lappend result [fileevent $f readable] [fileevent $f writable]
    fileevent $f writable {}
    lappend result [fileevent $f readable] [fileevent $f writable]
} {{script 1} {} {script 1} {write script} {} {write script} {} {}}
test io-43.2 {Tcl_FileeventCmd: deleting when many present} -setup {
    set f2 [open "|[list cat -u]" r+]
    set f3 [open "|[list cat -u]" r+]
} -constraints {stdio unixExecs fileevent openpipe} -body {
    set result {}
    lappend result [fileevent $f r] [fileevent $f2 r] [fileevent $f3 r]
    fileevent $f r "read f"
    fileevent $f2 r "read f2"
    fileevent $f3 r "read f3"
    lappend result [fileevent $f r] [fileevent $f2 r] [fileevent $f3 r]
    fileevent $f2 r {}
    lappend result [fileevent $f r] [fileevent $f2 r] [fileevent $f3 r]
    fileevent $f3 r {}
    lappend result [fileevent $f r] [fileevent $f2 r] [fileevent $f3 r]
    fileevent $f r {}
    lappend result [fileevent $f r] [fileevent $f2 r] [fileevent $f3 r]
} -cleanup {
    catch {close $f2}
    catch {close $f3}
} -result {{} {} {} {read f} {read f2} {read f3} {read f} {} {read f3} {read f} {} {} {} {} {}}

test io-44.1 {FileEventProc procedure: normal read event} -setup {
    set f2 [open "|[list cat -u]" r+]
    set f3 [open "|[list cat -u]" r+]
} -constraints {stdio unixExecs fileevent openpipe} -body {
    fileevent $f2 readable [namespace code {
	set x [gets $f2]; fileevent $f2 readable {}
    }]
    puts $f2 text; flush $f2
    variable x initial
    vwait [namespace which -variable x]
    set x
} -cleanup {
    catch {close $f2}
    catch {close $f3}
} -result {text}
test io-44.2 {FileEventProc procedure: error in read event} -constraints {
    stdio unixExecs fileevent openpipe
} -setup {
    set f2 [open "|[list cat -u]" r+]
    set f3 [open "|[list cat -u]" r+]
    proc myHandler {msg options} {
	variable x $msg
    }
    set handler [interp bgerror {}]
    interp bgerror {} [namespace which myHandler]
} -body {
    fileevent $f2 readable {error bogus}
    puts $f2 text; flush $f2
    variable x initial
    vwait [namespace which -variable x]
    list $x [fileevent $f2 readable]
} -cleanup {
    interp bgerror {} $handler
    catch {close $f2}
    catch {close $f3}
} -result {bogus {}}
test io-44.3 {FileEventProc procedure: normal write event} -setup {
    set f2 [open "|[list cat -u]" r+]
    set f3 [open "|[list cat -u]" r+]
} -constraints {stdio unixExecs fileevent openpipe} -body {
    fileevent $f2 writable [namespace code {
	lappend x "triggered"
	incr count -1
	if {$count <= 0} {
	    fileevent $f2 writable {}
	}
    }]
    variable x initial
    set count 3
    vwait [namespace which -variable x]
    vwait [namespace which -variable x]
    vwait [namespace which -variable x]
    set x
} -cleanup {
    catch {close $f2}
    catch {close $f3}
} -result {initial triggered triggered triggered}
test io-44.4 {FileEventProc procedure: eror in write event} -constraints {
    stdio unixExecs fileevent openpipe
} -setup {
    set f2 [open "|[list cat -u]" r+]
    set f3 [open "|[list cat -u]" r+]
    proc myHandler {msg options} {
	variable x $msg
    }
    set handler [interp bgerror {}]
    interp bgerror {} [namespace which myHandler]
} -body {
    fileevent $f2 writable {error bad-write}
    variable x initial
    vwait [namespace which -variable x]
    list $x [fileevent $f2 writable]
} -cleanup {
    interp bgerror {} $handler
    catch {close $f2}
    catch {close $f3}
} -result {bad-write {}}
test io-44.5 {FileEventProc procedure: end of file} {stdio unixExecs openpipe fileevent} {
    set f4 [open "|[list [interpreter] $path(cat) << foo]" r]
    fileevent $f4 readable [namespace code {
	if {[gets $f4 line] < 0} {
	    lappend x eof
	    fileevent $f4 readable {}
	} else {
	    lappend x $line
	}
    }]
    variable x initial
    vwait [namespace which -variable x]
    vwait [namespace which -variable x]
    close $f4
    set x
} {initial foo eof}

close $f
makeFile "foo bar" foo

test io-45.1 {DeleteFileEvent, cleanup on close} {fileevent} {
    set f [open $path(foo) r]
    fileevent $f readable [namespace code {
	lappend x "binding triggered: \"[gets $f]\""
	fileevent $f readable {}
    }]
    close $f
    set x initial
    after 100 [namespace code { set y done }]
    variable y
    vwait [namespace which -variable y]
    set x
} {initial}
test io-45.2 {DeleteFileEvent, cleanup on close} {fileevent} {
    set f  [open $path(foo) r]
    set f2 [open $path(foo) r]
    fileevent $f readable [namespace code {
	    lappend x "f triggered: \"[gets $f]\""
	    fileevent $f readable {}
	}]
    fileevent $f2 readable [namespace code {
	lappend x "f2 triggered: \"[gets $f2]\""
	fileevent $f2 readable {}
    }]
    close $f
    variable x initial
    vwait [namespace which -variable x]
    close $f2
    set x
} {initial {f2 triggered: "foo bar"}}
test io-45.3 {DeleteFileEvent, cleanup on close} {fileevent} {
    set f  [open $path(foo) r]
    set f2 [open $path(foo) r]
    set f3 [open $path(foo) r]
    fileevent $f readable {f script}
    fileevent $f2 readable {f2 script}
    fileevent $f3 readable {f3 script}
    set x {}
    close $f2
    lappend x [catch {fileevent $f readable} msg] $msg \
	    [catch {fileevent $f2 readable}] \
	    [catch {fileevent $f3 readable} msg] $msg
    close $f3
    lappend x [catch {fileevent $f readable} msg] $msg \
	    [catch {fileevent $f2 readable}] \
	    [catch {fileevent $f3 readable}]
    close $f
    lappend x [catch {fileevent $f readable}] \
	    [catch {fileevent $f2 readable}] \
	    [catch {fileevent $f3 readable}]
} {0 {f script} 1 0 {f3 script} 0 {f script} 1 1 1 1 1}

# Execute these tests only if the "testfevent" command is present.

test io-46.1 {Tcl event loop vs multiple interpreters} {testfevent fileevent} {
    testfevent create
    set script "set f \[[list open $path(foo) r]]\n"
    append script {
	set x "no event"
	fileevent $f readable [namespace code {
	    set x "f triggered: [gets $f]"
	    fileevent $f readable {}
	}]
    }
    testfevent cmd $script
    after 1	;# We must delay because Windows takes a little time to notice
    update
    testfevent cmd {close $f}
    list [testfevent cmd {set x}] [testfevent cmd {info commands after}]
} {{f triggered: foo bar} after}
test io-46.2 {Tcl event loop vs multiple interpreters} testfevent {
    testfevent create
    testfevent cmd {
        variable x 0
        after 100 {set x triggered}
        vwait [namespace which -variable x]
        set x
    }
} {triggered}
test io-46.3 {Tcl event loop vs multiple interpreters} testfevent {
    testfevent create
    testfevent cmd {
        set x 0
        after 10 {lappend x timer}
        after 30
        set result $x
        update idletasks
        lappend result $x
        update
        lappend result $x
    }
} {0 0 {0 timer}}

test io-47.1 {fileevent vs multiple interpreters} {testfevent fileevent} {
    set f  [open $path(foo) r]
    set f2 [open $path(foo) r]
    set f3 [open $path(foo) r]
    fileevent $f readable {script 1}
    testfevent create
    testfevent share $f2
    testfevent cmd "fileevent $f2 readable {script 2}"
    fileevent $f3 readable {sript 3}
    set x {}
    lappend x [fileevent $f2 readable]
    testfevent delete
    lappend x [fileevent $f readable] [fileevent $f2 readable] \
        [fileevent $f3 readable]
    close $f
    close $f2
    close $f3
    set x
} {{} {script 1} {} {sript 3}}
test io-47.2 {deleting fileevent on interpreter delete} {testfevent fileevent} {
    set f  [open $path(foo) r]
    set f2 [open $path(foo) r]
    set f3 [open $path(foo) r]
    set f4 [open $path(foo) r]
    fileevent $f readable {script 1}
    testfevent create
    testfevent share $f2
    testfevent share $f3
    testfevent cmd "fileevent $f2 readable {script 2}
        fileevent $f3 readable {script 3}"
    fileevent $f4 readable {script 4}
    testfevent delete
    set x [list [fileevent $f readable] [fileevent $f2 readable] \
                [fileevent $f3 readable] [fileevent $f4 readable]]
    close $f
    close $f2
    close $f3
    close $f4
    set x
} {{script 1} {} {} {script 4}}
test io-47.3 {deleting fileevent on interpreter delete} {testfevent fileevent} {
    set f  [open $path(foo) r]
    set f2 [open $path(foo) r]
    set f3 [open $path(foo) r]
    set f4 [open $path(foo) r]
    testfevent create
    testfevent share $f3
    testfevent share $f4
    fileevent $f readable {script 1}
    fileevent $f2 readable {script 2}
    testfevent cmd "fileevent $f3 readable {script 3}
      fileevent $f4 readable {script 4}"
    testfevent delete
    set x [list [fileevent $f readable] [fileevent $f2 readable] \
                [fileevent $f3 readable] [fileevent $f4 readable]]
    close $f
    close $f2
    close $f3
    close $f4
    set x
} {{script 1} {script 2} {} {}}
test io-47.4 {file events on shared files and multiple interpreters} {testfevent fileevent} {
    set f  [open $path(foo) r]
    set f2 [open $path(foo) r]
    testfevent create
    testfevent share $f
    testfevent cmd "fileevent $f readable {script 1}"
    fileevent $f readable {script 2}
    fileevent $f2 readable {script 3}
    set x [list [fileevent $f2 readable] \
                [testfevent cmd "fileevent $f readable"] \
                [fileevent $f readable]]
    testfevent delete
    close $f
    close $f2
    set x
} {{script 3} {script 1} {script 2}}
test io-47.5 {file events on shared files, deleting file events} {testfevent fileevent} {
    set f [open $path(foo) r]
    testfevent create
    testfevent share $f
    testfevent cmd "fileevent $f readable {script 1}"
    fileevent $f readable {script 2}
    testfevent cmd "fileevent $f readable {}"
    set x [list [testfevent cmd "fileevent $f readable"] \
                [fileevent $f readable]]
    testfevent delete
    close $f
    set x
} {{} {script 2}}
test io-47.6 {file events on shared files, deleting file events} {testfevent fileevent} {
    set f [open $path(foo) r]
    testfevent create
    testfevent share $f
    testfevent cmd "fileevent $f readable {script 1}"
    fileevent $f readable {script 2}
    fileevent $f readable {}
    set x [list [testfevent cmd "fileevent $f readable"] \
                [fileevent $f readable]]
    testfevent delete
    close $f
    set x
} {{script 1} {}}

set path(bar) [makeFile {} bar]

test io-48.1 {testing readability conditions} {fileevent} {
    set f [open $path(bar) w]
    puts $f abcdefg
    puts $f abcdefg
    puts $f abcdefg
    puts $f abcdefg
    puts $f abcdefg
    close $f
    set f [open $path(bar) r]
    fileevent $f readable [namespace code [list consume $f]]
    proc consume {f} {
	variable l
	variable x
	lappend l called
	if {[eof $f]} {
	    close $f
	    set x done
	} else {
	    gets $f
	}
    }
    set l ""
    variable x not_done
    vwait [namespace which -variable x]
    list $x $l
} {done {called called called called called called called}}
test io-48.2 {testing readability conditions} {nonBlockFiles fileevent} {
    set f [open $path(bar) w]
    puts $f abcdefg
    puts $f abcdefg
    puts $f abcdefg
    puts $f abcdefg
    puts $f abcdefg
    close $f
    set f [open $path(bar) r]
    fileevent $f readable [namespace code [list consume $f]]
    fconfigure $f -blocking off
    proc consume {f} {
	variable x
	variable l
	lappend l called
	if {[eof $f]} {
	    close $f
	    set x done
	} else {
	    gets $f
	}
    }
    set l ""
    variable x not_done
    vwait [namespace which -variable x]
    list $x $l
} {done {called called called called called called called}}
set path(my_script) [makeFile {} my_script]
test io-48.3 {testing readability conditions} {stdio unix nonBlockFiles openpipe fileevent} {
    set f [open $path(bar) w]
    puts $f abcdefg
    puts $f abcdefg
    puts $f abcdefg
    puts $f abcdefg
    puts $f abcdefg
    close $f
    set f [open $path(my_script) w]
    puts $f {
	proc copy_slowly {f} {
	    while {![eof $f]} {
		puts [gets $f]
		after 200
	    }
	    close $f
	}
    }
    close $f
    set f [open "|[list [interpreter]]" r+]
    fileevent  $f readable [namespace code [list consume $f]]
    fconfigure $f -buffering line
    fconfigure $f -blocking off
    proc consume {f} {
	variable l
	variable x
	if {[eof $f]} {
	    set x done
	} else {
	    gets $f
	    lappend l [fblocked $f]
	    gets $f
	    lappend l [fblocked $f]
	}
    }
    set l ""
    variable x not_done
    puts $f [list source $path(my_script)]
    puts $f "set f \[[list open $path(bar) r]]"
    puts $f {copy_slowly $f}
    puts $f {exit}
    vwait [namespace which -variable x]
    close $f
    list $x $l
} {done {0 1 0 1 0 1 0 1 0 1 0 1 0 0}}
test io-48.4 {lf write, testing readability, ^Z termination, auto read mode} {fileevent} {
    file delete $path(test1)
    set f [open $path(test1) w]
    fconfigure $f -translation lf
    variable c [format "abc\ndef\n%c" 26]
    puts -nonewline $f $c
    close $f
    proc consume {f} {
	variable l
	variable c
	variable x
	if {[eof $f]} {
	   set x done
	   close $f
	} else {
	   lappend l [gets $f]
	   incr c
	}
    }
    set c 0
    set l ""
    set f [open $path(test1) r]
    fconfigure $f -translation auto -eofchar \x1a
    fileevent $f readable [namespace code [list consume $f]]
    variable x
    vwait [namespace which -variable x]
    list $c $l
} {3 {abc def {}}}
test io-48.5 {lf write, testing readability, ^Z in middle, auto read mode} {fileevent} {
    file delete $path(test1)
    set f [open $path(test1) w]
    fconfigure $f -translation lf
    set c [format "abc\ndef\n%cfoo\nbar\n" 26]
    puts -nonewline $f $c
    close $f
    proc consume {f} {
	variable l
	variable x
	variable c
	if {[eof $f]} {
	   set x done
	   close $f
	} else {
	   lappend l [gets $f]
	   incr c
	}
    }
    set c 0
    set l ""
    set f [open $path(test1) r]
    fconfigure $f -eofchar \x1a -translation auto
    fileevent $f readable [namespace code [list consume $f]]
    variable x
    vwait [namespace which -variable x]
    list $c $l
} {3 {abc def {}}}
test io-48.6 {cr write, testing readability, ^Z termination, auto read mode} {fileevent} {
    file delete $path(test1)
    set f [open $path(test1) w]
    fconfigure $f -translation cr
    set c [format "abc\ndef\n%c" 26]
    puts -nonewline $f $c
    close $f
    proc consume {f} {
	variable l
	variable x
	variable c
	if {[eof $f]} {
	   set x done
	   close $f
	} else {
	   lappend l [gets $f]
	   incr c
	}
    }
    set c 0
    set l ""
    set f [open $path(test1) r]
    fconfigure $f -translation auto -eofchar \x1a
    fileevent $f readable [namespace code [list consume $f]]
    variable x
    vwait [namespace which -variable x]
    list $c $l
} {3 {abc def {}}}
test io-48.7 {cr write, testing readability, ^Z in middle, auto read mode} {fileevent} {
    file delete $path(test1)
    set f [open $path(test1) w]
    fconfigure $f -translation cr
    set c [format "abc\ndef\n%cfoo\nbar\n" 26]
    puts -nonewline $f $c
    close $f
    proc consume {f} {
	variable l
	variable c
	variable x
	if {[eof $f]} {
	   set x done
	   close $f
	} else {
	   lappend l [gets $f]
	   incr c
	}
    }
    set c 0
    set l ""
    set f [open $path(test1) r]
    fconfigure $f -eofchar \x1a -translation auto
    fileevent $f readable [namespace code [list consume $f]]
    variable x
    vwait [namespace which -variable x]
    list $c $l
} {3 {abc def {}}}
test io-48.8 {crlf write, testing readability, ^Z termination, auto read mode} {fileevent} {
    file delete $path(test1)
    set f [open $path(test1) w]
    fconfigure $f -translation crlf
    set c [format "abc\ndef\n%c" 26]
    puts -nonewline $f $c
    close $f
    proc consume {f} {
	variable l
	variable x
	variable c
	if {[eof $f]} {
	   set x done
	   close $f
	} else {
	   lappend l [gets $f]
	   incr c
	}
    }
    set c 0
    set l ""
    set f [open $path(test1) r]
    fconfigure $f -translation auto -eofchar \x1a
    fileevent $f readable [namespace code [list consume $f]]
    variable x
    vwait [namespace which -variable x]
    list $c $l
} {3 {abc def {}}}
test io-48.9 {crlf write, testing readability, ^Z in middle, auto read mode} {fileevent} {
    file delete $path(test1)
    set f [open $path(test1) w]
    fconfigure $f -translation crlf
    set c [format "abc\ndef\n%cfoo\nbar\n" 26]
    puts -nonewline $f $c
    close $f
    proc consume {f} {
	variable l
	variable c
	variable x
	if {[eof $f]} {
	   set x done
	   close $f
	} else {
	   lappend l [gets $f]
	   incr c
	}
    }
    set c 0
    set l ""
    set f [open $path(test1) r]
    fconfigure $f -eofchar \x1a -translation auto
    fileevent $f readable [namespace code [list consume $f]]
    variable x
    vwait [namespace which -variable x]
    list $c $l
} {3 {abc def {}}}
test io-48.10 {lf write, testing readability, ^Z in middle, lf read mode} {fileevent} {
    file delete $path(test1)
    set f [open $path(test1) w]
    fconfigure $f -translation lf
    set c [format "abc\ndef\n%cfoo\nbar\n" 26]
    puts -nonewline $f $c
    close $f
    proc consume {f} {
	variable l
	variable c
	variable x
	if {[eof $f]} {
	   set x done
	   close $f
	} else {
	   lappend l [gets $f]
	   incr c
	}
    }
    set c 0
    set l ""
    set f [open $path(test1) r]
    fconfigure $f -eofchar \x1a -translation lf
    fileevent $f readable [namespace code [list consume $f]]
    variable x
    vwait [namespace which -variable x]
    list $c $l
} {3 {abc def {}}}
test io-48.11 {lf write, testing readability, ^Z termination, lf read mode} {fileevent} {
    file delete $path(test1)
    set f [open $path(test1) w]
    fconfigure $f -translation lf
    set c [format "abc\ndef\n%c" 26]
    puts -nonewline $f $c
    close $f
    proc consume {f} {
	variable l
	variable x
	variable c
	if {[eof $f]} {
	   set x done
	   close $f
	} else {
	   lappend l [gets $f]
	   incr c
	}
    }
    set c 0
    set l ""
    set f [open $path(test1) r]
    fconfigure $f -translation lf -eofchar \x1a
    fileevent $f readable [namespace code [list consume $f]]
    variable x
    vwait [namespace which -variable x]
    list $c $l
} {3 {abc def {}}}
test io-48.12 {cr write, testing readability, ^Z in middle, cr read mode} {fileevent} {
    file delete $path(test1)
    set f [open $path(test1) w]
    fconfigure $f -translation cr
    set c [format "abc\ndef\n%cfoo\nbar\n" 26]
    puts -nonewline $f $c
    close $f
    proc consume {f} {
	variable l
	variable x
	variable c
	if {[eof $f]} {
	   set x done
	   close $f
	} else {
	   lappend l [gets $f]
	   incr c
	}
    }
    set c 0
    set l ""
    set f [open $path(test1) r]
    fconfigure $f -eofchar \x1a -translation cr
    fileevent $f readable [namespace code [list consume $f]]
    variable x
    vwait [namespace which -variable x]
    list $c $l
} {3 {abc def {}}}
test io-48.13 {cr write, testing readability, ^Z termination, cr read mode} {fileevent} {
    file delete $path(test1)
    set f [open $path(test1) w]
    fconfigure $f -translation cr
    set c [format "abc\ndef\n%c" 26]
    puts -nonewline $f $c
    close $f
    proc consume {f} {
	variable c
	variable x
	variable l
	if {[eof $f]} {
	   set x done
	   close $f
	} else {
	   lappend l [gets $f]
	   incr c
	}
    }
    set c 0
    set l ""
    set f [open $path(test1) r]
    fconfigure $f -translation cr -eofchar \x1a
    fileevent $f readable [namespace code [list consume $f]]
    variable x
    vwait [namespace which -variable x]
    list $c $l
} {3 {abc def {}}}
test io-48.14 {crlf write, testing readability, ^Z in middle, crlf read mode} {fileevent} {
    file delete $path(test1)
    set f [open $path(test1) w]
    fconfigure $f -translation crlf
    set c [format "abc\ndef\n%cfoo\nbar\n" 26]
    puts -nonewline $f $c
    close $f
    proc consume {f} {
	variable c
	variable x
	variable l
	if {[eof $f]} {
	   set x done
	   close $f
	} else {
	   lappend l [gets $f]
	   incr c
	}
    }
    set c 0
    set l ""
    set f [open $path(test1) r]
    fconfigure $f -eofchar \x1a -translation crlf
    fileevent $f readable [namespace code [list consume $f]]
    variable x
    vwait [namespace which -variable x]
    list $c $l
} {3 {abc def {}}}
test io-48.15 {crlf write, testing readability, ^Z termi, crlf read mode} {fileevent} {
    file delete $path(test1)
    set f [open $path(test1) w]
    fconfigure $f -translation crlf
    set c [format "abc\ndef\n%c" 26]
    puts -nonewline $f $c
    close $f
    proc consume {f} {
	variable c
	variable x
	variable l
	if {[eof $f]} {
	   set x done
	   close $f
	} else {
	   lappend l [gets $f]
	   incr c
	}
    }
    set c 0
    set l ""
    set f [open $path(test1) r]
    fconfigure $f -translation crlf -eofchar \x1a
    fileevent $f readable [namespace code [list consume $f]]
    variable x
    vwait [namespace which -variable x]
    list $c $l
} {3 {abc def {}}}

test io-49.1 {testing crlf reading, leftover cr disgorgment} {
    file delete $path(test1)
    set f [open $path(test1) w]
    fconfigure $f -translation lf
    puts -nonewline $f "a\rb\rc\r\n"
    close $f
    set f [open $path(test1) r]
    set l ""
    lappend l [file size $path(test1)]
    fconfigure $f -translation crlf
    lappend l [read $f 1]
    lappend l [tell $f]
    lappend l [read $f 1]
    lappend l [tell $f]
    lappend l [read $f 1]
    lappend l [tell $f]
    lappend l [read $f 1]
    lappend l [tell $f]
    lappend l [read $f 1]
    lappend l [tell $f]
    lappend l [read $f 1]
    lappend l [tell $f]
    lappend l [eof $f]
    lappend l [read $f 1]
    lappend l [eof $f]
    close $f
    set l
} "7 a 1 [list \r] 2 b 3 [list \r] 4 c 5 {
} 7 0 {} 1"
test io-49.2 {testing crlf reading, leftover cr disgorgment} {
    file delete $path(test1)
    set f [open $path(test1) w]
    fconfigure $f -translation lf
    puts -nonewline $f "a\rb\rc\r\n"
    close $f
    set f [open $path(test1) r]
    set l ""
    lappend l [file size $path(test1)]
    fconfigure $f -translation crlf
    lappend l [read $f 2]
    lappend l [tell $f]
    lappend l [read $f 2]
    lappend l [tell $f]
    lappend l [read $f 2]
    lappend l [tell $f]
    lappend l [eof $f]
    lappend l [read $f 2]
    lappend l [tell $f]
    lappend l [eof $f]
    close $f
    set l
} "7 [list a\r] 2 [list b\r] 4 [list c\n] 7 0 {} 7 1"
test io-49.3 {testing crlf reading, leftover cr disgorgment} {
    file delete $path(test1)
    set f [open $path(test1) w]
    fconfigure $f -translation lf
    puts -nonewline $f "a\rb\rc\r\n"
    close $f
    set f [open $path(test1) r]
    set l ""
    lappend l [file size $path(test1)]
    fconfigure $f -translation crlf
    lappend l [read $f 3]
    lappend l [tell $f]
    lappend l [read $f 3]
    lappend l [tell $f]
    lappend l [eof $f]
    lappend l [read $f 3]
    lappend l [tell $f]
    lappend l [eof $f]
    close $f
    set l
} "7 [list a\rb] 3 [list \rc\n] 7 0 {} 7 1"
test io-49.4 {testing crlf reading, leftover cr disgorgment} {
    file delete $path(test1)
    set f [open $path(test1) w]
    fconfigure $f -translation lf
    puts -nonewline $f "a\rb\rc\r\n"
    close $f
    set f [open $path(test1) r]
    set l ""
    lappend l [file size $path(test1)]
    fconfigure $f -translation crlf
    lappend l [read $f 3]
    lappend l [tell $f]
    lappend l [gets $f]
    lappend l [tell $f]
    lappend l [eof $f]
    lappend l [gets $f]
    lappend l [tell $f]
    lappend l [eof $f]
    close $f
    set l
} "7 [list a\rb] 3 [list \rc] 7 0 {} 7 1"
test io-49.5 {testing crlf reading, leftover cr disgorgment} {
    file delete $path(test1)
    set f [open $path(test1) w]
    fconfigure $f -translation lf
    puts -nonewline $f "a\rb\rc\r\n"
    close $f
    set f [open $path(test1) r]
    set l ""
    lappend l [file size $path(test1)]
    fconfigure $f -translation crlf
    lappend l [set x [gets $f]]
    lappend l [tell $f]
    lappend l [gets $f]
    lappend l [tell $f]
    lappend l [eof $f]
    close $f
    set l
} [list 7 a\rb\rc 7 {} 7 1]

test io-50.1 {testing handler deletion} {testchannelevent} {
    file delete $path(test1)
    set f [open $path(test1) w]
    close $f
    set f [open $path(test1) r]
    testchannelevent $f add readable [namespace code [list delhandler $f]]
    proc delhandler {f} {
	variable z
	set z called
	testchannelevent $f delete 0
    }
    set z not_called
    update
    close $f
    set z
} called
test io-50.2 {testing handler deletion with multiple handlers} {testchannelevent} {
    file delete $path(test1)
    set f [open $path(test1) w]
    close $f
    set f [open $path(test1) r]
    testchannelevent $f add readable [namespace code [list delhandler $f 1]]
    testchannelevent $f add readable [namespace code [list delhandler $f 0]]
    proc delhandler {f i} {
	variable z
	lappend z "called delhandler $f $i"
	testchannelevent $f delete 0
    }
    set z ""
    update
    close $f
    string compare [string tolower $z] \
	[list [list called delhandler $f 0] [list called delhandler $f 1]]
} 0
test io-50.3 {testing handler deletion with multiple handlers} {testchannelevent} {
    file delete $path(test1)
    set f [open $path(test1) w]
    close $f
    set f [open $path(test1) r]
    testchannelevent $f add readable [namespace code [list notcalled $f 1]]
    testchannelevent $f add readable [namespace code [list delhandler $f 0]]
    set z ""
    proc notcalled {f i} {
	variable z
	lappend z "notcalled was called!! $f $i"
    }
    proc delhandler {f i} {
	variable z
	testchannelevent $f delete 1
	lappend z "delhandler $f $i called"
	testchannelevent $f delete 0
	lappend z "delhandler $f $i deleted myself"
    }
    set z ""
    update
    close $f
    string compare [string tolower $z] \
	[list [list delhandler $f 0 called] \
	      [list delhandler $f 0 deleted myself]]
} 0
test io-50.4 {testing handler deletion vs reentrant calls} {testchannelevent} {
    file delete $path(test1)
    set f [open $path(test1) w]
    close $f
    set f [open $path(test1) r]
    testchannelevent $f add readable [namespace code [list delrecursive $f]]
    proc delrecursive {f} {
	variable z
	variable u
	if {"$u" == "recursive"} {
	    testchannelevent $f delete 0
	    lappend z "delrecursive deleting recursive"
	} else {
	    lappend z "delrecursive calling recursive"
	    set u recursive
	    update
	}
    }
    variable u toplevel
    variable z ""
    update
    close $f
    string compare [string tolower $z] \
	{{delrecursive calling recursive} {delrecursive deleting recursive}}
} 0
test io-50.5 {testing handler deletion vs reentrant calls} {testchannelevent} {
    file delete $path(test1)
    set f [open $path(test1) w]
    close $f
    set f [open $path(test1) r]
    testchannelevent $f add readable [namespace code [list notcalled $f]]
    testchannelevent $f add readable [namespace code [list del $f]]
    proc notcalled {f} {
	variable z
	lappend z "notcalled was called!! $f"
    }
    proc del {f} {
	variable u
	variable z
	if {"$u" == "recursive"} {
	    testchannelevent $f delete 1
	    testchannelevent $f delete 0
	    lappend z "del deleted notcalled"
	    lappend z "del deleted myself"
	} else {
	    set u recursive
	    lappend z "del calling recursive"
	    update
	    lappend z "del after update"
	}
    }
    set z ""
    set u toplevel
    update
    close $f
    string compare [string tolower $z] \
	[list {del calling recursive} {del deleted notcalled} \
	      {del deleted myself} {del after update}]
} 0
test io-50.6 {testing handler deletion vs reentrant calls} {testchannelevent} {
    file delete $path(test1)
    set f [open $path(test1) w]
    close $f
    set f [open $path(test1) r]
    testchannelevent $f add readable [namespace code [list second $f]]
    testchannelevent $f add readable [namespace code [list first $f]]
    proc first {f} {
	variable u
	variable z
	if {"$u" == "toplevel"} {
	    lappend z "first called"
	    set u first
	    update
	    lappend z "first after update"
	} else {
	    lappend z "first called not toplevel"
	}
    }
    proc second {f} {
	variable u
	variable z
	if {"$u" == "first"} {
	    lappend z "second called, first time"
	    set u second
	    testchannelevent $f delete 0
	} elseif {"$u" == "second"} {
	    lappend z "second called, second time"
	    testchannelevent $f delete 0
	} else {
	    lappend z "second called, cannot happen!"
	    testchannelevent $f removeall
	}
    }
    set z ""
    set u toplevel
    update
    close $f
    string compare [string tolower $z] \
	[list {first called} {first called not toplevel} \
	      {second called, first time} {second called, second time} \
	      {first after update}]
} 0

test io-51.1 {Test old socket deletion on Macintosh} {socket} {
    set x 0
    set result ""
    proc accept {s a p} {
	variable x
	variable wait
	fconfigure $s -blocking off
	puts $s "sock[incr x]"
	close $s
	set wait done
    }
    set ss [socket -server [namespace code accept] -myaddr 127.0.0.1 0]
    set port [lindex [fconfigure $ss -sockname] 2]

    variable wait ""
    set cs [socket 127.0.0.1 $port]
    vwait [namespace which -variable wait]
    lappend result [gets $cs]
    close $cs

    set wait ""
    set cs [socket 127.0.0.1 $port]
    vwait [namespace which -variable wait]
    lappend result [gets $cs]
    close $cs

    set wait ""
    set cs [socket 127.0.0.1 $port]
    vwait [namespace which -variable wait]
    lappend result [gets $cs]
    close $cs

    set wait ""
    set cs [socket 127.0.0.1 $port]
    vwait [namespace which -variable wait]
    lappend result [gets $cs]
    close $cs
    close $ss
    set result
} {sock1 sock2 sock3 sock4}

test io-52.1 {TclCopyChannel} {fcopy} {
    file delete $path(test1)
    set f1 [open $thisScript]
    set f2 [open $path(test1) w]
    fcopy $f1 $f2 -command { # }
    catch { fcopy $f1 $f2 } msg
    close $f1
    close $f2
    string compare $msg "channel \"$f1\" is busy"
} {0}
test io-52.2 {TclCopyChannel} {fcopy} {
    file delete $path(test1)
    set f1 [open $thisScript]
    set f2 [open $path(test1) w]
    set f3 [open $thisScript]
    fcopy $f1 $f2 -command { # }
    catch { fcopy $f3 $f2 } msg
    close $f1
    close $f2
    close $f3
    string compare $msg "channel \"$f2\" is busy"
} {0}
test io-52.3 {TclCopyChannel} {fcopy} {
    file delete $path(test1)
    set f1 [open $thisScript]
    set f2 [open $path(test1) w]
    fconfigure $f1 -translation lf -blocking 0
    fconfigure $f2 -translation cr -blocking 0
    set s0 [fcopy $f1 $f2]
    set result [list [fconfigure $f1 -blocking] [fconfigure $f2 -blocking]]
    close $f1
    close $f2
    set s1 [file size $thisScript]
    set s2 [file size $path(test1)]
    if {("$s1" == "$s2") && ($s0 == $s1)} {
        lappend result ok
    }
    set result
} {0 0 ok}
test io-52.4 {TclCopyChannel} {fcopy} {
    file delete $path(test1)
    set f1 [open $thisScript]
    set f2 [open $path(test1) w]
    fconfigure $f1 -translation lf -blocking 0
    fconfigure $f2 -translation cr -blocking 0
    fcopy $f1 $f2 -size 40
    set result [list [fblocked $f1] [fconfigure $f1 -blocking] [fconfigure $f2 -blocking]]
    close $f1
    close $f2
    lappend result [file size $path(test1)]
} {0 0 0 40}
test io-52.4.1 {TclCopyChannel} {fcopy} {
    file delete $path(test1)
    set f1 [open $thisScript]
    set f2 [open $path(test1) w]
    fconfigure $f1 -translation lf -blocking 0 -buffersize 10000000
    fconfigure $f2 -translation cr -blocking 0
    fcopy $f1 $f2 -size 40
    set result [list [fblocked $f1] [fconfigure $f1 -blocking] [fconfigure $f2 -blocking]]
    close $f1
    close $f2
    lappend result [file size $path(test1)]
} {0 0 0 40}
test io-52.5 {TclCopyChannel, all} {fcopy} {
    file delete $path(test1)
    set f1 [open $thisScript]
    set f2 [open $path(test1) w]
    fconfigure $f1 -translation lf -blocking 0
    fconfigure $f2 -translation lf -blocking 0
    fcopy $f1 $f2 -size -1 ;# -1 means 'copy all', same as if no -size specified.
    set result [list [fconfigure $f1 -blocking] [fconfigure $f2 -blocking]]
    close $f1
    close $f2
    set s1 [file size $thisScript]
    set s2 [file size $path(test1)]
    if {"$s1" == "$s2"} {
        lappend result ok
    }
    set result
} {0 0 ok}
test io-52.5a {TclCopyChannel, all, other negative value} {fcopy} {
    file delete $path(test1)
    set f1 [open $thisScript]
    set f2 [open $path(test1) w]
    fconfigure $f1 -translation lf -blocking 0
    fconfigure $f2 -translation lf -blocking 0
    fcopy $f1 $f2 -size -2 ;# < 0 behaves like -1, copy all
    set result [list [fconfigure $f1 -blocking] [fconfigure $f2 -blocking]]
    close $f1
    close $f2
    set s1 [file size $thisScript]
    set s2 [file size $path(test1)]
    if {"$s1" == "$s2"} {
        lappend result ok
    }
    set result
} {0 0 ok}
test io-52.5b {TclCopyChannel, all, wrap to negative value} {fcopy} {
    file delete $path(test1)
    set f1 [open $thisScript]
    set f2 [open $path(test1) w]
    fconfigure $f1 -translation lf -blocking 0
    fconfigure $f2 -translation lf -blocking 0
    fcopy $f1 $f2 -size 3221176172 ;# Wrapped to < 0, behaves like -1, copy all
    set result [list [fconfigure $f1 -blocking] [fconfigure $f2 -blocking]]
    close $f1
    close $f2
    set s1 [file size $thisScript]
    set s2 [file size $path(test1)]
    if {"$s1" == "$s2"} {
        lappend result ok
    }
    set result
} {0 0 ok}
test io-52.6 {TclCopyChannel} {fcopy} {
    file delete $path(test1)
    set f1 [open $thisScript]
    set f2 [open $path(test1) w]
    fconfigure $f1 -translation lf -blocking 0
    fconfigure $f2 -translation lf -blocking 0
    set s0 [fcopy $f1 $f2 -size [expr [file size $thisScript] + 5]]
    set result [list [fconfigure $f1 -blocking] [fconfigure $f2 -blocking]]
    close $f1
    close $f2
    set s1 [file size $thisScript]
    set s2 [file size $path(test1)]
    if {("$s1" == "$s2") && ($s0 == $s1)} {
        lappend result ok
    }
    set result
} {0 0 ok}
test io-52.7 {TclCopyChannel} {fcopy} {
    file delete $path(test1)
    set f1 [open $thisScript]
    set f2 [open $path(test1) w]
    fconfigure $f1 -translation lf -blocking 0
    fconfigure $f2 -translation lf -blocking 0
    fcopy $f1 $f2
    set result [list [fconfigure $f1 -blocking] [fconfigure $f2 -blocking]]
    set s1 [file size $thisScript]
    set s2 [file size $path(test1)]
    close $f1
    close $f2
    if {"$s1" == "$s2"} {
        lappend result ok
    }
    set result
} {0 0 ok}
test io-52.8 {TclCopyChannel} {stdio openpipe fcopy} {
    file delete $path(test1)
    file delete $path(pipe)
    set f1 [open $path(pipe) w]
    fconfigure $f1 -translation lf
    puts $f1 "
	puts ready
	gets stdin
	set f1 \[open [list $thisScript] r\]
	fconfigure \$f1 -translation lf
	puts \[read \$f1 100\]
	close \$f1
    "
    close $f1
    set f1 [open "|[list [interpreter] $path(pipe)]" r+]
    fconfigure $f1 -translation lf
    gets $f1
    puts $f1 ready
    flush $f1
    set f2 [open $path(test1) w]
    fconfigure $f2 -translation lf
    set s0 [fcopy $f1 $f2 -size 40]
    catch {close $f1}
    close $f2
    list $s0 [file size $path(test1)]
} {40 40}
# Empty files, to register them with the test facility
set path(kyrillic.txt)   [makeFile {} kyrillic.txt]
set path(utf8-fcopy.txt) [makeFile {} utf8-fcopy.txt]
set path(utf8-rp.txt)    [makeFile {} utf8-rp.txt]
# Create kyrillic file, use lf translation to avoid os eol issues
set out [open $path(kyrillic.txt) w]
fconfigure $out -encoding koi8-r -translation lf
puts       $out "\u0410\u0410"
close      $out
test io-52.9 {TclCopyChannel & encodings} {fcopy} {
    # Copy kyrillic to UTF-8, using fcopy.

    set in  [open $path(kyrillic.txt) r]
    set out [open $path(utf8-fcopy.txt) w]

    fconfigure $in  -encoding koi8-r -translation lf
    fconfigure $out -encoding utf-8 -translation lf

    fcopy $in $out
    close $in
    close $out

    # Do the same again, but differently (read/puts).

    set in  [open $path(kyrillic.txt) r]
    set out [open $path(utf8-rp.txt) w]

    fconfigure $in  -encoding koi8-r -translation lf
    fconfigure $out -encoding utf-8 -translation lf

    puts -nonewline $out [read $in]

    close $in
    close $out

    list [file size $path(kyrillic.txt)] \
	    [file size $path(utf8-fcopy.txt)] \
	    [file size $path(utf8-rp.txt)]
} {3 5 5}
test io-52.10 {TclCopyChannel & encodings} {fcopy} {
    # encoding to binary (=> implies that the
    # internal utf-8 is written)

    set in  [open $path(kyrillic.txt) r]
    set out [open $path(utf8-fcopy.txt) w]

    fconfigure $in  -encoding koi8-r -translation lf
    # -translation binary is also -encoding binary
    fconfigure $out -translation binary

    fcopy $in $out
    close $in
    close $out

    file size $path(utf8-fcopy.txt)
} 5
test io-52.11 {TclCopyChannel & encodings} -setup {
    set out [open $path(utf8-fcopy.txt) w]
    fconfigure $out -encoding utf-8 -translation lf
    puts $out "\u0410\u0410"
    close $out
} -constraints {fcopy} -body {
    # binary to encoding => the input has to be
    # in utf-8 to make sense to the encoder

    set in  [open $path(utf8-fcopy.txt) r]
    set out [open $path(kyrillic.txt) w]

    # -translation binary is also -encoding binary
    fconfigure $in  -translation binary
    fconfigure $out -encoding koi8-r -translation lf

    fcopy $in $out
    close $in
    close $out

    file size $path(kyrillic.txt)
} -result 3

test io-52.12 {coverage of -translation auto} {
    file delete $path(test1) $path(test2)
    set out [open $path(test1) wb]
    chan configure $out -translation lf
    puts -nonewline $out abcdefg\rhijklmn\nopqrstu\r\nvwxyz
    close $out
    set in [open $path(test1)]
    chan configure $in -buffersize 8
    set out [open $path(test2) w]
    chan configure $out -translation lf
    fcopy $in $out
    close $in
    close $out
    file size $path(test2)
} 29
test io-52.13 {coverage of -translation cr} {
    file delete $path(test1) $path(test2)
    set out [open $path(test1) wb]
    chan configure $out -translation lf
    puts -nonewline $out abcdefg\rhijklmn\nopqrstu\r\nvwxyz
    close $out
    set in [open $path(test1)]
    chan configure $in -buffersize 8 -translation cr
    set out [open $path(test2) w]
    chan configure $out -translation lf
    fcopy $in $out
    close $in
    close $out
    file size $path(test2)
} 30
test io-52.14 {coverage of -translation crlf} {
    file delete $path(test1) $path(test2)
    set out [open $path(test1) wb]
    chan configure $out -translation lf
    puts -nonewline $out abcdefg\rhijklmn\nopqrstu\r\nvwxyz
    close $out
    set in [open $path(test1)]
    chan configure $in -buffersize 8 -translation crlf
    set out [open $path(test2) w]
    chan configure $out -translation lf
    fcopy $in $out
    close $in
    close $out
    file size $path(test2)
} 29
test io-52.14.1 {coverage of -translation crlf} {
    file delete $path(test1) $path(test2)
    set out [open $path(test1) wb]
    chan configure $out -translation lf
    puts -nonewline $out abcdefg\rhijklmn\nopqrstu\r\nvwxyz
    close $out
    set in [open $path(test1)]
    chan configure $in -buffersize 8 -translation crlf
    set out [open $path(test2) w]
    fcopy $in $out -size 2
    close $in
    close $out
    file size $path(test2)
} 2
test io-52.14.2 {coverage of -translation crlf} {
    file delete $path(test1) $path(test2)
    set out [open $path(test1) wb]
    chan configure $out -translation lf
    puts -nonewline $out abcdefg\rhijklmn\nopqrstu\r\nvwxyz
    close $out
    set in [open $path(test1)]
    chan configure $in -translation crlf
    set out [open $path(test2) w]
    fcopy $in $out -size 9
    close $in
    close $out
    file size $path(test2)
} 9
test io-52.15 {coverage of -translation crlf} {
    file delete $path(test1) $path(test2)
    set out [open $path(test1) wb]
    chan configure $out -translation lf
    puts -nonewline $out abcdefg\r
    close $out
    set in [open $path(test1)]
    chan configure $in -buffersize 8 -translation crlf
    set out [open $path(test2) w]
    fcopy $in $out
    close $in
    close $out
    file size $path(test2)
} 8
test io-52.16 {coverage of eofChar handling} {
    file delete $path(test1) $path(test2)
    set out [open $path(test1) wb]
    chan configure $out -translation lf
    puts -nonewline $out abcdefg\rhijklmn\nopqrstu\r\nvwxyz
    close $out
    set in [open $path(test1)]
    chan configure $in -buffersize 8 -translation lf -eofchar a
    set out [open $path(test2) w]
    fcopy $in $out
    close $in
    close $out
    file size $path(test2)
} 0
test io-52.17 {coverage of eofChar handling} {
    file delete $path(test1) $path(test2)
    set out [open $path(test1) wb]
    chan configure $out -translation lf
    puts -nonewline $out abcdefg\rhijklmn\nopqrstu\r\nvwxyz
    close $out
    set in [open $path(test1)]
    chan configure $in -buffersize 8 -translation lf -eofchar d
    set out [open $path(test2) w]
    fcopy $in $out
    close $in
    close $out
    file size $path(test2)
} 3
test io-52.18 {coverage of eofChar handling} {
    file delete $path(test1) $path(test2)
    set out [open $path(test1) wb]
    chan configure $out -translation lf
    puts -nonewline $out abcdefg\rhijklmn\nopqrstu\r\nvwxyz
    close $out
    set in [open $path(test1)]
    chan configure $in -buffersize 8 -translation crlf -eofchar h
    set out [open $path(test2) w]
    fcopy $in $out
    close $in
    close $out
    file size $path(test2)
} 8
test io-52.19 {coverage of eofChar handling} {
    file delete $path(test1) $path(test2)
    set out [open $path(test1) wb]
    chan configure $out -translation lf
    puts -nonewline $out abcdefg\rhijklmn\nopqrstu\r\nvwxyz
    close $out
    set in [open $path(test1)]
    chan configure $in -buffersize 10 -translation crlf -eofchar h
    set out [open $path(test2) w]
    fcopy $in $out
    close $in
    close $out
    file size $path(test2)
} 8

test io-53.1 {CopyData} {fcopy} {
    file delete $path(test1)
    set f1 [open $thisScript]
    set f2 [open $path(test1) w]
    fconfigure $f1 -translation lf -blocking 0
    fconfigure $f2 -translation cr -blocking 0
    fcopy $f1 $f2 -size 0
    set result [list [fconfigure $f1 -blocking] [fconfigure $f2 -blocking]]
    close $f1
    close $f2
    lappend result [file size $path(test1)]
} {0 0 0}
test io-53.2 {CopyData} {fcopy} {
    file delete $path(test1)
    set f1 [open $thisScript]
    set f2 [open $path(test1) w]
    fconfigure $f1 -translation lf -blocking 0
    fconfigure $f2 -translation cr -blocking 0
    fcopy $f1 $f2 -command [namespace code {set s0}]
    set result [list [fconfigure $f1 -blocking] [fconfigure $f2 -blocking]]
    variable s0
    vwait [namespace which -variable s0]
    close $f1
    close $f2
    set s1 [file size $thisScript]
    set s2 [file size $path(test1)]
    if {("$s1" == "$s2") && ($s0 == $s1)} {
        lappend result ok
    }
    set result
} {0 0 ok}
test io-53.3 {CopyData: background read underflow} {stdio unix openpipe fcopy} {
    file delete $path(test1)
    file delete $path(pipe)
    set f1 [open $path(pipe) w]
    puts -nonewline $f1 {
	puts ready
	flush stdout				;# Don't assume line buffered!
	fcopy stdin stdout -command { set x }
	vwait x
	set f [}
    puts $f1 [list open $path(test1) w]]
    puts $f1 {
	fconfigure $f -translation lf
	puts $f "done"
	close $f
    }
    close $f1
    set f1 [open "|[list [interpreter] $path(pipe)]" r+]
    set result [gets $f1]
    puts $f1 line1
    flush $f1
    lappend result [gets $f1]
    puts $f1 line2
    flush $f1
    lappend result [gets $f1]
    close $f1
    after 500
    set f [open $path(test1)]
    lappend result [read $f]
    close $f
    set result
} "ready line1 line2 {done\n}"
test io-53.4 {CopyData: background write overflow} {stdio unix openpipe fileevent fcopy} {
    set big bbbbbbbbbbbbbbbbbbbbbbbbbbbbbbbbbbbbbbbbbbbbbbbbbbbbbbbbbbbbbbbb\n
    variable x
    for {set x 0} {$x < 12} {incr x} {
	append big $big
    }
    file delete $path(pipe)
    set f1 [open $path(pipe) w]
    puts $f1 {
	puts ready
	fcopy stdin stdout -command { set x }
	vwait x
    }
    close $f1
    set f1 [open "|[list [interpreter] $path(pipe)]" r+]
    set result [gets $f1]
    fconfigure $f1 -blocking 0
    puts $f1 $big
    flush $f1
    set result ""
    fileevent $f1 read [namespace code {
	append result [read $f1 1024]
	if {[string length $result] >= [string length $big]+1} {
	    set x done
	}
    }]
    vwait [namespace which -variable x]
    close $f1
    set big {}
    set x
} done
test io-53.4.1 {Bug 894da183c8} {stdio fcopy} {
    set big bbbbbbbbbbbbbbbbbbbbbbbbbbbbbbbbbbbbbbbbbbbbbbbbbbbbbbbbbbbbbbbb\n
    variable x
    for {set x 0} {$x < 12} {incr x} {
	append big $big
    }
    file delete $path(pipe)
    set f1 [open $path(pipe) w]
    puts $f1 [list file delete $path(test1)]
    puts $f1 {
	puts ready
	set f [open io-53.4.1 w]
	chan configure $f -translation lf
	fcopy stdin $f -command { set x }
	vwait x
	close $f
    }
    puts $f1 "close \[[list open $path(test1) w]]"
    close $f1
    set f1 [open "|[list [interpreter] $path(pipe)]" r+]
    set result [gets $f1]
    fconfigure $f1 -blocking 0 -buffersize 125000 -translation lf
    puts $f1 $big
    fconfigure $f1 -blocking 1
    close $f1
    set big {}
    while {[catch {glob $path(test1)}]} {after 50}
    file delete $path(test1)
    set check [file size io-53.4.1]
    file delete io-53.4.1
    set check
} 266241
set result {}
proc FcopyTestAccept {sock args} {
    after 1000 "close $sock"
}
proc FcopyTestDone {bytes {error {}}} {
    variable fcopyTestDone
    if {[string length $error]} {
	set fcopyTestDone 1
    } else {
	set fcopyTestDone 0
    }
}
test io-53.5 {CopyData: error during fcopy} {socket fcopy} {
    variable fcopyTestDone
    set listen [socket -server [namespace code FcopyTestAccept] -myaddr 127.0.0.1 0]
    set in [open $thisScript]	;# 126 K
    set out [socket 127.0.0.1 [lindex [fconfigure $listen -sockname] 2]]
    catch {unset fcopyTestDone}
    close $listen	;# This means the socket open never really succeeds
    fcopy $in $out -command [namespace code FcopyTestDone]
    variable fcopyTestDone
    if ![info exists fcopyTestDone] {
	vwait [namespace which -variable fcopyTestDone]		;# The error occurs here in the b.g.
    }
    close $in
    close $out
    set fcopyTestDone	;# 1 for error condition
} 1
test io-53.6 {CopyData: error during fcopy} {stdio openpipe fcopy} {
    variable fcopyTestDone
    file delete $path(pipe)
    file delete $path(test1)
    catch {unset fcopyTestDone}
    set f1 [open $path(pipe) w]
    puts $f1 "exit 1"
    close $f1
    set in [open "|[list [interpreter] $path(pipe)]" r+]
    set out [open $path(test1) w]
    fcopy $in $out -command [namespace code FcopyTestDone]
    variable fcopyTestDone
    if ![info exists fcopyTestDone] {
	vwait [namespace which -variable fcopyTestDone]
    }
    catch {close $in}
    close $out
    set fcopyTestDone	;# 0 for plain end of file
} {0}
proc doFcopy {in out {bytes 0} {error {}}} {
    variable fcopyTestDone
    variable fcopyTestCount
    incr fcopyTestCount $bytes
    if {[string length $error]} {
	set fcopyTestDone 1
    } elseif {[eof $in]} {
	set fcopyTestDone 0
    } else {
        # Delay next fcopy to wait for size>0 input bytes
        after 100 [list fcopy $in $out -size 1000 \
		-command [namespace code [list doFcopy $in $out]]]
    }
}
test io-53.7 {CopyData: Flooding fcopy from pipe} {stdio openpipe fcopy} {
    variable fcopyTestDone
    file delete $path(pipe)
    catch {unset fcopyTestDone}
    set fcopyTestCount 0
    set f1 [open $path(pipe) w]
    puts $f1 {
	# Write  10 bytes / 10 msec
	proc Write {count} {
	    puts -nonewline "1234567890"
	    if {[incr count -1]} {
	        after 10 [list Write $count]
	    } else {
	        set ::ready 1
	    }
	}
	fconfigure stdout -buffering none
	Write 345 ;# 3450 bytes ~3.45 sec
	vwait ready
	exit 0
    }
    close $f1
    set in [open "|[list [interpreter] $path(pipe) &]" r+]
    set out [open $path(test1) w]
    doFcopy $in $out
    variable fcopyTestDone
    if ![info exists fcopyTestDone] {
	vwait [namespace which -variable fcopyTestDone]
    }
    catch {close $in}
    close $out
    # -1=error 0=script error N=number of bytes
    expr ($fcopyTestDone == 0) ? $fcopyTestCount : -1
} {3450}
test io-53.8 {CopyData: async callback and error handling, Bug 1932639} -setup {
    # copy progress callback. errors out intentionally
    proc ::cmd args {
	lappend ::RES "CMD $args"
	error !STOP
    }
    # capture callback error here
    proc ::bgerror args {
	lappend ::RES "bgerror/OK $args"
	set ::forever has-been-reached
	return
    }
    # Files we use for our channels
    set foo [makeFile ashgdfashdgfasdhgfasdhgf foo]
    set bar [makeFile {} bar]
    # Channels to copy between
    set f [open $foo r] ; fconfigure $f -translation binary
    set g [open $bar w] ; fconfigure $g -translation binary -buffering none
} -constraints {stdio openpipe fcopy} -body {
    # Record input size, so that result is always defined
    lappend ::RES [file size $bar]
    # Run the copy. Should not invoke -command now.
    fcopy $f $g -size 2 -command ::cmd
    # Check that -command was not called synchronously
    set sbs [file size $bar]
    lappend ::RES [expr {($sbs > 0) ? "sync/FAIL" : "sync/OK"}] $sbs
    # Now let the async part happen. Should capture the error in cmd
    # via bgerror. If not break the event loop via timer.
    set token [after 1000 {
	lappend ::RES {bgerror/FAIL timeout}
	set ::forever has-been-reached
    }]
    vwait ::forever
    catch {after cancel $token}
    # Report
    set ::RES
} -cleanup {
    close $f
    close $g
    catch {unset ::RES}
    catch {unset ::forever}
    rename ::cmd {}
    rename ::bgerror {}
    removeFile foo
    removeFile bar
} -result {0 sync/OK 0 {CMD 2} {bgerror/OK !STOP}}
test io-53.8a {CopyData: async callback and error handling, Bug 1932639, at eof} -setup {
    # copy progress callback. errors out intentionally
    proc ::cmd args {
	lappend ::RES "CMD $args"
	set ::forever has-been-reached
	return
    }
    # Files we use for our channels
    set foo [makeFile ashgdfashdgfasdhgfasdhgf foo]
    set bar [makeFile {} bar]
    # Channels to copy between
    set f [open $foo r] ; fconfigure $f -translation binary
    set g [open $bar w] ; fconfigure $g -translation binary -buffering none
} -constraints {stdio openpipe fcopy} -body {
    # Initialize and force eof on the input.
    seek $f 0 end ; read $f 1
    set ::RES [eof $f]
    # Run the copy. Should not invoke -command now.
    fcopy $f $g -size 2 -command ::cmd
    # Check that -command was not called synchronously
    lappend ::RES [expr {([llength $::RES] > 1) ? "sync/FAIL" : "sync/OK"}]
    # Now let the async part happen. Should capture the eof in cmd
    # If not break the event loop via timer.
    set token [after 1000 {
	lappend ::RES {cmd/FAIL timeout}
	set ::forever has-been-reached
    }]
    vwait ::forever
    catch {after cancel $token}
    # Report
    set ::RES
} -cleanup {
    close $f
    close $g
    catch {unset ::RES}
    catch {unset ::forever}
    rename ::cmd {}
    removeFile foo
    removeFile bar
} -result {1 sync/OK {CMD 0}}
test io-53.8b {CopyData: async callback and -size 0} -setup {
    # copy progress callback. errors out intentionally
    proc ::cmd args {
	lappend ::RES "CMD $args"
	set ::forever has-been-reached
	return
    }
    # Files we use for our channels
    set foo [makeFile ashgdfashdgfasdhgfasdhgf foo]
    set bar [makeFile {} bar]
    # Channels to copy between
    set f [open $foo r] ; fconfigure $f -translation binary
    set g [open $bar w] ; fconfigure $g -translation binary -buffering none
} -constraints {stdio openpipe fcopy} -body {
	set ::RES {}
    # Run the copy. Should not invoke -command now.
    fcopy $f $g -size 0 -command ::cmd
    # Check that -command was not called synchronously
    lappend ::RES [expr {([llength $::RES] > 1) ? "sync/FAIL" : "sync/OK"}]
    # Now let the async part happen. Should capture the eof in cmd
    # If not break the event loop via timer.
    set token [after 1000 {
	lappend ::RES {cmd/FAIL timeout}
	set ::forever has-been-reached
    }]
    vwait ::forever
    catch {after cancel $token}
    # Report
    set ::RES
} -cleanup {
    close $f
    close $g
    catch {unset ::RES}
    catch {unset ::forever}
    rename ::cmd {}
    removeFile foo
    removeFile bar
} -result {sync/OK {CMD 0}}
test io-53.9 {CopyData: -size and event interaction, Bug 780533} -setup {
    set out [makeFile {} out]
    set err [makeFile {} err]
    set pipe [open "|[list [info nameofexecutable] 2> $err]" r+]
    fconfigure $pipe -translation binary -buffering line
    puts $pipe {
	fconfigure stdout -translation binary -buffering line
	puts stderr Waiting...
	after 1000
	foreach x {a b c} {
	    puts stderr Looping...
	    puts $x
	    after 500
	}
	proc bye args {
	    if {[gets stdin line]<0} {
		puts stderr "CHILD: EOF detected, exiting"
		exit
	    } else {
		puts stderr "CHILD: ignoring line: $line"
	    }
	}
	puts stderr Now-sleeping-forever
	fileevent stdin readable bye
	vwait forever
    }
    proc ::done args {
	set ::forever OK
	return
    }
    set ::forever {}
    set out [open $out w]
} -constraints {stdio openpipe fcopy} -body {
    fcopy $pipe $out -size 6 -command ::done
    set token [after 5000 {
	set ::forever {fcopy hangs}
    }]
    vwait ::forever
    catch {after cancel $token}
    set ::forever
} -cleanup {
    close $pipe
    rename ::done {}
    after 1000;			# Give Windows time to kill the process
    catch {close $out}
    catch {removeFile out}
    catch {removeFile err}
    catch {unset ::forever}
} -result OK
test io-53.10 {Bug 1350564, multi-directional fcopy} -setup {
    set err [makeFile {} err]
    set pipe [open "|[list [info nameofexecutable] 2> $err]" r+]
    fconfigure $pipe -translation binary -buffering line
    puts $pipe {
	fconfigure stderr -buffering line
	# Kill server when pipe closed by invoker.
	proc bye args {
	    if {![eof stdin]} { gets stdin ; return }
	    puts stderr BYE
	    exit
	}
	# Server code. Bi-directional copy between 2 sockets.
	proc geof {sok} {
	    puts stderr DONE/$sok
	    close $sok
	}
	proc new {sok args} {
	    puts stderr NEW/$sok
	    global l srv
	    fconfigure $sok -translation binary -buffering none
	    lappend l $sok
	    if {[llength $l]==2} {
		close $srv
		foreach {a b} $l break
		fcopy $a $b -command [list geof $a]
		fcopy $b $a -command [list geof $b]
		puts stderr 2COPY
	    }
	    puts stderr ...
	}
	puts stderr SRV
	set l {}
	set srv [socket -server new 9999]
	puts stderr WAITING
	fileevent stdin readable bye
	puts OK
	vwait forever
    }
    # wait for OK from server.
    gets $pipe
    # Now the two clients.
    proc ::done {sock} {
	if {[eof $sock]} { close $sock ; return }
	lappend ::forever [gets $sock]
	return
    }
    set a [socket 127.0.0.1 9999]
    set b [socket 127.0.0.1 9999]
    fconfigure $a -translation binary -buffering none
    fconfigure $b -translation binary -buffering none
    fileevent  $a readable [list ::done $a]
    fileevent  $b readable [list ::done $b]
} -constraints {stdio openpipe fcopy} -body {
    # Now pass data through the server in both directions.
    set ::forever {}
    puts $a AB
    vwait ::forever
    puts $b BA
    vwait ::forever
    set ::forever
} -cleanup {
    catch {close $a}
    catch {close $b}
    close $pipe
    rename ::done {}
    after 1000 ;# Give Windows time to kill the process
    removeFile err
    catch {unset ::forever}
} -result {AB BA}
test io-53.11 {Bug 2895565} -setup {
    set in [makeFile {} in]
    set f [open $in w]
    fconfigure $f -encoding utf-8 -translation binary
    puts -nonewline $f [string repeat "Ho hum\n" 11]
    close $f
    set inChan [open $in r]
    fconfigure $inChan -translation binary
    set out [makeFile {} out]
    set outChan [open $out w]
    fconfigure $outChan -encoding cp1252 -translation crlf
    proc CopyDone {bytes args} {
	variable done
	if {[llength $args]} {
	    set done "Error: '[lindex $args 0]' after $bytes bytes copied"
	} else {
	    set done "$bytes bytes copied"
	}
    }
} -body {
    variable done
    after 2000 [list set [namespace which -variable done] timeout]
    fcopy $inChan $outChan -size 40 -command [namespace which CopyDone]
    vwait [namespace which -variable done]
    set done
} -cleanup {
    close $outChan
    close $inChan
    removeFile out
    removeFile in
} -result {40 bytes copied}
test io-53.12 {CopyData: foreground short reads, aka bug 3096275} {stdio unix openpipe fcopy} {
    file delete $path(pipe)
    set f1 [open $path(pipe) w]
    puts -nonewline $f1 {
	fconfigure stdin -translation binary -blocking 0
	fconfigure stdout -buffering none -translation binary
	fcopy stdin stdout
    }
    close $f1
    set f1 [open "|[list [interpreter] $path(pipe)]" r+]
    fconfigure $f1 -translation binary -buffering none
    puts -nonewline $f1 A
    after 2000 {set ::done timeout}
    fileevent $f1 readable {set ::done ok}
    vwait ::done
    set ch [read $f1 1]
    close $f1
    list $::done $ch
} {ok A}
test io-53.13 {TclCopyChannel: read error reporting} -setup {
    proc driver {cmd args} {
        variable buffer
        variable index
        set chan [lindex $args 0]
        switch -- $cmd {
            initialize {
                return {initialize finalize watch read}
            }
            finalize {
                return
            }
            watch {}
            read {
		error FAIL
            }
        }
    }
    set outFile [makeFile {} out]
} -body {
    set in [chan create read [namespace which driver]]
    chan configure $in -translation binary
    set out [open $outFile wb]
    chan copy $in $out
} -cleanup {
    catch {close $in}
    catch {close $out}
    removeFile out
    rename driver {}
} -result {error reading "*": *} -returnCodes error -match glob
test io-53.14 {TclCopyChannel: write error reporting} -setup {
    proc driver {cmd args} {
        variable buffer
        variable index
        set chan [lindex $args 0]
        switch -- $cmd {
            initialize {
                return {initialize finalize watch write}
            }
            finalize {
                return
            }
            watch {}
            write {
                error FAIL
            }
        }
    }
    set inFile [makeFile {aaa} in]
} -body {
    set in [open $inFile rb]
    set out [chan create write [namespace which driver]]
    chan configure $out -translation binary
    chan copy $in $out
} -cleanup {
    catch {close $in}
    catch {close $out}
    removeFile in
    rename driver {}
} -result {error writing "*": *} -returnCodes error -match glob
test io-53.15 {[ed29c4da21] DoRead: fblocked seen as error} -setup {
    proc driver {cmd args} {
        variable buffer
        variable index
        variable blocked
        set chan [lindex $args 0]
        switch -- $cmd {
            initialize {
                set index($chan) 0
                set buffer($chan) [encoding convertto utf-8 \
                        [string repeat a 100]]
                set blocked($chan) 1
                return {initialize finalize watch read}
            }
            finalize {
                unset index($chan) buffer($chan) blocked($chan)
                return
            }
            watch {}
            read {
                if {$blocked($chan)} {
                    set blocked($chan) [expr {!$blocked($chan)}]
                    return -code error EAGAIN
                }
                set n [lindex $args 1]
                set new [expr {$index($chan) + $n}]
                set result [string range $buffer($chan) $index($chan) $new-1]
                set index($chan) $new
                return $result
            }
        }
    }
    set c [chan create read [namespace which driver]]
    chan configure $c -encoding utf-8
    set out [makeFile {} out]
    set outChan [open $out w]
    chan configure $outChan -encoding utf-8
} -body {
    chan copy $c $outChan
} -cleanup {
    close $outChan
    close $c
    removeFile out
} -result 100
test io-53.16 {[ed29c4da21] MBRead: fblocked seen as error} -setup {
    proc driver {cmd args} {
        variable buffer
        variable index
        variable blocked
        set chan [lindex $args 0]
        switch -- $cmd {
            initialize {
                set index($chan) 0
                set buffer($chan) [encoding convertto utf-8 \
                        [string repeat a 100]]
                set blocked($chan) 1
                return {initialize finalize watch read}
            }
            finalize {
                unset index($chan) buffer($chan) blocked($chan)
                return
            }
            watch {}
            read {
                if {$blocked($chan)} {
                    set blocked($chan) [expr {!$blocked($chan)}]
                    return -code error EAGAIN
                }
                set n [lindex $args 1]
                set new [expr {$index($chan) + $n}]
                set result [string range $buffer($chan) $index($chan) $new-1]
                set index($chan) $new
                return $result
            }
        }
    }
    set c [chan create read [namespace which driver]]
    chan configure $c -encoding utf-8 -translation lf
    set out [makeFile {} out]
    set outChan [open $out w]
    chan configure $outChan -encoding utf-8 -translation lf
} -body {
    chan copy $c $outChan
} -cleanup {
    close $outChan
    close $c
    removeFile out
} -result 100
test io-53.17 {[7c187a3773] MBWrite: proper inQueueTail handling} -setup {
    proc driver {cmd args} {
        variable buffer
        variable index
        set chan [lindex $args 0]
        switch -- $cmd {
            initialize {
                set index($chan) 0
                set buffer($chan) [encoding convertto utf-8 \
                        line\n[string repeat a 100]line\n]
                return {initialize finalize watch read}
            }
            finalize {
                unset index($chan) buffer($chan)
                return
            }
            watch {}
            read {
                set n [lindex $args 1]
                set new [expr {$index($chan) + $n}]
                set result [string range $buffer($chan) $index($chan) $new-1]
                set index($chan) $new
                return $result
            }
        }
    }
    set c [chan create read [namespace which driver]]
    chan configure $c -encoding utf-8 -translation lf -buffersize 107
    set out [makeFile {} out]
    set outChan [open $out w]
    chan configure $outChan -encoding utf-8 -translation lf
} -body {
    list [gets $c] [chan copy $c $outChan -size 100] [gets $c]
} -cleanup {
    close $outChan
    close $c
    removeFile out
} -result {line 100 line}

test io-54.1 {Recursive channel events} {socket fileevent} {
    # This test checks to see if file events are delivered during recursive
    # event loops when there is buffered data on the channel.

    proc accept {s a p} {
	variable as
	fconfigure $s -translation lf
	puts $s "line 1\nline2\nline3"
	flush $s
	set as $s
    }
    proc readit {s next} {
	variable x
	variable result
	lappend result $next
	if {$next == 1} {
	    fileevent $s readable [namespace code [list readit $s 2]]
	    vwait [namespace which -variable x]
	}
	incr x
    }
    set ss [socket -server [namespace code accept] -myaddr 127.0.0.1 0]

    # We need to delay on some systems until the creation of the
    # server socket completes.

    set done 0
    for {set i 0} {$i < 10} {incr i} {
	if {![catch {set cs [socket 127.0.0.1 [lindex [fconfigure $ss -sockname] 2]]}]} {
	    set done 1
	    break
	}
	after 100
    }
    if {$done == 0} {
	close $ss
	error "failed to connect to server"
    }
    variable result {}
    variable x 0
    variable as
    vwait [namespace which -variable as]
    fconfigure $cs -translation lf
    lappend result [gets $cs]
    fconfigure $cs -blocking off
    fileevent $cs readable [namespace code [list readit $cs 1]]
    set a [after 2000 [namespace code { set x failure }]]
    vwait [namespace which -variable x]
    after cancel $a
    close $as
    close $ss
    close $cs
    list $result $x
} {{{line 1} 1 2} 2}
test io-54.2 {Testing for busy-wait in recursive channel events} {socket fileevent} {
    set accept {}
    set after {}
    variable s [socket -server [namespace code accept] -myaddr 127.0.0.1 0]
    proc accept {s a p} {
	variable counter
	variable accept

	set accept $s
	set counter 0
	fconfigure $s -blocking off -buffering line -translation lf
	fileevent $s readable [namespace code "doit $s"]
    }
    proc doit {s} {
	variable counter
	variable after

	incr counter
	set l [gets $s]
	if {"$l" == ""} {
	    fileevent $s readable [namespace code "doit1 $s"]
	    set after [after 1000 [namespace code newline]]
	}
    }
    proc doit1 {s} {
	variable counter
	variable accept

	incr counter
	set l [gets $s]
	close $s
	set accept {}
    }
    proc producer {} {
	variable s
	variable writer

	set writer [socket 127.0.0.1 [lindex [fconfigure $s -sockname] 2]]
	fconfigure $writer -buffering line
	puts -nonewline $writer hello
	flush $writer
    }
    proc newline {} {
	variable done
	variable writer

	puts $writer hello
	flush $writer
	set done 1
    }
    producer
    variable done
    vwait [namespace which -variable done]
    close $writer
    close $s
    after cancel $after
    if {$accept != {}} {close $accept}
    set counter
} 1

set path(fooBar) [makeFile {} fooBar]

test io-55.1 {ChannelEventScriptInvoker: deletion} -constraints {
    fileevent
} -setup {
    variable x
    proc eventScript {fd} {
	variable x
	close $fd
	error "planned error"
	set x whoops
    }
    proc myHandler args {
	variable x got_error
    }
    set handler [interp bgerror {}]
    interp bgerror {} [namespace which myHandler]
} -body {
    set f [open $path(fooBar) w]
    fileevent $f writable [namespace code [list eventScript $f]]
    variable x not_done
    vwait [namespace which -variable x]
    set x
} -cleanup {
    interp bgerror {} $handler
} -result {got_error}

test io-56.1 {ChannelTimerProc} {testchannelevent} {
    set f [open $path(fooBar) w]
    puts $f "this is a test"
    close $f
    set f [open $path(fooBar) r]
    testchannelevent $f add readable [namespace code {
	read $f 1
	incr x
    }]
    variable x 0
    vwait [namespace which -variable x]
    vwait [namespace which -variable x]
    set result $x
    testchannelevent $f set 0 none
    after idle [namespace code {set y done}]
    variable y
    vwait [namespace which -variable y]
    close $f
    lappend result $y
} {2 done}

test io-57.1 {buffered data and file events, gets} {fileevent} {
    proc accept {sock args} {
	variable s2
	set s2 $sock
    }
    set server [socket -server [namespace code accept] -myaddr 127.0.0.1 0]
    set s [socket 127.0.0.1 [lindex [fconfigure $server -sockname] 2]]
    variable s2
    vwait [namespace which -variable s2]
    update
    fileevent $s2 readable [namespace code {lappend result readable}]
    puts $s "12\n34567890"
    flush $s
    variable result [gets $s2]
    after 1000 [namespace code {lappend result timer}]
    vwait [namespace which -variable result]
    lappend result [gets $s2]
    vwait [namespace which -variable result]
    close $s
    close $s2
    close $server
    set result
} {12 readable 34567890 timer}
test io-57.2 {buffered data and file events, read} {fileevent} {
    proc accept {sock args} {
	variable s2
	set s2 $sock
    }
    set server [socket -server [namespace code accept] -myaddr 127.0.0.1 0]
    set s [socket 127.0.0.1 [lindex [fconfigure $server -sockname] 2]]
    variable s2
    vwait [namespace which -variable s2]
    update
    fileevent $s2 readable [namespace code {lappend result readable}]
    puts -nonewline $s "1234567890"
    flush $s
    variable result [read $s2 1]
    after 1000 [namespace code {lappend result timer}]
    vwait [namespace which -variable result]
    lappend result [read $s2 9]
    vwait [namespace which -variable result]
    close $s
    close $s2
    close $server
    set result
} {1 readable 234567890 timer}

test io-58.1 {Tcl_NotifyChannel and error when closing} {stdio unixOrPc openpipe fileevent} {
    set out [open $path(script) w]
    puts $out {
	puts "normal message from pipe"
	puts stderr "error message from pipe"
	exit 1
    }
    proc readit {pipe} {
	variable x
	variable result
	if {[eof $pipe]} {
	    set x [catch {close $pipe} line]
	    lappend result catch $line
	} else {
	    gets $pipe line
	    lappend result gets $line
	}
    }
    close $out
    set pipe [open "|[list [interpreter] $path(script)]" r]
    fileevent $pipe readable [namespace code [list readit $pipe]]
    variable x ""
    set result ""
    vwait [namespace which -variable x]
    list $x $result
} {1 {gets {normal message from pipe} gets {} catch {error message from pipe}}}

test io-59.1 {Thread reference of channels} {testmainthread testchannel} {
    # TIP #10
    # More complicated tests (like that the reference changes as a
    # channel is moved from thread to thread) can be done only in the
    # extension which fully implements the moving of channels between
    # threads, i.e. 'Threads'.

    set f [open $path(longfile) r]
    set result [testchannel mthread $f]
    close $f
    string equal $result [testmainthread]
} {1}

test io-60.1 {writing illegal utf sequences} {openpipe fileevent testbytestring} {
    # This test will hang in older revisions of the core.

    set out [open $path(script) w]
    puts $out {
	puts [testbytestring \xe2]
	exit 1
    }
    proc readit {pipe} {
	variable x
	variable result
	if {[eof $pipe]} {
	    set x [catch {close $pipe} line]
	    lappend result catch $line
	} else {
	    gets $pipe line
	    lappend result gets $line
	}
    }
    close $out
    set pipe [open "|[list [interpreter] $path(script)]" r]
    fileevent $pipe readable [namespace code [list readit $pipe]]
    variable x ""
    set result ""
    vwait [namespace which -variable x]

    # cut of the remainder of the error stack, especially the filename
    set result [lreplace $result 3 3 [lindex [split [lindex $result 3] \n] 0]]
    list $x $result
} {1 {gets {} catch {error writing "stdout": invalid argument}}}

test io-61.1 {Reset eof state after changing the eof char} -setup {
    set datafile [makeFile {} eofchar]
    set f [open $datafile w]
    fconfigure $f -translation binary
    puts -nonewline $f [string repeat "Ho hum\n" 11]
    puts $f =
    set line [string repeat "Ge gla " 4]
    puts -nonewline $f [string repeat [string trimright $line]\n 834]
    close $f
} -body {
    set f [open $datafile r]
    fconfigure $f -eofchar =
    set res {}
    lappend res [read $f; tell $f]
    fconfigure $f -eofchar {}
    lappend res [read $f 1]
    lappend res [read $f; tell $f]
    # Any seek zaps the internals into a good state.
    #seek $f 0 start
    #seek $f 0 current
    #lappend res [read $f; tell $f]
    close $f
    set res
} -cleanup {
    removeFile eofchar
} -result {77 = 23431}


# Test the cutting and splicing of channels, this is incidentially the
# attach/detach facility of package Thread, but __without any
# safeguards__. It can also be used to emulate transfer of channels
# between threads, and is used for that here.

test io-70.0 {Cutting & Splicing channels} {testchannel} {
    set f [makeFile {... dummy ...} cutsplice]
    set c [open $f r]

    set     res {}
    lappend res [catch {seek $c 0 start}]
    testchannel cut $c

    lappend res [catch {seek $c 0 start}]
    testchannel splice $c

    lappend res [catch {seek $c 0 start}]
    close $c

    removeFile cutsplice

    set res
} {0 1 0}


test io-70.1 {Transfer channel} {testchannel thread} {
    set f [makeFile {... dummy ...} cutsplice]
    set c [open $f r]

    set     res {}
    lappend res [catch {seek $c 0 start}]
    testchannel cut $c
    lappend res [catch {seek $c 0 start}]

    set tid [thread::create -preserved]
    thread::send $tid [list set c $c]
    thread::send $tid {load {} Tcltest}
    lappend res [thread::send $tid {
	testchannel splice $c
	set res [catch {seek $c 0 start}]
	close $c
	set res
    }]

    thread::release $tid
    removeFile cutsplice

    set res
} {0 1 0}

# ### ### ### ######### ######### #########

foreach {n msg expected} {
     0 {}                                 {}
     1 {{message only}}                   {{message only}}
     2 {-options x}                       {-options x}
     3 {-options {x y} {the message}}     {-options {x y} {the message}}

     4 {-code 1     -level 0 -f ba snarf} {-code 1     -level 0 -f ba snarf}
     5 {-code 0     -level 0 -f ba snarf} {-code 1     -level 0 -f ba snarf}
     6 {-code 1     -level 5 -f ba snarf} {-code 1     -level 0 -f ba snarf}
     7 {-code 0     -level 5 -f ba snarf} {-code 1     -level 0 -f ba snarf}
     8 {-code error -level 0 -f ba snarf} {-code error -level 0 -f ba snarf}
     9 {-code ok    -level 0 -f ba snarf} {-code 1     -level 0 -f ba snarf}
    10 {-code error -level 5 -f ba snarf} {-code error -level 0 -f ba snarf}
    11 {-code ok    -level 5 -f ba snarf} {-code 1     -level 0 -f ba snarf}
    12 {-code boss  -level 0 -f ba snarf} {-code 1     -level 0 -f ba snarf}
    13 {-code boss  -level 5 -f ba snarf} {-code 1     -level 0 -f ba snarf}
    14 {-code 1     -level 0 -f ba}       {-code 1     -level 0 -f ba}
    15 {-code 0     -level 0 -f ba}       {-code 1     -level 0 -f ba}
    16 {-code 1     -level 5 -f ba}       {-code 1     -level 0 -f ba}
    17 {-code 0     -level 5 -f ba}       {-code 1     -level 0 -f ba}
    18 {-code error -level 0 -f ba}       {-code error -level 0 -f ba}
    19 {-code ok    -level 0 -f ba}       {-code 1     -level 0 -f ba}
    20 {-code error -level 5 -f ba}       {-code error -level 0 -f ba}
    21 {-code ok    -level 5 -f ba}       {-code 1     -level 0 -f ba}
    22 {-code boss  -level 0 -f ba}       {-code 1     -level 0 -f ba}
    23 {-code boss  -level 5 -f ba}       {-code 1     -level 0 -f ba}
    24 {-code 1     -level X -f ba snarf} {-code 1     -level 0 -f ba snarf}
    25 {-code 0     -level X -f ba snarf} {-code 1     -level 0 -f ba snarf}
    26 {-code error -level X -f ba snarf} {-code error -level 0 -f ba snarf}
    27 {-code ok    -level X -f ba snarf} {-code 1     -level 0 -f ba snarf}
    28 {-code boss  -level X -f ba snarf} {-code 1     -level 0 -f ba snarf}
    29 {-code 1     -level X -f ba}       {-code 1     -level 0 -f ba}
    30 {-code 0     -level X -f ba}       {-code 1     -level 0 -f ba}
    31 {-code error -level X -f ba}       {-code error -level 0 -f ba}
    32 {-code ok    -level X -f ba}       {-code 1     -level 0 -f ba}
    33 {-code boss  -level X -f ba}       {-code 1     -level 0 -f ba}

    34 {-code 1 -code 1     -level 0 -f ba snarf} {-code 1 -code 1     -level 0 -f ba snarf}
    35 {-code 1 -code 0     -level 0 -f ba snarf} {-code 1             -level 0 -f ba snarf}
    36 {-code 1 -code 1     -level 5 -f ba snarf} {-code 1 -code 1     -level 0 -f ba snarf}
    37 {-code 1 -code 0     -level 5 -f ba snarf} {-code 1             -level 0 -f ba snarf}
    38 {-code 1 -code error -level 0 -f ba snarf} {-code 1 -code error -level 0 -f ba snarf}
    39 {-code 1 -code ok    -level 0 -f ba snarf} {-code 1             -level 0 -f ba snarf}
    40 {-code 1 -code error -level 5 -f ba snarf} {-code 1 -code error -level 0 -f ba snarf}
    41 {-code 1 -code ok    -level 5 -f ba snarf} {-code 1             -level 0 -f ba snarf}
    42 {-code 1 -code boss  -level 0 -f ba snarf} {-code 1             -level 0 -f ba snarf}
    43 {-code 1 -code boss  -level 5 -f ba snarf} {-code 1             -level 0 -f ba snarf}
    44 {-code 1 -code 1     -level 0 -f ba}       {-code 1 -code 1     -level 0 -f ba}
    45 {-code 1 -code 0     -level 0 -f ba}       {-code 1             -level 0 -f ba}
    46 {-code 1 -code 1     -level 5 -f ba}       {-code 1 -code 1     -level 0 -f ba}
    47 {-code 1 -code 0     -level 5 -f ba}       {-code 1             -level 0 -f ba}
    48 {-code 1 -code error -level 0 -f ba}       {-code 1 -code error -level 0 -f ba}
    49 {-code 1 -code ok    -level 0 -f ba}       {-code 1             -level 0 -f ba}
    50 {-code 1 -code error -level 5 -f ba}       {-code 1 -code error -level 0 -f ba}
    51 {-code 1 -code ok    -level 5 -f ba}       {-code 1             -level 0 -f ba}
    52 {-code 1 -code boss  -level 0 -f ba}       {-code 1             -level 0 -f ba}
    53 {-code 1 -code boss  -level 5 -f ba}       {-code 1             -level 0 -f ba}
    54 {-code 1 -code 1     -level X -f ba snarf} {-code 1 -code 1     -level 0 -f ba snarf}
    55 {-code 1 -code 0     -level X -f ba snarf} {-code 1             -level 0 -f ba snarf}
    56 {-code 1 -code error -level X -f ba snarf} {-code 1 -code error -level 0 -f ba snarf}
    57 {-code 1 -code ok    -level X -f ba snarf} {-code 1             -level 0 -f ba snarf}
    58 {-code 1 -code boss  -level X -f ba snarf} {-code 1             -level 0 -f ba snarf}
    59 {-code 1 -code 1     -level X -f ba}       {-code 1 -code 1     -level 0 -f ba}
    60 {-code 1 -code 0     -level X -f ba}       {-code 1             -level 0 -f ba}
    61 {-code 1 -code error -level X -f ba}       {-code 1 -code error -level 0 -f ba}
    62 {-code 1 -code ok    -level X -f ba}       {-code 1             -level 0 -f ba}
    63 {-code 1 -code boss  -level X -f ba}       {-code 1             -level 0 -f ba}

    64 {-code 0 -code 1     -level 0 -f ba snarf} {-code 1 -level 0 -f ba snarf}
    65 {-code 0 -code 0     -level 0 -f ba snarf} {-code 1 -level 0 -f ba snarf}
    66 {-code 0 -code 1     -level 5 -f ba snarf} {-code 1 -level 0 -f ba snarf}
    67 {-code 0 -code 0     -level 5 -f ba snarf} {-code 1 -level 0 -f ba snarf}
    68 {-code 0 -code error -level 0 -f ba snarf} {-code 1 -level 0 -f ba snarf}
    69 {-code 0 -code ok    -level 0 -f ba snarf} {-code 1 -level 0 -f ba snarf}
    70 {-code 0 -code error -level 5 -f ba snarf} {-code 1 -level 0 -f ba snarf}
    71 {-code 0 -code ok    -level 5 -f ba snarf} {-code 1 -level 0 -f ba snarf}
    72 {-code 0 -code boss  -level 0 -f ba snarf} {-code 1 -level 0 -f ba snarf}
    73 {-code 0 -code boss  -level 5 -f ba snarf} {-code 1 -level 0 -f ba snarf}
    74 {-code 0 -code 1     -level 0 -f ba}       {-code 1 -level 0 -f ba}
    75 {-code 0 -code 0     -level 0 -f ba}       {-code 1 -level 0 -f ba}
    76 {-code 0 -code 1     -level 5 -f ba}       {-code 1 -level 0 -f ba}
    77 {-code 0 -code 0     -level 5 -f ba}       {-code 1 -level 0 -f ba}
    78 {-code 0 -code error -level 0 -f ba}       {-code 1 -level 0 -f ba}
    79 {-code 0 -code ok    -level 0 -f ba}       {-code 1 -level 0 -f ba}
    80 {-code 0 -code error -level 5 -f ba}       {-code 1 -level 0 -f ba}
    81 {-code 0 -code ok    -level 5 -f ba}       {-code 1 -level 0 -f ba}
    82 {-code 0 -code boss  -level 0 -f ba}       {-code 1 -level 0 -f ba}
    83 {-code 0 -code boss  -level 5 -f ba}       {-code 1 -level 0 -f ba}
    84 {-code 0 -code 1     -level X -f ba snarf} {-code 1 -level 0 -f ba snarf}
    85 {-code 0 -code 0     -level X -f ba snarf} {-code 1 -level 0 -f ba snarf}
    86 {-code 0 -code error -level X -f ba snarf} {-code 1 -level 0 -f ba snarf}
    87 {-code 0 -code ok    -level X -f ba snarf} {-code 1 -level 0 -f ba snarf}
    88 {-code 0 -code boss  -level X -f ba snarf} {-code 1 -level 0 -f ba snarf}
    89 {-code 0 -code 1     -level X -f ba}       {-code 1 -level 0 -f ba}
    90 {-code 0 -code 0     -level X -f ba}       {-code 1 -level 0 -f ba}
    91 {-code 0 -code error -level X -f ba}       {-code 1 -level 0 -f ba}
    92 {-code 0 -code ok    -level X -f ba}       {-code 1 -level 0 -f ba}
    93 {-code 0 -code boss  -level X -f ba}       {-code 1 -level 0 -f ba}

    94 {-code 1     -code 1 -level 0 -f ba snarf} {-code 1 -code 1     -level 0 -f ba snarf}
    95 {-code 0     -code 1 -level 0 -f ba snarf} {-code 1             -level 0 -f ba snarf}
    96 {-code 1     -code 1 -level 5 -f ba snarf} {-code 1 -code 1     -level 0 -f ba snarf}
    97 {-code 0     -code 1 -level 5 -f ba snarf} {-code 1             -level 0 -f ba snarf}
    98 {-code error -code 1 -level 0 -f ba snarf} {-code error -code 1 -level 0 -f ba snarf}
    99 {-code ok    -code 1 -level 0 -f ba snarf} {-code 1             -level 0 -f ba snarf}
    a0 {-code error -code 1 -level 5 -f ba snarf} {-code error -code 1 -level 0 -f ba snarf}
    a1 {-code ok    -code 1 -level 5 -f ba snarf} {-code 1             -level 0 -f ba snarf}
    a2 {-code boss  -code 1 -level 0 -f ba snarf} {-code 1             -level 0 -f ba snarf}
    a3 {-code boss  -code 1 -level 5 -f ba snarf} {-code 1             -level 0 -f ba snarf}
    a4 {-code 1     -code 1 -level 0 -f ba}       {-code 1 -code 1     -level 0 -f ba}
    a5 {-code 0     -code 1 -level 0 -f ba}       {-code 1             -level 0 -f ba}
    a6 {-code 1     -code 1 -level 5 -f ba}       {-code 1 -code 1     -level 0 -f ba}
    a7 {-code 0     -code 1 -level 5 -f ba}       {-code 1             -level 0 -f ba}
    a8 {-code error -code 1 -level 0 -f ba}       {-code error -code 1 -level 0 -f ba}
    a9 {-code ok    -code 1 -level 0 -f ba}       {-code 1             -level 0 -f ba}
    b0 {-code error -code 1 -level 5 -f ba}       {-code error -code 1 -level 0 -f ba}
    b1 {-code ok    -code 1 -level 5 -f ba}       {-code 1             -level 0 -f ba}
    b2 {-code boss  -code 1 -level 0 -f ba}       {-code 1             -level 0 -f ba}
    b3 {-code boss  -code 1 -level 5 -f ba}       {-code 1             -level 0 -f ba}
    b4 {-code 1     -code 1 -level X -f ba snarf} {-code 1 -code 1     -level 0 -f ba snarf}
    b5 {-code 0     -code 1 -level X -f ba snarf} {-code 1             -level 0 -f ba snarf}
    b6 {-code error -code 1 -level X -f ba snarf} {-code error -code 1 -level 0 -f ba snarf}
    b7 {-code ok    -code 1 -level X -f ba snarf} {-code 1             -level 0 -f ba snarf}
    b8 {-code boss  -code 1 -level X -f ba snarf} {-code 1             -level 0 -f ba snarf}
    b9 {-code 1     -code 1 -level X -f ba}       {-code 1 -code 1     -level 0 -f ba}
    c0 {-code 0     -code 1 -level X -f ba}       {-code 1             -level 0 -f ba}
    c1 {-code error -code 1 -level X -f ba}       {-code error -code 1 -level 0 -f ba}
    c2 {-code ok    -code 1 -level X -f ba}       {-code 1             -level 0 -f ba}
    c3 {-code boss  -code 1 -level X -f ba}       {-code 1             -level 0 -f ba}

    c4 {-code 1     -code 0 -level 0 -f ba snarf} {-code 1 -level 0 -f ba snarf}
    c5 {-code 0     -code 0 -level 0 -f ba snarf} {-code 1 -level 0 -f ba snarf}
    c6 {-code 1     -code 0 -level 5 -f ba snarf} {-code 1 -level 0 -f ba snarf}
    c7 {-code 0     -code 0 -level 5 -f ba snarf} {-code 1 -level 0 -f ba snarf}
    c8 {-code error -code 0 -level 0 -f ba snarf} {-code 1 -level 0 -f ba snarf}
    c9 {-code ok    -code 0 -level 0 -f ba snarf} {-code 1 -level 0 -f ba snarf}
    d0 {-code error -code 0 -level 5 -f ba snarf} {-code 1 -level 0 -f ba snarf}
    d1 {-code ok    -code 0 -level 5 -f ba snarf} {-code 1 -level 0 -f ba snarf}
    d2 {-code boss  -code 0 -level 0 -f ba snarf} {-code 1 -level 0 -f ba snarf}
    d3 {-code boss  -code 0 -level 5 -f ba snarf} {-code 1 -level 0 -f ba snarf}
    d4 {-code 1     -code 0 -level 0 -f ba}       {-code 1 -level 0 -f ba}
    d5 {-code 0     -code 0 -level 0 -f ba}       {-code 1 -level 0 -f ba}
    d6 {-code 1     -code 0 -level 5 -f ba}       {-code 1 -level 0 -f ba}
    d7 {-code 0     -code 0 -level 5 -f ba}       {-code 1 -level 0 -f ba}
    d8 {-code error -code 0 -level 0 -f ba}       {-code 1 -level 0 -f ba}
    d9 {-code ok    -code 0 -level 0 -f ba}       {-code 1 -level 0 -f ba}
    e0 {-code error -code 0 -level 5 -f ba}       {-code 1 -level 0 -f ba}
    e1 {-code ok    -code 0 -level 5 -f ba}       {-code 1 -level 0 -f ba}
    e2 {-code boss  -code 0 -level 0 -f ba}       {-code 1 -level 0 -f ba}
    e3 {-code boss  -code 0 -level 5 -f ba}       {-code 1 -level 0 -f ba}
    e4 {-code 1     -code 0 -level X -f ba snarf} {-code 1 -level 0 -f ba snarf}
    e5 {-code 0     -code 0 -level X -f ba snarf} {-code 1 -level 0 -f ba snarf}
    e6 {-code error -code 0 -level X -f ba snarf} {-code 1 -level 0 -f ba snarf}
    e7 {-code ok    -code 0 -level X -f ba snarf} {-code 1 -level 0 -f ba snarf}
    e8 {-code boss  -code 0 -level X -f ba snarf} {-code 1 -level 0 -f ba snarf}
    e9 {-code 1     -code 0 -level X -f ba}       {-code 1 -level 0 -f ba}
    f0 {-code 0     -code 0 -level X -f ba}       {-code 1 -level 0 -f ba}
    f1 {-code error -code 0 -level X -f ba}       {-code 1 -level 0 -f ba}
    f2 {-code ok    -code 0 -level X -f ba}       {-code 1 -level 0 -f ba}
    f3 {-code boss  -code 0 -level X -f ba}       {-code 1 -level 0 -f ba}
} {
    test io-71.$n {Tcl_SetChannelError} {testchannel} {

	set f [makeFile {... dummy ...} cutsplice]
	set c [open $f r]

	set res [testchannel setchannelerror $c [lrange $msg 0 end]]
	close $c
	removeFile cutsplice

	set res
    } [lrange $expected 0 end]

    test io-72.$n {Tcl_SetChannelErrorInterp} {testchannel} {

	set f [makeFile {... dummy ...} cutsplice]
	set c [open $f r]

	set res [testchannel setchannelerrorinterp $c [lrange $msg 0 end]]
	close $c
	removeFile cutsplice

	set res
    } [lrange $expected 0 end]
}

test io-73.1 {channel Tcl_Obj SetChannelFromAny} {} {
    # Test for Bug 1847044 - don't spoil type unless we have a valid channel
    catch {close [lreplace [list a] 0 end]}
} {1}

test io-73.2 {channel Tcl_Obj SetChannelFromAny, bug 2407783} -setup {
    # Invalidate intrep of 'channel' Tcl_Obj when transiting between interpreters.
    set f [open [info script] r]
} -body {
    interp create foo
    seek $f 0
    set code [catch {interp eval foo [list seek $f 0]} msg]
    # The string map converts the changing channel handle to a fixed string
    list $code [string map [list $f @@] $msg]
} -cleanup {
    close $f
} -result {1 {can not find channel named "@@"}}

test io-73.3 {[5adc350683] [gets] after EOF} -setup {
    set fn [makeFile {} io-73.3]
    set rfd [open $fn r]
    set wfd [open $fn a]
    chan configure $wfd -buffering line
    read $rfd
} -body {
    set result [eof $rfd]
    puts $wfd "more data"
    lappend result [eof $rfd]
    lappend result [gets $rfd]
    lappend result [eof $rfd]
    lappend result [gets $rfd]
    lappend result [eof $rfd]
} -cleanup {
    close $wfd
    close $rfd
    removeFile io-73.3
} -result {1 1 {more data} 0 {} 1}

test io-73.4 {[5adc350683] [read] after EOF} -setup {
    set fn [makeFile {} io-73.4]
    set rfd [open $fn r]
    set wfd [open $fn a]
    chan configure $wfd -buffering line
    read $rfd
} -body {
    set result [eof $rfd]
    puts $wfd "more data"
    lappend result [eof $rfd]
    lappend result [read $rfd]
    lappend result [eof $rfd]
} -cleanup {
    close $wfd
    close $rfd
    removeFile io-73.4
} -result {1 1 {more data
} 1}

test io-73.5 {effect of eof on encoding end flags} -setup {
    set fn [makeFile {} io-73.5]
    set rfd [open $fn r]
    set wfd [open $fn a]
    chan configure $wfd -buffering none -translation binary
    chan configure $rfd -buffersize 5 -encoding utf-8
    read $rfd
} -body {
    set result [eof $rfd]
    puts -nonewline $wfd "more\u00c2\u00a0data"
    lappend result [eof $rfd]
    lappend result [read $rfd]
    lappend result [eof $rfd]
} -cleanup {
    close $wfd
    close $rfd
    removeFile io-73.5
} -result [list 1 1 more\u00a0data 1]

test io-74.1 {[104f2885bb] improper cache validity check} -setup {
    set fn [makeFile {} io-74.1]
    set rfd [open $fn r]
    testobj freeallvars
    interp create slave
} -constraints testobj -body {
    teststringobj set 1 [string range $rfd 0 end]
    read [teststringobj get 1]		
    testobj duplicate 1 2
    interp transfer {} $rfd slave
    catch {read [teststringobj get 1]}
    read [teststringobj get 2]		
} -cleanup {
    interp delete slave
    testobj freeallvars
    removeFile io-74.1
} -returnCodes error -match glob -result {can not find channel named "*"}

# ### ### ### ######### ######### #########

# cleanup
foreach file [list fooBar longfile script script2 output test1 pipe my_script \
	test2 test3 cat stdout kyrillic.txt utf8-fcopy.txt utf8-rp.txt] {
    removeFile $file
}
cleanupTests
}
namespace delete ::tcl::test::io
return<|MERGE_RESOLUTION|>--- conflicted
+++ resolved
@@ -43,12 +43,8 @@
 testConstraint testfevent       [llength [info commands testfevent]]
 testConstraint testchannelevent [llength [info commands testchannelevent]]
 testConstraint testmainthread   [llength [info commands testmainthread]]
-<<<<<<< HEAD
 testConstraint thread [expr {0 == [catch {package require Thread 2.7-}]}]
-=======
-testConstraint testthread       [llength [info commands testthread]]
 testConstraint testobj		[llength [info commands testobj]]
->>>>>>> a127a9e4
 
 # You need a *very* special environment to do some tests.  In
 # particular, many file systems do not support large-files...
