--- conflicted
+++ resolved
@@ -2542,11 +2542,8 @@
     variable res
     after 0 [list coroutine c1 apply [list {} {
 	variable done
-<<<<<<< HEAD
-=======
 	# Not a complete / correct channel implementation. Just enough
 	# to exercise the crash - closing from a read handler
->>>>>>> 2ba12cd8
 	set chan [chan create r {apply {{cmd chan args} {
 	    switch $cmd {
 		blocking - finalize {
@@ -6270,18 +6267,12 @@
     namespace eval refchan {
 	namespace ensemble create
 	namespace export *
-<<<<<<< HEAD
-
-
-	proc finalize {chan args} {
-=======
 	# Change to taste depending on how much CPU you want to hog
 	variable delay 0
 
 	proc finalize {chan args} {
 	    namespace upvar c_$chan timer timer
 	    catch {after cancel $timer}
->>>>>>> 2ba12cd8
 	    namespace delete c_$chan
 	}
 
@@ -6305,10 +6296,6 @@
 		    }
 		}
 	    }
-<<<<<<< HEAD
-=======
-	    update $chan
->>>>>>> 2ba12cd8
 	}
 
 
@@ -6316,31 +6303,6 @@
 	    chan postevent $chan write
 	    return 1
 	}
-<<<<<<< HEAD
-=======
-
-	# paraphrased from tcllib
-	proc update {chan} {
-	    namespace upvar c_$chan watching watching timer timer
-	    variable delay
-	    catch {after cancel $timer}
-	    if {"write" in $watching} {
-		set timer [after idle after $delay \
-			       [namespace code [list post $chan]]]
-	    }
-	}
-
-	# paraphrased from tcllib
-	proc post {chan} {
-	    variable delay
-	    namespace upvar c_$chan watching watching timer timer
-	    if {"write" in $watching} {
-		set timer [after idle after $delay \
-			       [namespace code [list post $chan]]]
-		chan postevent $chan write
-	    }
-	}
->>>>>>> 2ba12cd8
     }
     set f [chan create w [namespace which refchan]]
     chan configure $f -blocking 0
@@ -6364,51 +6326,6 @@
     catch {chan close $f}
 } -result done
 
-<<<<<<< HEAD
-=======
-# Bug https://core.tcl-lang.org/tcl/info/67a5eabbd3d1 with a corrected
-# refchan implementation. refchans that are not reentrant should use
-# event loop to post events and the script in the bug report was not
-# doing so.
-test io-44.7 {refchan + coroutine yield error } -setup {
-    set bghandler [interp bgerror {}]
-    namespace eval schan {
-	namespace ensemble create
-	namespace export *
-	proc open {} {
-	    set chan [chan create read [namespace current]]
-
-	}
-	proc initialize {chan mode} {
-	    return [list initialize finalize read watch]
-	}
-	proc finalize args {}
-	proc read {chan count} {}
-	proc watch {chan eventspec} {
-	    foreach event $eventspec {
-		after idle after 0 chan postevent $chan $event
-	    }
-	}
-    }
-} -cleanup {
-    interp bgerror {} $bghandler
-    unset -nocomplain ::io-44.7-result
-    namespace delete schan
-} -body {
-    interp bgerror {} [list apply {{res opts} {
-	set ::io-44.7-result [dict get $opts -errorinfo]
-    }}]
-    coroutine c1 apply [list {} {
-	set chan [schan::open]
-	chan event $chan readable [list [info coroutine]]
-	yield
-	close $chan
-	set ::io-44.7-result success
-    } [namespace current]]
-    vwait ::io-44.7-result
-    set ::io-44.7-result
-} -result success
->>>>>>> 2ba12cd8
 
 makeFile "foo bar" foo
 
@@ -10262,42 +10179,6 @@
 } -match glob -result {Tcl_RemoveChannelMode error:\
     Bad mode, would make channel inacessible. Channel: "*"}
 
-<<<<<<< HEAD
-=======
-# Encoding errors on pipeline
-# Ensures fix for exec bug [0f1ddc0df7] does not affect open
-# It should still fail unless -profile is explicitly set to replace
-test io-77.1 {open pipe encoding mismatch} -setup {
-    set scriptFile [makeFile {
-	fconfigure stdout -translation binary
-	puts -nonewline a\xe9b
-	flush stdout
-    } script]
-} -cleanup {
-    close $fd
-    removeFile $scriptFile
-} -body {
-    set fd [open |[list [info nameofexecutable] $scriptFile r+]]
-    fconfigure $fd -encoding utf-8
-    list [catch {read $fd} result opts] [string match {error reading "*": invalid or incomplete multibyte or wide character} $result] [dict get $opts -errorcode]
-} -result [list 1 1 {POSIX EILSEQ {invalid or incomplete multibyte or wide character}}]
-test io-77.2 {open pipe encoding mismatch - use replace profile} -setup {
-    set scriptFile [makeFile {
-	fconfigure stdout -translation binary
-	puts -nonewline a\xe9b
-	flush stdout
-    } script]
-} -cleanup {
-    close $fd
-    removeFile $scriptFile
-} -body {
-    set fd [open |[list [info nameofexecutable] $scriptFile r+]]
-    fconfigure $fd -encoding utf-8 -profile replace
-    read $fd
-} -result a\uFFFDb
-
-
->>>>>>> 2ba12cd8
 # cleanup
 foreach file [list fooBar longfile script2 output test1 pipe my_script \
 	test2 test3 cat stdout kyrillic.txt utf8-fcopy.txt utf8-rp.txt] {
