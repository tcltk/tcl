--- conflicted
+++ resolved
@@ -268,11 +268,7 @@
     close $f
     set x
 } "\r\n12"
-<<<<<<< HEAD
-test io-3.4 {WriteChars: loop over stage buffer} deprecated {
-=======
 test io-3.4 {WriteChars: loop over stage buffer} -body {
->>>>>>> 7056164c
     # stage buffer maps to more than can be queued at once.
 
     set f [open $path(test1) w]
@@ -281,13 +277,8 @@
     set x [list [contents $path(test1)]]
     close $f
     lappend x [contents $path(test1)]
-<<<<<<< HEAD
-} [list "!)!)!)!)!)!)!)!)" "!)!)!)!)!)!)!)!)!)!)!)!)!)!)!)"]
-test io-3.5 {WriteChars: saved != 0} deprecated {
-=======
 } -errorCode {POSIX EILSEQ {illegal byte sequence}} -match glob -result {error writing "*": illegal byte sequence}
 test io-3.5 {WriteChars: saved != 0} -body {
->>>>>>> 7056164c
     # Bytes produced by UtfToExternal from end of last channel buffer
     # had to be moved to beginning of next channel buffer to preserve
     # requested buffersize.
@@ -316,11 +307,7 @@
     close $f
     lappend x [contents $path(test1)]
 } [list "12345678901234\x82\x60" "12345678901234\x82\x60\x82\x61"]
-<<<<<<< HEAD
-test io-3.7 {WriteChars: (bufPtr->nextAdded > bufPtr->length)} deprecated {
-=======
 test io-3.7 {WriteChars: (bufPtr->nextAdded > bufPtr->length)} -body {
->>>>>>> 7056164c
     # When translating UTF-8 to external, the produced bytes went past end
     # of the channel buffer.  This is done purpose -- we then truncate the
     # bytes at the end of the partial character to preserve the requested
@@ -1545,11 +1532,7 @@
     close $f
     scan [string index $in end] %c
 } 160
-<<<<<<< HEAD
-test io-12.9 {ReadChars: multibyte chars split} deprecated {
-=======
 test io-12.9 {ReadChars: multibyte chars split} knownBug {
->>>>>>> 7056164c
     set f [open $path(test1) w]
     fconfigure $f -translation binary
     puts -nonewline $f [string repeat a 9]\xC2
@@ -1560,11 +1543,7 @@
     close $f
     scan [string index $in end] %c
 } 194
-<<<<<<< HEAD
-test io-12.10 {ReadChars: multibyte chars split} deprecated {
-=======
 test io-12.10 {ReadChars: multibyte chars split} knownBug {
->>>>>>> 7056164c
     set f [open $path(test1) w]
     fconfigure $f -translation binary
     puts -nonewline $f [string repeat a 9]\xC2
