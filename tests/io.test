--- conflicted
+++ resolved
@@ -80,8 +80,8 @@
     if {$argv != ""} {
 	set f [open [lindex $argv 0]]
     }
-    fconfigure $f -encoding {} -translation lf -blocking 0 -eofchar \x1A
-    fconfigure stdout -encoding {} -translation lf -buffering none
+    fconfigure $f -translation binary -blocking 0 -eofchar \x1A
+    fconfigure stdout -translation binary -buffering none
     fileevent $f readable "foo $f"
     proc foo {f} {
 	set x [read $f]
@@ -276,8 +276,7 @@
 } "\r\n12"
 test io-2.4 {WriteBytes: reset sawLF after each buffer} {
     set f [open $path(test1) w]
-     fconfigure $f -encoding {} -buffering line -translation lf \
-	     -buffersize 16
+     fconfigure $f -buffering line -translation binary -buffersize 16
     puts -nonewline $f "abcdefg\nhijklmnopqrstuvwxyz"
     set x [list [contents $path(test1)]]
     close $f
@@ -5407,15 +5406,9 @@
 } {{} 1 hello 0 {} 1}
 test io-36.1.1 {Tcl_InputBlocked on nonblocking binary pipe} stdio {
     set f1 [open "|[list [interpreter]]" r+]
-<<<<<<< HEAD
-    chan configure $f1 -encoding binary -translation lf
+    chan configure $f1 -translation binary
     puts $f1 {
-	chan configure stdout -encoding binary -translation lf
-=======
-    chan configure $f1 -encoding {} -translation lf -eofchar {}
-    puts $f1 {
-	chan configure stdout -encoding {} -translation lf -eofchar {}
->>>>>>> 07c3d480
+	chan configure stdout -translation binary
 	puts hello_from_pipe
     }
     flush $f1
