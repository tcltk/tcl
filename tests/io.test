# -*- tcl -*-
# Functionality covered: operation of all IO commands, and all procedures
# defined in generic/tclIO.c.
#
# This file contains a collection of tests for one or more of the Tcl
# built-in commands.  Sourcing this file into Tcl runs the tests and
# generates output for errors.  No output means no errors were found.
#
# Copyright © 1991-1994 The Regents of the University of California.
# Copyright © 1994-1997 Sun Microsystems, Inc.
# Copyright © 1998-1999 Scriptics Corporation.
#
# See the file "license.terms" for information on usage and redistribution
# of this file, and for a DISCLAIMER OF ALL WARRANTIES.

if {"::tcltest" ni [namespace children]} {
    package require tcltest 2.5
}

namespace eval ::tcl::test::io {
    namespace import ::tcltest::*

    variable umaskValue
    variable path
    variable f
    variable i
    variable n
    variable v
    variable msg
    variable expected

    catch {
	::tcltest::loadTestedCommands
	package require -exact tcl::test [info patchlevel]
	set ::tcltestlib [info loaded {} Tcltest]
    }
    source [file join [file dirname [info script]] tcltests.tcl]

testConstraint pointerIs64bit [expr {$::tcl_platform(pointerSize) >= 8}]
testConstraint testbytestring [llength [info commands testbytestring]]
testConstraint testchannel      [llength [info commands testchannel]]
testConstraint testfevent       [llength [info commands testfevent]]
testConstraint testchannelevent [llength [info commands testchannelevent]]
testConstraint testmainthread   [llength [info commands testmainthread]]
testConstraint testobj		[llength [info commands testobj]]
testConstraint testservicemode  [llength [info commands testservicemode]]
# Some things fail under Windows in Continuous Integration systems for subtle
# reasons such as CI often running with elevated privileges in a container.
testConstraint notWinCI [expr {
    $::tcl_platform(platform) ne "windows" || ![info exists ::env(CI)]}]
testConstraint notOSX [expr {$::tcl_platform(os) ne "Darwin"}]
# File permissions broken on wsl without some "exotic" wsl configuration
testConstraint notWsl [expr {[llength [array names ::env *WSL*]] == 0}]

# You need a *very* special environment to do some tests.  In
# particular, many file systems do not support large-files...
testConstraint largefileSupport [expr {$::tcl_platform(os) ne "Darwin"}]

# some tests can only be run is umask is 2
# if "umask" cannot be run, the tests will be skipped.
set umaskValue 0
testConstraint umask [expr {![catch {set umaskValue [scan [exec /bin/sh -c umask] %o]}]}]

testConstraint makeFileInHome [expr {![file exists ~/_test_] && [file writable ~]}]

# set up a long data file for some of the following tests

set path(longfile) [makeFile {} longfile]
set f [open $path(longfile) w]
fconfigure $f -eofchar {} -translation lf
for { set i 0 } { $i < 100 } { incr i} {
    puts $f "#123456789abcdef0123456789abcdef0123456789abcdef0123456789abcdef0123456789abcdef
\#123456789abcdef01
\#"
    }
close $f

set path(cat) [makeFile {
    set f stdin
    if {$argv != ""} {
	set f [open [lindex $argv 0]]
    }
    fconfigure $f -encoding binary -translation lf -blocking 0 -eofchar \x1A
    fconfigure stdout -encoding binary -translation lf -buffering none
    fileevent $f readable "foo $f"
    proc foo {f} {
	set x [read $f]
	catch {puts -nonewline $x}
	if {[eof $f]} {
	    close $f
	    exit 0
	}
    }
    vwait forever
} cat]

set thisScript [file join [pwd] [info script]]

proc contents {file} {
    set f [open $file]
    fconfigure $f -translation binary
    set a [read $f]
    close $f
    return $a
}

test io-1.5 {Tcl_WriteChars: CheckChannelErrors} {emptyTest} {
    # no test, need to cause an async error.
} {}
set path(test1) [makeFile {} test1]
test io-1.6 {Tcl_WriteChars: WriteBytes} {
    set f [open $path(test1) w]
    fconfigure $f -encoding binary
    puts -nonewline $f "a\x4D\x00"
    close $f
    contents $path(test1)
} "a\x4D\x00"
test io-1.7 {Tcl_WriteChars: WriteChars} {
    set f [open $path(test1) w]
    fconfigure $f -encoding shiftjis
    puts -nonewline $f "a乍\x00"
    close $f
    contents $path(test1)
} "a\x93\xE1\x00"
set path(test2) [makeFile {} test2]
test io-1.8 {Tcl_WriteChars: WriteChars} {
    # This test written for SF bug #506297.
    #
    # Executing this test without the fix for the referenced bug
    # applied to tcl will cause tcl, more specifically WriteChars, to
    # go into an infinite loop.

    set f [open $path(test2) w]
    fconfigure      $f -encoding iso2022-jp
    puts -nonewline $f [format %s%c [string repeat " " 4] 12399]
    close           $f
    contents $path(test2)
} "    \x1B\$B\$O\x1B(B"

test io-1.9 {Tcl_WriteChars: WriteChars} {
    # When closing a channel with an encoding that appends
    # escape bytes, check for the case where the escape
    # bytes overflow the current IO buffer. The bytes
    # should be moved into a new buffer.

    set data "1234567890 [format %c 12399]"

    set sizes [list]

    # With default buffer size
    set f [open $path(test2) w]
    fconfigure      $f -encoding iso2022-jp
    puts -nonewline $f $data
    close           $f
    lappend sizes [file size $path(test2)]

    # With buffer size equal to the length
    # of the data, the escape bytes would
    # go into the next buffer.

    set f [open $path(test2) w]
    fconfigure      $f -encoding iso2022-jp -buffersize 16
    puts -nonewline $f $data
    close           $f
    lappend sizes [file size $path(test2)]

    # With buffer size that is large enough
    # to hold 1 byte of escaped data, but
    # not all 3. This should not write
    # the escape bytes to the first buffer
    # and then again to the second buffer.

    set f [open $path(test2) w]
    fconfigure      $f -encoding iso2022-jp -buffersize 17
    puts -nonewline $f $data
    close           $f
    lappend sizes [file size $path(test2)]

    # With buffer size that can hold 2 out of
    # 3 bytes of escaped data.

    set f [open $path(test2) w]
    fconfigure      $f -encoding iso2022-jp -buffersize 18
    puts -nonewline $f $data
    close           $f
    lappend sizes [file size $path(test2)]

    # With buffer size that can hold all the
    # data and escape bytes.

    set f [open $path(test2) w]
    fconfigure      $f -encoding iso2022-jp -buffersize 19
    puts -nonewline $f $data
    close           $f
    lappend sizes [file size $path(test2)]

    set sizes
} {19 19 19 19 19}

proc testreadwrite {size {mode ""} args} {
    set tmpfile [file join [temporaryDirectory] io-1.10.tmp]
    set w [string repeat A $size]
    try {
        set fd [open $tmpfile w$mode]
        try {
            if {[llength $args]} {
                fconfigure $fd {*}$args
            }
            puts -nonewline $fd $w
        } finally {
            close $fd
        }
        set fd [open $tmpfile r$mode]
        try {
            if {[llength $args]} {
                fconfigure $fd {*}$args
            }
            set r [read $fd]
        } finally {
            close $fd
        }
    } finally {
        file delete $tmpfile
    }
    string equal $w $r
}

test io-1.10 {WriteChars: large file (> INT_MAX). Bug 3d01d51bc4} -constraints {
    pointerIs64bit perf
} -body {
    testreadwrite 0x80000000
} -result 1
test io-1.11 {WriteChars: large file (> UINT_MAX). Bug 3d01d51bc4} -constraints {
    pointerIs64bit perf
} -body {
    testreadwrite 0x100000000 "" -buffersize 1000000
} -result 1
test io-1.12 {WriteChars: large file (== UINT_MAX). Bug 90ff9b7f73} -constraints {
    pointerIs64bit perf
} -body {
    # *Exactly* UINT_MAX - separate bug from the general large file tests
    testreadwrite 0xffffffff
} -result 1

test io-2.1 {WriteBytes} {
    # loop until all bytes are written

    set f [open $path(test1) w]
    fconfigure $f  -encoding binary -buffersize 16 -translation crlf
    puts $f "abcdefghijklmnopqrstuvwxyz"
    close $f
    contents $path(test1)
} "abcdefghijklmnopqrstuvwxyz\r\n"
test io-2.2 {WriteBytes: savedLF > 0} {
    # After flushing buffer, there was a \n left over from the last
    # \n -> \r\n expansion.  It gets stuck at beginning of this buffer.

    set f [open $path(test1) w]
    fconfigure $f -encoding binary -buffersize 16 -translation crlf
    puts -nonewline $f "123456789012345\n12"
    set x [list [contents $path(test1)]]
    close $f
    lappend x [contents $path(test1)]
} [list "123456789012345\r" "123456789012345\r\n12"]
test io-2.3 {WriteBytes: flush on line} {
    # Tcl "line" buffering has weird behavior: if current buffer contains
    # a \n, entire buffer gets flushed.  Logical behavior would be to flush
    # only up to the \n.

    set f [open $path(test1) w]
    fconfigure $f -encoding binary -buffering line -translation crlf
    puts -nonewline $f "\n12"
    set x [contents $path(test1)]
    close $f
    set x
} "\r\n12"
test io-2.4 {WriteBytes: reset sawLF after each buffer} {
    set f [open $path(test1) w]
     fconfigure $f -encoding binary -buffering line -translation lf \
	     -buffersize 16
    puts -nonewline $f "abcdefg\nhijklmnopqrstuvwxyz"
    set x [list [contents $path(test1)]]
    close $f
    lappend x [contents $path(test1)]
} [list "abcdefg\nhijklmno" "abcdefg\nhijklmnopqrstuvwxyz"]
test io-2.5 {WriteBytes: large file (> INT_MAX). Bug 3d01d51bc4} -constraints {
    pointerIs64bit perf
} -body {
    # Binary mode
    testreadwrite 0x80000000 b
} -result 1
test io-2.6 {WriteBytes: large file (> UINT_MAX). Bug 3d01d51bc4} -constraints {
    pointerIs64bit perf
} -body {
    # Binary mode
    testreadwrite 0x100000000 b -buffersize 1000000
} -result 1
test io-2.7 {WriteBytes: large file (== UINT_MAX). Bug 90ff9b7f73} -constraints {
    pointerIs64bit perf
} -body {
    # *Exactly* UINT_MAX - separate bug from the general large file tests
    testreadwrite 0xffffffff b
} -result 1


test io-3.1 {WriteChars: compatibility with WriteBytes} {
    # loop until all bytes are written

    set f [open $path(test1) w]
    fconfigure $f -encoding ascii -buffersize 16 -translation crlf
    puts $f "abcdefghijklmnopqrstuvwxyz"
    close $f
    contents $path(test1)
} "abcdefghijklmnopqrstuvwxyz\r\n"
test io-3.2 {WriteChars: compatibility with WriteBytes: savedLF > 0} {
    # After flushing buffer, there was a \n left over from the last
    # \n -> \r\n expansion.  It gets stuck at beginning of this buffer.

    set f [open $path(test1) w]
    fconfigure $f -encoding ascii -buffersize 16 -translation crlf
    puts -nonewline $f "123456789012345\n12"
    set x [list [contents $path(test1)]]
    close $f
    lappend x [contents $path(test1)]
} [list "123456789012345\r" "123456789012345\r\n12"]
test io-3.3 {WriteChars: compatibility with WriteBytes: flush on line} {
    # Tcl "line" buffering has weird behavior: if current buffer contains
    # a \n, entire buffer gets flushed.  Logical behavior would be to flush
    # only up to the \n.

    set f [open $path(test1) w]
    fconfigure $f -encoding ascii -buffering line -translation crlf
    puts -nonewline $f "\n12"
    set x [contents $path(test1)]
    close $f
    set x
} "\r\n12"
test io-3.4 {WriteChars: loop over stage buffer} -body {
    # stage buffer maps to more than can be queued at once.

    set f [open $path(test1) w]
    fconfigure $f -encoding jis0208 -buffersize 16 -profile tcl8
    puts -nonewline $f "\\\\\\\\\\\\\\\\\\\\\\\\\\\\\\"
    set x [list [contents $path(test1)]]
    close $f
    lappend x [contents $path(test1)]
} -cleanup {
    catch {close $f}
} -result [list "!)!)!)!)!)!)!)!)" "!)!)!)!)!)!)!)!)!)!)!)!)!)!)!)"]
test io-3.5 {WriteChars: saved != 0} -body {
    # Bytes produced by UtfToExternal from end of last channel buffer
    # had to be moved to beginning of next channel buffer to preserve
    # requested buffersize.

    set f [open $path(test1) w]
    fconfigure $f -encoding jis0208 -buffersize 17 -profile tcl8
    puts -nonewline $f "\\\\\\\\\\\\\\\\\\\\\\\\\\\\\\"
    set x [list [contents $path(test1)]]
    close $f
    lappend x [contents $path(test1)]
} -cleanup {
    catch {close $f}
} -result [list "!)!)!)!)!)!)!)!)!" "!)!)!)!)!)!)!)!)!)!)!)!)!)!)!)"]
test io-3.6 {WriteChars: (stageRead + dstWrote == 0)} {
    # One incomplete UTF-8 character at end of staging buffer.  Backup
    # in src to the beginning of that UTF-8 character and try again.
    #
    # Translate the first 16 bytes, produce 14 bytes of output, 2 left over
    # (first two bytes of Ａ in UTF-8).  Given those two bytes try
    # translating them again, find that no bytes are read produced, and break
    # to outer loop where those two bytes will have the remaining 4 bytes
    # (the last byte of Ａ plus the all of Ｂ) appended.

    set f [open $path(test1) w]
    fconfigure $f -encoding shiftjis -buffersize 16
    puts -nonewline $f "12345678901234ＡＢ"
    set x [list [contents $path(test1)]]
    close $f
    lappend x [contents $path(test1)]
} [list "12345678901234\x82\x60" "12345678901234\x82\x60\x82\x61"]
test io-3.7 {WriteChars: (bufPtr->nextAdded > bufPtr->length)} -body {
    # When translating UTF-8 to external, the produced bytes went past end
    # of the channel buffer.  This is done purpose -- we then truncate the
    # bytes at the end of the partial character to preserve the requested
    # blocksize on flush.  The truncated bytes are moved to the beginning
    # of the next channel buffer.

    set f [open $path(test1) w]
    fconfigure $f -encoding jis0208 -buffersize 17 -profile tcl8
    puts -nonewline $f "\\\\\\\\\\\\\\\\\\\\\\\\\\\\\\"
    set x [list [contents $path(test1)]]
    close $f
    lappend x [contents $path(test1)]
} -cleanup {
    catch {close $f}
} -result [list "!)!)!)!)!)!)!)!)!" "!)!)!)!)!)!)!)!)!)!)!)!)!)!)!)"]
test io-3.8 {WriteChars: reset sawLF after each buffer} {
    set f [open $path(test1) w]
    fconfigure $f -encoding ascii -buffering line -translation lf \
	     -buffersize 16
    puts -nonewline $f "abcdefg\nhijklmnopqrstuvwxyz"
    set x [list [contents $path(test1)]]
    close $f
    lappend x [contents $path(test1)]
} [list "abcdefg\nhijklmno" "abcdefg\nhijklmnopqrstuvwxyz"]
test io-3.9 {Write: flush line-buffered channels when crlf is split over two buffers} -body {
    # https://core.tcl-lang.org/tcllib/tktedit?name=c9d8a52fe
    set f [open $path(test1) w]
    fconfigure $f -buffering line -translation crlf -buffersize 8
    puts $f "1234567"
    string map {"\r" "<cr>" "\n" "<lf>"} [contents $path(test1)]
} -cleanup {
    close $f
} -result "1234567<cr><lf>"

test io-4.1 {TranslateOutputEOL: lf} {
    # search for \n

    set f [open $path(test1) w]
    fconfigure $f -buffering line -translation lf
    puts $f "abcde"
    set x [list [contents $path(test1)]]
    close $f
    lappend x [contents $path(test1)]
} [list "abcde\n" "abcde\n"]
test io-4.2 {TranslateOutputEOL: cr} {
    # search for \n, replace with \r

    set f [open $path(test1) w]
    fconfigure $f -buffering line -translation cr
    puts $f "abcde"
    set x [list [contents $path(test1)]]
    close $f
    lappend x [contents $path(test1)]
} [list "abcde\r" "abcde\r"]
test io-4.3 {TranslateOutputEOL: crlf} {
    # simple case: search for \n, replace with \r

    set f [open $path(test1) w]
    fconfigure $f -buffering line -translation crlf
    puts $f "abcde"
    set x [list [contents $path(test1)]]
    close $f
    lappend x [contents $path(test1)]
} [list "abcde\r\n" "abcde\r\n"]
test io-4.4 {TranslateOutputEOL: crlf} {
    # keep storing more bytes in output buffer until output buffer is full.
    # We have 13 bytes initially that would turn into 18 bytes.  Fill
    # dest buffer while (dstEnd < dstMax).

    set f [open $path(test1) w]
    fconfigure $f -translation crlf -buffersize 16
    puts -nonewline $f "1234567\n\n\n\n\nA"
    set x [list [contents $path(test1)]]
    close $f
    lappend x [contents $path(test1)]
} [list "1234567\r\n\r\n\r\n\r\n\r" "1234567\r\n\r\n\r\n\r\n\r\nA"]
test io-4.5 {TranslateOutputEOL: crlf} {
    # Check for overflow of the destination buffer

    set f [open $path(test1) w]
    fconfigure $f -translation crlf -buffersize 12
    puts -nonewline $f "12345678901\n456789012345678901234"
    close $f
    set x [contents $path(test1)]
} "12345678901\r\n456789012345678901234"

test io-5.1 {CheckFlush: not full} {
    set f [open $path(test1) w]
    fconfigure $f
    puts -nonewline $f "12345678901234567890"
    set x [list [contents $path(test1)]]
    close $f
    lappend x [contents $path(test1)]
} [list "" "12345678901234567890"]
test io-5.2 {CheckFlush: full} {
    set f [open $path(test1) w]
    fconfigure $f -buffersize 16
    puts -nonewline $f "12345678901234567890"
    set x [list [contents $path(test1)]]
    close $f
    lappend x [contents $path(test1)]
} [list "1234567890123456" "12345678901234567890"]
test io-5.3 {CheckFlush: not line} {
    set f [open $path(test1) w]
    fconfigure $f -buffering line
    puts -nonewline $f "12345678901234567890"
    set x [list [contents $path(test1)]]
    close $f
    lappend x [contents $path(test1)]
} [list "" "12345678901234567890"]
test io-5.4 {CheckFlush: line} {
    set f [open $path(test1) w]
    fconfigure $f -buffering line -translation lf -encoding ascii
    puts -nonewline $f "1234567890\n1234567890"
    set x [list [contents $path(test1)]]
    close $f
    lappend x [contents $path(test1)]
} [list "1234567890\n1234567890" "1234567890\n1234567890"]
test io-5.5 {CheckFlush: none} {
    set f [open $path(test1) w]
    fconfigure $f -buffering none
    puts -nonewline $f "1234567890"
    set x [list [contents $path(test1)]]
    close $f
    lappend x [contents $path(test1)]
} [list "1234567890" "1234567890"]

test io-6.1 {Tcl_GetsObj: working} {
    set f [open $path(test1) w]
    puts $f "foo\nboo"
    close $f
    set f [open $path(test1)]
    set x [gets $f]
    close $f
    set x
} {foo}
test io-6.2 {Tcl_GetsObj: CheckChannelErrors() != 0} emptyTest {
    # no test, need to cause an async error.
} {}
test io-6.3 {Tcl_GetsObj: how many have we used?} {
    # if (bufPtr != NULL) {oldRemoved = bufPtr->nextRemoved}

    set f [open $path(test1) w]
    fconfigure $f -translation crlf
    puts $f "abc\ndefg"
    close $f
    set f [open $path(test1)]
    set x [list [tell $f] [gets $f line] [tell $f] [gets $f line] $line]
    close $f
    set x
} {0 3 5 4 defg}
test io-6.4 {Tcl_GetsObj: encoding == NULL} {
    set f [open $path(test1) w]
    fconfigure $f -translation binary
    puts $f "\x81\x34\x00"
    close $f
    set f [open $path(test1)]
    fconfigure $f -translation binary
    set x [list [gets $f line] $line]
    close $f
    set x
} [list 3 "\x81\x34\x00"]
test io-6.5 {Tcl_GetsObj: encoding != NULL} {
    set f [open $path(test1) w]
    fconfigure $f -translation binary
    puts $f "\x88\xEA\x92\x9A"
    close $f
    set f [open $path(test1)]
    fconfigure $f -encoding shiftjis
    set x [list [gets $f line] $line]
    close $f
    set x
} [list 2 "一丁"]
set a "bbbbbbbbbbbbbbbbbbbbbbbbbbbbbbbbbbbbbbbbbbbbbbbbbbbbbbbbbbbbbbbb"
append a $a
append a $a
test io-6.6 {Tcl_GetsObj: loop test} {
    # if (dst >= dstEnd)

    set f [open $path(test1) w]
    puts $f $a
    puts $f hi
    close $f
    set f [open $path(test1)]
    set x [list [gets $f line] $line]
    close $f
    set x
} [list 256 $a]
test io-6.7 {Tcl_GetsObj: error in input} stdio {
    # if (FilterInputBytes(chanPtr, &gs) != 0)

    set f [open "|[list [interpreter] $path(cat)]" w+]
    puts -nonewline $f "hi\nwould"
    flush $f
    gets $f
    fconfigure $f -blocking 0
    set x [gets $f line]
    close $f
    set x
} {-1}
test io-6.8 {Tcl_GetsObj: remember if EOF is seen} {
    set f [open $path(test1) w]
    puts $f "abcdef\x1Aghijk\nwombat"
    close $f
    set f [open $path(test1)]
    fconfigure $f -eofchar \x1A
    set x [list [gets $f line] $line [gets $f line] $line]
    close $f
    set x
} {6 abcdef -1 {}}
test io-6.9 {Tcl_GetsObj: remember if EOF is seen} {
    set f [open $path(test1) w]
    puts $f "abcdefghijk\nwom\x1Abat"
    close $f
    set f [open $path(test1)]
    fconfigure $f -eofchar \x1A
    set x [list [gets $f line] $line [gets $f line] $line]
    close $f
    set x
} {11 abcdefghijk 3 wom}
# Comprehensive tests
test io-6.10 {Tcl_GetsObj: lf mode: no chars} {
    set f [open $path(test1) w]
    close $f
    set f [open $path(test1)]
    fconfigure $f -translation lf
    set x [list [gets $f line] $line]
    close $f
    set x
} {-1 {}}
test io-6.11 {Tcl_GetsObj: lf mode: lone \n} {
    set f [open $path(test1) w]
    fconfigure $f -translation lf
    puts -nonewline $f "\n"
    close $f
    set f [open $path(test1)]
    fconfigure $f -translation lf
    set x [list [gets $f line] $line [gets $f line] $line]
    close $f
    set x
} {0 {} -1 {}}
test io-6.12 {Tcl_GetsObj: lf mode: lone \r} {
    set f [open $path(test1) w]
    fconfigure $f -translation lf
    puts -nonewline $f "\r"
    close $f
    set f [open $path(test1)]
    fconfigure $f -translation lf
    set x [list [gets $f line] $line [gets $f line] $line]
    close $f
    set x
} [list 1 "\r" -1 ""]
test io-6.13 {Tcl_GetsObj: lf mode: 1 char} {
    set f [open $path(test1) w]
    fconfigure $f -translation lf
    puts -nonewline $f a
    close $f
    set f [open $path(test1)]
    fconfigure $f -translation lf
    set x [list [gets $f line] $line [gets $f line] $line]
    close $f
    set x
} {1 a -1 {}}
test io-6.14 {Tcl_GetsObj: lf mode: 1 char followed by EOL} {
    set f [open $path(test1) w]
    fconfigure $f -translation lf
    puts -nonewline $f "a\n"
    close $f
    set f [open $path(test1)]
    fconfigure $f -translation lf
    set x [list [gets $f line] $line [gets $f line] $line]
    close $f
    set x
} {1 a -1 {}}
test io-6.15 {Tcl_GetsObj: lf mode: several chars} {
    set f [open $path(test1) w]
    fconfigure $f -translation lf
    puts -nonewline $f "abcd\nefgh\rijkl\r\nmnop"
    close $f
    set f [open $path(test1)]
    fconfigure $f -translation lf
    set x [list [gets $f line] $line [gets $f line] $line [gets $f line] $line [gets $f line] $line]
    close $f
    set x
} [list 4 "abcd" 10 "efgh\rijkl\r" 4 "mnop" -1 ""]
test io-6.16 {Tcl_GetsObj: cr mode: no chars} {
    set f [open $path(test1) w]
    close $f
    set f [open $path(test1)]
    fconfigure $f -translation cr
    set x [list [gets $f line] $line]
    close $f
    set x
} {-1 {}}
test io-6.17 {Tcl_GetsObj: cr mode: lone \n} {
    set f [open $path(test1) w]
    fconfigure $f -translation lf
    puts -nonewline $f "\n"
    close $f
    set f [open $path(test1)]
    fconfigure $f -translation cr
    set x [list [gets $f line] $line [gets $f line] $line]
    close $f
    set x
} [list 1 "\n" -1 ""]
test io-6.18 {Tcl_GetsObj: cr mode: lone \r} {
    set f [open $path(test1) w]
    fconfigure $f -translation lf
    puts -nonewline $f "\r"
    close $f
    set f [open $path(test1)]
    fconfigure $f -translation cr
    set x [list [gets $f line] $line [gets $f line] $line]
    close $f
    set x
} {0 {} -1 {}}
test io-6.19 {Tcl_GetsObj: cr mode: 1 char} {
    set f [open $path(test1) w]
    fconfigure $f -translation lf
    puts -nonewline $f a
    close $f
    set f [open $path(test1)]
    fconfigure $f -translation cr
    set x [list [gets $f line] $line [gets $f line] $line]
    close $f
    set x
} {1 a -1 {}}
test io-6.20 {Tcl_GetsObj: cr mode: 1 char followed by EOL} {
    set f [open $path(test1) w]
    fconfigure $f -translation lf
    puts -nonewline $f "a\r"
    close $f
    set f [open $path(test1)]
    fconfigure $f -translation cr
    set x [list [gets $f line] $line [gets $f line] $line]
    close $f
    set x
} {1 a -1 {}}
test io-6.21 {Tcl_GetsObj: cr mode: several chars} {
    set f [open $path(test1) w]
    fconfigure $f -translation lf
    puts -nonewline $f "abcd\nefgh\rijkl\r\nmnop"
    close $f
    set f [open $path(test1)]
    fconfigure $f -translation cr
    set x [list [gets $f line] $line [gets $f line] $line [gets $f line] $line [gets $f line] $line]
    close $f
    set x
} [list 9 "abcd\nefgh" 4 "ijkl" 5 "\nmnop" -1 ""]
test io-6.22 {Tcl_GetsObj: crlf mode: no chars} {
    set f [open $path(test1) w]
    close $f
    set f [open $path(test1)]
    fconfigure $f -translation crlf
    set x [list [gets $f line] $line]
    close $f
    set x
} {-1 {}}
test io-6.23 {Tcl_GetsObj: crlf mode: lone \n} {
    set f [open $path(test1) w]
    fconfigure $f -translation lf
    puts -nonewline $f "\n"
    close $f
    set f [open $path(test1)]
    fconfigure $f -translation crlf
    set x [list [gets $f line] $line [gets $f line] $line]
    close $f
    set x
} [list 1 "\n" -1 ""]
test io-6.24 {Tcl_GetsObj: crlf mode: lone \r} {
    set f [open $path(test1) w]
    fconfigure $f -translation lf
    puts -nonewline $f "\r"
    close $f
    set f [open $path(test1)]
    fconfigure $f -translation crlf
    set x [list [gets $f line] $line [gets $f line] $line]
    close $f
    set x
} [list 1 "\r" -1 ""]
test io-6.25 {Tcl_GetsObj: crlf mode: \r\r} {
    set f [open $path(test1) w]
    fconfigure $f -translation lf
    puts -nonewline $f "\r\r"
    close $f
    set f [open $path(test1)]
    fconfigure $f -translation crlf
    set x [list [gets $f line] $line [gets $f line] $line]
    close $f
    set x
} [list 2 "\r\r" -1 ""]
test io-6.26 {Tcl_GetsObj: crlf mode: \r\n} {
    set f [open $path(test1) w]
    fconfigure $f -translation lf
    puts -nonewline $f "\r\n"
    close $f
    set f [open $path(test1)]
    fconfigure $f -translation crlf
    set x [list [gets $f line] $line [gets $f line] $line]
    close $f
    set x
} [list 0 "" -1 ""]
test io-6.27 {Tcl_GetsObj: crlf mode: 1 char} {
    set f [open $path(test1) w]
    fconfigure $f -translation lf
    puts -nonewline $f a
    close $f
    set f [open $path(test1)]
    fconfigure $f -translation crlf
    set x [list [gets $f line] $line [gets $f line] $line]
    close $f
    set x
} {1 a -1 {}}
test io-6.28 {Tcl_GetsObj: crlf mode: 1 char followed by EOL} {
    set f [open $path(test1) w]
    fconfigure $f -translation lf
    puts -nonewline $f "a\r\n"
    close $f
    set f [open $path(test1)]
    fconfigure $f -translation crlf
    set x [list [gets $f line] $line [gets $f line] $line]
    close $f
    set x
} {1 a -1 {}}
test io-6.29 {Tcl_GetsObj: crlf mode: several chars} {
    set f [open $path(test1) w]
    fconfigure $f -translation lf
    puts -nonewline $f "abcd\nefgh\rijkl\r\nmnop"
    close $f
    set f [open $path(test1)]
    fconfigure $f -translation crlf
    set x [list [gets $f line] $line [gets $f line] $line [gets $f line] $line]
    close $f
    set x
} [list 14 "abcd\nefgh\rijkl" 4 "mnop" -1 ""]
test io-6.30 {Tcl_GetsObj: crlf mode: buffer exhausted} {testchannel} {
    # if (eol >= dstEnd)

    set f [open $path(test1) w]
    fconfigure $f -translation lf
    puts -nonewline $f "123456789012345\r\nabcdefghijklmnoprstuvwxyz"
    close $f
    set f [open $path(test1)]
    fconfigure $f -translation crlf -buffersize 16
    set x [list [gets $f line] $line [testchannel inputbuffered $f]]
    close $f
    set x
} [list 15 "123456789012345" 15]
test io-6.31 {Tcl_GetsObj: crlf mode: buffer exhausted, blocked} {stdio testchannel fileevent} {
    # (FilterInputBytes() != 0)

    set f [open "|[list [interpreter] $path(cat)]" w+]
    fconfigure $f -translation {crlf lf} -buffering none
    puts -nonewline $f "bbbbbbbbbbbbbb\r\n123456789012345\r"
    fconfigure $f -buffersize 16
    set x [gets $f]
    fconfigure $f -blocking 0
    lappend x [gets $f line] $line [fblocked $f] [testchannel inputbuffered $f]
    close $f
    set x
} [list "bbbbbbbbbbbbbb" -1 "" 1 16]
test io-6.32 {Tcl_GetsObj: crlf mode: buffer exhausted, more data} {testchannel} {
    # not (FilterInputBytes() != 0)

    set f [open $path(test1) w]
    fconfigure $f -translation lf
    puts -nonewline $f "123456789012345\r\n123"
    close $f
    set f [open $path(test1)]
    fconfigure $f -translation crlf -buffersize 16
    set x [list [gets $f line] $line [tell $f] [testchannel inputbuffered $f]]
    close $f
    set x
} [list 15 "123456789012345" 17 3]
test io-6.33 {Tcl_GetsObj: crlf mode: buffer exhausted, at eof} {
    # eol still equals dstEnd

    set f [open $path(test1) w]
    fconfigure $f -translation lf
    puts -nonewline $f "123456789012345\r"
    close $f
    set f [open $path(test1)]
    fconfigure $f -translation crlf -buffersize 16
    set x [list [gets $f line] $line [eof $f]]
    close $f
    set x
} [list 16 "123456789012345\r" 1]
test io-6.34 {Tcl_GetsObj: crlf mode: buffer exhausted, not followed by \n} {
    # not (*eol == '\n')

    set f [open $path(test1) w]
    fconfigure $f -translation lf
    puts -nonewline $f "123456789012345\rabcd\r\nefg"
    close $f
    set f [open $path(test1)]
    fconfigure $f -translation crlf -buffersize 16
    set x [list [gets $f line] $line [tell $f]]
    close $f
    set x
} [list 20 "123456789012345\rabcd" 22]
test io-6.35 {Tcl_GetsObj: auto mode: no chars} {
    set f [open $path(test1) w]
    close $f
    set f [open $path(test1)]
    fconfigure $f -translation auto
    set x [list [gets $f line] $line]
    close $f
    set x
} {-1 {}}
test io-6.36 {Tcl_GetsObj: auto mode: lone \n} {
    set f [open $path(test1) w]
    fconfigure $f -translation lf
    puts -nonewline $f "\n"
    close $f
    set f [open $path(test1)]
    fconfigure $f -translation auto
    set x [list [gets $f line] $line [gets $f line] $line]
    close $f
    set x
} [list 0 "" -1 ""]
test io-6.37 {Tcl_GetsObj: auto mode: lone \r} {
    set f [open $path(test1) w]
    fconfigure $f -translation lf
    puts -nonewline $f "\r"
    close $f
    set f [open $path(test1)]
    fconfigure $f -translation auto
    set x [list [gets $f line] $line [gets $f line] $line]
    close $f
    set x
} [list 0 "" -1 ""]
test io-6.38 {Tcl_GetsObj: auto mode: \r\r} {
    set f [open $path(test1) w]
    fconfigure $f -translation lf
    puts -nonewline $f "\r\r"
    close $f
    set f [open $path(test1)]
    fconfigure $f -translation auto
    set x [list [gets $f line] $line [gets $f line] $line [gets $f line] $line]
    close $f
    set x
} [list 0 "" 0 "" -1 ""]
test io-6.39 {Tcl_GetsObj: auto mode: \r\n} {
    set f [open $path(test1) w]
    fconfigure $f -translation lf
    puts -nonewline $f "\r\n"
    close $f
    set f [open $path(test1)]
    fconfigure $f -translation auto
    set x [list [gets $f line] $line [gets $f line] $line]
    close $f
    set x
} [list 0 "" -1 ""]
test io-6.40 {Tcl_GetsObj: auto mode: 1 char} {
    set f [open $path(test1) w]
    fconfigure $f -translation lf
    puts -nonewline $f a
    close $f
    set f [open $path(test1)]
    fconfigure $f -translation auto
    set x [list [gets $f line] $line [gets $f line] $line]
    close $f
    set x
} {1 a -1 {}}
test io-6.41 {Tcl_GetsObj: auto mode: 1 char followed by EOL} {
    set f [open $path(test1) w]
    fconfigure $f -translation lf
    puts -nonewline $f "a\r\n"
    close $f
    set f [open $path(test1)]
    fconfigure $f -translation auto
    set x [list [gets $f line] $line [gets $f line] $line]
    close $f
    set x
} {1 a -1 {}}
test io-6.42 {Tcl_GetsObj: auto mode: several chars} {
    set f [open $path(test1) w]
    fconfigure $f -translation lf
    puts -nonewline $f "abcd\nefgh\rijkl\r\nmnop"
    close $f
    set f [open $path(test1)]
    fconfigure $f -translation auto
    set x [list [gets $f line] $line [gets $f line] $line]
    lappend x [gets $f line] $line [gets $f line] $line [gets $f line] $line
    close $f
    set x
} [list 4 "abcd" 4 "efgh" 4 "ijkl" 4 "mnop" -1 ""]
test io-6.43 {Tcl_GetsObj: input saw cr} {stdio testchannel fileevent} {
    # if (chanPtr->flags & INPUT_SAW_CR)

    set f [open "|[list [interpreter] $path(cat)]" w+]
    fconfigure $f -translation {auto lf} -buffering none
    puts -nonewline $f "bbbbbbbbbbbbbbb\n123456789abcdef\r"
    fconfigure $f -buffersize 16
    set x [list [gets $f]]
    fconfigure $f -blocking 0
    lappend x [gets $f line] $line [testchannel queuedcr $f]
    fconfigure $f -blocking 1
    puts -nonewline $f "\nabcd\refg\x1A"
    lappend x [gets $f line] $line [testchannel queuedcr $f]
    lappend x [gets $f line] $line
    close $f
    set x
} [list "bbbbbbbbbbbbbbb" 15 "123456789abcdef" 1 4 "abcd" 0 3 "efg"]
test io-6.44 {Tcl_GetsObj: input saw cr, not followed by cr} {stdio testchannel fileevent} {
    # not (*eol == '\n')

    set f [open "|[list [interpreter] $path(cat)]" w+]
    fconfigure $f -translation {auto lf} -buffering none
    puts -nonewline $f "bbbbbbbbbbbbbbb\n123456789abcdef\r"
    fconfigure $f -buffersize 16
    set x [list [gets $f]]
    fconfigure $f -blocking 0
    lappend x [gets $f line] $line [testchannel queuedcr $f]
    fconfigure $f -blocking 1
    puts -nonewline $f "abcd\refg\x1A"
    lappend x [gets $f line] $line [testchannel queuedcr $f]
    lappend x [gets $f line] $line
    close $f
    set x
} [list "bbbbbbbbbbbbbbb" 15 "123456789abcdef" 1 4 "abcd" 0 3 "efg"]
test io-6.45 {Tcl_GetsObj: input saw cr, skip right number of bytes} {stdio testchannel fileevent} {
    # Tcl_ExternalToUtf()

    set f [open "|[list [interpreter] $path(cat)]" w+]
    fconfigure $f -translation {auto lf} -buffering none
    fconfigure $f -encoding utf-16
    puts -nonewline $f "bbbbbbbbbbbbbbb\n123456789abcdef\r"
    fconfigure $f -buffersize 16
    gets $f
    fconfigure $f -blocking 0
    set x [list [gets $f line] $line [testchannel queuedcr $f]]
    fconfigure $f -blocking 1
    puts -nonewline $f "\nabcd\refg"
    lappend x [gets $f line] $line [testchannel queuedcr $f]
    close $f
    set x
} [list 15 "123456789abcdef" 1 4 "abcd" 0]
test io-6.46 {Tcl_GetsObj: input saw cr, followed by just \n should give eof} {stdio testchannel fileevent} {
    # memmove()

    set f [open "|[list [interpreter] $path(cat)]" w+]
    fconfigure $f -translation {auto lf} -buffering none
    puts -nonewline $f "bbbbbbbbbbbbbbb\n123456789abcdef\r"
    fconfigure $f -buffersize 16
    gets $f
    fconfigure $f -blocking 0
    set x [list [gets $f line] $line [testchannel queuedcr $f]]
    fconfigure $f -blocking 1
    puts -nonewline $f "\n\x1A"
    lappend x [gets $f line] $line [testchannel queuedcr $f]
    close $f
    set x
} [list 15 "123456789abcdef" 1 -1 "" 0]
test io-6.47 {Tcl_GetsObj: auto mode: \r at end of buffer, peek for \n} {testchannel} {
    # (eol == dstEnd)

    set f [open $path(test1) w]
    fconfigure $f -translation lf
    puts -nonewline $f "123456789012345\r\nabcdefghijklmnopq"
    close $f
    set f [open $path(test1)]
    fconfigure $f -translation auto -buffersize 16
    set x [list [gets $f] [testchannel inputbuffered $f]]
    close $f
    set x
} [list "123456789012345" 15]
test io-6.48 {Tcl_GetsObj: auto mode: \r at end of buffer, no more avail} {testchannel} {
    # PeekAhead() did not get any, so (eol >= dstEnd)

    set f [open $path(test1) w]
    fconfigure $f -translation lf
    puts -nonewline $f "123456789012345\r"
    close $f
    set f [open $path(test1)]
    fconfigure $f -translation auto -buffersize 16
    set x [list [gets $f] [testchannel queuedcr $f]]
    close $f
    set x
} [list "123456789012345" 1]
test io-6.49 {Tcl_GetsObj: auto mode: \r followed by \n} {testchannel} {
    # if (*eol == '\n') {skip++}

    set f [open $path(test1) w]
    fconfigure $f -translation lf
    puts -nonewline $f "123456\r\n78901"
    close $f
    set f [open $path(test1)]
    set x [list [gets $f] [testchannel queuedcr $f] [tell $f] [gets $f]]
    close $f
    set x
} [list "123456" 0 8 "78901"]
test io-6.50 {Tcl_GetsObj: auto mode: \r not followed by \n} {testchannel} {
    # not (*eol == '\n')

    set f [open $path(test1) w]
    fconfigure $f -translation lf
    puts -nonewline $f "123456\r78901"
    close $f
    set f [open $path(test1)]
    set x [list [gets $f] [testchannel queuedcr $f] [tell $f] [gets $f]]
    close $f
    set x
} [list "123456" 0 7 "78901"]
test io-6.51 {Tcl_GetsObj: auto mode: \n} {
    # else if (*eol == '\n') {goto gotoeol;}

    set f [open $path(test1) w]
    fconfigure $f -translation lf
    puts -nonewline $f "123456\n78901"
    close $f
    set f [open $path(test1)]
    set x [list [gets $f] [tell $f] [gets $f]]
    close $f
    set x
} [list "123456" 7 "78901"]
test io-6.52 {Tcl_GetsObj: saw EOF character} {testchannel} {
    # if (eof != NULL)

    set f [open $path(test1) w]
    fconfigure $f -translation lf
    puts -nonewline $f "123456\x1Ak9012345\r"
    close $f
    set f [open $path(test1)]
    fconfigure $f -eofchar \x1A
    set x [list [gets $f] [testchannel queuedcr $f] [tell $f] [gets $f]]
    close $f
    set x
} [list "123456" 0 6 ""]
test io-6.53 {Tcl_GetsObj: device EOF} {
    # didn't produce any bytes

    set f [open $path(test1) w]
    close $f
    set f [open $path(test1)]
    set x [list [gets $f line] $line [eof $f]]
    close $f
    set x
} {-1 {} 1}
test io-6.54 {Tcl_GetsObj: device EOF} {
    # got some bytes before EOF.

    set f [open $path(test1) w]
    puts -nonewline $f abc
    close $f
    set f [open $path(test1)]
    set x [list [gets $f line] $line [eof $f]]
    close $f
    set x
} {3 abc 1}
test io-6.55 {Tcl_GetsObj: overconverted} {
    # Tcl_ExternalToUtf(), make sure state updated

    set f [open $path(test1) w]
    fconfigure $f -encoding iso2022-jp
    puts $f "there一ok\n丁more bytes\nhere"
    close $f
    set f [open $path(test1)]
    fconfigure $f -encoding iso2022-jp
    set x [list [gets $f line] $line [gets $f line] $line [gets $f line] $line]
    close $f
    set x
} [list 8 "there一ok" 11 "丁more bytes" 4 "here"]
test io-6.56 {Tcl_GetsObj: incomplete lines should disable file events} {stdio fileevent} {
    update
    set f [open "|[list [interpreter] $path(cat)]" w+]
    fconfigure $f -buffering none
    puts -nonewline $f "foobar"
    fconfigure $f -blocking 0
    variable x {}
    after 500 [namespace code { lappend x timeout }]
    fileevent $f readable [namespace code { lappend x [gets $f] }]
    vwait [namespace which -variable x]
    vwait [namespace which -variable x]
    fconfigure $f -blocking 1
    puts -nonewline $f "baz\n"
    after 500 [namespace code { lappend x timeout }]
    fconfigure $f -blocking 0
    vwait [namespace which -variable x]
    vwait [namespace which -variable x]
    close $f
    set x
} {{} timeout foobarbaz timeout}

test io-7.1 {FilterInputBytes: split up character at end of buffer} {
    # (result == TCL_CONVERT_MULTIBYTE)

    set f [open $path(test1) w]
    fconfigure $f -encoding shiftjis
    puts $f "1234567890123０１２３４\nend"
    close $f
    set f [open $path(test1)]
    fconfigure $f -encoding shiftjis -buffersize 16
    set x [gets $f]
    close $f
    set x
} "1234567890123０１２３４"
test io-7.2 {FilterInputBytes: split up character in middle of buffer} {
    # (bufPtr->nextAdded < bufPtr->bufLength)

    set f [open $path(test1) w]
    fconfigure $f -encoding binary
    puts -nonewline $f "1234567890\n123\x82\x4F\x82\x50\x82"
    close $f
    set f [open $path(test1)]
    fconfigure $f -encoding shiftjis -profile tcl8
    set x [list [gets $f line] $line [eof $f]]
    close $f
    set x
} [list 10 "1234567890" 0]
test io-7.3 {FilterInputBytes: split up character at EOF} {testchannel} {
    set f [open $path(test1) w]
    fconfigure $f -encoding binary
    puts -nonewline $f "1234567890123\x82\x4F\x82\x50\x82"
    close $f
    set f [open $path(test1)]
    fconfigure $f -encoding shiftjis -profile tcl8
    set x [list [gets $f line] $line]
    lappend x [tell $f] [testchannel inputbuffered $f] [eof $f]
    lappend x [gets $f line] $line
    close $f
    set x
} [list 15 "1234567890123０１" 18 0 1 -1 ""]
test io-7.4 {FilterInputBytes: recover from split up character} {stdio fileevent} {
    set f [open "|[list [interpreter] $path(cat)]" w+]
    fconfigure $f -encoding binary -buffering none
    puts -nonewline $f "1234567890123\x82\x4F\x82\x50\x82"
    fconfigure $f -encoding shiftjis -blocking 0
    fileevent $f read [namespace code "ready $f"]
    variable x {}
    proc ready {f} {
	variable x
	lappend x [gets $f line] $line [fblocked $f]
    }
    vwait [namespace which -variable x]
    fconfigure $f -encoding binary -blocking 1
    puts $f "\x51\x82\x52"
    fconfigure $f -encoding shiftjis
    vwait [namespace which -variable x]
    close $f
    set x
} [list -1 "" 1 17 "1234567890123０１２３" 0]

test io-8.1 {PeekAhead: only go to device if no more cached data} {testchannel} {
    # (bufPtr->nextPtr == NULL)

    set f [open $path(test1) w]
    fconfigure $f -encoding ascii -translation lf
    puts -nonewline $f "123456789012345\r\n2345678"
    close $f
    set f [open $path(test1)]
    fconfigure $f -encoding ascii -translation auto -buffersize 16
    # here
    gets $f
    set x [testchannel inputbuffered $f]
    close $f
    set x
} "7"
test io-8.2 {PeekAhead: only go to device if no more cached data} {stdio testchannel fileevent} {
    # not (bufPtr->nextPtr == NULL)

    set f [open "|[list [interpreter] $path(cat)]" w+]
    fconfigure $f -translation lf -encoding ascii -buffering none
    puts -nonewline $f "123456789012345\r\nbcdefghijklmnopqrstuvwxyz"
    variable x {}
    fileevent $f read [namespace code "ready $f"]
    proc ready {f} {
	variable x
	lappend x [gets $f line] $line [testchannel inputbuffered $f]
    }
    fconfigure $f -encoding utf-16 -buffersize 16 -blocking 0
    vwait [namespace which -variable x]
    fconfigure $f -translation auto -encoding ascii -blocking 1
    # here
    vwait [namespace which -variable x]
    close $f
    set x
} [list -1 "" 42 15 "123456789012345" 25]
test io-8.3 {PeekAhead: no cached data available} {stdio testchannel fileevent} {
    # (bytesLeft == 0)

    set f [open "|[list [interpreter] $path(cat)]" w+]
    fconfigure $f -translation {auto binary}
    puts -nonewline $f "abcdefghijklmno\r"
    flush $f
    set x [list [gets $f line] $line [testchannel queuedcr $f]]
    close $f
    set x
} [list 15 "abcdefghijklmno" 1]
set a "123456789012345678901234567890"
append a "123456789012345678901234567890"
append a "1234567890123456789012345678901"
test io-8.4 {PeekAhead: cached data available in this buffer} {
    # not (bytesLeft == 0)

    set f [open $path(test1) w+]
    fconfigure $f -translation binary
    puts $f "${a}\r\nabcdef"
    close $f
    set f [open $path(test1)]
    fconfigure $f -encoding binary -translation auto

    # "${a}\r" was converted in one operation (because ENCODING_LINESIZE
    # is 30).  To check if "\n" follows, calls PeekAhead and determines
    # that cached data is available in buffer w/o having to call driver.

    set x [gets $f]
    close $f
    set x
} $a
unset a
test io-8.5 {PeekAhead: don't peek if last read was short} {stdio testchannel fileevent} {
    # (bufPtr->nextAdded < bufPtr->length)

    set f [open "|[list [interpreter] $path(cat)]" w+]
    fconfigure $f -translation {auto binary}
    puts -nonewline $f "abcdefghijklmno\r"
    flush $f
    # here
    set x [list [gets $f line] $line [testchannel queuedcr $f]]
    close $f
    set x
} {15 abcdefghijklmno 1}
test io-8.6 {PeekAhead: change to non-blocking mode} {stdio testchannel fileevent} {
    # ((chanPtr->flags & CHANNEL_NONBLOCKING) == 0)

    set f [open "|[list [interpreter] $path(cat)]" w+]
    fconfigure $f -translation {auto binary} -buffersize 16
    puts -nonewline $f "abcdefghijklmno\r"
    flush $f
    # here
    set x [list [gets $f line] $line [testchannel queuedcr $f]]
    close $f
    set x
} {15 abcdefghijklmno 1}
test io-8.7 {PeekAhead: cleanup} {stdio testchannel fileevent} {
    # Make sure bytes are removed from buffer.

    set f [open "|[list [interpreter] $path(cat)]" w+]
    fconfigure $f -translation {auto binary} -buffering none
    puts -nonewline $f "abcdefghijklmno\r"
    # here
    set x [list [gets $f line] $line [testchannel queuedcr $f]]
    puts -nonewline $f "\x1A"
    lappend x [gets $f line] $line
    close $f
    set x
} {15 abcdefghijklmno 1 -1 {}}

test io-9.1 {CommonGetsCleanup} emptyTest {
} {}

test io-10.1 {Tcl_ReadChars: CheckChannelErrors} emptyTest {
    # no test, need to cause an async error.
} {}
test io-10.2 {Tcl_ReadChars: loop until enough copied} {
    # one time
    # for (copied = 0; (unsigned) toRead > 0; )

    set f [open $path(test1) w]
    puts $f abcdefghijklmnop
    close $f

    set f [open $path(test1)]
    set x [read $f 5]
    close $f
    set x
} {abcde}
test io-10.3 {Tcl_ReadChars: loop until enough copied} {
    # multiple times
    # for (copied = 0; (unsigned) toRead > 0; )

    set f [open $path(test1) w]
    puts $f abcdefghijklmnopqrstuvwxyz
    close $f

    set f [open $path(test1)]
    fconfigure $f -buffersize 16
    # here
    set x [read $f 19]
    close $f
    set x
} {abcdefghijklmnopqrs}
test io-10.4 {Tcl_ReadChars: no more in channel buffer} {
    # (copiedNow < 0)

    set f [open $path(test1) w]
    puts -nonewline $f abcdefghijkl
    close $f

    set f [open $path(test1)]
    # here
    set x [read $f 1000]
    close $f
    set x
} {abcdefghijkl}
test io-10.5 {Tcl_ReadChars: stop on EOF} {
    # (chanPtr->flags & CHANNEL_EOF)

    set f [open $path(test1) w]
    puts -nonewline $f abcdefghijkl
    close $f

    set f [open $path(test1)]
    # here
    set x [read $f 1000]
    close $f
    set x
} {abcdefghijkl}

test io-11.1 {ReadBytes: want to read a lot} {
    # ((unsigned) toRead > (unsigned) srcLen)

    set f [open $path(test1) w]
    puts -nonewline $f abcdefghijkl
    close $f
    set f [open $path(test1)]
    fconfigure $f -encoding binary
    # here
    set x [read $f 1000]
    close $f
    set x
} {abcdefghijkl}
test io-11.2 {ReadBytes: want to read all} {
    # ((unsigned) toRead > (unsigned) srcLen)

    set f [open $path(test1) w]
    puts -nonewline $f abcdefghijkl
    close $f
    set f [open $path(test1)]
    fconfigure $f -encoding binary
    # here
    set x [read $f]
    close $f
    set x
} {abcdefghijkl}
test io-11.3 {ReadBytes: allocate more space} {
    # (toRead > length - offset - 1)

    set f [open $path(test1) w]
    puts -nonewline $f abcdefghijklmnopqrstuvwxyz
    close $f
    set f [open $path(test1)]
    fconfigure $f -buffersize 16 -encoding binary
    # here
    set x [read $f]
    close $f
    set x
} {abcdefghijklmnopqrstuvwxyz}
test io-11.4 {ReadBytes: EOF char found} {
    # (TranslateInputEOL() != 0)

    set f [open $path(test1) w]
    puts $f abcdefghijklmnopqrstuvwxyz
    close $f
    set f [open $path(test1)]
    fconfigure $f -eofchar m -encoding binary
    # here
    set x [list [read $f] [eof $f] [read $f] [eof $f]]
    close $f
    set x
} [list "abcdefghijkl" 1 "" 1]

test io-12.1 {ReadChars: want to read a lot} {
    # ((unsigned) toRead > (unsigned) srcLen)

    set f [open $path(test1) w]
    puts -nonewline $f abcdefghijkl
    close $f
    set f [open $path(test1)]
    # here
    set x [read $f 1000]
    close $f
    set x
} {abcdefghijkl}
test io-12.2 {ReadChars: want to read all} {
    # ((unsigned) toRead > (unsigned) srcLen)

    set f [open $path(test1) w]
    puts -nonewline $f abcdefghijkl
    close $f
    set f [open $path(test1)]
    # here
    set x [read $f]
    close $f
    set x
} {abcdefghijkl}
test io-12.3 {ReadChars: allocate more space} {
    # (toRead > length - offset - 1)

    set f [open $path(test1) w]
    puts -nonewline $f abcdefghijklmnopqrstuvwxyz
    close $f
    set f [open $path(test1)]
    fconfigure $f -buffersize 16
    # here
    set x [read $f]
    close $f
    set x
} {abcdefghijklmnopqrstuvwxyz}
test io-12.4 {ReadChars: split-up char} {stdio testchannel fileevent} {
    # (srcRead == 0)

    set f [open "|[list [interpreter] $path(cat)]" w+]
    fconfigure $f -encoding binary -buffering none -buffersize 16
    puts -nonewline $f "123456789012345\x96"
    fconfigure $f -encoding shiftjis -blocking 0

    fileevent $f read [namespace code "ready $f"]
    proc ready {f} {
	variable x
	lappend x [read $f] [testchannel inputbuffered $f]
    }
    variable x {}

    fconfigure $f -encoding shiftjis
    vwait [namespace which -variable x]
    fconfigure $f -encoding binary -blocking 1
    puts -nonewline $f "\x7B"
    after 500			;# Give the cat process time to catch up
    fconfigure $f -encoding shiftjis -blocking 0
    vwait [namespace which -variable x]
    close $f
    set x
} [list "123456789012345" 1 "本" 0]
test io-12.5 {ReadChars: fileevents on partial characters} {stdio fileevent} {
    set path(test1) [makeFile {
	fconfigure stdout -encoding binary -buffering none
	gets stdin; puts -nonewline "\xE7"
	gets stdin; puts -nonewline "\x89"
	gets stdin; puts -nonewline "\xA6"
    } test1]
    set f [open "|[list [interpreter] $path(test1)]" r+]
    fileevent $f readable [namespace code {
	lappend x [read $f]
	if {[eof $f]} {
	    lappend x eof
	}
    }]
    puts $f "go1"
    flush $f
    fconfigure $f -blocking 0 -encoding utf-8
    variable x {}
    vwait [namespace which -variable x]
    after 500 [namespace code { lappend x timeout }]
    vwait [namespace which -variable x]
    puts $f "go2"
    flush $f
    vwait [namespace which -variable x]
    after 500 [namespace code { lappend x timeout }]
    vwait [namespace which -variable x]
    puts $f "go3"
    flush $f
    vwait [namespace which -variable x]
    vwait [namespace which -variable x]
    lappend x [catch {close $f} msg] $msg
    set x
} "{} timeout {} timeout 牦 {} eof 0 {}"
test io-12.6 {ReadChars: too many chars read} {
    proc driver {cmd args} {
	variable buffer
	variable index
	set chan [lindex $args 0]
	switch -- $cmd {
	    initialize {
		set index($chan) 0
		set buffer($chan) [encoding convertto utf-8 \
			[string repeat 뻯 20][string repeat . 20]]
		return {initialize finalize watch read}
	    }
	    finalize {
		unset index($chan) buffer($chan)
		return
	    }
	    watch {}
	    read {
		set n [lindex $args 1]
		set new [expr {$index($chan) + $n}]
		set result [string range $buffer($chan) $index($chan) $new-1]
		set index($chan) $new
		return $result
	    }
	}
    }
    set c [chan create read [namespace which driver]]
    chan configure $c -encoding utf-8
    while {![eof $c]} {
	read $c 15
    }
    close $c
} {}
test io-12.7 {ReadChars: too many chars read [bc5b790099]} {
    proc driver {cmd args} {
	variable buffer
	variable index
	set chan [lindex $args 0]
	switch -- $cmd {
	    initialize {
		set index($chan) 0
		set buffer($chan) [encoding convertto utf-8 \
			[string repeat 뻯 10]....뻯]
		return {initialize finalize watch read}
	    }
	    finalize {
		unset index($chan) buffer($chan)
		return
	    }
	    watch {}
	    read {
		set n [lindex $args 1]
		set new [expr {$index($chan) + $n}]
		set result [string range $buffer($chan) $index($chan) $new-1]
		set index($chan) $new
		return $result
	    }
	}
    }
    set c [chan create read [namespace which driver]]
    chan configure $c -encoding utf-8
    while {![eof $c]} {
	read $c 7
    }
    close $c
} {}
test io-12.8 {ReadChars: multibyte chars split} {
    set f [open $path(test1) w]
    fconfigure $f -translation binary
    puts -nonewline $f [string repeat a 9]\xC2\xA0
    close $f
    set f [open $path(test1)]
    fconfigure $f -encoding utf-8 -buffersize 10
    set in [read $f]
    close $f
    scan [string index $in end] %c
} 160
<<<<<<< HEAD


apply [list {} {
    set template {
	test {io-12.9 @variant@} {ReadChars: multibyte chars split, default (strict)} -body {
	    set res {}
	    set f [open $path(test1) w]
	    fconfigure $f -translation binary
	    puts -nonewline $f [string repeat a 9]\xC2
	    close $f
	    set f [open $path(test1)]
	    fconfigure $f -encoding utf-8 @strict@ -buffersize 10
	    set status [catch {read $f} cres copts]
	    set in [dict get $copts -result]
	    lappend res $in
	    lappend res $status $cres
	    set status [catch {read $f} cres copts]
	    set in [dict get $copts -result]
	    lappend res $in
	    lappend res $status $cres
	    set res
	} -cleanup {
	    catch {close $f}
	} -match glob -result {{read aaaaaaaaa} 1 {error reading "file*":\
		invalid or incomplete multibyte or wide character}\
		{read {}} 1 {error reading "file*":\
		invalid or incomplete multibyte or wide character}}
    }

	# if default encoding is not currently to strict
    # foreach variant {default encodingstrict} strict {{} {-encodingstrict 1}} 
    foreach variant {{profile strict}} strict {{-profile strict}} {
	set script [string map [
	    list @variant@ $variant @strict@ $strict] $template] 
	uplevel 1 $script
    }
} [namespace current]]



=======
>>>>>>> 2ebe7012
test {io-12.9 profile tcl8} {ReadChars: multibyte chars split} -body {
    set f [open $path(test1) w]
    fconfigure $f -translation binary
    puts -nonewline $f [string repeat a 9]\xC2
    close $f
    set f [open $path(test1)]
    fconfigure $f -encoding utf-8 -profile tcl8 -buffersize 10
    set in [read $f]
    read $f
    scan [string index $in end] %c
} -cleanup {
    catch {close $f}
} -result 194
<<<<<<< HEAD

=======
>>>>>>> 2ebe7012
test {io-12.10 strict} {ReadChars: multibyte chars split} -body {
    set f [open $path(test1) w]
    fconfigure $f -translation binary
    puts -nonewline $f [string repeat a 9]\xC2
    close $f
    set f [open $path(test1)]
    fconfigure $f -encoding utf-8 -profile strict -buffersize 10
    set in [read $f]
    close $f
    scan [string index $in end] %c
} -cleanup {
    catch {close $f}
} -returnCodes 1 -match glob -result {error reading "file*":\
	invalid or incomplete multibyte or wide character}


<<<<<<< HEAD
test io-12.10.profiletcl8 {ReadChars: multibyte chars split} -body {
=======
test {io-12.10 tcl8} {ReadChars: multibyte chars split} -body {
>>>>>>> 2ebe7012
    set f [open $path(test1) w]
    fconfigure $f -translation binary
    puts -nonewline $f [string repeat a 9]\xC2
    close $f
    set f [open $path(test1)]
    fconfigure $f -encoding utf-8 -profile tcl8 -buffersize 10
    set in [read $f]
    close $f
    scan [string index $in end] %c
} -cleanup {
    catch {close $f}
} -result 194

test io-13.1 {TranslateInputEOL: cr mode} {} {
    set f [open $path(test1) w]
    fconfigure $f -translation lf
    puts -nonewline $f "abcd\rdef\r"
    close $f
    set f [open $path(test1)]
    fconfigure $f -translation cr
    set x [read $f]
    close $f
    set x
} "abcd\ndef\n"
test io-13.2 {TranslateInputEOL: crlf mode} {
    set f [open $path(test1) w]
    fconfigure $f -translation lf
    puts -nonewline $f "abcd\r\ndef\r\n"
    close $f
    set f [open $path(test1)]
    fconfigure $f -translation crlf
    set x [read $f]
    close $f
    set x
} "abcd\ndef\n"
test io-13.3 {TranslateInputEOL: crlf mode: naked cr} {
    # (src >= srcMax)

    set f [open $path(test1) w]
    fconfigure $f -translation lf
    puts -nonewline $f "abcd\r\ndef\r"
    close $f
    set f [open $path(test1)]
    fconfigure $f -translation crlf
    set x [read $f]
    close $f
    set x
} "abcd\ndef\r"
test io-13.4 {TranslateInputEOL: crlf mode: cr followed by not \n} {
    # (src >= srcMax)

    set f [open $path(test1) w]
    fconfigure $f -translation lf
    puts -nonewline $f "abcd\r\ndef\rfgh"
    close $f
    set f [open $path(test1)]
    fconfigure $f -translation crlf
    set x [read $f]
    close $f
    set x
} "abcd\ndef\rfgh"
test io-13.5 {TranslateInputEOL: crlf mode: naked lf} {
    # (src >= srcMax)

    set f [open $path(test1) w]
    fconfigure $f -translation lf
    puts -nonewline $f "abcd\r\ndef\nfgh"
    close $f
    set f [open $path(test1)]
    fconfigure $f -translation crlf
    set x [read $f]
    close $f
    set x
} "abcd\ndef\nfgh"
test io-13.6 {TranslateInputEOL: auto mode: saw cr in last segment} {stdio testchannel fileevent} {
    # (chanPtr->flags & INPUT_SAW_CR)
    # This test may fail on slower machines.

    set f [open "|[list [interpreter] $path(cat)]" w+]
    fconfigure $f -blocking 0 -buffering none -translation {auto lf}

    fileevent $f read [namespace code "ready $f"]
    proc ready {f} {
	variable x
	lappend x [read $f] [testchannel queuedcr $f]
    }
    variable x {}
    variable y {}

    puts -nonewline $f "abcdefghj\r"
    after 500 [namespace code {set y ok}]
    vwait [namespace which -variable y]

    puts -nonewline $f "\n01234"
    after 500 [namespace code {set y ok}]
    vwait [namespace which -variable y]

    close $f
    set x
} [list "abcdefghj\n" 1 "01234" 0]
test io-13.7 {TranslateInputEOL: auto mode: naked \r} testchannel {
    # (src >= srcMax)

    set f [open $path(test1) w]
    fconfigure $f -translation lf
    puts -nonewline $f "abcd\r"
    close $f
    set f [open $path(test1)]
    fconfigure $f -translation auto
    set x [list [read $f] [testchannel queuedcr $f]]
    close $f
    set x
} [list "abcd\n" 1]
test io-13.8 {TranslateInputEOL: auto mode: \r\n} {
    # (*src == '\n')

    set f [open $path(test1) w]
    fconfigure $f -translation lf
    puts -nonewline $f "abcd\r\ndef"
    close $f
    set f [open $path(test1)]
    fconfigure $f -translation auto
    set x [read $f]
    close $f
    set x
} "abcd\ndef"
test io-13.8.1 {TranslateInputEOL: auto mode: \r\n} {
    set f [open $path(test1) w]
    fconfigure $f -translation lf
    puts -nonewline $f "abcd\r\ndef"
    close $f
    set f [open $path(test1)]
    fconfigure $f -translation auto
    set x {}
    lappend x [read $f 5]
    lappend x [read $f]
    close $f
    set x
} [list "abcd\n" "def"]
test io-13.8.2 {TranslateInputEOL: auto mode: \r\n} {
    set f [open $path(test1) w]
    fconfigure $f -translation lf
    puts -nonewline $f "abcd\r\ndef"
    close $f
    set f [open $path(test1)]
    fconfigure $f -translation auto -buffersize 6
    set x {}
    lappend x [read $f 5]
    lappend x [read $f]
    close $f
    set x
} [list "abcd\n" "def"]
test io-13.8.3 {TranslateInputEOL: auto mode: \r\n} {
    set f [open $path(test1) w]
    fconfigure $f -translation lf
    puts -nonewline $f "abcd\r\n\r\ndef"
    close $f
    set f [open $path(test1)]
    fconfigure $f -translation auto -buffersize 7
    set x {}
    lappend x [read $f 5]
    lappend x [read $f]
    close $f
    set x
} [list "abcd\n" "\ndef"]
test io-13.9 {TranslateInputEOL: auto mode: \r followed by not \n} {
    set f [open $path(test1) w]
    fconfigure $f -translation lf
    puts -nonewline $f "abcd\rdef"
    close $f
    set f [open $path(test1)]
    fconfigure $f -translation auto
    set x [read $f]
    close $f
    set x
} "abcd\ndef"
test io-13.10 {TranslateInputEOL: auto mode: \n} {
    # not (*src == '\r')

    set f [open $path(test1) w]
    fconfigure $f -translation lf
    puts -nonewline $f "abcd\ndef"
    close $f
    set f [open $path(test1)]
    fconfigure $f -translation auto
    set x [read $f]
    close $f
    set x
} "abcd\ndef"
test io-13.11 {TranslateInputEOL: EOF char} {
    # (*chanPtr->inEofChar != '\x00')

    set f [open $path(test1) w]
    fconfigure $f -translation lf
    puts -nonewline $f "abcd\ndefgh"
    close $f
    set f [open $path(test1)]
    fconfigure $f -translation auto -eofchar e
    set x [read $f]
    close $f
    set x
} "abcd\nd"
test io-13.12 {TranslateInputEOL: find EOF char in src} {
    # (*chanPtr->inEofChar != '\x00')

    set f [open $path(test1) w]
    fconfigure $f -translation lf
    puts -nonewline $f "\r\n\r\n\r\nab\r\n\r\ndef\r\n\r\n\r\n"
    close $f
    set f [open $path(test1)]
    fconfigure $f -translation auto -eofchar e
    set x [read $f]
    close $f
    set x
} "\n\n\nab\n\nd"

# Test standard handle management. The functions tested are
# Tcl_SetStdChannel and Tcl_GetStdChannel. Incidentally we are
# also testing channel table management.

if {[info commands testchannel] != ""} {
    set consoleFileNames [lsort [testchannel open]]
} else {
    # just to avoid an error
    set consoleFileNames [list]
}

test io-14.1 {Tcl_SetStdChannel and Tcl_GetStdChannel} {testchannel} {
    set l ""
    lappend l [fconfigure stdin -buffering]
    lappend l [fconfigure stdout -buffering]
    lappend l [fconfigure stderr -buffering]
    lappend l [lsort [testchannel open]]
    set l
} [list line line none $consoleFileNames]
test io-14.2 {Tcl_SetStdChannel and Tcl_GetStdChannel} {
    interp create x
    set l ""
    lappend l [x eval {fconfigure stdin -buffering}]
    lappend l [x eval {fconfigure stdout -buffering}]
    lappend l [x eval {fconfigure stderr -buffering}]
    interp delete x
    set l
} {line line none}
set path(test3) [makeFile {} test3]
test io-14.3 {Tcl_SetStdChannel & Tcl_GetStdChannel} exec {
    set f [open $path(test1) w]
    puts -nonewline $f {
	close stdin
	close stdout
	close stderr
	set f  [}
    puts $f [list open $path(test1) r]]
    puts $f "set f2 \[[list open $path(test2) w]]"
    puts $f "set f3 \[[list open $path(test3) w]]"
    puts $f {	puts stdout [gets stdin]
	puts stdout out
	puts stderr err
	close $f
	close $f2
	close $f3
    }
    close $f
    set result [exec [interpreter] $path(test1)]
    set f  [open $path(test2) r]
    set f2 [open $path(test3) r]
    lappend result [read $f] [read $f2]
    close $f
    close $f2
    set result
} {{
out
} {err
}}
# This test relies on the fact that stdout is used before stderr
test io-14.4 {Tcl_SetStdChannel & Tcl_GetStdChannel} {exec} {
    set f [open $path(test1) w]
    puts -nonewline $f { close stdin
	close stdout
	close stderr
	set f  [}
    puts $f [list open $path(test1) r]]
    puts $f "set f2 \[[list open $path(test2) w]]"
    puts $f "set f3 \[[list open $path(test3) w]]"
    puts $f {	puts stdout [gets stdin]
	puts stdout $f2
	puts stderr $f3
	close $f
	close $f2
	close $f3
    }
    close $f
    set result [exec [interpreter] $path(test1)]
    set f  [open $path(test2) r]
    set f2 [open $path(test3) r]
    lappend result [read $f] [read $f2]
    close $f
    close $f2
    set result
} {{ close stdin
stdout
} {stderr
}}
catch {interp delete z}
test io-14.5 {Tcl_GetChannel: stdio name translation} {
    interp create z
    eof stdin
    catch {z eval flush stdin} msg1
    catch {z eval close stdin} msg2
    catch {z eval flush stdin} msg3
    set result [list $msg1 $msg2 $msg3]
    interp delete z
    set result
} {{channel "stdin" wasn't opened for writing} {} {can not find channel named "stdin"}}
test io-14.6 {Tcl_GetChannel: stdio name translation} {
    interp create z
    eof stdout
    catch {z eval flush stdout} msg1
    catch {z eval close stdout} msg2
    catch {z eval flush stdout} msg3
    set result [list $msg1 $msg2 $msg3]
    interp delete z
    set result
} {{} {} {can not find channel named "stdout"}}
test io-14.7 {Tcl_GetChannel: stdio name translation} {
    interp create z
    eof stderr
    catch {z eval flush stderr} msg1
    catch {z eval close stderr} msg2
    catch {z eval flush stderr} msg3
    set result [list $msg1 $msg2 $msg3]
    interp delete z
    set result
} {{} {} {can not find channel named "stderr"}}
set path(script) [makeFile {} script]
test io-14.8 {reuse of stdio special channels} stdio {
    file delete $path(script)
    file delete $path(test1)
    set f [open $path(script) w]
    puts -nonewline $f {
	close stderr
	set f [}
    puts $f [list open $path(test1) w]]
    puts -nonewline $f {
	puts stderr hello
	close $f
	set f [}
    puts $f [list open $path(test1) r]]
    puts $f {
	puts [gets $f]
    }
    close $f
    set f [open "|[list [interpreter] $path(script)]" r]
    set c [gets $f]
    close $f
    set c
} hello
test io-14.9 {reuse of stdio special channels} {stdio fileevent} {
    file delete $path(script)
    file delete $path(test1)
    set f [open $path(script) w]
    puts $f {
	array set path [lindex $argv 0]
	set f [open $path(test1) w]
	puts $f hello
	close $f
	close stderr
	set f [open "|[list [info nameofexecutable] $path(cat) $path(test1)]" r]
	puts [gets $f]
    }
    close $f
    set f [open "|[list [interpreter] $path(script) [array get path]]" r]
    set c [gets $f]
    close $f
    # Added delay to give Windows time to stop the spawned process and clean
    # up its grip on the file test1. Added delete as proper test cleanup.
    # The failing tests were 18.1 and 18.2 as first re-users of file "test1".
    after 10000
    file delete $path(script)
    file delete $path(test1)
    set c
} hello

test io-15.1 {Tcl_CreateCloseHandler} emptyTest {
} {}

test io-16.1 {Tcl_DeleteCloseHandler} emptyTest {
} {}

# Test channel table management. The functions tested are
# GetChannelTable, DeleteChannelTable, Tcl_RegisterChannel,
# Tcl_UnregisterChannel, Tcl_GetChannel and Tcl_CreateChannel.
#
# These functions use "eof stdin" to ensure that the standard
# channels are added to the channel table of the interpreter.

test io-17.1 {GetChannelTable, DeleteChannelTable on std handles} {testchannel} {
    set l1 [testchannel refcount stdin]
    eof stdin
    interp create x
    set l ""
    lappend l [expr {[testchannel refcount stdin] - $l1}]
    x eval {eof stdin}
    lappend l [expr {[testchannel refcount stdin] - $l1}]
    interp delete x
    lappend l [expr {[testchannel refcount stdin] - $l1}]
    set l
} {0 1 0}
test io-17.2 {GetChannelTable, DeleteChannelTable on std handles} {testchannel} {
    set l1 [testchannel refcount stdout]
    eof stdin
    interp create x
    set l ""
    lappend l [expr {[testchannel refcount stdout] - $l1}]
    x eval {eof stdout}
    lappend l [expr {[testchannel refcount stdout] - $l1}]
    interp delete x
    lappend l [expr {[testchannel refcount stdout] - $l1}]
    set l
} {0 1 0}
test io-17.3 {GetChannelTable, DeleteChannelTable on std handles} {testchannel} {
    set l1 [testchannel refcount stderr]
    eof stdin
    interp create x
    set l ""
    lappend l [expr {[testchannel refcount stderr] - $l1}]
    x eval {eof stderr}
    lappend l [expr {[testchannel refcount stderr] - $l1}]
    interp delete x
    lappend l [expr {[testchannel refcount stderr] - $l1}]
    set l
} {0 1 0}

test io-18.1 {Tcl_RegisterChannel, Tcl_UnregisterChannel} {testchannel} {
    file delete -force $path(test1)
    set l ""
    set f [open $path(test1) w]
    lappend l [lindex [testchannel info $f] 15]
    close $f
    if {[catch {lindex [testchannel info $f] 15} msg]} {
	lappend l $msg
    } else {
	lappend l "very broken: $f found after being closed"
    }
    string compare [string tolower $l] \
	[list 1 [format "can not find channel named \"%s\"" $f]]
} 0
test io-18.2 {Tcl_RegisterChannel, Tcl_UnregisterChannel} {testchannel} {
    file delete -force $path(test1)
    set l ""
    set f [open $path(test1) w]
    lappend l [lindex [testchannel info $f] 15]
    interp create x
    interp share "" $f x
    lappend l [lindex [testchannel info $f] 15]
    x eval close $f
    lappend l [lindex [testchannel info $f] 15]
    interp delete x
    lappend l [lindex [testchannel info $f] 15]
    close $f
    if {[catch {lindex [testchannel info $f] 15} msg]} {
	lappend l $msg
    } else {
	lappend l "very broken: $f found after being closed"
    }
    string compare [string tolower $l] \
	[list 1 2 1 1 [format "can not find channel named \"%s\"" $f]]
} 0
test io-18.3 {Tcl_RegisterChannel, Tcl_UnregisterChannel} {testchannel} {
    file delete $path(test1)
    set l ""
    set f [open $path(test1) w]
    lappend l [lindex [testchannel info $f] 15]
    interp create x
    interp share "" $f x
    lappend l [lindex [testchannel info $f] 15]
    interp delete x
    lappend l [lindex [testchannel info $f] 15]
    close $f
    if {[catch {lindex [testchannel info $f] 15} msg]} {
	lappend l $msg
    } else {
	lappend l "very broken: $f found after being closed"
    }
    string compare [string tolower $l] \
	[list 1 2 1 [format "can not find channel named \"%s\"" $f]]
} 0

test io-19.1 {Tcl_GetChannel->Tcl_GetStdChannel, standard handles} {
    eof stdin
} 0
test io-19.2 {testing Tcl_GetChannel, user opened handle} {
    file delete $path(test1)
    set f [open $path(test1) w]
    set x [eof $f]
    close $f
    set x
} 0
test io-19.3 {Tcl_GetChannel, channel not found} {
    list [catch {eof file34} msg] $msg
} {1 {can not find channel named "file34"}}
test io-19.4 {Tcl_CreateChannel, insertion into channel table} {testchannel} {
    file delete $path(test1)
    set f [open $path(test1) w]
    set l ""
    lappend l [eof $f]
    close $f
    if {[catch {lindex [testchannel info $f] 15} msg]} {
	lappend l $msg
    } else {
	lappend l "very broken: $f found after being closed"
    }
    string compare [string tolower $l] \
	[list 0 [format "can not find channel named \"%s\"" $f]]
} 0

test io-20.1 {Tcl_CreateChannel: initial settings} {
	set a [open $path(test2) w]
    set old [encoding system]
    encoding system ascii
    set f [open $path(test1) w]
    set x [fconfigure $f -encoding]
    close $f
    encoding system $old
	close $a
    set x
} {ascii}
test io-20.2 {Tcl_CreateChannel: initial settings} {win} {
    set f [open $path(test1) w+]
    set x [list [fconfigure $f -eofchar] [fconfigure $f -translation]]
    close $f
    set x
} {{} {auto crlf}}
test io-20.3 {Tcl_CreateChannel: initial settings} {unix} {
    set f [open $path(test1) w+]
    set x [list [fconfigure $f -eofchar] [fconfigure $f -translation]]
    close $f
    set x
} {{} {auto lf}}
set path(stdout) [makeFile {} stdout]
test io-20.5 {Tcl_CreateChannel: install channel in empty slot} stdio {
    set f [open $path(script) w]
    puts -nonewline $f {
	close stdout
	set f1 [}
    puts $f [list open $path(stdout) w]]
    puts $f {
	fconfigure $f1 -buffersize 777
	puts stderr [fconfigure stdout -buffersize]
    }
    close $f
    set f [open "|[list [interpreter] $path(script)]"]
    catch {close $f} msg
    set msg
} {777}

test io-21.1 {CloseChannelsOnExit} emptyTest {
} {}

# Test management of attributes associated with a channel, such as
# its default translation, its name and type, etc. The functions
# tested in this group are Tcl_GetChannelName,
# Tcl_GetChannelType and Tcl_GetChannelFile. Tcl_GetChannelInstanceData
# not tested because files do not use the instance data.

test io-22.1 {Tcl_GetChannelMode} emptyTest {
    # Not used anywhere in Tcl.
} {}

test io-23.1 {Tcl_GetChannelName} {testchannel} {
    file delete $path(test1)
    set f [open $path(test1) w]
    set n [testchannel name $f]
    close $f
    string compare $n $f
} 0

test io-24.1 {Tcl_GetChannelType} {testchannel} {
    file delete $path(test1)
    set f [open $path(test1) w]
    set t [testchannel type $f]
    close $f
    string compare $t file
} 0

test io-25.1 {Tcl_GetChannelHandle, input} {testchannel} {
    set f [open $path(test1) w]
    fconfigure $f -translation lf -eofchar {}
    puts $f "1234567890\n098765432"
    close $f
    set f [open $path(test1) r]
    gets $f
    set l ""
    lappend l [testchannel inputbuffered $f]
    lappend l [tell $f]
    close $f
    set l
} {10 11}
test io-25.2 {Tcl_GetChannelHandle, output} {testchannel} {
    file delete $path(test1)
    set f [open $path(test1) w]
    fconfigure $f -translation lf
    puts $f hello
    set l ""
    lappend l [testchannel outputbuffered $f]
    lappend l [tell $f]
    flush $f
    lappend l [testchannel outputbuffered $f]
    lappend l [tell $f]
    close $f
    file delete $path(test1)
    set l
} {6 6 0 6}

test io-26.1 {Tcl_GetChannelInstanceData} stdio {
    # "pid" command uses Tcl_GetChannelInstanceData
    # Don't care what pid is (but must be a number), just want to exercise it.

    set f [open "|[list [interpreter] << exit]"]
    expr {[pid $f]}
    close $f
} {}

# Test flushing. The functions tested here are FlushChannel.

test io-27.1 {FlushChannel, no output buffered} {
    file delete $path(test1)
    set f [open $path(test1) w]
    flush $f
    set s [file size $path(test1)]
    close $f
    set s
} 0
test io-27.2 {FlushChannel, some output buffered} {
    file delete $path(test1)
    set f [open $path(test1) w]
    fconfigure $f -translation lf -eofchar {}
    set l ""
    puts $f hello
    lappend l [file size $path(test1)]
    flush $f
    lappend l [file size $path(test1)]
    close $f
    lappend l [file size $path(test1)]
    set l
} {0 6 6}
test io-27.3 {FlushChannel, implicit flush on close} {
    file delete $path(test1)
    set f [open $path(test1) w]
    fconfigure $f -translation lf -eofchar {}
    set l ""
    puts $f hello
    lappend l [file size $path(test1)]
    close $f
    lappend l [file size $path(test1)]
    set l
} {0 6}
test io-27.4 {FlushChannel, implicit flush when buffer fills} {
    file delete $path(test1)
    set f [open $path(test1) w]
    fconfigure $f -translation lf -eofchar {}
    fconfigure $f -buffersize 60
    set l ""
    lappend l [file size $path(test1)]
    for {set i 0} {$i < 12} {incr i} {
	puts $f hello
    }
    lappend l [file size $path(test1)]
    flush $f
    lappend l [file size $path(test1)]
    close $f
    set l
} {0 60 72}
test io-27.5 {FlushChannel, implicit flush when buffer fills and on close} \
	{unixOrWin} {
    file delete $path(test1)
    set f [open $path(test1) w]
    fconfigure $f -translation lf -buffersize 60 -eofchar {}
    set l ""
    lappend l [file size $path(test1)]
    for {set i 0} {$i < 12} {incr i} {
	puts $f hello
    }
    lappend l [file size $path(test1)]
    close $f
    lappend l [file size $path(test1)]
    set l
} {0 60 72}
set path(pipe)   [makeFile {} pipe]
set path(output) [makeFile {} output]
test io-27.6 {FlushChannel, async flushing, async close} \
	{stdio asyncPipeClose notWinCI} {
    # This test may fail on old Unix systems (seen on IRIX64 6.5) with
    # obsolete gettimeofday() calls.  See Tcl Bugs 3530533, 1942197.
    file delete $path(pipe)
    file delete $path(output)
    set f [open $path(pipe) w]
    puts $f "set f \[[list open $path(output) w]]"
    puts $f {
	fconfigure $f -translation lf -buffering none -eofchar {}
	while {![eof stdin]} {
	    after 20
	    puts -nonewline $f [read stdin 1024]
	}
	close $f
    }
    close $f
    set x 01234567890123456789012345678901
    for {set i 0} {$i < 11} {incr i} {
	set x "$x$x"
    }
    set f [open $path(output) w]
    close $f
    set f [open "|[list [interpreter] $path(pipe)]" w]
    fconfigure $f -blocking off
    puts -nonewline $f $x
    close $f
    set counter 0
    while {([file size $path(output)] < 65536) && ($counter < 1000)} {
	after 20 [list incr [namespace which -variable counter]]
	vwait [namespace which -variable counter]
    }
    if {$counter == 1000} {
	set result "file size only [file size $path(output)]"
    } else {
	set result ok
    }
} ok

# Tests closing a channel. The functions tested are CloseChannel and Tcl_Close.

test io-28.1 {CloseChannel called when all references are dropped} {testchannel} {
    file delete $path(test1)
    set f [open $path(test1) w]
    interp create x
    interp share "" $f x
    set l ""
    lappend l [testchannel refcount $f]
    x eval close $f
    interp delete x
    lappend l [testchannel refcount $f]
    close $f
    set l
} {2 1}
test io-28.2 {CloseChannel called when all references are dropped} {
    file delete $path(test1)
    set f [open $path(test1) w]
    interp create x
    interp share "" $f x
    puts -nonewline $f abc
    close $f
    x eval puts $f def
    x eval close $f
    interp delete x
    set f [open $path(test1) r]
    set l [gets $f]
    close $f
    set l
} abcdef
test io-28.3 {CloseChannel, not called before output queue is empty} \
	{stdio asyncPipeClose nonPortable} {
    file delete $path(pipe)
    file delete $path(output)
    set f [open $path(pipe) w]
    puts $f {

	# Need to not have eof char appended on close, because the other
	# side of the pipe already closed, so that writing would cause an
	# error "invalid file".

	fconfigure stdout -eofchar {}
	fconfigure stderr -eofchar {}

	set f [open $path(output) w]
	fconfigure $f -translation lf -buffering none
	for {set x 0} {$x < 20} {incr x} {
	    after 20
	    puts -nonewline $f [read stdin 1024]
	}
	close $f
    }
    close $f
    set x 01234567890123456789012345678901
    for {set i 0} {$i < 11} {incr i} {
	set x "$x$x"
    }
    set f [open $path(output) w]
    close $f
    set f [open "|[list [interpreter] pipe]" r+]
    fconfigure $f -blocking off -eofchar {}

    puts -nonewline $f $x
    close $f
    set counter 0
    while {([file size $path(output)] < 20480) && ($counter < 1000)} {
	after 20 [list incr [namespace which -variable counter]]
	vwait [namespace which -variable counter]
    }
    if {$counter == 1000} {
	set result probably_broken
    } else {
	set result ok
    }
} ok
test io-28.4 Tcl_Close testchannel {
    file delete $path(test1)
    set l {}
    lappend l [lsort [testchannel open]]
    set f [open $path(test1) w]
    lappend l [lsort [testchannel open]]
    close $f
    lappend l [lsort [testchannel open]]
    set x [list $consoleFileNames \
		[lsort [list {*}$consoleFileNames $f]] \
		$consoleFileNames]
    string compare $l $x
} 0
test io-28.5 {Tcl_Close vs standard handles} {stdio unix testchannel} {
    file delete $path(script)
    set f [open $path(script) w]
    puts $f {
	close stdin
	puts [testchannel open]
    }
    close $f
    set f [open "|[list [interpreter] $path(script)]" r]
    set l [gets $f]
    close $f
    lsort $l
} {file1 file2}


test io-28.6 {
	close channel in write event handler

	Should not produce a segmentation fault in a Tcl built with
	--enable-symbols and -DPURIFY
} debugpurify {
    variable done
    variable res
    after 0 [list coroutine c1 apply [list {} {
	variable done
	set chan [chan create w {apply {args {
	    list initialize finalize watch write configure blocking
	}}}]
	chan configure $chan -blocking 0
	while 1 {
	    chan event $chan writable [list [info coroutine]]
	    yield
	    close $chan
	    set done 1
	    return
	}
    } [namespace current]]]
    vwait [namespace current]::done
return success
} success


test io-28.7 {
    close channel in read event handler

	Should not produce a segmentation fault in a Tcl built with
	--enable-symbols and -DPURIFY
} debugpurify {
    variable done
    variable res
    after 0 [list coroutine c1 apply [list {} {
	variable done
	set chan [chan create r {apply {{cmd chan args} {
	    switch $cmd {
		blocking - finalize {
		}
		watch {
		    chan postevent $chan read
		}
		initialize {
		    list initialize finalize watch read write configure blocking
		}
		default {
		    error [list {unexpected command} $cmd]
		}
	    }
	}}}]
	chan configure $chan -blocking 0
	while 1 {
	    chan event $chan readable [list [info coroutine]]
	    yield
	    close $chan
	    set done 1
	    return
	}
    } [namespace current]]]
    vwait [namespace current]::done
return success
} success



test io-29.1 {Tcl_WriteChars, channel not writable} {
    list [catch {puts stdin hello} msg] $msg
} {1 {channel "stdin" wasn't opened for writing}}
test io-29.2 {Tcl_WriteChars, empty string} {
    file delete $path(test1)
    set f [open $path(test1) w]
    fconfigure $f -eofchar {}
    puts -nonewline $f ""
    close $f
    file size $path(test1)
} 0
test io-29.3 {Tcl_WriteChars, nonempty string} {
    file delete $path(test1)
    set f [open $path(test1) w]
    fconfigure $f -eofchar {}
    puts -nonewline $f hello
    close $f
    file size $path(test1)
} 5
test io-29.4 {Tcl_WriteChars, buffering in full buffering mode} {testchannel} {
    file delete $path(test1)
    set f [open $path(test1) w]
    fconfigure $f -translation lf -buffering full -eofchar {}
    puts $f hello
    set l ""
    lappend l [testchannel outputbuffered $f]
    lappend l [file size $path(test1)]
    flush $f
    lappend l [testchannel outputbuffered $f]
    lappend l [file size $path(test1)]
    close $f
    set l
} {6 0 0 6}
test io-29.5 {Tcl_WriteChars, buffering in line buffering mode} {testchannel} {
    file delete $path(test1)
    set f [open $path(test1) w]
    fconfigure $f -translation lf -buffering line -eofchar {}
    puts -nonewline $f hello
    set l ""
    lappend l [testchannel outputbuffered $f]
    lappend l [file size $path(test1)]
    puts $f hello
    lappend l [testchannel outputbuffered $f]
    lappend l [file size $path(test1)]
    close $f
    set l
} {5 0 0 11}
test io-29.6 {Tcl_WriteChars, buffering in no buffering mode} {testchannel} {
    file delete $path(test1)
    set f [open $path(test1) w]
    fconfigure $f -translation lf -buffering none -eofchar {}
    puts -nonewline $f hello
    set l ""
    lappend l [testchannel outputbuffered $f]
    lappend l [file size $path(test1)]
    puts $f hello
    lappend l [testchannel outputbuffered $f]
    lappend l [file size $path(test1)]
    close $f
    set l
} {0 5 0 11}
test io-29.7 {Tcl_Flush, full buffering} {testchannel} {
    file delete $path(test1)
    set f [open $path(test1) w]
    fconfigure $f -translation lf -buffering full -eofchar {}
    puts -nonewline $f hello
    set l ""
    lappend l [testchannel outputbuffered $f]
    lappend l [file size $path(test1)]
    puts $f hello
    lappend l [testchannel outputbuffered $f]
    lappend l [file size $path(test1)]
    flush $f
    lappend l [testchannel outputbuffered $f]
    lappend l [file size $path(test1)]
    close $f
    set l
} {5 0 11 0 0 11}
test io-29.8 {Tcl_Flush, full buffering} {testchannel} {
    file delete $path(test1)
    set f [open $path(test1) w]
    fconfigure $f -translation lf -buffering line
    puts -nonewline $f hello
    set l ""
    lappend l [testchannel outputbuffered $f]
    lappend l [file size $path(test1)]
    flush $f
    lappend l [testchannel outputbuffered $f]
    lappend l [file size $path(test1)]
    puts $f hello
    lappend l [testchannel outputbuffered $f]
    lappend l [file size $path(test1)]
    flush $f
    lappend l [testchannel outputbuffered $f]
    lappend l [file size $path(test1)]
    close $f
    set l
} {5 0 0 5 0 11 0 11}
test io-29.9 {Tcl_Flush, channel not writable} {
    list [catch {flush stdin} msg] $msg
} {1 {channel "stdin" wasn't opened for writing}}
test io-29.10 {Tcl_WriteChars, looping and buffering} {
    file delete $path(test1)
    set f1 [open $path(test1) w]
    fconfigure $f1 -translation lf -eofchar {}
    set f2 [open $path(longfile) r]
    for {set x 0} {$x < 10} {incr x} {
	puts $f1 [gets $f2]
    }
    close $f2
    close $f1
    file size $path(test1)
} 387
test io-29.11 {Tcl_WriteChars, no newline, implicit flush} {
    file delete $path(test1)
    set f1 [open $path(test1) w]
    fconfigure $f1 -eofchar {}
    set f2 [open $path(longfile) r]
    for {set x 0} {$x < 10} {incr x} {
	puts -nonewline $f1 [gets $f2]
    }
    close $f1
    close $f2
    file size $path(test1)
} 377
test io-29.12 {Tcl_WriteChars on a pipe} stdio {
    file delete $path(test1)
    file delete $path(pipe)
    set f1 [open $path(pipe) w]
    puts $f1 "set f1 \[[list open $path(longfile) r]]"
    puts $f1 {
	for {set x 0} {$x < 10} {incr x} {
	    puts [gets $f1]
	}
    }
    close $f1
    set f1 [open "|[list [interpreter] $path(pipe)]" r]
    set f2 [open $path(longfile) r]
    set y ok
    for {set x 0} {$x < 10} {incr x} {
	set l1 [gets $f1]
	set l2 [gets $f2]
	if {"$l1" != "$l2"} {
	    set y broken
	}
    }
    close $f1
    close $f2
    set y
} ok
test io-29.13 {Tcl_WriteChars to a pipe, line buffered} stdio {
    file delete $path(test1)
    file delete $path(pipe)
    set f1 [open $path(pipe) w]
    puts $f1 {
	puts [gets stdin]
	puts [gets stdin]
    }
    close $f1
    set y ok
    set f1 [open "|[list [interpreter] $path(pipe)]" r+]
    fconfigure $f1 -buffering line
    set f2 [open $path(longfile) r]
    set line [gets $f2]
    puts $f1 $line
    set backline [gets $f1]
    if {"$line" != "$backline"} {
	set y broken
    }
    set line [gets $f2]
    puts $f1 $line
    set backline [gets $f1]
    if {"$line" != "$backline"} {
	set y broken
    }
    close $f1
    close $f2
    set y
} ok
test io-29.14 {Tcl_WriteChars, buffering and implicit flush at close} {
    file delete $path(test3)
    set f [open $path(test3) w]
    puts -nonewline $f "Text1"
    puts -nonewline $f " Text 2"
    puts $f " Text 3"
    close $f
    set f [open $path(test3) r]
    set x [gets $f]
    close $f
    set x
} {Text1 Text 2 Text 3}
test io-29.15 {Tcl_Flush, channel not open for writing} {
    file delete $path(test1)
    set fd [open $path(test1) w]
    close $fd
    set fd [open $path(test1) r]
    set x [list [catch {flush $fd} msg] $msg]
    close $fd
    string compare $x \
	[list 1 "channel \"$fd\" wasn't opened for writing"]
} 0
test io-29.16 {Tcl_Flush on pipe opened only for reading} stdio {
    set fd [open "|[list [interpreter] cat longfile]" r]
    set x [list [catch {flush $fd} msg] $msg]
    catch {close $fd}
    string compare $x \
	[list 1 "channel \"$fd\" wasn't opened for writing"]
} 0
test io-29.17 {Tcl_WriteChars buffers, then Tcl_Flush flushes} {
    file delete $path(test1)
    set f1 [open $path(test1) w]
    fconfigure $f1 -translation lf
    puts $f1 hello
    puts $f1 hello
    puts $f1 hello
    flush $f1
    set x [file size $path(test1)]
    close $f1
    set x
} 18
test io-29.18 {Tcl_WriteChars and Tcl_Flush intermixed} {
    file delete $path(test1)
    set x ""
    set f1 [open $path(test1) w]
    fconfigure $f1 -translation lf
    puts $f1 hello
    puts $f1 hello
    puts $f1 hello
    flush $f1
    lappend x [file size $path(test1)]
    puts $f1 hello
    flush $f1
    lappend x [file size $path(test1)]
    puts $f1 hello
    flush $f1
    lappend x [file size $path(test1)]
    close $f1
    set x
} {18 24 30}
test io-29.19 {Explicit and implicit flushes} {
    file delete $path(test1)
    set f1 [open $path(test1) w]
    fconfigure $f1 -translation lf -eofchar {}
    set x ""
    puts $f1 hello
    puts $f1 hello
    puts $f1 hello
    flush $f1
    lappend x [file size $path(test1)]
    puts $f1 hello
    flush $f1
    lappend x [file size $path(test1)]
    puts $f1 hello
    close $f1
    lappend x [file size $path(test1)]
    set x
} {18 24 30}
test io-29.20 {Implicit flush when buffer is full} {
    file delete $path(test1)
    set f1 [open $path(test1) w]
    fconfigure $f1 -translation lf -eofchar {}
    set line "abcdefghijklmnopqrstuvwxyzABCDEFGHIJKLMNOPQRSTUVWXYZ0123456789"
    for {set x 0} {$x < 100} {incr x} {
      puts $f1 $line
    }
    set z ""
    lappend z [file size $path(test1)]
    for {set x 0} {$x < 100} {incr x} {
	puts $f1 $line
    }
    lappend z [file size $path(test1)]
    close $f1
    lappend z [file size $path(test1)]
    set z
} {4096 12288 12600}
test io-29.21 {Tcl_Flush to pipe} stdio {
    file delete $path(pipe)
    set f1 [open $path(pipe) w]
    puts $f1 {set x [read stdin 6]}
    puts $f1 {set cnt [string length $x]}
    puts $f1 {puts "read $cnt characters"}
    close $f1
    set f1 [open "|[list [interpreter] $path(pipe)]" r+]
    puts $f1 hello
    flush $f1
    set x [gets $f1]
    catch {close $f1}
    set x
} "read 6 characters"
test io-29.22 {Tcl_Flush called at other end of pipe} stdio {
    file delete $path(pipe)
    set f1 [open $path(pipe) w]
    puts $f1 {
	fconfigure stdout -buffering full
	puts hello
	puts hello
	flush stdout
	gets stdin
	puts bye
	flush stdout
    }
    close $f1
    set f1 [open "|[list [interpreter] $path(pipe)]" r+]
    set x ""
    lappend x [gets $f1]
    lappend x [gets $f1]
    puts $f1 hello
    flush $f1
    lappend x [gets $f1]
    close $f1
    set x
} {hello hello bye}
test io-29.23 {Tcl_Flush and line buffering at end of pipe} stdio {
    file delete $path(pipe)
    set f1 [open $path(pipe) w]
    puts $f1 {
	puts hello
	puts hello
	gets stdin
	puts bye
    }
    close $f1
    set f1 [open "|[list [interpreter] $path(pipe)]" r+]
    set x ""
    lappend x [gets $f1]
    lappend x [gets $f1]
    puts $f1 hello
    flush $f1
    lappend x [gets $f1]
    close $f1
    set x
} {hello hello bye}
test io-29.24 {Tcl_WriteChars and Tcl_Flush move end of file} {
    set f [open $path(test3) w]
    puts $f "Line 1"
    puts $f "Line 2"
    set f2 [open $path(test3)]
    set x {}
    lappend x [read -nonewline $f2]
    close $f2
    flush $f
    set f2 [open $path(test3)]
    lappend x [read -nonewline $f2]
    close $f2
    close $f
    set x
} "{} {Line 1\nLine 2}"
test io-29.25 {Implicit flush with Tcl_Flush to command pipelines} {stdio fileevent} {
    file delete $path(test3)
    set f [open "|[list [interpreter] $path(cat) | [interpreter] $path(cat) > $path(test3)]" w]
    puts $f "Line 1"
    puts $f "Line 2"
    close $f
    after 100
    set f [open $path(test3) r]
    set x [read $f]
    close $f
    set x
} "Line 1\nLine 2\n"
test io-29.26 {Tcl_Flush, Tcl_Write on bidirectional pipelines} {stdio unixExecs} {
    set f [open "|[list cat -u]" r+]
    puts $f "Line1"
    flush $f
    set x [gets $f]
    close $f
    set x
} {Line1}
test io-29.27 {Tcl_Flush on closed pipeline} stdio {
    file delete $path(pipe)
    set f [open $path(pipe) w]
    puts $f {exit}
    close $f
    set f [open "|[list [interpreter] $path(pipe)]" r+]
    gets $f
    puts $f output
    after 50
    #
    # The flush below will get a SIGPIPE. This is an expected part of
    # test and indicates that the test operates correctly. If you run
    # this test under a debugger, the signal will by intercepted unless
    # you disable the debugger's signal interception.
    #
    if {[catch {flush $f} msg]} {
	set x [list 1 $msg $::errorCode]
	catch {close $f}
    } else {
	if {[catch {close $f} msg]} {
	    set x [list 1 $msg $::errorCode]
	} else {
	    set x {this was supposed to fail and did not}
	}
    }
    regsub {".*":} $x {"":} x
    string tolower $x
} {1 {error flushing "": broken pipe} {posix epipe {broken pipe}}}
test io-29.28 {Tcl_WriteChars, lf mode} {
    file delete $path(test1)
    set f [open $path(test1) w]
    fconfigure $f -translation lf -eofchar {}
    puts $f hello\nthere\nand\nhere
    flush $f
    set s [file size $path(test1)]
    close $f
    set s
} 21
test io-29.29 {Tcl_WriteChars, cr mode} {
    file delete $path(test1)
    set f [open $path(test1) w]
    fconfigure $f -translation cr -eofchar {}
    puts $f hello\nthere\nand\nhere
    close $f
    file size $path(test1)
} 21
test io-29.30 {Tcl_WriteChars, crlf mode} {
    file delete $path(test1)
    set f [open $path(test1) w]
    fconfigure $f -translation crlf -eofchar {}
    puts $f hello\nthere\nand\nhere
    close $f
    file size $path(test1)
} 25
test io-29.31 {Tcl_WriteChars, background flush} stdio {
    # This test may fail on old Unix systems (seen on IRIX64 6.5) with
    # obsolete gettimeofday() calls.  See Tcl Bugs 3530533, 1942197.
    file delete $path(pipe)
    file delete $path(output)
    set f [open $path(pipe) w]
    puts $f "set f \[[list open $path(output)  w]]"
    puts $f {fconfigure $f -translation lf}
    set x [list while {![eof stdin]}]
    set x "$x {"
    puts $f $x
    puts $f {  puts -nonewline $f [read stdin 4096]}
    puts $f {  flush $f}
    puts $f "}"
    puts $f {close $f}
    close $f
    set x 01234567890123456789012345678901
    for {set i 0} {$i < 11} {incr i} {
	set x "$x$x"
    }
    set f [open $path(output) w]
    close $f
    set f [open "|[list [interpreter] $path(pipe)]" r+]
    fconfigure $f -blocking off
    puts -nonewline $f $x
    close $f
    set counter 0
    while {([file size $path(output)] < 65536) && ($counter < 1000)} {
	after 10 [list incr [namespace which -variable counter]]
	vwait [namespace which -variable counter]
    }
    if {$counter == 1000} {
	set result "file size only [file size $path(output)]"
    } else {
	set result ok
    }
    # allow a little time for the background process to close.
    # otherwise, the following test fails on the [file delete $path(output)]
    # on Windows because a process still has the file open.
    after 100 set v 1; vwait v
    set result
} ok
test io-29.32 {Tcl_WriteChars, background flush to slow reader} \
	{stdio asyncPipeClose notWinCI} {
    # This test may fail on old Unix systems (seen on IRIX64 6.5) with
    # obsolete gettimeofday() calls.  See Tcl Bugs 3530533, 1942197.
    file delete $path(pipe)
    file delete $path(output)
    set f [open $path(pipe) w]
    puts $f "set f \[[list open $path(output) w]]"
    puts $f {fconfigure $f -translation lf}
    set x [list while {![eof stdin]}]
    set x "$x \{"
    puts $f $x
    puts $f {  after 20}
    puts $f {  puts -nonewline $f [read stdin 1024]}
    puts $f {  flush $f}
    puts $f "\}"
    puts $f {close $f}
    close $f
    set x 01234567890123456789012345678901
    for {set i 0} {$i < 11} {incr i} {
	set x "$x$x"
    }
    set f [open $path(output) w]
    close $f
    set f [open "|[list [interpreter] $path(pipe)]" r+]
    fconfigure $f -blocking off
    puts -nonewline $f $x
    close $f
    set counter 0
    while {([file size $path(output)] < 65536) && ($counter < 1000)} {
	after 20 [list incr [namespace which -variable counter]]
	vwait [namespace which -variable counter]
    }
    if {$counter == 1000} {
	set result "file size only [file size $path(output)]"
    } else {
	set result ok
    }
} ok
test io-29.33 {Tcl_Flush, implicit flush on exit} {exec} {
    set f [open $path(script) w]
    puts $f "set f \[[list open $path(test1) w]]"
    puts $f {fconfigure $f -translation lf
	puts $f hello
	puts $f bye
	puts $f strange
    }
    close $f
    exec [interpreter] $path(script)
    set f [open $path(test1) r]
    set r [read $f]
    close $f
    set r
} "hello\nbye\nstrange\n"
set path(script2) [makeFile {} script2]
test io-29.33b {TIP#398, no implicit flush of nonblocking on exit} {exec} {
    set f [open $path(script) w]
    puts $f {
		fconfigure stdout -blocking 0
		puts -nonewline stdout [string repeat A 655360]
		flush stdout
	}
    close $f
    set f [open $path(script2) w]
    puts $f {after 2000}
    close $f
	set t1 [clock milliseconds]
	set ff [open "|[list [interpreter] $path(script2)]" w]
	catch {unset ::env(TCL_FLUSH_NONBLOCKING_ON_EXIT)}
	exec [interpreter] $path(script) >@ $ff
	set t2 [clock milliseconds]
	close $ff
	expr {($t2-$t1)/2000 ? $t2-$t1 : 0}
} 0
test io-29.34 {Tcl_Close, async flush on close, using sockets} {socket tempNotMac fileevent} {
    variable c 0
    variable x running
    set l abcdefghijklmnopqrstuvwxyzabcdefghijklmnopqrstuvwxyzabcdefghijklmnopqrstuvwxyz
    proc writelots {s l} {
	for {set i 0} {$i < 9000} {incr i} {
	    puts $s $l
	}
    }
    proc accept {s a p} {
	variable x
	fileevent $s readable [namespace code [list readit $s]]
	fconfigure $s -blocking off
	set x accepted
    }
    proc readit {s} {
	variable c
	variable x
	set l [gets $s]

	if {[eof $s]} {
	    close $s
	    set x done
	} elseif {([string length $l] > 0) || ![fblocked $s]} {
	    incr c
	}
    }
    set ss [socket -server [namespace code accept] -myaddr 127.0.0.1 0]
    set cs [socket 127.0.0.1 [lindex [fconfigure $ss -sockname] 2]]
    vwait [namespace which -variable x]
    fconfigure $cs -blocking off
    writelots $cs $l
    close $cs
    close $ss
    vwait [namespace which -variable x]
    set c
} 9000
test io-29.35 {Tcl_Close vs fileevent vs multiple interpreters} {socket tempNotMac fileevent} {
    # On Mac, this test screws up sockets such that subsequent tests using port 2828
    # either cause errors or panic().

    catch {interp delete x}
    catch {interp delete y}
    interp create x
    interp create y
    set s [socket -server [namespace code accept] -myaddr 127.0.0.1 0]
    proc accept {s a p} {
	puts $s hello
	close $s
    }
    set c [socket 127.0.0.1 [lindex [fconfigure $s -sockname] 2]]
    interp share {} $c x
    interp share {} $c y
    close $c
    x eval {
	proc readit {s} {
	    gets $s
	    if {[eof $s]} {
		close $s
	    }
	}
    }
    y eval {
	proc readit {s} {
	    gets $s
	    if {[eof $s]} {
		close $s
	    }
	}
    }
    x eval "fileevent $c readable \{readit $c\}"
    y eval "fileevent $c readable \{readit $c\}"
    y eval [list close $c]
    update
    close $s
    interp delete x
    interp delete y
} ""

test io-29.36.1 {gets on translation auto with "\r" in QA communication mode, possible regression, bug [b3977d199b]} -constraints {
    socket tempNotMac fileevent
} -setup {
    set s [open "|[list [interpreter] << {
    proc accept {so args} {
	fconfigure $so -translation binary
	puts -nonewline $so "who are you?\r"; flush $so
	set a [gets $so]
	puts -nonewline $so "really $a?\r"; flush $so
	set a [gets $so]
	close $so
	set ::done $a
    }
    set s [socket -server [namespace code accept] -myaddr 127.0.0.1 0]
    puts [lindex [fconfigure $s -sockname] 2]
    foreach c {1 2} {
	vwait ::done
	puts $::done
    }
    }]" r]
    set c {}
    set result {}
} -body {
    set port [gets $s]
    foreach t {{cr lf} {auto lf}} {
	set c [socket 127.0.0.1 $port]
	fconfigure $c -buffering line -translation $t
	lappend result $t
	while {1} {
	    set q [gets $c]
	    switch -- $q {
		"who are you?"   {puts $c "client"}
		"really client?" {puts $c "yes"; lappend result $q; break}
		default {puts $c "wrong"; lappend result "unexpected input \"$q\""; break}
	    }
	}
	lappend result [gets $s]
	close $c; set c {}
    }
    set result
} -cleanup {
    close $s
    if {$c ne {}} { close $c }
    unset -nocomplain s c port t q
} -result [list {cr lf} "really client?" yes {auto lf} "really client?" yes]
test io-29.36.2 {gets on translation auto with "\r\n" in different buffers, bug [b3977d199b]} -constraints {
    socket tempNotMac fileevent
} -setup {
    set s [socket -server [namespace code accept] -myaddr 127.0.0.1 0]
    set c {}
} -body {
    set ::cnt 0
    proc accept {so args} {
	fconfigure $so -translation binary
	puts -nonewline $so "1 line\r"
	puts -nonewline $so "\n2 li"
	flush $so
	# now force separate packets
	puts -nonewline $so "ne\r"
	flush $so
	if {$::cnt & 1} {
	    vwait ::cli; # simulate short delay (so client can process events, just wait for it)
	} else {
	    # we don't have a delay, so client would get the lines as single chunk
	}
	# we'll try with "\r" and without "\r" (to cover both branches, where "\r" and "eof" causes exit from [gets] by 3rd line)
	puts -nonewline $so "\n3 line"
	if {!($::cnt % 3)} {
	    puts -nonewline $so "\r"
	}
	flush $so
	close $so
    }
    while {$::cnt < 6} { incr ::cnt
	set c [socket 127.0.0.1 [lindex [fconfigure $s -sockname] 2]]
	fconfigure $c -blocking 0 -buffering line -translation auto
	fileevent $c readable [list apply {c {
	    if {[gets $c line] >= 0} {
		lappend ::cli <$line>
	    } elseif {[eof $c]} {
		set ::done 1
	    }
	}} $c]
	vwait ::done
	close $c; set c {}
    }
    set ::cli
} -cleanup {
    close $s
    if {$c ne {}} { close $c }
    unset -nocomplain ::done ::cli ::cnt s c
} -result [lrepeat 6 {<1 line>} {<2 line>} {<3 line>}]

# Test end of line translations. Procedures tested are Tcl_Write, Tcl_Read.

test io-30.1 {Tcl_Write lf, Tcl_Read lf} {
    file delete $path(test1)
    set f [open $path(test1) w]
    fconfigure $f -translation lf
    puts $f hello\nthere\nand\nhere
    close $f
    set f [open $path(test1) r]
    fconfigure $f -translation lf
    set x [read $f]
    close $f
    set x
} "hello\nthere\nand\nhere\n"
test io-30.2 {Tcl_Write lf, Tcl_Read cr} {
    file delete $path(test1)
    set f [open $path(test1) w]
    fconfigure $f -translation lf
    puts $f hello\nthere\nand\nhere
    close $f
    set f [open $path(test1) r]
    fconfigure $f -translation cr
    set x [read $f]
    close $f
    set x
} "hello\nthere\nand\nhere\n"
test io-30.3 {Tcl_Write lf, Tcl_Read crlf} {
    file delete $path(test1)
    set f [open $path(test1) w]
    fconfigure $f -translation lf
    puts $f hello\nthere\nand\nhere
    close $f
    set f [open $path(test1) r]
    fconfigure $f -translation crlf
    set x [read $f]
    close $f
    set x
} "hello\nthere\nand\nhere\n"
test io-30.4 {Tcl_Write cr, Tcl_Read cr} {
    file delete $path(test1)
    set f [open $path(test1) w]
    fconfigure $f -translation cr
    puts $f hello\nthere\nand\nhere
    close $f
    set f [open $path(test1) r]
    fconfigure $f -translation cr
    set x [read $f]
    close $f
    set x
} "hello\nthere\nand\nhere\n"
test io-30.5 {Tcl_Write cr, Tcl_Read lf} {
    file delete $path(test1)
    set f [open $path(test1) w]
    fconfigure $f -translation cr
    puts $f hello\nthere\nand\nhere
    close $f
    set f [open $path(test1) r]
    fconfigure $f -translation lf
    set x [read $f]
    close $f
    set x
} "hello\rthere\rand\rhere\r"
test io-30.6 {Tcl_Write cr, Tcl_Read crlf} {
    file delete $path(test1)
    set f [open $path(test1) w]
    fconfigure $f -translation cr
    puts $f hello\nthere\nand\nhere
    close $f
    set f [open $path(test1) r]
    fconfigure $f -translation crlf
    set x [read $f]
    close $f
    set x
} "hello\rthere\rand\rhere\r"
test io-30.7 {Tcl_Write crlf, Tcl_Read crlf} {
    file delete $path(test1)
    set f [open $path(test1) w]
    fconfigure $f -translation crlf
    puts $f hello\nthere\nand\nhere
    close $f
    set f [open $path(test1) r]
    fconfigure $f -translation crlf
    set x [read $f]
    close $f
    set x
} "hello\nthere\nand\nhere\n"
test io-30.8 {Tcl_Write crlf, Tcl_Read lf} {
    file delete $path(test1)
    set f [open $path(test1) w]
    fconfigure $f -translation crlf
    puts $f hello\nthere\nand\nhere
    close $f
    set f [open $path(test1) r]
    fconfigure $f -translation lf
    set x [read $f]
    close $f
    set x
} "hello\r\nthere\r\nand\r\nhere\r\n"
test io-30.9 {Tcl_Write crlf, Tcl_Read cr} {
    file delete $path(test1)
    set f [open $path(test1) w]
    fconfigure $f -translation crlf
    puts $f hello\nthere\nand\nhere
    close $f
    set f [open $path(test1) r]
    fconfigure $f -translation cr
    set x [read $f]
    close $f
    set x
} "hello\n\nthere\n\nand\n\nhere\n\n"
test io-30.10 {Tcl_Write lf, Tcl_Read auto} {
    file delete $path(test1)
    set f [open $path(test1) w]
    fconfigure $f -translation lf
    puts $f hello\nthere\nand\nhere
    close $f
    set f [open $path(test1) r]
    set c [read $f]
    set x [fconfigure $f -translation]
    close $f
    list $c $x
} {{hello
there
and
here
} auto}
test io-30.11 {Tcl_Write cr, Tcl_Read auto} {
    file delete $path(test1)
    set f [open $path(test1) w]
    fconfigure $f -translation cr
    puts $f hello\nthere\nand\nhere
    close $f
    set f [open $path(test1) r]
    set c [read $f]
    set x [fconfigure $f -translation]
    close $f
    list $c $x
} {{hello
there
and
here
} auto}
test io-30.12 {Tcl_Write crlf, Tcl_Read auto} {
    file delete $path(test1)
    set f [open $path(test1) w]
    fconfigure $f -translation crlf
    puts $f hello\nthere\nand\nhere
    close $f
    set f [open $path(test1) r]
    set c [read $f]
    set x [fconfigure $f -translation]
    close $f
    list $c $x
} {{hello
there
and
here
} auto}
test io-30.13 {Tcl_Write crlf on block boundary, Tcl_Read auto} {
    file delete $path(test1)
    set f [open $path(test1) w]
    fconfigure $f -translation crlf
    set line "123456789ABCDE"	;# 14 char plus crlf
    puts -nonewline $f x	;# shift crlf across block boundary
    for {set i 0} {$i < 700} {incr i} {
	puts $f $line
    }
    close $f
    set f [open $path(test1) r]
    fconfigure $f -translation auto
    set c [read $f]
    close $f
    string length $c
} [expr {700*15+1}]
test io-30.14 {Tcl_Write crlf on block boundary, Tcl_Read crlf} {
    file delete $path(test1)
    set f [open $path(test1) w]
    fconfigure $f -translation crlf
    set line "123456789ABCDE"	;# 14 char plus crlf
    puts -nonewline $f x	;# shift crlf across block boundary
    for {set i 0} {$i < 700} {incr i} {
	puts $f $line
    }
    close $f
    set f [open $path(test1) r]
    fconfigure $f -translation crlf
    set c [read $f]
    close $f
    string length $c
} [expr {700*15+1}]
test io-30.15 {Tcl_Write mixed, Tcl_Read auto} {
    file delete $path(test1)
    set f [open $path(test1) w]
    fconfigure $f -translation lf
    puts $f hello\nthere\nand\rhere
    close $f
    set f [open $path(test1) r]
    fconfigure $f -translation auto
    set c [read $f]
    close $f
    set c
} {hello
there
and
here
}
test io-30.16 {Tcl_Write ^Z at end, Tcl_Read auto} {
    file delete $path(test1)
    set f [open $path(test1) w]
    fconfigure $f -translation lf
    puts -nonewline $f hello\nthere\nand\rhere\n\x1A
    close $f
    set f [open $path(test1) r]
    fconfigure $f -translation auto -eofchar \x1A
    set c [read $f]
    close $f
    set c
} {hello
there
and
here
}
test io-30.17 {Tcl_Write, implicit ^Z at end, Tcl_Read auto} {win} {
    file delete $path(test1)
    set f [open $path(test1) w]
    fconfigure $f -translation lf -eofchar \x1A
    puts $f hello\nthere\nand\rhere
    close $f
    set f [open $path(test1) r]
    fconfigure $f -translation auto -eofchar \x1A
    set c [read $f]
    close $f
    set c
} {hello
there
and
here
}
test io-30.18 {Tcl_Write, ^Z in middle, Tcl_Read auto} {
    file delete $path(test1)
    set f [open $path(test1) w]
    fconfigure $f -translation lf
    set s [format "abc\ndef\n%cghi\nqrs" 26]
    puts $f $s
    close $f
    set f [open $path(test1) r]
    fconfigure $f -translation auto -eofchar \x1A
    set l ""
    lappend l [gets $f]
    lappend l [gets $f]
    lappend l [eof $f]
    lappend l [gets $f]
    lappend l [eof $f]
    lappend l [gets $f]
    lappend l [eof $f]
    close $f
    set l
} {abc def 0 {} 1 {} 1}
test io-30.19 {Tcl_Write, ^Z no newline in middle, Tcl_Read auto} {
    file delete $path(test1)
    set f [open $path(test1) w]
    fconfigure $f -translation lf
    set s [format "abc\ndef\n%cghi\nqrs" 26]
    puts $f $s
    close $f
    set f [open $path(test1) r]
    fconfigure $f -translation auto -eofchar \x1A
    set l ""
    lappend l [gets $f]
    lappend l [gets $f]
    lappend l [eof $f]
    lappend l [gets $f]
    lappend l [eof $f]
    lappend l [gets $f]
    lappend l [eof $f]
    close $f
    set l
} {abc def 0 {} 1 {} 1}
test io-30.20 {Tcl_Write, ^Z in middle ignored, Tcl_Read lf} {
    file delete $path(test1)
    set f [open $path(test1) w]
    fconfigure $f -translation lf -eofchar {}
    set s [format "abc\ndef\n%cghi\nqrs" 26]
    puts $f $s
    close $f
    set f [open $path(test1) r]
    fconfigure $f -translation lf -eofchar {}
    set l ""
    lappend l [gets $f]
    lappend l [gets $f]
    lappend l [eof $f]
    lappend l [gets $f]
    lappend l [eof $f]
    lappend l [gets $f]
    lappend l [eof $f]
    lappend l [gets $f]
    lappend l [eof $f]
    close $f
    set l
} "abc def 0 \x1Aghi 0 qrs 0 {} 1"
test io-30.21 {Tcl_Write, ^Z in middle ignored, Tcl_Read cr} {
    file delete $path(test1)
    set f [open $path(test1) w]
    fconfigure $f -translation lf -eofchar {}
    set s [format "abc\ndef\n%cghi\nqrs" 26]
    puts $f $s
    close $f
    set f [open $path(test1) r]
    fconfigure $f -translation cr -eofchar {}
    set l ""
    set x [gets $f]
    lappend l [string compare $x "abc\ndef\n\x1Aghi\nqrs\n"]
    lappend l [eof $f]
    lappend l [gets $f]
    lappend l [eof $f]
    close $f
    set l
} {0 1 {} 1}
test io-30.22 {Tcl_Write, ^Z in middle ignored, Tcl_Read crlf} {
    file delete $path(test1)
    set f [open $path(test1) w]
    fconfigure $f -translation lf -eofchar {}
    set s [format "abc\ndef\n%cghi\nqrs" 26]
    puts $f $s
    close $f
    set f [open $path(test1) r]
    fconfigure $f -translation crlf -eofchar {}
    set l ""
    set x [gets $f]
    lappend l [string compare $x "abc\ndef\n\x1Aghi\nqrs\n"]
    lappend l [eof $f]
    lappend l [gets $f]
    lappend l [eof $f]
    close $f
    set l
} {0 1 {} 1}
test io-30.23 {Tcl_Write lf, ^Z in middle, Tcl_Read auto} {
    file delete $path(test1)
    set f [open $path(test1) w]
    fconfigure $f -translation lf
    set c [format abc\ndef\n%cqrs\ntuv 26]
    puts $f $c
    close $f
    set f [open $path(test1) r]
    fconfigure $f -translation auto -eofchar \x1A
    set c [string length [read $f]]
    set e [eof $f]
    close $f
    list $c $e
} {8 1}
test io-30.24 {Tcl_Write lf, ^Z in middle, Tcl_Read lf} {
    file delete $path(test1)
    set f [open $path(test1) w]
    fconfigure $f -translation lf
    set c [format abc\ndef\n%cqrs\ntuv 26]
    puts $f $c
    close $f
    set f [open $path(test1) r]
    fconfigure $f -translation lf -eofchar \x1A
    set c [string length [read $f]]
    set e [eof $f]
    close $f
    list $c $e
} {8 1}
test io-30.25 {Tcl_Write cr, ^Z in middle, Tcl_Read auto} {
    file delete $path(test1)
    set f [open $path(test1) w]
    fconfigure $f -translation cr
    set c [format abc\ndef\n%cqrs\ntuv 26]
    puts $f $c
    close $f
    set f [open $path(test1) r]
    fconfigure $f -translation auto -eofchar \x1A
    set c [string length [read $f]]
    set e [eof $f]
    close $f
    list $c $e
} {8 1}
test io-30.26 {Tcl_Write cr, ^Z in middle, Tcl_Read cr} {
    file delete $path(test1)
    set f [open $path(test1) w]
    fconfigure $f -translation cr
    set c [format abc\ndef\n%cqrs\ntuv 26]
    puts $f $c
    close $f
    set f [open $path(test1) r]
    fconfigure $f -translation cr -eofchar \x1A
    set c [string length [read $f]]
    set e [eof $f]
    close $f
    list $c $e
} {8 1}
test io-30.27 {Tcl_Write crlf, ^Z in middle, Tcl_Read auto} {
    file delete $path(test1)
    set f [open $path(test1) w]
    fconfigure $f -translation crlf
    set c [format abc\ndef\n%cqrs\ntuv 26]
    puts $f $c
    close $f
    set f [open $path(test1) r]
    fconfigure $f -translation auto -eofchar \x1A
    set c [string length [read $f]]
    set e [eof $f]
    close $f
    list $c $e
} {8 1}
test io-30.28 {Tcl_Write crlf, ^Z in middle, Tcl_Read crlf} {
    file delete $path(test1)
    set f [open $path(test1) w]
    fconfigure $f -translation crlf
    set c [format abc\ndef\n%cqrs\ntuv 26]
    puts $f $c
    close $f
    set f [open $path(test1) r]
    fconfigure $f -translation crlf -eofchar \x1A
    set c [string length [read $f]]
    set e [eof $f]
    close $f
    list $c $e
} {8 1}

# Test end of line translations. Functions tested are Tcl_Write and Tcl_Gets.

test io-31.1 {Tcl_Write lf, Tcl_Gets auto} {
    file delete $path(test1)
    set f [open $path(test1) w]
    fconfigure $f -translation lf
    puts $f hello\nthere\nand\nhere
    close $f
    set f [open $path(test1) r]
    set l ""
    lappend l [gets $f]
    lappend l [tell $f]
    lappend l [fconfigure $f -translation]
    lappend l [gets $f]
    lappend l [tell $f]
    lappend l [fconfigure $f -translation]
    close $f
    set l
} {hello 6 auto there 12 auto}
test io-31.2 {Tcl_Write cr, Tcl_Gets auto} {
    file delete $path(test1)
    set f [open $path(test1) w]
    fconfigure $f -translation cr
    puts $f hello\nthere\nand\nhere
    close $f
    set f [open $path(test1) r]
    set l ""
    lappend l [gets $f]
    lappend l [tell $f]
    lappend l [fconfigure $f -translation]
    lappend l [gets $f]
    lappend l [tell $f]
    lappend l [fconfigure $f -translation]
    close $f
    set l
} {hello 6 auto there 12 auto}
test io-31.3 {Tcl_Write crlf, Tcl_Gets auto} {
    file delete $path(test1)
    set f [open $path(test1) w]
    fconfigure $f -translation crlf
    puts $f hello\nthere\nand\nhere
    close $f
    set f [open $path(test1) r]
    set l ""
    lappend l [gets $f]
    lappend l [tell $f]
    lappend l [fconfigure $f -translation]
    lappend l [gets $f]
    lappend l [tell $f]
    lappend l [fconfigure $f -translation]
    close $f
    set l
} {hello 7 auto there 14 auto}
test io-31.4 {Tcl_Write lf, Tcl_Gets lf} {
    file delete $path(test1)
    set f [open $path(test1) w]
    fconfigure $f -translation lf
    puts $f hello\nthere\nand\nhere
    close $f
    set f [open $path(test1) r]
    fconfigure $f -translation lf
    set l ""
    lappend l [gets $f]
    lappend l [tell $f]
    lappend l [fconfigure $f -translation]
    lappend l [gets $f]
    lappend l [tell $f]
    lappend l [fconfigure $f -translation]
    close $f
    set l
} {hello 6 lf there 12 lf}
test io-31.5 {Tcl_Write lf, Tcl_Gets cr} {
    file delete $path(test1)
    set f [open $path(test1) w]
    fconfigure $f -translation lf
    puts $f hello\nthere\nand\nhere
    close $f
    set f [open $path(test1) r]
    fconfigure $f -translation cr
    set l ""
    lappend l [string length [gets $f]]
    lappend l [tell $f]
    lappend l [fconfigure $f -translation]
    lappend l [eof $f]
    lappend l [gets $f]
    lappend l [tell $f]
    lappend l [fconfigure $f -translation]
    lappend l [eof $f]
    close $f
    set l
} {21 21 cr 1 {} 21 cr 1}
test io-31.6 {Tcl_Write lf, Tcl_Gets crlf} {
    file delete $path(test1)
    set f [open $path(test1) w]
    fconfigure $f -translation lf
    puts $f hello\nthere\nand\nhere
    close $f
    set f [open $path(test1) r]
    fconfigure $f -translation crlf
    set l ""
    lappend l [string length [gets $f]]
    lappend l [tell $f]
    lappend l [fconfigure $f -translation]
    lappend l [eof $f]
    lappend l [gets $f]
    lappend l [tell $f]
    lappend l [fconfigure $f -translation]
    lappend l [eof $f]
    close $f
    set l
} {21 21 crlf 1 {} 21 crlf 1}
test io-31.7 {Tcl_Write cr, Tcl_Gets cr} {
    file delete $path(test1)
    set f [open $path(test1) w]
    fconfigure $f -translation cr
    puts $f hello\nthere\nand\nhere
    close $f
    set f [open $path(test1) r]
    fconfigure $f -translation cr
    set l ""
    lappend l [gets $f]
    lappend l [tell $f]
    lappend l [fconfigure $f -translation]
    lappend l [eof $f]
    lappend l [gets $f]
    lappend l [tell $f]
    lappend l [fconfigure $f -translation]
    lappend l [eof $f]
    close $f
    set l
} {hello 6 cr 0 there 12 cr 0}
test io-31.8 {Tcl_Write cr, Tcl_Gets lf} {
    file delete $path(test1)
    set f [open $path(test1) w]
    fconfigure $f -translation cr
    puts $f hello\nthere\nand\nhere
    close $f
    set f [open $path(test1) r]
    fconfigure $f -translation lf
    set l ""
    lappend l [string length [gets $f]]
    lappend l [tell $f]
    lappend l [fconfigure $f -translation]
    lappend l [eof $f]
    lappend l [gets $f]
    lappend l [tell $f]
    lappend l [fconfigure $f -translation]
    lappend l [eof $f]
    close $f
    set l
} {21 21 lf 1 {} 21 lf 1}
test io-31.9 {Tcl_Write cr, Tcl_Gets crlf} {
    file delete $path(test1)
    set f [open $path(test1) w]
    fconfigure $f -translation cr
    puts $f hello\nthere\nand\nhere
    close $f
    set f [open $path(test1) r]
    fconfigure $f -translation crlf
    set l ""
    lappend l [string length [gets $f]]
    lappend l [tell $f]
    lappend l [fconfigure $f -translation]
    lappend l [eof $f]
    lappend l [gets $f]
    lappend l [tell $f]
    lappend l [fconfigure $f -translation]
    lappend l [eof $f]
    close $f
    set l
} {21 21 crlf 1 {} 21 crlf 1}
test io-31.10 {Tcl_Write crlf, Tcl_Gets crlf} {
    file delete $path(test1)
    set f [open $path(test1) w]
    fconfigure $f -translation crlf
    puts $f hello\nthere\nand\nhere
    close $f
    set f [open $path(test1) r]
    fconfigure $f -translation crlf
    set l ""
    lappend l [gets $f]
    lappend l [tell $f]
    lappend l [fconfigure $f -translation]
    lappend l [eof $f]
    lappend l [gets $f]
    lappend l [tell $f]
    lappend l [fconfigure $f -translation]
    lappend l [eof $f]
    close $f
    set l
} {hello 7 crlf 0 there 14 crlf 0}
test io-31.11 {Tcl_Write crlf, Tcl_Gets cr} {
    file delete $path(test1)
    set f [open $path(test1) w]
    fconfigure $f -translation crlf
    puts $f hello\nthere\nand\nhere
    close $f
    set f [open $path(test1) r]
    fconfigure $f -translation cr
    set l ""
    lappend l [gets $f]
    lappend l [tell $f]
    lappend l [fconfigure $f -translation]
    lappend l [eof $f]
    lappend l [string length [gets $f]]
    lappend l [tell $f]
    lappend l [fconfigure $f -translation]
    lappend l [eof $f]
    close $f
    set l
} {hello 6 cr 0 6 13 cr 0}
test io-31.12 {Tcl_Write crlf, Tcl_Gets lf} {
    file delete $path(test1)
    set f [open $path(test1) w]
    fconfigure $f -translation crlf
    puts $f hello\nthere\nand\nhere
    close $f
    set f [open $path(test1) r]
    fconfigure $f -translation lf
    set l ""
    lappend l [string length [gets $f]]
    lappend l [tell $f]
    lappend l [fconfigure $f -translation]
    lappend l [eof $f]
    lappend l [string length [gets $f]]
    lappend l [tell $f]
    lappend l [fconfigure $f -translation]
    lappend l [eof $f]
    close $f
    set l
} {6 7 lf 0 6 14 lf 0}
test io-31.13 {binary mode is synonym of lf mode} {
    file delete $path(test1)
    set f [open $path(test1) w]
    fconfigure $f -translation binary
    set x [fconfigure $f -translation]
    close $f
    set x
} lf
#
# Test io-9.14 has been removed because "auto" output translation mode is
# not supported.
#
test io-31.14 {Tcl_Write mixed, Tcl_Gets auto} {
    file delete $path(test1)
    set f [open $path(test1) w]
    fconfigure $f -translation lf
    puts $f hello\nthere\rand\r\nhere
    close $f
    set f [open $path(test1) r]
    fconfigure $f -translation auto
    set l ""
    lappend l [gets $f]
    lappend l [gets $f]
    lappend l [gets $f]
    lappend l [gets $f]
    lappend l [eof $f]
    lappend l [gets $f]
    lappend l [eof $f]
    close $f
    set l
} {hello there and here 0 {} 1}
test io-31.15 {Tcl_Write mixed, Tcl_Gets auto} {
    file delete $path(test1)
    set f [open $path(test1) w]
    fconfigure $f -translation lf
    puts -nonewline $f hello\nthere\rand\r\nhere\r
    close $f
    set f [open $path(test1) r]
    fconfigure $f -translation auto
    set l ""
    lappend l [gets $f]
    lappend l [gets $f]
    lappend l [gets $f]
    lappend l [gets $f]
    lappend l [eof $f]
    lappend l [gets $f]
    lappend l [eof $f]
    close $f
    set l
} {hello there and here 0 {} 1}
test io-31.16 {Tcl_Write mixed, Tcl_Gets auto} {
    file delete $path(test1)
    set f [open $path(test1) w]
    fconfigure $f -translation lf
    puts -nonewline $f hello\nthere\rand\r\nhere\n
    close $f
    set f [open $path(test1) r]
    set l ""
    lappend l [gets $f]
    lappend l [gets $f]
    lappend l [gets $f]
    lappend l [gets $f]
    lappend l [eof $f]
    lappend l [gets $f]
    lappend l [eof $f]
    close $f
    set l
} {hello there and here 0 {} 1}
test io-31.17 {Tcl_Write mixed, Tcl_Gets auto} {
    file delete $path(test1)
    set f [open $path(test1) w]
    fconfigure $f -translation lf
    puts -nonewline $f hello\nthere\rand\r\nhere\r\n
    close $f
    set f [open $path(test1) r]
    fconfigure $f -translation auto
    set l ""
    lappend l [gets $f]
    lappend l [gets $f]
    lappend l [gets $f]
    lappend l [gets $f]
    lappend l [eof $f]
    lappend l [gets $f]
    lappend l [eof $f]
    close $f
    set l
} {hello there and here 0 {} 1}
test io-31.18 {Tcl_Write ^Z at end, Tcl_Gets auto} {
    file delete $path(test1)
    set f [open $path(test1) w]
    fconfigure $f -translation lf
    set s [format "hello\nthere\nand\rhere\n\%c" 26]
    puts $f $s
    close $f
    set f [open $path(test1) r]
    fconfigure $f -translation auto -eofchar \x1A
    set l ""
    lappend l [gets $f]
    lappend l [gets $f]
    lappend l [gets $f]
    lappend l [gets $f]
    lappend l [eof $f]
    lappend l [gets $f]
    lappend l [eof $f]
    close $f
    set l
} {hello there and here 0 {} 1}
test io-31.19 {Tcl_Write, implicit ^Z at end, Tcl_Gets auto} {
    file delete $path(test1)
    set f [open $path(test1) w]
    fconfigure $f -translation lf -eofchar \x1A
    puts $f hello\nthere\nand\rhere
    close $f
    set f [open $path(test1) r]
    fconfigure $f -translation auto -eofchar \x1A
    set l ""
    lappend l [gets $f]
    lappend l [gets $f]
    lappend l [gets $f]
    lappend l [gets $f]
    lappend l [eof $f]
    lappend l [gets $f]
    lappend l [eof $f]
    close $f
    set l
} {hello there and here 0 {} 1}
test io-31.20 {Tcl_Write, ^Z in middle, Tcl_Gets auto, eofChar} {
    file delete $path(test1)
    set f [open $path(test1) w]
    fconfigure $f -translation lf
    set s [format "abc\ndef\n%cqrs\ntuv" 26]
    puts $f $s
    close $f
    set f [open $path(test1) r]
    fconfigure $f -translation auto -eofchar \x1A
    set l ""
    lappend l [gets $f]
    lappend l [gets $f]
    lappend l [eof $f]
    lappend l [gets $f]
    lappend l [eof $f]
    close $f
    set l
} {abc def 0 {} 1}
test io-31.21 {Tcl_Write, no newline ^Z in middle, Tcl_Gets auto, eofChar} {
    file delete $path(test1)
    set f [open $path(test1) w]
    fconfigure $f -translation lf
    set s [format "abc\ndef\n%cqrs\ntuv" 26]
    puts $f $s
    close $f
    set f [open $path(test1) r]
    fconfigure $f -translation auto -eofchar \x1A
    set l ""
    lappend l [gets $f]
    lappend l [gets $f]
    lappend l [eof $f]
    lappend l [gets $f]
    lappend l [eof $f]
    close $f
    set l
} {abc def 0 {} 1}
test io-31.22 {Tcl_Write, ^Z in middle ignored, Tcl_Gets lf} {
    file delete $path(test1)
    set f [open $path(test1) w]
    fconfigure $f -translation lf -eofchar {}
    set s [format "abc\ndef\n%cqrs\ntuv" 26]
    puts $f $s
    close $f
    set f [open $path(test1) r]
    fconfigure $f -translation lf -eofchar {}
    set l ""
    lappend l [gets $f]
    lappend l [gets $f]
    lappend l [eof $f]
    lappend l [gets $f]
    lappend l [eof $f]
    lappend l [gets $f]
    lappend l [eof $f]
    lappend l [gets $f]
    lappend l [eof $f]
    close $f
    set l
} "abc def 0 \x1Aqrs 0 tuv 0 {} 1"
test io-31.23 {Tcl_Write, ^Z in middle ignored, Tcl_Gets cr} {
    file delete $path(test1)
    set f [open $path(test1) w]
    fconfigure $f -translation cr -eofchar {}
    set s [format "abc\ndef\n%cqrs\ntuv" 26]
    puts $f $s
    close $f
    set f [open $path(test1) r]
    fconfigure $f -translation cr -eofchar {}
    set l ""
    lappend l [gets $f]
    lappend l [gets $f]
    lappend l [eof $f]
    lappend l [gets $f]
    lappend l [eof $f]
    lappend l [gets $f]
    lappend l [eof $f]
    lappend l [gets $f]
    lappend l [eof $f]
    close $f
    set l
} "abc def 0 \x1Aqrs 0 tuv 0 {} 1"
test io-31.24 {Tcl_Write, ^Z in middle ignored, Tcl_Gets crlf} {
    file delete $path(test1)
    set f [open $path(test1) w]
    fconfigure $f -translation crlf -eofchar {}
    set s [format "abc\ndef\n%cqrs\ntuv" 26]
    puts $f $s
    close $f
    set f [open $path(test1) r]
    fconfigure $f -translation crlf -eofchar {}
    set l ""
    lappend l [gets $f]
    lappend l [gets $f]
    lappend l [eof $f]
    lappend l [gets $f]
    lappend l [eof $f]
    lappend l [gets $f]
    lappend l [eof $f]
    lappend l [gets $f]
    lappend l [eof $f]
    close $f
    set l
} "abc def 0 \x1Aqrs 0 tuv 0 {} 1"
test io-31.25 {Tcl_Write lf, ^Z in middle, Tcl_Gets auto} {
    file delete $path(test1)
    set f [open $path(test1) w]
    fconfigure $f -translation lf
    set s [format "abc\ndef\n%cqrs\ntuv" 26]
    puts $f $s
    close $f
    set f [open $path(test1) r]
    fconfigure $f -translation auto -eofchar \x1A
    set l ""
    lappend l [gets $f]
    lappend l [gets $f]
    lappend l [eof $f]
    lappend l [gets $f]
    lappend l [eof $f]
    close $f
    set l
} {abc def 0 {} 1}
test io-31.26 {Tcl_Write lf, ^Z in middle, Tcl_Gets lf} {
    file delete $path(test1)
    set f [open $path(test1) w]
    fconfigure $f -translation lf
    set s [format "abc\ndef\n%cqrs\ntuv" 26]
    puts $f $s
    close $f
    set f [open $path(test1) r]
    fconfigure $f -translation lf -eofchar \x1A
    set l ""
    lappend l [gets $f]
    lappend l [gets $f]
    lappend l [eof $f]
    lappend l [gets $f]
    lappend l [eof $f]
    close $f
    set l
} {abc def 0 {} 1}
test io-31.27 {Tcl_Write cr, ^Z in middle, Tcl_Gets auto} {
    file delete $path(test1)
    set f [open $path(test1) w]
    fconfigure $f -translation cr -eofchar {}
    set s [format "abc\ndef\n%cqrs\ntuv" 26]
    puts $f $s
    close $f
    set f [open $path(test1) r]
    fconfigure $f -translation auto -eofchar \x1A
    set l ""
    lappend l [gets $f]
    lappend l [gets $f]
    lappend l [eof $f]
    lappend l [gets $f]
    lappend l [eof $f]
    close $f
    set l
} {abc def 0 {} 1}
test io-31.28 {Tcl_Write cr, ^Z in middle, Tcl_Gets cr} {
    file delete $path(test1)
    set f [open $path(test1) w]
    fconfigure $f -translation cr -eofchar {}
    set s [format "abc\ndef\n%cqrs\ntuv" 26]
    puts $f $s
    close $f
    set f [open $path(test1) r]
    fconfigure $f -translation cr -eofchar \x1A
    set l ""
    lappend l [gets $f]
    lappend l [gets $f]
    lappend l [eof $f]
    lappend l [gets $f]
    lappend l [eof $f]
    close $f
    set l
} {abc def 0 {} 1}
test io-31.29 {Tcl_Write crlf, ^Z in middle, Tcl_Gets auto} {
    file delete $path(test1)
    set f [open $path(test1) w]
    fconfigure $f -translation crlf -eofchar {}
    set s [format "abc\ndef\n%cqrs\ntuv" 26]
    puts $f $s
    close $f
    set f [open $path(test1) r]
    fconfigure $f -translation auto -eofchar \x1A
    set l ""
    lappend l [gets $f]
    lappend l [gets $f]
    lappend l [eof $f]
    lappend l [gets $f]
    lappend l [eof $f]
    close $f
    set l
} {abc def 0 {} 1}
test io-31.30 {Tcl_Write crlf, ^Z in middle, Tcl_Gets crlf} {
    file delete $path(test1)
    set f [open $path(test1) w]
    fconfigure $f -translation crlf -eofchar {}
    set s [format "abc\ndef\n%cqrs\ntuv" 26]
    puts $f $s
    close $f
    set f [open $path(test1) r]
    fconfigure $f -translation crlf -eofchar \x1A
    set l ""
    lappend l [gets $f]
    lappend l [gets $f]
    lappend l [eof $f]
    lappend l [gets $f]
    lappend l [eof $f]
    close $f
    set l
} {abc def 0 {} 1}
test io-31.31 {Tcl_Write crlf on block boundary, Tcl_Gets crlf} {
    file delete $path(test1)
    set f [open $path(test1) w]
    fconfigure $f -translation crlf
    set line "123456789ABCDE"	;# 14 char plus crlf
    puts -nonewline $f x	;# shift crlf across block boundary
    for {set i 0} {$i < 700} {incr i} {
	puts $f $line
    }
    close $f
    set f [open $path(test1) r]
    fconfigure $f -translation crlf
    set c ""
    while {[gets $f line] >= 0} {
	append c $line\n
    }
    close $f
    string length $c
} [expr {700*15+1}]
test io-31.32 {Tcl_Write crlf on block boundary, Tcl_Gets auto} {
    file delete $path(test1)
    set f [open $path(test1) w]
    fconfigure $f -translation crlf
    set line "123456789ABCDE"	;# 14 char plus crlf
    puts -nonewline $f x	;# shift crlf across block boundary
    for {set i 0} {$i < 700} {incr i} {
	puts $f $line
    }
    close $f
    set f [open $path(test1) r]
    fconfigure $f -translation auto
    set c ""
    while {[gets $f line] >= 0} {
	append c $line\n
    }
    close $f
    string length $c
} [expr {700*15+1}]

# Test Tcl_Read and buffering.

test io-32.1 {Tcl_Read, channel not readable} {
    list [catch {read stdout} msg] $msg
} {1 {channel "stdout" wasn't opened for reading}}
test io-32.2 {Tcl_Read, zero byte count} {
    read stdin 0
} ""
test io-32.3 {Tcl_Read, negative byte count} {
    set f [open $path(longfile) r]
    set l [list [catch {read $f -1} msg] $msg]
    close $f
    set l
} {1 {expected non-negative integer but got "-1"}}
test io-32.4 {Tcl_Read, positive byte count} {
    set f [open $path(longfile) r]
    set x [read $f 1024]
    set s [string length $x]
    unset x
    close $f
    set s
} 1024
test io-32.5 {Tcl_Read, multiple buffers} {
    set f [open $path(longfile) r]
    fconfigure $f -buffersize 100
    set x [read $f 1024]
    set s [string length $x]
    unset x
    close $f
    set s
} 1024
test io-32.6 {Tcl_Read, very large read} {
    set f1 [open $path(longfile) r]
    set z [read $f1 1000000]
    close $f1
    set l [string length $z]
    set x ok
    set z [file size $path(longfile)]
    if {$z != $l} {
	set x broken
    }
    set x
} ok
test io-32.7 {Tcl_Read, nonblocking, file} {nonBlockFiles} {
    set f1 [open $path(longfile) r]
    fconfigure $f1 -blocking off
    set z [read $f1 20]
    close $f1
    set l [string length $z]
    set x ok
    if {$l != 20} {
	set x broken
    }
    set x
} ok
test io-32.8 {Tcl_Read, nonblocking, file} {nonBlockFiles} {
    set f1 [open $path(longfile) r]
    fconfigure $f1 -blocking off
    set z [read $f1 1000000]
    close $f1
    set x ok
    set l [string length $z]
    set z [file size $path(longfile)]
    if {$z != $l} {
	set x broken
    }
    set x
} ok
test io-32.9 {Tcl_Read, read to end of file} {
    set f1 [open $path(longfile) r]
    set z [read $f1]
    close $f1
    set l [string length $z]
    set x ok
    set z [file size $path(longfile)]
    if {$z != $l} {
	set x broken
    }
    set x
} ok
test io-32.10 {Tcl_Read from a pipe} stdio {
    file delete $path(pipe)
    set f1 [open $path(pipe) w]
    puts $f1 {puts [gets stdin]}
    close $f1
    set f1 [open "|[list [interpreter] $path(pipe)]" r+]
    puts $f1 hello
    flush $f1
    set x [read $f1]
    close $f1
    set x
} "hello\n"
test io-32.11 {Tcl_Read from a pipe} stdio {
    file delete $path(pipe)
    set f1 [open $path(pipe) w]
    puts $f1 {puts [gets stdin]}
    puts $f1 {puts [gets stdin]}
    close $f1
    set f1 [open "|[list [interpreter] $path(pipe)]" r+]
    puts $f1 hello
    flush $f1
    set x ""
    lappend x [read $f1 6]
    puts $f1 hello
    flush $f1
    lappend x [read $f1]
    close $f1
    set x
} {{hello
} {hello
}}
test io-32.11.1 {Tcl_Read from a pipe} stdio {
    file delete $path(pipe)
    set f1 [open $path(pipe) w]
    puts $f1 {chan configure stdout -translation crlf}
    puts $f1 {puts [gets stdin]}
    puts $f1 {puts [gets stdin]}
    close $f1
    set f1 [open "|[list [interpreter] $path(pipe)]" r+]
    puts $f1 hello
    flush $f1
    set x ""
    lappend x [read $f1 6]
    puts $f1 hello
    flush $f1
    lappend x [read $f1]
    close $f1
    set x
} {{hello
} {hello
}}
test io-32.11.2 {Tcl_Read from a pipe} stdio {
    file delete $path(pipe)
    set f1 [open $path(pipe) w]
    puts $f1 {chan configure stdout -translation crlf}
    puts $f1 {puts [gets stdin]}
    puts $f1 {puts [gets stdin]}
    close $f1
    set f1 [open "|[list [interpreter] $path(pipe)]" r+]
    puts $f1 hello
    flush $f1
    set x ""
    lappend x [read $f1 6]
    puts $f1 hello
    flush $f1
    lappend x [read $f1]
    close $f1
    set x
} {{hello
} {hello
}}
test io-32.12 {Tcl_Read, -nonewline} {
    file delete $path(test1)
    set f1 [open $path(test1) w]
    puts $f1 hello
    puts $f1 bye
    close $f1
    set f1 [open $path(test1) r]
    set c [read -nonewline $f1]
    close $f1
    set c
} {hello
bye}
test io-32.13 {Tcl_Read, -nonewline} {
    file delete $path(test1)
    set f1 [open $path(test1) w]
    puts $f1 hello
    puts $f1 bye
    close $f1
    set f1 [open $path(test1) r]
    set c [read -nonewline $f1]
    close $f1
    list [string length $c] $c
} {9 {hello
bye}}
test io-32.14 {Tcl_Read, reading in small chunks} {
    file delete $path(test1)
    set f [open $path(test1) w]
    puts $f "Two lines: this one"
    puts $f "and this one"
    close $f
    set f [open $path(test1)]
    set x [list [read $f 1] [read $f 2] [read $f]]
    close $f
    set x
} {T wo { lines: this one
and this one
}}
test io-32.15 {Tcl_Read, asking for more input than available} {
    file delete $path(test1)
    set f [open $path(test1) w]
    puts $f "Two lines: this one"
    puts $f "and this one"
    close $f
    set f [open $path(test1)]
    set x [read $f 100]
    close $f
    set x
} {Two lines: this one
and this one
}
test io-32.16 {Tcl_Read, read to end of file with -nonewline} {
    file delete $path(test1)
    set f [open $path(test1) w]
    puts $f "Two lines: this one"
    puts $f "and this one"
    close $f
    set f [open $path(test1)]
    set x [read -nonewline $f]
    close $f
    set x
} {Two lines: this one
and this one}

# Test Tcl_Gets.

test io-33.1 {Tcl_Gets, reading what was written} {
    file delete $path(test1)
    set f1 [open $path(test1) w]
    set y "first line"
    puts $f1 $y
    close $f1
    set f1 [open $path(test1) r]
    set x [gets $f1]
    set z ok
    if {"$x" != "$y"} {
	set z broken
    }
    close $f1
    set z
} ok
test io-33.2 {Tcl_Gets into variable} {
    set f1 [open $path(longfile) r]
    set c [gets $f1 x]
    set l [string length x]
    set z ok
    if {$l != $l} {
	set z broken
    }
    close $f1
    set z
} ok
test io-33.3 {Tcl_Gets from pipe} stdio {
    file delete $path(pipe)
    set f1 [open $path(pipe) w]
    puts $f1 {puts [gets stdin]}
    close $f1
    set f1 [open "|[list [interpreter] $path(pipe)]" r+]
    puts $f1 hello
    flush $f1
    set x [gets $f1]
    close $f1
    set z ok
    if {"$x" != "hello"} {
	set z broken
    }
    set z
} ok
test io-33.4 {Tcl_Gets with long line} {
    file delete $path(test3)
    set f [open $path(test3) w]
    puts -nonewline $f "abcdefghijklmnopqrstuvwxyzABCDEFGHIJKLMNOPQRSTUVWXYZ"
    puts -nonewline $f "abcdefghijklmnopqrstuvwxyzABCDEFGHIJKLMNOPQRSTUVWXYZ"
    puts -nonewline $f "abcdefghijklmnopqrstuvwxyzABCDEFGHIJKLMNOPQRSTUVWXYZ"
    puts -nonewline $f "abcdefghijklmnopqrstuvwxyzABCDEFGHIJKLMNOPQRSTUVWXYZ"
    puts $f "abcdefghijklmnopqrstuvwxyzABCDEFGHIJKLMNOPQRSTUVWXYZ"
    close $f
    set f [open $path(test3)]
    set x [gets $f]
    close $f
    set x
} {abcdefghijklmnopqrstuvwxyzABCDEFGHIJKLMNOPQRSTUVWXYZabcdefghijklmnopqrstuvwxyzABCDEFGHIJKLMNOPQRSTUVWXYZabcdefghijklmnopqrstuvwxyzABCDEFGHIJKLMNOPQRSTUVWXYZabcdefghijklmnopqrstuvwxyzABCDEFGHIJKLMNOPQRSTUVWXYZabcdefghijklmnopqrstuvwxyzABCDEFGHIJKLMNOPQRSTUVWXYZ}
set f [open $path(test3) w]
puts -nonewline $f "abcdefghijklmnopqrstuvwxyzABCDEFGHIJKLMNOPQRSTUVWXYZ"
puts -nonewline $f "abcdefghijklmnopqrstuvwxyzABCDEFGHIJKLMNOPQRSTUVWXYZ"
puts -nonewline $f "abcdefghijklmnopqrstuvwxyzABCDEFGHIJKLMNOPQRSTUVWXYZ"
puts -nonewline $f "abcdefghijklmnopqrstuvwxyzABCDEFGHIJKLMNOPQRSTUVWXYZ"
puts $f "abcdefghijklmnopqrstuvwxyzABCDEFGHIJKLMNOPQRSTUVWXYZ"
close $f
test io-33.5 {Tcl_Gets with long line} {
    set f [open $path(test3)]
    set x [gets $f y]
    close $f
    list $x $y
} {260 abcdefghijklmnopqrstuvwxyzABCDEFGHIJKLMNOPQRSTUVWXYZabcdefghijklmnopqrstuvwxyzABCDEFGHIJKLMNOPQRSTUVWXYZabcdefghijklmnopqrstuvwxyzABCDEFGHIJKLMNOPQRSTUVWXYZabcdefghijklmnopqrstuvwxyzABCDEFGHIJKLMNOPQRSTUVWXYZabcdefghijklmnopqrstuvwxyzABCDEFGHIJKLMNOPQRSTUVWXYZ}
test io-33.6 {Tcl_Gets and end of file} {
    file delete $path(test3)
    set f [open $path(test3) w]
    puts -nonewline $f "Test1\nTest2"
    close $f
    set f [open $path(test3)]
    set x {}
    set y {}
    lappend x [gets $f y] $y
    set y {}
    lappend x [gets $f y] $y
    set y {}
    lappend x [gets $f y] $y
    close $f
    set x
} {5 Test1 5 Test2 -1 {}}
test io-33.7 {Tcl_Gets and bad variable} {
    set f [open $path(test3) w]
    puts $f "Line 1"
    puts $f "Line 2"
    close $f
    catch {unset x}
    set x 24
    set f [open $path(test3) r]
    set result [list [catch {gets $f x(0)} msg] $msg]
    close $f
    set result
} {1 {can't set "x(0)": variable isn't array}}
test io-33.8 {Tcl_Gets, exercising double buffering} {
    set f [open $path(test3) w]
    fconfigure $f -translation lf -eofchar {}
    set x ""
    for {set y 0} {$y < 99} {incr y} {set x "a$x"}
    for {set y 0} {$y < 100} {incr y} {puts $f $x}
    close $f
    set f [open $path(test3) r]
    fconfigure $f -translation lf
    for {set y 0} {$y < 100} {incr y} {gets $f}
    close $f
    set y
} 100
test io-33.9 {Tcl_Gets, exercising double buffering} {
    set f [open $path(test3) w]
    fconfigure $f -translation lf -eofchar {}
    set x ""
    for {set y 0} {$y < 99} {incr y} {set x "a$x"}
    for {set y 0} {$y < 200} {incr y} {puts $f $x}
    close $f
    set f [open $path(test3) r]
    fconfigure $f -translation lf
    for {set y 0} {$y < 200} {incr y} {gets $f}
    close $f
    set y
} 200
test io-33.10 {Tcl_Gets, exercising double buffering} {
    set f [open $path(test3) w]
    fconfigure $f -translation lf -eofchar {}
    set x ""
    for {set y 0} {$y < 99} {incr y} {set x "a$x"}
    for {set y 0} {$y < 300} {incr y} {puts $f $x}
    close $f
    set f [open $path(test3) r]
    fconfigure $f -translation lf
    for {set y 0} {$y < 300} {incr y} {gets $f}
    close $f
    set y
} 300
test io-33.11 {TclGetsObjBinary, [10dc6daa37]} -setup {
    proc driver {cmd args} {
	variable buffer
	variable index
	set chan [lindex $args 0]
	switch -- $cmd {
	    initialize {
		set index($chan) 0
		set buffer($chan) .......
		return {initialize finalize watch read}
	    }
	    finalize {
		unset index($chan) buffer($chan)
		return
	    }
	    watch {}
	    read {
		set n [lindex $args 1]
		if {$n > 3} {set n 3}
		set new [expr {$index($chan) + $n}]
		set result [string range $buffer($chan) $index($chan) $new-1]
		set index($chan) $new
		return $result
	    }
	}
    }
} -body {
    set c [chan create read [namespace which driver]]
    chan configure $c -translation binary -blocking 0
    list [gets $c] [gets $c] [gets $c] [gets $c]
} -cleanup {
    close $c
    rename driver {}
} -result {{} {} {} .......}
test io-33.12 {Tcl_GetsObj, [10dc6daa37]} -setup {
    proc driver {cmd args} {
	variable buffer
	variable index
	set chan [lindex $args 0]
	switch -- $cmd {
	    initialize {
		set index($chan) 0
		set buffer($chan) .......
		return {initialize finalize watch read}
	    }
	    finalize {
		unset index($chan) buffer($chan)
		return
	    }
	    watch {}
	    read {
		set n [lindex $args 1]
		if {$n > 3} {set n 3}
		set new [expr {$index($chan) + $n}]
		set result [string range $buffer($chan) $index($chan) $new-1]
		set index($chan) $new
		return $result
	    }
	}
    }
} -body {
    set c [chan create read [namespace which driver]]
    chan configure $c -blocking 0
    list [gets $c] [gets $c] [gets $c] [gets $c]
} -cleanup {
    close $c
    rename driver {}
} -result {{} {} {} .......}
test io-33.13 {Tcl_GetsObj, [10dc6daa37]} -setup {
    proc driver {cmd args} {
	variable buffer
	variable index
	set chan [lindex $args 0]
	switch -- $cmd {
	    initialize {
		set index($chan) 0
		set buffer($chan) [string repeat \
			[string repeat . 64]\n[string repeat . 25] 2]
		return {initialize finalize watch read}
	    }
	    finalize {
		unset index($chan) buffer($chan)
		return
	    }
	    watch {}
	    read {
		set n [lindex $args 1]
		if {$n > 65} {set n 65}
		set new [expr {$index($chan) + $n}]
		set result [string range $buffer($chan) $index($chan) $new-1]
		set index($chan) $new
		return $result
	    }
	}
    }
} -body {
    set c [chan create read [namespace which driver]]
    chan configure $c -blocking 0
    list [gets $c] [gets $c] [gets $c] [gets $c] [gets $c]
} -cleanup {
    close $c
    rename driver {}
} -result [list [string repeat . 64] {} [string repeat . 89] \
	[string repeat . 25] {}]

# Test Tcl_Seek and Tcl_Tell.

test io-34.1 {Tcl_Seek to current position at start of file} {
    set f1 [open $path(longfile) r]
    seek $f1 0 current
    set c [tell $f1]
    close $f1
    set c
} 0
test io-34.2 {Tcl_Seek to offset from start} {
    file delete $path(test1)
    set f1 [open $path(test1) w]
    fconfigure $f1 -translation lf -eofchar {}
    puts $f1 "abcdefghijklmnopqrstuvwxyz"
    puts $f1 "abcdefghijklmnopqrstuvwxyz"
    close $f1
    set f1 [open $path(test1) r]
    seek $f1 10 start
    set c [tell $f1]
    close $f1
    set c
} 10
test io-34.3 {Tcl_Seek to end of file} {
    file delete $path(test1)
    set f1 [open $path(test1) w]
    fconfigure $f1 -translation lf -eofchar {}
    puts $f1 "abcdefghijklmnopqrstuvwxyz"
    puts $f1 "abcdefghijklmnopqrstuvwxyz"
    close $f1
    set f1 [open $path(test1) r]
    seek $f1 0 end
    set c [tell $f1]
    close $f1
    set c
} 54
test io-34.4 {Tcl_Seek to offset from end of file} {
    file delete $path(test1)
    set f1 [open $path(test1) w]
    fconfigure $f1 -translation lf -eofchar {}
    puts $f1 "abcdefghijklmnopqrstuvwxyz"
    puts $f1 "abcdefghijklmnopqrstuvwxyz"
    close $f1
    set f1 [open $path(test1) r]
    seek $f1 -10 end
    set c [tell $f1]
    close $f1
    set c
} 44
test io-34.5 {Tcl_Seek to offset from current position} {
    file delete $path(test1)
    set f1 [open $path(test1) w]
    fconfigure $f1 -translation lf -eofchar {}
    puts $f1 "abcdefghijklmnopqrstuvwxyz"
    puts $f1 "abcdefghijklmnopqrstuvwxyz"
    close $f1
    set f1 [open $path(test1) r]
    seek $f1 10 current
    seek $f1 10 current
    set c [tell $f1]
    close $f1
    set c
} 20
test io-34.6 {Tcl_Seek to offset from end of file} {
    file delete $path(test1)
    set f1 [open $path(test1) w]
    fconfigure $f1 -translation lf -eofchar {}
    puts $f1 "abcdefghijklmnopqrstuvwxyz"
    puts $f1 "abcdefghijklmnopqrstuvwxyz"
    close $f1
    set f1 [open $path(test1) r]
    seek $f1 -10 end
    set c [tell $f1]
    set r [read $f1]
    close $f1
    list $c $r
} {44 {rstuvwxyz
}}
test io-34.7 {Tcl_Seek to offset from end of file, then to current position} {
    file delete $path(test1)
    set f1 [open $path(test1) w]
    fconfigure $f1 -translation lf -eofchar {}
    puts $f1 "abcdefghijklmnopqrstuvwxyz"
    puts $f1 "abcdefghijklmnopqrstuvwxyz"
    close $f1
    set f1 [open $path(test1) r]
    seek $f1 -10 end
    set c1 [tell $f1]
    set r1 [read $f1 5]
    seek $f1 0 current
    set c2 [tell $f1]
    close $f1
    list $c1 $r1 $c2
} {44 rstuv 49}
test io-34.8 {Tcl_Seek on pipes: not supported} stdio {
    set f1 [open "|[list [interpreter]]" r+]
    set x [list [catch {seek $f1 0 current} msg] $msg]
    close $f1
    regsub {".*":} $x {"":} x
    string tolower $x
} {1 {error during seek on "": invalid argument}}
test io-34.9 {Tcl_Seek, testing buffered input flushing} {
    file delete $path(test3)
    set f [open $path(test3) w]
    fconfigure $f -eofchar {}
    puts -nonewline $f "abcdefghijklmnopqrstuvwxyzABCDEFGHIJKLMNOPQRSTUVWXYZ"
    close $f
    set f [open $path(test3) RDWR]
    set x [read $f 1]
    seek $f 3
    lappend x [read $f 1]
    seek $f 0 start
    lappend x [read $f 1]
    seek $f 10 current
    lappend x [read $f 1]
    seek $f -2 end
    lappend x [read $f 1]
    seek $f 50 end
    lappend x [read $f 1]
    seek $f 1
    lappend x [read $f 1]
    close $f
    set x
} {a d a l Y {} b}
set path(test3) [makeFile {} test3]
test io-34.10 {Tcl_Seek testing flushing of buffered input} {
    set f [open $path(test3) w]
    fconfigure $f -translation lf
    puts $f xyz\n123
    close $f
    set f [open $path(test3) r+]
    fconfigure $f -translation lf
    set x [gets $f]
    seek $f 0 current
    puts $f 456
    close $f
    list $x [viewFile test3]
} "xyz {xyz
456}"
test io-34.11 {Tcl_Seek testing flushing of buffered output} {
    set f [open $path(test3) w]
    puts $f xyz\n123
    close $f
    set f [open $path(test3) w+]
    puts $f xyzzy
    seek $f 2
    set x [gets $f]
    close $f
    list $x [viewFile test3]
} "zzy xyzzy"
test io-34.12 {Tcl_Seek testing combination of write, seek back and read} {
    set f [open $path(test3) w]
    fconfigure $f -translation lf -eofchar {}
    puts $f xyz\n123
    close $f
    set f [open $path(test3) a+]
    fconfigure $f -translation lf -eofchar {}
    puts $f xyzzy
    flush $f
    set x [tell $f]
    seek $f -4 cur
    set y [gets $f]
    close $f
    list $x [viewFile test3] $y
} {14 {xyz
123
xyzzy} zzy}
test io-34.13 {Tcl_Tell at start of file} {
    file delete $path(test1)
    set f1 [open $path(test1) w]
    set p [tell $f1]
    close $f1
    set p
} 0
test io-34.14 {Tcl_Tell after seek to end of file} {
    file delete $path(test1)
    set f1 [open $path(test1) w]
    fconfigure $f1 -translation lf -eofchar {}
    puts $f1 "abcdefghijklmnopqrstuvwxyz"
    puts $f1 "abcdefghijklmnopqrstuvwxyz"
    close $f1
    set f1 [open $path(test1) r]
    seek $f1 0 end
    set c1 [tell $f1]
    close $f1
    set c1
} 54
test io-34.15 {Tcl_Tell combined with seeking} {
    file delete $path(test1)
    set f1 [open $path(test1) w]
    fconfigure $f1 -translation lf -eofchar {}
    puts $f1 "abcdefghijklmnopqrstuvwxyz"
    puts $f1 "abcdefghijklmnopqrstuvwxyz"
    close $f1
    set f1 [open $path(test1) r]
    seek $f1 10 start
    set c1 [tell $f1]
    seek $f1 10 current
    set c2 [tell $f1]
    close $f1
    list $c1 $c2
} {10 20}
test io-34.16 {Tcl_Tell on pipe: always -1} stdio {
    set f1 [open "|[list [interpreter]]" r+]
    set c [tell $f1]
    close $f1
    set c
} -1
test io-34.17 {Tcl_Tell on pipe: always -1} stdio {
    set f1 [open "|[list [interpreter]]" r+]
    puts $f1 {puts hello}
    flush $f1
    set c [tell $f1]
    gets $f1
    close $f1
    set c
} -1
test io-34.18 {Tcl_Tell combined with seeking and reading} {
    file delete $path(test2)
    set f [open $path(test2) w]
    fconfigure $f -translation lf -eofchar {}
    puts -nonewline $f "line1\nline2\nline3\nline4\nline5\n"
    close $f
    set f [open $path(test2)]
    fconfigure $f -translation lf
    set x [tell $f]
    read $f 3
    lappend x [tell $f]
    seek $f 2
    lappend x [tell $f]
    seek $f 10 current
    lappend x [tell $f]
    seek $f 0 end
    lappend x [tell $f]
    close $f
    set x
} {0 3 2 12 30}
test io-34.19 {Tcl_Tell combined with opening in append mode} {
    set f [open $path(test3) w]
    fconfigure $f -translation lf -eofchar {}
    puts $f "abcdefghijklmnopqrstuvwxyz"
    puts $f "abcdefghijklmnopqrstuvwxyz"
    close $f
    set f [open $path(test3) a]
    set c [tell $f]
    close $f
    set c
} 54
test io-34.20 {Tcl_Tell combined with writing} {
    set f [open $path(test3) w]
    set l ""
    seek $f 29 start
    lappend l [tell $f]
    puts -nonewline $f a
    seek $f 39 start
    lappend l [tell $f]
    puts -nonewline $f a
    lappend l [tell $f]
    seek $f 407 end
    lappend l [tell $f]
    close $f
    set l
} {29 39 40 447}
test io-34.21 {Tcl_Seek and Tcl_Tell on large files} {largefileSupport} {
    file delete $path(test3)
    set f [open $path(test3) w]
    fconfigure $f -encoding binary
    set l ""
    lappend l [tell $f]
    puts -nonewline $f abcdef
    lappend l [tell $f]
    flush $f
    lappend l [tell $f]
    # 4GB offset!
    seek $f 0x100000000
    lappend l [tell $f]
    puts -nonewline $f abcdef
    lappend l [tell $f]
    close $f
    lappend l [file size $path(test3)]
    # truncate...
    close [open $path(test3) w]
    lappend l [file size $path(test3)]
    set l
} {0 6 6 4294967296 4294967302 4294967302 0}

# Test Tcl_Eof

test io-35.1 {Tcl_Eof} {
    file delete $path(test1)
    set f [open $path(test1) w]
    puts $f hello
    puts $f hello
    close $f
    set f [open $path(test1)]
    set x [eof $f]
    lappend x [eof $f]
    gets $f
    lappend x [eof $f]
    gets $f
    lappend x [eof $f]
    gets $f
    lappend x [eof $f]
    lappend x [eof $f]
    close $f
    set x
} {0 0 0 0 1 1}
test io-35.2 {Tcl_Eof with pipe} stdio {
    file delete $path(pipe)
    set f1 [open $path(pipe) w]
    puts $f1 {gets stdin}
    puts $f1 {puts hello}
    close $f1
    set f1 [open "|[list [interpreter] $path(pipe)]" r+]
    puts $f1 hello
    set x [eof $f1]
    flush $f1
    lappend x [eof $f1]
    gets $f1
    lappend x [eof $f1]
    gets $f1
    lappend x [eof $f1]
    close $f1
    set x
} {0 0 0 1}
test io-35.3 {Tcl_Eof with pipe} stdio {
    file delete $path(pipe)
    set f1 [open $path(pipe) w]
    puts $f1 {gets stdin}
    puts $f1 {puts hello}
    close $f1
    set f1 [open "|[list [interpreter] $path(pipe)]" r+]
    puts $f1 hello
    set x [eof $f1]
    flush $f1
    lappend x [eof $f1]
    gets $f1
    lappend x [eof $f1]
    gets $f1
    lappend x [eof $f1]
    gets $f1
    lappend x [eof $f1]
    gets $f1
    lappend x [eof $f1]
    close $f1
    set x
} {0 0 0 1 1 1}
test io-35.4 {Tcl_Eof, eof detection on nonblocking file} {nonBlockFiles} {
    file delete $path(test1)
    set f [open $path(test1) w]
    close $f
    set f [open $path(test1) r]
    fconfigure $f -blocking off
    set l ""
    lappend l [gets $f]
    lappend l [eof $f]
    close $f
    set l
} {{} 1}
test io-35.5 {Tcl_Eof, eof detection on nonblocking pipe} stdio {
    file delete $path(pipe)
    set f [open $path(pipe) w]
    puts $f {
	exit
    }
    close $f
    set f [open "|[list [interpreter] $path(pipe)]" r]
    set l ""
    lappend l [gets $f]
    lappend l [eof $f]
    close $f
    set l
} {{} 1}
test io-35.6 {Tcl_Eof, eof char, lf write, auto read} {
    file delete $path(test1)
    set f [open $path(test1) w]
    fconfigure $f -translation lf -eofchar \x1A
    puts $f abc\ndef
    close $f
    set s [file size $path(test1)]
    set f [open $path(test1) r]
    fconfigure $f -translation auto -eofchar \x1A
    set l [string length [read $f]]
    set e [eof $f]
    close $f
    list $s $l $e
} {8 8 1}
test io-35.7 {Tcl_Eof, eof char, lf write, lf read} {
    file delete $path(test1)
    set f [open $path(test1) w]
    fconfigure $f -translation lf -eofchar \x1A
    puts $f abc\ndef
    close $f
    set s [file size $path(test1)]
    set f [open $path(test1) r]
    fconfigure $f -translation lf -eofchar \x1A
    set l [string length [read $f]]
    set e [eof $f]
    close $f
    list $s $l $e
} {8 8 1}
test io-35.8 {Tcl_Eof, eof char, cr write, auto read} {
    file delete $path(test1)
    set f [open $path(test1) w]
    fconfigure $f -translation cr -eofchar \x1A
    puts $f abc\ndef
    close $f
    set s [file size $path(test1)]
    set f [open $path(test1) r]
    fconfigure $f -translation auto -eofchar \x1A
    set l [string length [read $f]]
    set e [eof $f]
    close $f
    list $s $l $e
} {8 8 1}
test io-35.9 {Tcl_Eof, eof char, cr write, cr read} {
    file delete $path(test1)
    set f [open $path(test1) w]
    fconfigure $f -translation cr -eofchar \x1A
    puts $f abc\ndef
    close $f
    set s [file size $path(test1)]
    set f [open $path(test1) r]
    fconfigure $f -translation cr -eofchar \x1A
    set l [string length [read $f]]
    set e [eof $f]
    close $f
    list $s $l $e
} {8 8 1}
test io-35.10 {Tcl_Eof, eof char, crlf write, auto read} {
    file delete $path(test1)
    set f [open $path(test1) w]
    fconfigure $f -translation crlf -eofchar \x1A
    puts $f abc\ndef
    close $f
    set s [file size $path(test1)]
    set f [open $path(test1) r]
    fconfigure $f -translation auto -eofchar \x1A
    set l [string length [read $f]]
    set e [eof $f]
    close $f
    list $s $l $e
} {10 8 1}
test io-35.11 {Tcl_Eof, eof char, crlf write, crlf read} {
    file delete $path(test1)
    set f [open $path(test1) w]
    fconfigure $f -translation crlf -eofchar \x1A
    puts $f abc\ndef
    close $f
    set s [file size $path(test1)]
    set f [open $path(test1) r]
    fconfigure $f -translation crlf -eofchar \x1A
    set l [string length [read $f]]
    set e [eof $f]
    close $f
    list $s $l $e
} {10 8 1}
test io-35.12 {Tcl_Eof, eof char in middle, lf write, auto read} {
    file delete $path(test1)
    set f [open $path(test1) w]
    fconfigure $f -translation lf -eofchar {}
    set i [format abc\ndef\n%cqrs\nuvw 26]
    puts $f $i
    close $f
    set c [file size $path(test1)]
    set f [open $path(test1) r]
    fconfigure $f -translation auto -eofchar \x1A
    set l [string length [read $f]]
    set e [eof $f]
    close $f
    list $c $l $e
} {17 8 1}
test io-35.13 {Tcl_Eof, eof char in middle, lf write, lf read} {
    file delete $path(test1)
    set f [open $path(test1) w]
    fconfigure $f -translation lf -eofchar {}
    set i [format abc\ndef\n%cqrs\nuvw 26]
    puts $f $i
    close $f
    set c [file size $path(test1)]
    set f [open $path(test1) r]
    fconfigure $f -translation lf -eofchar \x1A
    set l [string length [read $f]]
    set e [eof $f]
    close $f
    list $c $l $e
} {17 8 1}
test io-35.14 {Tcl_Eof, eof char in middle, cr write, auto read} {
    file delete $path(test1)
    set f [open $path(test1) w]
    fconfigure $f -translation cr -eofchar {}
    set i [format abc\ndef\n%cqrs\nuvw 26]
    puts $f $i
    close $f
    set c [file size $path(test1)]
    set f [open $path(test1) r]
    fconfigure $f -translation auto -eofchar \x1A
    set l [string length [read $f]]
    set e [eof $f]
    close $f
    list $c $l $e
} {17 8 1}
test io-35.15 {Tcl_Eof, eof char in middle, cr write, cr read} {
    file delete $path(test1)
    set f [open $path(test1) w]
    fconfigure $f -translation cr -eofchar {}
    set i [format abc\ndef\n%cqrs\nuvw 26]
    puts $f $i
    close $f
    set c [file size $path(test1)]
    set f [open $path(test1) r]
    fconfigure $f -translation cr -eofchar \x1A
    set l [string length [read $f]]
    set e [eof $f]
    close $f
    list $c $l $e
} {17 8 1}
test io-35.16 {Tcl_Eof, eof char in middle, crlf write, auto read} {
    file delete $path(test1)
    set f [open $path(test1) w]
    fconfigure $f -translation crlf -eofchar {}
    set i [format abc\ndef\n%cqrs\nuvw 26]
    puts $f $i
    close $f
    set c [file size $path(test1)]
    set f [open $path(test1) r]
    fconfigure $f -translation auto -eofchar \x1A
    set l [string length [read $f]]
    set e [eof $f]
    close $f
    list $c $l $e
} {21 8 1}
test io-35.17 {Tcl_Eof, eof char in middle, crlf write, crlf read} {
    file delete $path(test1)
    set f [open $path(test1) w]
    fconfigure $f -translation crlf -eofchar {}
    set i [format abc\ndef\n%cqrs\nuvw 26]
    puts $f $i
    close $f
    set c [file size $path(test1)]
    set f [open $path(test1) r]
    fconfigure $f -translation crlf -eofchar \x1A
    set l [string length [read $f]]
    set e [eof $f]
    close $f
    list $c $l $e
} {21 8 1}
test io-35.18 {Tcl_Eof, eof char, cr write, crlf read} -body {
    file delete $path(test1)
    set f [open $path(test1) w]
    fconfigure $f -translation cr
    puts $f abc\ndef
    close $f
    set s [file size $path(test1)]
    set f [open $path(test1) r]
    fconfigure $f -translation crlf
    set l [string length [set in [read $f]]]
    set e [eof $f]
    close $f
    list $s $l $e [scan [string index $in end] %c]
} -result {8 8 1 13}
test io-35.18a {Tcl_Eof, eof char, cr write, crlf read} -body {
    file delete $path(test1)
    set f [open $path(test1) w]
    fconfigure $f -translation cr -eofchar \x1A
    puts $f abc\ndef
    close $f
    set s [file size $path(test1)]
    set f [open $path(test1) r]
    fconfigure $f -translation crlf -eofchar \x1A
    set l [string length [set in [read $f]]]
    set e [eof $f]
    close $f
    list $s $l $e [scan [string index $in end] %c]
} -result {8 8 1 13}
test io-35.18b {Tcl_Eof, eof char, cr write, crlf read} -body {
    file delete $path(test1)
    set f [open $path(test1) w]
    fconfigure $f -translation cr -eofchar \x1A
    puts $f {}
    close $f
    set s [file size $path(test1)]
    set f [open $path(test1) r]
    fconfigure $f -translation crlf -eofchar \x1A
    set l [string length [set in [read $f]]]
    set e [eof $f]
    close $f
    list $s $l $e [scan [string index $in end] %c]
} -result {1 1 1 13}
test io-35.18c {Tcl_Eof, eof char, cr write, crlf read} -body {
    file delete $path(test1)
    set f [open $path(test1) w]
    fconfigure $f -translation cr
    puts $f {}
    close $f
    set s [file size $path(test1)]
    set f [open $path(test1) r]
    fconfigure $f -translation crlf
    set l [string length [set in [read $f]]]
    set e [eof $f]
    close $f
    list $s $l $e [scan [string index $in end] %c]
} -result {1 1 1 13}
test io-35.19 {Tcl_Eof, eof char in middle, cr write, crlf read} -body {
    file delete $path(test1)
    set f [open $path(test1) w]
    fconfigure $f -translation cr -eofchar {}
    set i [format abc\ndef\n%cqrs\nuvw 26]
    puts $f $i
    close $f
    set c [file size $path(test1)]
    set f [open $path(test1) r]
    fconfigure $f -translation crlf -eofchar \x1A
    set l [string length [set in [read $f]]]
    set e [eof $f]
    close $f
    list $c $l $e [scan [string index $in end] %c]
} -result {17 8 1 13}
test io-35.20 {Tcl_Eof, eof char in middle, cr write, crlf read} {
    file delete $path(test1)
    set f [open $path(test1) w]
    fconfigure $f -translation cr -eofchar {}
    set i [format \n%cqrsuvw 26]
    puts $f $i
    close $f
    set c [file size $path(test1)]
    set f [open $path(test1) r]
    fconfigure $f -translation crlf -eofchar \x1A
    set l [string length [set in [read $f]]]
    set e [eof $f]
    close $f
    list $c $l $e [scan [string index $in end] %c]
} {9 1 1 13}

# Test Tcl_InputBlocked

test io-36.1 {Tcl_InputBlocked on nonblocking pipe} stdio {
    set f1 [open "|[list [interpreter]]" r+]
    puts $f1 {puts hello_from_pipe}
    flush $f1
    gets $f1
    fconfigure $f1 -blocking off -buffering full
    puts $f1 {puts hello}
    set x ""
    lappend x [gets $f1]
    lappend x [fblocked $f1]
    flush $f1
    after 200
    lappend x [gets $f1]
    lappend x [fblocked $f1]
    lappend x [gets $f1]
    lappend x [fblocked $f1]
    close $f1
    set x
} {{} 1 hello 0 {} 1}
test io-36.1.1 {Tcl_InputBlocked on nonblocking binary pipe} stdio {
    set f1 [open "|[list [interpreter]]" r+]
    chan configure $f1 -encoding binary -translation lf -eofchar {}
    puts $f1 {
	chan configure stdout -encoding binary -translation lf -eofchar {}
	puts hello_from_pipe
    }
    flush $f1
    gets $f1
    fconfigure $f1 -blocking off -buffering full
    puts $f1 {puts hello}
    set x ""
    lappend x [gets $f1]
    lappend x [fblocked $f1]
    flush $f1
    after 200
    lappend x [gets $f1]
    lappend x [fblocked $f1]
    lappend x [gets $f1]
    lappend x [fblocked $f1]
    close $f1
    set x
} {{} 1 hello 0 {} 1}
test io-36.2 {Tcl_InputBlocked on blocking pipe} stdio {
    set f1 [open "|[list [interpreter]]" r+]
    fconfigure $f1 -buffering line
    puts $f1 {puts hello_from_pipe}
    set x ""
    lappend x [gets $f1]
    lappend x [fblocked $f1]
    puts $f1 {exit}
    lappend x [gets $f1]
    lappend x [fblocked $f1]
    lappend x [eof $f1]
    close $f1
    set x
} {hello_from_pipe 0 {} 0 1}
test io-36.3 {Tcl_InputBlocked vs files, short read} {
    file delete $path(test1)
    set f [open $path(test1) w]
    puts $f abcdefghijklmnop
    close $f
    set f [open $path(test1) r]
    set l ""
    lappend l [fblocked $f]
    lappend l [read $f 3]
    lappend l [fblocked $f]
    lappend l [read -nonewline $f]
    lappend l [fblocked $f]
    lappend l [eof $f]
    close $f
    set l
} {0 abc 0 defghijklmnop 0 1}
test io-36.4 {Tcl_InputBlocked vs files, event driven read} {fileevent} {
    proc in {f} {
	variable l
	variable x
	lappend l [read $f 3]
	if {[eof $f]} {lappend l eof; close $f; set x done}
    }
    file delete $path(test1)
    set f [open $path(test1) w]
    puts $f abcdefghijklmnop
    close $f
    set f [open $path(test1) r]
    set l ""
    fileevent $f readable [namespace code [list in $f]]
    variable x
    vwait [namespace which -variable x]
    set l
} {abc def ghi jkl mno {p
} eof}
test io-36.5 {Tcl_InputBlocked vs files, short read, nonblocking} {nonBlockFiles} {
    file delete $path(test1)
    set f [open $path(test1) w]
    puts $f abcdefghijklmnop
    close $f
    set f [open $path(test1) r]
    fconfigure $f -blocking off
    set l ""
    lappend l [fblocked $f]
    lappend l [read $f 3]
    lappend l [fblocked $f]
    lappend l [read -nonewline $f]
    lappend l [fblocked $f]
    lappend l [eof $f]
    close $f
    set l
} {0 abc 0 defghijklmnop 0 1}
test io-36.6 {Tcl_InputBlocked vs files, event driven read} {nonBlockFiles fileevent} {
    proc in {f} {
	variable l
	variable x
	lappend l [read $f 3]
	if {[eof $f]} {lappend l eof; close $f; set x done}
    }
    file delete $path(test1)
    set f [open $path(test1) w]
    puts $f abcdefghijklmnop
    close $f
    set f [open $path(test1) r]
    fconfigure $f -blocking off
    set l ""
    fileevent $f readable [namespace code [list in $f]]
    variable x
    vwait [namespace which -variable x]
    set l
} {abc def ghi jkl mno {p
} eof}

# Test Tcl_InputBuffered

test io-37.1 {Tcl_InputBuffered} {testchannel} {
    set f [open $path(longfile) r]
    fconfigure $f -buffersize 4096
    read $f 3
    set l ""
    lappend l [testchannel inputbuffered $f]
    lappend l [tell $f]
    close $f
    set l
} {4093 3}
test io-37.2 {Tcl_InputBuffered, test input flushing on seek} {testchannel} {
    set f [open $path(longfile) r]
    fconfigure $f -buffersize 4096
    read $f 3
    set l ""
    lappend l [testchannel inputbuffered $f]
    lappend l [tell $f]
    seek $f 0 current
    lappend l [testchannel inputbuffered $f]
    lappend l [tell $f]
    close $f
    set l
} {4093 3 0 3}

# Test Tcl_SetChannelBufferSize, Tcl_GetChannelBufferSize

test io-38.1 {Tcl_GetChannelBufferSize, default buffer size} {
    set f [open $path(longfile) r]
    set s [fconfigure $f -buffersize]
    close $f
    set s
} 4096
test io-38.2 {Tcl_SetChannelBufferSize, Tcl_GetChannelBufferSize} {
    set f [open $path(longfile) r]
    set l ""
    lappend l [fconfigure $f -buffersize]
    fconfigure $f -buffersize 10000
    lappend l [fconfigure $f -buffersize]
    fconfigure $f -buffersize 1
    lappend l [fconfigure $f -buffersize]
    fconfigure $f -buffersize -1
    lappend l [fconfigure $f -buffersize]
    fconfigure $f -buffersize 0
    lappend l [fconfigure $f -buffersize]
    fconfigure $f -buffersize 100000
    lappend l [fconfigure $f -buffersize]
    fconfigure $f -buffersize 10000000
    lappend l [fconfigure $f -buffersize]
    close $f
    set l
} {4096 10000 1 1 1 100000 1048576}
test io-38.3 {Tcl_SetChannelBufferSize, changing buffersize between reads} {
    # This test crashes the interp if Bug #427196 is not fixed

    set chan [open [info script] r]
    fconfigure $chan -buffersize 10 -encoding utf-8
    set var [read $chan 2]
    fconfigure $chan -buffersize 32
    append var [read $chan]
    close $chan
} {}

# Test Tcl_SetChannelOption, Tcl_GetChannelOption

test io-39.1 {Tcl_GetChannelOption} {
    file delete $path(test1)
    set f1 [open $path(test1) w]
    set x [fconfigure $f1 -blocking]
    close $f1
    set x
} 1
test io-39.2 {Tcl_GetChannelOption} {
    file delete $path(test1)
    set f1 [open $path(test1) w]
    set x [fconfigure $f1 -buffering]
    close $f1
    set x
} full
test io-39.3 {Tcl_GetChannelOption} {
    file delete $path(test1)
    set f1 [open $path(test1) w]
    fconfigure $f1 -buffering line
    set x [fconfigure $f1 -buffering]
    close $f1
    set x
} line
test io-39.4 {Tcl_GetChannelOption, Tcl_SetChannelOption} {
    file delete $path(test1)
    set f1 [open $path(test1) w]
    set l ""
    lappend l [fconfigure $f1 -buffering]
    fconfigure $f1 -buffering line
    lappend l [fconfigure $f1 -buffering]
    fconfigure $f1 -buffering none
    lappend l [fconfigure $f1 -buffering]
    fconfigure $f1 -buffering line
    lappend l [fconfigure $f1 -buffering]
    fconfigure $f1 -buffering full
    lappend l [fconfigure $f1 -buffering]
    close $f1
    set l
} {full line none line full}
test io-39.5 {Tcl_GetChannelOption, invariance} {
    file delete $path(test1)
    set f1 [open $path(test1) w]
    set l ""
    lappend l [fconfigure $f1 -buffering]
    lappend l [list [catch {fconfigure $f1 -buffering green} msg] $msg]
    lappend l [fconfigure $f1 -buffering]
    close $f1
    set l
} {full {1 {bad value for -buffering: must be one of full, line, or none}} full}
test io-39.6 {Tcl_SetChannelOption, multiple options} {
    file delete $path(test1)
    set f1 [open $path(test1) w]
    fconfigure $f1 -translation lf -buffering line
    puts $f1 hello
    puts $f1 bye
    set x [file size $path(test1)]
    close $f1
    set x
} 10
test io-39.7 {Tcl_SetChannelOption, buffering, translation} {
    file delete $path(test1)
    set f1 [open $path(test1) w]
    fconfigure $f1 -translation lf
    puts $f1 hello
    puts $f1 bye
    set x ""
    fconfigure $f1 -buffering line
    lappend x [file size $path(test1)]
    puts $f1 really_bye
    lappend x [file size $path(test1)]
    close $f1
    set x
} {0 21}
test io-39.8 {Tcl_SetChannelOption, different buffering options} {
    file delete $path(test1)
    set f1 [open $path(test1) w]
    set l ""
    fconfigure $f1 -translation lf -buffering none -eofchar {}
    puts -nonewline $f1 hello
    lappend l [file size $path(test1)]
    puts -nonewline $f1 hello
    lappend l [file size $path(test1)]
    fconfigure $f1 -buffering full
    puts -nonewline $f1 hello
    lappend l [file size $path(test1)]
    fconfigure $f1 -buffering none
    lappend l [file size $path(test1)]
    puts -nonewline $f1 hello
    lappend l [file size $path(test1)]
    close $f1
    lappend l [file size $path(test1)]
    set l
} {5 10 10 10 20 20}
test io-39.9 {Tcl_SetChannelOption, blocking mode} {nonBlockFiles} {
    file delete $path(test1)
    set f1 [open $path(test1) w]
    close $f1
    set f1 [open $path(test1) r]
    set x ""
    lappend x [fconfigure $f1 -blocking]
    fconfigure $f1 -blocking off
    lappend x [fconfigure $f1 -blocking]
    lappend x [gets $f1]
    lappend x [read $f1 1000]
    lappend x [fblocked $f1]
    lappend x [eof $f1]
    close $f1
    set x
} {1 0 {} {} 0 1}
test io-39.10 {Tcl_SetChannelOption, blocking mode} stdio {
    file delete $path(pipe)
    set f1 [open $path(pipe) w]
    puts $f1 {
	gets stdin
	after 100
	puts hi
	gets stdin
    }
    close $f1
    set x ""
    set f1 [open "|[list [interpreter] $path(pipe)]" r+]
    fconfigure $f1 -blocking off -buffering line
    lappend x [fconfigure $f1 -blocking]
    lappend x [gets $f1]
    lappend x [fblocked $f1]
    fconfigure $f1 -blocking on
    puts $f1 hello
    fconfigure $f1 -blocking off
    lappend x [gets $f1]
    lappend x [fblocked $f1]
    fconfigure $f1 -blocking on
    puts $f1 bye
    fconfigure $f1 -blocking off
    lappend x [gets $f1]
    lappend x [fblocked $f1]
    fconfigure $f1 -blocking on
    lappend x [fconfigure $f1 -blocking]
    lappend x [gets $f1]
    lappend x [fblocked $f1]
    lappend x [eof $f1]
    lappend x [gets $f1]
    lappend x [eof $f1]
    close $f1
    set x
} {0 {} 1 {} 1 {} 1 1 hi 0 0 {} 1}
test io-39.11 {Tcl_SetChannelOption, Tcl_GetChannelOption, buffer size clipped to lower bound} {
    file delete $path(test1)
    set f [open $path(test1) w]
    fconfigure $f -buffersize -10
    set x [fconfigure $f -buffersize]
    close $f
    set x
} 1
test io-39.12 {Tcl_SetChannelOption, Tcl_GetChannelOption buffer size clipped to upper bound} {
    file delete $path(test1)
    set f [open $path(test1) w]
    fconfigure $f -buffersize 10000000
    set x [fconfigure $f -buffersize]
    close $f
    set x
} 1048576
test io-39.13 {Tcl_SetChannelOption, Tcl_GetChannelOption, buffer size} {
    file delete $path(test1)
    set f [open $path(test1) w]
    fconfigure $f -buffersize 40000
    set x [fconfigure $f -buffersize]
    close $f
    set x
} 40000
test io-39.14 {Tcl_SetChannelOption: -encoding, binary & utf-8} {
    file delete $path(test1)
    set f [open $path(test1) w]
    fconfigure $f -encoding {}
    puts -nonewline $f \xE7\x89\xA6
    close $f
    set f [open $path(test1) r]
    fconfigure $f -encoding utf-8
    set x [read $f]
    close $f
    set x
} 牦
test io-39.15 {Tcl_SetChannelOption: -encoding, binary & utf-8} {
    file delete $path(test1)
    set f [open $path(test1) w]
    fconfigure $f -encoding binary
    puts -nonewline $f \xE7\x89\xA6
    close $f
    set f [open $path(test1) r]
    fconfigure $f -encoding utf-8
    set x [read $f]
    close $f
    set x
} 牦
test io-39.16 {Tcl_SetChannelOption: -encoding (shortened to "-en"), errors} -body {
    file delete $path(test1)
    set f [open $path(test1) w]
    fconfigure $f -en foobar
} -cleanup {
    close $f
} -returnCodes 1 -result {unknown encoding "foobar"}
test io-39.16a {Tcl_SetChannelOption: -encoding (invalid shortening to "-e"), errors} -body {
    file delete $path(test1)
    set f [open $path(test1) w]
    fconfigure $f -e foobar
} -cleanup {
    close $f
} -returnCodes 1 -match glob -result {bad option "-e": should be one of *}
test io-39.17 {Tcl_SetChannelOption: -encoding, clearing CHANNEL_NEED_MORE_DATA} {stdio fileevent} {
    set f [open "|[list [interpreter] $path(cat)]" r+]
    fconfigure $f -encoding binary
    puts -nonewline $f "\xE7"
    flush $f
    fconfigure $f -encoding utf-8 -blocking 0
    variable x {}
    fileevent $f readable [namespace code { lappend x [read $f] }]
    vwait [namespace which -variable x]
    after 300 [namespace code { lappend x timeout }]
    vwait [namespace which -variable x]
    fconfigure $f -encoding utf-8
    vwait [namespace which -variable x]
    after 300 [namespace code { lappend x timeout }]
    vwait [namespace which -variable x]
    fconfigure $f -encoding binary
    vwait [namespace which -variable x]
    after 300 [namespace code { lappend x timeout }]
    vwait [namespace which -variable x]
    close $f
    set x
} "{} timeout {} timeout \xE7 timeout"
test io-39.18 {Tcl_SetChannelOption, setting read mode independently} \
	{socket} {
    proc accept {s a p} {close $s}
    set s1 [socket -server [namespace code accept] -myaddr 127.0.0.1 0]
    set port [lindex [fconfigure $s1 -sockname] 2]
    set s2 [socket 127.0.0.1 $port]
    update
    fconfigure $s2 -translation {auto lf}
    set modes [fconfigure $s2 -translation]
    close $s1
    close $s2
    set modes
} {auto lf}
test io-39.19 {Tcl_SetChannelOption, setting read mode independently} \
	{socket} {
    proc accept {s a p} {close $s}
    set s1 [socket -server [namespace code accept] -myaddr 127.0.0.1 0]
    set port [lindex [fconfigure $s1 -sockname] 2]
    set s2 [socket 127.0.0.1 $port]
    update
    fconfigure $s2 -translation {auto crlf}
    set modes [fconfigure $s2 -translation]
    close $s1
    close $s2
    set modes
} {auto crlf}
test io-39.20 {Tcl_SetChannelOption, setting read mode independently} \
	{socket} {
    proc accept {s a p} {close $s}
    set s1 [socket -server [namespace code accept] -myaddr 127.0.0.1 0]
    set port [lindex [fconfigure $s1 -sockname] 2]
    set s2 [socket 127.0.0.1 $port]
    update
    fconfigure $s2 -translation {auto cr}
    set modes [fconfigure $s2 -translation]
    close $s1
    close $s2
    set modes
} {auto cr}
test io-39.21 {Tcl_SetChannelOption, setting read mode independently} \
	{socket} {
    proc accept {s a p} {close $s}
    set s1 [socket -server [namespace code accept] -myaddr 127.0.0.1 0]
    set port [lindex [fconfigure $s1 -sockname] 2]
    set s2 [socket 127.0.0.1 $port]
    update
    fconfigure $s2 -translation {auto auto}
    set modes [fconfigure $s2 -translation]
    close $s1
    close $s2
    set modes
} {auto crlf}
<<<<<<< HEAD
test io-39.22 {Tcl_SetChannelOption, invariance} -constraints unix -body {
=======
test io-39.22 {Tcl_SetChannelOption, invariance} -constraints {unix deprecated} -body {
>>>>>>> 2ebe7012
    file delete $path(test1)
    set f1 [open $path(test1) w+]
    set l ""
    lappend l [fconfigure $f1 -eofchar]
    fconfigure $f1 -eofchar {O {}}
    lappend l [fconfigure $f1 -eofchar]
    fconfigure $f1 -eofchar D
    lappend l [fconfigure $f1 -eofchar]
    close $f1
    set l
} -result {{} O D}
<<<<<<< HEAD
test io-39.22a {Tcl_SetChannelOption, invariance} -body {
=======
test io-39.22a {Tcl_SetChannelOption, invariance} -constraints deprecated -body {
>>>>>>> 2ebe7012
    file delete $path(test1)
    set f1 [open $path(test1) w+]
    set l [list]
    fconfigure $f1 -eofchar {O {}}
    lappend l [fconfigure $f1 -eofchar]
    fconfigure $f1 -eofchar D
    lappend l [fconfigure $f1 -eofchar]
    lappend l [list [catch {fconfigure $f1 -eofchar {1 2 3}} msg] $msg]
    close $f1
    set l
} -result {O D {1 {bad value for -eofchar: must be non-NUL ASCII character}}}
test io-39.23 {Tcl_GetChannelOption, server socket is not readable or
        writable, it should still have valid -eofchar and -translation options } {
    set l [list]
    set sock [socket -server [namespace code accept] -myaddr 127.0.0.1 0]
    lappend l [fconfigure $sock -eofchar] [fconfigure $sock -translation]
    close $sock
    set l
} {{} auto}
test io-39.24 {Tcl_SetChannelOption, server socket is not readable or
    writable so we can't change -eofchar or -translation } {
    set l [list]
    set sock [socket -server [namespace code accept] -myaddr 127.0.0.1 0]
    fconfigure $sock -eofchar D -translation lf
    lappend l [fconfigure $sock -eofchar] [fconfigure $sock -translation]
    close $sock
    set l
} {{} auto}

test io-40.1 {POSIX open access modes: RDWR} {
    file delete $path(test3)
    set f [open $path(test3) w]
    puts $f xyzzy
    close $f
    set f [open $path(test3) RDWR]
    puts -nonewline $f "ab"
    seek $f 0 current
    set x [gets $f]
    close $f
    set f [open $path(test3) r]
    lappend x [gets $f]
    close $f
    set x
} {zzy abzzy}
test io-40.2 {POSIX open access modes: CREAT} {unix notWsl} {
    file delete $path(test3)
    set f [open $path(test3) {WRONLY CREAT} 0o600]
    file stat $path(test3) stats
    set x [format "%#o" [expr {$stats(mode)&0o777}]]
    puts $f "line 1"
    close $f
    set f [open $path(test3) r]
    lappend x [gets $f]
    close $f
    set x
} {0o600 {line 1}}
test io-40.3 {POSIX open access modes: CREAT} {unix umask notWsl} {
    # This test only works if your umask is 2, like ouster's.
    file delete $path(test3)
    set f [open $path(test3) {WRONLY CREAT}]
    close $f
    file stat $path(test3) stats
    format 0o%03o [expr {$stats(mode)&0o777}]
} [format 0o%03o [expr {0o666 & ~ $umaskValue}]]
test io-40.4 {POSIX open access modes: CREAT} {
    file delete $path(test3)
    set f [open $path(test3) w]
    fconfigure $f -eofchar {}
    puts $f xyzzy
    close $f
    set f [open $path(test3) {WRONLY CREAT}]
    fconfigure $f -eofchar {}
    puts -nonewline $f "ab"
    close $f
    set f [open $path(test3) r]
    set x [gets $f]
    close $f
    set x
} abzzy
test io-40.5 {POSIX open access modes: APPEND} {
    file delete $path(test3)
    set f [open $path(test3) w]
    fconfigure $f -translation lf -eofchar {}
    puts $f xyzzy
    close $f
    set f [open $path(test3) {WRONLY APPEND}]
    fconfigure $f -translation lf
    puts $f "new line"
    seek $f 0
    puts $f "abc"
    close $f
    set f [open $path(test3) r]
    fconfigure $f -translation lf
    set x ""
    seek $f 6 current
    lappend x [gets $f]
    lappend x [gets $f]
    close $f
    set x
} {{new line} abc}
test io-40.6 {POSIX open access modes: EXCL} -match regexp -body {
    file delete $path(test3)
    set f [open $path(test3) w]
    puts $f xyzzy
    close $f
    open $path(test3) {WRONLY CREAT EXCL}
} -returnCodes error -result {(?i)couldn't open ".*test3": file (already )?exists}
test io-40.7 {POSIX open access modes: EXCL} {
    file delete $path(test3)
    set f [open $path(test3) {WRONLY CREAT EXCL}]
    fconfigure $f -eofchar {}
    puts $f "A test line"
    close $f
    viewFile test3
} {A test line}
test io-40.8 {POSIX open access modes: TRUNC} {
    file delete $path(test3)
    set f [open $path(test3) w]
    puts $f xyzzy
    close $f
    set f [open $path(test3) {WRONLY TRUNC}]
    puts $f abc
    close $f
    set f [open $path(test3) r]
    set x [gets $f]
    close $f
    set x
} abc
test io-40.9 {POSIX open access modes: NONBLOCK} {nonPortable unix} {
    file delete $path(test3)
    set f [open $path(test3) {WRONLY NONBLOCK CREAT}]
    puts $f "NONBLOCK test"
    close $f
    set f [open $path(test3) r]
    set x [gets $f]
    close $f
    set x
} {NONBLOCK test}
test io-40.10 {POSIX open access modes: RDONLY} {
    set f [open $path(test1) w]
    puts $f "two lines: this one"
    puts $f "and this"
    close $f
    set f [open $path(test1) RDONLY]
    set x [list [gets $f] [catch {puts $f Test} msg] $msg]
    close $f
    string compare [string tolower $x] \
	[list {two lines: this one} 1 \
		[format "channel \"%s\" wasn't opened for writing" $f]]
} 0
test io-40.11 {POSIX open access modes: RDONLY} -match regexp -body {
    file delete $path(test3)
    open $path(test3) RDONLY
} -returnCodes error -result {(?i)couldn't open ".*test3": no such file or directory}
test io-40.12 {POSIX open access modes: WRONLY} -match regexp -body {
    file delete $path(test3)
    open $path(test3) WRONLY
} -returnCodes error -result {(?i)couldn't open ".*test3": no such file or directory}
test io-40.13 {POSIX open access modes: WRONLY} {
    makeFile xyzzy test3
    set f [open $path(test3) WRONLY]
    fconfigure $f -eofchar {}
    puts -nonewline $f "ab"
    seek $f 0 current
    set x [list [catch {gets $f} msg] $msg]
    close $f
    lappend x [viewFile test3]
    string compare [string tolower $x] \
	[list 1 "channel \"$f\" wasn't opened for reading" abzzy]
} 0
test io-40.14 {POSIX open access modes: RDWR} -match regexp -body {
    file delete $path(test3)
    open $path(test3) RDWR
} -returnCodes error -result {(?i)couldn't open ".*test3": no such file or directory}
test io-40.15 {POSIX open access modes: RDWR} {
    makeFile xyzzy test3
    set f [open $path(test3) RDWR]
    puts -nonewline $f "ab"
    seek $f 0 current
    set x [gets $f]
    close $f
    lappend x [viewFile test3]
} {zzy abzzy}
test io-40.16 {tilde substitution in open} -constraints makeFileInHome -setup {
    makeFile {Some text} _test_ ~
} -body {
    file exists [file join $::env(HOME) _test_]
} -cleanup {
    removeFile _test_ ~
} -result 1
test io-40.17 {tilde substitution in open} {
    set home $::env(HOME)
    unset ::env(HOME)
    set x [list [catch {open ~/foo} msg] $msg]
    set ::env(HOME) $home
    set x
} {1 {couldn't open "~/foo": no such file or directory}}

test io-41.1 {Tcl_FileeventCmd: errors} {fileevent} {
    list [catch {fileevent foo} msg] $msg
} {1 {wrong # args: should be "fileevent channelId event ?script?"}}
test io-41.2 {Tcl_FileeventCmd: errors} {fileevent} {
    list [catch {fileevent foo bar baz q} msg] $msg
} {1 {wrong # args: should be "fileevent channelId event ?script?"}}
test io-41.3 {Tcl_FileeventCmd: errors} {fileevent} {
    list [catch {fileevent gorp readable} msg] $msg
} {1 {can not find channel named "gorp"}}
test io-41.4 {Tcl_FileeventCmd: errors} {fileevent} {
    list [catch {fileevent gorp writable} msg] $msg
} {1 {can not find channel named "gorp"}}
test io-41.5 {Tcl_FileeventCmd: errors} {fileevent} {
    list [catch {fileevent gorp who-knows} msg] $msg
} {1 {bad event name "who-knows": must be readable or writable}}

#
# Test fileevent on a file
#

set path(foo) [makeFile {} foo]
set f [open $path(foo) w+]

test io-42.1 {Tcl_FileeventCmd: creating, deleting, querying} {fileevent} {
    list [fileevent $f readable] [fileevent $f writable]
} {{} {}}
test io-42.2 {Tcl_FileeventCmd: replacing} {fileevent} {
    set result {}
    fileevent $f r "first script"
    lappend result [fileevent $f readable]
    fileevent $f r "new script"
    lappend result [fileevent $f readable]
    fileevent $f r "yet another"
    lappend result [fileevent $f readable]
    fileevent $f r ""
    lappend result [fileevent $f readable]
} {{first script} {new script} {yet another} {}}
test io-42.3 {Tcl_FileeventCmd: replacing, with NULL chars in script} {fileevent} {
    set result {}
    fileevent $f r "first scr\x00ipt"
    lappend result [string length [fileevent $f readable]]
    fileevent $f r "new scr\x00ipt"
    lappend result [string length [fileevent $f readable]]
    fileevent $f r "yet ano\x00ther"
    lappend result [string length [fileevent $f readable]]
    fileevent $f r ""
    lappend result [fileevent $f readable]
} {13 11 12 {}}


test io-43.1 {Tcl_FileeventCmd: creating, deleting, querying} {stdio unixExecs fileevent} {
    set result {}
    fileevent $f readable "script 1"
    lappend result [fileevent $f readable] [fileevent $f writable]
    fileevent $f writable "write script"
    lappend result [fileevent $f readable] [fileevent $f writable]
    fileevent $f readable {}
    lappend result [fileevent $f readable] [fileevent $f writable]
    fileevent $f writable {}
    lappend result [fileevent $f readable] [fileevent $f writable]
} {{script 1} {} {script 1} {write script} {} {write script} {} {}}
test io-43.2 {Tcl_FileeventCmd: deleting when many present} -setup {
    set f2 [open "|[list cat -u]" r+]
    set f3 [open "|[list cat -u]" r+]
} -constraints {stdio unixExecs fileevent} -body {
    set result {}
    lappend result [fileevent $f r] [fileevent $f2 r] [fileevent $f3 r]
    fileevent $f r "read f"
    fileevent $f2 r "read f2"
    fileevent $f3 r "read f3"
    lappend result [fileevent $f r] [fileevent $f2 r] [fileevent $f3 r]
    fileevent $f2 r {}
    lappend result [fileevent $f r] [fileevent $f2 r] [fileevent $f3 r]
    fileevent $f3 r {}
    lappend result [fileevent $f r] [fileevent $f2 r] [fileevent $f3 r]
    fileevent $f r {}
    lappend result [fileevent $f r] [fileevent $f2 r] [fileevent $f3 r]
} -cleanup {
    catch {close $f2}
    catch {close $f3}
} -result {{} {} {} {read f} {read f2} {read f3} {read f} {} {read f3} {read f} {} {} {} {} {}}

test io-44.1 {FileEventProc procedure: normal read event} -setup {
    set f2 [open "|[list cat -u]" r+]
    set f3 [open "|[list cat -u]" r+]
} -constraints {stdio unixExecs fileevent} -body {
    fileevent $f2 readable [namespace code {
	set x [gets $f2]; fileevent $f2 readable {}
    }]
    puts $f2 text; flush $f2
    variable x initial
    vwait [namespace which -variable x]
    set x
} -cleanup {
    catch {close $f2}
    catch {close $f3}
} -result {text}
test io-44.2 {FileEventProc procedure: error in read event} -constraints {
    stdio unixExecs fileevent
} -setup {
    set f2 [open "|[list cat -u]" r+]
    set f3 [open "|[list cat -u]" r+]
    proc myHandler {msg options} {
	variable x $msg
    }
    set handler [interp bgerror {}]
    interp bgerror {} [namespace which myHandler]
} -body {
    fileevent $f2 readable {error bogus}
    puts $f2 text; flush $f2
    variable x initial
    vwait [namespace which -variable x]
    list $x [fileevent $f2 readable]
} -cleanup {
    interp bgerror {} $handler
    catch {close $f2}
    catch {close $f3}
} -result {bogus {}}
test io-44.3 {FileEventProc procedure: normal write event} -setup {
    set f2 [open "|[list cat -u]" r+]
    set f3 [open "|[list cat -u]" r+]
} -constraints {stdio unixExecs fileevent} -body {
    fileevent $f2 writable [namespace code {
	lappend x "triggered"
	incr count -1
	if {$count <= 0} {
	    fileevent $f2 writable {}
	}
    }]
    variable x initial
    set count 3
    vwait [namespace which -variable x]
    vwait [namespace which -variable x]
    vwait [namespace which -variable x]
    set x
} -cleanup {
    catch {close $f2}
    catch {close $f3}
} -result {initial triggered triggered triggered}
test io-44.4 {FileEventProc procedure: eror in write event} -constraints {
    stdio unixExecs fileevent
} -setup {
    set f2 [open "|[list cat -u]" r+]
    set f3 [open "|[list cat -u]" r+]
    proc myHandler {msg options} {
	variable x $msg
    }
    set handler [interp bgerror {}]
    interp bgerror {} [namespace which myHandler]
} -body {
    fileevent $f2 writable {error bad-write}
    variable x initial
    vwait [namespace which -variable x]
    list $x [fileevent $f2 writable]
} -cleanup {
    interp bgerror {} $handler
    catch {close $f2}
    catch {close $f3}
} -result {bad-write {}}
test io-44.5 {FileEventProc procedure: end of file} -constraints {
    stdio unixExecs fileevent
} -body {
    set f4 [open "|[list [interpreter] $path(cat) << foo]" r]
    fileevent $f4 readable [namespace code {
	if {[gets $f4 line] < 0} {
	    lappend x eof
	    fileevent $f4 readable {}
	} else {
	    lappend x $line
	}
    }]
    variable x initial
    vwait [namespace which -variable x]
    vwait [namespace which -variable x]
    set x
} -cleanup {
    close $f4
} -result {initial foo eof}

close $f

test io-44.6 {FileEventProc procedure: write-only non-blocking channel} -setup {
} -constraints {stdio fileevent openpipe} -body {

    namespace eval refchan {
	namespace ensemble create
	namespace export *


	proc finalize {chan args} {
	    namespace delete c_$chan
	}

	proc initialize {chan args} {
	    namespace eval c_$chan {}
	    namespace upvar c_$chan watching watching
	    set watching {}
	    list finalize initialize seek watch write
	}


	proc watch {chan args} {
	    namespace upvar c_$chan watching watching
	    foreach arg $args {
		switch $arg {
		    write {
			if {$arg ni $watching} {
			    lappend watching $arg
			}
			chan postevent $chan $arg
		    }
		}
	    }
	}


	proc write {chan args} {
	    chan postevent $chan write
	    return 1
	}
    }
    set f [chan create w [namespace which refchan]]
    chan configure $f -blocking 0
    set data "some data"
    set x 0
    chan event $f writable [namespace code {
	puts $f $data
	incr count [string length $data]
	if {$count > 262144} {
	    chan event $f writable {}
	    set x done
	}
    }]
    set token [after 10000 [namespace code {
	set x timeout
    }]]
    vwait [namespace which -variable x]
    return $x
} -cleanup {
    after cancel $token
    catch {chan close $f}
} -result done


makeFile "foo bar" foo

test io-45.1 {DeleteFileEvent, cleanup on close} {fileevent} {
    set f [open $path(foo) r]
    fileevent $f readable [namespace code {
	lappend x "binding triggered: \"[gets $f]\""
	fileevent $f readable {}
    }]
    close $f
    set x initial
    after 100 [namespace code { set y done }]
    variable y
    vwait [namespace which -variable y]
    set x
} {initial}
test io-45.2 {DeleteFileEvent, cleanup on close} {fileevent} {
    set f  [open $path(foo) r]
    set f2 [open $path(foo) r]
    fileevent $f readable [namespace code {
	    lappend x "f triggered: \"[gets $f]\""
	    fileevent $f readable {}
	}]
    fileevent $f2 readable [namespace code {
	lappend x "f2 triggered: \"[gets $f2]\""
	fileevent $f2 readable {}
    }]
    close $f
    variable x initial
    vwait [namespace which -variable x]
    close $f2
    set x
} {initial {f2 triggered: "foo bar"}}
test io-45.3 {DeleteFileEvent, cleanup on close} {fileevent} {
    set f  [open $path(foo) r]
    set f2 [open $path(foo) r]
    set f3 [open $path(foo) r]
    fileevent $f readable {f script}
    fileevent $f2 readable {f2 script}
    fileevent $f3 readable {f3 script}
    set x {}
    close $f2
    lappend x [catch {fileevent $f readable} msg] $msg \
	    [catch {fileevent $f2 readable}] \
	    [catch {fileevent $f3 readable} msg] $msg
    close $f3
    lappend x [catch {fileevent $f readable} msg] $msg \
	    [catch {fileevent $f2 readable}] \
	    [catch {fileevent $f3 readable}]
    close $f
    lappend x [catch {fileevent $f readable}] \
	    [catch {fileevent $f2 readable}] \
	    [catch {fileevent $f3 readable}]
} {0 {f script} 1 0 {f3 script} 0 {f script} 1 1 1 1 1}

# Execute these tests only if the "testfevent" command is present.

test io-46.1 {Tcl event loop vs multiple interpreters} {testfevent fileevent notOSX} {
    testfevent create
    set script "set f \[[list open $path(foo) r]]\n"
    append script {
	set x "no event"
	fileevent $f readable [namespace code {
	    set x "f triggered: [gets $f]"
	    fileevent $f readable {}
	}]
    }
    set timer [after 10 lappend x timeout]
    testfevent cmd $script
    vwait x
    after cancel $timer
    testfevent cmd {close $f}
    list [testfevent cmd {set x}] [testfevent cmd {info commands after}]
} {{f triggered: foo bar} after}
test io-46.2 {Tcl event loop vs multiple interpreters} testfevent {
    testfevent create
    testfevent cmd {
	variable x 0
	after 100 {set x triggered}
	vwait [namespace which -variable x]
	set x
    }
} {triggered}
test io-46.3 {Tcl event loop vs multiple interpreters} testfevent {
    testfevent create
    testfevent cmd {
	set x 0
	after 10 {lappend x timer}
	after 30
	set result $x
	update idletasks
	lappend result $x
	update
	lappend result $x
    }
} {0 0 {0 timer}}

test io-47.1 {fileevent vs multiple interpreters} {testfevent fileevent} {
    set f  [open $path(foo) r]
    set f2 [open $path(foo) r]
    set f3 [open $path(foo) r]
    fileevent $f readable {script 1}
    testfevent create
    testfevent share $f2
    testfevent cmd "fileevent $f2 readable {script 2}"
    fileevent $f3 readable {sript 3}
    set x {}
    lappend x [fileevent $f2 readable]
    testfevent delete
    lappend x [fileevent $f readable] [fileevent $f2 readable] \
	[fileevent $f3 readable]
    close $f
    close $f2
    close $f3
    set x
} {{} {script 1} {} {sript 3}}
test io-47.2 {deleting fileevent on interpreter delete} {testfevent fileevent} {
    set f  [open $path(foo) r]
    set f2 [open $path(foo) r]
    set f3 [open $path(foo) r]
    set f4 [open $path(foo) r]
    fileevent $f readable {script 1}
    testfevent create
    testfevent share $f2
    testfevent share $f3
    testfevent cmd "fileevent $f2 readable {script 2}
	fileevent $f3 readable {script 3}"
    fileevent $f4 readable {script 4}
    testfevent delete
    set x [list [fileevent $f readable] [fileevent $f2 readable] \
		[fileevent $f3 readable] [fileevent $f4 readable]]
    close $f
    close $f2
    close $f3
    close $f4
    set x
} {{script 1} {} {} {script 4}}
test io-47.3 {deleting fileevent on interpreter delete} {testfevent fileevent} {
    set f  [open $path(foo) r]
    set f2 [open $path(foo) r]
    set f3 [open $path(foo) r]
    set f4 [open $path(foo) r]
    testfevent create
    testfevent share $f3
    testfevent share $f4
    fileevent $f readable {script 1}
    fileevent $f2 readable {script 2}
    testfevent cmd "fileevent $f3 readable {script 3}
    fileevent $f4 readable {script 4}"
    testfevent delete
    set x [list [fileevent $f readable] [fileevent $f2 readable] \
		[fileevent $f3 readable] [fileevent $f4 readable]]
    close $f
    close $f2
    close $f3
    close $f4
    set x
} {{script 1} {script 2} {} {}}
test io-47.4 {file events on shared files and multiple interpreters} {testfevent fileevent} {
    set f  [open $path(foo) r]
    set f2 [open $path(foo) r]
    testfevent create
    testfevent share $f
    testfevent cmd "fileevent $f readable {script 1}"
    fileevent $f readable {script 2}
    fileevent $f2 readable {script 3}
    set x [list [fileevent $f2 readable] \
		[testfevent cmd "fileevent $f readable"] \
		[fileevent $f readable]]
    testfevent delete
    close $f
    close $f2
    set x
} {{script 3} {script 1} {script 2}}
test io-47.5 {file events on shared files, deleting file events} {testfevent fileevent} {
    set f [open $path(foo) r]
    testfevent create
    testfevent share $f
    testfevent cmd "fileevent $f readable {script 1}"
    fileevent $f readable {script 2}
    testfevent cmd "fileevent $f readable {}"
    set x [list [testfevent cmd "fileevent $f readable"] \
		[fileevent $f readable]]
    testfevent delete
    close $f
    set x
} {{} {script 2}}
test io-47.6 {file events on shared files, deleting file events} {testfevent fileevent} {
    set f [open $path(foo) r]
    testfevent create
    testfevent share $f
    testfevent cmd "fileevent $f readable {script 1}"
    fileevent $f readable {script 2}
    fileevent $f readable {}
    set x [list [testfevent cmd "fileevent $f readable"] \
		[fileevent $f readable]]
    testfevent delete
    close $f
    set x
} {{script 1} {}}
unset path(foo)
removeFile foo

set path(bar) [makeFile {} bar]

test io-48.1 {testing readability conditions} {fileevent} {
    set f [open $path(bar) w]
    puts $f abcdefg
    puts $f abcdefg
    puts $f abcdefg
    puts $f abcdefg
    puts $f abcdefg
    close $f
    set f [open $path(bar) r]
    fileevent $f readable [namespace code [list consume $f]]
    proc consume {f} {
	variable l
	variable x
	lappend l called
	if {[eof $f]} {
	    close $f
	    set x done
	} else {
	    gets $f
	}
    }
    set l ""
    variable x not_done
    vwait [namespace which -variable x]
    list $x $l
} {done {called called called called called called called}}
test io-48.2 {testing readability conditions} {nonBlockFiles fileevent} {
    set f [open $path(bar) w]
    puts $f abcdefg
    puts $f abcdefg
    puts $f abcdefg
    puts $f abcdefg
    puts $f abcdefg
    close $f
    set f [open $path(bar) r]
    fileevent $f readable [namespace code [list consume $f]]
    fconfigure $f -blocking off
    proc consume {f} {
	variable x
	variable l
	lappend l called
	if {[eof $f]} {
	    close $f
	    set x done
	} else {
	    gets $f
	}
    }
    set l ""
    variable x not_done
    vwait [namespace which -variable x]
    list $x $l
} {done {called called called called called called called}}
set path(my_script) [makeFile {} my_script]
test io-48.3 {testing readability conditions} {stdio unix nonBlockFiles fileevent} {
    set f [open $path(bar) w]
    puts $f abcdefg
    puts $f abcdefg
    puts $f abcdefg
    puts $f abcdefg
    puts $f abcdefg
    close $f
    set f [open $path(my_script) w]
    puts $f {
	proc copy_slowly {f} {
	    while {![eof $f]} {
		puts [gets $f]
		after 200
	    }
	    close $f
	}
    }
    close $f
    set f [open "|[list [interpreter]]" r+]
    fileevent  $f readable [namespace code [list consume $f]]
    fconfigure $f -buffering line
    fconfigure $f -blocking off
    proc consume {f} {
	variable l
	variable x
	if {[eof $f]} {
	    set x done
	} else {
	    gets $f
	    lappend l [fblocked $f]
	    gets $f
	    lappend l [fblocked $f]
	}
    }
    set l ""
    variable x not_done
    puts $f [list source $path(my_script)]
    puts $f "set f \[[list open $path(bar) r]]"
    puts $f {copy_slowly $f}
    puts $f {exit}
    vwait [namespace which -variable x]
    close $f
    list $x $l
} {done {0 1 0 1 0 1 0 1 0 1 0 1 0 0}}
unset path(bar)
removeFile bar

test io-48.4 {lf write, testing readability, ^Z termination, auto read mode} {fileevent} {
    file delete $path(test1)
    set f [open $path(test1) w]
    fconfigure $f -translation lf
    variable c [format "abc\ndef\n%c" 26]
    puts -nonewline $f $c
    close $f
    proc consume {f} {
	variable l
	variable c
	variable x
	if {[eof $f]} {
	   set x done
	   close $f
	} else {
	   lappend l [gets $f]
	   incr c
	}
    }
    set c 0
    set l ""
    set f [open $path(test1) r]
    fconfigure $f -translation auto -eofchar \x1A
    fileevent $f readable [namespace code [list consume $f]]
    variable x
    vwait [namespace which -variable x]
    list $c $l
} {3 {abc def {}}}
test io-48.5 {lf write, testing readability, ^Z in middle, auto read mode} {fileevent} {
    file delete $path(test1)
    set f [open $path(test1) w]
    fconfigure $f -translation lf
    set c [format "abc\ndef\n%cfoo\nbar\n" 26]
    puts -nonewline $f $c
    close $f
    proc consume {f} {
	variable l
	variable x
	variable c
	if {[eof $f]} {
	   set x done
	   close $f
	} else {
	   lappend l [gets $f]
	   incr c
	}
    }
    set c 0
    set l ""
    set f [open $path(test1) r]
    fconfigure $f -translation auto -eofchar \x1A
    fileevent $f readable [namespace code [list consume $f]]
    variable x
    vwait [namespace which -variable x]
    list $c $l
} {3 {abc def {}}}
test io-48.6 {cr write, testing readability, ^Z termination, auto read mode} {fileevent} {
    file delete $path(test1)
    set f [open $path(test1) w]
    fconfigure $f -translation cr
    set c [format "abc\ndef\n%c" 26]
    puts -nonewline $f $c
    close $f
    proc consume {f} {
	variable l
	variable x
	variable c
	if {[eof $f]} {
	   set x done
	   close $f
	} else {
	   lappend l [gets $f]
	   incr c
	}
    }
    set c 0
    set l ""
    set f [open $path(test1) r]
    fconfigure $f -translation auto -eofchar \x1A
    fileevent $f readable [namespace code [list consume $f]]
    variable x
    vwait [namespace which -variable x]
    list $c $l
} {3 {abc def {}}}
test io-48.7 {cr write, testing readability, ^Z in middle, auto read mode} {fileevent} {
    file delete $path(test1)
    set f [open $path(test1) w]
    fconfigure $f -translation cr
    set c [format "abc\ndef\n%cfoo\nbar\n" 26]
    puts -nonewline $f $c
    close $f
    proc consume {f} {
	variable l
	variable c
	variable x
	if {[eof $f]} {
	   set x done
	   close $f
	} else {
	   lappend l [gets $f]
	   incr c
	}
    }
    set c 0
    set l ""
    set f [open $path(test1) r]
    fconfigure $f -translation auto -eofchar \x1A
    fileevent $f readable [namespace code [list consume $f]]
    variable x
    vwait [namespace which -variable x]
    list $c $l
} {3 {abc def {}}}
test io-48.8 {crlf write, testing readability, ^Z termination, auto read mode} {fileevent} {
    file delete $path(test1)
    set f [open $path(test1) w]
    fconfigure $f -translation crlf
    set c [format "abc\ndef\n%c" 26]
    puts -nonewline $f $c
    close $f
    proc consume {f} {
	variable l
	variable x
	variable c
	if {[eof $f]} {
	   set x done
	   close $f
	} else {
	   lappend l [gets $f]
	   incr c
	}
    }
    set c 0
    set l ""
    set f [open $path(test1) r]
    fconfigure $f -translation auto -eofchar \x1A
    fileevent $f readable [namespace code [list consume $f]]
    variable x
    vwait [namespace which -variable x]
    list $c $l
} {3 {abc def {}}}
test io-48.9 {crlf write, testing readability, ^Z in middle, auto read mode} {fileevent} {
    file delete $path(test1)
    set f [open $path(test1) w]
    fconfigure $f -translation crlf
    set c [format "abc\ndef\n%cfoo\nbar\n" 26]
    puts -nonewline $f $c
    close $f
    proc consume {f} {
	variable l
	variable c
	variable x
	if {[eof $f]} {
	   set x done
	   close $f
	} else {
	   lappend l [gets $f]
	   incr c
	}
    }
    set c 0
    set l ""
    set f [open $path(test1) r]
    fconfigure $f -translation auto -eofchar \x1A
    fileevent $f readable [namespace code [list consume $f]]
    variable x
    vwait [namespace which -variable x]
    list $c $l
} {3 {abc def {}}}
test io-48.10 {lf write, testing readability, ^Z in middle, lf read mode} {fileevent} {
    file delete $path(test1)
    set f [open $path(test1) w]
    fconfigure $f -translation lf
    set c [format "abc\ndef\n%cfoo\nbar\n" 26]
    puts -nonewline $f $c
    close $f
    proc consume {f} {
	variable l
	variable c
	variable x
	if {[eof $f]} {
	   set x done
	   close $f
	} else {
	   lappend l [gets $f]
	   incr c
	}
    }
    set c 0
    set l ""
    set f [open $path(test1) r]
    fconfigure $f -translation lf -eofchar \x1A
    fileevent $f readable [namespace code [list consume $f]]
    variable x
    vwait [namespace which -variable x]
    list $c $l
} {3 {abc def {}}}
test io-48.11 {lf write, testing readability, ^Z termination, lf read mode} {fileevent} {
    file delete $path(test1)
    set f [open $path(test1) w]
    fconfigure $f -translation lf
    set c [format "abc\ndef\n%c" 26]
    puts -nonewline $f $c
    close $f
    proc consume {f} {
	variable l
	variable x
	variable c
	if {[eof $f]} {
	   set x done
	   close $f
	} else {
	   lappend l [gets $f]
	   incr c
	}
    }
    set c 0
    set l ""
    set f [open $path(test1) r]
    fconfigure $f -translation lf -eofchar \x1A
    fileevent $f readable [namespace code [list consume $f]]
    variable x
    vwait [namespace which -variable x]
    list $c $l
} {3 {abc def {}}}
test io-48.12 {cr write, testing readability, ^Z in middle, cr read mode} {fileevent} {
    file delete $path(test1)
    set f [open $path(test1) w]
    fconfigure $f -translation cr
    set c [format "abc\ndef\n%cfoo\nbar\n" 26]
    puts -nonewline $f $c
    close $f
    proc consume {f} {
	variable l
	variable x
	variable c
	if {[eof $f]} {
	   set x done
	   close $f
	} else {
	   lappend l [gets $f]
	   incr c
	}
    }
    set c 0
    set l ""
    set f [open $path(test1) r]
    fconfigure $f -translation cr -eofchar \x1A
    fileevent $f readable [namespace code [list consume $f]]
    variable x
    vwait [namespace which -variable x]
    list $c $l
} {3 {abc def {}}}
test io-48.13 {cr write, testing readability, ^Z termination, cr read mode} {fileevent} {
    file delete $path(test1)
    set f [open $path(test1) w]
    fconfigure $f -translation cr
    set c [format "abc\ndef\n%c" 26]
    puts -nonewline $f $c
    close $f
    proc consume {f} {
	variable c
	variable x
	variable l
	if {[eof $f]} {
	   set x done
	   close $f
	} else {
	   lappend l [gets $f]
	   incr c
	}
    }
    set c 0
    set l ""
    set f [open $path(test1) r]
    fconfigure $f -translation cr -eofchar \x1A
    fileevent $f readable [namespace code [list consume $f]]
    variable x
    vwait [namespace which -variable x]
    list $c $l
} {3 {abc def {}}}
test io-48.14 {crlf write, testing readability, ^Z in middle, crlf read mode} {fileevent} {
    file delete $path(test1)
    set f [open $path(test1) w]
    fconfigure $f -translation crlf
    set c [format "abc\ndef\n%cfoo\nbar\n" 26]
    puts -nonewline $f $c
    close $f
    proc consume {f} {
	variable c
	variable x
	variable l
	if {[eof $f]} {
	   set x done
	   close $f
	} else {
	   lappend l [gets $f]
	   incr c
	}
    }
    set c 0
    set l ""
    set f [open $path(test1) r]
    fconfigure $f -translation crlf -eofchar \x1A
    fileevent $f readable [namespace code [list consume $f]]
    variable x
    vwait [namespace which -variable x]
    list $c $l
} {3 {abc def {}}}
test io-48.15 {crlf write, testing readability, ^Z termi, crlf read mode} {fileevent} {
    file delete $path(test1)
    set f [open $path(test1) w]
    fconfigure $f -translation crlf
    set c [format "abc\ndef\n%c" 26]
    puts -nonewline $f $c
    close $f
    proc consume {f} {
	variable c
	variable x
	variable l
	if {[eof $f]} {
	   set x done
	   close $f
	} else {
	   lappend l [gets $f]
	   incr c
	}
    }
    set c 0
    set l ""
    set f [open $path(test1) r]
    fconfigure $f -translation crlf -eofchar \x1A
    fileevent $f readable [namespace code [list consume $f]]
    variable x
    vwait [namespace which -variable x]
    list $c $l
} {3 {abc def {}}}

test io-49.1 {testing crlf reading, leftover cr disgorgment} {
    file delete $path(test1)
    set f [open $path(test1) w]
    fconfigure $f -translation lf
    puts -nonewline $f "a\rb\rc\r\n"
    close $f
    set f [open $path(test1) r]
    set l ""
    lappend l [file size $path(test1)]
    fconfigure $f -translation crlf
    lappend l [read $f 1]
    lappend l [tell $f]
    lappend l [read $f 1]
    lappend l [tell $f]
    lappend l [read $f 1]
    lappend l [tell $f]
    lappend l [read $f 1]
    lappend l [tell $f]
    lappend l [read $f 1]
    lappend l [tell $f]
    lappend l [read $f 1]
    lappend l [tell $f]
    lappend l [eof $f]
    lappend l [read $f 1]
    lappend l [eof $f]
    close $f
    set l
} "7 a 1 [list \r] 2 b 3 [list \r] 4 c 5 {
} 7 0 {} 1"
test io-49.2 {testing crlf reading, leftover cr disgorgment} {
    file delete $path(test1)
    set f [open $path(test1) w]
    fconfigure $f -translation lf
    puts -nonewline $f "a\rb\rc\r\n"
    close $f
    set f [open $path(test1) r]
    set l ""
    lappend l [file size $path(test1)]
    fconfigure $f -translation crlf
    lappend l [read $f 2]
    lappend l [tell $f]
    lappend l [read $f 2]
    lappend l [tell $f]
    lappend l [read $f 2]
    lappend l [tell $f]
    lappend l [eof $f]
    lappend l [read $f 2]
    lappend l [tell $f]
    lappend l [eof $f]
    close $f
    set l
} "7 [list a\r] 2 [list b\r] 4 [list c\n] 7 0 {} 7 1"
test io-49.3 {testing crlf reading, leftover cr disgorgment} {
    file delete $path(test1)
    set f [open $path(test1) w]
    fconfigure $f -translation lf
    puts -nonewline $f "a\rb\rc\r\n"
    close $f
    set f [open $path(test1) r]
    set l ""
    lappend l [file size $path(test1)]
    fconfigure $f -translation crlf
    lappend l [read $f 3]
    lappend l [tell $f]
    lappend l [read $f 3]
    lappend l [tell $f]
    lappend l [eof $f]
    lappend l [read $f 3]
    lappend l [tell $f]
    lappend l [eof $f]
    close $f
    set l
} "7 [list a\rb] 3 [list \rc\n] 7 0 {} 7 1"
test io-49.4 {testing crlf reading, leftover cr disgorgment} {
    file delete $path(test1)
    set f [open $path(test1) w]
    fconfigure $f -translation lf
    puts -nonewline $f "a\rb\rc\r\n"
    close $f
    set f [open $path(test1) r]
    set l ""
    lappend l [file size $path(test1)]
    fconfigure $f -translation crlf
    lappend l [read $f 3]
    lappend l [tell $f]
    lappend l [gets $f]
    lappend l [tell $f]
    lappend l [eof $f]
    lappend l [gets $f]
    lappend l [tell $f]
    lappend l [eof $f]
    close $f
    set l
} "7 [list a\rb] 3 [list \rc] 7 0 {} 7 1"
test io-49.5 {testing crlf reading, leftover cr disgorgment} {
    file delete $path(test1)
    set f [open $path(test1) w]
    fconfigure $f -translation lf
    puts -nonewline $f "a\rb\rc\r\n"
    close $f
    set f [open $path(test1) r]
    set l ""
    lappend l [file size $path(test1)]
    fconfigure $f -translation crlf
    lappend l [set x [gets $f]]
    lappend l [tell $f]
    lappend l [gets $f]
    lappend l [tell $f]
    lappend l [eof $f]
    close $f
    set l
} [list 7 a\rb\rc 7 {} 7 1]

test io-50.1 {testing handler deletion} -constraints {testchannelevent testservicemode} -setup {
    file delete $path(test1)
} -body {
    set f [open $path(test1) w]
    close $f
    update
    proc delhandler {f} {
	variable z
	set z called
	testchannelevent $f delete 0
    }
    set z not_called
    set timer [after 50 lappend z timeout]
    testservicemode 0
    set f [open $path(test1) r]
    testchannelevent $f add readable [namespace code [list delhandler $f]]
    testservicemode 1
    vwait z
    after cancel $timer
    set z
} -cleanup {
    close $f
} -result called
test io-50.2 {testing handler deletion with multiple handlers} -constraints {testchannelevent testservicemode} -setup {
    file delete $path(test1)
} -body {
    set f [open $path(test1) w]
    close $f
    proc delhandler {f i} {
	variable z
	lappend z "called delhandler $i"
	testchannelevent $f delete 0
    }
    set z ""
    testservicemode 0
    set f [open $path(test1) r]
    testchannelevent $f add readable [namespace code [list delhandler $f 1]]
    testchannelevent $f add readable [namespace code [list delhandler $f 0]]
    testservicemode 1
    set timer [after 50 lappend z timeout]
    vwait z
    after cancel $timer
    set z
} -cleanup {
    close $f
} -result {{called delhandler 0} {called delhandler 1}}
test io-50.3 {testing handler deletion with multiple handlers} -constraints {testchannelevent testservicemode} -setup {
    file delete $path(test1)
} -body {
    set f [open $path(test1) w]
    close $f
    set z ""
    proc notcalled {f i} {
	variable z
	lappend z "notcalled was called!! $f $i"
    }
    proc delhandler {f i} {
	variable z
	testchannelevent $f delete 1
	lappend z "delhandler $i called"
	testchannelevent $f delete 0
	lappend z "delhandler $i deleted myself"
    }
    set z ""
    testservicemode 0
    set f [open $path(test1) r]
    testchannelevent $f add readable [namespace code [list notcalled $f 1]]
    testchannelevent $f add readable [namespace code [list delhandler $f 0]]
    testservicemode 1
    set timer [after 50 lappend z timeout]
    vwait z
    after cancel $timer
    set z
} -cleanup {
    close $f
} -result {{delhandler 0 called} {delhandler 0 deleted myself}}
test io-50.4 {testing handler deletion vs reentrant calls} -constraints {testchannelevent testservicemode} -setup {
    file delete $path(test1)
    update
} -body {
    set f [open $path(test1) w]
    close $f
    update
    proc delrecursive {f} {
	variable z
	variable u
	if {"$u" == "recursive"} {
	    testchannelevent $f delete 0
	    lappend z "delrecursive deleting recursive"
	} else {
	    lappend z "delrecursive calling recursive"
	    set u recursive
	    update
	}
    }
    variable u toplevel
    variable z ""
    testservicemode 0
    set f [open $path(test1) r]
    testchannelevent $f add readable [namespace code [list delrecursive $f]]
    testservicemode 1
    set timer [after 50 lappend z timeout]
    vwait z
    after cancel $timer
    set z
} -cleanup {
    close $f
} -result {{delrecursive calling recursive} {delrecursive deleting recursive}}
test io-50.5 {testing handler deletion vs reentrant calls} -constraints {testchannelevent testservicemode notOSX} -setup {
    file delete $path(test1)
} -body {
    set f [open $path(test1) w]
    close $f
    proc notcalled {f} {
	variable z
	lappend z "notcalled was called!! $f"
    }
    proc del {f} {
	variable u
	variable z
	if {"$u" == "recursive"} {
	    testchannelevent $f delete 1
	    lappend z "del deleted notcalled"
	    testchannelevent $f delete 0
	    lappend z "del deleted myself"
	} else {
	    set u recursive
	    lappend z "del calling recursive"
	    set timer [after 50 lappend z timeout]
	    vwait z
	    after cancel $timer
	    lappend z "del after recursive"
	}
    }
    set z ""
    set u toplevel
    testservicemode 0
    set f [open $path(test1) r]
    testchannelevent $f add readable [namespace code [list notcalled $f]]
    testchannelevent $f add readable [namespace code [list del $f]]
    testservicemode 1
    set timer [after 50 set z timeout]
    vwait z
    after cancel $timer
    set z
} -cleanup {
    close $f
} -result [list {del calling recursive} {del deleted notcalled} \
	       {del deleted myself} {del after recursive}]
test io-50.6 {testing handler deletion vs reentrant calls} -constraints {testchannelevent testservicemode} -setup {
    file delete $path(test1)
} -body {
    set f [open $path(test1) w]
    close $f
    proc first {f} {
	variable u
	variable z
	variable done
	if {"$u" == "toplevel"} {
	    lappend z "first called"
	    set u first
	    set timer [after 50 lappend z timeout]
	    vwait z
	    after cancel $timer
	    lappend z "first after toplevel"
	    set done 1
	} else {
	    lappend z "first called not toplevel"
	}
    }
    proc second {f} {
	variable u
	variable z
	if {"$u" == "first"} {
	    lappend z "second called, first time"
	    set u second
	    testchannelevent $f delete 0
	} elseif {"$u" == "second"} {
	    lappend z "second called, second time"
	    testchannelevent $f delete 0
	} else {
	    lappend z "second called, cannot happen!"
	    testchannelevent $f removeall
	}
    }
    set z ""
    set u toplevel
    set done 0
    testservicemode 0
    set f [open $path(test1) r]
    testchannelevent $f add readable [namespace code [list second $f]]
    testchannelevent $f add readable [namespace code [list first $f]]
    testservicemode 1
    update
    if {!$done} {
	set timer2 [after 200 set done 1]
	vwait done
	after cancel $timer2
    }
    set z
} -cleanup {
    close $f
} -result [list {first called} {first called not toplevel} \
	{second called, first time} {second called, second time} \
	{first after toplevel}]
test io-51.1 {Test old socket deletion on Macintosh} {socket} {
    set x 0
    set result ""
    proc accept {s a p} {
	variable x
	variable wait
	fconfigure $s -blocking off
	puts $s "sock[incr x]"
	close $s
	set wait done
    }
    set ss [socket -server [namespace code accept] -myaddr 127.0.0.1 0]
    set port [lindex [fconfigure $ss -sockname] 2]

    variable wait ""
    set cs [socket 127.0.0.1 $port]
    vwait [namespace which -variable wait]
    lappend result [gets $cs]
    close $cs

    set wait ""
    set cs [socket 127.0.0.1 $port]
    vwait [namespace which -variable wait]
    lappend result [gets $cs]
    close $cs

    set wait ""
    set cs [socket 127.0.0.1 $port]
    vwait [namespace which -variable wait]
    lappend result [gets $cs]
    close $cs

    set wait ""
    set cs [socket 127.0.0.1 $port]
    vwait [namespace which -variable wait]
    lappend result [gets $cs]
    close $cs
    close $ss
    set result
} {sock1 sock2 sock3 sock4}

test io-52.1 {TclCopyChannel} {fcopy} {
    file delete $path(test1)
    set f1 [open $thisScript]
    set f2 [open $path(test1) w]
    fcopy $f1 $f2 -command { # }
    catch { fcopy $f1 $f2 } msg
    close $f1
    close $f2
    string compare $msg "channel \"$f1\" is busy"
} {0}
test io-52.2 {TclCopyChannel} {fcopy} {
    file delete $path(test1)
    set f1 [open $thisScript]
    set f2 [open $path(test1) w]
    set f3 [open $thisScript]
    fcopy $f1 $f2 -command { # }
    catch { fcopy $f3 $f2 } msg
    close $f1
    close $f2
    close $f3
    string compare $msg "channel \"$f2\" is busy"
} {0}
test io-52.3 {TclCopyChannel} {fcopy} {
    file delete $path(test1)
    set f1 [open $thisScript]
    set f2 [open $path(test1) w]
    fconfigure $f1 -translation lf -encoding iso8859-1 -blocking 0
    fconfigure $f2 -translation cr -encoding iso8859-1 -blocking 0
    set s0 [fcopy $f1 $f2]
    set result [list [fconfigure $f1 -blocking] [fconfigure $f2 -blocking]]
    close $f1
    close $f2
    set s1 [file size $thisScript]
    set s2 [file size $path(test1)]
    if {("$s1" == "$s2") && ($s0 == $s1)} {
	lappend result ok
    }
    set result
} {0 0 ok}
test io-52.4 {TclCopyChannel} {fcopy} {
    file delete $path(test1)
    set f1 [open $thisScript]
    set f2 [open $path(test1) w]
    fconfigure $f1 -translation lf -blocking 0
    fconfigure $f2 -translation cr -blocking 0
    fcopy $f1 $f2 -size 40
    set result [list [fblocked $f1] [fconfigure $f1 -blocking] [fconfigure $f2 -blocking]]
    close $f1
    close $f2
    lappend result [file size $path(test1)]
} {0 0 0 40}
test io-52.4.1 {TclCopyChannel} {fcopy} {
    file delete $path(test1)
    set f1 [open $thisScript]
    set f2 [open $path(test1) w]
    fconfigure $f1 -translation lf -blocking 0 -buffersize 10000000
    fconfigure $f2 -translation cr -blocking 0
    fcopy $f1 $f2 -size 40
    set result [list [fblocked $f1] [fconfigure $f1 -blocking] [fconfigure $f2 -blocking]]
    close $f1
    close $f2
    lappend result [file size $path(test1)]
} {0 0 0 40}
test io-52.5 {TclCopyChannel, all} {fcopy} {
    file delete $path(test1)
    set f1 [open $thisScript]
    set f2 [open $path(test1) w]
    fconfigure $f1 -translation lf -encoding iso8859-1 -blocking 0
    fconfigure $f2 -translation lf -encoding iso8859-1 -blocking 0
    fcopy $f1 $f2 -size -1 ;# -1 means 'copy all', same as if no -size specified.
    set result [list [fconfigure $f1 -blocking] [fconfigure $f2 -blocking]]
    close $f1
    close $f2
    set s1 [file size $thisScript]
    set s2 [file size $path(test1)]
    if {"$s1" == "$s2"} {
	lappend result ok
    }
    set result
} {0 0 ok}
test io-52.5a {TclCopyChannel, all, other negative value} {fcopy} {
    file delete $path(test1)
    set f1 [open $thisScript]
    set f2 [open $path(test1) w]
    fconfigure $f1 -translation lf -encoding iso8859-1 -blocking 0
    fconfigure $f2 -translation lf -encoding iso8859-1 -blocking 0
    fcopy $f1 $f2 -size -2 ;# < 0 behaves like -1, copy all
    set result [list [fconfigure $f1 -blocking] [fconfigure $f2 -blocking]]
    close $f1
    close $f2
    set s1 [file size $thisScript]
    set s2 [file size $path(test1)]
    if {"$s1" == "$s2"} {
	lappend result ok
    }
    set result
} {0 0 ok}
test io-52.5b {TclCopyChannel, all, wrap to negative value} {fcopy} {
    file delete $path(test1)
    set f1 [open $thisScript]
    set f2 [open $path(test1) w]
    fconfigure $f1 -translation lf -encoding iso8859-1 -blocking 0
    fconfigure $f2 -translation lf -encoding iso8859-1 -blocking 0
    fcopy $f1 $f2 -size 3221176172 ;# Wrapped to < 0, behaves like -1, copy all
    set result [list [fconfigure $f1 -blocking] [fconfigure $f2 -blocking]]
    close $f1
    close $f2
    set s1 [file size $thisScript]
    set s2 [file size $path(test1)]
    if {"$s1" == "$s2"} {
	lappend result ok
    }
    set result
} {0 0 ok}
test io-52.6 {TclCopyChannel} {fcopy} {
    file delete $path(test1)
    set f1 [open $thisScript]
    set f2 [open $path(test1) w]
    fconfigure $f1 -translation lf -encoding iso8859-1 -blocking 0
    fconfigure $f2 -translation lf -encoding iso8859-1 -blocking 0
    set s0 [fcopy $f1 $f2 -size [expr {[file size $thisScript] + 5}]]
    set result [list [fconfigure $f1 -blocking] [fconfigure $f2 -blocking]]
    close $f1
    close $f2
    set s1 [file size $thisScript]
    set s2 [file size $path(test1)]
    if {("$s1" == "$s2") && ($s0 == $s1)} {
	lappend result ok
    }
    set result
} {0 0 ok}
test io-52.7 {TclCopyChannel} {fcopy} {
    file delete $path(test1)
    set f1 [open $thisScript]
    set f2 [open $path(test1) w]
    fconfigure $f1 -translation lf -encoding iso8859-1 -blocking 0
    fconfigure $f2 -translation lf -encoding iso8859-1 -blocking 0
    fcopy $f1 $f2
    set result [list [fconfigure $f1 -blocking] [fconfigure $f2 -blocking]]
    set s1 [file size $thisScript]
    set s2 [file size $path(test1)]
    close $f1
    close $f2
    if {"$s1" == "$s2"} {
	lappend result ok
    }
    set result
} {0 0 ok}
test io-52.8 {TclCopyChannel} {stdio fcopy} {
    file delete $path(test1)
    file delete $path(pipe)
    set f1 [open $path(pipe) w]
    fconfigure $f1 -translation lf
    puts $f1 "
	puts ready
	gets stdin
	set f1 \[open [list $thisScript] r\]
	fconfigure \$f1 -translation lf
	puts \[read \$f1 100\]
	close \$f1
    "
    close $f1
    set f1 [open "|[list [interpreter] $path(pipe)]" r+]
    fconfigure $f1 -translation lf
    gets $f1
    puts $f1 ready
    flush $f1
    set f2 [open $path(test1) w]
    fconfigure $f2 -translation lf
    set s0 [fcopy $f1 $f2 -size 40]
    catch {close $f1}
    close $f2
    list $s0 [file size $path(test1)]
} {40 40}
# Empty files, to register them with the test facility
set path(kyrillic.txt)   [makeFile {} kyrillic.txt]
set path(utf8-fcopy.txt) [makeFile {} utf8-fcopy.txt]
set path(utf8-rp.txt)    [makeFile {} utf8-rp.txt]
# Create kyrillic file, use lf translation to avoid os eol issues
set out [open $path(kyrillic.txt) w]
fconfigure $out -encoding koi8-r -translation lf
puts       $out "АА"
close      $out
test io-52.9 {TclCopyChannel & encodings} {fcopy} {
    # Copy kyrillic to UTF-8, using fcopy.

    set in  [open $path(kyrillic.txt) r]
    set out [open $path(utf8-fcopy.txt) w]

    fconfigure $in  -encoding koi8-r -translation lf
    fconfigure $out -encoding utf-8 -translation lf

    fcopy $in $out
    close $in
    close $out

    # Do the same again, but differently (read/puts).

    set in  [open $path(kyrillic.txt) r]
    set out [open $path(utf8-rp.txt) w]

    fconfigure $in  -encoding koi8-r -translation lf
    fconfigure $out -encoding utf-8 -translation lf

    puts -nonewline $out [read $in]

    close $in
    close $out

    list [file size $path(kyrillic.txt)] \
	    [file size $path(utf8-fcopy.txt)] \
	    [file size $path(utf8-rp.txt)]
} {3 5 5}
test io-52.10 {TclCopyChannel & encodings} -constraints fcopy -body {
    set in  [open $path(kyrillic.txt) r]
    set out [open $path(utf8-fcopy.txt) w]

    fconfigure $in  -encoding koi8-r -translation lf
    # -translation binary is also -encoding binary
    fconfigure $out -translation binary

    fcopy $in $out
    close $in
    close $out

    file size $path(utf8-fcopy.txt)
} -returnCodes 1 -match glob -result {error writing "*":\
    invalid or incomplete multibyte or wide character}
test io-52.11 {TclCopyChannel & encodings} -setup {
    set out [open $path(utf8-fcopy.txt) w]
    fconfigure $out -encoding utf-8 -translation lf -profile strict
    puts $out АА
    close $out
} -constraints {fcopy} -body {
    set in  [open $path(utf8-fcopy.txt) r]
    set out [open $path(kyrillic.txt) w]
    # -translation binary is also -encoding binary
    fconfigure $in  -translation binary
    fconfigure $out -encoding koi8-r -translation lf -profile strict
    catch {fcopy $in $out} cres copts
	return $cres
} -cleanup {
	if {$in in [chan names]} {
		close $in
	}
	if {$out in [chan names]} {
		close $out
	}
    catch {unset cres}
} -match glob -result  {error writing "*": invalid or incomplete\
	multibyte or wide character}

test io-52.12 {coverage of -translation auto} {
    file delete $path(test1) $path(test2)
    set out [open $path(test1) wb]
    chan configure $out -translation lf
    puts -nonewline $out abcdefg\rhijklmn\nopqrstu\r\nvwxyz
    close $out
    set in [open $path(test1)]
    chan configure $in -buffersize 8
    set out [open $path(test2) w]
    chan configure $out -translation lf
    fcopy $in $out
    close $in
    close $out
    file size $path(test2)
} 29
test io-52.13 {coverage of -translation cr} {
    file delete $path(test1) $path(test2)
    set out [open $path(test1) wb]
    chan configure $out -translation lf
    puts -nonewline $out abcdefg\rhijklmn\nopqrstu\r\nvwxyz
    close $out
    set in [open $path(test1)]
    chan configure $in -buffersize 8 -translation cr
    set out [open $path(test2) w]
    chan configure $out -translation lf
    fcopy $in $out
    close $in
    close $out
    file size $path(test2)
} 30
test io-52.14 {coverage of -translation crlf} {
    file delete $path(test1) $path(test2)
    set out [open $path(test1) wb]
    chan configure $out -translation lf
    puts -nonewline $out abcdefg\rhijklmn\nopqrstu\r\nvwxyz
    close $out
    set in [open $path(test1)]
    chan configure $in -buffersize 8 -translation crlf
    set out [open $path(test2) w]
    chan configure $out -translation lf
    fcopy $in $out
    close $in
    close $out
    file size $path(test2)
} 29
test io-52.14.1 {coverage of -translation crlf} {
    file delete $path(test1) $path(test2)
    set out [open $path(test1) wb]
    chan configure $out -translation lf
    puts -nonewline $out abcdefg\rhijklmn\nopqrstu\r\nvwxyz
    close $out
    set in [open $path(test1)]
    chan configure $in -buffersize 8 -translation crlf
    set out [open $path(test2) w]
    fcopy $in $out -size 2
    close $in
    close $out
    file size $path(test2)
} 2
test io-52.14.2 {coverage of -translation crlf} {
    file delete $path(test1) $path(test2)
    set out [open $path(test1) wb]
    chan configure $out -translation lf
    puts -nonewline $out abcdefg\rhijklmn\nopqrstu\r\nvwxyz
    close $out
    set in [open $path(test1)]
    chan configure $in -translation crlf
    set out [open $path(test2) w]
    fcopy $in $out -size 9
    close $in
    close $out
    file size $path(test2)
} 9
test io-52.15 {coverage of -translation crlf} {
    file delete $path(test1) $path(test2)
    set out [open $path(test1) wb]
    chan configure $out -translation lf
    puts -nonewline $out abcdefg\r
    close $out
    set in [open $path(test1)]
    chan configure $in -buffersize 8 -translation crlf
    set out [open $path(test2) w]
    fcopy $in $out
    close $in
    close $out
    file size $path(test2)
} 8
test io-52.16 {coverage of eofChar handling} {
    file delete $path(test1) $path(test2)
    set out [open $path(test1) wb]
    chan configure $out -translation lf
    puts -nonewline $out abcdefg\rhijklmn\nopqrstu\r\nvwxyz
    close $out
    set in [open $path(test1)]
    chan configure $in -buffersize 8 -translation lf -eofchar a
    set out [open $path(test2) w]
    fcopy $in $out
    close $in
    close $out
    file size $path(test2)
} 0
test io-52.17 {coverage of eofChar handling} {
    file delete $path(test1) $path(test2)
    set out [open $path(test1) wb]
    chan configure $out -translation lf
    puts -nonewline $out abcdefg\rhijklmn\nopqrstu\r\nvwxyz
    close $out
    set in [open $path(test1)]
    chan configure $in -buffersize 8 -translation lf -eofchar d
    set out [open $path(test2) w]
    fcopy $in $out
    close $in
    close $out
    file size $path(test2)
} 3
test io-52.18 {coverage of eofChar handling} {
    file delete $path(test1) $path(test2)
    set out [open $path(test1) wb]
    chan configure $out -translation lf
    puts -nonewline $out abcdefg\rhijklmn\nopqrstu\r\nvwxyz
    close $out
    set in [open $path(test1)]
    chan configure $in -buffersize 8 -translation crlf -eofchar h
    set out [open $path(test2) w]
    fcopy $in $out
    close $in
    close $out
    file size $path(test2)
} 8
test io-52.19 {coverage of eofChar handling} {
    file delete $path(test1) $path(test2)
    set out [open $path(test1) wb]
    chan configure $out -translation lf
    puts -nonewline $out abcdefg\rhijklmn\nopqrstu\r\nvwxyz
    close $out
    set in [open $path(test1)]
    chan configure $in -buffersize 10 -translation crlf -eofchar h
    set out [open $path(test2) w]
    fcopy $in $out
    close $in
    close $out
    file size $path(test2)
} 8
test io-52.20 {TclCopyChannel & encodings} -setup {
    set out [open $path(utf8-fcopy.txt) w]
    fconfigure $out -encoding utf-8 -translation lf
    puts $out "Á"
    close $out
} -constraints {fcopy} -body {
    # binary to encoding => the input has to be
    # in utf-8 to make sense to the encoder

    set in  [open $path(utf8-fcopy.txt) r]
    set out [open $path(kyrillic.txt) w]

    # Using "-encoding ascii" means reading the "Á" gives an error
    fconfigure $in  -encoding ascii -profile strict
    fconfigure $out -encoding koi8-r -translation lf

    fcopy $in $out
} -cleanup {
    close $in
    close $out
} -returnCodes 1 -match glob -result {error reading "file*": invalid or incomplete multibyte or wide character}
test io-52.21 {TclCopyChannel & encodings} -setup {
    set out [open $path(utf8-fcopy.txt) w]
    fconfigure $out -encoding utf-8 -translation lf
    puts $out "Á"
    close $out
} -constraints {fcopy} -body {
    # binary to encoding => the input has to be
    # in utf-8 to make sense to the encoder

    set in  [open $path(utf8-fcopy.txt) r]
    set out [open $path(kyrillic.txt) w]

    # Using "-encoding ascii" means writing the "Á" gives an error
    fconfigure $in  -encoding utf-8
    fconfigure $out -encoding ascii -translation lf -profile strict

    fcopy $in $out
} -cleanup {
    close $in
    close $out
} -returnCodes 1 -match glob -result {error writing "file*": invalid or incomplete multibyte or wide character}
test io-52.22 {TclCopyChannel & encodings} -setup {
    set out [open $path(utf8-fcopy.txt) w]
    fconfigure $out -encoding utf-8 -translation lf
    puts $out "Á"
    close $out
} -constraints {fcopy} -body {
    # binary to encoding => the input has to be
    # in utf-8 to make sense to the encoder

    set in  [open $path(utf8-fcopy.txt) r]
    set out [open $path(kyrillic.txt) w]

    # Using "-encoding ascii" means reading the "Á" gives an error
    fconfigure $in  -encoding ascii -profile strict
    fconfigure $out -encoding koi8-r -translation lf
    proc ::xxx args {
	set ::s0 $args
    }

    fcopy $in $out -command ::xxx
    vwait ::s0
    set ::s0
} -cleanup {
    close $in
    close $out
    unset ::s0
} -match glob -result {0 {error reading "file*": invalid or incomplete multibyte or wide character}}
test io-52.23 {TclCopyChannel & encodings} -setup {
    set out [open $path(utf8-fcopy.txt) w]
    fconfigure $out -encoding utf-8 -translation lf
    puts $out "Á"
    close $out
} -constraints {fcopy} -body {
    # binary to encoding => the input has to be
    # in utf-8 to make sense to the encoder

    set in  [open $path(utf8-fcopy.txt) r]
    set out [open $path(kyrillic.txt) w]

    # Using "-encoding ascii" means writing the "Á" gives an error
    fconfigure $in  -encoding utf-8
    fconfigure $out -encoding ascii -translation lf -profile strict
    proc ::xxx args {
	set ::s0 $args
    }

    fcopy $in $out -command ::xxx
    vwait ::s0
    set ::s0
} -cleanup {
    close $in
    close $out
    unset ::s0
} -match glob -result {0 {error writing "file*": invalid or incomplete multibyte or wide character}}

test io-52.24 {fcopy -size should always be characters} -setup {
    set out [open utf8-fcopy-52.24.txt w]
    fconfigure $out -encoding utf-8 -translation lf
    puts $out "Á"
    close $out
} -constraints {fcopy} -body {
    set in  [open utf8-fcopy-52.24.txt r]
    set out [open utf8-fcopy-52.24.out.txt w+]

    fconfigure $in  -encoding utf-8 -profile tcl8
    fconfigure $out -encoding utf-8 -profile tcl8
    fcopy $in $out -size 1
	seek $out 0
	# a result of \xc3 means that only the first byte of the utf-8 encoding of
	# Á made it into to the output file.
	read $out
} -cleanup {
    close $in
    close $out
	catch {file delete utf8-fcopy-52.24.txt}
    catch {file delete utf8-fcopy-52.24.out.txt}
} -result Á


test io-53.1 {CopyData} {fcopy} {
    file delete $path(test1)
    set f1 [open $thisScript]
    set f2 [open $path(test1) w]
    fconfigure $f1 -translation lf -blocking 0
    fconfigure $f2 -translation cr -blocking 0
    fcopy $f1 $f2 -size 0
    set result [list [fconfigure $f1 -blocking] [fconfigure $f2 -blocking]]
    close $f1
    close $f2
    lappend result [file size $path(test1)]
} {0 0 0}
test io-53.2 {CopyData} {fcopy} {
    file delete $path(test1)
    set f1 [open $thisScript]
    set f2 [open $path(test1) w]
    fconfigure $f1 -translation lf -encoding iso8859-1 -blocking 0
    fconfigure $f2 -translation cr -encoding iso8859-1 -blocking 0
    fcopy $f1 $f2 -command [namespace code {set s0}]
    set result [list [fconfigure $f1 -blocking] [fconfigure $f2 -blocking]]
    variable s0
    vwait [namespace which -variable s0]
    close $f1
    close $f2
    set s1 [file size $thisScript]
    set s2 [file size $path(test1)]
    if {("$s1" == "$s2") && ($s0 == $s1)} {
	lappend result ok
    }
    set result
} {0 0 ok}
test io-53.3 {CopyData: background read underflow} {stdio unix fcopy} {
    file delete $path(test1)
    file delete $path(pipe)
    set f1 [open $path(pipe) w]
    puts -nonewline $f1 {
	puts ready
	flush stdout				;# Don't assume line buffered!
	fcopy stdin stdout -command { set x }
	vwait x
	set f [}
    puts $f1 [list open $path(test1) w]]
    puts $f1 {
	fconfigure $f -translation lf
	puts $f "done"
	close $f
    }
    close $f1
    set f1 [open "|[list [interpreter] $path(pipe)]" r+]
    set result [gets $f1]
    puts $f1 line1
    flush $f1
    lappend result [gets $f1]
    puts $f1 line2
    flush $f1
    lappend result [gets $f1]
    close $f1
    after 500
    set f [open $path(test1)]
    lappend result [read $f]
    close $f
    set result
} "ready line1 line2 {done\n}"
test io-53.4 {CopyData: background write overflow} {stdio fileevent fcopy} {
    set big bbbbbbbbbbbbbbbbbbbbbbbbbbbbbbbbbbbbbbbbbbbbbbbbbbbbbbbbbbbbbbbb\n
    variable x
    for {set x 0} {$x < 12} {incr x} {
	append big $big
    }
    file delete $path(pipe)
    set f1 [open $path(pipe) w]
    puts $f1 {
	puts ready
	fcopy stdin stdout -command { set x }
	vwait x
    }
    close $f1
    set f1 [open "|[list [interpreter] $path(pipe)]" r+]
    set result [gets $f1]
    fconfigure $f1 -blocking 0
    puts $f1 $big
    flush $f1
    set result ""
    fileevent $f1 read [namespace code {
	append result [read $f1 1024]
	if {[string length $result] >= [string length $big]+1} {
	    set x done
	}
    }]
    vwait [namespace which -variable x]
    close $f1
    set big {}
    set x
} done
test io-53.4.1 {Bug 894da183c8} {stdio fcopy} {
    set big bbbbbbbbbbbbbbbbbbbbbbbbbbbbbbbbbbbbbbbbbbbbbbbbbbbbbbbbbbbbbbbb\n
    variable x
    for {set x 0} {$x < 12} {incr x} {
	append big $big
    }
    file delete $path(pipe)
    set f1 [open $path(pipe) w]
    puts $f1 [list file delete $path(test1)]
    puts $f1 {
	puts ready
	set f [open io-53.4.1 w]
	chan configure $f -translation lf
	fcopy stdin $f -command { set x }
	vwait x
	close $f
    }
    puts $f1 "close \[[list open $path(test1) w]]"
    close $f1
    set f1 [open "|[list [interpreter] $path(pipe)]" r+]
    set result [gets $f1]
    fconfigure $f1 -blocking 0 -buffersize 125000 -translation lf
    puts $f1 $big
    fconfigure $f1 -blocking 1
    close $f1
    set big {}
    while {[catch {glob $path(test1)}]} {after 50}
    file delete $path(test1)
    set check [file size io-53.4.1]
    file delete io-53.4.1
    set check
} 266241
set result {}
proc FcopyTestAccept {sock args} {
    after 1000 "close $sock"
}
proc FcopyTestDone {bytes {error {}}} {
    variable fcopyTestDone
    if {[string length $error]} {
	set fcopyTestDone 1
    } else {
	set fcopyTestDone 0
    }
}
test io-53.5 {CopyData: error during fcopy} {socket fcopy} {
    variable fcopyTestDone
    set listen [socket -server [namespace code FcopyTestAccept] -myaddr 127.0.0.1 0]
    set in [open $thisScript]	;# 126 K
    set out [socket 127.0.0.1 [lindex [fconfigure $listen -sockname] 2]]
    catch {unset fcopyTestDone}
    close $listen	;# This means the socket open never really succeeds
    fconfigure $in -encoding utf-8
    fconfigure $out -encoding utf-8
    fcopy $in $out -command [namespace code FcopyTestDone]
    variable fcopyTestDone
    if {![info exists fcopyTestDone]} {
	vwait [namespace which -variable fcopyTestDone]		;# The error occurs here in the b.g.
    }
    close $in
    close $out
    set fcopyTestDone	;# 1 for error condition
} 1
test io-53.6 {CopyData: error during fcopy} {stdio fcopy} {
    variable fcopyTestDone
    file delete $path(pipe)
    file delete $path(test1)
    catch {unset fcopyTestDone}
    set f1 [open $path(pipe) w]
    puts $f1 "exit 1"
    close $f1
    set in [open "|[list [interpreter] $path(pipe)]" r+]
    set out [open $path(test1) w]
    fcopy $in $out -command [namespace code FcopyTestDone]
    variable fcopyTestDone
    if {![info exists fcopyTestDone]} {
	vwait [namespace which -variable fcopyTestDone]
    }
    catch {close $in}
    close $out
    set fcopyTestDone	;# 0 for plain end of file
} {0}
proc doFcopy {in out {bytes 0} {error {}}} {
    variable fcopyTestDone
    variable fcopyTestCount
    incr fcopyTestCount $bytes
    if {[string length $error]} {
	set fcopyTestDone 1
    } elseif {[eof $in]} {
	set fcopyTestDone 0
    } else {
	# Delay next fcopy to wait for size>0 input bytes
	after 100 [list fcopy $in $out -size 1000 \
		-command [namespace code [list doFcopy $in $out]]]
    }
}
test io-53.7 {CopyData: Flooding fcopy from pipe} {stdio fcopy} {
    variable fcopyTestDone
    file delete $path(pipe)
    catch {unset fcopyTestDone}
    set fcopyTestCount 0
    set f1 [open $path(pipe) w]
    puts $f1 {
	# Write  10 bytes / 10 msec
	proc Write {count} {
	    puts -nonewline "1234567890"
	    if {[incr count -1]} {
		after 10 [list Write $count]
	    } else {
		set ::ready 1
	    }
	}
	fconfigure stdout -buffering none
	Write 345 ;# 3450 bytes ~3.45 sec
	vwait ready
	exit 0
    }
    close $f1
    set in [open "|[list [interpreter] $path(pipe) &]" r+]
    set out [open $path(test1) w]
    doFcopy $in $out
    variable fcopyTestDone
    if {![info exists fcopyTestDone]} {
	vwait [namespace which -variable fcopyTestDone]
    }
    catch {close $in}
    close $out
    # -1=error 0=script error N=number of bytes
    expr {($fcopyTestDone == 0) ? $fcopyTestCount : -1}
} {3450}
test io-53.8 {CopyData: async callback and error handling, Bug 1932639} -setup {
    # copy progress callback. errors out intentionally
    proc ::cmd args {
	lappend ::RES "CMD $args"
	error !STOP
    }
    # capture callback error here
    proc ::bgerror args {
	lappend ::RES "bgerror/OK $args"
	set ::forever has-been-reached
	return
    }
    # Files we use for our channels
    set foo [makeFile ashgdfashdgfasdhgfasdhgf foo]
    set bar [makeFile {} bar]
    # Channels to copy between
    set f [open $foo r] ; fconfigure $f -translation binary
    set g [open $bar w] ; fconfigure $g -translation binary -buffering none
} -constraints {stdio fcopy} -body {
    # Record input size, so that result is always defined
    lappend ::RES [file size $bar]
    # Run the copy. Should not invoke -command now.
    fcopy $f $g -size 2 -command ::cmd
    # Check that -command was not called synchronously
    set sbs [file size $bar]
    lappend ::RES [expr {($sbs > 0) ? "sync/FAIL" : "sync/OK"}] $sbs
    # Now let the async part happen. Should capture the error in cmd
    # via bgerror. If not break the event loop via timer.
    set token [after 1000 {
	lappend ::RES {bgerror/FAIL timeout}
	set ::forever has-been-reached
    }]
    vwait ::forever
    catch {after cancel $token}
    # Report
    set ::RES
} -cleanup {
    close $f
    close $g
    catch {unset ::RES}
    catch {unset ::forever}
    rename ::cmd {}
    rename ::bgerror {}
    removeFile foo
    removeFile bar
} -result {0 sync/OK 0 {CMD 2} {bgerror/OK !STOP}}
test io-53.8a {CopyData: async callback and error handling, Bug 1932639, at eof} -setup {
    # copy progress callback. errors out intentionally
    proc ::cmd args {
	lappend ::RES "CMD $args"
	set ::forever has-been-reached
	return
    }
    # Files we use for our channels
    set foo [makeFile ashgdfashdgfasdhgfasdhgf foo]
    set bar [makeFile {} bar]
    # Channels to copy between
    set f [open $foo r] ; fconfigure $f -translation binary
    set g [open $bar w] ; fconfigure $g -translation binary -buffering none
} -constraints {stdio fcopy} -body {
    # Initialize and force eof on the input.
    seek $f 0 end ; read $f 1
    set ::RES [eof $f]
    # Run the copy. Should not invoke -command now.
    fcopy $f $g -size 2 -command ::cmd
    # Check that -command was not called synchronously
    lappend ::RES [expr {([llength $::RES] > 1) ? "sync/FAIL" : "sync/OK"}]
    # Now let the async part happen. Should capture the eof in cmd
    # If not break the event loop via timer.
    set token [after 1000 {
	lappend ::RES {cmd/FAIL timeout}
	set ::forever has-been-reached
    }]
    vwait ::forever
    catch {after cancel $token}
    # Report
    set ::RES
} -cleanup {
    close $f
    close $g
    catch {unset ::RES}
    catch {unset ::forever}
    rename ::cmd {}
    removeFile foo
    removeFile bar
} -result {1 sync/OK {CMD 0}}
test io-53.8b {CopyData: async callback and -size 0} -setup {
    # copy progress callback. errors out intentionally
    proc ::cmd args {
	lappend ::RES "CMD $args"
	set ::forever has-been-reached
	return
    }
    # Files we use for our channels
    set foo [makeFile ashgdfashdgfasdhgfasdhgf foo]
    set bar [makeFile {} bar]
    # Channels to copy between
    set f [open $foo r] ; fconfigure $f -translation binary
    set g [open $bar w] ; fconfigure $g -translation binary -buffering none
} -constraints {stdio fcopy} -body {
	set ::RES {}
    # Run the copy. Should not invoke -command now.
    fcopy $f $g -size 0 -command ::cmd
    # Check that -command was not called synchronously
    lappend ::RES [expr {([llength $::RES] > 1) ? "sync/FAIL" : "sync/OK"}]
    # Now let the async part happen. Should capture the eof in cmd
    # If not break the event loop via timer.
    set token [after 1000 {
	lappend ::RES {cmd/FAIL timeout}
	set ::forever has-been-reached
    }]
    vwait ::forever
    catch {after cancel $token}
    # Report
    set ::RES
} -cleanup {
    close $f
    close $g
    catch {unset ::RES}
    catch {unset ::forever}
    rename ::cmd {}
    removeFile foo
    removeFile bar
} -result {sync/OK {CMD 0}}
test io-53.9 {CopyData: -size and event interaction, Bug 780533} -setup {
    set out [makeFile {} out]
    set err [makeFile {} err]
    set pipe [open "|[list [info nameofexecutable] 2> $err]" r+]
    fconfigure $pipe -translation binary -buffering line
    puts $pipe {
	fconfigure stdout -translation binary -buffering line
	puts stderr Waiting...
	after 1000
	foreach x {a b c} {
	    puts stderr Looping...
	    puts $x
	    after 500
	}
	proc bye args {
	    if {[gets stdin line]<0} {
		puts stderr "CHILD: EOF detected, exiting"
		exit
	    } else {
		puts stderr "CHILD: ignoring line: $line"
	    }
	}
	puts stderr Now-sleeping-forever
	fileevent stdin readable bye
	vwait forever
    }
    proc ::done args {
	set ::forever OK
	return
    }
    set ::forever {}
    set out [open $out w]
} -constraints {stdio fcopy} -body {
    fcopy $pipe $out -size 6 -command ::done
    set token [after 5000 {
	set ::forever {fcopy hangs}
    }]
    vwait ::forever
    catch {after cancel $token}
    set ::forever
} -cleanup {
    close $pipe
    rename ::done {}
    after 1000;			# Give Windows time to kill the process
    catch {close $out}
    catch {removeFile out}
    catch {removeFile err}
    catch {unset ::forever}
} -result OK
test io-53.10 {Bug 1350564, multi-directional fcopy} -setup {
    set err [makeFile {} err]
    set pipe [open "|[list [info nameofexecutable] 2> $err]" r+]
    fconfigure $pipe -translation binary -buffering line
    puts $pipe {
	fconfigure stderr -buffering line
	# Kill server when pipe closed by invoker.
	proc bye args {
	    if {![eof stdin]} { gets stdin ; return }
	    puts stderr BYE
	    exit
	}
	# Server code. Bi-directional copy between 2 sockets.
	proc geof {sok} {
	    puts stderr DONE/$sok
	    close $sok
	}
	proc new {sok args} {
	    puts stderr NEW/$sok
	    global l srv
	    fconfigure $sok -translation binary -buffering none
	    lappend l $sok
	    if {[llength $l]==2} {
		close $srv
		foreach {a b} $l break
		fcopy $a $b -command [list geof $a]
		fcopy $b $a -command [list geof $b]
		puts stderr 2COPY
	    }
	    puts stderr ...
	}
	puts stderr SRV
	set l {}
	set srv [socket -server new 9999]
	puts stderr WAITING
	fileevent stdin readable bye
	puts OK
	vwait forever
    }
    # wait for OK from server.
    gets $pipe
    # Now the two clients.
    proc ::done {sock} {
	if {[eof $sock]} { close $sock ; return }
	lappend ::forever [gets $sock]
	return
    }
    set a [socket 127.0.0.1 9999]
    set b [socket 127.0.0.1 9999]
    fconfigure $a -translation binary -buffering none
    fconfigure $b -translation binary -buffering none
    fileevent  $a readable [list ::done $a]
    fileevent  $b readable [list ::done $b]
} -constraints {stdio fcopy} -body {
    # Now pass data through the server in both directions.
    set ::forever {}
    puts $a AB
    vwait ::forever
    puts $b BA
    vwait ::forever
    set ::forever
} -cleanup {
    catch {close $a}
    catch {close $b}
    close $pipe
    rename ::done {}
    after 1000 ;# Give Windows time to kill the process
    removeFile err
    catch {unset ::forever}
} -result {AB BA}
test io-53.11 {Bug 2895565} -setup {
    set in [makeFile {} in]
    set f [open $in w]
    fconfigure $f -encoding utf-8 -translation binary
    puts -nonewline $f [string repeat "Ho hum\n" 11]
    close $f
    set inChan [open $in r]
    fconfigure $inChan -translation binary
    set out [makeFile {} out]
    set outChan [open $out w]
    fconfigure $outChan -encoding cp1252 -translation crlf
    proc CopyDone {bytes args} {
	variable done
	if {[llength $args]} {
	    set done "Error: '[lindex $args 0]' after $bytes bytes copied"
	} else {
	    set done "$bytes bytes copied"
	}
    }
} -body {
    variable done
    after 2000 [list set [namespace which -variable done] timeout]
    fcopy $inChan $outChan -size 40 -command [namespace which CopyDone]
    vwait [namespace which -variable done]
    set done
} -cleanup {
    close $outChan
    close $inChan
    removeFile out
    removeFile in
} -result {40 bytes copied}
test io-53.12.0 {CopyData: foreground short reads, aka bug 3096275} {stdio unix fcopy} {
    file delete $path(pipe)
    set f1 [open $path(pipe) w]
    puts -nonewline $f1 {
	fconfigure stdin -translation binary -blocking 0
	fconfigure stdout -buffering none -translation binary
	fcopy stdin stdout
    }
    close $f1
    set f1 [open "|[list [interpreter] $path(pipe)]" r+]
    fconfigure $f1 -translation binary -buffering none
    puts -nonewline $f1 A
    after 2000 {set ::done timeout}
    fileevent $f1 readable {set ::done ok}
    vwait ::done
    set ch [read $f1 1]
    close $f1
    list $::done $ch
} {ok A}
test io-53.12.1 {
    Issue 9ca87e6286262a62.
    CopyData: foreground short reads via ReadChars().
    Related to report 3096275 for ReadBytes().

    Prior to the fix this test waited forever for read() to return.
} {stdio unix fcopy} {
    file delete $path(output)
    set f1 [open $path(output) w]
    puts -nonewline $f1 {
	chan configure stdin -encoding iso8859-1 -translation lf -buffering none
	fcopy stdin stdout
    }
    close $f1
    set f1 [open "|[list [info nameofexecutable] $path(output)]" r+]
    try {
	chan configure $f1 -encoding utf-8  -buffering none
	puts -nonewline $f1 A
	set ch [read $f1 1]
    } finally {
	if {$f1 in [chan names]} {
	    close $f1
	}
    }
    lindex $ch
} A
test io-53.13 {TclCopyChannel: read error reporting} -setup {
    proc driver {cmd args} {
	variable buffer
	variable index
	set chan [lindex $args 0]
	switch -- $cmd {
	    initialize {
		return {initialize finalize watch read}
	    }
	    finalize {
		return
	    }
	    watch {}
	    read {
		error FAIL
	    }
	}
    }
    set outFile [makeFile {} out]
} -body {
    set in [chan create read [namespace which driver]]
    chan configure $in -translation binary
    set out [open $outFile wb]
    chan copy $in $out
} -cleanup {
    catch {close $in}
    catch {close $out}
    removeFile out
    rename driver {}
} -result {error reading "rc*": *} -returnCodes error -match glob
test io-53.14 {TclCopyChannel: write error reporting} -setup {
    proc driver {cmd args} {
	variable buffer
	variable index
	set chan [lindex $args 0]
	switch -- $cmd {
	    initialize {
		return {initialize finalize watch write}
	    }
	    finalize {
		return
	    }
	    watch {}
	    write {
		error FAIL
	    }
	}
    }
    set inFile [makeFile {aaa} in]
} -body {
    set in [open $inFile rb]
    set out [chan create write [namespace which driver]]
    chan configure $out -translation binary
    chan copy $in $out
} -cleanup {
    catch {close $in}
    catch {close $out}
    removeFile in
    rename driver {}
} -result {error writing "*": *} -returnCodes error -match glob
test io-53.15 {[ed29c4da21] DoRead: fblocked seen as error} -setup {
    proc driver {cmd args} {
	variable buffer
	variable index
	variable blocked
	set chan [lindex $args 0]
	switch -- $cmd {
	    initialize {
		set index($chan) 0
		set buffer($chan) [encoding convertto utf-8 \
			[string repeat a 100]]
		set blocked($chan) 1
		return {initialize finalize watch read}
	    }
	    finalize {
		unset index($chan) buffer($chan) blocked($chan)
		return
	    }
	    watch {}
	    read {
		if {$blocked($chan)} {
		    set blocked($chan) [expr {!$blocked($chan)}]
		    return -code error EAGAIN
		}
		set n [lindex $args 1]
		set new [expr {$index($chan) + $n}]
		set result [string range $buffer($chan) $index($chan) $new-1]
		set index($chan) $new
		return $result
	    }
	}
    }
    set c [chan create read [namespace which driver]]
    chan configure $c -encoding utf-8
    set out [makeFile {} out]
    set outChan [open $out w]
    chan configure $outChan -encoding utf-8
} -body {
    chan copy $c $outChan
} -cleanup {
    close $outChan
    close $c
    removeFile out
} -result 100
test io-53.16 {[ed29c4da21] MBRead: fblocked seen as error} -setup {
    proc driver {cmd args} {
	variable buffer
	variable index
	variable blocked
	set chan [lindex $args 0]
	switch -- $cmd {
	    initialize {
		set index($chan) 0
		set buffer($chan) [encoding convertto utf-8 \
			[string repeat a 100]]
		set blocked($chan) 1
		return {initialize finalize watch read}
	    }
	    finalize {
		unset index($chan) buffer($chan) blocked($chan)
		return
	    }
	    watch {}
	    read {
		if {$blocked($chan)} {
		    set blocked($chan) [expr {!$blocked($chan)}]
		    return -code error EAGAIN
		}
		set n [lindex $args 1]
		set new [expr {$index($chan) + $n}]
		set result [string range $buffer($chan) $index($chan) $new-1]
		set index($chan) $new
		return $result
	    }
	}
    }
    set c [chan create read [namespace which driver]]
    chan configure $c -encoding utf-8 -translation lf
    set out [makeFile {} out]
    set outChan [open $out w]
    chan configure $outChan -encoding utf-8 -translation lf
} -body {
    chan copy $c $outChan
} -cleanup {
    close $outChan
    close $c
    removeFile out
} -result 100
test io-53.17 {[7c187a3773] MBWrite: proper inQueueTail handling} -setup {
    proc driver {cmd args} {
	variable buffer
	variable index
	set chan [lindex $args 0]
	switch -- $cmd {
	    initialize {
		set index($chan) 0
		set buffer($chan) [encoding convertto utf-8 \
			line\n[string repeat a 100]line\n]
		return {initialize finalize watch read}
	    }
	    finalize {
		unset index($chan) buffer($chan)
		return
	    }
	    watch {}
	    read {
		set n [lindex $args 1]
		set new [expr {$index($chan) + $n}]
		set result [string range $buffer($chan) $index($chan) $new-1]
		set index($chan) $new
		return $result
	    }
	}
    }
    set c [chan create read [namespace which driver]]
    chan configure $c -encoding utf-8 -translation lf -buffersize 107
    set out [makeFile {} out]
    set outChan [open $out w]
    chan configure $outChan -encoding utf-8 -translation lf
} -body {
    list [gets $c] [chan copy $c $outChan -size 100] [gets $c]
} -cleanup {
    close $outChan
    close $c
    removeFile out
} -result {line 100 line}

test io-54.1 {Recursive channel events} {socket fileevent notWinCI} {
    # This test checks to see if file events are delivered during recursive
    # event loops when there is buffered data on the channel.

    proc accept {s a p} {
	variable as
	fconfigure $s -translation lf
	puts $s "line 1\nline2\nline3"
	flush $s
	set as $s
    }
    proc readit {s next} {
	variable x
	variable result
	lappend result $next
	if {$next == 1} {
	    fileevent $s readable [namespace code [list readit $s 2]]
	    vwait [namespace which -variable x]
	}
	incr x
    }
    set ss [socket -server [namespace code accept] -myaddr 127.0.0.1 0]

    # We need to delay on some systems until the creation of the
    # server socket completes.

    set done 0
    for {set i 0} {$i < 10} {incr i} {
	if {![catch {set cs [socket 127.0.0.1 [lindex [fconfigure $ss -sockname] 2]]}]} {
	    set done 1
	    break
	}
	after 100
    }
    if {$done == 0} {
	close $ss
	error "failed to connect to server"
    }
    variable result {}
    variable x 0
    variable as
    vwait [namespace which -variable as]
    fconfigure $cs -translation lf
    lappend result [gets $cs]
    fconfigure $cs -blocking off
    fileevent $cs readable [namespace code [list readit $cs 1]]
    set a [after 2000 [namespace code { set x failure }]]
    vwait [namespace which -variable x]
    after cancel $a
    close $as
    close $ss
    close $cs
    list $result $x
} {{{line 1} 1 2} 2}
test io-54.2 {Testing for busy-wait in recursive channel events} {socket fileevent} {
    set accept {}
    set after {}
    variable s [socket -server [namespace code accept] -myaddr 127.0.0.1 0]
    proc accept {s a p} {
	variable counter
	variable accept

	set accept $s
	set counter 0
	fconfigure $s -blocking off -buffering line -translation lf
	fileevent $s readable [namespace code "doit $s"]
    }
    proc doit {s} {
	variable counter
	variable after

	incr counter
	set l [gets $s]
	if {"$l" == ""} {
	    fileevent $s readable [namespace code "doit1 $s"]
	    set after [after 1000 [namespace code newline]]
	}
    }
    proc doit1 {s} {
	variable counter
	variable accept

	incr counter
	set l [gets $s]
	close $s
	set accept {}
    }
    proc producer {} {
	variable s
	variable writer

	set writer [socket 127.0.0.1 [lindex [fconfigure $s -sockname] 2]]
	fconfigure $writer -buffering line
	puts -nonewline $writer hello
	flush $writer
    }
    proc newline {} {
	variable done
	variable writer

	puts $writer hello
	flush $writer
	set done 1
    }
    producer
    variable done
    vwait [namespace which -variable done]
    close $writer
    close $s
    after cancel $after
    if {$accept != {}} {close $accept}
    set counter
} 1

set path(fooBar) [makeFile {} fooBar]

test io-55.1 {ChannelEventScriptInvoker: deletion} -constraints {
    fileevent
} -setup {
    variable x
    proc eventScript {fd} {
	variable x
	close $fd
	error "planned error"
	set x whoops
    }
    proc myHandler args {
	variable x got_error
    }
    set handler [interp bgerror {}]
    interp bgerror {} [namespace which myHandler]
} -body {
    set f [open $path(fooBar) w]
    fileevent $f writable [namespace code [list eventScript $f]]
    variable x not_done
    vwait [namespace which -variable x]
    set x
} -cleanup {
    interp bgerror {} $handler
} -result {got_error}

test io-56.1 {ChannelTimerProc} {testchannelevent} {
    set f [open $path(fooBar) w]
    puts $f "this is a test"
    close $f
    set f [open $path(fooBar) r]
    testchannelevent $f add readable [namespace code {
	read $f 1
	incr x
    }]
    variable x 0
    vwait [namespace which -variable x]
    vwait [namespace which -variable x]
    set result $x
    testchannelevent $f set 0 none
    after idle [namespace code {set y done}]
    variable y
    vwait [namespace which -variable y]
    close $f
    lappend result $y
} {2 done}

test io-57.1 {buffered data and file events, gets} {fileevent} {
    proc accept {sock args} {
	variable s2
	set s2 $sock
    }
    set server [socket -server [namespace code accept] -myaddr 127.0.0.1 0]
    set s [socket 127.0.0.1 [lindex [fconfigure $server -sockname] 2]]
    variable s2
    vwait [namespace which -variable s2]
    update
    fileevent $s2 readable [namespace code {lappend result readable}]
    puts $s "12\n34567890"
    flush $s
    variable result [gets $s2]
    after 1000 [namespace code {lappend result timer}]
    vwait [namespace which -variable result]
    lappend result [gets $s2]
    vwait [namespace which -variable result]
    close $s
    close $s2
    close $server
    set result
} {12 readable 34567890 timer}
test io-57.2 {buffered data and file events, read} {fileevent} {
    proc accept {sock args} {
	variable s2
	set s2 $sock
    }
    set server [socket -server [namespace code accept] -myaddr 127.0.0.1 0]
    set s [socket 127.0.0.1 [lindex [fconfigure $server -sockname] 2]]
    variable s2
    vwait [namespace which -variable s2]
    update
    fileevent $s2 readable [namespace code {lappend result readable}]
    puts -nonewline $s "1234567890"
    flush $s
    variable result [read $s2 1]
    after 1000 [namespace code {lappend result timer}]
    vwait [namespace which -variable result]
    lappend result [read $s2 9]
    vwait [namespace which -variable result]
    close $s
    close $s2
    close $server
    set result
} {1 readable 234567890 timer}

test io-58.1 {Tcl_NotifyChannel and error when closing} {stdio unixOrWin fileevent} {
    set out [open $path(script) w]
    puts $out {
	puts "normal message from pipe"
	puts stderr "error message from pipe"
	exit 1
    }
    proc readit {pipe} {
	variable x
	variable result
	if {[eof $pipe]} {
	    set x [catch {close $pipe} line]
	    lappend result catch $line
	} else {
	    gets $pipe line
	    lappend result gets $line
	}
    }
    close $out
    set pipe [open "|[list [interpreter] $path(script)]" r]
    fileevent $pipe readable [namespace code [list readit $pipe]]
    variable x ""
    set result ""
    vwait [namespace which -variable x]
    list $x $result
} {1 {gets {normal message from pipe} gets {} catch {error message from pipe}}}

test io-59.1 {Thread reference of channels} {testmainthread testchannel} {
    # TIP #10
    # More complicated tests (like that the reference changes as a
    # channel is moved from thread to thread) can be done only in the
    # extension which fully implements the moving of channels between
    # threads, i.e. 'Threads'.

    set f [open $path(longfile) r]
    set result [testchannel mthread $f]
    close $f
    string equal $result [testmainthread]
} {1}

test io-60.1 {writing illegal utf sequences} {fileevent testbytestring} {
    # This test will hang in older revisions of the core.

    set out [open $path(script) w]
    puts $out "catch {load $::tcltestlib Tcltest}"
    puts $out {
	puts ABC[testbytestring \xE2]
	exit 1
    }
    proc readit {pipe} {
	variable x
	variable result
	if {[eof $pipe]} {
	    set x [catch {close $pipe} line]
	    lappend result catch $line
	} else {
	    gets $pipe line
	    lappend result gets $line
	}
    }
    close $out
    set pipe [open "|[list [interpreter] $path(script)]" r]
    fileevent $pipe readable [namespace code [list readit $pipe]]
    variable x ""
    set result ""
    vwait [namespace which -variable x]

    # cut of the remainder of the error stack, especially the filename
    set result [lreplace $result 3 3 [lindex [split [lindex $result 3] \n] 0]]
    list $x $result
} {1 {gets ABC catch {error writing "stdout": invalid or incomplete multibyte or wide character}}}

test io-61.1 {Reset eof state after changing the eof char} -setup {
    set datafile [makeFile {} eofchar]
    set f [open $datafile w]
    fconfigure $f -translation binary
    puts -nonewline $f [string repeat "Ho hum\n" 11]
    puts $f =
    set line [string repeat "Ge gla " 4]
    puts -nonewline $f [string repeat [string trimright $line]\n 834]
    close $f
} -body {
    set f [open $datafile r]
    fconfigure $f -eofchar =
    set res {}
    lappend res [read $f; tell $f]
    fconfigure $f -eofchar {}
    lappend res [read $f 1]
    lappend res [read $f; tell $f]
    # Any seek zaps the internals into a good state.
    #seek $f 0 start
    #seek $f 0 current
    #lappend res [read $f; tell $f]
    close $f
    set res
} -cleanup {
    removeFile eofchar
} -result {77 = 23431}


# Test the cutting and splicing of channels, this is incidentally the
# attach/detach facility of package Thread, but __without any
# safeguards__. It can also be used to emulate transfer of channels
# between threads, and is used for that here.

test io-70.0 {Cutting & Splicing channels} {testchannel} {
    set f [makeFile {... dummy ...} cutsplice]
    set c [open $f r]

    set     res {}
    lappend res [catch {seek $c 0 start}]
    testchannel cut $c

    lappend res [catch {seek $c 0 start}]
    testchannel splice $c

    lappend res [catch {seek $c 0 start}]
    close $c

    removeFile cutsplice

    set res
} {0 1 0}


test io-70.1 {Transfer channel} {testchannel thread} {
    set f [makeFile {... dummy ...} cutsplice]
    set c [open $f r]

    set     res {}
    lappend res [catch {seek $c 0 start}]
    testchannel cut $c
    lappend res [catch {seek $c 0 start}]

    set tid [thread::create -preserved]
    thread::send $tid [list set c $c]
    thread::send $tid {load {} Tcltest}
    lappend res [thread::send $tid {
	testchannel splice $c
	set res [catch {seek $c 0 start}]
	close $c
	set res
    }]

    thread::release $tid
    removeFile cutsplice

    set res
} {0 1 0}

# ### ### ### ######### ######### #########

foreach {n msg expected} {
     0 {}                                 {}
     1 {{message only}}                   {{message only}}
     2 {-options x}                       {-options x}
     3 {-options {x y} {the message}}     {-options {x y} {the message}}

     4 {-code 1     -level 0 -f ba snarf} {-code 1     -level 0 -f ba snarf}
     5 {-code 0     -level 0 -f ba snarf} {-code 1     -level 0 -f ba snarf}
     6 {-code 1     -level 5 -f ba snarf} {-code 1     -level 0 -f ba snarf}
     7 {-code 0     -level 5 -f ba snarf} {-code 1     -level 0 -f ba snarf}
     8 {-code error -level 0 -f ba snarf} {-code error -level 0 -f ba snarf}
     9 {-code ok    -level 0 -f ba snarf} {-code 1     -level 0 -f ba snarf}
    10 {-code error -level 5 -f ba snarf} {-code error -level 0 -f ba snarf}
    11 {-code ok    -level 5 -f ba snarf} {-code 1     -level 0 -f ba snarf}
    12 {-code boss  -level 0 -f ba snarf} {-code 1     -level 0 -f ba snarf}
    13 {-code boss  -level 5 -f ba snarf} {-code 1     -level 0 -f ba snarf}
    14 {-code 1     -level 0 -f ba}       {-code 1     -level 0 -f ba}
    15 {-code 0     -level 0 -f ba}       {-code 1     -level 0 -f ba}
    16 {-code 1     -level 5 -f ba}       {-code 1     -level 0 -f ba}
    17 {-code 0     -level 5 -f ba}       {-code 1     -level 0 -f ba}
    18 {-code error -level 0 -f ba}       {-code error -level 0 -f ba}
    19 {-code ok    -level 0 -f ba}       {-code 1     -level 0 -f ba}
    20 {-code error -level 5 -f ba}       {-code error -level 0 -f ba}
    21 {-code ok    -level 5 -f ba}       {-code 1     -level 0 -f ba}
    22 {-code boss  -level 0 -f ba}       {-code 1     -level 0 -f ba}
    23 {-code boss  -level 5 -f ba}       {-code 1     -level 0 -f ba}
    24 {-code 1     -level X -f ba snarf} {-code 1     -level 0 -f ba snarf}
    25 {-code 0     -level X -f ba snarf} {-code 1     -level 0 -f ba snarf}
    26 {-code error -level X -f ba snarf} {-code error -level 0 -f ba snarf}
    27 {-code ok    -level X -f ba snarf} {-code 1     -level 0 -f ba snarf}
    28 {-code boss  -level X -f ba snarf} {-code 1     -level 0 -f ba snarf}
    29 {-code 1     -level X -f ba}       {-code 1     -level 0 -f ba}
    30 {-code 0     -level X -f ba}       {-code 1     -level 0 -f ba}
    31 {-code error -level X -f ba}       {-code error -level 0 -f ba}
    32 {-code ok    -level X -f ba}       {-code 1     -level 0 -f ba}
    33 {-code boss  -level X -f ba}       {-code 1     -level 0 -f ba}

    34 {-code 1 -code 1     -level 0 -f ba snarf} {-code 1 -code 1     -level 0 -f ba snarf}
    35 {-code 1 -code 0     -level 0 -f ba snarf} {-code 1             -level 0 -f ba snarf}
    36 {-code 1 -code 1     -level 5 -f ba snarf} {-code 1 -code 1     -level 0 -f ba snarf}
    37 {-code 1 -code 0     -level 5 -f ba snarf} {-code 1             -level 0 -f ba snarf}
    38 {-code 1 -code error -level 0 -f ba snarf} {-code 1 -code error -level 0 -f ba snarf}
    39 {-code 1 -code ok    -level 0 -f ba snarf} {-code 1             -level 0 -f ba snarf}
    40 {-code 1 -code error -level 5 -f ba snarf} {-code 1 -code error -level 0 -f ba snarf}
    41 {-code 1 -code ok    -level 5 -f ba snarf} {-code 1             -level 0 -f ba snarf}
    42 {-code 1 -code boss  -level 0 -f ba snarf} {-code 1             -level 0 -f ba snarf}
    43 {-code 1 -code boss  -level 5 -f ba snarf} {-code 1             -level 0 -f ba snarf}
    44 {-code 1 -code 1     -level 0 -f ba}       {-code 1 -code 1     -level 0 -f ba}
    45 {-code 1 -code 0     -level 0 -f ba}       {-code 1             -level 0 -f ba}
    46 {-code 1 -code 1     -level 5 -f ba}       {-code 1 -code 1     -level 0 -f ba}
    47 {-code 1 -code 0     -level 5 -f ba}       {-code 1             -level 0 -f ba}
    48 {-code 1 -code error -level 0 -f ba}       {-code 1 -code error -level 0 -f ba}
    49 {-code 1 -code ok    -level 0 -f ba}       {-code 1             -level 0 -f ba}
    50 {-code 1 -code error -level 5 -f ba}       {-code 1 -code error -level 0 -f ba}
    51 {-code 1 -code ok    -level 5 -f ba}       {-code 1             -level 0 -f ba}
    52 {-code 1 -code boss  -level 0 -f ba}       {-code 1             -level 0 -f ba}
    53 {-code 1 -code boss  -level 5 -f ba}       {-code 1             -level 0 -f ba}
    54 {-code 1 -code 1     -level X -f ba snarf} {-code 1 -code 1     -level 0 -f ba snarf}
    55 {-code 1 -code 0     -level X -f ba snarf} {-code 1             -level 0 -f ba snarf}
    56 {-code 1 -code error -level X -f ba snarf} {-code 1 -code error -level 0 -f ba snarf}
    57 {-code 1 -code ok    -level X -f ba snarf} {-code 1             -level 0 -f ba snarf}
    58 {-code 1 -code boss  -level X -f ba snarf} {-code 1             -level 0 -f ba snarf}
    59 {-code 1 -code 1     -level X -f ba}       {-code 1 -code 1     -level 0 -f ba}
    60 {-code 1 -code 0     -level X -f ba}       {-code 1             -level 0 -f ba}
    61 {-code 1 -code error -level X -f ba}       {-code 1 -code error -level 0 -f ba}
    62 {-code 1 -code ok    -level X -f ba}       {-code 1             -level 0 -f ba}
    63 {-code 1 -code boss  -level X -f ba}       {-code 1             -level 0 -f ba}

    64 {-code 0 -code 1     -level 0 -f ba snarf} {-code 1 -level 0 -f ba snarf}
    65 {-code 0 -code 0     -level 0 -f ba snarf} {-code 1 -level 0 -f ba snarf}
    66 {-code 0 -code 1     -level 5 -f ba snarf} {-code 1 -level 0 -f ba snarf}
    67 {-code 0 -code 0     -level 5 -f ba snarf} {-code 1 -level 0 -f ba snarf}
    68 {-code 0 -code error -level 0 -f ba snarf} {-code 1 -level 0 -f ba snarf}
    69 {-code 0 -code ok    -level 0 -f ba snarf} {-code 1 -level 0 -f ba snarf}
    70 {-code 0 -code error -level 5 -f ba snarf} {-code 1 -level 0 -f ba snarf}
    71 {-code 0 -code ok    -level 5 -f ba snarf} {-code 1 -level 0 -f ba snarf}
    72 {-code 0 -code boss  -level 0 -f ba snarf} {-code 1 -level 0 -f ba snarf}
    73 {-code 0 -code boss  -level 5 -f ba snarf} {-code 1 -level 0 -f ba snarf}
    74 {-code 0 -code 1     -level 0 -f ba}       {-code 1 -level 0 -f ba}
    75 {-code 0 -code 0     -level 0 -f ba}       {-code 1 -level 0 -f ba}
    76 {-code 0 -code 1     -level 5 -f ba}       {-code 1 -level 0 -f ba}
    77 {-code 0 -code 0     -level 5 -f ba}       {-code 1 -level 0 -f ba}
    78 {-code 0 -code error -level 0 -f ba}       {-code 1 -level 0 -f ba}
    79 {-code 0 -code ok    -level 0 -f ba}       {-code 1 -level 0 -f ba}
    80 {-code 0 -code error -level 5 -f ba}       {-code 1 -level 0 -f ba}
    81 {-code 0 -code ok    -level 5 -f ba}       {-code 1 -level 0 -f ba}
    82 {-code 0 -code boss  -level 0 -f ba}       {-code 1 -level 0 -f ba}
    83 {-code 0 -code boss  -level 5 -f ba}       {-code 1 -level 0 -f ba}
    84 {-code 0 -code 1     -level X -f ba snarf} {-code 1 -level 0 -f ba snarf}
    85 {-code 0 -code 0     -level X -f ba snarf} {-code 1 -level 0 -f ba snarf}
    86 {-code 0 -code error -level X -f ba snarf} {-code 1 -level 0 -f ba snarf}
    87 {-code 0 -code ok    -level X -f ba snarf} {-code 1 -level 0 -f ba snarf}
    88 {-code 0 -code boss  -level X -f ba snarf} {-code 1 -level 0 -f ba snarf}
    89 {-code 0 -code 1     -level X -f ba}       {-code 1 -level 0 -f ba}
    90 {-code 0 -code 0     -level X -f ba}       {-code 1 -level 0 -f ba}
    91 {-code 0 -code error -level X -f ba}       {-code 1 -level 0 -f ba}
    92 {-code 0 -code ok    -level X -f ba}       {-code 1 -level 0 -f ba}
    93 {-code 0 -code boss  -level X -f ba}       {-code 1 -level 0 -f ba}

    94 {-code 1     -code 1 -level 0 -f ba snarf} {-code 1 -code 1     -level 0 -f ba snarf}
    95 {-code 0     -code 1 -level 0 -f ba snarf} {-code 1             -level 0 -f ba snarf}
    96 {-code 1     -code 1 -level 5 -f ba snarf} {-code 1 -code 1     -level 0 -f ba snarf}
    97 {-code 0     -code 1 -level 5 -f ba snarf} {-code 1             -level 0 -f ba snarf}
    98 {-code error -code 1 -level 0 -f ba snarf} {-code error -code 1 -level 0 -f ba snarf}
    99 {-code ok    -code 1 -level 0 -f ba snarf} {-code 1             -level 0 -f ba snarf}
    a0 {-code error -code 1 -level 5 -f ba snarf} {-code error -code 1 -level 0 -f ba snarf}
    a1 {-code ok    -code 1 -level 5 -f ba snarf} {-code 1             -level 0 -f ba snarf}
    a2 {-code boss  -code 1 -level 0 -f ba snarf} {-code 1             -level 0 -f ba snarf}
    a3 {-code boss  -code 1 -level 5 -f ba snarf} {-code 1             -level 0 -f ba snarf}
    a4 {-code 1     -code 1 -level 0 -f ba}       {-code 1 -code 1     -level 0 -f ba}
    a5 {-code 0     -code 1 -level 0 -f ba}       {-code 1             -level 0 -f ba}
    a6 {-code 1     -code 1 -level 5 -f ba}       {-code 1 -code 1     -level 0 -f ba}
    a7 {-code 0     -code 1 -level 5 -f ba}       {-code 1             -level 0 -f ba}
    a8 {-code error -code 1 -level 0 -f ba}       {-code error -code 1 -level 0 -f ba}
    a9 {-code ok    -code 1 -level 0 -f ba}       {-code 1             -level 0 -f ba}
    b0 {-code error -code 1 -level 5 -f ba}       {-code error -code 1 -level 0 -f ba}
    b1 {-code ok    -code 1 -level 5 -f ba}       {-code 1             -level 0 -f ba}
    b2 {-code boss  -code 1 -level 0 -f ba}       {-code 1             -level 0 -f ba}
    b3 {-code boss  -code 1 -level 5 -f ba}       {-code 1             -level 0 -f ba}
    b4 {-code 1     -code 1 -level X -f ba snarf} {-code 1 -code 1     -level 0 -f ba snarf}
    b5 {-code 0     -code 1 -level X -f ba snarf} {-code 1             -level 0 -f ba snarf}
    b6 {-code error -code 1 -level X -f ba snarf} {-code error -code 1 -level 0 -f ba snarf}
    b7 {-code ok    -code 1 -level X -f ba snarf} {-code 1             -level 0 -f ba snarf}
    b8 {-code boss  -code 1 -level X -f ba snarf} {-code 1             -level 0 -f ba snarf}
    b9 {-code 1     -code 1 -level X -f ba}       {-code 1 -code 1     -level 0 -f ba}
    c0 {-code 0     -code 1 -level X -f ba}       {-code 1             -level 0 -f ba}
    c1 {-code error -code 1 -level X -f ba}       {-code error -code 1 -level 0 -f ba}
    c2 {-code ok    -code 1 -level X -f ba}       {-code 1             -level 0 -f ba}
    c3 {-code boss  -code 1 -level X -f ba}       {-code 1             -level 0 -f ba}

    c4 {-code 1     -code 0 -level 0 -f ba snarf} {-code 1 -level 0 -f ba snarf}
    c5 {-code 0     -code 0 -level 0 -f ba snarf} {-code 1 -level 0 -f ba snarf}
    c6 {-code 1     -code 0 -level 5 -f ba snarf} {-code 1 -level 0 -f ba snarf}
    c7 {-code 0     -code 0 -level 5 -f ba snarf} {-code 1 -level 0 -f ba snarf}
    c8 {-code error -code 0 -level 0 -f ba snarf} {-code 1 -level 0 -f ba snarf}
    c9 {-code ok    -code 0 -level 0 -f ba snarf} {-code 1 -level 0 -f ba snarf}
    d0 {-code error -code 0 -level 5 -f ba snarf} {-code 1 -level 0 -f ba snarf}
    d1 {-code ok    -code 0 -level 5 -f ba snarf} {-code 1 -level 0 -f ba snarf}
    d2 {-code boss  -code 0 -level 0 -f ba snarf} {-code 1 -level 0 -f ba snarf}
    d3 {-code boss  -code 0 -level 5 -f ba snarf} {-code 1 -level 0 -f ba snarf}
    d4 {-code 1     -code 0 -level 0 -f ba}       {-code 1 -level 0 -f ba}
    d5 {-code 0     -code 0 -level 0 -f ba}       {-code 1 -level 0 -f ba}
    d6 {-code 1     -code 0 -level 5 -f ba}       {-code 1 -level 0 -f ba}
    d7 {-code 0     -code 0 -level 5 -f ba}       {-code 1 -level 0 -f ba}
    d8 {-code error -code 0 -level 0 -f ba}       {-code 1 -level 0 -f ba}
    d9 {-code ok    -code 0 -level 0 -f ba}       {-code 1 -level 0 -f ba}
    e0 {-code error -code 0 -level 5 -f ba}       {-code 1 -level 0 -f ba}
    e1 {-code ok    -code 0 -level 5 -f ba}       {-code 1 -level 0 -f ba}
    e2 {-code boss  -code 0 -level 0 -f ba}       {-code 1 -level 0 -f ba}
    e3 {-code boss  -code 0 -level 5 -f ba}       {-code 1 -level 0 -f ba}
    e4 {-code 1     -code 0 -level X -f ba snarf} {-code 1 -level 0 -f ba snarf}
    e5 {-code 0     -code 0 -level X -f ba snarf} {-code 1 -level 0 -f ba snarf}
    e6 {-code error -code 0 -level X -f ba snarf} {-code 1 -level 0 -f ba snarf}
    e7 {-code ok    -code 0 -level X -f ba snarf} {-code 1 -level 0 -f ba snarf}
    e8 {-code boss  -code 0 -level X -f ba snarf} {-code 1 -level 0 -f ba snarf}
    e9 {-code 1     -code 0 -level X -f ba}       {-code 1 -level 0 -f ba}
    f0 {-code 0     -code 0 -level X -f ba}       {-code 1 -level 0 -f ba}
    f1 {-code error -code 0 -level X -f ba}       {-code 1 -level 0 -f ba}
    f2 {-code ok    -code 0 -level X -f ba}       {-code 1 -level 0 -f ba}
    f3 {-code boss  -code 0 -level X -f ba}       {-code 1 -level 0 -f ba}
} {
    test io-71.$n {Tcl_SetChannelError} {testchannel} {

	set f [makeFile {... dummy ...} cutsplice]
	set c [open $f r]

	set res [testchannel setchannelerror $c [lrange $msg 0 end]]
	close $c
	removeFile cutsplice

	set res
    } [lrange $expected 0 end]

    test io-72.$n {Tcl_SetChannelErrorInterp} {testchannel} {

	set f [makeFile {... dummy ...} cutsplice]
	set c [open $f r]

	set res [testchannel setchannelerrorinterp $c [lrange $msg 0 end]]
	close $c
	removeFile cutsplice

	set res
    } [lrange $expected 0 end]
}

test io-73.1 {channel Tcl_Obj SetChannelFromAny} {} {
    # Test for Bug 1847044 - don't spoil type unless we have a valid channel
    catch {close [lreplace [list a] 0 end]}
} {1}

test io-73.2 {channel Tcl_Obj SetChannelFromAny, bug 2407783} -setup {
    # Invalidate internalrep of 'channel' Tcl_Obj when transiting between interpreters.
    set f [open [info script] r]
} -body {
    interp create foo
    seek $f 0
    set code [catch {interp eval foo [list seek $f 0]} msg]
    # The string map converts the changing channel handle to a fixed string
    list $code [string map [list $f @@] $msg]
} -cleanup {
    close $f
} -result {1 {can not find channel named "@@"}}

test io-73.3 {[5adc350683] [gets] after EOF} -setup {
    set fn [makeFile {} io-73.3]
    set rfd [open $fn r]
    set wfd [open $fn a]
    chan configure $wfd -buffering line
    read $rfd
} -body {
    set result [eof $rfd]
    puts $wfd "more data"
    lappend result [eof $rfd]
    lappend result [gets $rfd]
    lappend result [eof $rfd]
    lappend result [gets $rfd]
    lappend result [eof $rfd]
} -cleanup {
    close $wfd
    close $rfd
    removeFile io-73.3
} -result {1 1 {more data} 0 {} 1}

test io-73.4 {[5adc350683] [read] after EOF} -setup {
    set fn [makeFile {} io-73.4]
    set rfd [open $fn r]
    set wfd [open $fn a]
    chan configure $wfd -buffering line
    read $rfd
} -body {
    set result [eof $rfd]
    puts $wfd "more data"
    lappend result [eof $rfd]
    lappend result [read $rfd]
    lappend result [eof $rfd]
} -cleanup {
    close $wfd
    close $rfd
    removeFile io-73.4
} -result {1 1 {more data
} 1}

test io-73.5 {effect of eof on encoding end flags} -setup {
    set fn [makeFile {} io-73.5]
    set rfd [open $fn r]
    set wfd [open $fn a]
    chan configure $wfd -buffering none -translation binary
    chan configure $rfd -buffersize 5 -encoding utf-8
    read $rfd
} -body {
    set result [eof $rfd]
    puts -nonewline $wfd more\xC2\xA0data
    lappend result [eof $rfd]
    lappend result [read $rfd]
    lappend result [eof $rfd]
} -cleanup {
    close $wfd
    close $rfd
    removeFile io-73.5
} -result [list 1 1 more\xA0data 1]

test io-74.1 {[104f2885bb] improper cache validity check} -setup {
    set fn [makeFile {} io-74.1]
    set rfd [open $fn r]
    testobj freeallvars
    interp create child
} -constraints testobj -body {
    teststringobj set 1 [string range $rfd 0 end]
    read [teststringobj get 1]
    testobj duplicate 1 2
    interp transfer {} $rfd child
    catch {read [teststringobj get 1]}
    read [teststringobj get 2]
} -cleanup {
    interp delete child
    testobj freeallvars
    removeFile io-74.1
} -returnCodes error -match glob -result {can not find channel named "*"}

test io-75.1 {multibyte encoding error read results in raw bytes (-profile tcl8)} -setup {
    set fn [makeFile {} io-75.1]
    set f [open $fn w+]
    fconfigure $f -encoding binary
    # In UTF-8, a byte 0xCx starts a multibyte sequence and must be followed
    # by a byte > 0x7F. This is violated to get an invalid sequence.
    puts -nonewline $f A\xC0\x40
    flush $f
    seek $f 0
    fconfigure $f -encoding utf-8 -profile tcl8 -buffering none
} -body {
    set d [read $f]
    binary scan $d H* hd
    set hd
} -cleanup {
    close $f
    removeFile io-75.1
} -result 41c040

test io-75.2 {unrepresentable character write passes and is replaced by ? (-profile tcl8)} -setup {
    set fn [makeFile {} io-75.2]
    set f [open $fn w+]
    fconfigure $f -encoding iso8859-1 -profile tcl8
} -body {
    puts -nonewline $f A\u2022
    flush $f
    seek $f 0
    read $f
} -cleanup {
    close $f
    removeFile io-75.2
} -result A?

# Incomplete sequence test.
# This error may IMHO only be detected with the close.
# But the read already returns the incomplete sequence.
test io-75.3 {incomplete multibyte encoding read is ignored (-profile tcl8)} -setup {
    set fn [makeFile {} io-75.3]
    set f [open $fn w+]
    fconfigure $f -encoding binary
    puts -nonewline $f "A\xC0"
    flush $f
    seek $f 0
    fconfigure $f -encoding utf-8 -buffering none -profile tcl8
} -body {
    set d [read $f]
    binary scan $d H* hd
    set hd
} -cleanup {
    close $f
    removeFile io-75.3
} -result 41c0

# As utf-8 has a special treatment in multi-byte decoding, also test another
# one.
test io-75.4 {shiftjis encoding error read results in raw bytes (-profile tcl8)} -setup {
    set fn [makeFile {} io-75.4]
    set f [open $fn w+]
    fconfigure $f -encoding binary
    # In shiftjis, \x81 starts a two-byte sequence.
    # But 2nd byte \xFF is not allowed
    puts -nonewline $f A\x81\xFFA
    flush $f
    seek $f 0
    fconfigure $f -encoding shiftjis -buffering none -eofchar "" -translation lf -profile tcl8
} -body {
    set d [read $f]
    binary scan $d H* hd
    set hd
} -cleanup {
    close $f
    removeFile io-75.4
} -result 4181ff41

test io-75.5 {invalid utf-8 encoding read is ignored (-profile tcl8)} -setup {
    set fn [makeFile {} io-75.5]
    set f [open $fn w+]
    fconfigure $f -encoding binary
    puts -nonewline $f A\x81
    flush $f
    seek $f 0
    fconfigure $f -encoding utf-8 -buffering none -eofchar "" -translation lf -profile tcl8
} -body {
    set d [read $f]
    binary scan $d H* hd
    set hd
} -cleanup {
    close $f
    removeFile io-75.5
} -result 4181

test io-75.6.read {invalid utf-8 encoding, read is not ignored (-encodingstrict 1)} -setup {
    set fn [makeFile {} io-75.6]
    set f [open $fn w+]
    fconfigure $f -encoding binary
    # \x81 is invalid in utf-8
    puts -nonewline $f A\x81
    flush $f
    seek $f 0
    fconfigure $f -encoding utf-8 -buffering none -eofchar "" -translation lf \
	-profile strict
} -body {
    set status [catch {read $f} cres copts]
    set d [dict get $copts -result read]
    binary scan $d H* hd
    lappend hd $status $cres
} -cleanup {
    close $f
    removeFile io-75.6
} -match glob -result {41 1 {error reading "file*":\
	invalid or incomplete multibyte or wide character}}


test io-75.6.gets {invalid utf-8 encoding, gets is not ignored (-profile strict)} -setup {
    set fn [makeFile {} io-75.6]
    set f [open $fn w+]
    fconfigure $f -encoding binary
    # \x81 is an incomplete byte sequence in utf-8
    puts -nonewline $f A\x81
    flush $f
    seek $f 0
    fconfigure $f -encoding utf-8 -buffering none -eofchar {} \
	    -translation lf -profile strict
} -body {
    gets $f
} -cleanup {
    close $f
    removeFile io-75.6
} -match glob -returnCodes 1 -result {error reading "file*":\
	invalid or incomplete multibyte or wide character}

test io-75.7.gets {
    invalid utf-8 encoding gets is not ignored (-profile strict)
} -setup {
    set fn [makeFile {} io-75.7]
    set f [open $fn w+]
    fconfigure $f -encoding binary
    # \x81 is invalid in utf-8
    puts -nonewline $f A\x81
    flush $f
    seek $f 0
    fconfigure $f -encoding utf-8 -buffering none -eofchar {} -translation lf \
	    -profile strict
} -body {
    list [catch {read $f} msg] $msg
} -cleanup {
    close $f
    removeFile io-75.7
} -match glob -result {1 {error reading "file*":\
    invalid or incomplete multibyte or wide character}}

test io-75.7.read {invalid utf-8 encoding eof handling (-profile strict)} -setup {
    set fn [makeFile {} io-75.7]
    set f [open $fn w+]
    fconfigure $f -encoding binary
    # \xA1 is invalid in utf-8. -eofchar is not detected, because it comes later.
    puts -nonewline $f A\xA1\x1A
    flush $f
    seek $f 0
    fconfigure $f -encoding utf-8 -buffering none -eofchar \x1A \
	-translation lf -profile strict
} -body {
    set status [catch {read $f} cres copts]
    set d [dict get $copts -result read]
    binary scan $d H* hd
    lappend hd [eof $f]
    lappend hd $status
    lappend hd $cres
    fconfigure $f -encoding iso8859-1
    lappend hd [read $f];# We changed encoding, so now we can read the \xA1
    close $f
    set hd
} -cleanup {
    removeFile io-75.7
} -match glob -result {41 0 1 {error reading "file*":\
	invalid or incomplete multibyte or wide character} ¡}

test io-75.7.read {invalid utf-8 encoding eof handling (-profile strict)} -setup {
    set fn [makeFile {} io-75.7]
    set f [open $fn w+]
    fconfigure $f -encoding binary
    # \xA1 is invalid in utf-8. -eofchar is not detected, because it comes later.
    puts -nonewline $f A\xA1\x1A
    flush $f
    seek $f 0
    fconfigure $f -encoding utf-8 -buffering none -eofchar \x1A \
	-translation lf -profile strict
} -body {
    set status [catch {read $f} cres copts]
    set d [dict get $copts -result read]
    binary scan $d H* hd
    lappend hd [eof $f]
    lappend hd $status
    lappend hd $cres
    fconfigure $f -encoding iso8859-1
    lappend hd [read $f];# We changed encoding, so now we can read the \xA1
    close $f
    set hd
} -cleanup {
    removeFile io-75.7
} -match glob -result {41 0 1 {error reading "file*":\
	invalid or incomplete multibyte or wide character} ¡}

test io-75.8.incomplete {
    incomplete uft-8 char after eof char is not an error (-profile strict)
} -setup {
    set hd {}
    set fn [makeFile {} io-75.8]
    set f [open $fn w+]
    fconfigure $f -encoding binary
	# \x81 is invalid in utf-8, but since the eof character \x1A comes first,
	# -eofchar takes precedence.
    puts -nonewline $f A\x1A\x81
    flush $f
    seek $f 0
    fconfigure $f -encoding utf-8 -buffering none -eofchar \x1A \
	-translation lf -profile strict
} -body {
    set d [read $f]
    binary scan $d H* hd
    lappend hd [eof $f]
    # there should be no error on additional reads
    lappend hd [read $f]
    close $f
    set hd
} -cleanup {
    removeFile io-75.8
} -result {41 1 {}}


test {io-75.8 {invalid after eof}} {
	invalid utf-8 after eof char is not an error (-profile strict)
} -setup {
    set res {}
    set fn [makeFile {} io-75.8]
    set f [open $fn w+]
    fconfigure $f -encoding binary
    # \xc0\x80 is invalid utf-8 data, but because the eof character \x1A
    # appears first, it's not an error.
    puts -nonewline $f A\x1a\xc0\x80
    flush $f
    seek $f 0
    fconfigure $f -encoding utf-8 -buffering none -eofchar \x1A \
	-translation lf -profile strict
} -body {
    set d [read $f]
    foreach char [split $d {}] {
	lappend res [format %x [scan $char %c]]
    }
    lappend res [eof $f]
    # there should be no error on additional reads
    lappend res [read $f]
    close $f
    set res
} -cleanup {
    removeFile io-75.8
} -result {41 1 {}}


test {io-75.8 {invalid before eof}} {
	invalid utf-8 encoding eof handling (-profile strict)
} -setup {
    set fn [makeFile {} io-75.8]
    set f [open $fn w+]
    # This also configures the channel encoding profile as strict.
    fconfigure $f -encoding binary
    # \x81 is invalid in utf-8. -eofchar is not detected, because it comes later.
    puts -nonewline $f A\x81\x81\x1A
    flush $f
    seek $f 0
    fconfigure $f -encoding utf-8 -buffering none -eofchar \x1A \
	-translation lf -profile strict
} -body {
    set res [list [catch {read $f} cres] [eof $f]]
    chan configure $f -encoding iso8859-1
    lappend res [read $f 1]
    chan configure $f -encoding utf-8
    catch {read $f 1} cres
    lappend res $cres
    close $f
    set res
} -cleanup {
    removeFile io-75.8
} -match glob -result "1 0 \x81 {error reading \"*\":\
    invalid or incomplete multibyte or wide character}"


test io-strict-multibyte-eof {
    incomplete utf-8 sequence immediately prior to eof character

    See issue 25cdcb7e8fb381fb
} -setup {
    set res {}
    set chan [file tempfile];
    fconfigure $chan -encoding binary
    puts -nonewline $chan \x81\x1A
    flush $chan
    seek $chan 0
    chan configure $chan -encoding utf-8 -profile strict
} -body {
    list [catch {read $chan 1} cres] $cres
} -cleanup {
    close $chan
    unset res
} -match glob -result {1 {error reading "*":\
    invalid or incomplete multibyte or wide character}}


test io-75.9 {unrepresentable character write passes and is replaced by ?} -setup {
    set fn [makeFile {} io-75.9]
    set f [open $fn w+]
    fconfigure $f -encoding iso8859-1 -profile strict
} -body {
    catch {puts -nonewline $f "A\u2022"} msg
    flush $f
    seek $f 0
    list [read $f] $msg
} -cleanup {
    close $f
    removeFile io-75.9
} -match glob -result [list {A} {error writing "*":\
    invalid or incomplete multibyte or wide character}]

<<<<<<< HEAD
apply [list {} {
    set template {
	test {io-75.10 ${mode}} {
	    incomplete multibyte encoding read is an error
	} -setup {
	    set res {}
	    set fn [makeFile {} io-75.10]
	    set f [open $fn w+]
	    fconfigure $f -encoding binary
	    puts -nonewline $f A\xC0
	    flush $f
	    seek $f 0
	    fconfigure $f -encoding utf-8 -buffering none {*}${option}
	} -body {
	    set status [catch {read $f} cres copts]
	    set d [dict get $copts -result read]
	    close $f
	    binary scan $d H* hd
	    lappend res $hd
	    lappend res $status
	    lappend res $cres
	    return $res
	} -cleanup {
	    removeFile io-75.10
	} -match glob -result {41 1 {error reading "file*":\
		invalid or incomplete multibyte or wide character}}
    }
	# the default encoding mode is not currently strict
    #foreach mode {default strict} option {{} {-encodingstrict 1}} 
    foreach mode {{profile strict}} option {{-profile strict}} {
	set test [string map [
	    list {${mode}} [list $mode] {${option}} [list $option]] $template]
	uplevel $test
    }
} [namespace current]]
test {io-75.10 {profile tcl8}} {
=======
test io-75.10 {
>>>>>>> 2ebe7012
    incomplete multibyte encoding read is not ignored because "binary" sets
    profile to strict
} -setup {
    set res {}
    set fn [makeFile {} io-75.10]
    set f [open $fn w+]
    fconfigure $f -encoding binary
    puts -nonewline $f A\xC0
    flush $f
    seek $f 0
    fconfigure $f -encoding utf-8 -buffering none
} -body {
    catch {read $f} errmsg
    lappend res $errmsg
    seek $f 0
    chan configure $f -profile tcl8
    set d [read $f]
    binary scan $d H* hd
    lappend res $hd
    return $res
} -cleanup {
    close $f
    removeFile io-75.10
    unset result
} -match glob -result {{error reading "file*":\
    invalid or incomplete multibyte or wide character} 41c0}

# The current result returns the orphan byte as byte.
# This may be expected due to special utf-8 handling.

# As utf-8 has a special treatment in multi-byte decoding, also test another
# one.
test io-75.11 {shiftjis encoding error read results in raw bytes} -setup {
    set fn [makeFile {} io-75.11]
    set f [open $fn w+]
    fconfigure $f -encoding binary
    # In shiftjis, \x81 starts a two-byte sequence.
    # But 2nd byte \xFF is not allowed
    puts -nonewline $f A\x81\xFFA
    flush $f
    seek $f 0
    fconfigure $f -encoding shiftjis -blocking 0 -eofchar {} -translation lf \
	-profile strict
} -body {
    set d [read $f]
    binary scan $d H* hd
    lappend hd [catch {set d [read $f]} msg] $msg
} -cleanup {
    close $f
    removeFile io-75.11
} -match glob -result {41 1 {error reading "file*":\
    invalid or incomplete multibyte or wide character}}

<<<<<<< HEAD

apply [list {} {
    set template {
	test {io-75.12 ${mode}} {invalid utf-8 encoding read returns an error} -setup {
	    set res {}
	    set fn [makeFile {} io-75.12]
	    set f [open $fn w+]
	    fconfigure $f -encoding binary
	    puts -nonewline $f A\x81
	    flush $f
	    seek $f 0
	    fconfigure $f -encoding utf-8 -buffering none -eofchar {} \
		    -translation lf {*}${option}
	} -body {
	    set status [catch {read $f} cres copts]
	    set d [dict get $copts -result read]
	    close $f
	    binary scan $d H* hd
	    lappend res $hd $status $cres
	    return $res
	} -cleanup {
	    removeFile io-75.12
	} -match glob -result {41 1 {error reading "file*":\
		invalid or incomplete multibyte or wide character}}
    }

    # the default encoding mod is not currently strict
    #foreach mode {default strict} option {{} {-encodingstrict 1}}
    foreach mode {{profile strict}} option {{-profile strict}} {
	set test [string map [
	    list {${mode}} [list $mode] {${option}} [list $option]] $template]
	uplevel $test
    }
} [namespace current]]


test {io-75.12 {profile tcl8}} {
    invalid utf-8 encoding read, is not ignored because setting the encoding to
    "binary" also sets the profile to strict
=======
test io-75.12 {
    invalid utf-8 encoding read is not ignored because setting the encoding to
    "binary" also set the profile to strict
>>>>>>> 2ebe7012
} -setup {
    set res {}
    set fn [makeFile {} io-75.12]
    set f [open $fn w+]
    fconfigure $f -encoding binary
    puts -nonewline $f A\x81
    flush $f
    seek $f 0
    fconfigure $f -encoding utf-8 -buffering none -eofchar {} \
	-translation lf
} -body {
    catch {read $f} errmsg
    lappend res $errmsg
    chan configure $f -profile tcl8
    seek $f 0
    set d [read $f]
    binary scan $d H* hd
    lappend res $hd
    return $res
} -cleanup {
    close $f
    removeFile io-75.12
    unset res
} -match glob -result {{error reading "file*":\
    invalid or incomplete multibyte or wide character} 4181}
test io-75.13 {
    In blocking mode [read] produces an error and leaves the data succesfully
    read so far in the return options dictionary.
} -setup {
    set fn [makeFile {} io-75.13]
    set f [open $fn w+]
    fconfigure $f -encoding binary
    # \x81 is invalid in utf-8
    puts -nonewline $f A\x81
    flush $f
    seek $f 0
    fconfigure $f -encoding utf-8 -eofchar "" -translation lf -profile strict
} -body {
    set status [catch {read $f} cres copts]
    set d [dict get $copts -result read]
    binary scan $d H* hd
    lappend hd $status
    lappend hd $cres
} -cleanup {
    close $f
    removeFile io-75.13
} -match glob -result {41 1 {error reading "file*":\
	invalid or incomplete multibyte or wide character}}
test io-75.13.nonblocking {
    In nonblocking mode when there is an encoding error the data that has been
    successfully read so far is returned first and then the error is returned
    on the next call to [read].
} -setup {
    set fn [makeFile {} io-75.13]
    set f [open $fn w+]
    fconfigure $f -encoding binary
    # \x81 is invalid in utf-8
    puts -nonewline $f A\x81
    flush $f
    seek $f 0
    fconfigure $f -encoding utf-8 -blocking 0 -eofchar {} -translation lf \
	-profile strict
} -body {
    set d [read $f]
    binary scan $d H* hd
    lappend hd [catch {read $f} msg] $msg
} -cleanup {
    close $f
    removeFile io-75.13
} -match glob -result {41 1 {error reading "file*":\
    invalid or incomplete multibyte or wide character}}

test io-75.14 {
	[gets] succesfully returns lines prior to error

	invalid utf-8 encoding [gets] continues in non-strict mode after error
} -setup {
    set chan [file tempfile]
    fconfigure $chan -encoding binary
    # \xC0\n is an invalid utf-8 sequence
    puts -nonewline $chan a\nb\nc\xC0\nd\n
    flush $chan
    seek $chan 0
    fconfigure $chan -encoding utf-8 -buffering none -eofchar {} \
	-translation auto -profile strict
} -body {
    lappend res [gets $chan]
    lappend res [gets $chan]
    lappend res [catch {gets $chan} cres] $cres
    chan configure $chan -profile tcl8
    lappend res [gets $chan]
    lappend res [gets $chan]
    close $chan
    return $res
} -match glob -result {a b 1 {error reading "*":\
    invalid or incomplete multibyte or wide character} cÀ d}

test io-75.15 {
    invalid utf-8 encoding strict
    gets does not hang
    gets succeeds for the first two lines
} -setup {
    set res {}
    set chan [file tempfile]
    fconfigure $chan -encoding binary
    # \xC0\x40 is an invalid utf-8 sequence
    puts $chan hello\nAB\nCD\xC0\x40EF\nGHI
	seek $chan 0
} -body {
    #Now try to read it with [gets]
    fconfigure $chan -encoding utf-8 -profile strict
    lappend res [gets $chan]
    lappend res [gets $chan]
    lappend res [catch {gets $chan} cres] $cres
    lappend res [catch {gets $chan} cres] $cres
	chan configure $chan -translation binary
	set data [read $chan 4]
	foreach char [split $data {}] {
		scan $char %c ord
		lappend res [format %x $ord]
	}
    fconfigure $chan -encoding utf-8 -profile strict -translation auto
	lappend res [gets $chan]
	lappend res [gets $chan]
    return $res
} -cleanup {
    close $chan
} -match glob -result {hello AB 1 {error reading "*": invalid or incomplete multibyte or wide character}\
    1 {error reading "*": invalid or incomplete multibyte or wide character} 43 44 c0 40 EF GHI}

test io-75.14 {invalid utf-8 encoding [gets] coninues in non-strict mode after error} -setup {
    set res {}
    set fn [makeFile {} io-75.14]
    set f [open $fn w+]
    fconfigure $f -encoding binary
    # \xc0 is invalid in utf-8
    puts -nonewline $f a\nb\xc0\nc\n
    flush $f
    seek $f 0
    fconfigure $f -encoding utf-8 -buffering none -eofchar {} -translation lf -profile strict
} -body {
    lappend res [gets $f]
    set status [catch {gets $f} cres copts]
    lappend res $status $cres
    chan configure $f -profile tcl8 
    lappend res [gets $f]
    lappend res [gets $f]
    close $f
    return $res
} -cleanup {
    removeFile io-75.14
} -match glob -result {a 1 {error reading "file*":\
	invalid or incomplete multibyte or wide character} bÀ c}


test io-75.15 {invalid utf-8 encoding strict gets should not hang} -setup {
    set res {}
    set fn [makeFile {} io-75.15]
    set chan [open $fn w+]
    fconfigure $chan -encoding binary
    # This is not valid UTF-8
    puts $chan hello\nAB\xc0\x40CD\nEFG
    close $chan
} -body {
    #Now try to read it with [gets]
    set chan [open $fn]
    fconfigure $chan -encoding utf-8 -profile strict
    lappend res [gets $chan]
    set status [catch {gets $chan} cres copts]
    lappend res $status $cres
    set status [catch {gets $chan} cres copts]
    lappend res $status $cres
	lappend res [dict get $copts -result]
	chan configure $chan -encoding binary
	foreach char [split [read $chan 2] {}] {
	    lappend res [format %x [scan $char %c]]
	}
    return $res
} -cleanup {
    close $chan
    removeFile io-75.15
} -match glob -result {hello 1 {error reading "file*":\
	invalid or incomplete multibyte or wide character} 1 {error reading "file*":\
	invalid or incomplete multibyte or wide character} {read AB} 41 42}

# ### ### ### ######### ######### #########



test io-76.0 {channel modes} -setup {
    set datafile [makeFile {some characters} dummy]
    set f [open $datafile r]
} -constraints testchannel -body {
    testchannel mode $f
} -cleanup {
    close $f
    removeFile dummy
} -result {read {}}

test io-76.1 {channel modes} -setup {
    set datafile [makeFile {some characters} dummy]
    set f [open $datafile w]
} -constraints testchannel -body {
    testchannel mode $f
} -cleanup {
    close $f
    removeFile dummy
} -result {{} write}

test io-76.2 {channel modes} -setup {
    set datafile [makeFile {some characters} dummy]
    set f [open $datafile r+]
} -constraints testchannel -body {
    testchannel mode $f
} -cleanup {
    close $f
    removeFile dummy
} -result {read write}

test io-76.3 {channel mode dropping} -setup {
    set datafile [makeFile {some characters} dummy]
    set f [open $datafile r]
} -constraints testchannel -body {
    testchannel mremove-wr $f
    list [testchannel mode $f] [testchannel maxmode $f]
} -cleanup {
    close $f
    removeFile dummy
} -result {{read {}} {read {}}}

test io-76.4 {channel mode dropping} -setup {
    set datafile [makeFile {some characters} dummy]
    set f [open $datafile r]
} -constraints testchannel -body {
    testchannel mremove-rd $f
} -returnCodes error -cleanup {
    close $f
    removeFile dummy
} -match glob -result {Tcl_RemoveChannelMode error:\
    Bad mode, would make channel inacessible. Channel: "*"}

test io-76.5 {channel mode dropping} -setup {
    set datafile [makeFile {some characters} dummy]
    set f [open $datafile w]
} -constraints testchannel -body {
    testchannel mremove-rd $f
    list [testchannel mode $f] [testchannel maxmode $f]
} -cleanup {
    close $f
    removeFile dummy
} -result {{{} write} {{} write}}

test io-76.6 {channel mode dropping} -setup {
    set datafile [makeFile {some characters} dummy]
    set f [open $datafile w]
} -constraints testchannel -body {
    testchannel mremove-wr $f
} -returnCodes error -cleanup {
    close $f
    removeFile dummy
} -match glob -result {Tcl_RemoveChannelMode error:\
    Bad mode, would make channel inacessible. Channel: "*"}

test io-76.7 {channel mode dropping} -setup {
    set datafile [makeFile {some characters} dummy]
    set f [open $datafile r+]
} -constraints testchannel -body {
    testchannel mremove-rd $f
    list [testchannel mode $f] [testchannel maxmode $f]
} -cleanup {
    close $f
    removeFile dummy
} -result {{{} write} {read write}}

test io-76.8 {channel mode dropping} -setup {
    set datafile [makeFile {some characters} dummy]
    set f [open $datafile r+]
} -constraints testchannel -body {
    testchannel mremove-wr $f
    list [testchannel mode $f] [testchannel maxmode $f]
} -cleanup {
    close $f
    removeFile dummy
} -result {{read {}} {read write}}

test io-76.9 {channel mode dropping} -setup {
    set datafile [makeFile {some characters} dummy]
    set f [open $datafile r+]
} -constraints testchannel -body {
    testchannel mremove-wr $f
    testchannel mremove-rd $f
} -returnCodes error -cleanup {
    close $f
    removeFile dummy
} -match glob -result {Tcl_RemoveChannelMode error:\
    Bad mode, would make channel inacessible. Channel: "*"}

test io-76.10 {channel mode dropping} -setup {
    set datafile [makeFile {some characters} dummy]
    set f [open $datafile r+]
} -constraints testchannel -body {
    testchannel mremove-rd $f
    testchannel mremove-wr $f
} -returnCodes error -cleanup {
    close $f
    removeFile dummy
} -match glob -result {Tcl_RemoveChannelMode error:\
    Bad mode, would make channel inacessible. Channel: "*"}

# cleanup
foreach file [list fooBar longfile script script2 output test1 pipe my_script \
	test2 test3 cat stdout kyrillic.txt utf8-fcopy.txt utf8-rp.txt] {
    removeFile $file
}
cleanupTests
}
namespace delete ::tcl::test::io
return<|MERGE_RESOLUTION|>--- conflicted
+++ resolved
@@ -1614,7 +1614,6 @@
     close $f
     scan [string index $in end] %c
 } 160
-<<<<<<< HEAD
 
 
 apply [list {} {
@@ -1655,8 +1654,6 @@
 
 
 
-=======
->>>>>>> 2ebe7012
 test {io-12.9 profile tcl8} {ReadChars: multibyte chars split} -body {
     set f [open $path(test1) w]
     fconfigure $f -translation binary
@@ -1670,10 +1667,7 @@
 } -cleanup {
     catch {close $f}
 } -result 194
-<<<<<<< HEAD
-
-=======
->>>>>>> 2ebe7012
+
 test {io-12.10 strict} {ReadChars: multibyte chars split} -body {
     set f [open $path(test1) w]
     fconfigure $f -translation binary
@@ -1690,11 +1684,7 @@
 	invalid or incomplete multibyte or wide character}
 
 
-<<<<<<< HEAD
 test io-12.10.profiletcl8 {ReadChars: multibyte chars split} -body {
-=======
-test {io-12.10 tcl8} {ReadChars: multibyte chars split} -body {
->>>>>>> 2ebe7012
     set f [open $path(test1) w]
     fconfigure $f -translation binary
     puts -nonewline $f [string repeat a 9]\xC2
@@ -5897,11 +5887,7 @@
     close $s2
     set modes
 } {auto crlf}
-<<<<<<< HEAD
 test io-39.22 {Tcl_SetChannelOption, invariance} -constraints unix -body {
-=======
-test io-39.22 {Tcl_SetChannelOption, invariance} -constraints {unix deprecated} -body {
->>>>>>> 2ebe7012
     file delete $path(test1)
     set f1 [open $path(test1) w+]
     set l ""
@@ -5913,11 +5899,7 @@
     close $f1
     set l
 } -result {{} O D}
-<<<<<<< HEAD
 test io-39.22a {Tcl_SetChannelOption, invariance} -body {
-=======
-test io-39.22a {Tcl_SetChannelOption, invariance} -constraints deprecated -body {
->>>>>>> 2ebe7012
     file delete $path(test1)
     set f1 [open $path(test1) w+]
     set l [list]
@@ -9571,7 +9553,6 @@
 } -match glob -result [list {A} {error writing "*":\
     invalid or incomplete multibyte or wide character}]
 
-<<<<<<< HEAD
 apply [list {} {
     set template {
 	test {io-75.10 ${mode}} {
@@ -9608,9 +9589,6 @@
     }
 } [namespace current]]
 test {io-75.10 {profile tcl8}} {
-=======
-test io-75.10 {
->>>>>>> 2ebe7012
     incomplete multibyte encoding read is not ignored because "binary" sets
     profile to strict
 } -setup {
@@ -9664,7 +9642,6 @@
 } -match glob -result {41 1 {error reading "file*":\
     invalid or incomplete multibyte or wide character}}
 
-<<<<<<< HEAD
 
 apply [list {} {
     set template {
@@ -9704,11 +9681,6 @@
 test {io-75.12 {profile tcl8}} {
     invalid utf-8 encoding read, is not ignored because setting the encoding to
     "binary" also sets the profile to strict
-=======
-test io-75.12 {
-    invalid utf-8 encoding read is not ignored because setting the encoding to
-    "binary" also set the profile to strict
->>>>>>> 2ebe7012
 } -setup {
     set res {}
     set fn [makeFile {} io-75.12]
