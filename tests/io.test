--- conflicted
+++ resolved
@@ -5641,11 +5641,7 @@
     file delete $path(test3)
     set f [open $path(test3) {WRONLY CREAT} 0o600]
     file stat $path(test3) stats
-<<<<<<< HEAD
-    set x [format "%#o" [expr $stats(mode)&0o777]]
-=======
-    set x [format "0o%o" [expr {$stats(mode)&0o777}]]
->>>>>>> 8d49123e
+    set x [format "%#o" [expr {$stats(mode)&0o777}]]
     puts $f "line 1"
     close $f
     set f [open $path(test3) r]
@@ -5659,13 +5655,8 @@
     set f [open $path(test3) {WRONLY CREAT}]
     close $f
     file stat $path(test3) stats
-<<<<<<< HEAD
-    format 0o%03o [expr $stats(mode)&0o777]
+    format 0o%03o [expr {$stats(mode)&0o777}]
 } [format 0o%03o [expr {0o666 & ~ $umaskValue}]]
-=======
-    format "0o%03o" [expr {$stats(mode)&0o777}]
-} [format "0o%03o" [expr {0o666 & ~ $umaskValue}]]
->>>>>>> 8d49123e
 test io-40.4 {POSIX open access modes: CREAT} {
     file delete $path(test3)
     set f [open $path(test3) w]
