--- conflicted
+++ resolved
@@ -13,19 +13,12 @@
 # See the file "license.terms" for information on usage and redistribution
 # of this file, and for a DISCLAIMER OF ALL WARRANTIES.
 
-<<<<<<< HEAD
 if {"::tcltest" ni [namespace children]} {
-    package require tcltest 2
+    package require tcltest 2.5
 }
 
-=======
->>>>>>> f2963d15
 namespace eval ::tcl::test::io {
-
-    if {"::tcltest" ni [namespace children]} {
-	package require tcltest 2.5
-	namespace import -force ::tcltest::*
-    }
+    namespace import ::tcltest::*
 
     variable umaskValue
     variable path
