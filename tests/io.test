# -*- tcl -*-
# Functionality covered: operation of all IO commands, and all procedures
# defined in generic/tclIO.c.
#
# This file contains a collection of tests for one or more of the Tcl
# built-in commands.  Sourcing this file into Tcl runs the tests and
# generates output for errors.  No output means no errors were found.
#
# Copyright © 1991-1994 The Regents of the University of California.
# Copyright © 1994-1997 Sun Microsystems, Inc.
# Copyright © 1998-1999 Scriptics Corporation.
#
# See the file "license.terms" for information on usage and redistribution
# of this file, and for a DISCLAIMER OF ALL WARRANTIES.

if {"::tcltest" ni [namespace children]} {
    package require tcltest 2.5
}

namespace eval ::tcl::test::io {
    namespace import ::tcltest::*

    variable umaskValue
    variable path
    variable f
    variable i
    variable n
    variable v
    variable msg
    variable expected

    catch {
	::tcltest::loadTestedCommands
	package require -exact tcl::test [info patchlevel]
	set ::tcltestlib [info loaded {} Tcltest]
    }
    source [file join [file dirname [info script]] tcltests.tcl]

testConstraint pointerIs64bit [expr {$::tcl_platform(pointerSize) >= 8}]
testConstraint testbytestring [llength [info commands testbytestring]]
testConstraint testchannel      [llength [info commands testchannel]]
testConstraint testfevent       [llength [info commands testfevent]]
testConstraint testchannelevent [llength [info commands testchannelevent]]
testConstraint testmainthread   [llength [info commands testmainthread]]
testConstraint testobj		[llength [info commands testobj]]
testConstraint testservicemode  [llength [info commands testservicemode]]
# Some things fail under Windows in Continuous Integration systems for subtle
# reasons such as CI often running with elevated privileges in a container.
testConstraint notWinCI [expr {
    $::tcl_platform(platform) ne "windows" || ![info exists ::env(CI)]}]
testConstraint notOSX [expr {$::tcl_platform(os) ne "Darwin"}]
# File permissions broken on wsl without some "exotic" wsl configuration
testConstraint notWsl [expr {[llength [array names ::env *WSL*]] == 0}]

# You need a *very* special environment to do some tests.  In
# particular, many file systems do not support large-files...
testConstraint largefileSupport [expr {$::tcl_platform(os) ne "Darwin"}]

# some tests can only be run is umask is 2
# if "umask" cannot be run, the tests will be skipped.
set umaskValue 0
testConstraint umask [expr {![catch {set umaskValue [scan [exec /bin/sh -c umask] %o]}]}]

testConstraint makeFileInHome [expr {![file exists ~/_test_] && [file writable ~]}]

# set up a long data file for some of the following tests

set path(longfile) [makeFile {} longfile]
set f [open $path(longfile) w]
fconfigure $f -eofchar {} -translation lf
for { set i 0 } { $i < 100 } { incr i} {
    puts $f "#123456789abcdef0123456789abcdef0123456789abcdef0123456789abcdef0123456789abcdef
\#123456789abcdef01
\#"
    }
close $f

set path(cat) [makeFile {
    set f stdin
    if {$argv != ""} {
	set f [open [lindex $argv 0]]
    }
    fconfigure $f -encoding binary -translation lf -blocking 0 -eofchar \x1A
    fconfigure stdout -encoding binary -translation lf -buffering none
    fileevent $f readable "foo $f"
    proc foo {f} {
	set x [read $f]
	catch {puts -nonewline $x}
	if {[eof $f]} {
	    close $f
	    exit 0
	}
    }
    vwait forever
} cat]

set thisScript [file join [pwd] [info script]]

proc contents {file} {
    set f [open $file]
    fconfigure $f -translation binary
    set a [read $f]
    close $f
    return $a
}

test io-1.5 {Tcl_WriteChars: CheckChannelErrors} {emptyTest} {
    # no test, need to cause an async error.
} {}
set path(test1) [makeFile {} test1]
test io-1.6 {Tcl_WriteChars: WriteBytes} {
    set f [open $path(test1) w]
    fconfigure $f -encoding binary
    puts -nonewline $f "a\x4D\x00"
    close $f
    contents $path(test1)
} "a\x4D\x00"
test io-1.7 {Tcl_WriteChars: WriteChars} {
    set f [open $path(test1) w]
    fconfigure $f -encoding shiftjis
    puts -nonewline $f "a乍\x00"
    close $f
    contents $path(test1)
} "a\x93\xE1\x00"
set path(test2) [makeFile {} test2]
test io-1.8 {Tcl_WriteChars: WriteChars} {
    # This test written for SF bug #506297.
    #
    # Executing this test without the fix for the referenced bug
    # applied to tcl will cause tcl, more specifically WriteChars, to
    # go into an infinite loop.

    set f [open $path(test2) w]
    fconfigure      $f -encoding iso2022-jp
    puts -nonewline $f [format %s%c [string repeat " " 4] 12399]
    close           $f
    contents $path(test2)
} "    \x1B\$B\$O\x1B(B"

test io-1.9 {Tcl_WriteChars: WriteChars} {
    # When closing a channel with an encoding that appends
    # escape bytes, check for the case where the escape
    # bytes overflow the current IO buffer. The bytes
    # should be moved into a new buffer.

    set data "1234567890 [format %c 12399]"

    set sizes [list]

    # With default buffer size
    set f [open $path(test2) w]
    fconfigure      $f -encoding iso2022-jp
    puts -nonewline $f $data
    close           $f
    lappend sizes [file size $path(test2)]

    # With buffer size equal to the length
    # of the data, the escape bytes would
    # go into the next buffer.

    set f [open $path(test2) w]
    fconfigure      $f -encoding iso2022-jp -buffersize 16
    puts -nonewline $f $data
    close           $f
    lappend sizes [file size $path(test2)]

    # With buffer size that is large enough
    # to hold 1 byte of escaped data, but
    # not all 3. This should not write
    # the escape bytes to the first buffer
    # and then again to the second buffer.

    set f [open $path(test2) w]
    fconfigure      $f -encoding iso2022-jp -buffersize 17
    puts -nonewline $f $data
    close           $f
    lappend sizes [file size $path(test2)]

    # With buffer size that can hold 2 out of
    # 3 bytes of escaped data.

    set f [open $path(test2) w]
    fconfigure      $f -encoding iso2022-jp -buffersize 18
    puts -nonewline $f $data
    close           $f
    lappend sizes [file size $path(test2)]

    # With buffer size that can hold all the
    # data and escape bytes.

    set f [open $path(test2) w]
    fconfigure      $f -encoding iso2022-jp -buffersize 19
    puts -nonewline $f $data
    close           $f
    lappend sizes [file size $path(test2)]

    set sizes
} {19 19 19 19 19}

proc testreadwrite {size {mode ""} args} {
    set tmpfile [file join [temporaryDirectory] io-1.10.tmp]
    set w [string repeat A $size]
    try {
        set fd [open $tmpfile w$mode]
        try {
            if {[llength $args]} {
                fconfigure $fd {*}$args
            }
            puts -nonewline $fd $w
        } finally {
            close $fd
        }
        set fd [open $tmpfile r$mode]
        try {
            if {[llength $args]} {
                fconfigure $fd {*}$args
            }
            set r [read $fd]
        } finally {
            close $fd
        }
    } finally {
        file delete $tmpfile
    }
    string equal $w $r
}

test io-1.10 {WriteChars: large file (> INT_MAX). Bug 3d01d51bc4} -constraints {
    pointerIs64bit perf
} -body {
    testreadwrite 0x80000000
} -result 1
test io-1.11 {WriteChars: large file (> UINT_MAX). Bug 3d01d51bc4} -constraints {
    pointerIs64bit perf
} -body {
    testreadwrite 0x100000000 "" -buffersize 1000000
} -result 1
test io-1.12 {WriteChars: large file (== UINT_MAX). Bug 90ff9b7f73} -constraints {
    pointerIs64bit perf
} -body {
    # *Exactly* UINT_MAX - separate bug from the general large file tests
    testreadwrite 0xffffffff
} -result 1

test io-2.1 {WriteBytes} {
    # loop until all bytes are written

    set f [open $path(test1) w]
    fconfigure $f  -encoding binary -buffersize 16 -translation crlf
    puts $f "abcdefghijklmnopqrstuvwxyz"
    close $f
    contents $path(test1)
} "abcdefghijklmnopqrstuvwxyz\r\n"
test io-2.2 {WriteBytes: savedLF > 0} {
    # After flushing buffer, there was a \n left over from the last
    # \n -> \r\n expansion.  It gets stuck at beginning of this buffer.

    set f [open $path(test1) w]
    fconfigure $f -encoding binary -buffersize 16 -translation crlf
    puts -nonewline $f "123456789012345\n12"
    set x [list [contents $path(test1)]]
    close $f
    lappend x [contents $path(test1)]
} [list "123456789012345\r" "123456789012345\r\n12"]
test io-2.3 {WriteBytes: flush on line} {
    # Tcl "line" buffering has weird behavior: if current buffer contains
    # a \n, entire buffer gets flushed.  Logical behavior would be to flush
    # only up to the \n.

    set f [open $path(test1) w]
    fconfigure $f -encoding binary -buffering line -translation crlf
    puts -nonewline $f "\n12"
    set x [contents $path(test1)]
    close $f
    set x
} "\r\n12"
test io-2.4 {WriteBytes: reset sawLF after each buffer} {
    set f [open $path(test1) w]
     fconfigure $f -encoding binary -buffering line -translation lf \
	     -buffersize 16
    puts -nonewline $f "abcdefg\nhijklmnopqrstuvwxyz"
    set x [list [contents $path(test1)]]
    close $f
    lappend x [contents $path(test1)]
} [list "abcdefg\nhijklmno" "abcdefg\nhijklmnopqrstuvwxyz"]
test io-2.5 {WriteBytes: large file (> INT_MAX). Bug 3d01d51bc4} -constraints {
    pointerIs64bit perf
} -body {
    # Binary mode
    testreadwrite 0x80000000 b
} -result 1
test io-2.6 {WriteBytes: large file (> UINT_MAX). Bug 3d01d51bc4} -constraints {
    pointerIs64bit perf
} -body {
    # Binary mode
    testreadwrite 0x100000000 b -buffersize 1000000
} -result 1
test io-2.7 {WriteBytes: large file (== UINT_MAX). Bug 90ff9b7f73} -constraints {
    pointerIs64bit perf
} -body {
    # *Exactly* UINT_MAX - separate bug from the general large file tests
    testreadwrite 0xffffffff b
} -result 1


test io-3.1 {WriteChars: compatibility with WriteBytes} {
    # loop until all bytes are written

    set f [open $path(test1) w]
    fconfigure $f -encoding ascii -buffersize 16 -translation crlf
    puts $f "abcdefghijklmnopqrstuvwxyz"
    close $f
    contents $path(test1)
} "abcdefghijklmnopqrstuvwxyz\r\n"
test io-3.2 {WriteChars: compatibility with WriteBytes: savedLF > 0} {
    # After flushing buffer, there was a \n left over from the last
    # \n -> \r\n expansion.  It gets stuck at beginning of this buffer.

    set f [open $path(test1) w]
    fconfigure $f -encoding ascii -buffersize 16 -translation crlf
    puts -nonewline $f "123456789012345\n12"
    set x [list [contents $path(test1)]]
    close $f
    lappend x [contents $path(test1)]
} [list "123456789012345\r" "123456789012345\r\n12"]
test io-3.3 {WriteChars: compatibility with WriteBytes: flush on line} {
    # Tcl "line" buffering has weird behavior: if current buffer contains
    # a \n, entire buffer gets flushed.  Logical behavior would be to flush
    # only up to the \n.

    set f [open $path(test1) w]
    fconfigure $f -encoding ascii -buffering line -translation crlf
    puts -nonewline $f "\n12"
    set x [contents $path(test1)]
    close $f
    set x
} "\r\n12"
test io-3.4 {WriteChars: loop over stage buffer} -body {
    # stage buffer maps to more than can be queued at once.

    set f [open $path(test1) w]
    fconfigure $f -encoding jis0208 -buffersize 16 -profile tcl8
    puts -nonewline $f "\\\\\\\\\\\\\\\\\\\\\\\\\\\\\\"
    set x [list [contents $path(test1)]]
    close $f
    lappend x [contents $path(test1)]
} -cleanup {
    catch {close $f}
} -result [list "!)!)!)!)!)!)!)!)" "!)!)!)!)!)!)!)!)!)!)!)!)!)!)!)"]
test io-3.5 {WriteChars: saved != 0} -body {
    # Bytes produced by UtfToExternal from end of last channel buffer
    # had to be moved to beginning of next channel buffer to preserve
    # requested buffersize.

    set f [open $path(test1) w]
    fconfigure $f -encoding jis0208 -buffersize 17 -profile tcl8
    puts -nonewline $f "\\\\\\\\\\\\\\\\\\\\\\\\\\\\\\"
    set x [list [contents $path(test1)]]
    close $f
    lappend x [contents $path(test1)]
} -cleanup {
    catch {close $f}
} -result [list "!)!)!)!)!)!)!)!)!" "!)!)!)!)!)!)!)!)!)!)!)!)!)!)!)"]
test io-3.6 {WriteChars: (stageRead + dstWrote == 0)} {
    # One incomplete UTF-8 character at end of staging buffer.  Backup
    # in src to the beginning of that UTF-8 character and try again.
    #
    # Translate the first 16 bytes, produce 14 bytes of output, 2 left over
    # (first two bytes of Ａ in UTF-8).  Given those two bytes try
    # translating them again, find that no bytes are read produced, and break
    # to outer loop where those two bytes will have the remaining 4 bytes
    # (the last byte of Ａ plus the all of Ｂ) appended.

    set f [open $path(test1) w]
    fconfigure $f -encoding shiftjis -buffersize 16
    puts -nonewline $f "12345678901234ＡＢ"
    set x [list [contents $path(test1)]]
    close $f
    lappend x [contents $path(test1)]
} [list "12345678901234\x82\x60" "12345678901234\x82\x60\x82\x61"]
test io-3.7 {WriteChars: (bufPtr->nextAdded > bufPtr->length)} -body {
    # When translating UTF-8 to external, the produced bytes went past end
    # of the channel buffer.  This is done purpose -- we then truncate the
    # bytes at the end of the partial character to preserve the requested
    # blocksize on flush.  The truncated bytes are moved to the beginning
    # of the next channel buffer.

    set f [open $path(test1) w]
    fconfigure $f -encoding jis0208 -buffersize 17 -profile tcl8
    puts -nonewline $f "\\\\\\\\\\\\\\\\\\\\\\\\\\\\\\"
    set x [list [contents $path(test1)]]
    close $f
    lappend x [contents $path(test1)]
} -cleanup {
    catch {close $f}
} -result [list "!)!)!)!)!)!)!)!)!" "!)!)!)!)!)!)!)!)!)!)!)!)!)!)!)"]
test io-3.8 {WriteChars: reset sawLF after each buffer} {
    set f [open $path(test1) w]
    fconfigure $f -encoding ascii -buffering line -translation lf \
	     -buffersize 16
    puts -nonewline $f "abcdefg\nhijklmnopqrstuvwxyz"
    set x [list [contents $path(test1)]]
    close $f
    lappend x [contents $path(test1)]
} [list "abcdefg\nhijklmno" "abcdefg\nhijklmnopqrstuvwxyz"]
test io-3.9 {Write: flush line-buffered channels when crlf is split over two buffers} -body {
    # https://core.tcl-lang.org/tcllib/tktedit?name=c9d8a52fe
    set f [open $path(test1) w]
    fconfigure $f -buffering line -translation crlf -buffersize 8
    puts $f "1234567"
    string map {"\r" "<cr>" "\n" "<lf>"} [contents $path(test1)]
} -cleanup {
    close $f
} -result "1234567<cr><lf>"

test io-4.1 {TranslateOutputEOL: lf} {
    # search for \n

    set f [open $path(test1) w]
    fconfigure $f -buffering line -translation lf
    puts $f "abcde"
    set x [list [contents $path(test1)]]
    close $f
    lappend x [contents $path(test1)]
} [list "abcde\n" "abcde\n"]
test io-4.2 {TranslateOutputEOL: cr} {
    # search for \n, replace with \r

    set f [open $path(test1) w]
    fconfigure $f -buffering line -translation cr
    puts $f "abcde"
    set x [list [contents $path(test1)]]
    close $f
    lappend x [contents $path(test1)]
} [list "abcde\r" "abcde\r"]
test io-4.3 {TranslateOutputEOL: crlf} {
    # simple case: search for \n, replace with \r

    set f [open $path(test1) w]
    fconfigure $f -buffering line -translation crlf
    puts $f "abcde"
    set x [list [contents $path(test1)]]
    close $f
    lappend x [contents $path(test1)]
} [list "abcde\r\n" "abcde\r\n"]
test io-4.4 {TranslateOutputEOL: crlf} {
    # keep storing more bytes in output buffer until output buffer is full.
    # We have 13 bytes initially that would turn into 18 bytes.  Fill
    # dest buffer while (dstEnd < dstMax).

    set f [open $path(test1) w]
    fconfigure $f -translation crlf -buffersize 16
    puts -nonewline $f "1234567\n\n\n\n\nA"
    set x [list [contents $path(test1)]]
    close $f
    lappend x [contents $path(test1)]
} [list "1234567\r\n\r\n\r\n\r\n\r" "1234567\r\n\r\n\r\n\r\n\r\nA"]
test io-4.5 {TranslateOutputEOL: crlf} {
    # Check for overflow of the destination buffer

    set f [open $path(test1) w]
    fconfigure $f -translation crlf -buffersize 12
    puts -nonewline $f "12345678901\n456789012345678901234"
    close $f
    set x [contents $path(test1)]
} "12345678901\r\n456789012345678901234"

test io-5.1 {CheckFlush: not full} {
    set f [open $path(test1) w]
    fconfigure $f
    puts -nonewline $f "12345678901234567890"
    set x [list [contents $path(test1)]]
    close $f
    lappend x [contents $path(test1)]
} [list "" "12345678901234567890"]
test io-5.2 {CheckFlush: full} {
    set f [open $path(test1) w]
    fconfigure $f -buffersize 16
    puts -nonewline $f "12345678901234567890"
    set x [list [contents $path(test1)]]
    close $f
    lappend x [contents $path(test1)]
} [list "1234567890123456" "12345678901234567890"]
test io-5.3 {CheckFlush: not line} {
    set f [open $path(test1) w]
    fconfigure $f -buffering line
    puts -nonewline $f "12345678901234567890"
    set x [list [contents $path(test1)]]
    close $f
    lappend x [contents $path(test1)]
} [list "" "12345678901234567890"]
test io-5.4 {CheckFlush: line} {
    set f [open $path(test1) w]
    fconfigure $f -buffering line -translation lf -encoding ascii
    puts -nonewline $f "1234567890\n1234567890"
    set x [list [contents $path(test1)]]
    close $f
    lappend x [contents $path(test1)]
} [list "1234567890\n1234567890" "1234567890\n1234567890"]
test io-5.5 {CheckFlush: none} {
    set f [open $path(test1) w]
    fconfigure $f -buffering none
    puts -nonewline $f "1234567890"
    set x [list [contents $path(test1)]]
    close $f
    lappend x [contents $path(test1)]
} [list "1234567890" "1234567890"]

test io-6.1 {Tcl_GetsObj: working} {
    set f [open $path(test1) w]
    puts $f "foo\nboo"
    close $f
    set f [open $path(test1)]
    set x [gets $f]
    close $f
    set x
} {foo}
test io-6.2 {Tcl_GetsObj: CheckChannelErrors() != 0} emptyTest {
    # no test, need to cause an async error.
} {}
test io-6.3 {Tcl_GetsObj: how many have we used?} {
    # if (bufPtr != NULL) {oldRemoved = bufPtr->nextRemoved}

    set f [open $path(test1) w]
    fconfigure $f -translation crlf
    puts $f "abc\ndefg"
    close $f
    set f [open $path(test1)]
    set x [list [tell $f] [gets $f line] [tell $f] [gets $f line] $line]
    close $f
    set x
} {0 3 5 4 defg}
test io-6.4 {Tcl_GetsObj: encoding == NULL} {
    set f [open $path(test1) w]
    fconfigure $f -translation binary
    puts $f "\x81\x34\x00"
    close $f
    set f [open $path(test1)]
    fconfigure $f -translation binary
    set x [list [gets $f line] $line]
    close $f
    set x
} [list 3 "\x81\x34\x00"]
test io-6.5 {Tcl_GetsObj: encoding != NULL} {
    set f [open $path(test1) w]
    fconfigure $f -translation binary
    puts $f "\x88\xEA\x92\x9A"
    close $f
    set f [open $path(test1)]
    fconfigure $f -encoding shiftjis
    set x [list [gets $f line] $line]
    close $f
    set x
} [list 2 "一丁"]
set a "bbbbbbbbbbbbbbbbbbbbbbbbbbbbbbbbbbbbbbbbbbbbbbbbbbbbbbbbbbbbbbbb"
append a $a
append a $a
test io-6.6 {Tcl_GetsObj: loop test} {
    # if (dst >= dstEnd)

    set f [open $path(test1) w]
    puts $f $a
    puts $f hi
    close $f
    set f [open $path(test1)]
    set x [list [gets $f line] $line]
    close $f
    set x
} [list 256 $a]
test io-6.7 {Tcl_GetsObj: error in input} stdio {
    # if (FilterInputBytes(chanPtr, &gs) != 0)

    set f [open "|[list [interpreter] $path(cat)]" w+]
    puts -nonewline $f "hi\nwould"
    flush $f
    gets $f
    fconfigure $f -blocking 0
    set x [gets $f line]
    close $f
    set x
} {-1}
test io-6.8 {Tcl_GetsObj: remember if EOF is seen} {
    set f [open $path(test1) w]
    puts $f "abcdef\x1Aghijk\nwombat"
    close $f
    set f [open $path(test1)]
    fconfigure $f -eofchar \x1A
    set x [list [gets $f line] $line [gets $f line] $line]
    close $f
    set x
} {6 abcdef -1 {}}
test io-6.9 {Tcl_GetsObj: remember if EOF is seen} {
    set f [open $path(test1) w]
    puts $f "abcdefghijk\nwom\x1Abat"
    close $f
    set f [open $path(test1)]
    fconfigure $f -eofchar \x1A
    set x [list [gets $f line] $line [gets $f line] $line]
    close $f
    set x
} {11 abcdefghijk 3 wom}
# Comprehensive tests
test io-6.10 {Tcl_GetsObj: lf mode: no chars} {
    set f [open $path(test1) w]
    close $f
    set f [open $path(test1)]
    fconfigure $f -translation lf
    set x [list [gets $f line] $line]
    close $f
    set x
} {-1 {}}
test io-6.11 {Tcl_GetsObj: lf mode: lone \n} {
    set f [open $path(test1) w]
    fconfigure $f -translation lf
    puts -nonewline $f "\n"
    close $f
    set f [open $path(test1)]
    fconfigure $f -translation lf
    set x [list [gets $f line] $line [gets $f line] $line]
    close $f
    set x
} {0 {} -1 {}}
test io-6.12 {Tcl_GetsObj: lf mode: lone \r} {
    set f [open $path(test1) w]
    fconfigure $f -translation lf
    puts -nonewline $f "\r"
    close $f
    set f [open $path(test1)]
    fconfigure $f -translation lf
    set x [list [gets $f line] $line [gets $f line] $line]
    close $f
    set x
} [list 1 "\r" -1 ""]
test io-6.13 {Tcl_GetsObj: lf mode: 1 char} {
    set f [open $path(test1) w]
    fconfigure $f -translation lf
    puts -nonewline $f a
    close $f
    set f [open $path(test1)]
    fconfigure $f -translation lf
    set x [list [gets $f line] $line [gets $f line] $line]
    close $f
    set x
} {1 a -1 {}}
test io-6.14 {Tcl_GetsObj: lf mode: 1 char followed by EOL} {
    set f [open $path(test1) w]
    fconfigure $f -translation lf
    puts -nonewline $f "a\n"
    close $f
    set f [open $path(test1)]
    fconfigure $f -translation lf
    set x [list [gets $f line] $line [gets $f line] $line]
    close $f
    set x
} {1 a -1 {}}
test io-6.15 {Tcl_GetsObj: lf mode: several chars} {
    set f [open $path(test1) w]
    fconfigure $f -translation lf
    puts -nonewline $f "abcd\nefgh\rijkl\r\nmnop"
    close $f
    set f [open $path(test1)]
    fconfigure $f -translation lf
    set x [list [gets $f line] $line [gets $f line] $line [gets $f line] $line [gets $f line] $line]
    close $f
    set x
} [list 4 "abcd" 10 "efgh\rijkl\r" 4 "mnop" -1 ""]
test io-6.16 {Tcl_GetsObj: cr mode: no chars} {
    set f [open $path(test1) w]
    close $f
    set f [open $path(test1)]
    fconfigure $f -translation cr
    set x [list [gets $f line] $line]
    close $f
    set x
} {-1 {}}
test io-6.17 {Tcl_GetsObj: cr mode: lone \n} {
    set f [open $path(test1) w]
    fconfigure $f -translation lf
    puts -nonewline $f "\n"
    close $f
    set f [open $path(test1)]
    fconfigure $f -translation cr
    set x [list [gets $f line] $line [gets $f line] $line]
    close $f
    set x
} [list 1 "\n" -1 ""]
test io-6.18 {Tcl_GetsObj: cr mode: lone \r} {
    set f [open $path(test1) w]
    fconfigure $f -translation lf
    puts -nonewline $f "\r"
    close $f
    set f [open $path(test1)]
    fconfigure $f -translation cr
    set x [list [gets $f line] $line [gets $f line] $line]
    close $f
    set x
} {0 {} -1 {}}
test io-6.19 {Tcl_GetsObj: cr mode: 1 char} {
    set f [open $path(test1) w]
    fconfigure $f -translation lf
    puts -nonewline $f a
    close $f
    set f [open $path(test1)]
    fconfigure $f -translation cr
    set x [list [gets $f line] $line [gets $f line] $line]
    close $f
    set x
} {1 a -1 {}}
test io-6.20 {Tcl_GetsObj: cr mode: 1 char followed by EOL} {
    set f [open $path(test1) w]
    fconfigure $f -translation lf
    puts -nonewline $f "a\r"
    close $f
    set f [open $path(test1)]
    fconfigure $f -translation cr
    set x [list [gets $f line] $line [gets $f line] $line]
    close $f
    set x
} {1 a -1 {}}
test io-6.21 {Tcl_GetsObj: cr mode: several chars} {
    set f [open $path(test1) w]
    fconfigure $f -translation lf
    puts -nonewline $f "abcd\nefgh\rijkl\r\nmnop"
    close $f
    set f [open $path(test1)]
    fconfigure $f -translation cr
    set x [list [gets $f line] $line [gets $f line] $line [gets $f line] $line [gets $f line] $line]
    close $f
    set x
} [list 9 "abcd\nefgh" 4 "ijkl" 5 "\nmnop" -1 ""]
test io-6.22 {Tcl_GetsObj: crlf mode: no chars} {
    set f [open $path(test1) w]
    close $f
    set f [open $path(test1)]
    fconfigure $f -translation crlf
    set x [list [gets $f line] $line]
    close $f
    set x
} {-1 {}}
test io-6.23 {Tcl_GetsObj: crlf mode: lone \n} {
    set f [open $path(test1) w]
    fconfigure $f -translation lf
    puts -nonewline $f "\n"
    close $f
    set f [open $path(test1)]
    fconfigure $f -translation crlf
    set x [list [gets $f line] $line [gets $f line] $line]
    close $f
    set x
} [list 1 "\n" -1 ""]
test io-6.24 {Tcl_GetsObj: crlf mode: lone \r} {
    set f [open $path(test1) w]
    fconfigure $f -translation lf
    puts -nonewline $f "\r"
    close $f
    set f [open $path(test1)]
    fconfigure $f -translation crlf
    set x [list [gets $f line] $line [gets $f line] $line]
    close $f
    set x
} [list 1 "\r" -1 ""]
test io-6.25 {Tcl_GetsObj: crlf mode: \r\r} {
    set f [open $path(test1) w]
    fconfigure $f -translation lf
    puts -nonewline $f "\r\r"
    close $f
    set f [open $path(test1)]
    fconfigure $f -translation crlf
    set x [list [gets $f line] $line [gets $f line] $line]
    close $f
    set x
} [list 2 "\r\r" -1 ""]
test io-6.26 {Tcl_GetsObj: crlf mode: \r\n} {
    set f [open $path(test1) w]
    fconfigure $f -translation lf
    puts -nonewline $f "\r\n"
    close $f
    set f [open $path(test1)]
    fconfigure $f -translation crlf
    set x [list [gets $f line] $line [gets $f line] $line]
    close $f
    set x
} [list 0 "" -1 ""]
test io-6.27 {Tcl_GetsObj: crlf mode: 1 char} {
    set f [open $path(test1) w]
    fconfigure $f -translation lf
    puts -nonewline $f a
    close $f
    set f [open $path(test1)]
    fconfigure $f -translation crlf
    set x [list [gets $f line] $line [gets $f line] $line]
    close $f
    set x
} {1 a -1 {}}
test io-6.28 {Tcl_GetsObj: crlf mode: 1 char followed by EOL} {
    set f [open $path(test1) w]
    fconfigure $f -translation lf
    puts -nonewline $f "a\r\n"
    close $f
    set f [open $path(test1)]
    fconfigure $f -translation crlf
    set x [list [gets $f line] $line [gets $f line] $line]
    close $f
    set x
} {1 a -1 {}}
test io-6.29 {Tcl_GetsObj: crlf mode: several chars} {
    set f [open $path(test1) w]
    fconfigure $f -translation lf
    puts -nonewline $f "abcd\nefgh\rijkl\r\nmnop"
    close $f
    set f [open $path(test1)]
    fconfigure $f -translation crlf
    set x [list [gets $f line] $line [gets $f line] $line [gets $f line] $line]
    close $f
    set x
} [list 14 "abcd\nefgh\rijkl" 4 "mnop" -1 ""]
test io-6.30 {Tcl_GetsObj: crlf mode: buffer exhausted} {testchannel} {
    # if (eol >= dstEnd)

    set f [open $path(test1) w]
    fconfigure $f -translation lf
    puts -nonewline $f "123456789012345\r\nabcdefghijklmnoprstuvwxyz"
    close $f
    set f [open $path(test1)]
    fconfigure $f -translation crlf -buffersize 16
    set x [list [gets $f line] $line [testchannel inputbuffered $f]]
    close $f
    set x
} [list 15 "123456789012345" 15]
test io-6.31 {Tcl_GetsObj: crlf mode: buffer exhausted, blocked} {stdio testchannel fileevent} {
    # (FilterInputBytes() != 0)

    set f [open "|[list [interpreter] $path(cat)]" w+]
    fconfigure $f -translation {crlf lf} -buffering none
    puts -nonewline $f "bbbbbbbbbbbbbb\r\n123456789012345\r"
    fconfigure $f -buffersize 16
    set x [gets $f]
    fconfigure $f -blocking 0
    lappend x [gets $f line] $line [fblocked $f] [testchannel inputbuffered $f]
    close $f
    set x
} [list "bbbbbbbbbbbbbb" -1 "" 1 16]
test io-6.32 {Tcl_GetsObj: crlf mode: buffer exhausted, more data} {testchannel} {
    # not (FilterInputBytes() != 0)

    set f [open $path(test1) w]
    fconfigure $f -translation lf
    puts -nonewline $f "123456789012345\r\n123"
    close $f
    set f [open $path(test1)]
    fconfigure $f -translation crlf -buffersize 16
    set x [list [gets $f line] $line [tell $f] [testchannel inputbuffered $f]]
    close $f
    set x
} [list 15 "123456789012345" 17 3]
test io-6.33 {Tcl_GetsObj: crlf mode: buffer exhausted, at eof} {
    # eol still equals dstEnd

    set f [open $path(test1) w]
    fconfigure $f -translation lf
    puts -nonewline $f "123456789012345\r"
    close $f
    set f [open $path(test1)]
    fconfigure $f -translation crlf -buffersize 16
    set x [list [gets $f line] $line [eof $f]]
    close $f
    set x
} [list 16 "123456789012345\r" 1]
test io-6.34 {Tcl_GetsObj: crlf mode: buffer exhausted, not followed by \n} {
    # not (*eol == '\n')

    set f [open $path(test1) w]
    fconfigure $f -translation lf
    puts -nonewline $f "123456789012345\rabcd\r\nefg"
    close $f
    set f [open $path(test1)]
    fconfigure $f -translation crlf -buffersize 16
    set x [list [gets $f line] $line [tell $f]]
    close $f
    set x
} [list 20 "123456789012345\rabcd" 22]
test io-6.35 {Tcl_GetsObj: auto mode: no chars} {
    set f [open $path(test1) w]
    close $f
    set f [open $path(test1)]
    fconfigure $f -translation auto
    set x [list [gets $f line] $line]
    close $f
    set x
} {-1 {}}
test io-6.36 {Tcl_GetsObj: auto mode: lone \n} {
    set f [open $path(test1) w]
    fconfigure $f -translation lf
    puts -nonewline $f "\n"
    close $f
    set f [open $path(test1)]
    fconfigure $f -translation auto
    set x [list [gets $f line] $line [gets $f line] $line]
    close $f
    set x
} [list 0 "" -1 ""]
test io-6.37 {Tcl_GetsObj: auto mode: lone \r} {
    set f [open $path(test1) w]
    fconfigure $f -translation lf
    puts -nonewline $f "\r"
    close $f
    set f [open $path(test1)]
    fconfigure $f -translation auto
    set x [list [gets $f line] $line [gets $f line] $line]
    close $f
    set x
} [list 0 "" -1 ""]
test io-6.38 {Tcl_GetsObj: auto mode: \r\r} {
    set f [open $path(test1) w]
    fconfigure $f -translation lf
    puts -nonewline $f "\r\r"
    close $f
    set f [open $path(test1)]
    fconfigure $f -translation auto
    set x [list [gets $f line] $line [gets $f line] $line [gets $f line] $line]
    close $f
    set x
} [list 0 "" 0 "" -1 ""]
test io-6.39 {Tcl_GetsObj: auto mode: \r\n} {
    set f [open $path(test1) w]
    fconfigure $f -translation lf
    puts -nonewline $f "\r\n"
    close $f
    set f [open $path(test1)]
    fconfigure $f -translation auto
    set x [list [gets $f line] $line [gets $f line] $line]
    close $f
    set x
} [list 0 "" -1 ""]
test io-6.40 {Tcl_GetsObj: auto mode: 1 char} {
    set f [open $path(test1) w]
    fconfigure $f -translation lf
    puts -nonewline $f a
    close $f
    set f [open $path(test1)]
    fconfigure $f -translation auto
    set x [list [gets $f line] $line [gets $f line] $line]
    close $f
    set x
} {1 a -1 {}}
test io-6.41 {Tcl_GetsObj: auto mode: 1 char followed by EOL} {
    set f [open $path(test1) w]
    fconfigure $f -translation lf
    puts -nonewline $f "a\r\n"
    close $f
    set f [open $path(test1)]
    fconfigure $f -translation auto
    set x [list [gets $f line] $line [gets $f line] $line]
    close $f
    set x
} {1 a -1 {}}
test io-6.42 {Tcl_GetsObj: auto mode: several chars} {
    set f [open $path(test1) w]
    fconfigure $f -translation lf
    puts -nonewline $f "abcd\nefgh\rijkl\r\nmnop"
    close $f
    set f [open $path(test1)]
    fconfigure $f -translation auto
    set x [list [gets $f line] $line [gets $f line] $line]
    lappend x [gets $f line] $line [gets $f line] $line [gets $f line] $line
    close $f
    set x
} [list 4 "abcd" 4 "efgh" 4 "ijkl" 4 "mnop" -1 ""]
test io-6.43 {Tcl_GetsObj: input saw cr} {stdio testchannel fileevent} {
    # if (chanPtr->flags & INPUT_SAW_CR)

    set f [open "|[list [interpreter] $path(cat)]" w+]
    fconfigure $f -translation {auto lf} -buffering none
    puts -nonewline $f "bbbbbbbbbbbbbbb\n123456789abcdef\r"
    fconfigure $f -buffersize 16
    set x [list [gets $f]]
    fconfigure $f -blocking 0
    lappend x [gets $f line] $line [testchannel queuedcr $f]
    fconfigure $f -blocking 1
    puts -nonewline $f "\nabcd\refg\x1A"
    lappend x [gets $f line] $line [testchannel queuedcr $f]
    lappend x [gets $f line] $line
    close $f
    set x
} [list "bbbbbbbbbbbbbbb" 15 "123456789abcdef" 1 4 "abcd" 0 3 "efg"]
test io-6.44 {Tcl_GetsObj: input saw cr, not followed by cr} {stdio testchannel fileevent} {
    # not (*eol == '\n')

    set f [open "|[list [interpreter] $path(cat)]" w+]
    fconfigure $f -translation {auto lf} -buffering none
    puts -nonewline $f "bbbbbbbbbbbbbbb\n123456789abcdef\r"
    fconfigure $f -buffersize 16
    set x [list [gets $f]]
    fconfigure $f -blocking 0
    lappend x [gets $f line] $line [testchannel queuedcr $f]
    fconfigure $f -blocking 1
    puts -nonewline $f "abcd\refg\x1A"
    lappend x [gets $f line] $line [testchannel queuedcr $f]
    lappend x [gets $f line] $line
    close $f
    set x
} [list "bbbbbbbbbbbbbbb" 15 "123456789abcdef" 1 4 "abcd" 0 3 "efg"]
test io-6.45 {Tcl_GetsObj: input saw cr, skip right number of bytes} {stdio testchannel fileevent} {
    # Tcl_ExternalToUtf()

    set f [open "|[list [interpreter] $path(cat)]" w+]
    fconfigure $f -translation {auto lf} -buffering none
    fconfigure $f -encoding utf-16
    puts -nonewline $f "bbbbbbbbbbbbbbb\n123456789abcdef\r"
    fconfigure $f -buffersize 16
    gets $f
    fconfigure $f -blocking 0
    set x [list [gets $f line] $line [testchannel queuedcr $f]]
    fconfigure $f -blocking 1
    puts -nonewline $f "\nabcd\refg"
    lappend x [gets $f line] $line [testchannel queuedcr $f]
    close $f
    set x
} [list 15 "123456789abcdef" 1 4 "abcd" 0]
test io-6.46 {Tcl_GetsObj: input saw cr, followed by just \n should give eof} {stdio testchannel fileevent} {
    # memmove()

    set f [open "|[list [interpreter] $path(cat)]" w+]
    fconfigure $f -translation {auto lf} -buffering none
    puts -nonewline $f "bbbbbbbbbbbbbbb\n123456789abcdef\r"
    fconfigure $f -buffersize 16
    gets $f
    fconfigure $f -blocking 0
    set x [list [gets $f line] $line [testchannel queuedcr $f]]
    fconfigure $f -blocking 1
    puts -nonewline $f "\n\x1A"
    lappend x [gets $f line] $line [testchannel queuedcr $f]
    close $f
    set x
} [list 15 "123456789abcdef" 1 -1 "" 0]
test io-6.47 {Tcl_GetsObj: auto mode: \r at end of buffer, peek for \n} {testchannel} {
    # (eol == dstEnd)

    set f [open $path(test1) w]
    fconfigure $f -translation lf
    puts -nonewline $f "123456789012345\r\nabcdefghijklmnopq"
    close $f
    set f [open $path(test1)]
    fconfigure $f -translation auto -buffersize 16
    set x [list [gets $f] [testchannel inputbuffered $f]]
    close $f
    set x
} [list "123456789012345" 15]
test io-6.48 {Tcl_GetsObj: auto mode: \r at end of buffer, no more avail} {testchannel} {
    # PeekAhead() did not get any, so (eol >= dstEnd)

    set f [open $path(test1) w]
    fconfigure $f -translation lf
    puts -nonewline $f "123456789012345\r"
    close $f
    set f [open $path(test1)]
    fconfigure $f -translation auto -buffersize 16
    set x [list [gets $f] [testchannel queuedcr $f]]
    close $f
    set x
} [list "123456789012345" 1]
test io-6.49 {Tcl_GetsObj: auto mode: \r followed by \n} {testchannel} {
    # if (*eol == '\n') {skip++}

    set f [open $path(test1) w]
    fconfigure $f -translation lf
    puts -nonewline $f "123456\r\n78901"
    close $f
    set f [open $path(test1)]
    set x [list [gets $f] [testchannel queuedcr $f] [tell $f] [gets $f]]
    close $f
    set x
} [list "123456" 0 8 "78901"]
test io-6.50 {Tcl_GetsObj: auto mode: \r not followed by \n} {testchannel} {
    # not (*eol == '\n')

    set f [open $path(test1) w]
    fconfigure $f -translation lf
    puts -nonewline $f "123456\r78901"
    close $f
    set f [open $path(test1)]
    set x [list [gets $f] [testchannel queuedcr $f] [tell $f] [gets $f]]
    close $f
    set x
} [list "123456" 0 7 "78901"]
test io-6.51 {Tcl_GetsObj: auto mode: \n} {
    # else if (*eol == '\n') {goto gotoeol;}

    set f [open $path(test1) w]
    fconfigure $f -translation lf
    puts -nonewline $f "123456\n78901"
    close $f
    set f [open $path(test1)]
    set x [list [gets $f] [tell $f] [gets $f]]
    close $f
    set x
} [list "123456" 7 "78901"]
test io-6.52 {Tcl_GetsObj: saw EOF character} {testchannel} {
    # if (eof != NULL)

    set f [open $path(test1) w]
    fconfigure $f -translation lf
    puts -nonewline $f "123456\x1Ak9012345\r"
    close $f
    set f [open $path(test1)]
    fconfigure $f -eofchar \x1A
    set x [list [gets $f] [testchannel queuedcr $f] [tell $f] [gets $f]]
    close $f
    set x
} [list "123456" 0 6 ""]
test io-6.53 {Tcl_GetsObj: device EOF} {
    # didn't produce any bytes

    set f [open $path(test1) w]
    close $f
    set f [open $path(test1)]
    set x [list [gets $f line] $line [eof $f]]
    close $f
    set x
} {-1 {} 1}
test io-6.54 {Tcl_GetsObj: device EOF} {
    # got some bytes before EOF.

    set f [open $path(test1) w]
    puts -nonewline $f abc
    close $f
    set f [open $path(test1)]
    set x [list [gets $f line] $line [eof $f]]
    close $f
    set x
} {3 abc 1}
test io-6.55 {Tcl_GetsObj: overconverted} {
    # Tcl_ExternalToUtf(), make sure state updated

    set f [open $path(test1) w]
    fconfigure $f -encoding iso2022-jp
    puts $f "there一ok\n丁more bytes\nhere"
    close $f
    set f [open $path(test1)]
    fconfigure $f -encoding iso2022-jp
    set x [list [gets $f line] $line [gets $f line] $line [gets $f line] $line]
    close $f
    set x
} [list 8 "there一ok" 11 "丁more bytes" 4 "here"]
test io-6.56 {Tcl_GetsObj: incomplete lines should disable file events} {stdio fileevent} {
    update
    set f [open "|[list [interpreter] $path(cat)]" w+]
    fconfigure $f -buffering none
    puts -nonewline $f "foobar"
    fconfigure $f -blocking 0
    variable x {}
    after 500 [namespace code { lappend x timeout }]
    fileevent $f readable [namespace code { lappend x [gets $f] }]
    vwait [namespace which -variable x]
    vwait [namespace which -variable x]
    fconfigure $f -blocking 1
    puts -nonewline $f "baz\n"
    after 500 [namespace code { lappend x timeout }]
    fconfigure $f -blocking 0
    vwait [namespace which -variable x]
    vwait [namespace which -variable x]
    close $f
    set x
} {{} timeout foobarbaz timeout}

test io-7.1 {FilterInputBytes: split up character at end of buffer} {
    # (result == TCL_CONVERT_MULTIBYTE)

    set f [open $path(test1) w]
    fconfigure $f -encoding shiftjis
    puts $f "1234567890123０１２３４\nend"
    close $f
    set f [open $path(test1)]
    fconfigure $f -encoding shiftjis -buffersize 16
    set x [gets $f]
    close $f
    set x
} "1234567890123０１２３４"
test io-7.2 {FilterInputBytes: split up character in middle of buffer} {
    # (bufPtr->nextAdded < bufPtr->bufLength)

    set f [open $path(test1) w]
    fconfigure $f -encoding binary
    puts -nonewline $f "1234567890\n123\x82\x4F\x82\x50\x82"
    close $f
    set f [open $path(test1)]
    fconfigure $f -encoding shiftjis
    set x [list [gets $f line] $line [eof $f]]
    close $f
    set x
} [list 10 "1234567890" 0]
test io-7.3 {FilterInputBytes: split up character at EOF} {testchannel} {
    set f [open $path(test1) w]
    fconfigure $f -encoding binary
    puts -nonewline $f "1234567890123\x82\x4F\x82\x50\x82"
    close $f
    set f [open $path(test1)]
    fconfigure $f -encoding shiftjis -profile tcl8
    set x [list [gets $f line] $line]
    lappend x [tell $f] [testchannel inputbuffered $f] [eof $f]
    lappend x [gets $f line] $line
    close $f
    set x
} [list 15 "1234567890123０１" 18 0 1 -1 ""]
test io-7.4 {FilterInputBytes: recover from split up character} {stdio fileevent} {
    set f [open "|[list [interpreter] $path(cat)]" w+]
    fconfigure $f -encoding binary -buffering none
    puts -nonewline $f "1234567890123\x82\x4F\x82\x50\x82"
    fconfigure $f -encoding shiftjis -blocking 0
    fileevent $f read [namespace code "ready $f"]
    variable x {}
    proc ready {f} {
	variable x
	lappend x [gets $f line] $line [fblocked $f]
    }
    vwait [namespace which -variable x]
    fconfigure $f -encoding binary -blocking 1
    puts $f "\x51\x82\x52"
    fconfigure $f -encoding shiftjis
    vwait [namespace which -variable x]
    close $f
    set x
} [list -1 "" 1 17 "1234567890123０１２３" 0]

test io-8.1 {PeekAhead: only go to device if no more cached data} {testchannel} {
    # (bufPtr->nextPtr == NULL)

    set f [open $path(test1) w]
    fconfigure $f -encoding ascii -translation lf
    puts -nonewline $f "123456789012345\r\n2345678"
    close $f
    set f [open $path(test1)]
    fconfigure $f -encoding ascii -translation auto -buffersize 16
    # here
    gets $f
    set x [testchannel inputbuffered $f]
    close $f
    set x
} "7"
test io-8.2 {PeekAhead: only go to device if no more cached data} {stdio testchannel fileevent} {
    # not (bufPtr->nextPtr == NULL)

    set f [open "|[list [interpreter] $path(cat)]" w+]
    fconfigure $f -translation lf -encoding ascii -buffering none
    puts -nonewline $f "123456789012345\r\nbcdefghijklmnopqrstuvwxyz"
    variable x {}
    fileevent $f read [namespace code "ready $f"]
    proc ready {f} {
	variable x
	lappend x [gets $f line] $line [testchannel inputbuffered $f]
    }
    fconfigure $f -encoding utf-16 -buffersize 16 -blocking 0
    vwait [namespace which -variable x]
    fconfigure $f -translation auto -encoding ascii -blocking 1
    # here
    vwait [namespace which -variable x]
    close $f
    set x
} [list -1 "" 42 15 "123456789012345" 25]
test io-8.3 {PeekAhead: no cached data available} {stdio testchannel fileevent} {
    # (bytesLeft == 0)

    set f [open "|[list [interpreter] $path(cat)]" w+]
    fconfigure $f -translation {auto binary}
    puts -nonewline $f "abcdefghijklmno\r"
    flush $f
    set x [list [gets $f line] $line [testchannel queuedcr $f]]
    close $f
    set x
} [list 15 "abcdefghijklmno" 1]
set a "123456789012345678901234567890"
append a "123456789012345678901234567890"
append a "1234567890123456789012345678901"
test io-8.4 {PeekAhead: cached data available in this buffer} {
    # not (bytesLeft == 0)

    set f [open $path(test1) w+]
    fconfigure $f -translation binary
    puts $f "${a}\r\nabcdef"
    close $f
    set f [open $path(test1)]
    fconfigure $f -encoding binary -translation auto

    # "${a}\r" was converted in one operation (because ENCODING_LINESIZE
    # is 30).  To check if "\n" follows, calls PeekAhead and determines
    # that cached data is available in buffer w/o having to call driver.

    set x [gets $f]
    close $f
    set x
} $a
unset a
test io-8.5 {PeekAhead: don't peek if last read was short} {stdio testchannel fileevent} {
    # (bufPtr->nextAdded < bufPtr->length)

    set f [open "|[list [interpreter] $path(cat)]" w+]
    fconfigure $f -translation {auto binary}
    puts -nonewline $f "abcdefghijklmno\r"
    flush $f
    # here
    set x [list [gets $f line] $line [testchannel queuedcr $f]]
    close $f
    set x
} {15 abcdefghijklmno 1}
test io-8.6 {PeekAhead: change to non-blocking mode} {stdio testchannel fileevent} {
    # ((chanPtr->flags & CHANNEL_NONBLOCKING) == 0)

    set f [open "|[list [interpreter] $path(cat)]" w+]
    fconfigure $f -translation {auto binary} -buffersize 16
    puts -nonewline $f "abcdefghijklmno\r"
    flush $f
    # here
    set x [list [gets $f line] $line [testchannel queuedcr $f]]
    close $f
    set x
} {15 abcdefghijklmno 1}
test io-8.7 {PeekAhead: cleanup} {stdio testchannel fileevent} {
    # Make sure bytes are removed from buffer.

    set f [open "|[list [interpreter] $path(cat)]" w+]
    fconfigure $f -translation {auto binary} -buffering none
    puts -nonewline $f "abcdefghijklmno\r"
    # here
    set x [list [gets $f line] $line [testchannel queuedcr $f]]
    puts -nonewline $f "\x1A"
    lappend x [gets $f line] $line
    close $f
    set x
} {15 abcdefghijklmno 1 -1 {}}

test io-9.1 {CommonGetsCleanup} emptyTest {
} {}

test io-10.1 {Tcl_ReadChars: CheckChannelErrors} emptyTest {
    # no test, need to cause an async error.
} {}
test io-10.2 {Tcl_ReadChars: loop until enough copied} {
    # one time
    # for (copied = 0; (unsigned) toRead > 0; )

    set f [open $path(test1) w]
    puts $f abcdefghijklmnop
    close $f

    set f [open $path(test1)]
    set x [read $f 5]
    close $f
    set x
} {abcde}
test io-10.3 {Tcl_ReadChars: loop until enough copied} {
    # multiple times
    # for (copied = 0; (unsigned) toRead > 0; )

    set f [open $path(test1) w]
    puts $f abcdefghijklmnopqrstuvwxyz
    close $f

    set f [open $path(test1)]
    fconfigure $f -buffersize 16
    # here
    set x [read $f 19]
    close $f
    set x
} {abcdefghijklmnopqrs}
test io-10.4 {Tcl_ReadChars: no more in channel buffer} {
    # (copiedNow < 0)

    set f [open $path(test1) w]
    puts -nonewline $f abcdefghijkl
    close $f

    set f [open $path(test1)]
    # here
    set x [read $f 1000]
    close $f
    set x
} {abcdefghijkl}
test io-10.5 {Tcl_ReadChars: stop on EOF} {
    # (chanPtr->flags & CHANNEL_EOF)

    set f [open $path(test1) w]
    puts -nonewline $f abcdefghijkl
    close $f

    set f [open $path(test1)]
    # here
    set x [read $f 1000]
    close $f
    set x
} {abcdefghijkl}

test io-11.1 {ReadBytes: want to read a lot} {
    # ((unsigned) toRead > (unsigned) srcLen)

    set f [open $path(test1) w]
    puts -nonewline $f abcdefghijkl
    close $f
    set f [open $path(test1)]
    fconfigure $f -encoding binary
    # here
    set x [read $f 1000]
    close $f
    set x
} {abcdefghijkl}
test io-11.2 {ReadBytes: want to read all} {
    # ((unsigned) toRead > (unsigned) srcLen)

    set f [open $path(test1) w]
    puts -nonewline $f abcdefghijkl
    close $f
    set f [open $path(test1)]
    fconfigure $f -encoding binary
    # here
    set x [read $f]
    close $f
    set x
} {abcdefghijkl}
test io-11.3 {ReadBytes: allocate more space} {
    # (toRead > length - offset - 1)

    set f [open $path(test1) w]
    puts -nonewline $f abcdefghijklmnopqrstuvwxyz
    close $f
    set f [open $path(test1)]
    fconfigure $f -buffersize 16 -encoding binary
    # here
    set x [read $f]
    close $f
    set x
} {abcdefghijklmnopqrstuvwxyz}
test io-11.4 {ReadBytes: EOF char found} {
    # (TranslateInputEOL() != 0)

    set f [open $path(test1) w]
    puts $f abcdefghijklmnopqrstuvwxyz
    close $f
    set f [open $path(test1)]
    fconfigure $f -eofchar m -encoding binary
    # here
    set x [list [read $f] [eof $f] [read $f] [eof $f]]
    close $f
    set x
} [list "abcdefghijkl" 1 "" 1]

test io-12.1 {ReadChars: want to read a lot} {
    # ((unsigned) toRead > (unsigned) srcLen)

    set f [open $path(test1) w]
    puts -nonewline $f abcdefghijkl
    close $f
    set f [open $path(test1)]
    # here
    set x [read $f 1000]
    close $f
    set x
} {abcdefghijkl}
test io-12.2 {ReadChars: want to read all} {
    # ((unsigned) toRead > (unsigned) srcLen)

    set f [open $path(test1) w]
    puts -nonewline $f abcdefghijkl
    close $f
    set f [open $path(test1)]
    # here
    set x [read $f]
    close $f
    set x
} {abcdefghijkl}
test io-12.3 {ReadChars: allocate more space} {
    # (toRead > length - offset - 1)

    set f [open $path(test1) w]
    puts -nonewline $f abcdefghijklmnopqrstuvwxyz
    close $f
    set f [open $path(test1)]
    fconfigure $f -buffersize 16
    # here
    set x [read $f]
    close $f
    set x
} {abcdefghijklmnopqrstuvwxyz}
test io-12.4 {ReadChars: split-up char} {stdio testchannel fileevent} {
    # (srcRead == 0)

    set f [open "|[list [interpreter] $path(cat)]" w+]
    fconfigure $f -encoding binary -buffering none -buffersize 16
    puts -nonewline $f "123456789012345\x96"
    fconfigure $f -encoding shiftjis -blocking 0

    fileevent $f read [namespace code "ready $f"]
    proc ready {f} {
	variable x
	lappend x [read $f] [testchannel inputbuffered $f]
    }
    variable x {}

    fconfigure $f -encoding shiftjis
    vwait [namespace which -variable x]
    fconfigure $f -encoding binary -blocking 1
    puts -nonewline $f "\x7B"
    after 500			;# Give the cat process time to catch up
    fconfigure $f -encoding shiftjis -blocking 0
    vwait [namespace which -variable x]
    close $f
    set x
} [list "123456789012345" 1 "本" 0]
test io-12.5 {ReadChars: fileevents on partial characters} {stdio fileevent} {
    set path(test1) [makeFile {
	fconfigure stdout -encoding binary -buffering none
	gets stdin; puts -nonewline "\xE7"
	gets stdin; puts -nonewline "\x89"
	gets stdin; puts -nonewline "\xA6"
    } test1]
    set f [open "|[list [interpreter] $path(test1)]" r+]
    fileevent $f readable [namespace code {
	lappend x [read $f]
	if {[eof $f]} {
	    lappend x eof
	}
    }]
    puts $f "go1"
    flush $f
    fconfigure $f -blocking 0 -encoding utf-8
    variable x {}
    vwait [namespace which -variable x]
    after 500 [namespace code { lappend x timeout }]
    vwait [namespace which -variable x]
    puts $f "go2"
    flush $f
    vwait [namespace which -variable x]
    after 500 [namespace code { lappend x timeout }]
    vwait [namespace which -variable x]
    puts $f "go3"
    flush $f
    vwait [namespace which -variable x]
    vwait [namespace which -variable x]
    lappend x [catch {close $f} msg] $msg
    set x
} "{} timeout {} timeout 牦 {} eof 0 {}"
test io-12.6 {ReadChars: too many chars read} {
    proc driver {cmd args} {
        variable buffer
        variable index
        set chan [lindex $args 0]
        switch -- $cmd {
            initialize {
                set index($chan) 0
                set buffer($chan) [encoding convertto utf-8 \
                        [string repeat 뻯 20][string repeat . 20]]
                return {initialize finalize watch read}
            }
            finalize {
                unset index($chan) buffer($chan)
                return
            }
            watch {}
            read {
                set n [lindex $args 1]
                set new [expr {$index($chan) + $n}]
                set result [string range $buffer($chan) $index($chan) $new-1]
                set index($chan) $new
                return $result
            }
        }
    }
    set c [chan create read [namespace which driver]]
    chan configure $c -encoding utf-8
    while {![eof $c]} {
        read $c 15
    }
    close $c
} {}
test io-12.7 {ReadChars: too many chars read [bc5b790099]} {
    proc driver {cmd args} {
        variable buffer
        variable index
        set chan [lindex $args 0]
        switch -- $cmd {
            initialize {
                set index($chan) 0
                set buffer($chan) [encoding convertto utf-8 \
                        [string repeat 뻯 10]....뻯]
                return {initialize finalize watch read}
            }
            finalize {
                unset index($chan) buffer($chan)
                return
            }
            watch {}
            read {
                set n [lindex $args 1]
                set new [expr {$index($chan) + $n}]
                set result [string range $buffer($chan) $index($chan) $new-1]
                set index($chan) $new
                return $result
            }
        }
    }
    set c [chan create read [namespace which driver]]
    chan configure $c -encoding utf-8
    while {![eof $c]} {
        read $c 7
    }
    close $c
} {}
test io-12.8 {ReadChars: multibyte chars split} {
    set f [open $path(test1) w]
    fconfigure $f -translation binary
    puts -nonewline $f [string repeat a 9]\xC2\xA0
    close $f
    set f [open $path(test1)]
    fconfigure $f -encoding utf-8 -buffersize 10
    set in [read $f]
    close $f
    scan [string index $in end] %c
} 160
test io-12.9 {ReadChars: multibyte chars split} -body {
    set f [open $path(test1) w]
    fconfigure $f -translation binary
    puts -nonewline $f [string repeat a 9]\xC2
    close $f
    set f [open $path(test1)]
    fconfigure $f -encoding utf-8 -profile tcl8 -buffersize 10
    set in [read $f]
    close $f
    scan [string index $in end] %c
} -cleanup {
    catch {close $f}
} -result 194
test io-12.10 {ReadChars: multibyte chars split} -body {
    set f [open $path(test1) w]
    fconfigure $f -translation binary
    puts -nonewline $f [string repeat a 9]\xC2
    close $f
    set f [open $path(test1)]
    fconfigure $f -encoding utf-8 -profile tcl8 -buffersize 11
    set in [read $f]
    close $f
    scan [string index $in end] %c
} -cleanup {
    catch {close $f}
} -result 194

test io-13.1 {TranslateInputEOL: cr mode} {} {
    set f [open $path(test1) w]
    fconfigure $f -translation lf
    puts -nonewline $f "abcd\rdef\r"
    close $f
    set f [open $path(test1)]
    fconfigure $f -translation cr
    set x [read $f]
    close $f
    set x
} "abcd\ndef\n"
test io-13.2 {TranslateInputEOL: crlf mode} {
    set f [open $path(test1) w]
    fconfigure $f -translation lf
    puts -nonewline $f "abcd\r\ndef\r\n"
    close $f
    set f [open $path(test1)]
    fconfigure $f -translation crlf
    set x [read $f]
    close $f
    set x
} "abcd\ndef\n"
test io-13.3 {TranslateInputEOL: crlf mode: naked cr} {
    # (src >= srcMax)

    set f [open $path(test1) w]
    fconfigure $f -translation lf
    puts -nonewline $f "abcd\r\ndef\r"
    close $f
    set f [open $path(test1)]
    fconfigure $f -translation crlf
    set x [read $f]
    close $f
    set x
} "abcd\ndef\r"
test io-13.4 {TranslateInputEOL: crlf mode: cr followed by not \n} {
    # (src >= srcMax)

    set f [open $path(test1) w]
    fconfigure $f -translation lf
    puts -nonewline $f "abcd\r\ndef\rfgh"
    close $f
    set f [open $path(test1)]
    fconfigure $f -translation crlf
    set x [read $f]
    close $f
    set x
} "abcd\ndef\rfgh"
test io-13.5 {TranslateInputEOL: crlf mode: naked lf} {
    # (src >= srcMax)

    set f [open $path(test1) w]
    fconfigure $f -translation lf
    puts -nonewline $f "abcd\r\ndef\nfgh"
    close $f
    set f [open $path(test1)]
    fconfigure $f -translation crlf
    set x [read $f]
    close $f
    set x
} "abcd\ndef\nfgh"
test io-13.6 {TranslateInputEOL: auto mode: saw cr in last segment} {stdio testchannel fileevent} {
    # (chanPtr->flags & INPUT_SAW_CR)
    # This test may fail on slower machines.

    set f [open "|[list [interpreter] $path(cat)]" w+]
    fconfigure $f -blocking 0 -buffering none -translation {auto lf}

    fileevent $f read [namespace code "ready $f"]
    proc ready {f} {
	variable x
	lappend x [read $f] [testchannel queuedcr $f]
    }
    variable x {}
    variable y {}

    puts -nonewline $f "abcdefghj\r"
    after 500 [namespace code {set y ok}]
    vwait [namespace which -variable y]

    puts -nonewline $f "\n01234"
    after 500 [namespace code {set y ok}]
    vwait [namespace which -variable y]

    close $f
    set x
} [list "abcdefghj\n" 1 "01234" 0]
test io-13.7 {TranslateInputEOL: auto mode: naked \r} testchannel {
    # (src >= srcMax)

    set f [open $path(test1) w]
    fconfigure $f -translation lf
    puts -nonewline $f "abcd\r"
    close $f
    set f [open $path(test1)]
    fconfigure $f -translation auto
    set x [list [read $f] [testchannel queuedcr $f]]
    close $f
    set x
} [list "abcd\n" 1]
test io-13.8 {TranslateInputEOL: auto mode: \r\n} {
    # (*src == '\n')

    set f [open $path(test1) w]
    fconfigure $f -translation lf
    puts -nonewline $f "abcd\r\ndef"
    close $f
    set f [open $path(test1)]
    fconfigure $f -translation auto
    set x [read $f]
    close $f
    set x
} "abcd\ndef"
test io-13.8.1 {TranslateInputEOL: auto mode: \r\n} {
    set f [open $path(test1) w]
    fconfigure $f -translation lf
    puts -nonewline $f "abcd\r\ndef"
    close $f
    set f [open $path(test1)]
    fconfigure $f -translation auto
    set x {}
    lappend x [read $f 5]
    lappend x [read $f]
    close $f
    set x
} [list "abcd\n" "def"]
test io-13.8.2 {TranslateInputEOL: auto mode: \r\n} {
    set f [open $path(test1) w]
    fconfigure $f -translation lf
    puts -nonewline $f "abcd\r\ndef"
    close $f
    set f [open $path(test1)]
    fconfigure $f -translation auto -buffersize 6
    set x {}
    lappend x [read $f 5]
    lappend x [read $f]
    close $f
    set x
} [list "abcd\n" "def"]
test io-13.8.3 {TranslateInputEOL: auto mode: \r\n} {
    set f [open $path(test1) w]
    fconfigure $f -translation lf
    puts -nonewline $f "abcd\r\n\r\ndef"
    close $f
    set f [open $path(test1)]
    fconfigure $f -translation auto -buffersize 7
    set x {}
    lappend x [read $f 5]
    lappend x [read $f]
    close $f
    set x
} [list "abcd\n" "\ndef"]
test io-13.9 {TranslateInputEOL: auto mode: \r followed by not \n} {
    set f [open $path(test1) w]
    fconfigure $f -translation lf
    puts -nonewline $f "abcd\rdef"
    close $f
    set f [open $path(test1)]
    fconfigure $f -translation auto
    set x [read $f]
    close $f
    set x
} "abcd\ndef"
test io-13.10 {TranslateInputEOL: auto mode: \n} {
    # not (*src == '\r')

    set f [open $path(test1) w]
    fconfigure $f -translation lf
    puts -nonewline $f "abcd\ndef"
    close $f
    set f [open $path(test1)]
    fconfigure $f -translation auto
    set x [read $f]
    close $f
    set x
} "abcd\ndef"
test io-13.11 {TranslateInputEOL: EOF char} {
    # (*chanPtr->inEofChar != '\x00')

    set f [open $path(test1) w]
    fconfigure $f -translation lf
    puts -nonewline $f "abcd\ndefgh"
    close $f
    set f [open $path(test1)]
    fconfigure $f -translation auto -eofchar e
    set x [read $f]
    close $f
    set x
} "abcd\nd"
test io-13.12 {TranslateInputEOL: find EOF char in src} {
    # (*chanPtr->inEofChar != '\x00')

    set f [open $path(test1) w]
    fconfigure $f -translation lf
    puts -nonewline $f "\r\n\r\n\r\nab\r\n\r\ndef\r\n\r\n\r\n"
    close $f
    set f [open $path(test1)]
    fconfigure $f -translation auto -eofchar e
    set x [read $f]
    close $f
    set x
} "\n\n\nab\n\nd"

# Test standard handle management. The functions tested are
# Tcl_SetStdChannel and Tcl_GetStdChannel. Incidentally we are
# also testing channel table management.

if {[info commands testchannel] != ""} {
    set consoleFileNames [lsort [testchannel open]]
} else {
    # just to avoid an error
    set consoleFileNames [list]
}

test io-14.1 {Tcl_SetStdChannel and Tcl_GetStdChannel} {testchannel} {
    set l ""
    lappend l [fconfigure stdin -buffering]
    lappend l [fconfigure stdout -buffering]
    lappend l [fconfigure stderr -buffering]
    lappend l [lsort [testchannel open]]
    set l
} [list line line none $consoleFileNames]
test io-14.2 {Tcl_SetStdChannel and Tcl_GetStdChannel} {
    interp create x
    set l ""
    lappend l [x eval {fconfigure stdin -buffering}]
    lappend l [x eval {fconfigure stdout -buffering}]
    lappend l [x eval {fconfigure stderr -buffering}]
    interp delete x
    set l
} {line line none}
set path(test3) [makeFile {} test3]
test io-14.3 {Tcl_SetStdChannel & Tcl_GetStdChannel} exec {
    set f [open $path(test1) w]
    puts -nonewline $f {
	close stdin
	close stdout
	close stderr
	set f  [}
    puts $f [list open $path(test1) r]]
    puts $f "set f2 \[[list open $path(test2) w]]"
    puts $f "set f3 \[[list open $path(test3) w]]"
    puts $f {	puts stdout [gets stdin]
	puts stdout out
	puts stderr err
	close $f
	close $f2
	close $f3
    }
    close $f
    set result [exec [interpreter] $path(test1)]
    set f  [open $path(test2) r]
    set f2 [open $path(test3) r]
    lappend result [read $f] [read $f2]
    close $f
    close $f2
    set result
} {{
out
} {err
}}
# This test relies on the fact that stdout is used before stderr
test io-14.4 {Tcl_SetStdChannel & Tcl_GetStdChannel} {exec} {
    set f [open $path(test1) w]
    puts -nonewline $f { close stdin
	close stdout
	close stderr
	set f  [}
    puts $f [list open $path(test1) r]]
    puts $f "set f2 \[[list open $path(test2) w]]"
    puts $f "set f3 \[[list open $path(test3) w]]"
    puts $f {	puts stdout [gets stdin]
	puts stdout $f2
	puts stderr $f3
	close $f
	close $f2
	close $f3
    }
    close $f
    set result [exec [interpreter] $path(test1)]
    set f  [open $path(test2) r]
    set f2 [open $path(test3) r]
    lappend result [read $f] [read $f2]
    close $f
    close $f2
    set result
} {{ close stdin
stdout
} {stderr
}}
catch {interp delete z}
test io-14.5 {Tcl_GetChannel: stdio name translation} {
    interp create z
    eof stdin
    catch {z eval flush stdin} msg1
    catch {z eval close stdin} msg2
    catch {z eval flush stdin} msg3
    set result [list $msg1 $msg2 $msg3]
    interp delete z
    set result
} {{channel "stdin" wasn't opened for writing} {} {can not find channel named "stdin"}}
test io-14.6 {Tcl_GetChannel: stdio name translation} {
    interp create z
    eof stdout
    catch {z eval flush stdout} msg1
    catch {z eval close stdout} msg2
    catch {z eval flush stdout} msg3
    set result [list $msg1 $msg2 $msg3]
    interp delete z
    set result
} {{} {} {can not find channel named "stdout"}}
test io-14.7 {Tcl_GetChannel: stdio name translation} {
    interp create z
    eof stderr
    catch {z eval flush stderr} msg1
    catch {z eval close stderr} msg2
    catch {z eval flush stderr} msg3
    set result [list $msg1 $msg2 $msg3]
    interp delete z
    set result
} {{} {} {can not find channel named "stderr"}}
set path(script) [makeFile {} script]
test io-14.8 {reuse of stdio special channels} stdio {
    file delete $path(script)
    file delete $path(test1)
    set f [open $path(script) w]
    puts -nonewline $f {
	close stderr
	set f [}
    puts $f [list open $path(test1) w]]
    puts -nonewline $f {
	puts stderr hello
	close $f
	set f [}
    puts $f [list open $path(test1) r]]
    puts $f {
	puts [gets $f]
    }
    close $f
    set f [open "|[list [interpreter] $path(script)]" r]
    set c [gets $f]
    close $f
    set c
} hello
test io-14.9 {reuse of stdio special channels} {stdio fileevent} {
    file delete $path(script)
    file delete $path(test1)
    set f [open $path(script) w]
    puts $f {
        array set path [lindex $argv 0]
	set f [open $path(test1) w]
	puts $f hello
	close $f
	close stderr
	set f [open "|[list [info nameofexecutable] $path(cat) $path(test1)]" r]
	puts [gets $f]
    }
    close $f
    set f [open "|[list [interpreter] $path(script) [array get path]]" r]
    set c [gets $f]
    close $f
    # Added delay to give Windows time to stop the spawned process and clean
    # up its grip on the file test1. Added delete as proper test cleanup.
    # The failing tests were 18.1 and 18.2 as first re-users of file "test1".
    after 10000
    file delete $path(script)
    file delete $path(test1)
    set c
} hello

test io-15.1 {Tcl_CreateCloseHandler} emptyTest {
} {}

test io-16.1 {Tcl_DeleteCloseHandler} emptyTest {
} {}

# Test channel table management. The functions tested are
# GetChannelTable, DeleteChannelTable, Tcl_RegisterChannel,
# Tcl_UnregisterChannel, Tcl_GetChannel and Tcl_CreateChannel.
#
# These functions use "eof stdin" to ensure that the standard
# channels are added to the channel table of the interpreter.

test io-17.1 {GetChannelTable, DeleteChannelTable on std handles} {testchannel} {
    set l1 [testchannel refcount stdin]
    eof stdin
    interp create x
    set l ""
    lappend l [expr {[testchannel refcount stdin] - $l1}]
    x eval {eof stdin}
    lappend l [expr {[testchannel refcount stdin] - $l1}]
    interp delete x
    lappend l [expr {[testchannel refcount stdin] - $l1}]
    set l
} {0 1 0}
test io-17.2 {GetChannelTable, DeleteChannelTable on std handles} {testchannel} {
    set l1 [testchannel refcount stdout]
    eof stdin
    interp create x
    set l ""
    lappend l [expr {[testchannel refcount stdout] - $l1}]
    x eval {eof stdout}
    lappend l [expr {[testchannel refcount stdout] - $l1}]
    interp delete x
    lappend l [expr {[testchannel refcount stdout] - $l1}]
    set l
} {0 1 0}
test io-17.3 {GetChannelTable, DeleteChannelTable on std handles} {testchannel} {
    set l1 [testchannel refcount stderr]
    eof stdin
    interp create x
    set l ""
    lappend l [expr {[testchannel refcount stderr] - $l1}]
    x eval {eof stderr}
    lappend l [expr {[testchannel refcount stderr] - $l1}]
    interp delete x
    lappend l [expr {[testchannel refcount stderr] - $l1}]
    set l
} {0 1 0}

test io-18.1 {Tcl_RegisterChannel, Tcl_UnregisterChannel} {testchannel} {
    file delete -force $path(test1)
    set l ""
    set f [open $path(test1) w]
    lappend l [lindex [testchannel info $f] 15]
    close $f
    if {[catch {lindex [testchannel info $f] 15} msg]} {
	lappend l $msg
    } else {
	lappend l "very broken: $f found after being closed"
    }
    string compare [string tolower $l] \
	[list 1 [format "can not find channel named \"%s\"" $f]]
} 0
test io-18.2 {Tcl_RegisterChannel, Tcl_UnregisterChannel} {testchannel} {
    file delete -force $path(test1)
    set l ""
    set f [open $path(test1) w]
    lappend l [lindex [testchannel info $f] 15]
    interp create x
    interp share "" $f x
    lappend l [lindex [testchannel info $f] 15]
    x eval close $f
    lappend l [lindex [testchannel info $f] 15]
    interp delete x
    lappend l [lindex [testchannel info $f] 15]
    close $f
    if {[catch {lindex [testchannel info $f] 15} msg]} {
	lappend l $msg
    } else {
	lappend l "very broken: $f found after being closed"
    }
    string compare [string tolower $l] \
	[list 1 2 1 1 [format "can not find channel named \"%s\"" $f]]
} 0
test io-18.3 {Tcl_RegisterChannel, Tcl_UnregisterChannel} {testchannel} {
    file delete $path(test1)
    set l ""
    set f [open $path(test1) w]
    lappend l [lindex [testchannel info $f] 15]
    interp create x
    interp share "" $f x
    lappend l [lindex [testchannel info $f] 15]
    interp delete x
    lappend l [lindex [testchannel info $f] 15]
    close $f
    if {[catch {lindex [testchannel info $f] 15} msg]} {
	lappend l $msg
    } else {
	lappend l "very broken: $f found after being closed"
    }
    string compare [string tolower $l] \
	[list 1 2 1 [format "can not find channel named \"%s\"" $f]]
} 0

test io-19.1 {Tcl_GetChannel->Tcl_GetStdChannel, standard handles} {
    eof stdin
} 0
test io-19.2 {testing Tcl_GetChannel, user opened handle} {
    file delete $path(test1)
    set f [open $path(test1) w]
    set x [eof $f]
    close $f
    set x
} 0
test io-19.3 {Tcl_GetChannel, channel not found} {
    list [catch {eof file34} msg] $msg
} {1 {can not find channel named "file34"}}
test io-19.4 {Tcl_CreateChannel, insertion into channel table} {testchannel} {
    file delete $path(test1)
    set f [open $path(test1) w]
    set l ""
    lappend l [eof $f]
    close $f
    if {[catch {lindex [testchannel info $f] 15} msg]} {
	lappend l $msg
    } else {
	lappend l "very broken: $f found after being closed"
    }
    string compare [string tolower $l] \
	[list 0 [format "can not find channel named \"%s\"" $f]]
} 0

test io-20.1 {Tcl_CreateChannel: initial settings} {
	set a [open $path(test2) w]
    set old [encoding system]
    encoding system ascii
    set f [open $path(test1) w]
    set x [fconfigure $f -encoding]
    close $f
    encoding system $old
	close $a
    set x
} {ascii}
test io-20.2 {Tcl_CreateChannel: initial settings} {win} {
    set f [open $path(test1) w+]
    set x [list [fconfigure $f -eofchar] [fconfigure $f -translation]]
    close $f
    set x
} {{} {auto crlf}}
test io-20.3 {Tcl_CreateChannel: initial settings} {unix} {
    set f [open $path(test1) w+]
    set x [list [fconfigure $f -eofchar] [fconfigure $f -translation]]
    close $f
    set x
} {{} {auto lf}}
set path(stdout) [makeFile {} stdout]
test io-20.5 {Tcl_CreateChannel: install channel in empty slot} stdio {
    set f [open $path(script) w]
    puts -nonewline $f {
	close stdout
	set f1 [}
    puts $f [list open $path(stdout) w]]
    puts $f {
	fconfigure $f1 -buffersize 777
	puts stderr [fconfigure stdout -buffersize]
    }
    close $f
    set f [open "|[list [interpreter] $path(script)]"]
    catch {close $f} msg
    set msg
} {777}

test io-21.1 {CloseChannelsOnExit} emptyTest {
} {}

# Test management of attributes associated with a channel, such as
# its default translation, its name and type, etc. The functions
# tested in this group are Tcl_GetChannelName,
# Tcl_GetChannelType and Tcl_GetChannelFile. Tcl_GetChannelInstanceData
# not tested because files do not use the instance data.

test io-22.1 {Tcl_GetChannelMode} emptyTest {
    # Not used anywhere in Tcl.
} {}

test io-23.1 {Tcl_GetChannelName} {testchannel} {
    file delete $path(test1)
    set f [open $path(test1) w]
    set n [testchannel name $f]
    close $f
    string compare $n $f
} 0

test io-24.1 {Tcl_GetChannelType} {testchannel} {
    file delete $path(test1)
    set f [open $path(test1) w]
    set t [testchannel type $f]
    close $f
    string compare $t file
} 0

test io-25.1 {Tcl_GetChannelHandle, input} {testchannel} {
    set f [open $path(test1) w]
    fconfigure $f -translation lf -eofchar {}
    puts $f "1234567890\n098765432"
    close $f
    set f [open $path(test1) r]
    gets $f
    set l ""
    lappend l [testchannel inputbuffered $f]
    lappend l [tell $f]
    close $f
    set l
} {10 11}
test io-25.2 {Tcl_GetChannelHandle, output} {testchannel} {
    file delete $path(test1)
    set f [open $path(test1) w]
    fconfigure $f -translation lf
    puts $f hello
    set l ""
    lappend l [testchannel outputbuffered $f]
    lappend l [tell $f]
    flush $f
    lappend l [testchannel outputbuffered $f]
    lappend l [tell $f]
    close $f
    file delete $path(test1)
    set l
} {6 6 0 6}

test io-26.1 {Tcl_GetChannelInstanceData} stdio {
    # "pid" command uses Tcl_GetChannelInstanceData
    # Don't care what pid is (but must be a number), just want to exercise it.

    set f [open "|[list [interpreter] << exit]"]
    expr {[pid $f]}
    close $f
} {}

# Test flushing. The functions tested here are FlushChannel.

test io-27.1 {FlushChannel, no output buffered} {
    file delete $path(test1)
    set f [open $path(test1) w]
    flush $f
    set s [file size $path(test1)]
    close $f
    set s
} 0
test io-27.2 {FlushChannel, some output buffered} {
    file delete $path(test1)
    set f [open $path(test1) w]
    fconfigure $f -translation lf -eofchar {}
    set l ""
    puts $f hello
    lappend l [file size $path(test1)]
    flush $f
    lappend l [file size $path(test1)]
    close $f
    lappend l [file size $path(test1)]
    set l
} {0 6 6}
test io-27.3 {FlushChannel, implicit flush on close} {
    file delete $path(test1)
    set f [open $path(test1) w]
    fconfigure $f -translation lf -eofchar {}
    set l ""
    puts $f hello
    lappend l [file size $path(test1)]
    close $f
    lappend l [file size $path(test1)]
    set l
} {0 6}
test io-27.4 {FlushChannel, implicit flush when buffer fills} {
    file delete $path(test1)
    set f [open $path(test1) w]
    fconfigure $f -translation lf -eofchar {}
    fconfigure $f -buffersize 60
    set l ""
    lappend l [file size $path(test1)]
    for {set i 0} {$i < 12} {incr i} {
	puts $f hello
    }
    lappend l [file size $path(test1)]
    flush $f
    lappend l [file size $path(test1)]
    close $f
    set l
} {0 60 72}
test io-27.5 {FlushChannel, implicit flush when buffer fills and on close} \
	{unixOrWin} {
    file delete $path(test1)
    set f [open $path(test1) w]
    fconfigure $f -translation lf -buffersize 60 -eofchar {}
    set l ""
    lappend l [file size $path(test1)]
    for {set i 0} {$i < 12} {incr i} {
	puts $f hello
    }
    lappend l [file size $path(test1)]
    close $f
    lappend l [file size $path(test1)]
    set l
} {0 60 72}
set path(pipe)   [makeFile {} pipe]
set path(output) [makeFile {} output]
test io-27.6 {FlushChannel, async flushing, async close} \
	{stdio asyncPipeClose notWinCI} {
    # This test may fail on old Unix systems (seen on IRIX64 6.5) with
    # obsolete gettimeofday() calls.  See Tcl Bugs 3530533, 1942197.
    file delete $path(pipe)
    file delete $path(output)
    set f [open $path(pipe) w]
    puts $f "set f \[[list open $path(output) w]]"
    puts $f {
	fconfigure $f -translation lf -buffering none -eofchar {}
	while {![eof stdin]} {
	    after 20
	    puts -nonewline $f [read stdin 1024]
	}
	close $f
    }
    close $f
    set x 01234567890123456789012345678901
    for {set i 0} {$i < 11} {incr i} {
        set x "$x$x"
    }
    set f [open $path(output) w]
    close $f
    set f [open "|[list [interpreter] $path(pipe)]" w]
    fconfigure $f -blocking off
    puts -nonewline $f $x
    close $f
    set counter 0
    while {([file size $path(output)] < 65536) && ($counter < 1000)} {
	after 20 [list incr [namespace which -variable counter]]
	vwait [namespace which -variable counter]
    }
    if {$counter == 1000} {
        set result "file size only [file size $path(output)]"
    } else {
        set result ok
    }
} ok

# Tests closing a channel. The functions tested are CloseChannel and Tcl_Close.

test io-28.1 {CloseChannel called when all references are dropped} {testchannel} {
    file delete $path(test1)
    set f [open $path(test1) w]
    interp create x
    interp share "" $f x
    set l ""
    lappend l [testchannel refcount $f]
    x eval close $f
    interp delete x
    lappend l [testchannel refcount $f]
    close $f
    set l
} {2 1}
test io-28.2 {CloseChannel called when all references are dropped} {
    file delete $path(test1)
    set f [open $path(test1) w]
    interp create x
    interp share "" $f x
    puts -nonewline $f abc
    close $f
    x eval puts $f def
    x eval close $f
    interp delete x
    set f [open $path(test1) r]
    set l [gets $f]
    close $f
    set l
} abcdef
test io-28.3 {CloseChannel, not called before output queue is empty} \
	{stdio asyncPipeClose nonPortable} {
    file delete $path(pipe)
    file delete $path(output)
    set f [open $path(pipe) w]
    puts $f {

	# Need to not have eof char appended on close, because the other
	# side of the pipe already closed, so that writing would cause an
	# error "invalid file".

	fconfigure stdout -eofchar {}
	fconfigure stderr -eofchar {}

	set f [open $path(output) w]
	fconfigure $f -translation lf -buffering none
	for {set x 0} {$x < 20} {incr x} {
	    after 20
	    puts -nonewline $f [read stdin 1024]
	}
	close $f
    }
    close $f
    set x 01234567890123456789012345678901
    for {set i 0} {$i < 11} {incr i} {
        set x "$x$x"
    }
    set f [open $path(output) w]
    close $f
    set f [open "|[list [interpreter] pipe]" r+]
    fconfigure $f -blocking off -eofchar {}

    puts -nonewline $f $x
    close $f
    set counter 0
    while {([file size $path(output)] < 20480) && ($counter < 1000)} {
	after 20 [list incr [namespace which -variable counter]]
	vwait [namespace which -variable counter]
    }
    if {$counter == 1000} {
        set result probably_broken
    } else {
        set result ok
    }
} ok
test io-28.4 Tcl_Close testchannel {
    file delete $path(test1)
    set l {}
    lappend l [lsort [testchannel open]]
    set f [open $path(test1) w]
    lappend l [lsort [testchannel open]]
    close $f
    lappend l [lsort [testchannel open]]
    set x [list $consoleFileNames \
		[lsort [list {*}$consoleFileNames $f]] \
		$consoleFileNames]
    string compare $l $x
} 0
test io-28.5 {Tcl_Close vs standard handles} {stdio unix testchannel} {
    file delete $path(script)
    set f [open $path(script) w]
    puts $f {
	close stdin
	puts [testchannel open]
    }
    close $f
    set f [open "|[list [interpreter] $path(script)]" r]
    set l [gets $f]
    close $f
    lsort $l
} {file1 file2}


test io-28.6 {
	close channel in write event handler

	Should not produce a segmentation fault in a Tcl built with
	--enable-symbols and -DPURIFY
} debugpurify {
    variable done
    variable res
    after 0 [list coroutine c1 apply [list {} {
	variable done
	set chan [chan create w {apply {args {
	    list initialize finalize watch write configure blocking
	}}}]
	chan configure $chan -blocking 0
	while 1 {
	    chan event $chan writable [list [info coroutine]]
	    yield
	    close $chan
	    set done 1
	    return
	}
    } [namespace current]]]
    vwait [namespace current]::done
return success
} success


test io-28.7 {
    close channel in read event handler

	Should not produce a segmentation fault in a Tcl built with
	--enable-symbols and -DPURIFY
} debugpurify {
    variable done
    variable res
    after 0 [list coroutine c1 apply [list {} {
	variable done
	set chan [chan create r {apply {{cmd chan args} {
	    switch $cmd {
		blocking - finalize {
		}
		watch {
		    chan postevent $chan read
		}
		initialize {
		    list initialize finalize watch read write configure blocking
		}
		default {
		    error [list {unexpected command} $cmd]
		}
	    }
	}}}]
	chan configure $chan -blocking 0
	while 1 {
	    chan event $chan readable [list [info coroutine]]
	    yield
	    close $chan
	    set done 1
	    return
	}
    } [namespace current]]]
    vwait [namespace current]::done
return success
} success



test io-29.1 {Tcl_WriteChars, channel not writable} {
    list [catch {puts stdin hello} msg] $msg
} {1 {channel "stdin" wasn't opened for writing}}
test io-29.2 {Tcl_WriteChars, empty string} {
    file delete $path(test1)
    set f [open $path(test1) w]
    fconfigure $f -eofchar {}
    puts -nonewline $f ""
    close $f
    file size $path(test1)
} 0
test io-29.3 {Tcl_WriteChars, nonempty string} {
    file delete $path(test1)
    set f [open $path(test1) w]
    fconfigure $f -eofchar {}
    puts -nonewline $f hello
    close $f
    file size $path(test1)
} 5
test io-29.4 {Tcl_WriteChars, buffering in full buffering mode} {testchannel} {
    file delete $path(test1)
    set f [open $path(test1) w]
    fconfigure $f -translation lf -buffering full -eofchar {}
    puts $f hello
    set l ""
    lappend l [testchannel outputbuffered $f]
    lappend l [file size $path(test1)]
    flush $f
    lappend l [testchannel outputbuffered $f]
    lappend l [file size $path(test1)]
    close $f
    set l
} {6 0 0 6}
test io-29.5 {Tcl_WriteChars, buffering in line buffering mode} {testchannel} {
    file delete $path(test1)
    set f [open $path(test1) w]
    fconfigure $f -translation lf -buffering line -eofchar {}
    puts -nonewline $f hello
    set l ""
    lappend l [testchannel outputbuffered $f]
    lappend l [file size $path(test1)]
    puts $f hello
    lappend l [testchannel outputbuffered $f]
    lappend l [file size $path(test1)]
    close $f
    set l
} {5 0 0 11}
test io-29.6 {Tcl_WriteChars, buffering in no buffering mode} {testchannel} {
    file delete $path(test1)
    set f [open $path(test1) w]
    fconfigure $f -translation lf -buffering none -eofchar {}
    puts -nonewline $f hello
    set l ""
    lappend l [testchannel outputbuffered $f]
    lappend l [file size $path(test1)]
    puts $f hello
    lappend l [testchannel outputbuffered $f]
    lappend l [file size $path(test1)]
    close $f
    set l
} {0 5 0 11}
test io-29.7 {Tcl_Flush, full buffering} {testchannel} {
    file delete $path(test1)
    set f [open $path(test1) w]
    fconfigure $f -translation lf -buffering full -eofchar {}
    puts -nonewline $f hello
    set l ""
    lappend l [testchannel outputbuffered $f]
    lappend l [file size $path(test1)]
    puts $f hello
    lappend l [testchannel outputbuffered $f]
    lappend l [file size $path(test1)]
    flush $f
    lappend l [testchannel outputbuffered $f]
    lappend l [file size $path(test1)]
    close $f
    set l
} {5 0 11 0 0 11}
test io-29.8 {Tcl_Flush, full buffering} {testchannel} {
    file delete $path(test1)
    set f [open $path(test1) w]
    fconfigure $f -translation lf -buffering line
    puts -nonewline $f hello
    set l ""
    lappend l [testchannel outputbuffered $f]
    lappend l [file size $path(test1)]
    flush $f
    lappend l [testchannel outputbuffered $f]
    lappend l [file size $path(test1)]
    puts $f hello
    lappend l [testchannel outputbuffered $f]
    lappend l [file size $path(test1)]
    flush $f
    lappend l [testchannel outputbuffered $f]
    lappend l [file size $path(test1)]
    close $f
    set l
} {5 0 0 5 0 11 0 11}
test io-29.9 {Tcl_Flush, channel not writable} {
    list [catch {flush stdin} msg] $msg
} {1 {channel "stdin" wasn't opened for writing}}
test io-29.10 {Tcl_WriteChars, looping and buffering} {
    file delete $path(test1)
    set f1 [open $path(test1) w]
    fconfigure $f1 -translation lf -eofchar {}
    set f2 [open $path(longfile) r]
    for {set x 0} {$x < 10} {incr x} {
	puts $f1 [gets $f2]
    }
    close $f2
    close $f1
    file size $path(test1)
} 387
test io-29.11 {Tcl_WriteChars, no newline, implicit flush} {
    file delete $path(test1)
    set f1 [open $path(test1) w]
    fconfigure $f1 -eofchar {}
    set f2 [open $path(longfile) r]
    for {set x 0} {$x < 10} {incr x} {
	puts -nonewline $f1 [gets $f2]
    }
    close $f1
    close $f2
    file size $path(test1)
} 377
test io-29.12 {Tcl_WriteChars on a pipe} stdio {
    file delete $path(test1)
    file delete $path(pipe)
    set f1 [open $path(pipe) w]
    puts $f1 "set f1 \[[list open $path(longfile) r]]"
    puts $f1 {
	for {set x 0} {$x < 10} {incr x} {
	    puts [gets $f1]
	}
    }
    close $f1
    set f1 [open "|[list [interpreter] $path(pipe)]" r]
    set f2 [open $path(longfile) r]
    set y ok
    for {set x 0} {$x < 10} {incr x} {
	set l1 [gets $f1]
	set l2 [gets $f2]
	if {"$l1" != "$l2"} {
	    set y broken
	}
    }
    close $f1
    close $f2
    set y
} ok
test io-29.13 {Tcl_WriteChars to a pipe, line buffered} stdio {
    file delete $path(test1)
    file delete $path(pipe)
    set f1 [open $path(pipe) w]
    puts $f1 {
	puts [gets stdin]
	puts [gets stdin]
    }
    close $f1
    set y ok
    set f1 [open "|[list [interpreter] $path(pipe)]" r+]
    fconfigure $f1 -buffering line
    set f2 [open $path(longfile) r]
    set line [gets $f2]
    puts $f1 $line
    set backline [gets $f1]
    if {"$line" != "$backline"} {
	set y broken
    }
    set line [gets $f2]
    puts $f1 $line
    set backline [gets $f1]
    if {"$line" != "$backline"} {
	set y broken
    }
    close $f1
    close $f2
    set y
} ok
test io-29.14 {Tcl_WriteChars, buffering and implicit flush at close} {
    file delete $path(test3)
    set f [open $path(test3) w]
    puts -nonewline $f "Text1"
    puts -nonewline $f " Text 2"
    puts $f " Text 3"
    close $f
    set f [open $path(test3) r]
    set x [gets $f]
    close $f
    set x
} {Text1 Text 2 Text 3}
test io-29.15 {Tcl_Flush, channel not open for writing} {
    file delete $path(test1)
    set fd [open $path(test1) w]
    close $fd
    set fd [open $path(test1) r]
    set x [list [catch {flush $fd} msg] $msg]
    close $fd
    string compare $x \
	[list 1 "channel \"$fd\" wasn't opened for writing"]
} 0
test io-29.16 {Tcl_Flush on pipe opened only for reading} stdio {
    set fd [open "|[list [interpreter] cat longfile]" r]
    set x [list [catch {flush $fd} msg] $msg]
    catch {close $fd}
    string compare $x \
	[list 1 "channel \"$fd\" wasn't opened for writing"]
} 0
test io-29.17 {Tcl_WriteChars buffers, then Tcl_Flush flushes} {
    file delete $path(test1)
    set f1 [open $path(test1) w]
    fconfigure $f1 -translation lf
    puts $f1 hello
    puts $f1 hello
    puts $f1 hello
    flush $f1
    set x [file size $path(test1)]
    close $f1
    set x
} 18
test io-29.18 {Tcl_WriteChars and Tcl_Flush intermixed} {
    file delete $path(test1)
    set x ""
    set f1 [open $path(test1) w]
    fconfigure $f1 -translation lf
    puts $f1 hello
    puts $f1 hello
    puts $f1 hello
    flush $f1
    lappend x [file size $path(test1)]
    puts $f1 hello
    flush $f1
    lappend x [file size $path(test1)]
    puts $f1 hello
    flush $f1
    lappend x [file size $path(test1)]
    close $f1
    set x
} {18 24 30}
test io-29.19 {Explicit and implicit flushes} {
    file delete $path(test1)
    set f1 [open $path(test1) w]
    fconfigure $f1 -translation lf -eofchar {}
    set x ""
    puts $f1 hello
    puts $f1 hello
    puts $f1 hello
    flush $f1
    lappend x [file size $path(test1)]
    puts $f1 hello
    flush $f1
    lappend x [file size $path(test1)]
    puts $f1 hello
    close $f1
    lappend x [file size $path(test1)]
    set x
} {18 24 30}
test io-29.20 {Implicit flush when buffer is full} {
    file delete $path(test1)
    set f1 [open $path(test1) w]
    fconfigure $f1 -translation lf -eofchar {}
    set line "abcdefghijklmnopqrstuvwxyzABCDEFGHIJKLMNOPQRSTUVWXYZ0123456789"
    for {set x 0} {$x < 100} {incr x} {
      puts $f1 $line
    }
    set z ""
    lappend z [file size $path(test1)]
    for {set x 0} {$x < 100} {incr x} {
	puts $f1 $line
    }
    lappend z [file size $path(test1)]
    close $f1
    lappend z [file size $path(test1)]
    set z
} {4096 12288 12600}
test io-29.21 {Tcl_Flush to pipe} stdio {
    file delete $path(pipe)
    set f1 [open $path(pipe) w]
    puts $f1 {set x [read stdin 6]}
    puts $f1 {set cnt [string length $x]}
    puts $f1 {puts "read $cnt characters"}
    close $f1
    set f1 [open "|[list [interpreter] $path(pipe)]" r+]
    puts $f1 hello
    flush $f1
    set x [gets $f1]
    catch {close $f1}
    set x
} "read 6 characters"
test io-29.22 {Tcl_Flush called at other end of pipe} stdio {
    file delete $path(pipe)
    set f1 [open $path(pipe) w]
    puts $f1 {
	fconfigure stdout -buffering full
	puts hello
	puts hello
	flush stdout
	gets stdin
	puts bye
	flush stdout
    }
    close $f1
    set f1 [open "|[list [interpreter] $path(pipe)]" r+]
    set x ""
    lappend x [gets $f1]
    lappend x [gets $f1]
    puts $f1 hello
    flush $f1
    lappend x [gets $f1]
    close $f1
    set x
} {hello hello bye}
test io-29.23 {Tcl_Flush and line buffering at end of pipe} stdio {
    file delete $path(pipe)
    set f1 [open $path(pipe) w]
    puts $f1 {
	puts hello
	puts hello
	gets stdin
	puts bye
    }
    close $f1
    set f1 [open "|[list [interpreter] $path(pipe)]" r+]
    set x ""
    lappend x [gets $f1]
    lappend x [gets $f1]
    puts $f1 hello
    flush $f1
    lappend x [gets $f1]
    close $f1
    set x
} {hello hello bye}
test io-29.24 {Tcl_WriteChars and Tcl_Flush move end of file} {
    set f [open $path(test3) w]
    puts $f "Line 1"
    puts $f "Line 2"
    set f2 [open $path(test3)]
    set x {}
    lappend x [read -nonewline $f2]
    close $f2
    flush $f
    set f2 [open $path(test3)]
    lappend x [read -nonewline $f2]
    close $f2
    close $f
    set x
} "{} {Line 1\nLine 2}"
test io-29.25 {Implicit flush with Tcl_Flush to command pipelines} {stdio fileevent} {
    file delete $path(test3)
    set f [open "|[list [interpreter] $path(cat) | [interpreter] $path(cat) > $path(test3)]" w]
    puts $f "Line 1"
    puts $f "Line 2"
    close $f
    after 100
    set f [open $path(test3) r]
    set x [read $f]
    close $f
    set x
} "Line 1\nLine 2\n"
test io-29.26 {Tcl_Flush, Tcl_Write on bidirectional pipelines} {stdio unixExecs} {
    set f [open "|[list cat -u]" r+]
    puts $f "Line1"
    flush $f
    set x [gets $f]
    close $f
    set x
} {Line1}
test io-29.27 {Tcl_Flush on closed pipeline} stdio {
    file delete $path(pipe)
    set f [open $path(pipe) w]
    puts $f {exit}
    close $f
    set f [open "|[list [interpreter] $path(pipe)]" r+]
    gets $f
    puts $f output
    after 50
    #
    # The flush below will get a SIGPIPE. This is an expected part of
    # test and indicates that the test operates correctly. If you run
    # this test under a debugger, the signal will by intercepted unless
    # you disable the debugger's signal interception.
    #
    if {[catch {flush $f} msg]} {
	set x [list 1 $msg $::errorCode]
	catch {close $f}
    } else {
	if {[catch {close $f} msg]} {
	    set x [list 1 $msg $::errorCode]
	} else {
	    set x {this was supposed to fail and did not}
	}
    }
    regsub {".*":} $x {"":} x
    string tolower $x
} {1 {error flushing "": broken pipe} {posix epipe {broken pipe}}}
test io-29.28 {Tcl_WriteChars, lf mode} {
    file delete $path(test1)
    set f [open $path(test1) w]
    fconfigure $f -translation lf -eofchar {}
    puts $f hello\nthere\nand\nhere
    flush $f
    set s [file size $path(test1)]
    close $f
    set s
} 21
test io-29.29 {Tcl_WriteChars, cr mode} {
    file delete $path(test1)
    set f [open $path(test1) w]
    fconfigure $f -translation cr -eofchar {}
    puts $f hello\nthere\nand\nhere
    close $f
    file size $path(test1)
} 21
test io-29.30 {Tcl_WriteChars, crlf mode} {
    file delete $path(test1)
    set f [open $path(test1) w]
    fconfigure $f -translation crlf -eofchar {}
    puts $f hello\nthere\nand\nhere
    close $f
    file size $path(test1)
} 25
test io-29.31 {Tcl_WriteChars, background flush} stdio {
    # This test may fail on old Unix systems (seen on IRIX64 6.5) with
    # obsolete gettimeofday() calls.  See Tcl Bugs 3530533, 1942197.
    file delete $path(pipe)
    file delete $path(output)
    set f [open $path(pipe) w]
    puts $f "set f \[[list open $path(output)  w]]"
    puts $f {fconfigure $f -translation lf}
    set x [list while {![eof stdin]}]
    set x "$x {"
    puts $f $x
    puts $f {  puts -nonewline $f [read stdin 4096]}
    puts $f {  flush $f}
    puts $f "}"
    puts $f {close $f}
    close $f
    set x 01234567890123456789012345678901
    for {set i 0} {$i < 11} {incr i} {
	set x "$x$x"
    }
    set f [open $path(output) w]
    close $f
    set f [open "|[list [interpreter] $path(pipe)]" r+]
    fconfigure $f -blocking off
    puts -nonewline $f $x
    close $f
    set counter 0
    while {([file size $path(output)] < 65536) && ($counter < 1000)} {
	after 10 [list incr [namespace which -variable counter]]
	vwait [namespace which -variable counter]
    }
    if {$counter == 1000} {
	set result "file size only [file size $path(output)]"
    } else {
	set result ok
    }
    # allow a little time for the background process to close.
    # otherwise, the following test fails on the [file delete $path(output)]
    # on Windows because a process still has the file open.
    after 100 set v 1; vwait v
    set result
} ok
test io-29.32 {Tcl_WriteChars, background flush to slow reader} \
	{stdio asyncPipeClose notWinCI} {
    # This test may fail on old Unix systems (seen on IRIX64 6.5) with
    # obsolete gettimeofday() calls.  See Tcl Bugs 3530533, 1942197.
    file delete $path(pipe)
    file delete $path(output)
    set f [open $path(pipe) w]
    puts $f "set f \[[list open $path(output) w]]"
    puts $f {fconfigure $f -translation lf}
    set x [list while {![eof stdin]}]
    set x "$x \{"
    puts $f $x
    puts $f {  after 20}
    puts $f {  puts -nonewline $f [read stdin 1024]}
    puts $f {  flush $f}
    puts $f "\}"
    puts $f {close $f}
    close $f
    set x 01234567890123456789012345678901
    for {set i 0} {$i < 11} {incr i} {
	set x "$x$x"
    }
    set f [open $path(output) w]
    close $f
    set f [open "|[list [interpreter] $path(pipe)]" r+]
    fconfigure $f -blocking off
    puts -nonewline $f $x
    close $f
    set counter 0
    while {([file size $path(output)] < 65536) && ($counter < 1000)} {
	after 20 [list incr [namespace which -variable counter]]
	vwait [namespace which -variable counter]
    }
    if {$counter == 1000} {
	set result "file size only [file size $path(output)]"
    } else {
	set result ok
    }
} ok
test io-29.33 {Tcl_Flush, implicit flush on exit} {exec} {
    set f [open $path(script) w]
    puts $f "set f \[[list open $path(test1) w]]"
    puts $f {fconfigure $f -translation lf
	puts $f hello
	puts $f bye
	puts $f strange
    }
    close $f
    exec [interpreter] $path(script)
    set f [open $path(test1) r]
    set r [read $f]
    close $f
    set r
} "hello\nbye\nstrange\n"
set path(script2) [makeFile {} script2]
test io-29.33b {TIP#398, no implicit flush of nonblocking on exit} {exec} {
    set f [open $path(script) w]
    puts $f {
		fconfigure stdout -blocking 0
		puts -nonewline stdout [string repeat A 655360]
		flush stdout
	}
    close $f
    set f [open $path(script2) w]
    puts $f {after 2000}
    close $f
	set t1 [clock milliseconds]
	set ff [open "|[list [interpreter] $path(script2)]" w]
	catch {unset ::env(TCL_FLUSH_NONBLOCKING_ON_EXIT)}
	exec [interpreter] $path(script) >@ $ff
	set t2 [clock milliseconds]
	close $ff
	expr {($t2-$t1)/2000 ? $t2-$t1 : 0}
} 0
test io-29.34 {Tcl_Close, async flush on close, using sockets} {socket tempNotMac fileevent} {
    variable c 0
    variable x running
    set l abcdefghijklmnopqrstuvwxyzabcdefghijklmnopqrstuvwxyzabcdefghijklmnopqrstuvwxyz
    proc writelots {s l} {
	for {set i 0} {$i < 9000} {incr i} {
	    puts $s $l
	}
    }
    proc accept {s a p} {
	variable x
	fileevent $s readable [namespace code [list readit $s]]
	fconfigure $s -blocking off
	set x accepted
    }
    proc readit {s} {
	variable c
	variable x
	set l [gets $s]

	if {[eof $s]} {
	    close $s
	    set x done
	} elseif {([string length $l] > 0) || ![fblocked $s]} {
	    incr c
	}
    }
    set ss [socket -server [namespace code accept] -myaddr 127.0.0.1 0]
    set cs [socket 127.0.0.1 [lindex [fconfigure $ss -sockname] 2]]
    vwait [namespace which -variable x]
    fconfigure $cs -blocking off
    writelots $cs $l
    close $cs
    close $ss
    vwait [namespace which -variable x]
    set c
} 9000
test io-29.35 {Tcl_Close vs fileevent vs multiple interpreters} {socket tempNotMac fileevent} {
    # On Mac, this test screws up sockets such that subsequent tests using port 2828
    # either cause errors or panic().

    catch {interp delete x}
    catch {interp delete y}
    interp create x
    interp create y
    set s [socket -server [namespace code accept] -myaddr 127.0.0.1 0]
    proc accept {s a p} {
	puts $s hello
	close $s
    }
    set c [socket 127.0.0.1 [lindex [fconfigure $s -sockname] 2]]
    interp share {} $c x
    interp share {} $c y
    close $c
    x eval {
	proc readit {s} {
	    gets $s
	    if {[eof $s]} {
		close $s
	    }
	}
    }
    y eval {
	proc readit {s} {
	    gets $s
	    if {[eof $s]} {
		close $s
	    }
	}
    }
    x eval "fileevent $c readable \{readit $c\}"
    y eval "fileevent $c readable \{readit $c\}"
    y eval [list close $c]
    update
    close $s
    interp delete x
    interp delete y
} ""

test io-29.36.1 {gets on translation auto with "\r" in QA communication mode, possible regression, bug [b3977d199b]} -constraints {
    socket tempNotMac fileevent
} -setup {
    set s [open "|[list [interpreter] << {
    proc accept {so args} {
	fconfigure $so -translation binary
	puts -nonewline $so "who are you?\r"; flush $so
	set a [gets $so]
	puts -nonewline $so "really $a?\r"; flush $so
	set a [gets $so]
	close $so
	set ::done $a
    }
    set s [socket -server [namespace code accept] -myaddr 127.0.0.1 0]
    puts [lindex [fconfigure $s -sockname] 2]
    foreach c {1 2} {
	vwait ::done
	puts $::done
    }
    }]" r]
    set c {}
    set result {}
} -body {
    set port [gets $s]
    foreach t {{cr lf} {auto lf}} {
	set c [socket 127.0.0.1 $port]
	fconfigure $c -buffering line -translation $t
	lappend result $t
	while {1} {
	    set q [gets $c]
	    switch -- $q {
		"who are you?"   {puts $c "client"}
		"really client?" {puts $c "yes"; lappend result $q; break}
		default {puts $c "wrong"; lappend result "unexpected input \"$q\""; break}
	    }
	}
	lappend result [gets $s]
	close $c; set c {}
    }
    set result
} -cleanup {
    close $s
    if {$c ne {}} { close $c }
    unset -nocomplain s c port t q
} -result [list {cr lf} "really client?" yes {auto lf} "really client?" yes]
test io-29.36.2 {gets on translation auto with "\r\n" in different buffers, bug [b3977d199b]} -constraints {
    socket tempNotMac fileevent
} -setup {
    set s [socket -server [namespace code accept] -myaddr 127.0.0.1 0]
    set c {}
} -body {
    set ::cnt 0
    proc accept {so args} {
	fconfigure $so -translation binary
	puts -nonewline $so "1 line\r"
	puts -nonewline $so "\n2 li"
	flush $so
	# now force separate packets
	puts -nonewline $so "ne\r"
	flush $so
	if {$::cnt & 1} {
	    vwait ::cli; # simulate short delay (so client can process events, just wait for it)
	} else {
	    # we don't have a delay, so client would get the lines as single chunk
	}
	# we'll try with "\r" and without "\r" (to cover both branches, where "\r" and "eof" causes exit from [gets] by 3rd line)
	puts -nonewline $so "\n3 line"
	if {!($::cnt % 3)} {
	    puts -nonewline $so "\r"
	}
	flush $so
	close $so
    }
    while {$::cnt < 6} { incr ::cnt
	set c [socket 127.0.0.1 [lindex [fconfigure $s -sockname] 2]]
	fconfigure $c -blocking 0 -buffering line -translation auto
	fileevent $c readable [list apply {c {
	    if {[gets $c line] >= 0} {
		lappend ::cli <$line>
	    } elseif {[eof $c]} {
		set ::done 1
	    }
	}} $c]
	vwait ::done
	close $c; set c {}
    }
    set ::cli
} -cleanup {
    close $s
    if {$c ne {}} { close $c }
    unset -nocomplain ::done ::cli ::cnt s c
} -result [lrepeat 6 {<1 line>} {<2 line>} {<3 line>}]

# Test end of line translations. Procedures tested are Tcl_Write, Tcl_Read.

test io-30.1 {Tcl_Write lf, Tcl_Read lf} {
    file delete $path(test1)
    set f [open $path(test1) w]
    fconfigure $f -translation lf
    puts $f hello\nthere\nand\nhere
    close $f
    set f [open $path(test1) r]
    fconfigure $f -translation lf
    set x [read $f]
    close $f
    set x
} "hello\nthere\nand\nhere\n"
test io-30.2 {Tcl_Write lf, Tcl_Read cr} {
    file delete $path(test1)
    set f [open $path(test1) w]
    fconfigure $f -translation lf
    puts $f hello\nthere\nand\nhere
    close $f
    set f [open $path(test1) r]
    fconfigure $f -translation cr
    set x [read $f]
    close $f
    set x
} "hello\nthere\nand\nhere\n"
test io-30.3 {Tcl_Write lf, Tcl_Read crlf} {
    file delete $path(test1)
    set f [open $path(test1) w]
    fconfigure $f -translation lf
    puts $f hello\nthere\nand\nhere
    close $f
    set f [open $path(test1) r]
    fconfigure $f -translation crlf
    set x [read $f]
    close $f
    set x
} "hello\nthere\nand\nhere\n"
test io-30.4 {Tcl_Write cr, Tcl_Read cr} {
    file delete $path(test1)
    set f [open $path(test1) w]
    fconfigure $f -translation cr
    puts $f hello\nthere\nand\nhere
    close $f
    set f [open $path(test1) r]
    fconfigure $f -translation cr
    set x [read $f]
    close $f
    set x
} "hello\nthere\nand\nhere\n"
test io-30.5 {Tcl_Write cr, Tcl_Read lf} {
    file delete $path(test1)
    set f [open $path(test1) w]
    fconfigure $f -translation cr
    puts $f hello\nthere\nand\nhere
    close $f
    set f [open $path(test1) r]
    fconfigure $f -translation lf
    set x [read $f]
    close $f
    set x
} "hello\rthere\rand\rhere\r"
test io-30.6 {Tcl_Write cr, Tcl_Read crlf} {
    file delete $path(test1)
    set f [open $path(test1) w]
    fconfigure $f -translation cr
    puts $f hello\nthere\nand\nhere
    close $f
    set f [open $path(test1) r]
    fconfigure $f -translation crlf
    set x [read $f]
    close $f
    set x
} "hello\rthere\rand\rhere\r"
test io-30.7 {Tcl_Write crlf, Tcl_Read crlf} {
    file delete $path(test1)
    set f [open $path(test1) w]
    fconfigure $f -translation crlf
    puts $f hello\nthere\nand\nhere
    close $f
    set f [open $path(test1) r]
    fconfigure $f -translation crlf
    set x [read $f]
    close $f
    set x
} "hello\nthere\nand\nhere\n"
test io-30.8 {Tcl_Write crlf, Tcl_Read lf} {
    file delete $path(test1)
    set f [open $path(test1) w]
    fconfigure $f -translation crlf
    puts $f hello\nthere\nand\nhere
    close $f
    set f [open $path(test1) r]
    fconfigure $f -translation lf
    set x [read $f]
    close $f
    set x
} "hello\r\nthere\r\nand\r\nhere\r\n"
test io-30.9 {Tcl_Write crlf, Tcl_Read cr} {
    file delete $path(test1)
    set f [open $path(test1) w]
    fconfigure $f -translation crlf
    puts $f hello\nthere\nand\nhere
    close $f
    set f [open $path(test1) r]
    fconfigure $f -translation cr
    set x [read $f]
    close $f
    set x
} "hello\n\nthere\n\nand\n\nhere\n\n"
test io-30.10 {Tcl_Write lf, Tcl_Read auto} {
    file delete $path(test1)
    set f [open $path(test1) w]
    fconfigure $f -translation lf
    puts $f hello\nthere\nand\nhere
    close $f
    set f [open $path(test1) r]
    set c [read $f]
    set x [fconfigure $f -translation]
    close $f
    list $c $x
} {{hello
there
and
here
} auto}
test io-30.11 {Tcl_Write cr, Tcl_Read auto} {
    file delete $path(test1)
    set f [open $path(test1) w]
    fconfigure $f -translation cr
    puts $f hello\nthere\nand\nhere
    close $f
    set f [open $path(test1) r]
    set c [read $f]
    set x [fconfigure $f -translation]
    close $f
    list $c $x
} {{hello
there
and
here
} auto}
test io-30.12 {Tcl_Write crlf, Tcl_Read auto} {
    file delete $path(test1)
    set f [open $path(test1) w]
    fconfigure $f -translation crlf
    puts $f hello\nthere\nand\nhere
    close $f
    set f [open $path(test1) r]
    set c [read $f]
    set x [fconfigure $f -translation]
    close $f
    list $c $x
} {{hello
there
and
here
} auto}
test io-30.13 {Tcl_Write crlf on block boundary, Tcl_Read auto} {
    file delete $path(test1)
    set f [open $path(test1) w]
    fconfigure $f -translation crlf
    set line "123456789ABCDE"	;# 14 char plus crlf
    puts -nonewline $f x	;# shift crlf across block boundary
    for {set i 0} {$i < 700} {incr i} {
	puts $f $line
    }
    close $f
    set f [open $path(test1) r]
    fconfigure $f -translation auto
    set c [read $f]
    close $f
    string length $c
} [expr {700*15+1}]
test io-30.14 {Tcl_Write crlf on block boundary, Tcl_Read crlf} {
    file delete $path(test1)
    set f [open $path(test1) w]
    fconfigure $f -translation crlf
    set line "123456789ABCDE"	;# 14 char plus crlf
    puts -nonewline $f x	;# shift crlf across block boundary
    for {set i 0} {$i < 700} {incr i} {
	puts $f $line
    }
    close $f
    set f [open $path(test1) r]
    fconfigure $f -translation crlf
    set c [read $f]
    close $f
    string length $c
} [expr {700*15+1}]
test io-30.15 {Tcl_Write mixed, Tcl_Read auto} {
    file delete $path(test1)
    set f [open $path(test1) w]
    fconfigure $f -translation lf
    puts $f hello\nthere\nand\rhere
    close $f
    set f [open $path(test1) r]
    fconfigure $f -translation auto
    set c [read $f]
    close $f
    set c
} {hello
there
and
here
}
test io-30.16 {Tcl_Write ^Z at end, Tcl_Read auto} {
    file delete $path(test1)
    set f [open $path(test1) w]
    fconfigure $f -translation lf
    puts -nonewline $f hello\nthere\nand\rhere\n\x1A
    close $f
    set f [open $path(test1) r]
    fconfigure $f -translation auto -eofchar \x1A
    set c [read $f]
    close $f
    set c
} {hello
there
and
here
}
test io-30.17 {Tcl_Write, implicit ^Z at end, Tcl_Read auto} {win} {
    file delete $path(test1)
    set f [open $path(test1) w]
    fconfigure $f -translation lf -eofchar \x1A
    puts $f hello\nthere\nand\rhere
    close $f
    set f [open $path(test1) r]
    fconfigure $f -translation auto -eofchar \x1A
    set c [read $f]
    close $f
    set c
} {hello
there
and
here
}
test io-30.18 {Tcl_Write, ^Z in middle, Tcl_Read auto} {
    file delete $path(test1)
    set f [open $path(test1) w]
    fconfigure $f -translation lf
    set s [format "abc\ndef\n%cghi\nqrs" 26]
    puts $f $s
    close $f
    set f [open $path(test1) r]
    fconfigure $f -translation auto -eofchar \x1A
    set l ""
    lappend l [gets $f]
    lappend l [gets $f]
    lappend l [eof $f]
    lappend l [gets $f]
    lappend l [eof $f]
    lappend l [gets $f]
    lappend l [eof $f]
    close $f
    set l
} {abc def 0 {} 1 {} 1}
test io-30.19 {Tcl_Write, ^Z no newline in middle, Tcl_Read auto} {
    file delete $path(test1)
    set f [open $path(test1) w]
    fconfigure $f -translation lf
    set s [format "abc\ndef\n%cghi\nqrs" 26]
    puts $f $s
    close $f
    set f [open $path(test1) r]
    fconfigure $f -translation auto -eofchar \x1A
    set l ""
    lappend l [gets $f]
    lappend l [gets $f]
    lappend l [eof $f]
    lappend l [gets $f]
    lappend l [eof $f]
    lappend l [gets $f]
    lappend l [eof $f]
    close $f
    set l
} {abc def 0 {} 1 {} 1}
test io-30.20 {Tcl_Write, ^Z in middle ignored, Tcl_Read lf} {
    file delete $path(test1)
    set f [open $path(test1) w]
    fconfigure $f -translation lf -eofchar {}
    set s [format "abc\ndef\n%cghi\nqrs" 26]
    puts $f $s
    close $f
    set f [open $path(test1) r]
    fconfigure $f -translation lf -eofchar {}
    set l ""
    lappend l [gets $f]
    lappend l [gets $f]
    lappend l [eof $f]
    lappend l [gets $f]
    lappend l [eof $f]
    lappend l [gets $f]
    lappend l [eof $f]
    lappend l [gets $f]
    lappend l [eof $f]
    close $f
    set l
} "abc def 0 \x1Aghi 0 qrs 0 {} 1"
test io-30.21 {Tcl_Write, ^Z in middle ignored, Tcl_Read cr} {
    file delete $path(test1)
    set f [open $path(test1) w]
    fconfigure $f -translation lf -eofchar {}
    set s [format "abc\ndef\n%cghi\nqrs" 26]
    puts $f $s
    close $f
    set f [open $path(test1) r]
    fconfigure $f -translation cr -eofchar {}
    set l ""
    set x [gets $f]
    lappend l [string compare $x "abc\ndef\n\x1Aghi\nqrs\n"]
    lappend l [eof $f]
    lappend l [gets $f]
    lappend l [eof $f]
    close $f
    set l
} {0 1 {} 1}
test io-30.22 {Tcl_Write, ^Z in middle ignored, Tcl_Read crlf} {
    file delete $path(test1)
    set f [open $path(test1) w]
    fconfigure $f -translation lf -eofchar {}
    set s [format "abc\ndef\n%cghi\nqrs" 26]
    puts $f $s
    close $f
    set f [open $path(test1) r]
    fconfigure $f -translation crlf -eofchar {}
    set l ""
    set x [gets $f]
    lappend l [string compare $x "abc\ndef\n\x1Aghi\nqrs\n"]
    lappend l [eof $f]
    lappend l [gets $f]
    lappend l [eof $f]
    close $f
    set l
} {0 1 {} 1}
test io-30.23 {Tcl_Write lf, ^Z in middle, Tcl_Read auto} {
    file delete $path(test1)
    set f [open $path(test1) w]
    fconfigure $f -translation lf
    set c [format abc\ndef\n%cqrs\ntuv 26]
    puts $f $c
    close $f
    set f [open $path(test1) r]
    fconfigure $f -translation auto -eofchar \x1A
    set c [string length [read $f]]
    set e [eof $f]
    close $f
    list $c $e
} {8 1}
test io-30.24 {Tcl_Write lf, ^Z in middle, Tcl_Read lf} {
    file delete $path(test1)
    set f [open $path(test1) w]
    fconfigure $f -translation lf
    set c [format abc\ndef\n%cqrs\ntuv 26]
    puts $f $c
    close $f
    set f [open $path(test1) r]
    fconfigure $f -translation lf -eofchar \x1A
    set c [string length [read $f]]
    set e [eof $f]
    close $f
    list $c $e
} {8 1}
test io-30.25 {Tcl_Write cr, ^Z in middle, Tcl_Read auto} {
    file delete $path(test1)
    set f [open $path(test1) w]
    fconfigure $f -translation cr
    set c [format abc\ndef\n%cqrs\ntuv 26]
    puts $f $c
    close $f
    set f [open $path(test1) r]
    fconfigure $f -translation auto -eofchar \x1A
    set c [string length [read $f]]
    set e [eof $f]
    close $f
    list $c $e
} {8 1}
test io-30.26 {Tcl_Write cr, ^Z in middle, Tcl_Read cr} {
    file delete $path(test1)
    set f [open $path(test1) w]
    fconfigure $f -translation cr
    set c [format abc\ndef\n%cqrs\ntuv 26]
    puts $f $c
    close $f
    set f [open $path(test1) r]
    fconfigure $f -translation cr -eofchar \x1A
    set c [string length [read $f]]
    set e [eof $f]
    close $f
    list $c $e
} {8 1}
test io-30.27 {Tcl_Write crlf, ^Z in middle, Tcl_Read auto} {
    file delete $path(test1)
    set f [open $path(test1) w]
    fconfigure $f -translation crlf
    set c [format abc\ndef\n%cqrs\ntuv 26]
    puts $f $c
    close $f
    set f [open $path(test1) r]
    fconfigure $f -translation auto -eofchar \x1A
    set c [string length [read $f]]
    set e [eof $f]
    close $f
    list $c $e
} {8 1}
test io-30.28 {Tcl_Write crlf, ^Z in middle, Tcl_Read crlf} {
    file delete $path(test1)
    set f [open $path(test1) w]
    fconfigure $f -translation crlf
    set c [format abc\ndef\n%cqrs\ntuv 26]
    puts $f $c
    close $f
    set f [open $path(test1) r]
    fconfigure $f -translation crlf -eofchar \x1A
    set c [string length [read $f]]
    set e [eof $f]
    close $f
    list $c $e
} {8 1}

# Test end of line translations. Functions tested are Tcl_Write and Tcl_Gets.

test io-31.1 {Tcl_Write lf, Tcl_Gets auto} {
    file delete $path(test1)
    set f [open $path(test1) w]
    fconfigure $f -translation lf
    puts $f hello\nthere\nand\nhere
    close $f
    set f [open $path(test1) r]
    set l ""
    lappend l [gets $f]
    lappend l [tell $f]
    lappend l [fconfigure $f -translation]
    lappend l [gets $f]
    lappend l [tell $f]
    lappend l [fconfigure $f -translation]
    close $f
    set l
} {hello 6 auto there 12 auto}
test io-31.2 {Tcl_Write cr, Tcl_Gets auto} {
    file delete $path(test1)
    set f [open $path(test1) w]
    fconfigure $f -translation cr
    puts $f hello\nthere\nand\nhere
    close $f
    set f [open $path(test1) r]
    set l ""
    lappend l [gets $f]
    lappend l [tell $f]
    lappend l [fconfigure $f -translation]
    lappend l [gets $f]
    lappend l [tell $f]
    lappend l [fconfigure $f -translation]
    close $f
    set l
} {hello 6 auto there 12 auto}
test io-31.3 {Tcl_Write crlf, Tcl_Gets auto} {
    file delete $path(test1)
    set f [open $path(test1) w]
    fconfigure $f -translation crlf
    puts $f hello\nthere\nand\nhere
    close $f
    set f [open $path(test1) r]
    set l ""
    lappend l [gets $f]
    lappend l [tell $f]
    lappend l [fconfigure $f -translation]
    lappend l [gets $f]
    lappend l [tell $f]
    lappend l [fconfigure $f -translation]
    close $f
    set l
} {hello 7 auto there 14 auto}
test io-31.4 {Tcl_Write lf, Tcl_Gets lf} {
    file delete $path(test1)
    set f [open $path(test1) w]
    fconfigure $f -translation lf
    puts $f hello\nthere\nand\nhere
    close $f
    set f [open $path(test1) r]
    fconfigure $f -translation lf
    set l ""
    lappend l [gets $f]
    lappend l [tell $f]
    lappend l [fconfigure $f -translation]
    lappend l [gets $f]
    lappend l [tell $f]
    lappend l [fconfigure $f -translation]
    close $f
    set l
} {hello 6 lf there 12 lf}
test io-31.5 {Tcl_Write lf, Tcl_Gets cr} {
    file delete $path(test1)
    set f [open $path(test1) w]
    fconfigure $f -translation lf
    puts $f hello\nthere\nand\nhere
    close $f
    set f [open $path(test1) r]
    fconfigure $f -translation cr
    set l ""
    lappend l [string length [gets $f]]
    lappend l [tell $f]
    lappend l [fconfigure $f -translation]
    lappend l [eof $f]
    lappend l [gets $f]
    lappend l [tell $f]
    lappend l [fconfigure $f -translation]
    lappend l [eof $f]
    close $f
    set l
} {21 21 cr 1 {} 21 cr 1}
test io-31.6 {Tcl_Write lf, Tcl_Gets crlf} {
    file delete $path(test1)
    set f [open $path(test1) w]
    fconfigure $f -translation lf
    puts $f hello\nthere\nand\nhere
    close $f
    set f [open $path(test1) r]
    fconfigure $f -translation crlf
    set l ""
    lappend l [string length [gets $f]]
    lappend l [tell $f]
    lappend l [fconfigure $f -translation]
    lappend l [eof $f]
    lappend l [gets $f]
    lappend l [tell $f]
    lappend l [fconfigure $f -translation]
    lappend l [eof $f]
    close $f
    set l
} {21 21 crlf 1 {} 21 crlf 1}
test io-31.7 {Tcl_Write cr, Tcl_Gets cr} {
    file delete $path(test1)
    set f [open $path(test1) w]
    fconfigure $f -translation cr
    puts $f hello\nthere\nand\nhere
    close $f
    set f [open $path(test1) r]
    fconfigure $f -translation cr
    set l ""
    lappend l [gets $f]
    lappend l [tell $f]
    lappend l [fconfigure $f -translation]
    lappend l [eof $f]
    lappend l [gets $f]
    lappend l [tell $f]
    lappend l [fconfigure $f -translation]
    lappend l [eof $f]
    close $f
    set l
} {hello 6 cr 0 there 12 cr 0}
test io-31.8 {Tcl_Write cr, Tcl_Gets lf} {
    file delete $path(test1)
    set f [open $path(test1) w]
    fconfigure $f -translation cr
    puts $f hello\nthere\nand\nhere
    close $f
    set f [open $path(test1) r]
    fconfigure $f -translation lf
    set l ""
    lappend l [string length [gets $f]]
    lappend l [tell $f]
    lappend l [fconfigure $f -translation]
    lappend l [eof $f]
    lappend l [gets $f]
    lappend l [tell $f]
    lappend l [fconfigure $f -translation]
    lappend l [eof $f]
    close $f
    set l
} {21 21 lf 1 {} 21 lf 1}
test io-31.9 {Tcl_Write cr, Tcl_Gets crlf} {
    file delete $path(test1)
    set f [open $path(test1) w]
    fconfigure $f -translation cr
    puts $f hello\nthere\nand\nhere
    close $f
    set f [open $path(test1) r]
    fconfigure $f -translation crlf
    set l ""
    lappend l [string length [gets $f]]
    lappend l [tell $f]
    lappend l [fconfigure $f -translation]
    lappend l [eof $f]
    lappend l [gets $f]
    lappend l [tell $f]
    lappend l [fconfigure $f -translation]
    lappend l [eof $f]
    close $f
    set l
} {21 21 crlf 1 {} 21 crlf 1}
test io-31.10 {Tcl_Write crlf, Tcl_Gets crlf} {
    file delete $path(test1)
    set f [open $path(test1) w]
    fconfigure $f -translation crlf
    puts $f hello\nthere\nand\nhere
    close $f
    set f [open $path(test1) r]
    fconfigure $f -translation crlf
    set l ""
    lappend l [gets $f]
    lappend l [tell $f]
    lappend l [fconfigure $f -translation]
    lappend l [eof $f]
    lappend l [gets $f]
    lappend l [tell $f]
    lappend l [fconfigure $f -translation]
    lappend l [eof $f]
    close $f
    set l
} {hello 7 crlf 0 there 14 crlf 0}
test io-31.11 {Tcl_Write crlf, Tcl_Gets cr} {
    file delete $path(test1)
    set f [open $path(test1) w]
    fconfigure $f -translation crlf
    puts $f hello\nthere\nand\nhere
    close $f
    set f [open $path(test1) r]
    fconfigure $f -translation cr
    set l ""
    lappend l [gets $f]
    lappend l [tell $f]
    lappend l [fconfigure $f -translation]
    lappend l [eof $f]
    lappend l [string length [gets $f]]
    lappend l [tell $f]
    lappend l [fconfigure $f -translation]
    lappend l [eof $f]
    close $f
    set l
} {hello 6 cr 0 6 13 cr 0}
test io-31.12 {Tcl_Write crlf, Tcl_Gets lf} {
    file delete $path(test1)
    set f [open $path(test1) w]
    fconfigure $f -translation crlf
    puts $f hello\nthere\nand\nhere
    close $f
    set f [open $path(test1) r]
    fconfigure $f -translation lf
    set l ""
    lappend l [string length [gets $f]]
    lappend l [tell $f]
    lappend l [fconfigure $f -translation]
    lappend l [eof $f]
    lappend l [string length [gets $f]]
    lappend l [tell $f]
    lappend l [fconfigure $f -translation]
    lappend l [eof $f]
    close $f
    set l
} {6 7 lf 0 6 14 lf 0}
test io-31.13 {binary mode is synonym of lf mode} {
    file delete $path(test1)
    set f [open $path(test1) w]
    fconfigure $f -translation binary
    set x [fconfigure $f -translation]
    close $f
    set x
} lf
#
# Test io-9.14 has been removed because "auto" output translation mode is
# not supported.
#
test io-31.14 {Tcl_Write mixed, Tcl_Gets auto} {
    file delete $path(test1)
    set f [open $path(test1) w]
    fconfigure $f -translation lf
    puts $f hello\nthere\rand\r\nhere
    close $f
    set f [open $path(test1) r]
    fconfigure $f -translation auto
    set l ""
    lappend l [gets $f]
    lappend l [gets $f]
    lappend l [gets $f]
    lappend l [gets $f]
    lappend l [eof $f]
    lappend l [gets $f]
    lappend l [eof $f]
    close $f
    set l
} {hello there and here 0 {} 1}
test io-31.15 {Tcl_Write mixed, Tcl_Gets auto} {
    file delete $path(test1)
    set f [open $path(test1) w]
    fconfigure $f -translation lf
    puts -nonewline $f hello\nthere\rand\r\nhere\r
    close $f
    set f [open $path(test1) r]
    fconfigure $f -translation auto
    set l ""
    lappend l [gets $f]
    lappend l [gets $f]
    lappend l [gets $f]
    lappend l [gets $f]
    lappend l [eof $f]
    lappend l [gets $f]
    lappend l [eof $f]
    close $f
    set l
} {hello there and here 0 {} 1}
test io-31.16 {Tcl_Write mixed, Tcl_Gets auto} {
    file delete $path(test1)
    set f [open $path(test1) w]
    fconfigure $f -translation lf
    puts -nonewline $f hello\nthere\rand\r\nhere\n
    close $f
    set f [open $path(test1) r]
    set l ""
    lappend l [gets $f]
    lappend l [gets $f]
    lappend l [gets $f]
    lappend l [gets $f]
    lappend l [eof $f]
    lappend l [gets $f]
    lappend l [eof $f]
    close $f
    set l
} {hello there and here 0 {} 1}
test io-31.17 {Tcl_Write mixed, Tcl_Gets auto} {
    file delete $path(test1)
    set f [open $path(test1) w]
    fconfigure $f -translation lf
    puts -nonewline $f hello\nthere\rand\r\nhere\r\n
    close $f
    set f [open $path(test1) r]
    fconfigure $f -translation auto
    set l ""
    lappend l [gets $f]
    lappend l [gets $f]
    lappend l [gets $f]
    lappend l [gets $f]
    lappend l [eof $f]
    lappend l [gets $f]
    lappend l [eof $f]
    close $f
    set l
} {hello there and here 0 {} 1}
test io-31.18 {Tcl_Write ^Z at end, Tcl_Gets auto} {
    file delete $path(test1)
    set f [open $path(test1) w]
    fconfigure $f -translation lf
    set s [format "hello\nthere\nand\rhere\n\%c" 26]
    puts $f $s
    close $f
    set f [open $path(test1) r]
    fconfigure $f -translation auto -eofchar \x1A
    set l ""
    lappend l [gets $f]
    lappend l [gets $f]
    lappend l [gets $f]
    lappend l [gets $f]
    lappend l [eof $f]
    lappend l [gets $f]
    lappend l [eof $f]
    close $f
    set l
} {hello there and here 0 {} 1}
test io-31.19 {Tcl_Write, implicit ^Z at end, Tcl_Gets auto} {
    file delete $path(test1)
    set f [open $path(test1) w]
    fconfigure $f -translation lf -eofchar \x1A
    puts $f hello\nthere\nand\rhere
    close $f
    set f [open $path(test1) r]
    fconfigure $f -translation auto -eofchar \x1A
    set l ""
    lappend l [gets $f]
    lappend l [gets $f]
    lappend l [gets $f]
    lappend l [gets $f]
    lappend l [eof $f]
    lappend l [gets $f]
    lappend l [eof $f]
    close $f
    set l
} {hello there and here 0 {} 1}
test io-31.20 {Tcl_Write, ^Z in middle, Tcl_Gets auto, eofChar} {
    file delete $path(test1)
    set f [open $path(test1) w]
    fconfigure $f -translation lf
    set s [format "abc\ndef\n%cqrs\ntuv" 26]
    puts $f $s
    close $f
    set f [open $path(test1) r]
    fconfigure $f -translation auto -eofchar \x1A
    set l ""
    lappend l [gets $f]
    lappend l [gets $f]
    lappend l [eof $f]
    lappend l [gets $f]
    lappend l [eof $f]
    close $f
    set l
} {abc def 0 {} 1}
test io-31.21 {Tcl_Write, no newline ^Z in middle, Tcl_Gets auto, eofChar} {
    file delete $path(test1)
    set f [open $path(test1) w]
    fconfigure $f -translation lf
    set s [format "abc\ndef\n%cqrs\ntuv" 26]
    puts $f $s
    close $f
    set f [open $path(test1) r]
    fconfigure $f -translation auto -eofchar \x1A
    set l ""
    lappend l [gets $f]
    lappend l [gets $f]
    lappend l [eof $f]
    lappend l [gets $f]
    lappend l [eof $f]
    close $f
    set l
} {abc def 0 {} 1}
test io-31.22 {Tcl_Write, ^Z in middle ignored, Tcl_Gets lf} {
    file delete $path(test1)
    set f [open $path(test1) w]
    fconfigure $f -translation lf -eofchar {}
    set s [format "abc\ndef\n%cqrs\ntuv" 26]
    puts $f $s
    close $f
    set f [open $path(test1) r]
    fconfigure $f -translation lf -eofchar {}
    set l ""
    lappend l [gets $f]
    lappend l [gets $f]
    lappend l [eof $f]
    lappend l [gets $f]
    lappend l [eof $f]
    lappend l [gets $f]
    lappend l [eof $f]
    lappend l [gets $f]
    lappend l [eof $f]
    close $f
    set l
} "abc def 0 \x1Aqrs 0 tuv 0 {} 1"
test io-31.23 {Tcl_Write, ^Z in middle ignored, Tcl_Gets cr} {
    file delete $path(test1)
    set f [open $path(test1) w]
    fconfigure $f -translation cr -eofchar {}
    set s [format "abc\ndef\n%cqrs\ntuv" 26]
    puts $f $s
    close $f
    set f [open $path(test1) r]
    fconfigure $f -translation cr -eofchar {}
    set l ""
    lappend l [gets $f]
    lappend l [gets $f]
    lappend l [eof $f]
    lappend l [gets $f]
    lappend l [eof $f]
    lappend l [gets $f]
    lappend l [eof $f]
    lappend l [gets $f]
    lappend l [eof $f]
    close $f
    set l
} "abc def 0 \x1Aqrs 0 tuv 0 {} 1"
test io-31.24 {Tcl_Write, ^Z in middle ignored, Tcl_Gets crlf} {
    file delete $path(test1)
    set f [open $path(test1) w]
    fconfigure $f -translation crlf -eofchar {}
    set s [format "abc\ndef\n%cqrs\ntuv" 26]
    puts $f $s
    close $f
    set f [open $path(test1) r]
    fconfigure $f -translation crlf -eofchar {}
    set l ""
    lappend l [gets $f]
    lappend l [gets $f]
    lappend l [eof $f]
    lappend l [gets $f]
    lappend l [eof $f]
    lappend l [gets $f]
    lappend l [eof $f]
    lappend l [gets $f]
    lappend l [eof $f]
    close $f
    set l
} "abc def 0 \x1Aqrs 0 tuv 0 {} 1"
test io-31.25 {Tcl_Write lf, ^Z in middle, Tcl_Gets auto} {
    file delete $path(test1)
    set f [open $path(test1) w]
    fconfigure $f -translation lf
    set s [format "abc\ndef\n%cqrs\ntuv" 26]
    puts $f $s
    close $f
    set f [open $path(test1) r]
    fconfigure $f -translation auto -eofchar \x1A
    set l ""
    lappend l [gets $f]
    lappend l [gets $f]
    lappend l [eof $f]
    lappend l [gets $f]
    lappend l [eof $f]
    close $f
    set l
} {abc def 0 {} 1}
test io-31.26 {Tcl_Write lf, ^Z in middle, Tcl_Gets lf} {
    file delete $path(test1)
    set f [open $path(test1) w]
    fconfigure $f -translation lf
    set s [format "abc\ndef\n%cqrs\ntuv" 26]
    puts $f $s
    close $f
    set f [open $path(test1) r]
    fconfigure $f -translation lf -eofchar \x1A
    set l ""
    lappend l [gets $f]
    lappend l [gets $f]
    lappend l [eof $f]
    lappend l [gets $f]
    lappend l [eof $f]
    close $f
    set l
} {abc def 0 {} 1}
test io-31.27 {Tcl_Write cr, ^Z in middle, Tcl_Gets auto} {
    file delete $path(test1)
    set f [open $path(test1) w]
    fconfigure $f -translation cr -eofchar {}
    set s [format "abc\ndef\n%cqrs\ntuv" 26]
    puts $f $s
    close $f
    set f [open $path(test1) r]
    fconfigure $f -translation auto -eofchar \x1A
    set l ""
    lappend l [gets $f]
    lappend l [gets $f]
    lappend l [eof $f]
    lappend l [gets $f]
    lappend l [eof $f]
    close $f
    set l
} {abc def 0 {} 1}
test io-31.28 {Tcl_Write cr, ^Z in middle, Tcl_Gets cr} {
    file delete $path(test1)
    set f [open $path(test1) w]
    fconfigure $f -translation cr -eofchar {}
    set s [format "abc\ndef\n%cqrs\ntuv" 26]
    puts $f $s
    close $f
    set f [open $path(test1) r]
    fconfigure $f -translation cr -eofchar \x1A
    set l ""
    lappend l [gets $f]
    lappend l [gets $f]
    lappend l [eof $f]
    lappend l [gets $f]
    lappend l [eof $f]
    close $f
    set l
} {abc def 0 {} 1}
test io-31.29 {Tcl_Write crlf, ^Z in middle, Tcl_Gets auto} {
    file delete $path(test1)
    set f [open $path(test1) w]
    fconfigure $f -translation crlf -eofchar {}
    set s [format "abc\ndef\n%cqrs\ntuv" 26]
    puts $f $s
    close $f
    set f [open $path(test1) r]
    fconfigure $f -translation auto -eofchar \x1A
    set l ""
    lappend l [gets $f]
    lappend l [gets $f]
    lappend l [eof $f]
    lappend l [gets $f]
    lappend l [eof $f]
    close $f
    set l
} {abc def 0 {} 1}
test io-31.30 {Tcl_Write crlf, ^Z in middle, Tcl_Gets crlf} {
    file delete $path(test1)
    set f [open $path(test1) w]
    fconfigure $f -translation crlf -eofchar {}
    set s [format "abc\ndef\n%cqrs\ntuv" 26]
    puts $f $s
    close $f
    set f [open $path(test1) r]
    fconfigure $f -translation crlf -eofchar \x1A
    set l ""
    lappend l [gets $f]
    lappend l [gets $f]
    lappend l [eof $f]
    lappend l [gets $f]
    lappend l [eof $f]
    close $f
    set l
} {abc def 0 {} 1}
test io-31.31 {Tcl_Write crlf on block boundary, Tcl_Gets crlf} {
    file delete $path(test1)
    set f [open $path(test1) w]
    fconfigure $f -translation crlf
    set line "123456789ABCDE"	;# 14 char plus crlf
    puts -nonewline $f x	;# shift crlf across block boundary
    for {set i 0} {$i < 700} {incr i} {
	puts $f $line
    }
    close $f
    set f [open $path(test1) r]
    fconfigure $f -translation crlf
    set c ""
    while {[gets $f line] >= 0} {
	append c $line\n
    }
    close $f
    string length $c
} [expr {700*15+1}]
test io-31.32 {Tcl_Write crlf on block boundary, Tcl_Gets auto} {
    file delete $path(test1)
    set f [open $path(test1) w]
    fconfigure $f -translation crlf
    set line "123456789ABCDE"	;# 14 char plus crlf
    puts -nonewline $f x	;# shift crlf across block boundary
    for {set i 0} {$i < 700} {incr i} {
	puts $f $line
    }
    close $f
    set f [open $path(test1) r]
    fconfigure $f -translation auto
    set c ""
    while {[gets $f line] >= 0} {
	append c $line\n
    }
    close $f
    string length $c
} [expr {700*15+1}]

# Test Tcl_Read and buffering.

test io-32.1 {Tcl_Read, channel not readable} {
    list [catch {read stdout} msg] $msg
} {1 {channel "stdout" wasn't opened for reading}}
test io-32.2 {Tcl_Read, zero byte count} {
    read stdin 0
} ""
test io-32.3 {Tcl_Read, negative byte count} {
    set f [open $path(longfile) r]
    set l [list [catch {read $f -1} msg] $msg]
    close $f
    set l
} {1 {expected non-negative integer but got "-1"}}
test io-32.4 {Tcl_Read, positive byte count} {
    set f [open $path(longfile) r]
    set x [read $f 1024]
    set s [string length $x]
    unset x
    close $f
    set s
} 1024
test io-32.5 {Tcl_Read, multiple buffers} {
    set f [open $path(longfile) r]
    fconfigure $f -buffersize 100
    set x [read $f 1024]
    set s [string length $x]
    unset x
    close $f
    set s
} 1024
test io-32.6 {Tcl_Read, very large read} {
    set f1 [open $path(longfile) r]
    set z [read $f1 1000000]
    close $f1
    set l [string length $z]
    set x ok
    set z [file size $path(longfile)]
    if {$z != $l} {
	set x broken
    }
    set x
} ok
test io-32.7 {Tcl_Read, nonblocking, file} {nonBlockFiles} {
    set f1 [open $path(longfile) r]
    fconfigure $f1 -blocking off
    set z [read $f1 20]
    close $f1
    set l [string length $z]
    set x ok
    if {$l != 20} {
	set x broken
    }
    set x
} ok
test io-32.8 {Tcl_Read, nonblocking, file} {nonBlockFiles} {
    set f1 [open $path(longfile) r]
    fconfigure $f1 -blocking off
    set z [read $f1 1000000]
    close $f1
    set x ok
    set l [string length $z]
    set z [file size $path(longfile)]
    if {$z != $l} {
	set x broken
    }
    set x
} ok
test io-32.9 {Tcl_Read, read to end of file} {
    set f1 [open $path(longfile) r]
    set z [read $f1]
    close $f1
    set l [string length $z]
    set x ok
    set z [file size $path(longfile)]
    if {$z != $l} {
	set x broken
    }
    set x
} ok
test io-32.10 {Tcl_Read from a pipe} stdio {
    file delete $path(pipe)
    set f1 [open $path(pipe) w]
    puts $f1 {puts [gets stdin]}
    close $f1
    set f1 [open "|[list [interpreter] $path(pipe)]" r+]
    puts $f1 hello
    flush $f1
    set x [read $f1]
    close $f1
    set x
} "hello\n"
test io-32.11 {Tcl_Read from a pipe} stdio {
    file delete $path(pipe)
    set f1 [open $path(pipe) w]
    puts $f1 {puts [gets stdin]}
    puts $f1 {puts [gets stdin]}
    close $f1
    set f1 [open "|[list [interpreter] $path(pipe)]" r+]
    puts $f1 hello
    flush $f1
    set x ""
    lappend x [read $f1 6]
    puts $f1 hello
    flush $f1
    lappend x [read $f1]
    close $f1
    set x
} {{hello
} {hello
}}
test io-32.11.1 {Tcl_Read from a pipe} stdio {
    file delete $path(pipe)
    set f1 [open $path(pipe) w]
    puts $f1 {chan configure stdout -translation crlf}
    puts $f1 {puts [gets stdin]}
    puts $f1 {puts [gets stdin]}
    close $f1
    set f1 [open "|[list [interpreter] $path(pipe)]" r+]
    puts $f1 hello
    flush $f1
    set x ""
    lappend x [read $f1 6]
    puts $f1 hello
    flush $f1
    lappend x [read $f1]
    close $f1
    set x
} {{hello
} {hello
}}
test io-32.11.2 {Tcl_Read from a pipe} stdio {
    file delete $path(pipe)
    set f1 [open $path(pipe) w]
    puts $f1 {chan configure stdout -translation crlf}
    puts $f1 {puts [gets stdin]}
    puts $f1 {puts [gets stdin]}
    close $f1
    set f1 [open "|[list [interpreter] $path(pipe)]" r+]
    puts $f1 hello
    flush $f1
    set x ""
    lappend x [read $f1 6]
    puts $f1 hello
    flush $f1
    lappend x [read $f1]
    close $f1
    set x
} {{hello
} {hello
}}
test io-32.12 {Tcl_Read, -nonewline} {
    file delete $path(test1)
    set f1 [open $path(test1) w]
    puts $f1 hello
    puts $f1 bye
    close $f1
    set f1 [open $path(test1) r]
    set c [read -nonewline $f1]
    close $f1
    set c
} {hello
bye}
test io-32.13 {Tcl_Read, -nonewline} {
    file delete $path(test1)
    set f1 [open $path(test1) w]
    puts $f1 hello
    puts $f1 bye
    close $f1
    set f1 [open $path(test1) r]
    set c [read -nonewline $f1]
    close $f1
    list [string length $c] $c
} {9 {hello
bye}}
test io-32.14 {Tcl_Read, reading in small chunks} {
    file delete $path(test1)
    set f [open $path(test1) w]
    puts $f "Two lines: this one"
    puts $f "and this one"
    close $f
    set f [open $path(test1)]
    set x [list [read $f 1] [read $f 2] [read $f]]
    close $f
    set x
} {T wo { lines: this one
and this one
}}
test io-32.15 {Tcl_Read, asking for more input than available} {
    file delete $path(test1)
    set f [open $path(test1) w]
    puts $f "Two lines: this one"
    puts $f "and this one"
    close $f
    set f [open $path(test1)]
    set x [read $f 100]
    close $f
    set x
} {Two lines: this one
and this one
}
test io-32.16 {Tcl_Read, read to end of file with -nonewline} {
    file delete $path(test1)
    set f [open $path(test1) w]
    puts $f "Two lines: this one"
    puts $f "and this one"
    close $f
    set f [open $path(test1)]
    set x [read -nonewline $f]
    close $f
    set x
} {Two lines: this one
and this one}

# Test Tcl_Gets.

test io-33.1 {Tcl_Gets, reading what was written} {
    file delete $path(test1)
    set f1 [open $path(test1) w]
    set y "first line"
    puts $f1 $y
    close $f1
    set f1 [open $path(test1) r]
    set x [gets $f1]
    set z ok
    if {"$x" != "$y"} {
	set z broken
    }
    close $f1
    set z
} ok
test io-33.2 {Tcl_Gets into variable} {
    set f1 [open $path(longfile) r]
    set c [gets $f1 x]
    set l [string length x]
    set z ok
    if {$l != $l} {
	set z broken
    }
    close $f1
    set z
} ok
test io-33.3 {Tcl_Gets from pipe} stdio {
    file delete $path(pipe)
    set f1 [open $path(pipe) w]
    puts $f1 {puts [gets stdin]}
    close $f1
    set f1 [open "|[list [interpreter] $path(pipe)]" r+]
    puts $f1 hello
    flush $f1
    set x [gets $f1]
    close $f1
    set z ok
    if {"$x" != "hello"} {
	set z broken
    }
    set z
} ok
test io-33.4 {Tcl_Gets with long line} {
    file delete $path(test3)
    set f [open $path(test3) w]
    puts -nonewline $f "abcdefghijklmnopqrstuvwxyzABCDEFGHIJKLMNOPQRSTUVWXYZ"
    puts -nonewline $f "abcdefghijklmnopqrstuvwxyzABCDEFGHIJKLMNOPQRSTUVWXYZ"
    puts -nonewline $f "abcdefghijklmnopqrstuvwxyzABCDEFGHIJKLMNOPQRSTUVWXYZ"
    puts -nonewline $f "abcdefghijklmnopqrstuvwxyzABCDEFGHIJKLMNOPQRSTUVWXYZ"
    puts $f "abcdefghijklmnopqrstuvwxyzABCDEFGHIJKLMNOPQRSTUVWXYZ"
    close $f
    set f [open $path(test3)]
    set x [gets $f]
    close $f
    set x
} {abcdefghijklmnopqrstuvwxyzABCDEFGHIJKLMNOPQRSTUVWXYZabcdefghijklmnopqrstuvwxyzABCDEFGHIJKLMNOPQRSTUVWXYZabcdefghijklmnopqrstuvwxyzABCDEFGHIJKLMNOPQRSTUVWXYZabcdefghijklmnopqrstuvwxyzABCDEFGHIJKLMNOPQRSTUVWXYZabcdefghijklmnopqrstuvwxyzABCDEFGHIJKLMNOPQRSTUVWXYZ}
set f [open $path(test3) w]
puts -nonewline $f "abcdefghijklmnopqrstuvwxyzABCDEFGHIJKLMNOPQRSTUVWXYZ"
puts -nonewline $f "abcdefghijklmnopqrstuvwxyzABCDEFGHIJKLMNOPQRSTUVWXYZ"
puts -nonewline $f "abcdefghijklmnopqrstuvwxyzABCDEFGHIJKLMNOPQRSTUVWXYZ"
puts -nonewline $f "abcdefghijklmnopqrstuvwxyzABCDEFGHIJKLMNOPQRSTUVWXYZ"
puts $f "abcdefghijklmnopqrstuvwxyzABCDEFGHIJKLMNOPQRSTUVWXYZ"
close $f
test io-33.5 {Tcl_Gets with long line} {
    set f [open $path(test3)]
    set x [gets $f y]
    close $f
    list $x $y
} {260 abcdefghijklmnopqrstuvwxyzABCDEFGHIJKLMNOPQRSTUVWXYZabcdefghijklmnopqrstuvwxyzABCDEFGHIJKLMNOPQRSTUVWXYZabcdefghijklmnopqrstuvwxyzABCDEFGHIJKLMNOPQRSTUVWXYZabcdefghijklmnopqrstuvwxyzABCDEFGHIJKLMNOPQRSTUVWXYZabcdefghijklmnopqrstuvwxyzABCDEFGHIJKLMNOPQRSTUVWXYZ}
test io-33.6 {Tcl_Gets and end of file} {
    file delete $path(test3)
    set f [open $path(test3) w]
    puts -nonewline $f "Test1\nTest2"
    close $f
    set f [open $path(test3)]
    set x {}
    set y {}
    lappend x [gets $f y] $y
    set y {}
    lappend x [gets $f y] $y
    set y {}
    lappend x [gets $f y] $y
    close $f
    set x
} {5 Test1 5 Test2 -1 {}}
test io-33.7 {Tcl_Gets and bad variable} {
    set f [open $path(test3) w]
    puts $f "Line 1"
    puts $f "Line 2"
    close $f
    catch {unset x}
    set x 24
    set f [open $path(test3) r]
    set result [list [catch {gets $f x(0)} msg] $msg]
    close $f
    set result
} {1 {can't set "x(0)": variable isn't array}}
test io-33.8 {Tcl_Gets, exercising double buffering} {
    set f [open $path(test3) w]
    fconfigure $f -translation lf -eofchar {}
    set x ""
    for {set y 0} {$y < 99} {incr y} {set x "a$x"}
    for {set y 0} {$y < 100} {incr y} {puts $f $x}
    close $f
    set f [open $path(test3) r]
    fconfigure $f -translation lf
    for {set y 0} {$y < 100} {incr y} {gets $f}
    close $f
    set y
} 100
test io-33.9 {Tcl_Gets, exercising double buffering} {
    set f [open $path(test3) w]
    fconfigure $f -translation lf -eofchar {}
    set x ""
    for {set y 0} {$y < 99} {incr y} {set x "a$x"}
    for {set y 0} {$y < 200} {incr y} {puts $f $x}
    close $f
    set f [open $path(test3) r]
    fconfigure $f -translation lf
    for {set y 0} {$y < 200} {incr y} {gets $f}
    close $f
    set y
} 200
test io-33.10 {Tcl_Gets, exercising double buffering} {
    set f [open $path(test3) w]
    fconfigure $f -translation lf -eofchar {}
    set x ""
    for {set y 0} {$y < 99} {incr y} {set x "a$x"}
    for {set y 0} {$y < 300} {incr y} {puts $f $x}
    close $f
    set f [open $path(test3) r]
    fconfigure $f -translation lf
    for {set y 0} {$y < 300} {incr y} {gets $f}
    close $f
    set y
} 300
test io-33.11 {TclGetsObjBinary, [10dc6daa37]} -setup {
    proc driver {cmd args} {
        variable buffer
        variable index
        set chan [lindex $args 0]
        switch -- $cmd {
            initialize {
                set index($chan) 0
                set buffer($chan) .......
                return {initialize finalize watch read}
            }
            finalize {
                unset index($chan) buffer($chan)
                return
            }
            watch {}
            read {
                set n [lindex $args 1]
		if {$n > 3} {set n 3}
                set new [expr {$index($chan) + $n}]
                set result [string range $buffer($chan) $index($chan) $new-1]
                set index($chan) $new
                return $result
            }
        }
    }
} -body {
    set c [chan create read [namespace which driver]]
    chan configure $c -translation binary -blocking 0
    list [gets $c] [gets $c] [gets $c] [gets $c]
} -cleanup {
    close $c
    rename driver {}
} -result {{} {} {} .......}
test io-33.12 {Tcl_GetsObj, [10dc6daa37]} -setup {
    proc driver {cmd args} {
        variable buffer
        variable index
        set chan [lindex $args 0]
        switch -- $cmd {
            initialize {
                set index($chan) 0
                set buffer($chan) .......
                return {initialize finalize watch read}
            }
            finalize {
                unset index($chan) buffer($chan)
                return
            }
            watch {}
            read {
                set n [lindex $args 1]
		if {$n > 3} {set n 3}
                set new [expr {$index($chan) + $n}]
                set result [string range $buffer($chan) $index($chan) $new-1]
                set index($chan) $new
                return $result
            }
        }
    }
} -body {
    set c [chan create read [namespace which driver]]
    chan configure $c -blocking 0
    list [gets $c] [gets $c] [gets $c] [gets $c]
} -cleanup {
    close $c
    rename driver {}
} -result {{} {} {} .......}
test io-33.13 {Tcl_GetsObj, [10dc6daa37]} -setup {
    proc driver {cmd args} {
        variable buffer
        variable index
        set chan [lindex $args 0]
        switch -- $cmd {
            initialize {
                set index($chan) 0
                set buffer($chan) [string repeat \
                        [string repeat . 64]\n[string repeat . 25] 2]
                return {initialize finalize watch read}
            }
            finalize {
                unset index($chan) buffer($chan)
                return
            }
            watch {}
            read {
                set n [lindex $args 1]
                if {$n > 65} {set n 65}
                set new [expr {$index($chan) + $n}]
                set result [string range $buffer($chan) $index($chan) $new-1]
                set index($chan) $new
                return $result
            }
        }
    }
} -body {
    set c [chan create read [namespace which driver]]
    chan configure $c -blocking 0
    list [gets $c] [gets $c] [gets $c] [gets $c] [gets $c]
} -cleanup {
    close $c
    rename driver {}
} -result [list [string repeat . 64] {} [string repeat . 89] \
	[string repeat . 25] {}]

# Test Tcl_Seek and Tcl_Tell.

test io-34.1 {Tcl_Seek to current position at start of file} {
    set f1 [open $path(longfile) r]
    seek $f1 0 current
    set c [tell $f1]
    close $f1
    set c
} 0
test io-34.2 {Tcl_Seek to offset from start} {
    file delete $path(test1)
    set f1 [open $path(test1) w]
    fconfigure $f1 -translation lf -eofchar {}
    puts $f1 "abcdefghijklmnopqrstuvwxyz"
    puts $f1 "abcdefghijklmnopqrstuvwxyz"
    close $f1
    set f1 [open $path(test1) r]
    seek $f1 10 start
    set c [tell $f1]
    close $f1
    set c
} 10
test io-34.3 {Tcl_Seek to end of file} {
    file delete $path(test1)
    set f1 [open $path(test1) w]
    fconfigure $f1 -translation lf -eofchar {}
    puts $f1 "abcdefghijklmnopqrstuvwxyz"
    puts $f1 "abcdefghijklmnopqrstuvwxyz"
    close $f1
    set f1 [open $path(test1) r]
    seek $f1 0 end
    set c [tell $f1]
    close $f1
    set c
} 54
test io-34.4 {Tcl_Seek to offset from end of file} {
    file delete $path(test1)
    set f1 [open $path(test1) w]
    fconfigure $f1 -translation lf -eofchar {}
    puts $f1 "abcdefghijklmnopqrstuvwxyz"
    puts $f1 "abcdefghijklmnopqrstuvwxyz"
    close $f1
    set f1 [open $path(test1) r]
    seek $f1 -10 end
    set c [tell $f1]
    close $f1
    set c
} 44
test io-34.5 {Tcl_Seek to offset from current position} {
    file delete $path(test1)
    set f1 [open $path(test1) w]
    fconfigure $f1 -translation lf -eofchar {}
    puts $f1 "abcdefghijklmnopqrstuvwxyz"
    puts $f1 "abcdefghijklmnopqrstuvwxyz"
    close $f1
    set f1 [open $path(test1) r]
    seek $f1 10 current
    seek $f1 10 current
    set c [tell $f1]
    close $f1
    set c
} 20
test io-34.6 {Tcl_Seek to offset from end of file} {
    file delete $path(test1)
    set f1 [open $path(test1) w]
    fconfigure $f1 -translation lf -eofchar {}
    puts $f1 "abcdefghijklmnopqrstuvwxyz"
    puts $f1 "abcdefghijklmnopqrstuvwxyz"
    close $f1
    set f1 [open $path(test1) r]
    seek $f1 -10 end
    set c [tell $f1]
    set r [read $f1]
    close $f1
    list $c $r
} {44 {rstuvwxyz
}}
test io-34.7 {Tcl_Seek to offset from end of file, then to current position} {
    file delete $path(test1)
    set f1 [open $path(test1) w]
    fconfigure $f1 -translation lf -eofchar {}
    puts $f1 "abcdefghijklmnopqrstuvwxyz"
    puts $f1 "abcdefghijklmnopqrstuvwxyz"
    close $f1
    set f1 [open $path(test1) r]
    seek $f1 -10 end
    set c1 [tell $f1]
    set r1 [read $f1 5]
    seek $f1 0 current
    set c2 [tell $f1]
    close $f1
    list $c1 $r1 $c2
} {44 rstuv 49}
test io-34.8 {Tcl_Seek on pipes: not supported} stdio {
    set f1 [open "|[list [interpreter]]" r+]
    set x [list [catch {seek $f1 0 current} msg] $msg]
    close $f1
    regsub {".*":} $x {"":} x
    string tolower $x
} {1 {error during seek on "": invalid argument}}
test io-34.9 {Tcl_Seek, testing buffered input flushing} {
    file delete $path(test3)
    set f [open $path(test3) w]
    fconfigure $f -eofchar {}
    puts -nonewline $f "abcdefghijklmnopqrstuvwxyzABCDEFGHIJKLMNOPQRSTUVWXYZ"
    close $f
    set f [open $path(test3) RDWR]
    set x [read $f 1]
    seek $f 3
    lappend x [read $f 1]
    seek $f 0 start
    lappend x [read $f 1]
    seek $f 10 current
    lappend x [read $f 1]
    seek $f -2 end
    lappend x [read $f 1]
    seek $f 50 end
    lappend x [read $f 1]
    seek $f 1
    lappend x [read $f 1]
    close $f
    set x
} {a d a l Y {} b}
set path(test3) [makeFile {} test3]
test io-34.10 {Tcl_Seek testing flushing of buffered input} {
    set f [open $path(test3) w]
    fconfigure $f -translation lf
    puts $f xyz\n123
    close $f
    set f [open $path(test3) r+]
    fconfigure $f -translation lf
    set x [gets $f]
    seek $f 0 current
    puts $f 456
    close $f
    list $x [viewFile test3]
} "xyz {xyz
456}"
test io-34.11 {Tcl_Seek testing flushing of buffered output} {
    set f [open $path(test3) w]
    puts $f xyz\n123
    close $f
    set f [open $path(test3) w+]
    puts $f xyzzy
    seek $f 2
    set x [gets $f]
    close $f
    list $x [viewFile test3]
} "zzy xyzzy"
test io-34.12 {Tcl_Seek testing combination of write, seek back and read} {
    set f [open $path(test3) w]
    fconfigure $f -translation lf -eofchar {}
    puts $f xyz\n123
    close $f
    set f [open $path(test3) a+]
    fconfigure $f -translation lf -eofchar {}
    puts $f xyzzy
    flush $f
    set x [tell $f]
    seek $f -4 cur
    set y [gets $f]
    close $f
    list $x [viewFile test3] $y
} {14 {xyz
123
xyzzy} zzy}
test io-34.13 {Tcl_Tell at start of file} {
    file delete $path(test1)
    set f1 [open $path(test1) w]
    set p [tell $f1]
    close $f1
    set p
} 0
test io-34.14 {Tcl_Tell after seek to end of file} {
    file delete $path(test1)
    set f1 [open $path(test1) w]
    fconfigure $f1 -translation lf -eofchar {}
    puts $f1 "abcdefghijklmnopqrstuvwxyz"
    puts $f1 "abcdefghijklmnopqrstuvwxyz"
    close $f1
    set f1 [open $path(test1) r]
    seek $f1 0 end
    set c1 [tell $f1]
    close $f1
    set c1
} 54
test io-34.15 {Tcl_Tell combined with seeking} {
    file delete $path(test1)
    set f1 [open $path(test1) w]
    fconfigure $f1 -translation lf -eofchar {}
    puts $f1 "abcdefghijklmnopqrstuvwxyz"
    puts $f1 "abcdefghijklmnopqrstuvwxyz"
    close $f1
    set f1 [open $path(test1) r]
    seek $f1 10 start
    set c1 [tell $f1]
    seek $f1 10 current
    set c2 [tell $f1]
    close $f1
    list $c1 $c2
} {10 20}
test io-34.16 {Tcl_Tell on pipe: always -1} stdio {
    set f1 [open "|[list [interpreter]]" r+]
    set c [tell $f1]
    close $f1
    set c
} -1
test io-34.17 {Tcl_Tell on pipe: always -1} stdio {
    set f1 [open "|[list [interpreter]]" r+]
    puts $f1 {puts hello}
    flush $f1
    set c [tell $f1]
    gets $f1
    close $f1
    set c
} -1
test io-34.18 {Tcl_Tell combined with seeking and reading} {
    file delete $path(test2)
    set f [open $path(test2) w]
    fconfigure $f -translation lf -eofchar {}
    puts -nonewline $f "line1\nline2\nline3\nline4\nline5\n"
    close $f
    set f [open $path(test2)]
    fconfigure $f -translation lf
    set x [tell $f]
    read $f 3
    lappend x [tell $f]
    seek $f 2
    lappend x [tell $f]
    seek $f 10 current
    lappend x [tell $f]
    seek $f 0 end
    lappend x [tell $f]
    close $f
    set x
} {0 3 2 12 30}
test io-34.19 {Tcl_Tell combined with opening in append mode} {
    set f [open $path(test3) w]
    fconfigure $f -translation lf -eofchar {}
    puts $f "abcdefghijklmnopqrstuvwxyz"
    puts $f "abcdefghijklmnopqrstuvwxyz"
    close $f
    set f [open $path(test3) a]
    set c [tell $f]
    close $f
    set c
} 54
test io-34.20 {Tcl_Tell combined with writing} {
    set f [open $path(test3) w]
    set l ""
    seek $f 29 start
    lappend l [tell $f]
    puts -nonewline $f a
    seek $f 39 start
    lappend l [tell $f]
    puts -nonewline $f a
    lappend l [tell $f]
    seek $f 407 end
    lappend l [tell $f]
    close $f
    set l
} {29 39 40 447}
test io-34.21 {Tcl_Seek and Tcl_Tell on large files} {largefileSupport} {
    file delete $path(test3)
    set f [open $path(test3) w]
    fconfigure $f -encoding binary
    set l ""
    lappend l [tell $f]
    puts -nonewline $f abcdef
    lappend l [tell $f]
    flush $f
    lappend l [tell $f]
    # 4GB offset!
    seek $f 0x100000000
    lappend l [tell $f]
    puts -nonewline $f abcdef
    lappend l [tell $f]
    close $f
    lappend l [file size $path(test3)]
    # truncate...
    close [open $path(test3) w]
    lappend l [file size $path(test3)]
    set l
} {0 6 6 4294967296 4294967302 4294967302 0}

# Test Tcl_Eof

test io-35.1 {Tcl_Eof} {
    file delete $path(test1)
    set f [open $path(test1) w]
    puts $f hello
    puts $f hello
    close $f
    set f [open $path(test1)]
    set x [eof $f]
    lappend x [eof $f]
    gets $f
    lappend x [eof $f]
    gets $f
    lappend x [eof $f]
    gets $f
    lappend x [eof $f]
    lappend x [eof $f]
    close $f
    set x
} {0 0 0 0 1 1}
test io-35.2 {Tcl_Eof with pipe} stdio {
    file delete $path(pipe)
    set f1 [open $path(pipe) w]
    puts $f1 {gets stdin}
    puts $f1 {puts hello}
    close $f1
    set f1 [open "|[list [interpreter] $path(pipe)]" r+]
    puts $f1 hello
    set x [eof $f1]
    flush $f1
    lappend x [eof $f1]
    gets $f1
    lappend x [eof $f1]
    gets $f1
    lappend x [eof $f1]
    close $f1
    set x
} {0 0 0 1}
test io-35.3 {Tcl_Eof with pipe} stdio {
    file delete $path(pipe)
    set f1 [open $path(pipe) w]
    puts $f1 {gets stdin}
    puts $f1 {puts hello}
    close $f1
    set f1 [open "|[list [interpreter] $path(pipe)]" r+]
    puts $f1 hello
    set x [eof $f1]
    flush $f1
    lappend x [eof $f1]
    gets $f1
    lappend x [eof $f1]
    gets $f1
    lappend x [eof $f1]
    gets $f1
    lappend x [eof $f1]
    gets $f1
    lappend x [eof $f1]
    close $f1
    set x
} {0 0 0 1 1 1}
test io-35.4 {Tcl_Eof, eof detection on nonblocking file} {nonBlockFiles} {
    file delete $path(test1)
    set f [open $path(test1) w]
    close $f
    set f [open $path(test1) r]
    fconfigure $f -blocking off
    set l ""
    lappend l [gets $f]
    lappend l [eof $f]
    close $f
    set l
} {{} 1}
test io-35.5 {Tcl_Eof, eof detection on nonblocking pipe} stdio {
    file delete $path(pipe)
    set f [open $path(pipe) w]
    puts $f {
	exit
    }
    close $f
    set f [open "|[list [interpreter] $path(pipe)]" r]
    set l ""
    lappend l [gets $f]
    lappend l [eof $f]
    close $f
    set l
} {{} 1}
test io-35.6 {Tcl_Eof, eof char, lf write, auto read} {
    file delete $path(test1)
    set f [open $path(test1) w]
    fconfigure $f -translation lf -eofchar \x1A
    puts $f abc\ndef
    close $f
    set s [file size $path(test1)]
    set f [open $path(test1) r]
    fconfigure $f -translation auto -eofchar \x1A
    set l [string length [read $f]]
    set e [eof $f]
    close $f
    list $s $l $e
} {8 8 1}
test io-35.7 {Tcl_Eof, eof char, lf write, lf read} {
    file delete $path(test1)
    set f [open $path(test1) w]
    fconfigure $f -translation lf -eofchar \x1A
    puts $f abc\ndef
    close $f
    set s [file size $path(test1)]
    set f [open $path(test1) r]
    fconfigure $f -translation lf -eofchar \x1A
    set l [string length [read $f]]
    set e [eof $f]
    close $f
    list $s $l $e
} {8 8 1}
test io-35.8 {Tcl_Eof, eof char, cr write, auto read} {
    file delete $path(test1)
    set f [open $path(test1) w]
    fconfigure $f -translation cr -eofchar \x1A
    puts $f abc\ndef
    close $f
    set s [file size $path(test1)]
    set f [open $path(test1) r]
    fconfigure $f -translation auto -eofchar \x1A
    set l [string length [read $f]]
    set e [eof $f]
    close $f
    list $s $l $e
} {8 8 1}
test io-35.9 {Tcl_Eof, eof char, cr write, cr read} {
    file delete $path(test1)
    set f [open $path(test1) w]
    fconfigure $f -translation cr -eofchar \x1A
    puts $f abc\ndef
    close $f
    set s [file size $path(test1)]
    set f [open $path(test1) r]
    fconfigure $f -translation cr -eofchar \x1A
    set l [string length [read $f]]
    set e [eof $f]
    close $f
    list $s $l $e
} {8 8 1}
test io-35.10 {Tcl_Eof, eof char, crlf write, auto read} {
    file delete $path(test1)
    set f [open $path(test1) w]
    fconfigure $f -translation crlf -eofchar \x1A
    puts $f abc\ndef
    close $f
    set s [file size $path(test1)]
    set f [open $path(test1) r]
    fconfigure $f -translation auto -eofchar \x1A
    set l [string length [read $f]]
    set e [eof $f]
    close $f
    list $s $l $e
} {10 8 1}
test io-35.11 {Tcl_Eof, eof char, crlf write, crlf read} {
    file delete $path(test1)
    set f [open $path(test1) w]
    fconfigure $f -translation crlf -eofchar \x1A
    puts $f abc\ndef
    close $f
    set s [file size $path(test1)]
    set f [open $path(test1) r]
    fconfigure $f -translation crlf -eofchar \x1A
    set l [string length [read $f]]
    set e [eof $f]
    close $f
    list $s $l $e
} {10 8 1}
test io-35.12 {Tcl_Eof, eof char in middle, lf write, auto read} {
    file delete $path(test1)
    set f [open $path(test1) w]
    fconfigure $f -translation lf -eofchar {}
    set i [format abc\ndef\n%cqrs\nuvw 26]
    puts $f $i
    close $f
    set c [file size $path(test1)]
    set f [open $path(test1) r]
    fconfigure $f -translation auto -eofchar \x1A
    set l [string length [read $f]]
    set e [eof $f]
    close $f
    list $c $l $e
} {17 8 1}
test io-35.13 {Tcl_Eof, eof char in middle, lf write, lf read} {
    file delete $path(test1)
    set f [open $path(test1) w]
    fconfigure $f -translation lf -eofchar {}
    set i [format abc\ndef\n%cqrs\nuvw 26]
    puts $f $i
    close $f
    set c [file size $path(test1)]
    set f [open $path(test1) r]
    fconfigure $f -translation lf -eofchar \x1A
    set l [string length [read $f]]
    set e [eof $f]
    close $f
    list $c $l $e
} {17 8 1}
test io-35.14 {Tcl_Eof, eof char in middle, cr write, auto read} {
    file delete $path(test1)
    set f [open $path(test1) w]
    fconfigure $f -translation cr -eofchar {}
    set i [format abc\ndef\n%cqrs\nuvw 26]
    puts $f $i
    close $f
    set c [file size $path(test1)]
    set f [open $path(test1) r]
    fconfigure $f -translation auto -eofchar \x1A
    set l [string length [read $f]]
    set e [eof $f]
    close $f
    list $c $l $e
} {17 8 1}
test io-35.15 {Tcl_Eof, eof char in middle, cr write, cr read} {
    file delete $path(test1)
    set f [open $path(test1) w]
    fconfigure $f -translation cr -eofchar {}
    set i [format abc\ndef\n%cqrs\nuvw 26]
    puts $f $i
    close $f
    set c [file size $path(test1)]
    set f [open $path(test1) r]
    fconfigure $f -translation cr -eofchar \x1A
    set l [string length [read $f]]
    set e [eof $f]
    close $f
    list $c $l $e
} {17 8 1}
test io-35.16 {Tcl_Eof, eof char in middle, crlf write, auto read} {
    file delete $path(test1)
    set f [open $path(test1) w]
    fconfigure $f -translation crlf -eofchar {}
    set i [format abc\ndef\n%cqrs\nuvw 26]
    puts $f $i
    close $f
    set c [file size $path(test1)]
    set f [open $path(test1) r]
    fconfigure $f -translation auto -eofchar \x1A
    set l [string length [read $f]]
    set e [eof $f]
    close $f
    list $c $l $e
} {21 8 1}
test io-35.17 {Tcl_Eof, eof char in middle, crlf write, crlf read} {
    file delete $path(test1)
    set f [open $path(test1) w]
    fconfigure $f -translation crlf -eofchar {}
    set i [format abc\ndef\n%cqrs\nuvw 26]
    puts $f $i
    close $f
    set c [file size $path(test1)]
    set f [open $path(test1) r]
    fconfigure $f -translation crlf -eofchar \x1A
    set l [string length [read $f]]
    set e [eof $f]
    close $f
    list $c $l $e
} {21 8 1}
test io-35.18 {Tcl_Eof, eof char, cr write, crlf read} -body {
    file delete $path(test1)
    set f [open $path(test1) w]
    fconfigure $f -translation cr
    puts $f abc\ndef
    close $f
    set s [file size $path(test1)]
    set f [open $path(test1) r]
    fconfigure $f -translation crlf
    set l [string length [set in [read $f]]]
    set e [eof $f]
    close $f
    list $s $l $e [scan [string index $in end] %c]
} -result {8 8 1 13}
test io-35.18a {Tcl_Eof, eof char, cr write, crlf read} -body {
    file delete $path(test1)
    set f [open $path(test1) w]
    fconfigure $f -translation cr -eofchar \x1A
    puts $f abc\ndef
    close $f
    set s [file size $path(test1)]
    set f [open $path(test1) r]
    fconfigure $f -translation crlf -eofchar \x1A
    set l [string length [set in [read $f]]]
    set e [eof $f]
    close $f
    list $s $l $e [scan [string index $in end] %c]
} -result {8 8 1 13}
test io-35.18b {Tcl_Eof, eof char, cr write, crlf read} -body {
    file delete $path(test1)
    set f [open $path(test1) w]
    fconfigure $f -translation cr -eofchar \x1A
    puts $f {}
    close $f
    set s [file size $path(test1)]
    set f [open $path(test1) r]
    fconfigure $f -translation crlf -eofchar \x1A
    set l [string length [set in [read $f]]]
    set e [eof $f]
    close $f
    list $s $l $e [scan [string index $in end] %c]
} -result {1 1 1 13}
test io-35.18c {Tcl_Eof, eof char, cr write, crlf read} -body {
    file delete $path(test1)
    set f [open $path(test1) w]
    fconfigure $f -translation cr
    puts $f {}
    close $f
    set s [file size $path(test1)]
    set f [open $path(test1) r]
    fconfigure $f -translation crlf
    set l [string length [set in [read $f]]]
    set e [eof $f]
    close $f
    list $s $l $e [scan [string index $in end] %c]
} -result {1 1 1 13}
test io-35.19 {Tcl_Eof, eof char in middle, cr write, crlf read} -body {
    file delete $path(test1)
    set f [open $path(test1) w]
    fconfigure $f -translation cr -eofchar {}
    set i [format abc\ndef\n%cqrs\nuvw 26]
    puts $f $i
    close $f
    set c [file size $path(test1)]
    set f [open $path(test1) r]
    fconfigure $f -translation crlf -eofchar \x1A
    set l [string length [set in [read $f]]]
    set e [eof $f]
    close $f
    list $c $l $e [scan [string index $in end] %c]
} -result {17 8 1 13}
test io-35.20 {Tcl_Eof, eof char in middle, cr write, crlf read} {
    file delete $path(test1)
    set f [open $path(test1) w]
    fconfigure $f -translation cr -eofchar {}
    set i [format \n%cqrsuvw 26]
    puts $f $i
    close $f
    set c [file size $path(test1)]
    set f [open $path(test1) r]
    fconfigure $f -translation crlf -eofchar \x1A
    set l [string length [set in [read $f]]]
    set e [eof $f]
    close $f
    list $c $l $e [scan [string index $in end] %c]
} {9 1 1 13}

# Test Tcl_InputBlocked

test io-36.1 {Tcl_InputBlocked on nonblocking pipe} stdio {
    set f1 [open "|[list [interpreter]]" r+]
    puts $f1 {puts hello_from_pipe}
    flush $f1
    gets $f1
    fconfigure $f1 -blocking off -buffering full
    puts $f1 {puts hello}
    set x ""
    lappend x [gets $f1]
    lappend x [fblocked $f1]
    flush $f1
    after 200
    lappend x [gets $f1]
    lappend x [fblocked $f1]
    lappend x [gets $f1]
    lappend x [fblocked $f1]
    close $f1
    set x
} {{} 1 hello 0 {} 1}
test io-36.1.1 {Tcl_InputBlocked on nonblocking binary pipe} stdio {
    set f1 [open "|[list [interpreter]]" r+]
    chan configure $f1 -encoding binary -translation lf -eofchar {}
    puts $f1 {
	chan configure stdout -encoding binary -translation lf -eofchar {}
	puts hello_from_pipe
    }
    flush $f1
    gets $f1
    fconfigure $f1 -blocking off -buffering full
    puts $f1 {puts hello}
    set x ""
    lappend x [gets $f1]
    lappend x [fblocked $f1]
    flush $f1
    after 200
    lappend x [gets $f1]
    lappend x [fblocked $f1]
    lappend x [gets $f1]
    lappend x [fblocked $f1]
    close $f1
    set x
} {{} 1 hello 0 {} 1}
test io-36.2 {Tcl_InputBlocked on blocking pipe} stdio {
    set f1 [open "|[list [interpreter]]" r+]
    fconfigure $f1 -buffering line
    puts $f1 {puts hello_from_pipe}
    set x ""
    lappend x [gets $f1]
    lappend x [fblocked $f1]
    puts $f1 {exit}
    lappend x [gets $f1]
    lappend x [fblocked $f1]
    lappend x [eof $f1]
    close $f1
    set x
} {hello_from_pipe 0 {} 0 1}
test io-36.3 {Tcl_InputBlocked vs files, short read} {
    file delete $path(test1)
    set f [open $path(test1) w]
    puts $f abcdefghijklmnop
    close $f
    set f [open $path(test1) r]
    set l ""
    lappend l [fblocked $f]
    lappend l [read $f 3]
    lappend l [fblocked $f]
    lappend l [read -nonewline $f]
    lappend l [fblocked $f]
    lappend l [eof $f]
    close $f
    set l
} {0 abc 0 defghijklmnop 0 1}
test io-36.4 {Tcl_InputBlocked vs files, event driven read} {fileevent} {
    proc in {f} {
        variable l
        variable x
	lappend l [read $f 3]
	if {[eof $f]} {lappend l eof; close $f; set x done}
    }
    file delete $path(test1)
    set f [open $path(test1) w]
    puts $f abcdefghijklmnop
    close $f
    set f [open $path(test1) r]
    set l ""
    fileevent $f readable [namespace code [list in $f]]
    variable x
    vwait [namespace which -variable x]
    set l
} {abc def ghi jkl mno {p
} eof}
test io-36.5 {Tcl_InputBlocked vs files, short read, nonblocking} {nonBlockFiles} {
    file delete $path(test1)
    set f [open $path(test1) w]
    puts $f abcdefghijklmnop
    close $f
    set f [open $path(test1) r]
    fconfigure $f -blocking off
    set l ""
    lappend l [fblocked $f]
    lappend l [read $f 3]
    lappend l [fblocked $f]
    lappend l [read -nonewline $f]
    lappend l [fblocked $f]
    lappend l [eof $f]
    close $f
    set l
} {0 abc 0 defghijklmnop 0 1}
test io-36.6 {Tcl_InputBlocked vs files, event driven read} {nonBlockFiles fileevent} {
    proc in {f} {
        variable l
        variable x
	lappend l [read $f 3]
	if {[eof $f]} {lappend l eof; close $f; set x done}
    }
    file delete $path(test1)
    set f [open $path(test1) w]
    puts $f abcdefghijklmnop
    close $f
    set f [open $path(test1) r]
    fconfigure $f -blocking off
    set l ""
    fileevent $f readable [namespace code [list in $f]]
    variable x
    vwait [namespace which -variable x]
    set l
} {abc def ghi jkl mno {p
} eof}

# Test Tcl_InputBuffered

test io-37.1 {Tcl_InputBuffered} {testchannel} {
    set f [open $path(longfile) r]
    fconfigure $f -buffersize 4096
    read $f 3
    set l ""
    lappend l [testchannel inputbuffered $f]
    lappend l [tell $f]
    close $f
    set l
} {4093 3}
test io-37.2 {Tcl_InputBuffered, test input flushing on seek} {testchannel} {
    set f [open $path(longfile) r]
    fconfigure $f -buffersize 4096
    read $f 3
    set l ""
    lappend l [testchannel inputbuffered $f]
    lappend l [tell $f]
    seek $f 0 current
    lappend l [testchannel inputbuffered $f]
    lappend l [tell $f]
    close $f
    set l
} {4093 3 0 3}

# Test Tcl_SetChannelBufferSize, Tcl_GetChannelBufferSize

test io-38.1 {Tcl_GetChannelBufferSize, default buffer size} {
    set f [open $path(longfile) r]
    set s [fconfigure $f -buffersize]
    close $f
    set s
} 4096
test io-38.2 {Tcl_SetChannelBufferSize, Tcl_GetChannelBufferSize} {
    set f [open $path(longfile) r]
    set l ""
    lappend l [fconfigure $f -buffersize]
    fconfigure $f -buffersize 10000
    lappend l [fconfigure $f -buffersize]
    fconfigure $f -buffersize 1
    lappend l [fconfigure $f -buffersize]
    fconfigure $f -buffersize -1
    lappend l [fconfigure $f -buffersize]
    fconfigure $f -buffersize 0
    lappend l [fconfigure $f -buffersize]
    fconfigure $f -buffersize 100000
    lappend l [fconfigure $f -buffersize]
    fconfigure $f -buffersize 10000000
    lappend l [fconfigure $f -buffersize]
    close $f
    set l
} {4096 10000 1 1 1 100000 1048576}
test io-38.3 {Tcl_SetChannelBufferSize, changing buffersize between reads} {
    # This test crashes the interp if Bug #427196 is not fixed

    set chan [open [info script] r]
    fconfigure $chan -buffersize 10 -encoding utf-8
    set var [read $chan 2]
    fconfigure $chan -buffersize 32
    append var [read $chan]
    close $chan
} {}

# Test Tcl_SetChannelOption, Tcl_GetChannelOption

test io-39.1 {Tcl_GetChannelOption} {
    file delete $path(test1)
    set f1 [open $path(test1) w]
    set x [fconfigure $f1 -blocking]
    close $f1
    set x
} 1
test io-39.2 {Tcl_GetChannelOption} {
    file delete $path(test1)
    set f1 [open $path(test1) w]
    set x [fconfigure $f1 -buffering]
    close $f1
    set x
} full
test io-39.3 {Tcl_GetChannelOption} {
    file delete $path(test1)
    set f1 [open $path(test1) w]
    fconfigure $f1 -buffering line
    set x [fconfigure $f1 -buffering]
    close $f1
    set x
} line
test io-39.4 {Tcl_GetChannelOption, Tcl_SetChannelOption} {
    file delete $path(test1)
    set f1 [open $path(test1) w]
    set l ""
    lappend l [fconfigure $f1 -buffering]
    fconfigure $f1 -buffering line
    lappend l [fconfigure $f1 -buffering]
    fconfigure $f1 -buffering none
    lappend l [fconfigure $f1 -buffering]
    fconfigure $f1 -buffering line
    lappend l [fconfigure $f1 -buffering]
    fconfigure $f1 -buffering full
    lappend l [fconfigure $f1 -buffering]
    close $f1
    set l
} {full line none line full}
test io-39.5 {Tcl_GetChannelOption, invariance} {
    file delete $path(test1)
    set f1 [open $path(test1) w]
    set l ""
    lappend l [fconfigure $f1 -buffering]
    lappend l [list [catch {fconfigure $f1 -buffering green} msg] $msg]
    lappend l [fconfigure $f1 -buffering]
    close $f1
    set l
} {full {1 {bad value for -buffering: must be one of full, line, or none}} full}
test io-39.6 {Tcl_SetChannelOption, multiple options} {
    file delete $path(test1)
    set f1 [open $path(test1) w]
    fconfigure $f1 -translation lf -buffering line
    puts $f1 hello
    puts $f1 bye
    set x [file size $path(test1)]
    close $f1
    set x
} 10
test io-39.7 {Tcl_SetChannelOption, buffering, translation} {
    file delete $path(test1)
    set f1 [open $path(test1) w]
    fconfigure $f1 -translation lf
    puts $f1 hello
    puts $f1 bye
    set x ""
    fconfigure $f1 -buffering line
    lappend x [file size $path(test1)]
    puts $f1 really_bye
    lappend x [file size $path(test1)]
    close $f1
    set x
} {0 21}
test io-39.8 {Tcl_SetChannelOption, different buffering options} {
    file delete $path(test1)
    set f1 [open $path(test1) w]
    set l ""
    fconfigure $f1 -translation lf -buffering none -eofchar {}
    puts -nonewline $f1 hello
    lappend l [file size $path(test1)]
    puts -nonewline $f1 hello
    lappend l [file size $path(test1)]
    fconfigure $f1 -buffering full
    puts -nonewline $f1 hello
    lappend l [file size $path(test1)]
    fconfigure $f1 -buffering none
    lappend l [file size $path(test1)]
    puts -nonewline $f1 hello
    lappend l [file size $path(test1)]
    close $f1
    lappend l [file size $path(test1)]
    set l
} {5 10 10 10 20 20}
test io-39.9 {Tcl_SetChannelOption, blocking mode} {nonBlockFiles} {
    file delete $path(test1)
    set f1 [open $path(test1) w]
    close $f1
    set f1 [open $path(test1) r]
    set x ""
    lappend x [fconfigure $f1 -blocking]
    fconfigure $f1 -blocking off
    lappend x [fconfigure $f1 -blocking]
    lappend x [gets $f1]
    lappend x [read $f1 1000]
    lappend x [fblocked $f1]
    lappend x [eof $f1]
    close $f1
    set x
} {1 0 {} {} 0 1}
test io-39.10 {Tcl_SetChannelOption, blocking mode} stdio {
    file delete $path(pipe)
    set f1 [open $path(pipe) w]
    puts $f1 {
	gets stdin
	after 100
	puts hi
	gets stdin
    }
    close $f1
    set x ""
    set f1 [open "|[list [interpreter] $path(pipe)]" r+]
    fconfigure $f1 -blocking off -buffering line
    lappend x [fconfigure $f1 -blocking]
    lappend x [gets $f1]
    lappend x [fblocked $f1]
    fconfigure $f1 -blocking on
    puts $f1 hello
    fconfigure $f1 -blocking off
    lappend x [gets $f1]
    lappend x [fblocked $f1]
    fconfigure $f1 -blocking on
    puts $f1 bye
    fconfigure $f1 -blocking off
    lappend x [gets $f1]
    lappend x [fblocked $f1]
    fconfigure $f1 -blocking on
    lappend x [fconfigure $f1 -blocking]
    lappend x [gets $f1]
    lappend x [fblocked $f1]
    lappend x [eof $f1]
    lappend x [gets $f1]
    lappend x [eof $f1]
    close $f1
    set x
} {0 {} 1 {} 1 {} 1 1 hi 0 0 {} 1}
test io-39.11 {Tcl_SetChannelOption, Tcl_GetChannelOption, buffer size clipped to lower bound} {
    file delete $path(test1)
    set f [open $path(test1) w]
    fconfigure $f -buffersize -10
    set x [fconfigure $f -buffersize]
    close $f
    set x
} 1
test io-39.12 {Tcl_SetChannelOption, Tcl_GetChannelOption buffer size clipped to upper bound} {
    file delete $path(test1)
    set f [open $path(test1) w]
    fconfigure $f -buffersize 10000000
    set x [fconfigure $f -buffersize]
    close $f
    set x
} 1048576
test io-39.13 {Tcl_SetChannelOption, Tcl_GetChannelOption, buffer size} {
    file delete $path(test1)
    set f [open $path(test1) w]
    fconfigure $f -buffersize 40000
    set x [fconfigure $f -buffersize]
    close $f
    set x
} 40000
test io-39.14 {Tcl_SetChannelOption: -encoding, binary & utf-8} {
    file delete $path(test1)
    set f [open $path(test1) w]
    fconfigure $f -encoding {}
    puts -nonewline $f \xE7\x89\xA6
    close $f
    set f [open $path(test1) r]
    fconfigure $f -encoding utf-8
    set x [read $f]
    close $f
    set x
} 牦
test io-39.15 {Tcl_SetChannelOption: -encoding, binary & utf-8} {
    file delete $path(test1)
    set f [open $path(test1) w]
    fconfigure $f -encoding binary
    puts -nonewline $f \xE7\x89\xA6
    close $f
    set f [open $path(test1) r]
    fconfigure $f -encoding utf-8
    set x [read $f]
    close $f
    set x
} 牦
test io-39.16 {Tcl_SetChannelOption: -encoding (shortened to "-en"), errors} -body {
    file delete $path(test1)
    set f [open $path(test1) w]
    fconfigure $f -en foobar
} -cleanup {
    close $f
} -returnCodes 1 -result {unknown encoding "foobar"}
test io-39.16a {Tcl_SetChannelOption: -encoding (invalid shortening to "-e"), errors} -body {
    file delete $path(test1)
    set f [open $path(test1) w]
    fconfigure $f -e foobar
} -cleanup {
    close $f
} -returnCodes 1 -match glob -result {bad option "-e": should be one of *}
test io-39.17 {Tcl_SetChannelOption: -encoding, clearing CHANNEL_NEED_MORE_DATA} {stdio fileevent} {
    set f [open "|[list [interpreter] $path(cat)]" r+]
    fconfigure $f -encoding binary
    puts -nonewline $f "\xE7"
    flush $f
    fconfigure $f -encoding utf-8 -blocking 0
    variable x {}
    fileevent $f readable [namespace code { lappend x [read $f] }]
    vwait [namespace which -variable x]
    after 300 [namespace code { lappend x timeout }]
    vwait [namespace which -variable x]
    fconfigure $f -encoding utf-8
    vwait [namespace which -variable x]
    after 300 [namespace code { lappend x timeout }]
    vwait [namespace which -variable x]
    fconfigure $f -encoding binary
    vwait [namespace which -variable x]
    after 300 [namespace code { lappend x timeout }]
    vwait [namespace which -variable x]
    close $f
    set x
} "{} timeout {} timeout \xE7 timeout"
test io-39.18 {Tcl_SetChannelOption, setting read mode independently} \
	{socket} {
    proc accept {s a p} {close $s}
    set s1 [socket -server [namespace code accept] -myaddr 127.0.0.1 0]
    set port [lindex [fconfigure $s1 -sockname] 2]
    set s2 [socket 127.0.0.1 $port]
    update
    fconfigure $s2 -translation {auto lf}
    set modes [fconfigure $s2 -translation]
    close $s1
    close $s2
    set modes
} {auto lf}
test io-39.19 {Tcl_SetChannelOption, setting read mode independently} \
	{socket} {
    proc accept {s a p} {close $s}
    set s1 [socket -server [namespace code accept] -myaddr 127.0.0.1 0]
    set port [lindex [fconfigure $s1 -sockname] 2]
    set s2 [socket 127.0.0.1 $port]
    update
    fconfigure $s2 -translation {auto crlf}
    set modes [fconfigure $s2 -translation]
    close $s1
    close $s2
    set modes
} {auto crlf}
test io-39.20 {Tcl_SetChannelOption, setting read mode independently} \
	{socket} {
    proc accept {s a p} {close $s}
    set s1 [socket -server [namespace code accept] -myaddr 127.0.0.1 0]
    set port [lindex [fconfigure $s1 -sockname] 2]
    set s2 [socket 127.0.0.1 $port]
    update
    fconfigure $s2 -translation {auto cr}
    set modes [fconfigure $s2 -translation]
    close $s1
    close $s2
    set modes
} {auto cr}
test io-39.21 {Tcl_SetChannelOption, setting read mode independently} \
	{socket} {
    proc accept {s a p} {close $s}
    set s1 [socket -server [namespace code accept] -myaddr 127.0.0.1 0]
    set port [lindex [fconfigure $s1 -sockname] 2]
    set s2 [socket 127.0.0.1 $port]
    update
    fconfigure $s2 -translation {auto auto}
    set modes [fconfigure $s2 -translation]
    close $s1
    close $s2
    set modes
} {auto crlf}
test io-39.22 {Tcl_SetChannelOption, invariance} -constraints {unix deprecated} -body {
    file delete $path(test1)
    set f1 [open $path(test1) w+]
    set l ""
    lappend l [fconfigure $f1 -eofchar]
    fconfigure $f1 -eofchar {O {}}
    lappend l [fconfigure $f1 -eofchar]
    fconfigure $f1 -eofchar D
    lappend l [fconfigure $f1 -eofchar]
    close $f1
    set l
} -result {{} O D}
test io-39.22a {Tcl_SetChannelOption, invariance} -constraints deprecated -body {
    file delete $path(test1)
    set f1 [open $path(test1) w+]
    set l [list]
    fconfigure $f1 -eofchar {O {}}
    lappend l [fconfigure $f1 -eofchar]
    fconfigure $f1 -eofchar D
    lappend l [fconfigure $f1 -eofchar]
    lappend l [list [catch {fconfigure $f1 -eofchar {1 2 3}} msg] $msg]
    close $f1
    set l
} -result {O D {1 {bad value for -eofchar: must be non-NUL ASCII character}}}
test io-39.23 {Tcl_GetChannelOption, server socket is not readable or
        writable, it should still have valid -eofchar and -translation options } {
    set l [list]
    set sock [socket -server [namespace code accept] -myaddr 127.0.0.1 0]
    lappend l [fconfigure $sock -eofchar] [fconfigure $sock -translation]
    close $sock
    set l
} {{} auto}
test io-39.24 {Tcl_SetChannelOption, server socket is not readable or
        writable so we can't change -eofchar or -translation } {
    set l [list]
    set sock [socket -server [namespace code accept] -myaddr 127.0.0.1 0]
    fconfigure $sock -eofchar D -translation lf
    lappend l [fconfigure $sock -eofchar] [fconfigure $sock -translation]
    close $sock
    set l
} {{} auto}

test io-40.1 {POSIX open access modes: RDWR} {
    file delete $path(test3)
    set f [open $path(test3) w]
    puts $f xyzzy
    close $f
    set f [open $path(test3) RDWR]
    puts -nonewline $f "ab"
    seek $f 0 current
    set x [gets $f]
    close $f
    set f [open $path(test3) r]
    lappend x [gets $f]
    close $f
    set x
} {zzy abzzy}
test io-40.2 {POSIX open access modes: CREAT} {unix notWsl} {
    file delete $path(test3)
    set f [open $path(test3) {WRONLY CREAT} 0o600]
    file stat $path(test3) stats
    set x [format "%#o" [expr {$stats(mode)&0o777}]]
    puts $f "line 1"
    close $f
    set f [open $path(test3) r]
    lappend x [gets $f]
    close $f
    set x
} {0o600 {line 1}}
test io-40.3 {POSIX open access modes: CREAT} {unix umask notWsl} {
    # This test only works if your umask is 2, like ouster's.
    file delete $path(test3)
    set f [open $path(test3) {WRONLY CREAT}]
    close $f
    file stat $path(test3) stats
    format 0o%03o [expr {$stats(mode)&0o777}]
} [format 0o%03o [expr {0o666 & ~ $umaskValue}]]
test io-40.4 {POSIX open access modes: CREAT} {
    file delete $path(test3)
    set f [open $path(test3) w]
    fconfigure $f -eofchar {}
    puts $f xyzzy
    close $f
    set f [open $path(test3) {WRONLY CREAT}]
    fconfigure $f -eofchar {}
    puts -nonewline $f "ab"
    close $f
    set f [open $path(test3) r]
    set x [gets $f]
    close $f
    set x
} abzzy
test io-40.5 {POSIX open access modes: APPEND} {
    file delete $path(test3)
    set f [open $path(test3) w]
    fconfigure $f -translation lf -eofchar {}
    puts $f xyzzy
    close $f
    set f [open $path(test3) {WRONLY APPEND}]
    fconfigure $f -translation lf
    puts $f "new line"
    seek $f 0
    puts $f "abc"
    close $f
    set f [open $path(test3) r]
    fconfigure $f -translation lf
    set x ""
    seek $f 6 current
    lappend x [gets $f]
    lappend x [gets $f]
    close $f
    set x
} {{new line} abc}
test io-40.6 {POSIX open access modes: EXCL} -match regexp -body {
    file delete $path(test3)
    set f [open $path(test3) w]
    puts $f xyzzy
    close $f
    open $path(test3) {WRONLY CREAT EXCL}
} -returnCodes error -result {(?i)couldn't open ".*test3": file (already )?exists}
test io-40.7 {POSIX open access modes: EXCL} {
    file delete $path(test3)
    set f [open $path(test3) {WRONLY CREAT EXCL}]
    fconfigure $f -eofchar {}
    puts $f "A test line"
    close $f
    viewFile test3
} {A test line}
test io-40.8 {POSIX open access modes: TRUNC} {
    file delete $path(test3)
    set f [open $path(test3) w]
    puts $f xyzzy
    close $f
    set f [open $path(test3) {WRONLY TRUNC}]
    puts $f abc
    close $f
    set f [open $path(test3) r]
    set x [gets $f]
    close $f
    set x
} abc
test io-40.9 {POSIX open access modes: NONBLOCK} {nonPortable unix} {
    file delete $path(test3)
    set f [open $path(test3) {WRONLY NONBLOCK CREAT}]
    puts $f "NONBLOCK test"
    close $f
    set f [open $path(test3) r]
    set x [gets $f]
    close $f
    set x
} {NONBLOCK test}
test io-40.10 {POSIX open access modes: RDONLY} {
    set f [open $path(test1) w]
    puts $f "two lines: this one"
    puts $f "and this"
    close $f
    set f [open $path(test1) RDONLY]
    set x [list [gets $f] [catch {puts $f Test} msg] $msg]
    close $f
    string compare [string tolower $x] \
	[list {two lines: this one} 1 \
		[format "channel \"%s\" wasn't opened for writing" $f]]
} 0
test io-40.11 {POSIX open access modes: RDONLY} -match regexp -body {
    file delete $path(test3)
    open $path(test3) RDONLY
} -returnCodes error -result {(?i)couldn't open ".*test3": no such file or directory}
test io-40.12 {POSIX open access modes: WRONLY} -match regexp -body {
    file delete $path(test3)
    open $path(test3) WRONLY
} -returnCodes error -result {(?i)couldn't open ".*test3": no such file or directory}
test io-40.13 {POSIX open access modes: WRONLY} {
    makeFile xyzzy test3
    set f [open $path(test3) WRONLY]
    fconfigure $f -eofchar {}
    puts -nonewline $f "ab"
    seek $f 0 current
    set x [list [catch {gets $f} msg] $msg]
    close $f
    lappend x [viewFile test3]
    string compare [string tolower $x] \
	[list 1 "channel \"$f\" wasn't opened for reading" abzzy]
} 0
test io-40.14 {POSIX open access modes: RDWR} -match regexp -body {
    file delete $path(test3)
    open $path(test3) RDWR
} -returnCodes error -result {(?i)couldn't open ".*test3": no such file or directory}
test io-40.15 {POSIX open access modes: RDWR} {
    makeFile xyzzy test3
    set f [open $path(test3) RDWR]
    puts -nonewline $f "ab"
    seek $f 0 current
    set x [gets $f]
    close $f
    lappend x [viewFile test3]
} {zzy abzzy}
test io-40.16 {tilde substitution in open} -constraints makeFileInHome -setup {
    makeFile {Some text} _test_ ~
} -body {
    file exists [file join $::env(HOME) _test_]
} -cleanup {
    removeFile _test_ ~
} -result 1
test io-40.17 {tilde substitution in open} {
    set home $::env(HOME)
    unset ::env(HOME)
    set x [list [catch {open ~/foo} msg] $msg]
    set ::env(HOME) $home
    set x
} {1 {couldn't open "~/foo": no such file or directory}}

test io-41.1 {Tcl_FileeventCmd: errors} {fileevent} {
    list [catch {fileevent foo} msg] $msg
} {1 {wrong # args: should be "fileevent channelId event ?script?"}}
test io-41.2 {Tcl_FileeventCmd: errors} {fileevent} {
    list [catch {fileevent foo bar baz q} msg] $msg
} {1 {wrong # args: should be "fileevent channelId event ?script?"}}
test io-41.3 {Tcl_FileeventCmd: errors} {fileevent} {
    list [catch {fileevent gorp readable} msg] $msg
} {1 {can not find channel named "gorp"}}
test io-41.4 {Tcl_FileeventCmd: errors} {fileevent} {
    list [catch {fileevent gorp writable} msg] $msg
} {1 {can not find channel named "gorp"}}
test io-41.5 {Tcl_FileeventCmd: errors} {fileevent} {
    list [catch {fileevent gorp who-knows} msg] $msg
} {1 {bad event name "who-knows": must be readable or writable}}

#
# Test fileevent on a file
#

set path(foo) [makeFile {} foo]
set f [open $path(foo) w+]

test io-42.1 {Tcl_FileeventCmd: creating, deleting, querying} {fileevent} {
    list [fileevent $f readable] [fileevent $f writable]
} {{} {}}
test io-42.2 {Tcl_FileeventCmd: replacing} {fileevent} {
    set result {}
    fileevent $f r "first script"
    lappend result [fileevent $f readable]
    fileevent $f r "new script"
    lappend result [fileevent $f readable]
    fileevent $f r "yet another"
    lappend result [fileevent $f readable]
    fileevent $f r ""
    lappend result [fileevent $f readable]
} {{first script} {new script} {yet another} {}}
test io-42.3 {Tcl_FileeventCmd: replacing, with NULL chars in script} {fileevent} {
    set result {}
    fileevent $f r "first scr\x00ipt"
    lappend result [string length [fileevent $f readable]]
    fileevent $f r "new scr\x00ipt"
    lappend result [string length [fileevent $f readable]]
    fileevent $f r "yet ano\x00ther"
    lappend result [string length [fileevent $f readable]]
    fileevent $f r ""
    lappend result [fileevent $f readable]
} {13 11 12 {}}


test io-43.1 {Tcl_FileeventCmd: creating, deleting, querying} {stdio unixExecs fileevent} {
    set result {}
    fileevent $f readable "script 1"
    lappend result [fileevent $f readable] [fileevent $f writable]
    fileevent $f writable "write script"
    lappend result [fileevent $f readable] [fileevent $f writable]
    fileevent $f readable {}
    lappend result [fileevent $f readable] [fileevent $f writable]
    fileevent $f writable {}
    lappend result [fileevent $f readable] [fileevent $f writable]
} {{script 1} {} {script 1} {write script} {} {write script} {} {}}
test io-43.2 {Tcl_FileeventCmd: deleting when many present} -setup {
    set f2 [open "|[list cat -u]" r+]
    set f3 [open "|[list cat -u]" r+]
} -constraints {stdio unixExecs fileevent} -body {
    set result {}
    lappend result [fileevent $f r] [fileevent $f2 r] [fileevent $f3 r]
    fileevent $f r "read f"
    fileevent $f2 r "read f2"
    fileevent $f3 r "read f3"
    lappend result [fileevent $f r] [fileevent $f2 r] [fileevent $f3 r]
    fileevent $f2 r {}
    lappend result [fileevent $f r] [fileevent $f2 r] [fileevent $f3 r]
    fileevent $f3 r {}
    lappend result [fileevent $f r] [fileevent $f2 r] [fileevent $f3 r]
    fileevent $f r {}
    lappend result [fileevent $f r] [fileevent $f2 r] [fileevent $f3 r]
} -cleanup {
    catch {close $f2}
    catch {close $f3}
} -result {{} {} {} {read f} {read f2} {read f3} {read f} {} {read f3} {read f} {} {} {} {} {}}

test io-44.1 {FileEventProc procedure: normal read event} -setup {
    set f2 [open "|[list cat -u]" r+]
    set f3 [open "|[list cat -u]" r+]
} -constraints {stdio unixExecs fileevent} -body {
    fileevent $f2 readable [namespace code {
	set x [gets $f2]; fileevent $f2 readable {}
    }]
    puts $f2 text; flush $f2
    variable x initial
    vwait [namespace which -variable x]
    set x
} -cleanup {
    catch {close $f2}
    catch {close $f3}
} -result {text}
test io-44.2 {FileEventProc procedure: error in read event} -constraints {
    stdio unixExecs fileevent
} -setup {
    set f2 [open "|[list cat -u]" r+]
    set f3 [open "|[list cat -u]" r+]
    proc myHandler {msg options} {
	variable x $msg
    }
    set handler [interp bgerror {}]
    interp bgerror {} [namespace which myHandler]
} -body {
    fileevent $f2 readable {error bogus}
    puts $f2 text; flush $f2
    variable x initial
    vwait [namespace which -variable x]
    list $x [fileevent $f2 readable]
} -cleanup {
    interp bgerror {} $handler
    catch {close $f2}
    catch {close $f3}
} -result {bogus {}}
test io-44.3 {FileEventProc procedure: normal write event} -setup {
    set f2 [open "|[list cat -u]" r+]
    set f3 [open "|[list cat -u]" r+]
} -constraints {stdio unixExecs fileevent} -body {
    fileevent $f2 writable [namespace code {
	lappend x "triggered"
	incr count -1
	if {$count <= 0} {
	    fileevent $f2 writable {}
	}
    }]
    variable x initial
    set count 3
    vwait [namespace which -variable x]
    vwait [namespace which -variable x]
    vwait [namespace which -variable x]
    set x
} -cleanup {
    catch {close $f2}
    catch {close $f3}
} -result {initial triggered triggered triggered}
test io-44.4 {FileEventProc procedure: eror in write event} -constraints {
    stdio unixExecs fileevent
} -setup {
    set f2 [open "|[list cat -u]" r+]
    set f3 [open "|[list cat -u]" r+]
    proc myHandler {msg options} {
	variable x $msg
    }
    set handler [interp bgerror {}]
    interp bgerror {} [namespace which myHandler]
} -body {
    fileevent $f2 writable {error bad-write}
    variable x initial
    vwait [namespace which -variable x]
    list $x [fileevent $f2 writable]
} -cleanup {
    interp bgerror {} $handler
    catch {close $f2}
    catch {close $f3}
} -result {bad-write {}}
test io-44.5 {FileEventProc procedure: end of file} -constraints {
    stdio unixExecs fileevent
} -body {
    set f4 [open "|[list [interpreter] $path(cat) << foo]" r]
    fileevent $f4 readable [namespace code {
	if {[gets $f4 line] < 0} {
	    lappend x eof
	    fileevent $f4 readable {}
	} else {
	    lappend x $line
	}
    }]
    variable x initial
    vwait [namespace which -variable x]
    vwait [namespace which -variable x]
    set x
} -cleanup {
    close $f4
} -result {initial foo eof}

close $f

test io-44.6 {FileEventProc procedure: write-only non-blocking channel} -setup {
} -constraints {stdio fileevent openpipe} -body {

    namespace eval refchan {
	namespace ensemble create
	namespace export *


	proc finalize {chan args} {
	    namespace delete c_$chan
	}

	proc initialize {chan args} {
	    namespace eval c_$chan {}
	    namespace upvar c_$chan watching watching
	    set watching {}
	    list finalize initialize seek watch write
	}


	proc watch {chan args} {
	    namespace upvar c_$chan watching watching
	    foreach arg $args {
		switch $arg {
		    write {
			if {$arg ni $watching} {
			    lappend watching $arg
			}
			chan postevent $chan $arg
		    }
		}
	    }
	}


	proc write {chan args} {
	    chan postevent $chan write
	    return 1
	}
    }
    set f [chan create w [namespace which refchan]]
    chan configure $f -blocking 0
    set data "some data"
    set x 0
    chan event $f writable [namespace code {
	puts $f $data
	incr count [string length $data]
	if {$count > 262144} {
	    chan event $f writable {}
	    set x done
	}
    }]
    set token [after 10000 [namespace code {
	set x timeout
    }]]
    vwait [namespace which -variable x]
    return $x
} -cleanup {
    after cancel $token
    catch {chan close $f}
} -result done


makeFile "foo bar" foo

test io-45.1 {DeleteFileEvent, cleanup on close} {fileevent} {
    set f [open $path(foo) r]
    fileevent $f readable [namespace code {
	lappend x "binding triggered: \"[gets $f]\""
	fileevent $f readable {}
    }]
    close $f
    set x initial
    after 100 [namespace code { set y done }]
    variable y
    vwait [namespace which -variable y]
    set x
} {initial}
test io-45.2 {DeleteFileEvent, cleanup on close} {fileevent} {
    set f  [open $path(foo) r]
    set f2 [open $path(foo) r]
    fileevent $f readable [namespace code {
	    lappend x "f triggered: \"[gets $f]\""
	    fileevent $f readable {}
	}]
    fileevent $f2 readable [namespace code {
	lappend x "f2 triggered: \"[gets $f2]\""
	fileevent $f2 readable {}
    }]
    close $f
    variable x initial
    vwait [namespace which -variable x]
    close $f2
    set x
} {initial {f2 triggered: "foo bar"}}
test io-45.3 {DeleteFileEvent, cleanup on close} {fileevent} {
    set f  [open $path(foo) r]
    set f2 [open $path(foo) r]
    set f3 [open $path(foo) r]
    fileevent $f readable {f script}
    fileevent $f2 readable {f2 script}
    fileevent $f3 readable {f3 script}
    set x {}
    close $f2
    lappend x [catch {fileevent $f readable} msg] $msg \
	    [catch {fileevent $f2 readable}] \
	    [catch {fileevent $f3 readable} msg] $msg
    close $f3
    lappend x [catch {fileevent $f readable} msg] $msg \
	    [catch {fileevent $f2 readable}] \
	    [catch {fileevent $f3 readable}]
    close $f
    lappend x [catch {fileevent $f readable}] \
	    [catch {fileevent $f2 readable}] \
	    [catch {fileevent $f3 readable}]
} {0 {f script} 1 0 {f3 script} 0 {f script} 1 1 1 1 1}

# Execute these tests only if the "testfevent" command is present.

test io-46.1 {Tcl event loop vs multiple interpreters} {testfevent fileevent notOSX} {
    testfevent create
    set script "set f \[[list open $path(foo) r]]\n"
    append script {
	set x "no event"
	fileevent $f readable [namespace code {
	    set x "f triggered: [gets $f]"
	    fileevent $f readable {}
	}]
    }
    set timer [after 10 lappend x timeout]
    testfevent cmd $script
    vwait x
    after cancel $timer
    testfevent cmd {close $f}
    list [testfevent cmd {set x}] [testfevent cmd {info commands after}]
} {{f triggered: foo bar} after}
test io-46.2 {Tcl event loop vs multiple interpreters} testfevent {
    testfevent create
    testfevent cmd {
        variable x 0
        after 100 {set x triggered}
        vwait [namespace which -variable x]
        set x
    }
} {triggered}
test io-46.3 {Tcl event loop vs multiple interpreters} testfevent {
    testfevent create
    testfevent cmd {
        set x 0
        after 10 {lappend x timer}
        after 30
        set result $x
        update idletasks
        lappend result $x
        update
        lappend result $x
    }
} {0 0 {0 timer}}

test io-47.1 {fileevent vs multiple interpreters} {testfevent fileevent} {
    set f  [open $path(foo) r]
    set f2 [open $path(foo) r]
    set f3 [open $path(foo) r]
    fileevent $f readable {script 1}
    testfevent create
    testfevent share $f2
    testfevent cmd "fileevent $f2 readable {script 2}"
    fileevent $f3 readable {sript 3}
    set x {}
    lappend x [fileevent $f2 readable]
    testfevent delete
    lappend x [fileevent $f readable] [fileevent $f2 readable] \
        [fileevent $f3 readable]
    close $f
    close $f2
    close $f3
    set x
} {{} {script 1} {} {sript 3}}
test io-47.2 {deleting fileevent on interpreter delete} {testfevent fileevent} {
    set f  [open $path(foo) r]
    set f2 [open $path(foo) r]
    set f3 [open $path(foo) r]
    set f4 [open $path(foo) r]
    fileevent $f readable {script 1}
    testfevent create
    testfevent share $f2
    testfevent share $f3
    testfevent cmd "fileevent $f2 readable {script 2}
        fileevent $f3 readable {script 3}"
    fileevent $f4 readable {script 4}
    testfevent delete
    set x [list [fileevent $f readable] [fileevent $f2 readable] \
                [fileevent $f3 readable] [fileevent $f4 readable]]
    close $f
    close $f2
    close $f3
    close $f4
    set x
} {{script 1} {} {} {script 4}}
test io-47.3 {deleting fileevent on interpreter delete} {testfevent fileevent} {
    set f  [open $path(foo) r]
    set f2 [open $path(foo) r]
    set f3 [open $path(foo) r]
    set f4 [open $path(foo) r]
    testfevent create
    testfevent share $f3
    testfevent share $f4
    fileevent $f readable {script 1}
    fileevent $f2 readable {script 2}
    testfevent cmd "fileevent $f3 readable {script 3}
      fileevent $f4 readable {script 4}"
    testfevent delete
    set x [list [fileevent $f readable] [fileevent $f2 readable] \
                [fileevent $f3 readable] [fileevent $f4 readable]]
    close $f
    close $f2
    close $f3
    close $f4
    set x
} {{script 1} {script 2} {} {}}
test io-47.4 {file events on shared files and multiple interpreters} {testfevent fileevent} {
    set f  [open $path(foo) r]
    set f2 [open $path(foo) r]
    testfevent create
    testfevent share $f
    testfevent cmd "fileevent $f readable {script 1}"
    fileevent $f readable {script 2}
    fileevent $f2 readable {script 3}
    set x [list [fileevent $f2 readable] \
                [testfevent cmd "fileevent $f readable"] \
                [fileevent $f readable]]
    testfevent delete
    close $f
    close $f2
    set x
} {{script 3} {script 1} {script 2}}
test io-47.5 {file events on shared files, deleting file events} {testfevent fileevent} {
    set f [open $path(foo) r]
    testfevent create
    testfevent share $f
    testfevent cmd "fileevent $f readable {script 1}"
    fileevent $f readable {script 2}
    testfevent cmd "fileevent $f readable {}"
    set x [list [testfevent cmd "fileevent $f readable"] \
                [fileevent $f readable]]
    testfevent delete
    close $f
    set x
} {{} {script 2}}
test io-47.6 {file events on shared files, deleting file events} {testfevent fileevent} {
    set f [open $path(foo) r]
    testfevent create
    testfevent share $f
    testfevent cmd "fileevent $f readable {script 1}"
    fileevent $f readable {script 2}
    fileevent $f readable {}
    set x [list [testfevent cmd "fileevent $f readable"] \
                [fileevent $f readable]]
    testfevent delete
    close $f
    set x
} {{script 1} {}}
unset path(foo)
removeFile foo

set path(bar) [makeFile {} bar]

test io-48.1 {testing readability conditions} {fileevent} {
    set f [open $path(bar) w]
    puts $f abcdefg
    puts $f abcdefg
    puts $f abcdefg
    puts $f abcdefg
    puts $f abcdefg
    close $f
    set f [open $path(bar) r]
    fileevent $f readable [namespace code [list consume $f]]
    proc consume {f} {
	variable l
	variable x
	lappend l called
	if {[eof $f]} {
	    close $f
	    set x done
	} else {
	    gets $f
	}
    }
    set l ""
    variable x not_done
    vwait [namespace which -variable x]
    list $x $l
} {done {called called called called called called called}}
test io-48.2 {testing readability conditions} {nonBlockFiles fileevent} {
    set f [open $path(bar) w]
    puts $f abcdefg
    puts $f abcdefg
    puts $f abcdefg
    puts $f abcdefg
    puts $f abcdefg
    close $f
    set f [open $path(bar) r]
    fileevent $f readable [namespace code [list consume $f]]
    fconfigure $f -blocking off
    proc consume {f} {
	variable x
	variable l
	lappend l called
	if {[eof $f]} {
	    close $f
	    set x done
	} else {
	    gets $f
	}
    }
    set l ""
    variable x not_done
    vwait [namespace which -variable x]
    list $x $l
} {done {called called called called called called called}}
set path(my_script) [makeFile {} my_script]
test io-48.3 {testing readability conditions} {stdio unix nonBlockFiles fileevent} {
    set f [open $path(bar) w]
    puts $f abcdefg
    puts $f abcdefg
    puts $f abcdefg
    puts $f abcdefg
    puts $f abcdefg
    close $f
    set f [open $path(my_script) w]
    puts $f {
	proc copy_slowly {f} {
	    while {![eof $f]} {
		puts [gets $f]
		after 200
	    }
	    close $f
	}
    }
    close $f
    set f [open "|[list [interpreter]]" r+]
    fileevent  $f readable [namespace code [list consume $f]]
    fconfigure $f -buffering line
    fconfigure $f -blocking off
    proc consume {f} {
	variable l
	variable x
	if {[eof $f]} {
	    set x done
	} else {
	    gets $f
	    lappend l [fblocked $f]
	    gets $f
	    lappend l [fblocked $f]
	}
    }
    set l ""
    variable x not_done
    puts $f [list source $path(my_script)]
    puts $f "set f \[[list open $path(bar) r]]"
    puts $f {copy_slowly $f}
    puts $f {exit}
    vwait [namespace which -variable x]
    close $f
    list $x $l
} {done {0 1 0 1 0 1 0 1 0 1 0 1 0 0}}
unset path(bar)
removeFile bar

test io-48.4 {lf write, testing readability, ^Z termination, auto read mode} {fileevent} {
    file delete $path(test1)
    set f [open $path(test1) w]
    fconfigure $f -translation lf
    variable c [format "abc\ndef\n%c" 26]
    puts -nonewline $f $c
    close $f
    proc consume {f} {
	variable l
	variable c
	variable x
	if {[eof $f]} {
	   set x done
	   close $f
	} else {
	   lappend l [gets $f]
	   incr c
	}
    }
    set c 0
    set l ""
    set f [open $path(test1) r]
    fconfigure $f -translation auto -eofchar \x1A
    fileevent $f readable [namespace code [list consume $f]]
    variable x
    vwait [namespace which -variable x]
    list $c $l
} {3 {abc def {}}}
test io-48.5 {lf write, testing readability, ^Z in middle, auto read mode} {fileevent} {
    file delete $path(test1)
    set f [open $path(test1) w]
    fconfigure $f -translation lf
    set c [format "abc\ndef\n%cfoo\nbar\n" 26]
    puts -nonewline $f $c
    close $f
    proc consume {f} {
	variable l
	variable x
	variable c
	if {[eof $f]} {
	   set x done
	   close $f
	} else {
	   lappend l [gets $f]
	   incr c
	}
    }
    set c 0
    set l ""
    set f [open $path(test1) r]
    fconfigure $f -translation auto -eofchar \x1A
    fileevent $f readable [namespace code [list consume $f]]
    variable x
    vwait [namespace which -variable x]
    list $c $l
} {3 {abc def {}}}
test io-48.6 {cr write, testing readability, ^Z termination, auto read mode} {fileevent} {
    file delete $path(test1)
    set f [open $path(test1) w]
    fconfigure $f -translation cr
    set c [format "abc\ndef\n%c" 26]
    puts -nonewline $f $c
    close $f
    proc consume {f} {
	variable l
	variable x
	variable c
	if {[eof $f]} {
	   set x done
	   close $f
	} else {
	   lappend l [gets $f]
	   incr c
	}
    }
    set c 0
    set l ""
    set f [open $path(test1) r]
    fconfigure $f -translation auto -eofchar \x1A
    fileevent $f readable [namespace code [list consume $f]]
    variable x
    vwait [namespace which -variable x]
    list $c $l
} {3 {abc def {}}}
test io-48.7 {cr write, testing readability, ^Z in middle, auto read mode} {fileevent} {
    file delete $path(test1)
    set f [open $path(test1) w]
    fconfigure $f -translation cr
    set c [format "abc\ndef\n%cfoo\nbar\n" 26]
    puts -nonewline $f $c
    close $f
    proc consume {f} {
	variable l
	variable c
	variable x
	if {[eof $f]} {
	   set x done
	   close $f
	} else {
	   lappend l [gets $f]
	   incr c
	}
    }
    set c 0
    set l ""
    set f [open $path(test1) r]
    fconfigure $f -translation auto -eofchar \x1A
    fileevent $f readable [namespace code [list consume $f]]
    variable x
    vwait [namespace which -variable x]
    list $c $l
} {3 {abc def {}}}
test io-48.8 {crlf write, testing readability, ^Z termination, auto read mode} {fileevent} {
    file delete $path(test1)
    set f [open $path(test1) w]
    fconfigure $f -translation crlf
    set c [format "abc\ndef\n%c" 26]
    puts -nonewline $f $c
    close $f
    proc consume {f} {
	variable l
	variable x
	variable c
	if {[eof $f]} {
	   set x done
	   close $f
	} else {
	   lappend l [gets $f]
	   incr c
	}
    }
    set c 0
    set l ""
    set f [open $path(test1) r]
    fconfigure $f -translation auto -eofchar \x1A
    fileevent $f readable [namespace code [list consume $f]]
    variable x
    vwait [namespace which -variable x]
    list $c $l
} {3 {abc def {}}}
test io-48.9 {crlf write, testing readability, ^Z in middle, auto read mode} {fileevent} {
    file delete $path(test1)
    set f [open $path(test1) w]
    fconfigure $f -translation crlf
    set c [format "abc\ndef\n%cfoo\nbar\n" 26]
    puts -nonewline $f $c
    close $f
    proc consume {f} {
	variable l
	variable c
	variable x
	if {[eof $f]} {
	   set x done
	   close $f
	} else {
	   lappend l [gets $f]
	   incr c
	}
    }
    set c 0
    set l ""
    set f [open $path(test1) r]
    fconfigure $f -translation auto -eofchar \x1A
    fileevent $f readable [namespace code [list consume $f]]
    variable x
    vwait [namespace which -variable x]
    list $c $l
} {3 {abc def {}}}
test io-48.10 {lf write, testing readability, ^Z in middle, lf read mode} {fileevent} {
    file delete $path(test1)
    set f [open $path(test1) w]
    fconfigure $f -translation lf
    set c [format "abc\ndef\n%cfoo\nbar\n" 26]
    puts -nonewline $f $c
    close $f
    proc consume {f} {
	variable l
	variable c
	variable x
	if {[eof $f]} {
	   set x done
	   close $f
	} else {
	   lappend l [gets $f]
	   incr c
	}
    }
    set c 0
    set l ""
    set f [open $path(test1) r]
    fconfigure $f -translation lf -eofchar \x1A
    fileevent $f readable [namespace code [list consume $f]]
    variable x
    vwait [namespace which -variable x]
    list $c $l
} {3 {abc def {}}}
test io-48.11 {lf write, testing readability, ^Z termination, lf read mode} {fileevent} {
    file delete $path(test1)
    set f [open $path(test1) w]
    fconfigure $f -translation lf
    set c [format "abc\ndef\n%c" 26]
    puts -nonewline $f $c
    close $f
    proc consume {f} {
	variable l
	variable x
	variable c
	if {[eof $f]} {
	   set x done
	   close $f
	} else {
	   lappend l [gets $f]
	   incr c
	}
    }
    set c 0
    set l ""
    set f [open $path(test1) r]
    fconfigure $f -translation lf -eofchar \x1A
    fileevent $f readable [namespace code [list consume $f]]
    variable x
    vwait [namespace which -variable x]
    list $c $l
} {3 {abc def {}}}
test io-48.12 {cr write, testing readability, ^Z in middle, cr read mode} {fileevent} {
    file delete $path(test1)
    set f [open $path(test1) w]
    fconfigure $f -translation cr
    set c [format "abc\ndef\n%cfoo\nbar\n" 26]
    puts -nonewline $f $c
    close $f
    proc consume {f} {
	variable l
	variable x
	variable c
	if {[eof $f]} {
	   set x done
	   close $f
	} else {
	   lappend l [gets $f]
	   incr c
	}
    }
    set c 0
    set l ""
    set f [open $path(test1) r]
    fconfigure $f -translation cr -eofchar \x1A
    fileevent $f readable [namespace code [list consume $f]]
    variable x
    vwait [namespace which -variable x]
    list $c $l
} {3 {abc def {}}}
test io-48.13 {cr write, testing readability, ^Z termination, cr read mode} {fileevent} {
    file delete $path(test1)
    set f [open $path(test1) w]
    fconfigure $f -translation cr
    set c [format "abc\ndef\n%c" 26]
    puts -nonewline $f $c
    close $f
    proc consume {f} {
	variable c
	variable x
	variable l
	if {[eof $f]} {
	   set x done
	   close $f
	} else {
	   lappend l [gets $f]
	   incr c
	}
    }
    set c 0
    set l ""
    set f [open $path(test1) r]
    fconfigure $f -translation cr -eofchar \x1A
    fileevent $f readable [namespace code [list consume $f]]
    variable x
    vwait [namespace which -variable x]
    list $c $l
} {3 {abc def {}}}
test io-48.14 {crlf write, testing readability, ^Z in middle, crlf read mode} {fileevent} {
    file delete $path(test1)
    set f [open $path(test1) w]
    fconfigure $f -translation crlf
    set c [format "abc\ndef\n%cfoo\nbar\n" 26]
    puts -nonewline $f $c
    close $f
    proc consume {f} {
	variable c
	variable x
	variable l
	if {[eof $f]} {
	   set x done
	   close $f
	} else {
	   lappend l [gets $f]
	   incr c
	}
    }
    set c 0
    set l ""
    set f [open $path(test1) r]
    fconfigure $f -translation crlf -eofchar \x1A
    fileevent $f readable [namespace code [list consume $f]]
    variable x
    vwait [namespace which -variable x]
    list $c $l
} {3 {abc def {}}}
test io-48.15 {crlf write, testing readability, ^Z termi, crlf read mode} {fileevent} {
    file delete $path(test1)
    set f [open $path(test1) w]
    fconfigure $f -translation crlf
    set c [format "abc\ndef\n%c" 26]
    puts -nonewline $f $c
    close $f
    proc consume {f} {
	variable c
	variable x
	variable l
	if {[eof $f]} {
	   set x done
	   close $f
	} else {
	   lappend l [gets $f]
	   incr c
	}
    }
    set c 0
    set l ""
    set f [open $path(test1) r]
    fconfigure $f -translation crlf -eofchar \x1A
    fileevent $f readable [namespace code [list consume $f]]
    variable x
    vwait [namespace which -variable x]
    list $c $l
} {3 {abc def {}}}

test io-49.1 {testing crlf reading, leftover cr disgorgment} {
    file delete $path(test1)
    set f [open $path(test1) w]
    fconfigure $f -translation lf
    puts -nonewline $f "a\rb\rc\r\n"
    close $f
    set f [open $path(test1) r]
    set l ""
    lappend l [file size $path(test1)]
    fconfigure $f -translation crlf
    lappend l [read $f 1]
    lappend l [tell $f]
    lappend l [read $f 1]
    lappend l [tell $f]
    lappend l [read $f 1]
    lappend l [tell $f]
    lappend l [read $f 1]
    lappend l [tell $f]
    lappend l [read $f 1]
    lappend l [tell $f]
    lappend l [read $f 1]
    lappend l [tell $f]
    lappend l [eof $f]
    lappend l [read $f 1]
    lappend l [eof $f]
    close $f
    set l
} "7 a 1 [list \r] 2 b 3 [list \r] 4 c 5 {
} 7 0 {} 1"
test io-49.2 {testing crlf reading, leftover cr disgorgment} {
    file delete $path(test1)
    set f [open $path(test1) w]
    fconfigure $f -translation lf
    puts -nonewline $f "a\rb\rc\r\n"
    close $f
    set f [open $path(test1) r]
    set l ""
    lappend l [file size $path(test1)]
    fconfigure $f -translation crlf
    lappend l [read $f 2]
    lappend l [tell $f]
    lappend l [read $f 2]
    lappend l [tell $f]
    lappend l [read $f 2]
    lappend l [tell $f]
    lappend l [eof $f]
    lappend l [read $f 2]
    lappend l [tell $f]
    lappend l [eof $f]
    close $f
    set l
} "7 [list a\r] 2 [list b\r] 4 [list c\n] 7 0 {} 7 1"
test io-49.3 {testing crlf reading, leftover cr disgorgment} {
    file delete $path(test1)
    set f [open $path(test1) w]
    fconfigure $f -translation lf
    puts -nonewline $f "a\rb\rc\r\n"
    close $f
    set f [open $path(test1) r]
    set l ""
    lappend l [file size $path(test1)]
    fconfigure $f -translation crlf
    lappend l [read $f 3]
    lappend l [tell $f]
    lappend l [read $f 3]
    lappend l [tell $f]
    lappend l [eof $f]
    lappend l [read $f 3]
    lappend l [tell $f]
    lappend l [eof $f]
    close $f
    set l
} "7 [list a\rb] 3 [list \rc\n] 7 0 {} 7 1"
test io-49.4 {testing crlf reading, leftover cr disgorgment} {
    file delete $path(test1)
    set f [open $path(test1) w]
    fconfigure $f -translation lf
    puts -nonewline $f "a\rb\rc\r\n"
    close $f
    set f [open $path(test1) r]
    set l ""
    lappend l [file size $path(test1)]
    fconfigure $f -translation crlf
    lappend l [read $f 3]
    lappend l [tell $f]
    lappend l [gets $f]
    lappend l [tell $f]
    lappend l [eof $f]
    lappend l [gets $f]
    lappend l [tell $f]
    lappend l [eof $f]
    close $f
    set l
} "7 [list a\rb] 3 [list \rc] 7 0 {} 7 1"
test io-49.5 {testing crlf reading, leftover cr disgorgment} {
    file delete $path(test1)
    set f [open $path(test1) w]
    fconfigure $f -translation lf
    puts -nonewline $f "a\rb\rc\r\n"
    close $f
    set f [open $path(test1) r]
    set l ""
    lappend l [file size $path(test1)]
    fconfigure $f -translation crlf
    lappend l [set x [gets $f]]
    lappend l [tell $f]
    lappend l [gets $f]
    lappend l [tell $f]
    lappend l [eof $f]
    close $f
    set l
} [list 7 a\rb\rc 7 {} 7 1]

test io-50.1 {testing handler deletion} -constraints {testchannelevent testservicemode} -setup {
    file delete $path(test1)
} -body {
    set f [open $path(test1) w]
    close $f
    update
    proc delhandler {f} {
	variable z
	set z called
	testchannelevent $f delete 0
    }
    set z not_called
    set timer [after 50 lappend z timeout]
    testservicemode 0
    set f [open $path(test1) r]
    testchannelevent $f add readable [namespace code [list delhandler $f]]
    testservicemode 1
    vwait z
    after cancel $timer
    set z
} -cleanup {
    close $f
} -result called
test io-50.2 {testing handler deletion with multiple handlers} -constraints {testchannelevent testservicemode} -setup {
    file delete $path(test1)
} -body {
    set f [open $path(test1) w]
    close $f
    proc delhandler {f i} {
	variable z
	lappend z "called delhandler $i"
	testchannelevent $f delete 0
    }
    set z ""
    testservicemode 0
    set f [open $path(test1) r]
    testchannelevent $f add readable [namespace code [list delhandler $f 1]]
    testchannelevent $f add readable [namespace code [list delhandler $f 0]]
    testservicemode 1
    set timer [after 50 lappend z timeout]
    vwait z
    after cancel $timer
    set z
} -cleanup {
    close $f
} -result {{called delhandler 0} {called delhandler 1}}
test io-50.3 {testing handler deletion with multiple handlers} -constraints {testchannelevent testservicemode} -setup {
    file delete $path(test1)
} -body {
    set f [open $path(test1) w]
    close $f
    set z ""
    proc notcalled {f i} {
	variable z
	lappend z "notcalled was called!! $f $i"
    }
    proc delhandler {f i} {
	variable z
	testchannelevent $f delete 1
	lappend z "delhandler $i called"
	testchannelevent $f delete 0
	lappend z "delhandler $i deleted myself"
    }
    set z ""
    testservicemode 0
    set f [open $path(test1) r]
    testchannelevent $f add readable [namespace code [list notcalled $f 1]]
    testchannelevent $f add readable [namespace code [list delhandler $f 0]]
    testservicemode 1
    set timer [after 50 lappend z timeout]
    vwait z
    after cancel $timer
    set z
} -cleanup {
    close $f
} -result {{delhandler 0 called} {delhandler 0 deleted myself}}
test io-50.4 {testing handler deletion vs reentrant calls} -constraints {testchannelevent testservicemode} -setup {
    file delete $path(test1)
    update
} -body {
    set f [open $path(test1) w]
    close $f
    update
    proc delrecursive {f} {
	variable z
	variable u
	if {"$u" == "recursive"} {
	    testchannelevent $f delete 0
	    lappend z "delrecursive deleting recursive"
	} else {
	    lappend z "delrecursive calling recursive"
	    set u recursive
	    update
	}
    }
    variable u toplevel
    variable z ""
    testservicemode 0
    set f [open $path(test1) r]
    testchannelevent $f add readable [namespace code [list delrecursive $f]]
    testservicemode 1
    set timer [after 50 lappend z timeout]
    vwait z
    after cancel $timer
    set z
} -cleanup {
    close $f
} -result {{delrecursive calling recursive} {delrecursive deleting recursive}}
test io-50.5 {testing handler deletion vs reentrant calls} -constraints {testchannelevent testservicemode notOSX} -setup {
    file delete $path(test1)
} -body {
    set f [open $path(test1) w]
    close $f
    proc notcalled {f} {
	variable z
	lappend z "notcalled was called!! $f"
    }
    proc del {f} {
	variable u
	variable z
	if {"$u" == "recursive"} {
	    testchannelevent $f delete 1
	    lappend z "del deleted notcalled"
	    testchannelevent $f delete 0
	    lappend z "del deleted myself"
	} else {
	    set u recursive
	    lappend z "del calling recursive"
	    set timer [after 50 lappend z timeout]
	    vwait z
	    after cancel $timer
	    lappend z "del after recursive"
	}
    }
    set z ""
    set u toplevel
    testservicemode 0
    set f [open $path(test1) r]
    testchannelevent $f add readable [namespace code [list notcalled $f]]
    testchannelevent $f add readable [namespace code [list del $f]]
    testservicemode 1
    set timer [after 50 set z timeout]
    vwait z
    after cancel $timer
    set z
} -cleanup {
    close $f
} -result [list {del calling recursive} {del deleted notcalled} \
	       {del deleted myself} {del after recursive}]
test io-50.6 {testing handler deletion vs reentrant calls} -constraints {testchannelevent testservicemode} -setup {
    file delete $path(test1)
} -body {
    set f [open $path(test1) w]
    close $f
    proc first {f} {
	variable u
	variable z
	variable done
	if {"$u" == "toplevel"} {
	    lappend z "first called"
	    set u first
	    set timer [after 50 lappend z timeout]
	    vwait z
	    after cancel $timer
	    lappend z "first after toplevel"
	    set done 1
	} else {
	    lappend z "first called not toplevel"
	}
    }
    proc second {f} {
	variable u
	variable z
	if {"$u" == "first"} {
	    lappend z "second called, first time"
	    set u second
	    testchannelevent $f delete 0
	} elseif {"$u" == "second"} {
	    lappend z "second called, second time"
	    testchannelevent $f delete 0
	} else {
	    lappend z "second called, cannot happen!"
	    testchannelevent $f removeall
	}
    }
    set z ""
    set u toplevel
    set done 0
    testservicemode 0
    set f [open $path(test1) r]
    testchannelevent $f add readable [namespace code [list second $f]]
    testchannelevent $f add readable [namespace code [list first $f]]
    testservicemode 1
    update
    if {!$done} {
	set timer2 [after 200 set done 1]
	vwait done
	after cancel $timer2
    }
    set z
} -cleanup {
    close $f
} -result [list {first called} {first called not toplevel} \
	{second called, first time} {second called, second time} \
	{first after toplevel}]
test io-51.1 {Test old socket deletion on Macintosh} {socket} {
    set x 0
    set result ""
    proc accept {s a p} {
	variable x
	variable wait
	fconfigure $s -blocking off
	puts $s "sock[incr x]"
	close $s
	set wait done
    }
    set ss [socket -server [namespace code accept] -myaddr 127.0.0.1 0]
    set port [lindex [fconfigure $ss -sockname] 2]

    variable wait ""
    set cs [socket 127.0.0.1 $port]
    vwait [namespace which -variable wait]
    lappend result [gets $cs]
    close $cs

    set wait ""
    set cs [socket 127.0.0.1 $port]
    vwait [namespace which -variable wait]
    lappend result [gets $cs]
    close $cs

    set wait ""
    set cs [socket 127.0.0.1 $port]
    vwait [namespace which -variable wait]
    lappend result [gets $cs]
    close $cs

    set wait ""
    set cs [socket 127.0.0.1 $port]
    vwait [namespace which -variable wait]
    lappend result [gets $cs]
    close $cs
    close $ss
    set result
} {sock1 sock2 sock3 sock4}

test io-52.1 {TclCopyChannel} {fcopy} {
    file delete $path(test1)
    set f1 [open $thisScript]
    set f2 [open $path(test1) w]
    fcopy $f1 $f2 -command { # }
    catch { fcopy $f1 $f2 } msg
    close $f1
    close $f2
    string compare $msg "channel \"$f1\" is busy"
} {0}
test io-52.2 {TclCopyChannel} {fcopy} {
    file delete $path(test1)
    set f1 [open $thisScript]
    set f2 [open $path(test1) w]
    set f3 [open $thisScript]
    fcopy $f1 $f2 -command { # }
    catch { fcopy $f3 $f2 } msg
    close $f1
    close $f2
    close $f3
    string compare $msg "channel \"$f2\" is busy"
} {0}
test io-52.3 {TclCopyChannel} {fcopy} {
    file delete $path(test1)
    set f1 [open $thisScript]
    set f2 [open $path(test1) w]
    fconfigure $f1 -translation lf -encoding iso8859-1 -blocking 0
    fconfigure $f2 -translation cr -encoding iso8859-1 -blocking 0
    set s0 [fcopy $f1 $f2]
    set result [list [fconfigure $f1 -blocking] [fconfigure $f2 -blocking]]
    close $f1
    close $f2
    set s1 [file size $thisScript]
    set s2 [file size $path(test1)]
    if {("$s1" == "$s2") && ($s0 == $s1)} {
        lappend result ok
    }
    set result
} {0 0 ok}
test io-52.4 {TclCopyChannel} {fcopy} {
    file delete $path(test1)
    set f1 [open $thisScript]
    set f2 [open $path(test1) w]
    fconfigure $f1 -translation lf -blocking 0
    fconfigure $f2 -translation cr -blocking 0
    fcopy $f1 $f2 -size 40
    set result [list [fblocked $f1] [fconfigure $f1 -blocking] [fconfigure $f2 -blocking]]
    close $f1
    close $f2
    lappend result [file size $path(test1)]
} {0 0 0 40}
test io-52.4.1 {TclCopyChannel} {fcopy} {
    file delete $path(test1)
    set f1 [open $thisScript]
    set f2 [open $path(test1) w]
    fconfigure $f1 -translation lf -blocking 0 -buffersize 10000000
    fconfigure $f2 -translation cr -blocking 0
    fcopy $f1 $f2 -size 40
    set result [list [fblocked $f1] [fconfigure $f1 -blocking] [fconfigure $f2 -blocking]]
    close $f1
    close $f2
    lappend result [file size $path(test1)]
} {0 0 0 40}
test io-52.5 {TclCopyChannel, all} {fcopy} {
    file delete $path(test1)
    set f1 [open $thisScript]
    set f2 [open $path(test1) w]
    fconfigure $f1 -translation lf -encoding iso8859-1 -blocking 0
    fconfigure $f2 -translation lf -encoding iso8859-1 -blocking 0
    fcopy $f1 $f2 -size -1 ;# -1 means 'copy all', same as if no -size specified.
    set result [list [fconfigure $f1 -blocking] [fconfigure $f2 -blocking]]
    close $f1
    close $f2
    set s1 [file size $thisScript]
    set s2 [file size $path(test1)]
    if {"$s1" == "$s2"} {
        lappend result ok
    }
    set result
} {0 0 ok}
test io-52.5a {TclCopyChannel, all, other negative value} {fcopy} {
    file delete $path(test1)
    set f1 [open $thisScript]
    set f2 [open $path(test1) w]
    fconfigure $f1 -translation lf -encoding iso8859-1 -blocking 0
    fconfigure $f2 -translation lf -encoding iso8859-1 -blocking 0
    fcopy $f1 $f2 -size -2 ;# < 0 behaves like -1, copy all
    set result [list [fconfigure $f1 -blocking] [fconfigure $f2 -blocking]]
    close $f1
    close $f2
    set s1 [file size $thisScript]
    set s2 [file size $path(test1)]
    if {"$s1" == "$s2"} {
        lappend result ok
    }
    set result
} {0 0 ok}
test io-52.5b {TclCopyChannel, all, wrap to negative value} {fcopy} {
    file delete $path(test1)
    set f1 [open $thisScript]
    set f2 [open $path(test1) w]
    fconfigure $f1 -translation lf -encoding iso8859-1 -blocking 0
    fconfigure $f2 -translation lf -encoding iso8859-1 -blocking 0
    fcopy $f1 $f2 -size 3221176172 ;# Wrapped to < 0, behaves like -1, copy all
    set result [list [fconfigure $f1 -blocking] [fconfigure $f2 -blocking]]
    close $f1
    close $f2
    set s1 [file size $thisScript]
    set s2 [file size $path(test1)]
    if {"$s1" == "$s2"} {
        lappend result ok
    }
    set result
} {0 0 ok}
test io-52.6 {TclCopyChannel} {fcopy} {
    file delete $path(test1)
    set f1 [open $thisScript]
    set f2 [open $path(test1) w]
    fconfigure $f1 -translation lf -encoding iso8859-1 -blocking 0
    fconfigure $f2 -translation lf -encoding iso8859-1 -blocking 0
    set s0 [fcopy $f1 $f2 -size [expr {[file size $thisScript] + 5}]]
    set result [list [fconfigure $f1 -blocking] [fconfigure $f2 -blocking]]
    close $f1
    close $f2
    set s1 [file size $thisScript]
    set s2 [file size $path(test1)]
    if {("$s1" == "$s2") && ($s0 == $s1)} {
        lappend result ok
    }
    set result
} {0 0 ok}
test io-52.7 {TclCopyChannel} {fcopy} {
    file delete $path(test1)
    set f1 [open $thisScript]
    set f2 [open $path(test1) w]
    fconfigure $f1 -translation lf -encoding iso8859-1 -blocking 0
    fconfigure $f2 -translation lf -encoding iso8859-1 -blocking 0
    fcopy $f1 $f2
    set result [list [fconfigure $f1 -blocking] [fconfigure $f2 -blocking]]
    set s1 [file size $thisScript]
    set s2 [file size $path(test1)]
    close $f1
    close $f2
    if {"$s1" == "$s2"} {
        lappend result ok
    }
    set result
} {0 0 ok}
test io-52.8 {TclCopyChannel} {stdio fcopy} {
    file delete $path(test1)
    file delete $path(pipe)
    set f1 [open $path(pipe) w]
    fconfigure $f1 -translation lf
    puts $f1 "
	puts ready
	gets stdin
	set f1 \[open [list $thisScript] r\]
	fconfigure \$f1 -translation lf
	puts \[read \$f1 100\]
	close \$f1
    "
    close $f1
    set f1 [open "|[list [interpreter] $path(pipe)]" r+]
    fconfigure $f1 -translation lf
    gets $f1
    puts $f1 ready
    flush $f1
    set f2 [open $path(test1) w]
    fconfigure $f2 -translation lf
    set s0 [fcopy $f1 $f2 -size 40]
    catch {close $f1}
    close $f2
    list $s0 [file size $path(test1)]
} {40 40}
# Empty files, to register them with the test facility
set path(kyrillic.txt)   [makeFile {} kyrillic.txt]
set path(utf8-fcopy.txt) [makeFile {} utf8-fcopy.txt]
set path(utf8-rp.txt)    [makeFile {} utf8-rp.txt]
# Create kyrillic file, use lf translation to avoid os eol issues
set out [open $path(kyrillic.txt) w]
fconfigure $out -encoding koi8-r -translation lf
puts       $out "АА"
close      $out
test io-52.9 {TclCopyChannel & encodings} {fcopy} {
    # Copy kyrillic to UTF-8, using fcopy.

    set in  [open $path(kyrillic.txt) r]
    set out [open $path(utf8-fcopy.txt) w]

    fconfigure $in  -encoding koi8-r -translation lf
    fconfigure $out -encoding utf-8 -translation lf

    fcopy $in $out
    close $in
    close $out

    # Do the same again, but differently (read/puts).

    set in  [open $path(kyrillic.txt) r]
    set out [open $path(utf8-rp.txt) w]

    fconfigure $in  -encoding koi8-r -translation lf
    fconfigure $out -encoding utf-8 -translation lf

    puts -nonewline $out [read $in]

    close $in
    close $out

    list [file size $path(kyrillic.txt)] \
	    [file size $path(utf8-fcopy.txt)] \
	    [file size $path(utf8-rp.txt)]
} {3 5 5}
test io-52.10 {TclCopyChannel & encodings} -constraints fcopy -body {
    set in  [open $path(kyrillic.txt) r]
    set out [open $path(utf8-fcopy.txt) w]

    fconfigure $in  -encoding koi8-r -translation lf
    # -translation binary is also -encoding binary
    fconfigure $out -translation binary

    fcopy $in $out
    close $in
    close $out

    file size $path(utf8-fcopy.txt)
} -returnCodes 1 -match glob -result {error writing "*":\
    invalid or incomplete multibyte or wide character}
test io-52.11 {TclCopyChannel & encodings} -setup {
    set out [open $path(utf8-fcopy.txt) w]
    fconfigure $out -encoding utf-8 -translation lf -profile strict
    puts $out АА
    close $out
} -constraints {fcopy} -body {
    set in  [open $path(utf8-fcopy.txt) r]
    set out [open $path(kyrillic.txt) w]
    # -translation binary is also -encoding binary
    fconfigure $in  -translation binary
    fconfigure $out -encoding koi8-r -translation lf -profile strict
    catch {fcopy $in $out} cres copts
	return $cres
} -cleanup {
	if {$in in [chan names]} {
		close $in
	}
	if {$out in [chan names]} {
		close $out
	}
    catch {unset cres}
} -match glob -result  {error writing "*": invalid or incomplete\
	multibyte or wide character}

test io-52.12 {coverage of -translation auto} {
    file delete $path(test1) $path(test2)
    set out [open $path(test1) wb]
    chan configure $out -translation lf
    puts -nonewline $out abcdefg\rhijklmn\nopqrstu\r\nvwxyz
    close $out
    set in [open $path(test1)]
    chan configure $in -buffersize 8
    set out [open $path(test2) w]
    chan configure $out -translation lf
    fcopy $in $out
    close $in
    close $out
    file size $path(test2)
} 29
test io-52.13 {coverage of -translation cr} {
    file delete $path(test1) $path(test2)
    set out [open $path(test1) wb]
    chan configure $out -translation lf
    puts -nonewline $out abcdefg\rhijklmn\nopqrstu\r\nvwxyz
    close $out
    set in [open $path(test1)]
    chan configure $in -buffersize 8 -translation cr
    set out [open $path(test2) w]
    chan configure $out -translation lf
    fcopy $in $out
    close $in
    close $out
    file size $path(test2)
} 30
test io-52.14 {coverage of -translation crlf} {
    file delete $path(test1) $path(test2)
    set out [open $path(test1) wb]
    chan configure $out -translation lf
    puts -nonewline $out abcdefg\rhijklmn\nopqrstu\r\nvwxyz
    close $out
    set in [open $path(test1)]
    chan configure $in -buffersize 8 -translation crlf
    set out [open $path(test2) w]
    chan configure $out -translation lf
    fcopy $in $out
    close $in
    close $out
    file size $path(test2)
} 29
test io-52.14.1 {coverage of -translation crlf} {
    file delete $path(test1) $path(test2)
    set out [open $path(test1) wb]
    chan configure $out -translation lf
    puts -nonewline $out abcdefg\rhijklmn\nopqrstu\r\nvwxyz
    close $out
    set in [open $path(test1)]
    chan configure $in -buffersize 8 -translation crlf
    set out [open $path(test2) w]
    fcopy $in $out -size 2
    close $in
    close $out
    file size $path(test2)
} 2
test io-52.14.2 {coverage of -translation crlf} {
    file delete $path(test1) $path(test2)
    set out [open $path(test1) wb]
    chan configure $out -translation lf
    puts -nonewline $out abcdefg\rhijklmn\nopqrstu\r\nvwxyz
    close $out
    set in [open $path(test1)]
    chan configure $in -translation crlf
    set out [open $path(test2) w]
    fcopy $in $out -size 9
    close $in
    close $out
    file size $path(test2)
} 9
test io-52.15 {coverage of -translation crlf} {
    file delete $path(test1) $path(test2)
    set out [open $path(test1) wb]
    chan configure $out -translation lf
    puts -nonewline $out abcdefg\r
    close $out
    set in [open $path(test1)]
    chan configure $in -buffersize 8 -translation crlf
    set out [open $path(test2) w]
    fcopy $in $out
    close $in
    close $out
    file size $path(test2)
} 8
test io-52.16 {coverage of eofChar handling} {
    file delete $path(test1) $path(test2)
    set out [open $path(test1) wb]
    chan configure $out -translation lf
    puts -nonewline $out abcdefg\rhijklmn\nopqrstu\r\nvwxyz
    close $out
    set in [open $path(test1)]
    chan configure $in -buffersize 8 -translation lf -eofchar a
    set out [open $path(test2) w]
    fcopy $in $out
    close $in
    close $out
    file size $path(test2)
} 0
test io-52.17 {coverage of eofChar handling} {
    file delete $path(test1) $path(test2)
    set out [open $path(test1) wb]
    chan configure $out -translation lf
    puts -nonewline $out abcdefg\rhijklmn\nopqrstu\r\nvwxyz
    close $out
    set in [open $path(test1)]
    chan configure $in -buffersize 8 -translation lf -eofchar d
    set out [open $path(test2) w]
    fcopy $in $out
    close $in
    close $out
    file size $path(test2)
} 3
test io-52.18 {coverage of eofChar handling} {
    file delete $path(test1) $path(test2)
    set out [open $path(test1) wb]
    chan configure $out -translation lf
    puts -nonewline $out abcdefg\rhijklmn\nopqrstu\r\nvwxyz
    close $out
    set in [open $path(test1)]
    chan configure $in -buffersize 8 -translation crlf -eofchar h
    set out [open $path(test2) w]
    fcopy $in $out
    close $in
    close $out
    file size $path(test2)
} 8
test io-52.19 {coverage of eofChar handling} {
    file delete $path(test1) $path(test2)
    set out [open $path(test1) wb]
    chan configure $out -translation lf
    puts -nonewline $out abcdefg\rhijklmn\nopqrstu\r\nvwxyz
    close $out
    set in [open $path(test1)]
    chan configure $in -buffersize 10 -translation crlf -eofchar h
    set out [open $path(test2) w]
    fcopy $in $out
    close $in
    close $out
    file size $path(test2)
} 8
test io-52.20 {TclCopyChannel & encodings} -setup {
    set out [open $path(utf8-fcopy.txt) w]
    fconfigure $out -encoding utf-8 -translation lf
    puts $out "Á"
    close $out
} -constraints {fcopy} -body {
    # binary to encoding => the input has to be
    # in utf-8 to make sense to the encoder

    set in  [open $path(utf8-fcopy.txt) r]
    set out [open $path(kyrillic.txt) w]

    # Using "-encoding ascii" means reading the "Á" gives an error
    fconfigure $in  -encoding ascii -profile strict
    fconfigure $out -encoding koi8-r -translation lf

    fcopy $in $out
} -cleanup {
    close $in
    close $out
} -returnCodes 1 -match glob -result {error reading "file*": invalid or incomplete multibyte or wide character}
test io-52.21 {TclCopyChannel & encodings} -setup {
    set out [open $path(utf8-fcopy.txt) w]
    fconfigure $out -encoding utf-8 -translation lf
    puts $out "Á"
    close $out
} -constraints {fcopy} -body {
    # binary to encoding => the input has to be
    # in utf-8 to make sense to the encoder

    set in  [open $path(utf8-fcopy.txt) r]
    set out [open $path(kyrillic.txt) w]

    # Using "-encoding ascii" means writing the "Á" gives an error
    fconfigure $in  -encoding utf-8
    fconfigure $out -encoding ascii -translation lf -profile strict

    fcopy $in $out
} -cleanup {
    close $in
    close $out
} -returnCodes 1 -match glob -result {error writing "file*": invalid or incomplete multibyte or wide character}
test io-52.22 {TclCopyChannel & encodings} -setup {
    set out [open $path(utf8-fcopy.txt) w]
    fconfigure $out -encoding utf-8 -translation lf
    puts $out "Á"
    close $out
} -constraints {fcopy} -body {
    # binary to encoding => the input has to be
    # in utf-8 to make sense to the encoder

    set in  [open $path(utf8-fcopy.txt) r]
    set out [open $path(kyrillic.txt) w]

    # Using "-encoding ascii" means reading the "Á" gives an error
    fconfigure $in  -encoding ascii -profile strict
    fconfigure $out -encoding koi8-r -translation lf
    proc ::xxx args {
        set ::s0 $args
    }

    fcopy $in $out -command ::xxx
    vwait ::s0
    set ::s0
} -cleanup {
    close $in
    close $out
    unset ::s0
} -match glob -result {0 {error reading "file*": invalid or incomplete multibyte or wide character}}
test io-52.23 {TclCopyChannel & encodings} -setup {
    set out [open $path(utf8-fcopy.txt) w]
    fconfigure $out -encoding utf-8 -translation lf
    puts $out "Á"
    close $out
} -constraints {fcopy} -body {
    # binary to encoding => the input has to be
    # in utf-8 to make sense to the encoder

    set in  [open $path(utf8-fcopy.txt) r]
    set out [open $path(kyrillic.txt) w]

    # Using "-encoding ascii" means writing the "Á" gives an error
    fconfigure $in  -encoding utf-8
    fconfigure $out -encoding ascii -translation lf -profile strict
    proc ::xxx args {
        set ::s0 $args
    }

    fcopy $in $out -command ::xxx
    vwait ::s0
    set ::s0
} -cleanup {
    close $in
    close $out
    unset ::s0
} -match glob -result {0 {error writing "file*": invalid or incomplete multibyte or wide character}}

test io-52.24 {fcopy -size should always be characters} -setup {
    set out [open utf8-fcopy-52.24.txt w]
    fconfigure $out -encoding utf-8 -translation lf
    puts $out "Á"
    close $out
} -constraints {fcopy} -body {
    set in  [open utf8-fcopy-52.24.txt r]
    set out [open utf8-fcopy-52.24.out.txt w+]

    fconfigure $in  -encoding utf-8 -profile tcl8
    fconfigure $out -encoding utf-8 -profile tcl8
    fcopy $in $out -size 1
	seek $out 0
	# a result of \xc3 means that only the first byte of the utf-8 encoding of
	# Á made it into to the output file.
	read $out
} -cleanup {
    close $in
    close $out
	catch {file delete utf8-fcopy-52.24.txt}
    catch {file delete utf8-fcopy-52.24.out.txt}
} -result Á


test io-53.1 {CopyData} {fcopy} {
    file delete $path(test1)
    set f1 [open $thisScript]
    set f2 [open $path(test1) w]
    fconfigure $f1 -translation lf -blocking 0
    fconfigure $f2 -translation cr -blocking 0
    fcopy $f1 $f2 -size 0
    set result [list [fconfigure $f1 -blocking] [fconfigure $f2 -blocking]]
    close $f1
    close $f2
    lappend result [file size $path(test1)]
} {0 0 0}
test io-53.2 {CopyData} {fcopy} {
    file delete $path(test1)
    set f1 [open $thisScript]
    set f2 [open $path(test1) w]
    fconfigure $f1 -translation lf -encoding iso8859-1 -blocking 0
    fconfigure $f2 -translation cr -encoding iso8859-1 -blocking 0
    fcopy $f1 $f2 -command [namespace code {set s0}]
    set result [list [fconfigure $f1 -blocking] [fconfigure $f2 -blocking]]
    variable s0
    vwait [namespace which -variable s0]
    close $f1
    close $f2
    set s1 [file size $thisScript]
    set s2 [file size $path(test1)]
    if {("$s1" == "$s2") && ($s0 == $s1)} {
        lappend result ok
    }
    set result
} {0 0 ok}
test io-53.3 {CopyData: background read underflow} {stdio unix fcopy} {
    file delete $path(test1)
    file delete $path(pipe)
    set f1 [open $path(pipe) w]
    puts -nonewline $f1 {
	puts ready
	flush stdout				;# Don't assume line buffered!
	fcopy stdin stdout -command { set x }
	vwait x
	set f [}
    puts $f1 [list open $path(test1) w]]
    puts $f1 {
	fconfigure $f -translation lf
	puts $f "done"
	close $f
    }
    close $f1
    set f1 [open "|[list [interpreter] $path(pipe)]" r+]
    set result [gets $f1]
    puts $f1 line1
    flush $f1
    lappend result [gets $f1]
    puts $f1 line2
    flush $f1
    lappend result [gets $f1]
    close $f1
    after 500
    set f [open $path(test1)]
    lappend result [read $f]
    close $f
    set result
} "ready line1 line2 {done\n}"
test io-53.4 {CopyData: background write overflow} {stdio fileevent fcopy} {
    set big bbbbbbbbbbbbbbbbbbbbbbbbbbbbbbbbbbbbbbbbbbbbbbbbbbbbbbbbbbbbbbbb\n
    variable x
    for {set x 0} {$x < 12} {incr x} {
	append big $big
    }
    file delete $path(pipe)
    set f1 [open $path(pipe) w]
    puts $f1 {
	puts ready
	fcopy stdin stdout -command { set x }
	vwait x
    }
    close $f1
    set f1 [open "|[list [interpreter] $path(pipe)]" r+]
    set result [gets $f1]
    fconfigure $f1 -blocking 0
    puts $f1 $big
    flush $f1
    set result ""
    fileevent $f1 read [namespace code {
	append result [read $f1 1024]
	if {[string length $result] >= [string length $big]+1} {
	    set x done
	}
    }]
    vwait [namespace which -variable x]
    close $f1
    set big {}
    set x
} done
test io-53.4.1 {Bug 894da183c8} {stdio fcopy} {
    set big bbbbbbbbbbbbbbbbbbbbbbbbbbbbbbbbbbbbbbbbbbbbbbbbbbbbbbbbbbbbbbbb\n
    variable x
    for {set x 0} {$x < 12} {incr x} {
	append big $big
    }
    file delete $path(pipe)
    set f1 [open $path(pipe) w]
    puts $f1 [list file delete $path(test1)]
    puts $f1 {
	puts ready
	set f [open io-53.4.1 w]
	chan configure $f -translation lf
	fcopy stdin $f -command { set x }
	vwait x
	close $f
    }
    puts $f1 "close \[[list open $path(test1) w]]"
    close $f1
    set f1 [open "|[list [interpreter] $path(pipe)]" r+]
    set result [gets $f1]
    fconfigure $f1 -blocking 0 -buffersize 125000 -translation lf
    puts $f1 $big
    fconfigure $f1 -blocking 1
    close $f1
    set big {}
    while {[catch {glob $path(test1)}]} {after 50}
    file delete $path(test1)
    set check [file size io-53.4.1]
    file delete io-53.4.1
    set check
} 266241
set result {}
proc FcopyTestAccept {sock args} {
    after 1000 "close $sock"
}
proc FcopyTestDone {bytes {error {}}} {
    variable fcopyTestDone
    if {[string length $error]} {
	set fcopyTestDone 1
    } else {
	set fcopyTestDone 0
    }
}
test io-53.5 {CopyData: error during fcopy} {socket fcopy} {
    variable fcopyTestDone
    set listen [socket -server [namespace code FcopyTestAccept] -myaddr 127.0.0.1 0]
    set in [open $thisScript]	;# 126 K
    set out [socket 127.0.0.1 [lindex [fconfigure $listen -sockname] 2]]
    catch {unset fcopyTestDone}
    close $listen	;# This means the socket open never really succeeds
    fconfigure $in -encoding utf-8
    fconfigure $out -encoding utf-8
    fcopy $in $out -command [namespace code FcopyTestDone]
    variable fcopyTestDone
    if {![info exists fcopyTestDone]} {
	vwait [namespace which -variable fcopyTestDone]		;# The error occurs here in the b.g.
    }
    close $in
    close $out
    set fcopyTestDone	;# 1 for error condition
} 1
test io-53.6 {CopyData: error during fcopy} {stdio fcopy} {
    variable fcopyTestDone
    file delete $path(pipe)
    file delete $path(test1)
    catch {unset fcopyTestDone}
    set f1 [open $path(pipe) w]
    puts $f1 "exit 1"
    close $f1
    set in [open "|[list [interpreter] $path(pipe)]" r+]
    set out [open $path(test1) w]
    fcopy $in $out -command [namespace code FcopyTestDone]
    variable fcopyTestDone
    if {![info exists fcopyTestDone]} {
	vwait [namespace which -variable fcopyTestDone]
    }
    catch {close $in}
    close $out
    set fcopyTestDone	;# 0 for plain end of file
} {0}
proc doFcopy {in out {bytes 0} {error {}}} {
    variable fcopyTestDone
    variable fcopyTestCount
    incr fcopyTestCount $bytes
    if {[string length $error]} {
	set fcopyTestDone 1
    } elseif {[eof $in]} {
	set fcopyTestDone 0
    } else {
        # Delay next fcopy to wait for size>0 input bytes
        after 100 [list fcopy $in $out -size 1000 \
		-command [namespace code [list doFcopy $in $out]]]
    }
}
test io-53.7 {CopyData: Flooding fcopy from pipe} {stdio fcopy} {
    variable fcopyTestDone
    file delete $path(pipe)
    catch {unset fcopyTestDone}
    set fcopyTestCount 0
    set f1 [open $path(pipe) w]
    puts $f1 {
	# Write  10 bytes / 10 msec
	proc Write {count} {
	    puts -nonewline "1234567890"
	    if {[incr count -1]} {
	        after 10 [list Write $count]
	    } else {
	        set ::ready 1
	    }
	}
	fconfigure stdout -buffering none
	Write 345 ;# 3450 bytes ~3.45 sec
	vwait ready
	exit 0
    }
    close $f1
    set in [open "|[list [interpreter] $path(pipe) &]" r+]
    set out [open $path(test1) w]
    doFcopy $in $out
    variable fcopyTestDone
    if {![info exists fcopyTestDone]} {
	vwait [namespace which -variable fcopyTestDone]
    }
    catch {close $in}
    close $out
    # -1=error 0=script error N=number of bytes
    expr {($fcopyTestDone == 0) ? $fcopyTestCount : -1}
} {3450}
test io-53.8 {CopyData: async callback and error handling, Bug 1932639} -setup {
    # copy progress callback. errors out intentionally
    proc ::cmd args {
	lappend ::RES "CMD $args"
	error !STOP
    }
    # capture callback error here
    proc ::bgerror args {
	lappend ::RES "bgerror/OK $args"
	set ::forever has-been-reached
	return
    }
    # Files we use for our channels
    set foo [makeFile ashgdfashdgfasdhgfasdhgf foo]
    set bar [makeFile {} bar]
    # Channels to copy between
    set f [open $foo r] ; fconfigure $f -translation binary
    set g [open $bar w] ; fconfigure $g -translation binary -buffering none
} -constraints {stdio fcopy} -body {
    # Record input size, so that result is always defined
    lappend ::RES [file size $bar]
    # Run the copy. Should not invoke -command now.
    fcopy $f $g -size 2 -command ::cmd
    # Check that -command was not called synchronously
    set sbs [file size $bar]
    lappend ::RES [expr {($sbs > 0) ? "sync/FAIL" : "sync/OK"}] $sbs
    # Now let the async part happen. Should capture the error in cmd
    # via bgerror. If not break the event loop via timer.
    set token [after 1000 {
	lappend ::RES {bgerror/FAIL timeout}
	set ::forever has-been-reached
    }]
    vwait ::forever
    catch {after cancel $token}
    # Report
    set ::RES
} -cleanup {
    close $f
    close $g
    catch {unset ::RES}
    catch {unset ::forever}
    rename ::cmd {}
    rename ::bgerror {}
    removeFile foo
    removeFile bar
} -result {0 sync/OK 0 {CMD 2} {bgerror/OK !STOP}}
test io-53.8a {CopyData: async callback and error handling, Bug 1932639, at eof} -setup {
    # copy progress callback. errors out intentionally
    proc ::cmd args {
	lappend ::RES "CMD $args"
	set ::forever has-been-reached
	return
    }
    # Files we use for our channels
    set foo [makeFile ashgdfashdgfasdhgfasdhgf foo]
    set bar [makeFile {} bar]
    # Channels to copy between
    set f [open $foo r] ; fconfigure $f -translation binary
    set g [open $bar w] ; fconfigure $g -translation binary -buffering none
} -constraints {stdio fcopy} -body {
    # Initialize and force eof on the input.
    seek $f 0 end ; read $f 1
    set ::RES [eof $f]
    # Run the copy. Should not invoke -command now.
    fcopy $f $g -size 2 -command ::cmd
    # Check that -command was not called synchronously
    lappend ::RES [expr {([llength $::RES] > 1) ? "sync/FAIL" : "sync/OK"}]
    # Now let the async part happen. Should capture the eof in cmd
    # If not break the event loop via timer.
    set token [after 1000 {
	lappend ::RES {cmd/FAIL timeout}
	set ::forever has-been-reached
    }]
    vwait ::forever
    catch {after cancel $token}
    # Report
    set ::RES
} -cleanup {
    close $f
    close $g
    catch {unset ::RES}
    catch {unset ::forever}
    rename ::cmd {}
    removeFile foo
    removeFile bar
} -result {1 sync/OK {CMD 0}}
test io-53.8b {CopyData: async callback and -size 0} -setup {
    # copy progress callback. errors out intentionally
    proc ::cmd args {
	lappend ::RES "CMD $args"
	set ::forever has-been-reached
	return
    }
    # Files we use for our channels
    set foo [makeFile ashgdfashdgfasdhgfasdhgf foo]
    set bar [makeFile {} bar]
    # Channels to copy between
    set f [open $foo r] ; fconfigure $f -translation binary
    set g [open $bar w] ; fconfigure $g -translation binary -buffering none
} -constraints {stdio fcopy} -body {
	set ::RES {}
    # Run the copy. Should not invoke -command now.
    fcopy $f $g -size 0 -command ::cmd
    # Check that -command was not called synchronously
    lappend ::RES [expr {([llength $::RES] > 1) ? "sync/FAIL" : "sync/OK"}]
    # Now let the async part happen. Should capture the eof in cmd
    # If not break the event loop via timer.
    set token [after 1000 {
	lappend ::RES {cmd/FAIL timeout}
	set ::forever has-been-reached
    }]
    vwait ::forever
    catch {after cancel $token}
    # Report
    set ::RES
} -cleanup {
    close $f
    close $g
    catch {unset ::RES}
    catch {unset ::forever}
    rename ::cmd {}
    removeFile foo
    removeFile bar
} -result {sync/OK {CMD 0}}
test io-53.9 {CopyData: -size and event interaction, Bug 780533} -setup {
    set out [makeFile {} out]
    set err [makeFile {} err]
    set pipe [open "|[list [info nameofexecutable] 2> $err]" r+]
    fconfigure $pipe -translation binary -buffering line
    puts $pipe {
	fconfigure stdout -translation binary -buffering line
	puts stderr Waiting...
	after 1000
	foreach x {a b c} {
	    puts stderr Looping...
	    puts $x
	    after 500
	}
	proc bye args {
	    if {[gets stdin line]<0} {
		puts stderr "CHILD: EOF detected, exiting"
		exit
	    } else {
		puts stderr "CHILD: ignoring line: $line"
	    }
	}
	puts stderr Now-sleeping-forever
	fileevent stdin readable bye
	vwait forever
    }
    proc ::done args {
	set ::forever OK
	return
    }
    set ::forever {}
    set out [open $out w]
} -constraints {stdio fcopy} -body {
    fcopy $pipe $out -size 6 -command ::done
    set token [after 5000 {
	set ::forever {fcopy hangs}
    }]
    vwait ::forever
    catch {after cancel $token}
    set ::forever
} -cleanup {
    close $pipe
    rename ::done {}
    after 1000;			# Give Windows time to kill the process
    catch {close $out}
    catch {removeFile out}
    catch {removeFile err}
    catch {unset ::forever}
} -result OK
test io-53.10 {Bug 1350564, multi-directional fcopy} -setup {
    set err [makeFile {} err]
    set pipe [open "|[list [info nameofexecutable] 2> $err]" r+]
    fconfigure $pipe -translation binary -buffering line
    puts $pipe {
	fconfigure stderr -buffering line
	# Kill server when pipe closed by invoker.
	proc bye args {
	    if {![eof stdin]} { gets stdin ; return }
	    puts stderr BYE
	    exit
	}
	# Server code. Bi-directional copy between 2 sockets.
	proc geof {sok} {
	    puts stderr DONE/$sok
	    close $sok
	}
	proc new {sok args} {
	    puts stderr NEW/$sok
	    global l srv
	    fconfigure $sok -translation binary -buffering none
	    lappend l $sok
	    if {[llength $l]==2} {
		close $srv
		foreach {a b} $l break
		fcopy $a $b -command [list geof $a]
		fcopy $b $a -command [list geof $b]
		puts stderr 2COPY
	    }
	    puts stderr ...
	}
	puts stderr SRV
	set l {}
	set srv [socket -server new 9999]
	puts stderr WAITING
	fileevent stdin readable bye
	puts OK
	vwait forever
    }
    # wait for OK from server.
    gets $pipe
    # Now the two clients.
    proc ::done {sock} {
	if {[eof $sock]} { close $sock ; return }
	lappend ::forever [gets $sock]
	return
    }
    set a [socket 127.0.0.1 9999]
    set b [socket 127.0.0.1 9999]
    fconfigure $a -translation binary -buffering none
    fconfigure $b -translation binary -buffering none
    fileevent  $a readable [list ::done $a]
    fileevent  $b readable [list ::done $b]
} -constraints {stdio fcopy} -body {
    # Now pass data through the server in both directions.
    set ::forever {}
    puts $a AB
    vwait ::forever
    puts $b BA
    vwait ::forever
    set ::forever
} -cleanup {
    catch {close $a}
    catch {close $b}
    close $pipe
    rename ::done {}
    after 1000 ;# Give Windows time to kill the process
    removeFile err
    catch {unset ::forever}
} -result {AB BA}
test io-53.11 {Bug 2895565} -setup {
    set in [makeFile {} in]
    set f [open $in w]
    fconfigure $f -encoding utf-8 -translation binary
    puts -nonewline $f [string repeat "Ho hum\n" 11]
    close $f
    set inChan [open $in r]
    fconfigure $inChan -translation binary
    set out [makeFile {} out]
    set outChan [open $out w]
    fconfigure $outChan -encoding cp1252 -translation crlf
    proc CopyDone {bytes args} {
	variable done
	if {[llength $args]} {
	    set done "Error: '[lindex $args 0]' after $bytes bytes copied"
	} else {
	    set done "$bytes bytes copied"
	}
    }
} -body {
    variable done
    after 2000 [list set [namespace which -variable done] timeout]
    fcopy $inChan $outChan -size 40 -command [namespace which CopyDone]
    vwait [namespace which -variable done]
    set done
} -cleanup {
    close $outChan
    close $inChan
    removeFile out
    removeFile in
} -result {40 bytes copied}
test io-53.12.0 {CopyData: foreground short reads, aka bug 3096275} {stdio unix fcopy} {
    file delete $path(pipe)
    set f1 [open $path(pipe) w]
    puts -nonewline $f1 {
	fconfigure stdin -translation binary -blocking 0
	fconfigure stdout -buffering none -translation binary
	fcopy stdin stdout
    }
    close $f1
    set f1 [open "|[list [interpreter] $path(pipe)]" r+]
    fconfigure $f1 -translation binary -buffering none
    puts -nonewline $f1 A
    after 2000 {set ::done timeout}
    fileevent $f1 readable {set ::done ok}
    vwait ::done
    set ch [read $f1 1]
    close $f1
    list $::done $ch
} {ok A}
test io-53.12.1 {
    Issue 9ca87e6286262a62.
    CopyData: foreground short reads via ReadChars().
    Related to report 3096275 for ReadBytes().

    Prior to the fix this test waited forever for read() to return.
} {stdio unix fcopy} {
    file delete $path(output)
    set f1 [open $path(output) w]
    puts -nonewline $f1 {
	chan configure stdin -encoding iso8859-1 -translation lf -buffering none
	fcopy stdin stdout
    }
    close $f1
    set f1 [open "|[list [info nameofexecutable] $path(output)]" r+]
    try {
	chan configure $f1 -encoding utf-8  -buffering none
	puts -nonewline $f1 A
	set ch [read $f1 1]
    } finally {
	if {$f1 in [chan names]} {
	    close $f1
	}
    }
    lindex $ch
} A
test io-53.13 {TclCopyChannel: read error reporting} -setup {
    proc driver {cmd args} {
        variable buffer
        variable index
        set chan [lindex $args 0]
        switch -- $cmd {
            initialize {
                return {initialize finalize watch read}
            }
            finalize {
                return
            }
            watch {}
            read {
		error FAIL
            }
        }
    }
    set outFile [makeFile {} out]
} -body {
    set in [chan create read [namespace which driver]]
    chan configure $in -translation binary
    set out [open $outFile wb]
    chan copy $in $out
} -cleanup {
    catch {close $in}
    catch {close $out}
    removeFile out
    rename driver {}
} -result {error reading "rc*": *} -returnCodes error -match glob
test io-53.14 {TclCopyChannel: write error reporting} -setup {
    proc driver {cmd args} {
        variable buffer
        variable index
        set chan [lindex $args 0]
        switch -- $cmd {
            initialize {
                return {initialize finalize watch write}
            }
            finalize {
                return
            }
            watch {}
            write {
                error FAIL
            }
        }
    }
    set inFile [makeFile {aaa} in]
} -body {
    set in [open $inFile rb]
    set out [chan create write [namespace which driver]]
    chan configure $out -translation binary
    chan copy $in $out
} -cleanup {
    catch {close $in}
    catch {close $out}
    removeFile in
    rename driver {}
} -result {error writing "*": *} -returnCodes error -match glob
test io-53.15 {[ed29c4da21] DoRead: fblocked seen as error} -setup {
    proc driver {cmd args} {
        variable buffer
        variable index
        variable blocked
        set chan [lindex $args 0]
        switch -- $cmd {
            initialize {
                set index($chan) 0
                set buffer($chan) [encoding convertto utf-8 \
                        [string repeat a 100]]
                set blocked($chan) 1
                return {initialize finalize watch read}
            }
            finalize {
                unset index($chan) buffer($chan) blocked($chan)
                return
            }
            watch {}
            read {
                if {$blocked($chan)} {
                    set blocked($chan) [expr {!$blocked($chan)}]
                    return -code error EAGAIN
                }
                set n [lindex $args 1]
                set new [expr {$index($chan) + $n}]
                set result [string range $buffer($chan) $index($chan) $new-1]
                set index($chan) $new
                return $result
            }
        }
    }
    set c [chan create read [namespace which driver]]
    chan configure $c -encoding utf-8
    set out [makeFile {} out]
    set outChan [open $out w]
    chan configure $outChan -encoding utf-8
} -body {
    chan copy $c $outChan
} -cleanup {
    close $outChan
    close $c
    removeFile out
} -result 100
test io-53.16 {[ed29c4da21] MBRead: fblocked seen as error} -setup {
    proc driver {cmd args} {
        variable buffer
        variable index
        variable blocked
        set chan [lindex $args 0]
        switch -- $cmd {
            initialize {
                set index($chan) 0
                set buffer($chan) [encoding convertto utf-8 \
                        [string repeat a 100]]
                set blocked($chan) 1
                return {initialize finalize watch read}
            }
            finalize {
                unset index($chan) buffer($chan) blocked($chan)
                return
            }
            watch {}
            read {
                if {$blocked($chan)} {
                    set blocked($chan) [expr {!$blocked($chan)}]
                    return -code error EAGAIN
                }
                set n [lindex $args 1]
                set new [expr {$index($chan) + $n}]
                set result [string range $buffer($chan) $index($chan) $new-1]
                set index($chan) $new
                return $result
            }
        }
    }
    set c [chan create read [namespace which driver]]
    chan configure $c -encoding utf-8 -translation lf
    set out [makeFile {} out]
    set outChan [open $out w]
    chan configure $outChan -encoding utf-8 -translation lf
} -body {
    chan copy $c $outChan
} -cleanup {
    close $outChan
    close $c
    removeFile out
} -result 100
test io-53.17 {[7c187a3773] MBWrite: proper inQueueTail handling} -setup {
    proc driver {cmd args} {
        variable buffer
        variable index
        set chan [lindex $args 0]
        switch -- $cmd {
            initialize {
                set index($chan) 0
                set buffer($chan) [encoding convertto utf-8 \
                        line\n[string repeat a 100]line\n]
                return {initialize finalize watch read}
            }
            finalize {
                unset index($chan) buffer($chan)
                return
            }
            watch {}
            read {
                set n [lindex $args 1]
                set new [expr {$index($chan) + $n}]
                set result [string range $buffer($chan) $index($chan) $new-1]
                set index($chan) $new
                return $result
            }
        }
    }
    set c [chan create read [namespace which driver]]
    chan configure $c -encoding utf-8 -translation lf -buffersize 107
    set out [makeFile {} out]
    set outChan [open $out w]
    chan configure $outChan -encoding utf-8 -translation lf
} -body {
    list [gets $c] [chan copy $c $outChan -size 100] [gets $c]
} -cleanup {
    close $outChan
    close $c
    removeFile out
} -result {line 100 line}

test io-54.1 {Recursive channel events} {socket fileevent notWinCI} {
    # This test checks to see if file events are delivered during recursive
    # event loops when there is buffered data on the channel.

    proc accept {s a p} {
	variable as
	fconfigure $s -translation lf
	puts $s "line 1\nline2\nline3"
	flush $s
	set as $s
    }
    proc readit {s next} {
	variable x
	variable result
	lappend result $next
	if {$next == 1} {
	    fileevent $s readable [namespace code [list readit $s 2]]
	    vwait [namespace which -variable x]
	}
	incr x
    }
    set ss [socket -server [namespace code accept] -myaddr 127.0.0.1 0]

    # We need to delay on some systems until the creation of the
    # server socket completes.

    set done 0
    for {set i 0} {$i < 10} {incr i} {
	if {![catch {set cs [socket 127.0.0.1 [lindex [fconfigure $ss -sockname] 2]]}]} {
	    set done 1
	    break
	}
	after 100
    }
    if {$done == 0} {
	close $ss
	error "failed to connect to server"
    }
    variable result {}
    variable x 0
    variable as
    vwait [namespace which -variable as]
    fconfigure $cs -translation lf
    lappend result [gets $cs]
    fconfigure $cs -blocking off
    fileevent $cs readable [namespace code [list readit $cs 1]]
    set a [after 2000 [namespace code { set x failure }]]
    vwait [namespace which -variable x]
    after cancel $a
    close $as
    close $ss
    close $cs
    list $result $x
} {{{line 1} 1 2} 2}
test io-54.2 {Testing for busy-wait in recursive channel events} {socket fileevent} {
    set accept {}
    set after {}
    variable s [socket -server [namespace code accept] -myaddr 127.0.0.1 0]
    proc accept {s a p} {
	variable counter
	variable accept

	set accept $s
	set counter 0
	fconfigure $s -blocking off -buffering line -translation lf
	fileevent $s readable [namespace code "doit $s"]
    }
    proc doit {s} {
	variable counter
	variable after

	incr counter
	set l [gets $s]
	if {"$l" == ""} {
	    fileevent $s readable [namespace code "doit1 $s"]
	    set after [after 1000 [namespace code newline]]
	}
    }
    proc doit1 {s} {
	variable counter
	variable accept

	incr counter
	set l [gets $s]
	close $s
	set accept {}
    }
    proc producer {} {
	variable s
	variable writer

	set writer [socket 127.0.0.1 [lindex [fconfigure $s -sockname] 2]]
	fconfigure $writer -buffering line
	puts -nonewline $writer hello
	flush $writer
    }
    proc newline {} {
	variable done
	variable writer

	puts $writer hello
	flush $writer
	set done 1
    }
    producer
    variable done
    vwait [namespace which -variable done]
    close $writer
    close $s
    after cancel $after
    if {$accept != {}} {close $accept}
    set counter
} 1

set path(fooBar) [makeFile {} fooBar]

test io-55.1 {ChannelEventScriptInvoker: deletion} -constraints {
    fileevent
} -setup {
    variable x
    proc eventScript {fd} {
	variable x
	close $fd
	error "planned error"
	set x whoops
    }
    proc myHandler args {
	variable x got_error
    }
    set handler [interp bgerror {}]
    interp bgerror {} [namespace which myHandler]
} -body {
    set f [open $path(fooBar) w]
    fileevent $f writable [namespace code [list eventScript $f]]
    variable x not_done
    vwait [namespace which -variable x]
    set x
} -cleanup {
    interp bgerror {} $handler
} -result {got_error}

test io-56.1 {ChannelTimerProc} {testchannelevent} {
    set f [open $path(fooBar) w]
    puts $f "this is a test"
    close $f
    set f [open $path(fooBar) r]
    testchannelevent $f add readable [namespace code {
	read $f 1
	incr x
    }]
    variable x 0
    vwait [namespace which -variable x]
    vwait [namespace which -variable x]
    set result $x
    testchannelevent $f set 0 none
    after idle [namespace code {set y done}]
    variable y
    vwait [namespace which -variable y]
    close $f
    lappend result $y
} {2 done}

test io-57.1 {buffered data and file events, gets} {fileevent} {
    proc accept {sock args} {
	variable s2
	set s2 $sock
    }
    set server [socket -server [namespace code accept] -myaddr 127.0.0.1 0]
    set s [socket 127.0.0.1 [lindex [fconfigure $server -sockname] 2]]
    variable s2
    vwait [namespace which -variable s2]
    update
    fileevent $s2 readable [namespace code {lappend result readable}]
    puts $s "12\n34567890"
    flush $s
    variable result [gets $s2]
    after 1000 [namespace code {lappend result timer}]
    vwait [namespace which -variable result]
    lappend result [gets $s2]
    vwait [namespace which -variable result]
    close $s
    close $s2
    close $server
    set result
} {12 readable 34567890 timer}
test io-57.2 {buffered data and file events, read} {fileevent} {
    proc accept {sock args} {
	variable s2
	set s2 $sock
    }
    set server [socket -server [namespace code accept] -myaddr 127.0.0.1 0]
    set s [socket 127.0.0.1 [lindex [fconfigure $server -sockname] 2]]
    variable s2
    vwait [namespace which -variable s2]
    update
    fileevent $s2 readable [namespace code {lappend result readable}]
    puts -nonewline $s "1234567890"
    flush $s
    variable result [read $s2 1]
    after 1000 [namespace code {lappend result timer}]
    vwait [namespace which -variable result]
    lappend result [read $s2 9]
    vwait [namespace which -variable result]
    close $s
    close $s2
    close $server
    set result
} {1 readable 234567890 timer}

test io-58.1 {Tcl_NotifyChannel and error when closing} {stdio unixOrWin fileevent} {
    set out [open $path(script) w]
    puts $out {
	puts "normal message from pipe"
	puts stderr "error message from pipe"
	exit 1
    }
    proc readit {pipe} {
	variable x
	variable result
	if {[eof $pipe]} {
	    set x [catch {close $pipe} line]
	    lappend result catch $line
	} else {
	    gets $pipe line
	    lappend result gets $line
	}
    }
    close $out
    set pipe [open "|[list [interpreter] $path(script)]" r]
    fileevent $pipe readable [namespace code [list readit $pipe]]
    variable x ""
    set result ""
    vwait [namespace which -variable x]
    list $x $result
} {1 {gets {normal message from pipe} gets {} catch {error message from pipe}}}

test io-59.1 {Thread reference of channels} {testmainthread testchannel} {
    # TIP #10
    # More complicated tests (like that the reference changes as a
    # channel is moved from thread to thread) can be done only in the
    # extension which fully implements the moving of channels between
    # threads, i.e. 'Threads'.

    set f [open $path(longfile) r]
    set result [testchannel mthread $f]
    close $f
    string equal $result [testmainthread]
} {1}

test io-60.1 {writing illegal utf sequences} {fileevent testbytestring} {
    # This test will hang in older revisions of the core.

    set out [open $path(script) w]
    puts $out "catch {load $::tcltestlib Tcltest}"
    puts $out {
	puts ABC[testbytestring \xE2]
	exit 1
    }
    proc readit {pipe} {
	variable x
	variable result
	if {[eof $pipe]} {
	    set x [catch {close $pipe} line]
	    lappend result catch $line
	} else {
	    gets $pipe line
	    lappend result gets $line
	}
    }
    close $out
    set pipe [open "|[list [interpreter] $path(script)]" r]
    fileevent $pipe readable [namespace code [list readit $pipe]]
    variable x ""
    set result ""
    vwait [namespace which -variable x]

    # cut of the remainder of the error stack, especially the filename
    set result [lreplace $result 3 3 [lindex [split [lindex $result 3] \n] 0]]
    list $x $result
} {1 {gets ABC catch {error writing "stdout": invalid or incomplete multibyte or wide character}}}

test io-61.1 {Reset eof state after changing the eof char} -setup {
    set datafile [makeFile {} eofchar]
    set f [open $datafile w]
    fconfigure $f -translation binary
    puts -nonewline $f [string repeat "Ho hum\n" 11]
    puts $f =
    set line [string repeat "Ge gla " 4]
    puts -nonewline $f [string repeat [string trimright $line]\n 834]
    close $f
} -body {
    set f [open $datafile r]
    fconfigure $f -eofchar =
    set res {}
    lappend res [read $f; tell $f]
    fconfigure $f -eofchar {}
    lappend res [read $f 1]
    lappend res [read $f; tell $f]
    # Any seek zaps the internals into a good state.
    #seek $f 0 start
    #seek $f 0 current
    #lappend res [read $f; tell $f]
    close $f
    set res
} -cleanup {
    removeFile eofchar
} -result {77 = 23431}


# Test the cutting and splicing of channels, this is incidentally the
# attach/detach facility of package Thread, but __without any
# safeguards__. It can also be used to emulate transfer of channels
# between threads, and is used for that here.

test io-70.0 {Cutting & Splicing channels} {testchannel} {
    set f [makeFile {... dummy ...} cutsplice]
    set c [open $f r]

    set     res {}
    lappend res [catch {seek $c 0 start}]
    testchannel cut $c

    lappend res [catch {seek $c 0 start}]
    testchannel splice $c

    lappend res [catch {seek $c 0 start}]
    close $c

    removeFile cutsplice

    set res
} {0 1 0}


test io-70.1 {Transfer channel} {testchannel thread} {
    set f [makeFile {... dummy ...} cutsplice]
    set c [open $f r]

    set     res {}
    lappend res [catch {seek $c 0 start}]
    testchannel cut $c
    lappend res [catch {seek $c 0 start}]

    set tid [thread::create -preserved]
    thread::send $tid [list set c $c]
    thread::send $tid {load {} Tcltest}
    lappend res [thread::send $tid {
	testchannel splice $c
	set res [catch {seek $c 0 start}]
	close $c
	set res
    }]

    thread::release $tid
    removeFile cutsplice

    set res
} {0 1 0}

# ### ### ### ######### ######### #########

foreach {n msg expected} {
     0 {}                                 {}
     1 {{message only}}                   {{message only}}
     2 {-options x}                       {-options x}
     3 {-options {x y} {the message}}     {-options {x y} {the message}}

     4 {-code 1     -level 0 -f ba snarf} {-code 1     -level 0 -f ba snarf}
     5 {-code 0     -level 0 -f ba snarf} {-code 1     -level 0 -f ba snarf}
     6 {-code 1     -level 5 -f ba snarf} {-code 1     -level 0 -f ba snarf}
     7 {-code 0     -level 5 -f ba snarf} {-code 1     -level 0 -f ba snarf}
     8 {-code error -level 0 -f ba snarf} {-code error -level 0 -f ba snarf}
     9 {-code ok    -level 0 -f ba snarf} {-code 1     -level 0 -f ba snarf}
    10 {-code error -level 5 -f ba snarf} {-code error -level 0 -f ba snarf}
    11 {-code ok    -level 5 -f ba snarf} {-code 1     -level 0 -f ba snarf}
    12 {-code boss  -level 0 -f ba snarf} {-code 1     -level 0 -f ba snarf}
    13 {-code boss  -level 5 -f ba snarf} {-code 1     -level 0 -f ba snarf}
    14 {-code 1     -level 0 -f ba}       {-code 1     -level 0 -f ba}
    15 {-code 0     -level 0 -f ba}       {-code 1     -level 0 -f ba}
    16 {-code 1     -level 5 -f ba}       {-code 1     -level 0 -f ba}
    17 {-code 0     -level 5 -f ba}       {-code 1     -level 0 -f ba}
    18 {-code error -level 0 -f ba}       {-code error -level 0 -f ba}
    19 {-code ok    -level 0 -f ba}       {-code 1     -level 0 -f ba}
    20 {-code error -level 5 -f ba}       {-code error -level 0 -f ba}
    21 {-code ok    -level 5 -f ba}       {-code 1     -level 0 -f ba}
    22 {-code boss  -level 0 -f ba}       {-code 1     -level 0 -f ba}
    23 {-code boss  -level 5 -f ba}       {-code 1     -level 0 -f ba}
    24 {-code 1     -level X -f ba snarf} {-code 1     -level 0 -f ba snarf}
    25 {-code 0     -level X -f ba snarf} {-code 1     -level 0 -f ba snarf}
    26 {-code error -level X -f ba snarf} {-code error -level 0 -f ba snarf}
    27 {-code ok    -level X -f ba snarf} {-code 1     -level 0 -f ba snarf}
    28 {-code boss  -level X -f ba snarf} {-code 1     -level 0 -f ba snarf}
    29 {-code 1     -level X -f ba}       {-code 1     -level 0 -f ba}
    30 {-code 0     -level X -f ba}       {-code 1     -level 0 -f ba}
    31 {-code error -level X -f ba}       {-code error -level 0 -f ba}
    32 {-code ok    -level X -f ba}       {-code 1     -level 0 -f ba}
    33 {-code boss  -level X -f ba}       {-code 1     -level 0 -f ba}

    34 {-code 1 -code 1     -level 0 -f ba snarf} {-code 1 -code 1     -level 0 -f ba snarf}
    35 {-code 1 -code 0     -level 0 -f ba snarf} {-code 1             -level 0 -f ba snarf}
    36 {-code 1 -code 1     -level 5 -f ba snarf} {-code 1 -code 1     -level 0 -f ba snarf}
    37 {-code 1 -code 0     -level 5 -f ba snarf} {-code 1             -level 0 -f ba snarf}
    38 {-code 1 -code error -level 0 -f ba snarf} {-code 1 -code error -level 0 -f ba snarf}
    39 {-code 1 -code ok    -level 0 -f ba snarf} {-code 1             -level 0 -f ba snarf}
    40 {-code 1 -code error -level 5 -f ba snarf} {-code 1 -code error -level 0 -f ba snarf}
    41 {-code 1 -code ok    -level 5 -f ba snarf} {-code 1             -level 0 -f ba snarf}
    42 {-code 1 -code boss  -level 0 -f ba snarf} {-code 1             -level 0 -f ba snarf}
    43 {-code 1 -code boss  -level 5 -f ba snarf} {-code 1             -level 0 -f ba snarf}
    44 {-code 1 -code 1     -level 0 -f ba}       {-code 1 -code 1     -level 0 -f ba}
    45 {-code 1 -code 0     -level 0 -f ba}       {-code 1             -level 0 -f ba}
    46 {-code 1 -code 1     -level 5 -f ba}       {-code 1 -code 1     -level 0 -f ba}
    47 {-code 1 -code 0     -level 5 -f ba}       {-code 1             -level 0 -f ba}
    48 {-code 1 -code error -level 0 -f ba}       {-code 1 -code error -level 0 -f ba}
    49 {-code 1 -code ok    -level 0 -f ba}       {-code 1             -level 0 -f ba}
    50 {-code 1 -code error -level 5 -f ba}       {-code 1 -code error -level 0 -f ba}
    51 {-code 1 -code ok    -level 5 -f ba}       {-code 1             -level 0 -f ba}
    52 {-code 1 -code boss  -level 0 -f ba}       {-code 1             -level 0 -f ba}
    53 {-code 1 -code boss  -level 5 -f ba}       {-code 1             -level 0 -f ba}
    54 {-code 1 -code 1     -level X -f ba snarf} {-code 1 -code 1     -level 0 -f ba snarf}
    55 {-code 1 -code 0     -level X -f ba snarf} {-code 1             -level 0 -f ba snarf}
    56 {-code 1 -code error -level X -f ba snarf} {-code 1 -code error -level 0 -f ba snarf}
    57 {-code 1 -code ok    -level X -f ba snarf} {-code 1             -level 0 -f ba snarf}
    58 {-code 1 -code boss  -level X -f ba snarf} {-code 1             -level 0 -f ba snarf}
    59 {-code 1 -code 1     -level X -f ba}       {-code 1 -code 1     -level 0 -f ba}
    60 {-code 1 -code 0     -level X -f ba}       {-code 1             -level 0 -f ba}
    61 {-code 1 -code error -level X -f ba}       {-code 1 -code error -level 0 -f ba}
    62 {-code 1 -code ok    -level X -f ba}       {-code 1             -level 0 -f ba}
    63 {-code 1 -code boss  -level X -f ba}       {-code 1             -level 0 -f ba}

    64 {-code 0 -code 1     -level 0 -f ba snarf} {-code 1 -level 0 -f ba snarf}
    65 {-code 0 -code 0     -level 0 -f ba snarf} {-code 1 -level 0 -f ba snarf}
    66 {-code 0 -code 1     -level 5 -f ba snarf} {-code 1 -level 0 -f ba snarf}
    67 {-code 0 -code 0     -level 5 -f ba snarf} {-code 1 -level 0 -f ba snarf}
    68 {-code 0 -code error -level 0 -f ba snarf} {-code 1 -level 0 -f ba snarf}
    69 {-code 0 -code ok    -level 0 -f ba snarf} {-code 1 -level 0 -f ba snarf}
    70 {-code 0 -code error -level 5 -f ba snarf} {-code 1 -level 0 -f ba snarf}
    71 {-code 0 -code ok    -level 5 -f ba snarf} {-code 1 -level 0 -f ba snarf}
    72 {-code 0 -code boss  -level 0 -f ba snarf} {-code 1 -level 0 -f ba snarf}
    73 {-code 0 -code boss  -level 5 -f ba snarf} {-code 1 -level 0 -f ba snarf}
    74 {-code 0 -code 1     -level 0 -f ba}       {-code 1 -level 0 -f ba}
    75 {-code 0 -code 0     -level 0 -f ba}       {-code 1 -level 0 -f ba}
    76 {-code 0 -code 1     -level 5 -f ba}       {-code 1 -level 0 -f ba}
    77 {-code 0 -code 0     -level 5 -f ba}       {-code 1 -level 0 -f ba}
    78 {-code 0 -code error -level 0 -f ba}       {-code 1 -level 0 -f ba}
    79 {-code 0 -code ok    -level 0 -f ba}       {-code 1 -level 0 -f ba}
    80 {-code 0 -code error -level 5 -f ba}       {-code 1 -level 0 -f ba}
    81 {-code 0 -code ok    -level 5 -f ba}       {-code 1 -level 0 -f ba}
    82 {-code 0 -code boss  -level 0 -f ba}       {-code 1 -level 0 -f ba}
    83 {-code 0 -code boss  -level 5 -f ba}       {-code 1 -level 0 -f ba}
    84 {-code 0 -code 1     -level X -f ba snarf} {-code 1 -level 0 -f ba snarf}
    85 {-code 0 -code 0     -level X -f ba snarf} {-code 1 -level 0 -f ba snarf}
    86 {-code 0 -code error -level X -f ba snarf} {-code 1 -level 0 -f ba snarf}
    87 {-code 0 -code ok    -level X -f ba snarf} {-code 1 -level 0 -f ba snarf}
    88 {-code 0 -code boss  -level X -f ba snarf} {-code 1 -level 0 -f ba snarf}
    89 {-code 0 -code 1     -level X -f ba}       {-code 1 -level 0 -f ba}
    90 {-code 0 -code 0     -level X -f ba}       {-code 1 -level 0 -f ba}
    91 {-code 0 -code error -level X -f ba}       {-code 1 -level 0 -f ba}
    92 {-code 0 -code ok    -level X -f ba}       {-code 1 -level 0 -f ba}
    93 {-code 0 -code boss  -level X -f ba}       {-code 1 -level 0 -f ba}

    94 {-code 1     -code 1 -level 0 -f ba snarf} {-code 1 -code 1     -level 0 -f ba snarf}
    95 {-code 0     -code 1 -level 0 -f ba snarf} {-code 1             -level 0 -f ba snarf}
    96 {-code 1     -code 1 -level 5 -f ba snarf} {-code 1 -code 1     -level 0 -f ba snarf}
    97 {-code 0     -code 1 -level 5 -f ba snarf} {-code 1             -level 0 -f ba snarf}
    98 {-code error -code 1 -level 0 -f ba snarf} {-code error -code 1 -level 0 -f ba snarf}
    99 {-code ok    -code 1 -level 0 -f ba snarf} {-code 1             -level 0 -f ba snarf}
    a0 {-code error -code 1 -level 5 -f ba snarf} {-code error -code 1 -level 0 -f ba snarf}
    a1 {-code ok    -code 1 -level 5 -f ba snarf} {-code 1             -level 0 -f ba snarf}
    a2 {-code boss  -code 1 -level 0 -f ba snarf} {-code 1             -level 0 -f ba snarf}
    a3 {-code boss  -code 1 -level 5 -f ba snarf} {-code 1             -level 0 -f ba snarf}
    a4 {-code 1     -code 1 -level 0 -f ba}       {-code 1 -code 1     -level 0 -f ba}
    a5 {-code 0     -code 1 -level 0 -f ba}       {-code 1             -level 0 -f ba}
    a6 {-code 1     -code 1 -level 5 -f ba}       {-code 1 -code 1     -level 0 -f ba}
    a7 {-code 0     -code 1 -level 5 -f ba}       {-code 1             -level 0 -f ba}
    a8 {-code error -code 1 -level 0 -f ba}       {-code error -code 1 -level 0 -f ba}
    a9 {-code ok    -code 1 -level 0 -f ba}       {-code 1             -level 0 -f ba}
    b0 {-code error -code 1 -level 5 -f ba}       {-code error -code 1 -level 0 -f ba}
    b1 {-code ok    -code 1 -level 5 -f ba}       {-code 1             -level 0 -f ba}
    b2 {-code boss  -code 1 -level 0 -f ba}       {-code 1             -level 0 -f ba}
    b3 {-code boss  -code 1 -level 5 -f ba}       {-code 1             -level 0 -f ba}
    b4 {-code 1     -code 1 -level X -f ba snarf} {-code 1 -code 1     -level 0 -f ba snarf}
    b5 {-code 0     -code 1 -level X -f ba snarf} {-code 1             -level 0 -f ba snarf}
    b6 {-code error -code 1 -level X -f ba snarf} {-code error -code 1 -level 0 -f ba snarf}
    b7 {-code ok    -code 1 -level X -f ba snarf} {-code 1             -level 0 -f ba snarf}
    b8 {-code boss  -code 1 -level X -f ba snarf} {-code 1             -level 0 -f ba snarf}
    b9 {-code 1     -code 1 -level X -f ba}       {-code 1 -code 1     -level 0 -f ba}
    c0 {-code 0     -code 1 -level X -f ba}       {-code 1             -level 0 -f ba}
    c1 {-code error -code 1 -level X -f ba}       {-code error -code 1 -level 0 -f ba}
    c2 {-code ok    -code 1 -level X -f ba}       {-code 1             -level 0 -f ba}
    c3 {-code boss  -code 1 -level X -f ba}       {-code 1             -level 0 -f ba}

    c4 {-code 1     -code 0 -level 0 -f ba snarf} {-code 1 -level 0 -f ba snarf}
    c5 {-code 0     -code 0 -level 0 -f ba snarf} {-code 1 -level 0 -f ba snarf}
    c6 {-code 1     -code 0 -level 5 -f ba snarf} {-code 1 -level 0 -f ba snarf}
    c7 {-code 0     -code 0 -level 5 -f ba snarf} {-code 1 -level 0 -f ba snarf}
    c8 {-code error -code 0 -level 0 -f ba snarf} {-code 1 -level 0 -f ba snarf}
    c9 {-code ok    -code 0 -level 0 -f ba snarf} {-code 1 -level 0 -f ba snarf}
    d0 {-code error -code 0 -level 5 -f ba snarf} {-code 1 -level 0 -f ba snarf}
    d1 {-code ok    -code 0 -level 5 -f ba snarf} {-code 1 -level 0 -f ba snarf}
    d2 {-code boss  -code 0 -level 0 -f ba snarf} {-code 1 -level 0 -f ba snarf}
    d3 {-code boss  -code 0 -level 5 -f ba snarf} {-code 1 -level 0 -f ba snarf}
    d4 {-code 1     -code 0 -level 0 -f ba}       {-code 1 -level 0 -f ba}
    d5 {-code 0     -code 0 -level 0 -f ba}       {-code 1 -level 0 -f ba}
    d6 {-code 1     -code 0 -level 5 -f ba}       {-code 1 -level 0 -f ba}
    d7 {-code 0     -code 0 -level 5 -f ba}       {-code 1 -level 0 -f ba}
    d8 {-code error -code 0 -level 0 -f ba}       {-code 1 -level 0 -f ba}
    d9 {-code ok    -code 0 -level 0 -f ba}       {-code 1 -level 0 -f ba}
    e0 {-code error -code 0 -level 5 -f ba}       {-code 1 -level 0 -f ba}
    e1 {-code ok    -code 0 -level 5 -f ba}       {-code 1 -level 0 -f ba}
    e2 {-code boss  -code 0 -level 0 -f ba}       {-code 1 -level 0 -f ba}
    e3 {-code boss  -code 0 -level 5 -f ba}       {-code 1 -level 0 -f ba}
    e4 {-code 1     -code 0 -level X -f ba snarf} {-code 1 -level 0 -f ba snarf}
    e5 {-code 0     -code 0 -level X -f ba snarf} {-code 1 -level 0 -f ba snarf}
    e6 {-code error -code 0 -level X -f ba snarf} {-code 1 -level 0 -f ba snarf}
    e7 {-code ok    -code 0 -level X -f ba snarf} {-code 1 -level 0 -f ba snarf}
    e8 {-code boss  -code 0 -level X -f ba snarf} {-code 1 -level 0 -f ba snarf}
    e9 {-code 1     -code 0 -level X -f ba}       {-code 1 -level 0 -f ba}
    f0 {-code 0     -code 0 -level X -f ba}       {-code 1 -level 0 -f ba}
    f1 {-code error -code 0 -level X -f ba}       {-code 1 -level 0 -f ba}
    f2 {-code ok    -code 0 -level X -f ba}       {-code 1 -level 0 -f ba}
    f3 {-code boss  -code 0 -level X -f ba}       {-code 1 -level 0 -f ba}
} {
    test io-71.$n {Tcl_SetChannelError} {testchannel} {

	set f [makeFile {... dummy ...} cutsplice]
	set c [open $f r]

	set res [testchannel setchannelerror $c [lrange $msg 0 end]]
	close $c
	removeFile cutsplice

	set res
    } [lrange $expected 0 end]

    test io-72.$n {Tcl_SetChannelErrorInterp} {testchannel} {

	set f [makeFile {... dummy ...} cutsplice]
	set c [open $f r]

	set res [testchannel setchannelerrorinterp $c [lrange $msg 0 end]]
	close $c
	removeFile cutsplice

	set res
    } [lrange $expected 0 end]
}

test io-73.1 {channel Tcl_Obj SetChannelFromAny} {} {
    # Test for Bug 1847044 - don't spoil type unless we have a valid channel
    catch {close [lreplace [list a] 0 end]}
} {1}

test io-73.2 {channel Tcl_Obj SetChannelFromAny, bug 2407783} -setup {
    # Invalidate internalrep of 'channel' Tcl_Obj when transiting between interpreters.
    set f [open [info script] r]
} -body {
    interp create foo
    seek $f 0
    set code [catch {interp eval foo [list seek $f 0]} msg]
    # The string map converts the changing channel handle to a fixed string
    list $code [string map [list $f @@] $msg]
} -cleanup {
    close $f
} -result {1 {can not find channel named "@@"}}

test io-73.3 {[5adc350683] [gets] after EOF} -setup {
    set fn [makeFile {} io-73.3]
    set rfd [open $fn r]
    set wfd [open $fn a]
    chan configure $wfd -buffering line
    read $rfd
} -body {
    set result [eof $rfd]
    puts $wfd "more data"
    lappend result [eof $rfd]
    lappend result [gets $rfd]
    lappend result [eof $rfd]
    lappend result [gets $rfd]
    lappend result [eof $rfd]
} -cleanup {
    close $wfd
    close $rfd
    removeFile io-73.3
} -result {1 1 {more data} 0 {} 1}

test io-73.4 {[5adc350683] [read] after EOF} -setup {
    set fn [makeFile {} io-73.4]
    set rfd [open $fn r]
    set wfd [open $fn a]
    chan configure $wfd -buffering line
    read $rfd
} -body {
    set result [eof $rfd]
    puts $wfd "more data"
    lappend result [eof $rfd]
    lappend result [read $rfd]
    lappend result [eof $rfd]
} -cleanup {
    close $wfd
    close $rfd
    removeFile io-73.4
} -result {1 1 {more data
} 1}

test io-73.5 {effect of eof on encoding end flags} -setup {
    set fn [makeFile {} io-73.5]
    set rfd [open $fn r]
    set wfd [open $fn a]
    chan configure $wfd -buffering none -translation binary
    chan configure $rfd -buffersize 5 -encoding utf-8
    read $rfd
} -body {
    set result [eof $rfd]
    puts -nonewline $wfd more\xC2\xA0data
    lappend result [eof $rfd]
    lappend result [read $rfd]
    lappend result [eof $rfd]
} -cleanup {
    close $wfd
    close $rfd
    removeFile io-73.5
} -result [list 1 1 more\xA0data 1]

test io-74.1 {[104f2885bb] improper cache validity check} -setup {
    set fn [makeFile {} io-74.1]
    set rfd [open $fn r]
    testobj freeallvars
    interp create child
} -constraints testobj -body {
    teststringobj set 1 [string range $rfd 0 end]
    read [teststringobj get 1]
    testobj duplicate 1 2
    interp transfer {} $rfd child
    catch {read [teststringobj get 1]}
    read [teststringobj get 2]
} -cleanup {
    interp delete child
    testobj freeallvars
    removeFile io-74.1
} -returnCodes error -match glob -result {can not find channel named "*"}

test io-75.1 {multibyte encoding error read results in raw bytes (-profile tcl8)} -setup {
    set fn [makeFile {} io-75.1]
    set f [open $fn w+]
    fconfigure $f -encoding binary
    # In UTF-8, a byte 0xCx starts a multibyte sequence and must be followed
    # by a byte > 0x7F. This is violated to get an invalid sequence.
    puts -nonewline $f A\xC0\x40
    flush $f
    seek $f 0
    fconfigure $f -encoding utf-8 -profile tcl8 -buffering none
} -body {
    set d [read $f]
    binary scan $d H* hd
    set hd
} -cleanup {
    close $f
    removeFile io-75.1
} -result 41c040

test io-75.2 {unrepresentable character write passes and is replaced by ? (-profile tcl8)} -setup {
    set fn [makeFile {} io-75.2]
    set f [open $fn w+]
    fconfigure $f -encoding iso8859-1 -profile tcl8
} -body {
    puts -nonewline $f A\u2022
    flush $f
    seek $f 0
    read $f
} -cleanup {
    close $f
    removeFile io-75.2
} -result A?

# Incomplete sequence test.
# This error may IMHO only be detected with the close.
# But the read already returns the incomplete sequence.
test io-75.3 {incomplete multibyte encoding read is ignored (-profile tcl8)} -setup {
    set fn [makeFile {} io-75.3]
    set f [open $fn w+]
    fconfigure $f -encoding binary
    puts -nonewline $f "A\xC0"
    flush $f
    seek $f 0
    fconfigure $f -encoding utf-8 -buffering none -profile tcl8
} -body {
    set d [read $f]
    binary scan $d H* hd
    set hd
} -cleanup {
    close $f
    removeFile io-75.3
} -result 41c0

# As utf-8 has a special treatment in multi-byte decoding, also test another
# one.
test io-75.4 {shiftjis encoding error read results in raw bytes (-profile tcl8)} -setup {
    set fn [makeFile {} io-75.4]
    set f [open $fn w+]
    fconfigure $f -encoding binary
    # In shiftjis, \x81 starts a two-byte sequence.
    # But 2nd byte \xFF is not allowed
    puts -nonewline $f A\x81\xFFA
    flush $f
    seek $f 0
    fconfigure $f -encoding shiftjis -buffering none -eofchar "" -translation lf -profile tcl8
} -body {
    set d [read $f]
    binary scan $d H* hd
    set hd
} -cleanup {
    close $f
    removeFile io-75.4
} -result 4181ff41

test io-75.5 {invalid utf-8 encoding read is ignored (-profile tcl8)} -setup {
    set fn [makeFile {} io-75.5]
    set f [open $fn w+]
    fconfigure $f -encoding binary
    puts -nonewline $f A\x81
    flush $f
    seek $f 0
    fconfigure $f -encoding utf-8 -buffering none -eofchar "" -translation lf -profile tcl8
} -body {
    set d [read $f]
    binary scan $d H* hd
    set hd
} -cleanup {
    close $f
    removeFile io-75.5
} -result 4181

test io-75.6 {invalid utf-8 encoding, read is not ignored (-profile strict)} -setup {
    set fn [makeFile {} io-75.6]
    set f [open $fn w+]
    fconfigure $f -encoding binary
    # \x81 is invalid in utf-8
    puts -nonewline $f A\x81
    flush $f
    seek $f 0
    fconfigure $f -encoding utf-8 -buffering none -eofchar "" -translation lf -profile strict
} -body {
<<<<<<< HEAD
    try {
        read $f
    } on error {result options} {
        set data [dict get $options -data]
    }
    lappend data $result
=======
    gets $f
>>>>>>> 5cb63f12
} -cleanup {
    close $f
    removeFile io-75.6
} -match glob -result {A {error reading "*":\
	invalid or incomplete multibyte or wide character}}

test io-75.7 {invalid utf-8 encoding eof handling (-profile strict)} -setup {
    set fn [makeFile {} io-75.7]
    set f [open $fn w+]
    fconfigure $f -encoding binary
    # \x81 is invalid in utf-8
    puts -nonewline $f A\x81
    flush $f
    seek $f 0
    fconfigure $f -encoding utf-8 -buffering none -eofchar "" -translation lf -profile strict
} -body {
    try {
        read $f
    } on error {result options} {
        set data [dict get $options -data]
    }
    lappend data $result
    fconfigure $f -encoding iso8859-1
    lappend data [read $f]
} -cleanup {
    close $f
    removeFile io-75.7
} -match glob -result "A {error reading \"file*\":\
    invalid or incomplete multibyte or wide character} \x81"

test io-75.8 {invalid utf-8 encoding eof handling (-profile strict)} -setup {
    set fn [makeFile {} io-75.8]
    set f [open $fn w+]
    fconfigure $f -encoding binary
    # \x81 is invalid in utf-8, but since \x1A comes first, -eofchar takes precedence.
    puts -nonewline $f A\x1A\x81
    flush $f
    seek $f 0
    fconfigure $f -encoding utf-8 -buffering none -eofchar \x1A -translation lf -profile strict
} -body {
    set d [read $f]
    binary scan $d H* hd
    lappend hd [eof $f]
    lappend hd [read $f]
    close $f
    set hd
} -cleanup {
    removeFile io-75.8
} -result {41 1 {}}

test io-75.8.eoflater {invalid utf-8 encoding eof handling (-profile strict)} -setup {
	set res {}
    set fn [makeFile {} io-75.8]
    set f [open $fn w+]
    fconfigure $f -encoding binary
    # \x81 is invalid in utf-8. -eofchar is not detected, because it comes later.
    puts -nonewline $f A\x81\x1A
    flush $f
    seek $f 0
    fconfigure $f -encoding utf-8 -buffering none -eofchar \x1A \
	-translation lf -profile strict
} -body {
    after 1
    set status [catch {read $f} cres copts]
    lappend res $status
    lappend res [eof $f]
    chan configure $f -encoding iso8859-1
    lappend res [read $f]
    close $f
    set res
} -cleanup {
    removeFile io-75.8
} -result "1 0 \x81"

test io-75.9 {unrepresentable character write passes and is replaced by ?} -setup {
    set fn [makeFile {} io-75.9]
    set f [open $fn w+]
    fconfigure $f -encoding iso8859-1 -profile strict
} -body {
    catch {puts -nonewline $f "A\u2022"} msg
    flush $f
    seek $f 0
    list [read $f] $msg
} -cleanup {
    close $f
    removeFile io-75.9
} -match glob -result [list {A} {error writing "*": invalid or incomplete multibyte or wide character}]

test io-75.10 {
    incomplete multibyte encoding read is not ignored because "binary" sets
    profile to strict
} -setup {
    set fn [makeFile {} io-75.10]
    set f [open $fn w+]
    fconfigure $f -encoding binary
    puts -nonewline $f A\xC0
    flush $f
    seek $f 0
    fconfigure $f -encoding utf-8 -profile tcl8 -buffering none
} -body {
    set d [read $f]
    binary scan $d H* hd
    set hd
} -cleanup {
    close $f
    removeFile io-75.10
} -result 41c0
# The current result returns the orphan byte as byte.
# This may be expected due to special utf-8 handling.

# As utf-8 has a special treatment in multi-byte decoding, also test another
# one.
test io-75.11 {shiftjis encoding error read results in raw bytes} -setup {
    set fn [makeFile {} io-75.11]
    set f [open $fn w+]
    fconfigure $f -encoding binary
    # In shiftjis, \x81 starts a two-byte sequence.
    # But 2nd byte \xFF is not allowed
    puts -nonewline $f A\x81\xFFA
    flush $f
    seek $f 0
    fconfigure $f -encoding shiftjis -buffering none -eofchar "" -translation lf -profile strict
} -body {
    read $f
} -cleanup {
    close $f
    removeFile io-75.11
} -match glob -returnCodes 1 -result {error reading "*": invalid or incomplete multibyte or wide character}

test io-75.12 {invalid utf-8 encoding read is ignored} -setup {
    set fn [makeFile {} io-75.12]
    set f [open $fn w+]
    fconfigure $f -encoding binary
    puts -nonewline $f A\x81
    flush $f
    seek $f 0
    fconfigure $f -encoding utf-8 -profile tcl8 -buffering none -eofchar "" -translation lf
} -body {
    set d [read $f]
    binary scan $d H* hd
    set hd
} -cleanup {
    close $f
    removeFile io-75.12
} -result 4181
test io-75.13 {
    In nonblocking mode when there is an encoding error the data that has been
    successfully read so far is returned first and then the error is returned
    on the next call to [read].
} -setup {
    set fn [makeFile {} io-75.13]
    set f [open $fn w+]
    fconfigure $f -encoding binary
    # \x81 is invalid in utf-8
    puts -nonewline $f A\x81
    flush $f
    seek $f 0
    fconfigure $f -encoding utf-8 -buffering none -eofchar "" -translation lf -profile strict
} -body {
    read $f
} -cleanup {
    close $f
    removeFile io-75.13
<<<<<<< HEAD
} -match glob -returnCodes 1 -result {error reading "file*": invalid or incomplete multibyte or wide character}
=======
} -match glob -result {41 1 {error reading "file*":\
    invalid or incomplete multibyte or wide character}}

test io-75.14 {
	[gets] succesfully returns lines prior to error

	invalid utf-8 encoding [gets] continues in non-strict mode after error
} -setup {
    set chan [file tempfile]
    fconfigure $chan -encoding binary
    # \xc0\n is an invalid utf-8 sequence
    puts -nonewline $chan a\nb\nc\xc0\nd\n
    flush $chan
    seek $chan 0
    fconfigure $chan -encoding utf-8 -buffering none -eofchar {} \
	-translation auto -profile strict
} -body {
    lappend res [gets $chan]
    lappend res [gets $chan]
    set status [catch {gets $chan} cres copts]
    lappend res $status $cres
    chan configure $chan -profile tcl8 
    lappend res [gets $chan]
    lappend res [gets $chan]
    close $chan
    return $res
} -match glob -result {a b 1 {error reading "*":\
    invalid or incomplete multibyte or wide character} cÀ d}

test io-75.15 {
    invalid utf-8 encoding strict
    gets does not hang
    gets succeeds for the first two lines
} -setup {
    set res {}
    set chan [file tempfile]
    fconfigure $chan -encoding binary
    # \xc0\x40 is an invalid utf-8 sequence
    puts $chan hello\nAB\nCD\xc0\x40EF\nGHI
	seek $chan 0
} -body {
    #Now try to read it with [gets]
    fconfigure $chan -encoding utf-8 -profile strict
    lappend res [gets $chan]
    lappend res [gets $chan]
    set status [catch {gets $chan} cres copts]
    lappend res $status $cres
    set status [catch {gets $chan} cres copts]
    lappend res $status $cres
	chan configure $chan -translation binary
	set data [read $chan 4]
	foreach char [split $data {}] {
		scan $char %c ord
		lappend res [format %x $ord]
	}
    fconfigure $chan -encoding utf-8 -profile strict -translation auto
	lappend res [gets $chan]
	lappend res [gets $chan]
    return $res
} -cleanup {
    close $chan
} -match glob -result {hello AB 1 {error reading "*": invalid or incomplete multibyte or wide character}\
    1 {error reading "*": invalid or incomplete multibyte or wide character} 43 44 c0 40 EF GHI}
>>>>>>> 5cb63f12

# ### ### ### ######### ######### #########



test io-76.0 {channel modes} -setup {
    set datafile [makeFile {some characters} dummy]
    set f [open $datafile r]
} -constraints testchannel -body {
    testchannel mode $f
} -cleanup {
    close $f
    removeFile dummy
} -result {read {}}

test io-76.1 {channel modes} -setup {
    set datafile [makeFile {some characters} dummy]
    set f [open $datafile w]
} -constraints testchannel -body {
    testchannel mode $f
} -cleanup {
    close $f
    removeFile dummy
} -result {{} write}

test io-76.2 {channel modes} -setup {
    set datafile [makeFile {some characters} dummy]
    set f [open $datafile r+]
} -constraints testchannel -body {
    testchannel mode $f
} -cleanup {
    close $f
    removeFile dummy
} -result {read write}

test io-76.3 {channel mode dropping} -setup {
    set datafile [makeFile {some characters} dummy]
    set f [open $datafile r]
} -constraints testchannel -body {
    testchannel mremove-wr $f
    list [testchannel mode $f] [testchannel maxmode $f]
} -cleanup {
    close $f
    removeFile dummy
} -result {{read {}} {read {}}}

test io-76.4 {channel mode dropping} -setup {
    set datafile [makeFile {some characters} dummy]
    set f [open $datafile r]
} -constraints testchannel -body {
    testchannel mremove-rd $f
} -returnCodes error -cleanup {
    close $f
    removeFile dummy
} -match glob -result {Tcl_RemoveChannelMode error: Bad mode, would make channel inacessible. Channel: "*"}

test io-76.5 {channel mode dropping} -setup {
    set datafile [makeFile {some characters} dummy]
    set f [open $datafile w]
} -constraints testchannel -body {
    testchannel mremove-rd $f
    list [testchannel mode $f] [testchannel maxmode $f]
} -cleanup {
    close $f
    removeFile dummy
} -result {{{} write} {{} write}}

test io-76.6 {channel mode dropping} -setup {
    set datafile [makeFile {some characters} dummy]
    set f [open $datafile w]
} -constraints testchannel -body {
    testchannel mremove-wr $f
} -returnCodes error -cleanup {
    close $f
    removeFile dummy
} -match glob -result {Tcl_RemoveChannelMode error: Bad mode, would make channel inacessible. Channel: "*"}

test io-76.7 {channel mode dropping} -setup {
    set datafile [makeFile {some characters} dummy]
    set f [open $datafile r+]
} -constraints testchannel -body {
    testchannel mremove-rd $f
    list [testchannel mode $f] [testchannel maxmode $f]
} -cleanup {
    close $f
    removeFile dummy
} -result {{{} write} {read write}}

test io-76.8 {channel mode dropping} -setup {
    set datafile [makeFile {some characters} dummy]
    set f [open $datafile r+]
} -constraints testchannel -body {
    testchannel mremove-wr $f
    list [testchannel mode $f] [testchannel maxmode $f]
} -cleanup {
    close $f
    removeFile dummy
} -result {{read {}} {read write}}

test io-76.9 {channel mode dropping} -setup {
    set datafile [makeFile {some characters} dummy]
    set f [open $datafile r+]
} -constraints testchannel -body {
    testchannel mremove-wr $f
    testchannel mremove-rd $f
} -returnCodes error -cleanup {
    close $f
    removeFile dummy
} -match glob -result {Tcl_RemoveChannelMode error: Bad mode, would make channel inacessible. Channel: "*"}

test io-76.10 {channel mode dropping} -setup {
    set datafile [makeFile {some characters} dummy]
    set f [open $datafile r+]
} -constraints testchannel -body {
    testchannel mremove-rd $f
    testchannel mremove-wr $f
} -returnCodes error -cleanup {
    close $f
    removeFile dummy
} -match glob -result {Tcl_RemoveChannelMode error: Bad mode, would make channel inacessible. Channel: "*"}

# cleanup
foreach file [list fooBar longfile script script2 output test1 pipe my_script \
	test2 test3 cat stdout kyrillic.txt utf8-fcopy.txt utf8-rp.txt] {
    removeFile $file
}
cleanupTests
}
namespace delete ::tcl::test::io
return<|MERGE_RESOLUTION|>--- conflicted
+++ resolved
@@ -9264,33 +9264,27 @@
     removeFile io-75.5
 } -result 4181
 
-test io-75.6 {invalid utf-8 encoding, read is not ignored (-profile strict)} -setup {
+test io-75.6 {invalid utf-8 encoding, gets is not ignored (-profile strict)} -setup {
     set fn [makeFile {} io-75.6]
     set f [open $fn w+]
     fconfigure $f -encoding binary
-    # \x81 is invalid in utf-8
+    # \x81 is an incomplete byte sequence in utf-8
     puts -nonewline $f A\x81
     flush $f
     seek $f 0
-    fconfigure $f -encoding utf-8 -buffering none -eofchar "" -translation lf -profile strict
+    fconfigure $f -encoding utf-8 -buffering none -eofchar {} \
+	-translation lf -profile strict
 } -body {
-<<<<<<< HEAD
-    try {
-        read $f
-    } on error {result options} {
-        set data [dict get $options -data]
-    }
-    lappend data $result
-=======
     gets $f
->>>>>>> 5cb63f12
 } -cleanup {
     close $f
     removeFile io-75.6
-} -match glob -result {A {error reading "*":\
-	invalid or incomplete multibyte or wide character}}
-
-test io-75.7 {invalid utf-8 encoding eof handling (-profile strict)} -setup {
+} -match glob -returnCodes 1 -result {error reading "file*":\
+	invalid or incomplete multibyte or wide character}
+
+test io-75.7 {
+    invalid utf-8 encoding gets is not ignored (-profile strict)
+} -setup {
     set fn [makeFile {} io-75.7]
     set f [open $fn w+]
     fconfigure $f -encoding binary
@@ -9298,31 +9292,27 @@
     puts -nonewline $f A\x81
     flush $f
     seek $f 0
-    fconfigure $f -encoding utf-8 -buffering none -eofchar "" -translation lf -profile strict
+    fconfigure $f -encoding utf-8 -buffering none -eofchar {} -translation lf \
+	-profile strict
 } -body {
-    try {
-        read $f
-    } on error {result options} {
-        set data [dict get $options -data]
-    }
-    lappend data $result
-    fconfigure $f -encoding iso8859-1
-    lappend data [read $f]
+    read $f
 } -cleanup {
     close $f
     removeFile io-75.7
-} -match glob -result "A {error reading \"file*\":\
-    invalid or incomplete multibyte or wide character} \x81"
+} -match glob -returnCodes 1 -result {error reading "file*":\
+    invalid or incomplete multibyte or wide character}
 
 test io-75.8 {invalid utf-8 encoding eof handling (-profile strict)} -setup {
     set fn [makeFile {} io-75.8]
     set f [open $fn w+]
     fconfigure $f -encoding binary
-    # \x81 is invalid in utf-8, but since \x1A comes first, -eofchar takes precedence.
+    # \x81 is invalid in utf-8, but since \x1A comes first, -eofchar takes
+    # precedence.
     puts -nonewline $f A\x1A\x81
     flush $f
     seek $f 0
-    fconfigure $f -encoding utf-8 -buffering none -eofchar \x1A -translation lf -profile strict
+    fconfigure $f -encoding utf-8 -buffering none -eofchar \x1A \
+	-translation lf -profile strict
 } -body {
     set d [read $f]
     binary scan $d H* hd
@@ -9370,27 +9360,33 @@
 } -cleanup {
     close $f
     removeFile io-75.9
-} -match glob -result [list {A} {error writing "*": invalid or incomplete multibyte or wide character}]
+} -match glob -result [list {A} {error writing "*":\
+    invalid or incomplete multibyte or wide character}]
 
 test io-75.10 {
     incomplete multibyte encoding read is not ignored because "binary" sets
     profile to strict
 } -setup {
+    set res {}
     set fn [makeFile {} io-75.10]
     set f [open $fn w+]
     fconfigure $f -encoding binary
     puts -nonewline $f A\xC0
     flush $f
     seek $f 0
-    fconfigure $f -encoding utf-8 -profile tcl8 -buffering none
+    fconfigure $f -encoding utf-8 -profile strict -buffering none
 } -body {
     set d [read $f]
     binary scan $d H* hd
-    set hd
+    lappend res $hd
+    return $res
 } -cleanup {
     close $f
     removeFile io-75.10
-} -result 41c0
+    unset result
+} -returnCodes 1 -match glob -result {error reading "file*":\
+    invalid or incomplete multibyte or wide character}
+
 # The current result returns the orphan byte as byte.
 # This may be expected due to special utf-8 handling.
 
@@ -9405,30 +9401,45 @@
     puts -nonewline $f A\x81\xFFA
     flush $f
     seek $f 0
-    fconfigure $f -encoding shiftjis -buffering none -eofchar "" -translation lf -profile strict
+    fconfigure $f -encoding shiftjis -blocking 0 -eofchar {} -translation lf \
+	-profile tcl8
 } -body {
-    read $f
+    set d [read $f]
+    binary scan $d H* hd
+    lappend hd [catch {set d [read $f]} msg]
+    lappend hd $msg
 } -cleanup {
     close $f
     removeFile io-75.11
-} -match glob -returnCodes 1 -result {error reading "*": invalid or incomplete multibyte or wide character}
-
-test io-75.12 {invalid utf-8 encoding read is ignored} -setup {
+} -match glob -result {4181ff41 0 {}}
+
+test io-75.12 {
+    invalid utf-8 encoding read is not ignored because setting the encoding to
+    "binary" also set the profile to strict
+} -setup {
+    set res {}
     set fn [makeFile {} io-75.12]
     set f [open $fn w+]
     fconfigure $f -encoding binary
     puts -nonewline $f A\x81
     flush $f
     seek $f 0
-    fconfigure $f -encoding utf-8 -profile tcl8 -buffering none -eofchar "" -translation lf
+    fconfigure $f -encoding utf-8 -buffering none -eofchar {} -translation lf
 } -body {
+    catch {read $f} errmsg
+    lappend res $errmsg
+    chan configure $f -profile tcl8
+    seek $f 0
     set d [read $f]
     binary scan $d H* hd
-    set hd
+    lappend res $hd
+    return $res
 } -cleanup {
     close $f
     removeFile io-75.12
-} -result 4181
+    unset res
+} -match glob -result {{error reading "file*":\
+    invalid or incomplete multibyte or wide character} 4181}
 test io-75.13 {
     In nonblocking mode when there is an encoding error the data that has been
     successfully read so far is returned first and then the error is returned
@@ -9441,15 +9452,16 @@
     puts -nonewline $f A\x81
     flush $f
     seek $f 0
-    fconfigure $f -encoding utf-8 -buffering none -eofchar "" -translation lf -profile strict
+    fconfigure $f -encoding utf-8 -blocking 0 -eofchar {} -translation lf \
+	-profile strict
 } -body {
-    read $f
+    set d [read $f]
+    binary scan $d H* hd
+    lappend hd [catch {read $f} msg]
+    lappend hd $msg
 } -cleanup {
     close $f
     removeFile io-75.13
-<<<<<<< HEAD
-} -match glob -returnCodes 1 -result {error reading "file*": invalid or incomplete multibyte or wide character}
-=======
 } -match glob -result {41 1 {error reading "file*":\
     invalid or incomplete multibyte or wide character}}
 
@@ -9476,8 +9488,8 @@
     lappend res [gets $chan]
     close $chan
     return $res
-} -match glob -result {a b 1 {error reading "*":\
-    invalid or incomplete multibyte or wide character} cÀ d}
+} -returnCodes 1 -match glob -result {error reading "*":\
+    invalid or incomplete multibyte or wide character}
 
 test io-75.15 {
     invalid utf-8 encoding strict
@@ -9511,9 +9523,7 @@
     return $res
 } -cleanup {
     close $chan
-} -match glob -result {hello AB 1 {error reading "*": invalid or incomplete multibyte or wide character}\
-    1 {error reading "*": invalid or incomplete multibyte or wide character} 43 44 c0 40 EF GHI}
->>>>>>> 5cb63f12
+} -returnCodes 1 -match glob -result {error reading "*": invalid or incomplete multibyte or wide character}
 
 # ### ### ### ######### ######### #########
 
@@ -9568,7 +9578,8 @@
 } -returnCodes error -cleanup {
     close $f
     removeFile dummy
-} -match glob -result {Tcl_RemoveChannelMode error: Bad mode, would make channel inacessible. Channel: "*"}
+} -match glob -result {Tcl_RemoveChannelMode error:\
+    Bad mode, would make channel inacessible. Channel: "*"}
 
 test io-76.5 {channel mode dropping} -setup {
     set datafile [makeFile {some characters} dummy]
@@ -9589,7 +9600,8 @@
 } -returnCodes error -cleanup {
     close $f
     removeFile dummy
-} -match glob -result {Tcl_RemoveChannelMode error: Bad mode, would make channel inacessible. Channel: "*"}
+} -match glob -result {Tcl_RemoveChannelMode error:\
+    Bad mode, would make channel inacessible. Channel: "*"}
 
 test io-76.7 {channel mode dropping} -setup {
     set datafile [makeFile {some characters} dummy]
@@ -9622,7 +9634,8 @@
 } -returnCodes error -cleanup {
     close $f
     removeFile dummy
-} -match glob -result {Tcl_RemoveChannelMode error: Bad mode, would make channel inacessible. Channel: "*"}
+} -match glob -result {Tcl_RemoveChannelMode error:\
+    Bad mode, would make channel inacessible. Channel: "*"}
 
 test io-76.10 {channel mode dropping} -setup {
     set datafile [makeFile {some characters} dummy]
@@ -9633,7 +9646,8 @@
 } -returnCodes error -cleanup {
     close $f
     removeFile dummy
-} -match glob -result {Tcl_RemoveChannelMode error: Bad mode, would make channel inacessible. Channel: "*"}
+} -match glob -result {Tcl_RemoveChannelMode error:\
+    Bad mode, would make channel inacessible. Channel: "*"}
 
 # cleanup
 foreach file [list fooBar longfile script script2 output test1 pipe my_script \
