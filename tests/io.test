--- conflicted
+++ resolved
@@ -7655,37 +7655,6 @@
     close $out
 } -returnCodes 1 -match glob -result {error reading "file*": invalid or incomplete multibyte or wide character}
 
-<<<<<<< HEAD
-test io-52.20.1 {TclCopyChannel & read encoding error & tell position} -setup {
-    set out [open $path(utf8-fcopy.txt) w]
-    fconfigure $out -encoding utf-8 -translation lf
-    puts $out "AÁ"
-    close $out
-} -constraints {fcopy} -body {
-    # binary to encoding => the input has to be
-    # in utf-8 to make sense to the encoder
-
-    set in  [open $path(utf8-fcopy.txt) r]
-    set out [open $path(kyrillic.txt) w]
-
-    # Using "-encoding ascii" means reading the "Á" gives an error
-    fconfigure $in  -encoding ascii -profile strict
-    fconfigure $out -encoding koi8-r -translation lf
-
-    set l {}
-	# should fail, so 1 is added
-    lappend l [catch {fcopy $in $out}]
-	# should be at position 1, after the first correct byte, so 1 is read.
-    lappend l [tell $in]
-    # not sure, if flush required, but anyway
-    flush $out
-	# should be at position 1, after the first correct byte, so 1 is written.
-    lappend l [tell $out]
-} -cleanup {
-    close $in
-    close $out
-} -returnCodes 0 -result {1 1 1}
-
 test io-52.20.2 {TclCopyChannel & encoding error on same encoding} -setup {
     set out [open $path(utf8-fcopy.txt) w]
     fconfigure $out -encoding utf-8 -translation lf
@@ -7708,8 +7677,6 @@
     close $out
 } -returnCodes 1 -match glob -result {error reading "file*": invalid or incomplete multibyte or wide character}
 
-=======
->>>>>>> c3de06ef
 test io-52.21 {TclCopyChannel & encodings} -setup {
     set out [open $path(utf8-fcopy.txt) w]
     fconfigure $out -encoding utf-8 -translation lf
