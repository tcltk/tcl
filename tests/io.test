--- conflicted
+++ resolved
@@ -7754,20 +7754,12 @@
     close $out
 } -returnCodes 1 -match glob -result {error reading "file*": invalid or incomplete multibyte or wide character}
 
-<<<<<<< HEAD
 test io-52.20.1 {TclCopyChannel & read encoding error & tell position, bug [a173f9229]} -setup {
-=======
-test io-52.20.2 {TclCopyChannel & encoding error on same encoding} -setup {
->>>>>>> 23c8c9bc
     set out [open $path(utf8-fcopy.txt) w]
     fconfigure $out -encoding utf-8 -translation lf
     puts $out "AÁ"
     close $out
-<<<<<<< HEAD
 } -constraints {fcopy knownBug} -body {
-=======
-} -constraints {fcopy} -body {
->>>>>>> 23c8c9bc
     # binary to encoding => the input has to be
     # in utf-8 to make sense to the encoder
 
@@ -7776,7 +7768,6 @@
 
     # Using "-encoding ascii" means reading the "Á" gives an error
     fconfigure $in  -encoding ascii -profile strict
-<<<<<<< HEAD
     fconfigure $out -encoding koi8-r -translation lf
 
     set l {}
@@ -7792,7 +7783,21 @@
     close $in
     close $out
 } -returnCodes 0 -result {1 1 1}
-=======
+
+test io-52.20.2 {TclCopyChannel & encoding error on same encoding} -setup {
+    set out [open $path(utf8-fcopy.txt) w]
+    fconfigure $out -encoding utf-8 -translation lf
+    puts $out "AÁ"
+    close $out
+} -constraints {fcopy} -body {
+    # binary to encoding => the input has to be
+    # in utf-8 to make sense to the encoder
+
+    set in  [open $path(utf8-fcopy.txt) r]
+    set out [open $path(kyrillic.txt) w]
+
+    # Using "-encoding ascii" means reading the "Á" gives an error
+    fconfigure $in  -encoding ascii -profile strict
     fconfigure $out -encoding ascii -translation lf
 
     fcopy $in $out
@@ -7800,7 +7805,6 @@
     close $in
     close $out
 } -returnCodes 1 -match glob -result {error reading "file*": invalid or incomplete multibyte or wide character}
->>>>>>> 23c8c9bc
 
 test io-52.21 {TclCopyChannel & encodings} -setup {
     set out [open $path(utf8-fcopy.txt) w]
