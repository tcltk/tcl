# Copyright © 1991-1994 The Regents of the University of California.
# Copyright © 1994-1997 Sun Microsystems, Inc.
# Copyright © 1998-1999 Scriptics Corporation.
#
# See the file "license.terms" for information on usage and redistribution
# of this file, and for a DISCLAIMER OF ALL WARRANTIES.

# You may distribute and/or modify this program under the terms of the GNU
# Affero General Public License as published by the Free Software Foundation,
# either version 3 of the License, or (at your option) any later version.
#
# See the file "COPYING" for information on usage and redistribution
# of this file, and for a DISCLAIMER OF ALL WARRANTIES.

# Functionality covered: operation of all IO commands, and all procedures
# defined in generic/tclIO.c.
#
# This file contains a collection of tests for one or more of the Tcl
# built-in commands.  Sourcing this file into Tcl runs the tests and
# generates output for errors.  No output means no errors were found.

if {"::tcltest" ni [namespace children]} {
    package require tcltest 2.5
}

namespace eval ::tcl::test::io {
    namespace import ::tcltest::*

    variable umaskValue
    variable path
    variable f
    variable i
    variable n
    variable v
    variable msg
    variable expected

    catch {
	::tcltest::loadTestedCommands
	package require -exact tcl::test [info patchlevel]
	set ::tcltestlib [info loaded {} Tcltest]
    }
    source [file join [file dirname [info script]] tcltests.tcl]

testConstraint pointerIs64bit [expr {$::tcl_platform(pointerSize) >= 8}]
testConstraint testbytestring [llength [info commands testbytestring]]
testConstraint testchannel      [llength [info commands testchannel]]
testConstraint testfevent       [llength [info commands testfevent]]
testConstraint testchannelevent [llength [info commands testchannelevent]]
testConstraint testmainthread   [llength [info commands testmainthread]]
testConstraint testobj		[llength [info commands testobj]]
testConstraint testservicemode  [llength [info commands testservicemode]]
# Some things fail under Windows in Continuous Integration systems for subtle
# reasons such as CI often running with elevated privileges in a container.
testConstraint notWinCI [expr {
    $::tcl_platform(platform) ne "windows" || ![info exists ::env(CI)]}]
testConstraint notOSX [expr {$::tcl_platform(os) ne "Darwin"}]
# File permissions broken on wsl without some "exotic" wsl configuration
testConstraint notWsl [expr {[llength [array names ::env *WSL*]] == 0}]

# You need a *very* special environment to do some tests.  In
# particular, many file systems do not support large-files...
testConstraint largefileSupport [expr {$::tcl_platform(os) ne "Darwin"}]

# some tests can only be run is umask is 2
# if "umask" cannot be run, the tests will be skipped.
set umaskValue 0
testConstraint umask [expr {![catch {set umaskValue [scan [exec /bin/sh -c umask] %o]}]}]

testConstraint makeFileInHome [expr {![file exists ~/_test_] && [file writable ~]}]

# set up a long data file for some of the following tests

set path(longfile) [makeFile {} longfile]
set f [open $path(longfile) w]
fconfigure $f -eofchar {} -translation lf
for { set i 0 } { $i < 100 } { incr i} {
    puts $f "#123456789abcdef0123456789abcdef0123456789abcdef0123456789abcdef0123456789abcdef
\#123456789abcdef01
\#"
    }
close $f

set path(cat) [makeFile {
    set f stdin
    if {$argv != ""} {
	set f [open [lindex $argv 0]]
    }
    fconfigure $f -encoding binary -translation lf -blocking 0 -eofchar \x1A
    fconfigure stdout -encoding binary -translation lf -buffering none
    fileevent $f readable "foo $f"
    proc foo {f} {
	set x [read $f]
	catch {puts -nonewline $x}
	if {[eof $f]} {
	    close $f
	    exit 0
	}
    }
    vwait forever
} cat]

set thisScript [file join [pwd] [info script]]

proc contents {file} {
    set f [open $file]
    fconfigure $f -translation binary
    set a [read $f]
    close $f
    return $a
}

test io-1.5 {Tcl_WriteChars: CheckChannelErrors} {emptyTest} {
    # no test, need to cause an async error.
} {}
set path(test1) [makeFile {} test1]
test io-1.6 {Tcl_WriteChars: WriteBytes} {
    set f [open $path(test1) w]
    fconfigure $f -encoding binary
    puts -nonewline $f "a\x4D\x00"
    close $f
    contents $path(test1)
} "a\x4D\x00"
test io-1.7 {Tcl_WriteChars: WriteChars} {
    set f [open $path(test1) w]
    fconfigure $f -encoding shiftjis
    puts -nonewline $f "a乍\x00"
    close $f
    contents $path(test1)
} "a\x93\xE1\x00"
set path(test2) [makeFile {} test2]
test io-1.8 {Tcl_WriteChars: WriteChars} {
    # This test written for SF bug #506297.
    #
    # Executing this test without the fix for the referenced bug
    # applied to tcl will cause tcl, more specifically WriteChars, to
    # go into an infinite loop.

    set f [open $path(test2) w]
    fconfigure      $f -encoding iso2022-jp
    puts -nonewline $f [format %s%c [string repeat " " 4] 12399]
    close           $f
    contents $path(test2)
} "    \x1B\$B\$O\x1B(B"

test io-1.9 {Tcl_WriteChars: WriteChars} {
    # When closing a channel with an encoding that appends
    # escape bytes, check for the case where the escape
    # bytes overflow the current IO buffer. The bytes
    # should be moved into a new buffer.

    set data "1234567890 [format %c 12399]"

    set sizes [list]

    # With default buffer size
    set f [open $path(test2) w]
    fconfigure      $f -encoding iso2022-jp
    puts -nonewline $f $data
    close           $f
    lappend sizes [file size $path(test2)]

    # With buffer size equal to the length
    # of the data, the escape bytes would
    # go into the next buffer.

    set f [open $path(test2) w]
    fconfigure      $f -encoding iso2022-jp -buffersize 16
    puts -nonewline $f $data
    close           $f
    lappend sizes [file size $path(test2)]

    # With buffer size that is large enough
    # to hold 1 byte of escaped data, but
    # not all 3. This should not write
    # the escape bytes to the first buffer
    # and then again to the second buffer.

    set f [open $path(test2) w]
    fconfigure      $f -encoding iso2022-jp -buffersize 17
    puts -nonewline $f $data
    close           $f
    lappend sizes [file size $path(test2)]

    # With buffer size that can hold 2 out of
    # 3 bytes of escaped data.

    set f [open $path(test2) w]
    fconfigure      $f -encoding iso2022-jp -buffersize 18
    puts -nonewline $f $data
    close           $f
    lappend sizes [file size $path(test2)]

    # With buffer size that can hold all the
    # data and escape bytes.

    set f [open $path(test2) w]
    fconfigure      $f -encoding iso2022-jp -buffersize 19
    puts -nonewline $f $data
    close           $f
    lappend sizes [file size $path(test2)]

    set sizes
} {19 19 19 19 19}

proc testreadwrite {size {mode ""} args} {
    set tmpfile [file join [temporaryDirectory] io-1.10.tmp]
    set w [string repeat A $size]
    try {
        set fd [open $tmpfile w$mode]
        try {
            if {[llength $args]} {
                fconfigure $fd {*}$args
            }
            puts -nonewline $fd $w
        } finally {
            close $fd
        }
        set fd [open $tmpfile r$mode]
        try {
            if {[llength $args]} {
                fconfigure $fd {*}$args
            }
            set r [read $fd]
        } finally {
            close $fd
        }
    } finally {
        file delete $tmpfile
    }
    string equal $w $r
}

test io-1.10 {WriteChars: large file (> INT_MAX). Bug 3d01d51bc4} -constraints {
    pointerIs64bit perf
} -body {
    testreadwrite 0x80000000
} -result 1
test io-1.11 {WriteChars: large file (> UINT_MAX). Bug 3d01d51bc4} -constraints {
    pointerIs64bit perf
} -body {
    testreadwrite 0x100000000 "" -buffersize 1000000
} -result 1
test io-1.12 {WriteChars: large file (== UINT_MAX). Bug 90ff9b7f73} -constraints {
    pointerIs64bit perf
} -body {
    # *Exactly* UINT_MAX - separate bug from the general large file tests
    testreadwrite 0xffffffff
} -result 1

test io-2.1 {WriteBytes} {
    # loop until all bytes are written

    set f [open $path(test1) w]
    fconfigure $f  -encoding binary -buffersize 16 -translation crlf
    puts $f "abcdefghijklmnopqrstuvwxyz"
    close $f
    contents $path(test1)
} "abcdefghijklmnopqrstuvwxyz\r\n"
test io-2.2 {WriteBytes: savedLF > 0} {
    # After flushing buffer, there was a \n left over from the last
    # \n -> \r\n expansion.  It gets stuck at beginning of this buffer.

    set f [open $path(test1) w]
    fconfigure $f -encoding binary -buffersize 16 -translation crlf
    puts -nonewline $f "123456789012345\n12"
    set x [list [contents $path(test1)]]
    close $f
    lappend x [contents $path(test1)]
} [list "123456789012345\r" "123456789012345\r\n12"]
test io-2.3 {WriteBytes: flush on line} {
    # Tcl "line" buffering has weird behavior: if current buffer contains
    # a \n, entire buffer gets flushed.  Logical behavior would be to flush
    # only up to the \n.

    set f [open $path(test1) w]
    fconfigure $f -encoding binary -buffering line -translation crlf
    puts -nonewline $f "\n12"
    set x [contents $path(test1)]
    close $f
    set x
} "\r\n12"
test io-2.4 {WriteBytes: reset sawLF after each buffer} {
    set f [open $path(test1) w]
     fconfigure $f -encoding binary -buffering line -translation lf \
	     -buffersize 16
    puts -nonewline $f "abcdefg\nhijklmnopqrstuvwxyz"
    set x [list [contents $path(test1)]]
    close $f
    lappend x [contents $path(test1)]
} [list "abcdefg\nhijklmno" "abcdefg\nhijklmnopqrstuvwxyz"]
test io-2.5 {WriteBytes: large file (> INT_MAX). Bug 3d01d51bc4} -constraints {
    pointerIs64bit perf
} -body {
    # Binary mode
    testreadwrite 0x80000000 b
} -result 1
test io-2.6 {WriteBytes: large file (> UINT_MAX). Bug 3d01d51bc4} -constraints {
    pointerIs64bit perf
} -body {
    # Binary mode
    testreadwrite 0x100000000 b -buffersize 1000000
} -result 1
test io-2.7 {WriteBytes: large file (== UINT_MAX). Bug 90ff9b7f73} -constraints {
    pointerIs64bit perf
} -body {
    # *Exactly* UINT_MAX - separate bug from the general large file tests
    testreadwrite 0xffffffff b
} -result 1


test io-3.1 {WriteChars: compatibility with WriteBytes} {
    # loop until all bytes are written

    set f [open $path(test1) w]
    fconfigure $f -encoding ascii -buffersize 16 -translation crlf
    puts $f "abcdefghijklmnopqrstuvwxyz"
    close $f
    contents $path(test1)
} "abcdefghijklmnopqrstuvwxyz\r\n"
test io-3.2 {WriteChars: compatibility with WriteBytes: savedLF > 0} {
    # After flushing buffer, there was a \n left over from the last
    # \n -> \r\n expansion.  It gets stuck at beginning of this buffer.

    set f [open $path(test1) w]
    fconfigure $f -encoding ascii -buffersize 16 -translation crlf
    puts -nonewline $f "123456789012345\n12"
    set x [list [contents $path(test1)]]
    close $f
    lappend x [contents $path(test1)]
} [list "123456789012345\r" "123456789012345\r\n12"]
test io-3.3 {WriteChars: compatibility with WriteBytes: flush on line} {
    # Tcl "line" buffering has weird behavior: if current buffer contains
    # a \n, entire buffer gets flushed.  Logical behavior would be to flush
    # only up to the \n.

    set f [open $path(test1) w]
    fconfigure $f -encoding ascii -buffering line -translation crlf
    puts -nonewline $f "\n12"
    set x [contents $path(test1)]
    close $f
    set x
} "\r\n12"
test io-3.4 {WriteChars: loop over stage buffer} -body {
    # stage buffer maps to more than can be queued at once.

    set f [open $path(test1) w]
    fconfigure $f -encoding jis0208 -buffersize 16 -profile tcl8
    puts -nonewline $f "\\\\\\\\\\\\\\\\\\\\\\\\\\\\\\"
    set x [list [contents $path(test1)]]
    close $f
    lappend x [contents $path(test1)]
} -cleanup {
    catch {close $f}
} -result [list "!)!)!)!)!)!)!)!)" "!)!)!)!)!)!)!)!)!)!)!)!)!)!)!)"]
test io-3.5 {WriteChars: saved != 0} -body {
    # Bytes produced by UtfToExternal from end of last channel buffer
    # had to be moved to beginning of next channel buffer to preserve
    # requested buffersize.

    set f [open $path(test1) w]
    fconfigure $f -encoding jis0208 -buffersize 17 -profile tcl8
    puts -nonewline $f "\\\\\\\\\\\\\\\\\\\\\\\\\\\\\\"
    set x [list [contents $path(test1)]]
    close $f
    lappend x [contents $path(test1)]
} -cleanup {
    catch {close $f}
} -result [list "!)!)!)!)!)!)!)!)!" "!)!)!)!)!)!)!)!)!)!)!)!)!)!)!)"]
test io-3.6 {WriteChars: (stageRead + dstWrote == 0)} {
    # One incomplete UTF-8 character at end of staging buffer.  Backup
    # in src to the beginning of that UTF-8 character and try again.
    #
    # Translate the first 16 bytes, produce 14 bytes of output, 2 left over
    # (first two bytes of Ａ in UTF-8).  Given those two bytes try
    # translating them again, find that no bytes are read produced, and break
    # to outer loop where those two bytes will have the remaining 4 bytes
    # (the last byte of Ａ plus the all of Ｂ) appended.

    set f [open $path(test1) w]
    fconfigure $f -encoding shiftjis -buffersize 16
    puts -nonewline $f "12345678901234ＡＢ"
    set x [list [contents $path(test1)]]
    close $f
    lappend x [contents $path(test1)]
} [list "12345678901234\x82\x60" "12345678901234\x82\x60\x82\x61"]
test io-3.7 {WriteChars: (bufPtr->nextAdded > bufPtr->length)} -body {
    # When translating UTF-8 to external, the produced bytes went past end
    # of the channel buffer.  This is done purpose -- we then truncate the
    # bytes at the end of the partial character to preserve the requested
    # blocksize on flush.  The truncated bytes are moved to the beginning
    # of the next channel buffer.

    set f [open $path(test1) w]
    fconfigure $f -encoding jis0208 -buffersize 17 -profile tcl8
    puts -nonewline $f "\\\\\\\\\\\\\\\\\\\\\\\\\\\\\\"
    set x [list [contents $path(test1)]]
    close $f
    lappend x [contents $path(test1)]
} -cleanup {
    catch {close $f}
} -result [list "!)!)!)!)!)!)!)!)!" "!)!)!)!)!)!)!)!)!)!)!)!)!)!)!)"]
test io-3.8 {WriteChars: reset sawLF after each buffer} {
    set f [open $path(test1) w]
    fconfigure $f -encoding ascii -buffering line -translation lf \
	     -buffersize 16
    puts -nonewline $f "abcdefg\nhijklmnopqrstuvwxyz"
    set x [list [contents $path(test1)]]
    close $f
    lappend x [contents $path(test1)]
} [list "abcdefg\nhijklmno" "abcdefg\nhijklmnopqrstuvwxyz"]
test io-3.9 {Write: flush line-buffered channels when crlf is split over two buffers} -body {
    # https://core.tcl-lang.org/tcllib/tktedit?name=c9d8a52fe
    set f [open $path(test1) w]
    fconfigure $f -buffering line -translation crlf -buffersize 8
    puts $f "1234567"
    string map {"\r" "<cr>" "\n" "<lf>"} [contents $path(test1)]
} -cleanup {
    close $f
} -result "1234567<cr><lf>"

test io-4.1 {TranslateOutputEOL: lf} {
    # search for \n

    set f [open $path(test1) w]
    fconfigure $f -buffering line -translation lf
    puts $f "abcde"
    set x [list [contents $path(test1)]]
    close $f
    lappend x [contents $path(test1)]
} [list "abcde\n" "abcde\n"]
test io-4.2 {TranslateOutputEOL: cr} {
    # search for \n, replace with \r

    set f [open $path(test1) w]
    fconfigure $f -buffering line -translation cr
    puts $f "abcde"
    set x [list [contents $path(test1)]]
    close $f
    lappend x [contents $path(test1)]
} [list "abcde\r" "abcde\r"]
test io-4.3 {TranslateOutputEOL: crlf} {
    # simple case: search for \n, replace with \r

    set f [open $path(test1) w]
    fconfigure $f -buffering line -translation crlf
    puts $f "abcde"
    set x [list [contents $path(test1)]]
    close $f
    lappend x [contents $path(test1)]
} [list "abcde\r\n" "abcde\r\n"]
test io-4.4 {TranslateOutputEOL: crlf} {
    # keep storing more bytes in output buffer until output buffer is full.
    # We have 13 bytes initially that would turn into 18 bytes.  Fill
    # dest buffer while (dstEnd < dstMax).

    set f [open $path(test1) w]
    fconfigure $f -translation crlf -buffersize 16
    puts -nonewline $f "1234567\n\n\n\n\nA"
    set x [list [contents $path(test1)]]
    close $f
    lappend x [contents $path(test1)]
} [list "1234567\r\n\r\n\r\n\r\n\r" "1234567\r\n\r\n\r\n\r\n\r\nA"]
test io-4.5 {TranslateOutputEOL: crlf} {
    # Check for overflow of the destination buffer

    set f [open $path(test1) w]
    fconfigure $f -translation crlf -buffersize 12
    puts -nonewline $f "12345678901\n456789012345678901234"
    close $f
    set x [contents $path(test1)]
} "12345678901\r\n456789012345678901234"

test io-5.1 {CheckFlush: not full} {
    set f [open $path(test1) w]
    fconfigure $f
    puts -nonewline $f "12345678901234567890"
    set x [list [contents $path(test1)]]
    close $f
    lappend x [contents $path(test1)]
} [list "" "12345678901234567890"]
test io-5.2 {CheckFlush: full} {
    set f [open $path(test1) w]
    fconfigure $f -buffersize 16
    puts -nonewline $f "12345678901234567890"
    set x [list [contents $path(test1)]]
    close $f
    lappend x [contents $path(test1)]
} [list "1234567890123456" "12345678901234567890"]
test io-5.3 {CheckFlush: not line} {
    set f [open $path(test1) w]
    fconfigure $f -buffering line
    puts -nonewline $f "12345678901234567890"
    set x [list [contents $path(test1)]]
    close $f
    lappend x [contents $path(test1)]
} [list "" "12345678901234567890"]
test io-5.4 {CheckFlush: line} {
    set f [open $path(test1) w]
    fconfigure $f -buffering line -translation lf -encoding ascii
    puts -nonewline $f "1234567890\n1234567890"
    set x [list [contents $path(test1)]]
    close $f
    lappend x [contents $path(test1)]
} [list "1234567890\n1234567890" "1234567890\n1234567890"]
test io-5.5 {CheckFlush: none} {
    set f [open $path(test1) w]
    fconfigure $f -buffering none
    puts -nonewline $f "1234567890"
    set x [list [contents $path(test1)]]
    close $f
    lappend x [contents $path(test1)]
} [list "1234567890" "1234567890"]

test io-6.1 {Tcl_GetsObj: working} {
    set f [open $path(test1) w]
    puts $f "foo\nboo"
    close $f
    set f [open $path(test1)]
    set x [gets $f]
    close $f
    set x
} {foo}
test io-6.2 {Tcl_GetsObj: CheckChannelErrors() != 0} emptyTest {
    # no test, need to cause an async error.
} {}
test io-6.3 {Tcl_GetsObj: how many have we used?} {
    # if (bufPtr != NULL) {oldRemoved = bufPtr->nextRemoved}

    set f [open $path(test1) w]
    fconfigure $f -translation crlf
    puts $f "abc\ndefg"
    close $f
    set f [open $path(test1)]
    set x [list [tell $f] [gets $f line] [tell $f] [gets $f line] $line]
    close $f
    set x
} {0 3 5 4 defg}
test io-6.4 {Tcl_GetsObj: encoding == NULL} {
    set f [open $path(test1) w]
    fconfigure $f -translation binary
    puts $f "\x81\x34\x00"
    close $f
    set f [open $path(test1)]
    fconfigure $f -translation binary
    set x [list [gets $f line] $line]
    close $f
    set x
} [list 3 "\x81\x34\x00"]
test io-6.5 {Tcl_GetsObj: encoding != NULL} {
    set f [open $path(test1) w]
    fconfigure $f -translation binary
    puts $f "\x88\xEA\x92\x9A"
    close $f
    set f [open $path(test1)]
    fconfigure $f -encoding shiftjis
    set x [list [gets $f line] $line]
    close $f
    set x
} [list 2 "一丁"]
set a "bbbbbbbbbbbbbbbbbbbbbbbbbbbbbbbbbbbbbbbbbbbbbbbbbbbbbbbbbbbbbbbb"
append a $a
append a $a
test io-6.6 {Tcl_GetsObj: loop test} {
    # if (dst >= dstEnd)

    set f [open $path(test1) w]
    puts $f $a
    puts $f hi
    close $f
    set f [open $path(test1)]
    set x [list [gets $f line] $line]
    close $f
    set x
} [list 256 $a]
test io-6.7 {Tcl_GetsObj: error in input} stdio {
    # if (FilterInputBytes(chanPtr, &gs) != 0)

    set f [open "|[list [interpreter] $path(cat)]" w+]
    puts -nonewline $f "hi\nwould"
    flush $f
    gets $f
    fconfigure $f -blocking 0
    set x [gets $f line]
    close $f
    set x
} {-1}
test io-6.8 {Tcl_GetsObj: remember if EOF is seen} {
    set f [open $path(test1) w]
    puts $f "abcdef\x1Aghijk\nwombat"
    close $f
    set f [open $path(test1)]
    fconfigure $f -eofchar \x1A
    set x [list [gets $f line] $line [gets $f line] $line]
    close $f
    set x
} {6 abcdef -1 {}}
test io-6.9 {Tcl_GetsObj: remember if EOF is seen} {
    set f [open $path(test1) w]
    puts $f "abcdefghijk\nwom\x1Abat"
    close $f
    set f [open $path(test1)]
    fconfigure $f -eofchar \x1A
    set x [list [gets $f line] $line [gets $f line] $line]
    close $f
    set x
} {11 abcdefghijk 3 wom}
# Comprehensive tests
test io-6.10 {Tcl_GetsObj: lf mode: no chars} {
    set f [open $path(test1) w]
    close $f
    set f [open $path(test1)]
    fconfigure $f -translation lf
    set x [list [gets $f line] $line]
    close $f
    set x
} {-1 {}}
test io-6.11 {Tcl_GetsObj: lf mode: lone \n} {
    set f [open $path(test1) w]
    fconfigure $f -translation lf
    puts -nonewline $f "\n"
    close $f
    set f [open $path(test1)]
    fconfigure $f -translation lf
    set x [list [gets $f line] $line [gets $f line] $line]
    close $f
    set x
} {0 {} -1 {}}
test io-6.12 {Tcl_GetsObj: lf mode: lone \r} {
    set f [open $path(test1) w]
    fconfigure $f -translation lf
    puts -nonewline $f "\r"
    close $f
    set f [open $path(test1)]
    fconfigure $f -translation lf
    set x [list [gets $f line] $line [gets $f line] $line]
    close $f
    set x
} [list 1 "\r" -1 ""]
test io-6.13 {Tcl_GetsObj: lf mode: 1 char} {
    set f [open $path(test1) w]
    fconfigure $f -translation lf
    puts -nonewline $f a
    close $f
    set f [open $path(test1)]
    fconfigure $f -translation lf
    set x [list [gets $f line] $line [gets $f line] $line]
    close $f
    set x
} {1 a -1 {}}
test io-6.14 {Tcl_GetsObj: lf mode: 1 char followed by EOL} {
    set f [open $path(test1) w]
    fconfigure $f -translation lf
    puts -nonewline $f "a\n"
    close $f
    set f [open $path(test1)]
    fconfigure $f -translation lf
    set x [list [gets $f line] $line [gets $f line] $line]
    close $f
    set x
} {1 a -1 {}}
test io-6.15 {Tcl_GetsObj: lf mode: several chars} {
    set f [open $path(test1) w]
    fconfigure $f -translation lf
    puts -nonewline $f "abcd\nefgh\rijkl\r\nmnop"
    close $f
    set f [open $path(test1)]
    fconfigure $f -translation lf
    set x [list [gets $f line] $line [gets $f line] $line [gets $f line] $line [gets $f line] $line]
    close $f
    set x
} [list 4 "abcd" 10 "efgh\rijkl\r" 4 "mnop" -1 ""]
test io-6.16 {Tcl_GetsObj: cr mode: no chars} {
    set f [open $path(test1) w]
    close $f
    set f [open $path(test1)]
    fconfigure $f -translation cr
    set x [list [gets $f line] $line]
    close $f
    set x
} {-1 {}}
test io-6.17 {Tcl_GetsObj: cr mode: lone \n} {
    set f [open $path(test1) w]
    fconfigure $f -translation lf
    puts -nonewline $f "\n"
    close $f
    set f [open $path(test1)]
    fconfigure $f -translation cr
    set x [list [gets $f line] $line [gets $f line] $line]
    close $f
    set x
} [list 1 "\n" -1 ""]
test io-6.18 {Tcl_GetsObj: cr mode: lone \r} {
    set f [open $path(test1) w]
    fconfigure $f -translation lf
    puts -nonewline $f "\r"
    close $f
    set f [open $path(test1)]
    fconfigure $f -translation cr
    set x [list [gets $f line] $line [gets $f line] $line]
    close $f
    set x
} {0 {} -1 {}}
test io-6.19 {Tcl_GetsObj: cr mode: 1 char} {
    set f [open $path(test1) w]
    fconfigure $f -translation lf
    puts -nonewline $f a
    close $f
    set f [open $path(test1)]
    fconfigure $f -translation cr
    set x [list [gets $f line] $line [gets $f line] $line]
    close $f
    set x
} {1 a -1 {}}
test io-6.20 {Tcl_GetsObj: cr mode: 1 char followed by EOL} {
    set f [open $path(test1) w]
    fconfigure $f -translation lf
    puts -nonewline $f "a\r"
    close $f
    set f [open $path(test1)]
    fconfigure $f -translation cr
    set x [list [gets $f line] $line [gets $f line] $line]
    close $f
    set x
} {1 a -1 {}}
test io-6.21 {Tcl_GetsObj: cr mode: several chars} {
    set f [open $path(test1) w]
    fconfigure $f -translation lf
    puts -nonewline $f "abcd\nefgh\rijkl\r\nmnop"
    close $f
    set f [open $path(test1)]
    fconfigure $f -translation cr
    set x [list [gets $f line] $line [gets $f line] $line [gets $f line] $line [gets $f line] $line]
    close $f
    set x
} [list 9 "abcd\nefgh" 4 "ijkl" 5 "\nmnop" -1 ""]
test io-6.22 {Tcl_GetsObj: crlf mode: no chars} {
    set f [open $path(test1) w]
    close $f
    set f [open $path(test1)]
    fconfigure $f -translation crlf
    set x [list [gets $f line] $line]
    close $f
    set x
} {-1 {}}
test io-6.23 {Tcl_GetsObj: crlf mode: lone \n} {
    set f [open $path(test1) w]
    fconfigure $f -translation lf
    puts -nonewline $f "\n"
    close $f
    set f [open $path(test1)]
    fconfigure $f -translation crlf
    set x [list [gets $f line] $line [gets $f line] $line]
    close $f
    set x
} [list 1 "\n" -1 ""]
test io-6.24 {Tcl_GetsObj: crlf mode: lone \r} {
    set f [open $path(test1) w]
    fconfigure $f -translation lf
    puts -nonewline $f "\r"
    close $f
    set f [open $path(test1)]
    fconfigure $f -translation crlf
    set x [list [gets $f line] $line [gets $f line] $line]
    close $f
    set x
} [list 1 "\r" -1 ""]
test io-6.25 {Tcl_GetsObj: crlf mode: \r\r} {
    set f [open $path(test1) w]
    fconfigure $f -translation lf
    puts -nonewline $f "\r\r"
    close $f
    set f [open $path(test1)]
    fconfigure $f -translation crlf
    set x [list [gets $f line] $line [gets $f line] $line]
    close $f
    set x
} [list 2 "\r\r" -1 ""]
test io-6.26 {Tcl_GetsObj: crlf mode: \r\n} {
    set f [open $path(test1) w]
    fconfigure $f -translation lf
    puts -nonewline $f "\r\n"
    close $f
    set f [open $path(test1)]
    fconfigure $f -translation crlf
    set x [list [gets $f line] $line [gets $f line] $line]
    close $f
    set x
} [list 0 "" -1 ""]
test io-6.27 {Tcl_GetsObj: crlf mode: 1 char} {
    set f [open $path(test1) w]
    fconfigure $f -translation lf
    puts -nonewline $f a
    close $f
    set f [open $path(test1)]
    fconfigure $f -translation crlf
    set x [list [gets $f line] $line [gets $f line] $line]
    close $f
    set x
} {1 a -1 {}}
test io-6.28 {Tcl_GetsObj: crlf mode: 1 char followed by EOL} {
    set f [open $path(test1) w]
    fconfigure $f -translation lf
    puts -nonewline $f "a\r\n"
    close $f
    set f [open $path(test1)]
    fconfigure $f -translation crlf
    set x [list [gets $f line] $line [gets $f line] $line]
    close $f
    set x
} {1 a -1 {}}
test io-6.29 {Tcl_GetsObj: crlf mode: several chars} {
    set f [open $path(test1) w]
    fconfigure $f -translation lf
    puts -nonewline $f "abcd\nefgh\rijkl\r\nmnop"
    close $f
    set f [open $path(test1)]
    fconfigure $f -translation crlf
    set x [list [gets $f line] $line [gets $f line] $line [gets $f line] $line]
    close $f
    set x
} [list 14 "abcd\nefgh\rijkl" 4 "mnop" -1 ""]
test io-6.30 {Tcl_GetsObj: crlf mode: buffer exhausted} {testchannel} {
    # if (eol >= dstEnd)

    set f [open $path(test1) w]
    fconfigure $f -translation lf
    puts -nonewline $f "123456789012345\r\nabcdefghijklmnoprstuvwxyz"
    close $f
    set f [open $path(test1)]
    fconfigure $f -translation crlf -buffersize 16
    set x [list [gets $f line] $line [testchannel inputbuffered $f]]
    close $f
    set x
} [list 15 "123456789012345" 15]
test io-6.31 {Tcl_GetsObj: crlf mode: buffer exhausted, blocked} {stdio testchannel fileevent} {
    # (FilterInputBytes() != 0)

    set f [open "|[list [interpreter] $path(cat)]" w+]
    fconfigure $f -translation {crlf lf} -buffering none
    puts -nonewline $f "bbbbbbbbbbbbbb\r\n123456789012345\r"
    fconfigure $f -buffersize 16
    set x [gets $f]
    fconfigure $f -blocking 0
    lappend x [gets $f line] $line [fblocked $f] [testchannel inputbuffered $f]
    close $f
    set x
} [list "bbbbbbbbbbbbbb" -1 "" 1 16]
test io-6.32 {Tcl_GetsObj: crlf mode: buffer exhausted, more data} {testchannel} {
    # not (FilterInputBytes() != 0)

    set f [open $path(test1) w]
    fconfigure $f -translation lf
    puts -nonewline $f "123456789012345\r\n123"
    close $f
    set f [open $path(test1)]
    fconfigure $f -translation crlf -buffersize 16
    set x [list [gets $f line] $line [tell $f] [testchannel inputbuffered $f]]
    close $f
    set x
} [list 15 "123456789012345" 17 3]
test io-6.33 {Tcl_GetsObj: crlf mode: buffer exhausted, at eof} {
    # eol still equals dstEnd

    set f [open $path(test1) w]
    fconfigure $f -translation lf
    puts -nonewline $f "123456789012345\r"
    close $f
    set f [open $path(test1)]
    fconfigure $f -translation crlf -buffersize 16
    set x [list [gets $f line] $line [eof $f]]
    close $f
    set x
} [list 16 "123456789012345\r" 1]
test io-6.34 {Tcl_GetsObj: crlf mode: buffer exhausted, not followed by \n} {
    # not (*eol == '\n')

    set f [open $path(test1) w]
    fconfigure $f -translation lf
    puts -nonewline $f "123456789012345\rabcd\r\nefg"
    close $f
    set f [open $path(test1)]
    fconfigure $f -translation crlf -buffersize 16
    set x [list [gets $f line] $line [tell $f]]
    close $f
    set x
} [list 20 "123456789012345\rabcd" 22]
test io-6.35 {Tcl_GetsObj: auto mode: no chars} {
    set f [open $path(test1) w]
    close $f
    set f [open $path(test1)]
    fconfigure $f -translation auto
    set x [list [gets $f line] $line]
    close $f
    set x
} {-1 {}}
test io-6.36 {Tcl_GetsObj: auto mode: lone \n} {
    set f [open $path(test1) w]
    fconfigure $f -translation lf
    puts -nonewline $f "\n"
    close $f
    set f [open $path(test1)]
    fconfigure $f -translation auto
    set x [list [gets $f line] $line [gets $f line] $line]
    close $f
    set x
} [list 0 "" -1 ""]
test io-6.37 {Tcl_GetsObj: auto mode: lone \r} {
    set f [open $path(test1) w]
    fconfigure $f -translation lf
    puts -nonewline $f "\r"
    close $f
    set f [open $path(test1)]
    fconfigure $f -translation auto
    set x [list [gets $f line] $line [gets $f line] $line]
    close $f
    set x
} [list 0 "" -1 ""]
test io-6.38 {Tcl_GetsObj: auto mode: \r\r} {
    set f [open $path(test1) w]
    fconfigure $f -translation lf
    puts -nonewline $f "\r\r"
    close $f
    set f [open $path(test1)]
    fconfigure $f -translation auto
    set x [list [gets $f line] $line [gets $f line] $line [gets $f line] $line]
    close $f
    set x
} [list 0 "" 0 "" -1 ""]
test io-6.39 {Tcl_GetsObj: auto mode: \r\n} {
    set f [open $path(test1) w]
    fconfigure $f -translation lf
    puts -nonewline $f "\r\n"
    close $f
    set f [open $path(test1)]
    fconfigure $f -translation auto
    set x [list [gets $f line] $line [gets $f line] $line]
    close $f
    set x
} [list 0 "" -1 ""]
test io-6.40 {Tcl_GetsObj: auto mode: 1 char} {
    set f [open $path(test1) w]
    fconfigure $f -translation lf
    puts -nonewline $f a
    close $f
    set f [open $path(test1)]
    fconfigure $f -translation auto
    set x [list [gets $f line] $line [gets $f line] $line]
    close $f
    set x
} {1 a -1 {}}
test io-6.41 {Tcl_GetsObj: auto mode: 1 char followed by EOL} {
    set f [open $path(test1) w]
    fconfigure $f -translation lf
    puts -nonewline $f "a\r\n"
    close $f
    set f [open $path(test1)]
    fconfigure $f -translation auto
    set x [list [gets $f line] $line [gets $f line] $line]
    close $f
    set x
} {1 a -1 {}}
test io-6.42 {Tcl_GetsObj: auto mode: several chars} {
    set f [open $path(test1) w]
    fconfigure $f -translation lf
    puts -nonewline $f "abcd\nefgh\rijkl\r\nmnop"
    close $f
    set f [open $path(test1)]
    fconfigure $f -translation auto
    set x [list [gets $f line] $line [gets $f line] $line]
    lappend x [gets $f line] $line [gets $f line] $line [gets $f line] $line
    close $f
    set x
} [list 4 "abcd" 4 "efgh" 4 "ijkl" 4 "mnop" -1 ""]
test io-6.43 {Tcl_GetsObj: input saw cr} {stdio testchannel fileevent} {
    # if (chanPtr->flags & INPUT_SAW_CR)

    set f [open "|[list [interpreter] $path(cat)]" w+]
    fconfigure $f -translation {auto lf} -buffering none
    puts -nonewline $f "bbbbbbbbbbbbbbb\n123456789abcdef\r"
    fconfigure $f -buffersize 16
    set x [list [gets $f]]
    fconfigure $f -blocking 0
    lappend x [gets $f line] $line [testchannel queuedcr $f]
    fconfigure $f -blocking 1
    puts -nonewline $f "\nabcd\refg\x1A"
    lappend x [gets $f line] $line [testchannel queuedcr $f]
    lappend x [gets $f line] $line
    close $f
    set x
} [list "bbbbbbbbbbbbbbb" 15 "123456789abcdef" 1 4 "abcd" 0 3 "efg"]
test io-6.44 {Tcl_GetsObj: input saw cr, not followed by cr} {stdio testchannel fileevent} {
    # not (*eol == '\n')

    set f [open "|[list [interpreter] $path(cat)]" w+]
    fconfigure $f -translation {auto lf} -buffering none
    puts -nonewline $f "bbbbbbbbbbbbbbb\n123456789abcdef\r"
    fconfigure $f -buffersize 16
    set x [list [gets $f]]
    fconfigure $f -blocking 0
    lappend x [gets $f line] $line [testchannel queuedcr $f]
    fconfigure $f -blocking 1
    puts -nonewline $f "abcd\refg\x1A"
    lappend x [gets $f line] $line [testchannel queuedcr $f]
    lappend x [gets $f line] $line
    close $f
    set x
} [list "bbbbbbbbbbbbbbb" 15 "123456789abcdef" 1 4 "abcd" 0 3 "efg"]
test io-6.45 {Tcl_GetsObj: input saw cr, skip right number of bytes} {stdio testchannel fileevent} {
    # Tcl_ExternalToUtf()

    set f [open "|[list [interpreter] $path(cat)]" w+]
    fconfigure $f -translation {auto lf} -buffering none
    fconfigure $f -encoding utf-16
    puts -nonewline $f "bbbbbbbbbbbbbbb\n123456789abcdef\r"
    fconfigure $f -buffersize 16
    gets $f
    fconfigure $f -blocking 0
    set x [list [gets $f line] $line [testchannel queuedcr $f]]
    fconfigure $f -blocking 1
    puts -nonewline $f "\nabcd\refg"
    lappend x [gets $f line] $line [testchannel queuedcr $f]
    close $f
    set x
} [list 15 "123456789abcdef" 1 4 "abcd" 0]
test io-6.46 {Tcl_GetsObj: input saw cr, followed by just \n should give eof} {stdio testchannel fileevent} {
    # memmove()

    set f [open "|[list [interpreter] $path(cat)]" w+]
    fconfigure $f -translation {auto lf} -buffering none
    puts -nonewline $f "bbbbbbbbbbbbbbb\n123456789abcdef\r"
    fconfigure $f -buffersize 16
    gets $f
    fconfigure $f -blocking 0
    set x [list [gets $f line] $line [testchannel queuedcr $f]]
    fconfigure $f -blocking 1
    puts -nonewline $f "\n\x1A"
    lappend x [gets $f line] $line [testchannel queuedcr $f]
    close $f
    set x
} [list 15 "123456789abcdef" 1 -1 "" 0]
test io-6.47 {Tcl_GetsObj: auto mode: \r at end of buffer, peek for \n} {testchannel} {
    # (eol == dstEnd)

    set f [open $path(test1) w]
    fconfigure $f -translation lf
    puts -nonewline $f "123456789012345\r\nabcdefghijklmnopq"
    close $f
    set f [open $path(test1)]
    fconfigure $f -translation auto -buffersize 16
    set x [list [gets $f] [testchannel inputbuffered $f]]
    close $f
    set x
} [list "123456789012345" 15]
test io-6.48 {Tcl_GetsObj: auto mode: \r at end of buffer, no more avail} {testchannel} {
    # PeekAhead() did not get any, so (eol >= dstEnd)

    set f [open $path(test1) w]
    fconfigure $f -translation lf
    puts -nonewline $f "123456789012345\r"
    close $f
    set f [open $path(test1)]
    fconfigure $f -translation auto -buffersize 16
    set x [list [gets $f] [testchannel queuedcr $f]]
    close $f
    set x
} [list "123456789012345" 1]
test io-6.49 {Tcl_GetsObj: auto mode: \r followed by \n} {testchannel} {
    # if (*eol == '\n') {skip++}

    set f [open $path(test1) w]
    fconfigure $f -translation lf
    puts -nonewline $f "123456\r\n78901"
    close $f
    set f [open $path(test1)]
    set x [list [gets $f] [testchannel queuedcr $f] [tell $f] [gets $f]]
    close $f
    set x
} [list "123456" 0 8 "78901"]
test io-6.50 {Tcl_GetsObj: auto mode: \r not followed by \n} {testchannel} {
    # not (*eol == '\n')

    set f [open $path(test1) w]
    fconfigure $f -translation lf
    puts -nonewline $f "123456\r78901"
    close $f
    set f [open $path(test1)]
    set x [list [gets $f] [testchannel queuedcr $f] [tell $f] [gets $f]]
    close $f
    set x
} [list "123456" 0 7 "78901"]
test io-6.51 {Tcl_GetsObj: auto mode: \n} {
    # else if (*eol == '\n') {goto gotoeol;}

    set f [open $path(test1) w]
    fconfigure $f -translation lf
    puts -nonewline $f "123456\n78901"
    close $f
    set f [open $path(test1)]
    set x [list [gets $f] [tell $f] [gets $f]]
    close $f
    set x
} [list "123456" 7 "78901"]
test io-6.52 {Tcl_GetsObj: saw EOF character} {testchannel} {
    # if (eof != NULL)

    set f [open $path(test1) w]
    fconfigure $f -translation lf
    puts -nonewline $f "123456\x1Ak9012345\r"
    close $f
    set f [open $path(test1)]
    fconfigure $f -eofchar \x1A
    set x [list [gets $f] [testchannel queuedcr $f] [tell $f] [gets $f]]
    close $f
    set x
} [list "123456" 0 6 ""]
test io-6.53 {Tcl_GetsObj: device EOF} {
    # didn't produce any bytes

    set f [open $path(test1) w]
    close $f
    set f [open $path(test1)]
    set x [list [gets $f line] $line [eof $f]]
    close $f
    set x
} {-1 {} 1}
test io-6.54 {Tcl_GetsObj: device EOF} {
    # got some bytes before EOF.

    set f [open $path(test1) w]
    puts -nonewline $f abc
    close $f
    set f [open $path(test1)]
    set x [list [gets $f line] $line [eof $f]]
    close $f
    set x
} {3 abc 1}
test io-6.55 {Tcl_GetsObj: overconverted} {
    # Tcl_ExternalToUtf(), make sure state updated

    set f [open $path(test1) w]
    fconfigure $f -encoding iso2022-jp
    puts $f "there一ok\n丁more bytes\nhere"
    close $f
    set f [open $path(test1)]
    fconfigure $f -encoding iso2022-jp
    set x [list [gets $f line] $line [gets $f line] $line [gets $f line] $line]
    close $f
    set x
} [list 8 "there一ok" 11 "丁more bytes" 4 "here"]
test io-6.56 {Tcl_GetsObj: incomplete lines should disable file events} {stdio fileevent} {
    update
    set f [open "|[list [interpreter] $path(cat)]" w+]
    fconfigure $f -buffering none
    puts -nonewline $f "foobar"
    fconfigure $f -blocking 0
    variable x {}
    after 500 [namespace code { lappend x timeout }]
    fileevent $f readable [namespace code { lappend x [gets $f] }]
    vwait [namespace which -variable x]
    vwait [namespace which -variable x]
    fconfigure $f -blocking 1
    puts -nonewline $f "baz\n"
    after 500 [namespace code { lappend x timeout }]
    fconfigure $f -blocking 0
    vwait [namespace which -variable x]
    vwait [namespace which -variable x]
    close $f
    set x
} {{} timeout foobarbaz timeout}

test io-7.1 {FilterInputBytes: split up character at end of buffer} {
    # (result == TCL_CONVERT_MULTIBYTE)

    set f [open $path(test1) w]
    fconfigure $f -encoding shiftjis
    puts $f "1234567890123０１２３４\nend"
    close $f
    set f [open $path(test1)]
    fconfigure $f -encoding shiftjis -buffersize 16
    set x [gets $f]
    close $f
    set x
} "1234567890123０１２３４"
test io-7.2 {FilterInputBytes: split up character in middle of buffer} {
    # (bufPtr->nextAdded < bufPtr->bufLength)

    set f [open $path(test1) w]
    fconfigure $f -encoding binary
    puts -nonewline $f "1234567890\n123\x82\x4F\x82\x50\x82"
    close $f
    set f [open $path(test1)]
    fconfigure $f -encoding shiftjis -profile tcl8
    set x [list [gets $f line] $line [eof $f]]
    close $f
    set x
} [list 10 "1234567890" 0]
test io-7.3 {FilterInputBytes: split up character at EOF} testchannel {
    set f [open $path(test1) w]
    fconfigure $f -encoding binary
    puts -nonewline $f "1234567890123\x82\x4F\x82\x50\x82"
    close $f
    set f [open $path(test1)]
    fconfigure $f -encoding shiftjis -profile tcl8
    set x [list [gets $f line] $line]
    lappend x [tell $f] [testchannel inputbuffered $f] [eof $f]
    lappend x [gets $f line] $line
    close $f
    set x
} [list 16 "1234567890123０１\x82" 18 0 1 -1 ""]
test io-7.4 {FilterInputBytes: recover from split up character} {stdio fileevent} {
    set f [open "|[list [interpreter] $path(cat)]" w+]
    fconfigure $f -encoding binary -buffering none
    puts -nonewline $f "1234567890123\x82\x4F\x82\x50\x82"
    fconfigure $f -encoding shiftjis -blocking 0
    fileevent $f read [namespace code "ready $f"]
    variable x {}
    proc ready {f} {
	variable x
	lappend x [gets $f line] $line [fblocked $f]
    }
    vwait [namespace which -variable x]
    fconfigure $f -encoding binary -blocking 1
    puts $f "\x51\x82\x52"
    fconfigure $f -encoding shiftjis
    vwait [namespace which -variable x]
    close $f
    set x
} [list -1 "" 1 17 "1234567890123０１２３" 0]

test io-8.1 {PeekAhead: only go to device if no more cached data} {testchannel} {
    # (bufPtr->nextPtr == NULL)

    set f [open $path(test1) w]
    fconfigure $f -encoding ascii -translation lf
    puts -nonewline $f "123456789012345\r\n2345678"
    close $f
    set f [open $path(test1)]
    fconfigure $f -encoding ascii -translation auto -buffersize 16
    # here
    gets $f
    set x [testchannel inputbuffered $f]
    close $f
    set x
} "7"
test io-8.2 {PeekAhead: only go to device if no more cached data} {stdio testchannel fileevent} {
    # not (bufPtr->nextPtr == NULL)

    set f [open "|[list [interpreter] $path(cat)]" w+]
    fconfigure $f -translation lf -encoding ascii -buffering none
    puts -nonewline $f "123456789012345\r\nbcdefghijklmnopqrstuvwxyz"
    variable x {}
    fileevent $f read [namespace code "ready $f"]
    proc ready {f} {
	variable x
	lappend x [gets $f line] $line [testchannel inputbuffered $f]
    }
    fconfigure $f -encoding utf-16 -buffersize 16 -blocking 0
    vwait [namespace which -variable x]
    fconfigure $f -translation auto -encoding ascii -blocking 1
    # here
    vwait [namespace which -variable x]
    close $f
    set x
} [list -1 "" 42 15 "123456789012345" 25]
test io-8.3 {PeekAhead: no cached data available} {stdio testchannel fileevent} {
    # (bytesLeft == 0)

    set f [open "|[list [interpreter] $path(cat)]" w+]
    fconfigure $f -translation {auto binary}
    puts -nonewline $f "abcdefghijklmno\r"
    flush $f
    set x [list [gets $f line] $line [testchannel queuedcr $f]]
    close $f
    set x
} [list 15 "abcdefghijklmno" 1]
set a "123456789012345678901234567890"
append a "123456789012345678901234567890"
append a "1234567890123456789012345678901"
test io-8.4 {PeekAhead: cached data available in this buffer} {
    # not (bytesLeft == 0)

    set f [open $path(test1) w+]
    fconfigure $f -translation binary
    puts $f "${a}\r\nabcdef"
    close $f
    set f [open $path(test1)]
    fconfigure $f -encoding binary -translation auto

    # "${a}\r" was converted in one operation (because ENCODING_LINESIZE
    # is 30).  To check if "\n" follows, calls PeekAhead and determines
    # that cached data is available in buffer w/o having to call driver.

    set x [gets $f]
    close $f
    set x
} $a
unset a
test io-8.5 {PeekAhead: don't peek if last read was short} {stdio testchannel fileevent} {
    # (bufPtr->nextAdded < bufPtr->length)

    set f [open "|[list [interpreter] $path(cat)]" w+]
    fconfigure $f -translation {auto binary}
    puts -nonewline $f "abcdefghijklmno\r"
    flush $f
    # here
    set x [list [gets $f line] $line [testchannel queuedcr $f]]
    close $f
    set x
} {15 abcdefghijklmno 1}
test io-8.6 {PeekAhead: change to non-blocking mode} {stdio testchannel fileevent} {
    # ((chanPtr->flags & CHANNEL_NONBLOCKING) == 0)

    set f [open "|[list [interpreter] $path(cat)]" w+]
    fconfigure $f -translation {auto binary} -buffersize 16
    puts -nonewline $f "abcdefghijklmno\r"
    flush $f
    # here
    set x [list [gets $f line] $line [testchannel queuedcr $f]]
    close $f
    set x
} {15 abcdefghijklmno 1}
test io-8.7 {PeekAhead: cleanup} {stdio testchannel fileevent} {
    # Make sure bytes are removed from buffer.

    set f [open "|[list [interpreter] $path(cat)]" w+]
    fconfigure $f -translation {auto binary} -buffering none
    puts -nonewline $f "abcdefghijklmno\r"
    # here
    set x [list [gets $f line] $line [testchannel queuedcr $f]]
    puts -nonewline $f "\x1A"
    lappend x [gets $f line] $line
    close $f
    set x
} {15 abcdefghijklmno 1 -1 {}}

test io-9.1 {CommonGetsCleanup} emptyTest {
} {}

test io-10.1 {Tcl_ReadChars: CheckChannelErrors} emptyTest {
    # no test, need to cause an async error.
} {}
test io-10.2 {Tcl_ReadChars: loop until enough copied} {
    # one time
    # for (copied = 0; (unsigned) toRead > 0; )

    set f [open $path(test1) w]
    puts $f abcdefghijklmnop
    close $f

    set f [open $path(test1)]
    set x [read $f 5]
    close $f
    set x
} {abcde}
test io-10.3 {Tcl_ReadChars: loop until enough copied} {
    # multiple times
    # for (copied = 0; (unsigned) toRead > 0; )

    set f [open $path(test1) w]
    puts $f abcdefghijklmnopqrstuvwxyz
    close $f

    set f [open $path(test1)]
    fconfigure $f -buffersize 16
    # here
    set x [read $f 19]
    close $f
    set x
} {abcdefghijklmnopqrs}
test io-10.4 {Tcl_ReadChars: no more in channel buffer} {
    # (copiedNow < 0)

    set f [open $path(test1) w]
    puts -nonewline $f abcdefghijkl
    close $f

    set f [open $path(test1)]
    # here
    set x [read $f 1000]
    close $f
    set x
} {abcdefghijkl}
test io-10.5 {Tcl_ReadChars: stop on EOF} {
    # (chanPtr->flags & CHANNEL_EOF)

    set f [open $path(test1) w]
    puts -nonewline $f abcdefghijkl
    close $f

    set f [open $path(test1)]
    # here
    set x [read $f 1000]
    close $f
    set x
} {abcdefghijkl}

test io-11.1 {ReadBytes: want to read a lot} {
    # ((unsigned) toRead > (unsigned) srcLen)

    set f [open $path(test1) w]
    puts -nonewline $f abcdefghijkl
    close $f
    set f [open $path(test1)]
    fconfigure $f -encoding binary
    # here
    set x [read $f 1000]
    close $f
    set x
} {abcdefghijkl}
test io-11.2 {ReadBytes: want to read all} {
    # ((unsigned) toRead > (unsigned) srcLen)

    set f [open $path(test1) w]
    puts -nonewline $f abcdefghijkl
    close $f
    set f [open $path(test1)]
    fconfigure $f -encoding binary
    # here
    set x [read $f]
    close $f
    set x
} {abcdefghijkl}
test io-11.3 {ReadBytes: allocate more space} {
    # (toRead > length - offset - 1)

    set f [open $path(test1) w]
    puts -nonewline $f abcdefghijklmnopqrstuvwxyz
    close $f
    set f [open $path(test1)]
    fconfigure $f -buffersize 16 -encoding binary
    # here
    set x [read $f]
    close $f
    set x
} {abcdefghijklmnopqrstuvwxyz}
test io-11.4 {ReadBytes: EOF char found} {
    # (TranslateInputEOL() != 0)

    set f [open $path(test1) w]
    puts $f abcdefghijklmnopqrstuvwxyz
    close $f
    set f [open $path(test1)]
    fconfigure $f -eofchar m -encoding binary
    # here
    set x [list [read $f] [eof $f] [read $f] [eof $f]]
    close $f
    set x
} [list "abcdefghijkl" 1 "" 1]

test io-12.1 {ReadChars: want to read a lot} {
    # ((unsigned) toRead > (unsigned) srcLen)

    set f [open $path(test1) w]
    puts -nonewline $f abcdefghijkl
    close $f
    set f [open $path(test1)]
    # here
    set x [read $f 1000]
    close $f
    set x
} {abcdefghijkl}
test io-12.2 {ReadChars: want to read all} {
    # ((unsigned) toRead > (unsigned) srcLen)

    set f [open $path(test1) w]
    puts -nonewline $f abcdefghijkl
    close $f
    set f [open $path(test1)]
    # here
    set x [read $f]
    close $f
    set x
} {abcdefghijkl}
test io-12.3 {ReadChars: allocate more space} {
    # (toRead > length - offset - 1)

    set f [open $path(test1) w]
    puts -nonewline $f abcdefghijklmnopqrstuvwxyz
    close $f
    set f [open $path(test1)]
    fconfigure $f -buffersize 16
    # here
    set x [read $f]
    close $f
    set x
} {abcdefghijklmnopqrstuvwxyz}
test io-12.4 {ReadChars: split-up char} {stdio testchannel fileevent} {
    # (srcRead == 0)

    set f [open "|[list [interpreter] $path(cat)]" w+]
    fconfigure $f -encoding binary -buffering none -buffersize 16
    puts -nonewline $f "123456789012345\x96"
    fconfigure $f -encoding shiftjis -blocking 0

    fileevent $f read [namespace code "ready $f"]
    proc ready {f} {
	variable x
	lappend x [read $f] [testchannel inputbuffered $f]
    }
    variable x {}

    fconfigure $f -encoding shiftjis
    vwait [namespace which -variable x]
    fconfigure $f -encoding binary -blocking 1
    puts -nonewline $f "\x7B"
    after 500			;# Give the cat process time to catch up
    fconfigure $f -encoding shiftjis -blocking 0
    vwait [namespace which -variable x]
    close $f
    set x
} [list "123456789012345" 1 "本" 0]
test io-12.5 {ReadChars: fileevents on partial characters} {stdio fileevent} {
    set path(test1) [makeFile {
	fconfigure stdout -encoding binary -buffering none
	gets stdin; puts -nonewline "\xE7"
	gets stdin; puts -nonewline "\x89"
	gets stdin; puts -nonewline "\xA6"
    } test1]
    set f [open "|[list [interpreter] $path(test1)]" r+]
    fileevent $f readable [namespace code {
	lappend x [read $f]
	if {[eof $f]} {
	    lappend x eof
	}
    }]
    puts $f "go1"
    flush $f
    fconfigure $f -blocking 0 -encoding utf-8
    variable x {}
    vwait [namespace which -variable x]
    after 500 [namespace code { lappend x timeout }]
    vwait [namespace which -variable x]
    puts $f "go2"
    flush $f
    vwait [namespace which -variable x]
    after 500 [namespace code { lappend x timeout }]
    vwait [namespace which -variable x]
    puts $f "go3"
    flush $f
    vwait [namespace which -variable x]
    vwait [namespace which -variable x]
    lappend x [catch {close $f} msg] $msg
    set x
} "{} timeout {} timeout 牦 {} eof 0 {}"
test io-12.6 {ReadChars: too many chars read} {
    proc driver {cmd args} {
	variable buffer
	variable index
	set chan [lindex $args 0]
	switch -- $cmd {
	    initialize {
		set index($chan) 0
		set buffer($chan) [encoding convertto utf-8 \
			[string repeat 뻯 20][string repeat . 20]]
		return {initialize finalize watch read}
	    }
	    finalize {
		unset index($chan) buffer($chan)
		return
	    }
	    watch {}
	    read {
		set n [lindex $args 1]
		set new [expr {$index($chan) + $n}]
		set result [string range $buffer($chan) $index($chan) $new-1]
		set index($chan) $new
		return $result
	    }
	}
    }
    set c [chan create read [namespace which driver]]
    chan configure $c -encoding utf-8
    while {![eof $c]} {
	read $c 15
    }
    close $c
} {}
test io-12.7 {ReadChars: too many chars read [bc5b790099]} {
    proc driver {cmd args} {
	variable buffer
	variable index
	set chan [lindex $args 0]
	switch -- $cmd {
	    initialize {
		set index($chan) 0
		set buffer($chan) [encoding convertto utf-8 \
			[string repeat 뻯 10]....뻯]
		return {initialize finalize watch read}
	    }
	    finalize {
		unset index($chan) buffer($chan)
		return
	    }
	    watch {}
	    read {
		set n [lindex $args 1]
		set new [expr {$index($chan) + $n}]
		set result [string range $buffer($chan) $index($chan) $new-1]
		set index($chan) $new
		return $result
	    }
	}
    }
    set c [chan create read [namespace which driver]]
    chan configure $c -encoding utf-8
    while {![eof $c]} {
	read $c 7
    }
    close $c
} {}
test io-12.8 {ReadChars: multibyte chars split} {
    set f [open $path(test1) w]
    fconfigure $f -translation binary
    puts -nonewline $f [string repeat a 9]\xC2\xA0
    close $f
    set f [open $path(test1)]
    fconfigure $f -encoding utf-8 -buffersize 10
    set in [read $f]
    close $f
    scan [string index $in end] %c
} 160
<<<<<<< HEAD


apply [list {} {
    set template {
	test {io-12.9 @variant@} {ReadChars: multibyte chars split, default (strict)} -body {
	    set res {}
	    set f [open $path(test1) w]
	    fconfigure $f -translation binary
	    puts -nonewline $f [string repeat a 9]\xC2
	    close $f
	    set f [open $path(test1)]
	    fconfigure $f -encoding utf-8 @strict@ -buffersize 10
	    set status [catch {read $f} cres copts]
	    if {$status} {
		set in [dict get $copts -result]
	    } else {
		set in $cres 
	    }
	    lappend res $in
	    lappend res $status $cres
	    set scan [scan [string index $in end] %c]
	    lappend res $scan

	    set status [catch {read $f} cres copts]
	    if {$status} {
		set in [dict get $copts -result]
	    } else {
		set in $cres 
	    }
	    lappend res $in
	    lappend res $status $cres
	    set scan [scan [string index $in end] %c]
	    lappend res $scan
	    set res
	} -cleanup {
	    catch {close $f}
	} -match glob -result @result@
    }

    set errorres {{read aaaaaaaaa} 1 {error reading "file*":\
	invalid or incomplete multibyte or wide character} 97\
	{read {}} 1 {error reading "file*":\
	invalid or incomplete multibyte or wide character} 125}

    # if default encoding is not currently to strict
    # foreach variant {default encodingstrict} strict {{} {-encodingstrict 1}} 
    foreach variant {
	{profile default} {profile strict} {profile tcl8}
    } strict {{} {-profile strict} {-profile tcl8}} result [list \
	$errorres $errorres [
	    list aaaaaaaaa\xC2 0 aaaaaaaaa\xC2 194 {} 0 {} {}]
    ] {
	set script [string map [
	    list @result@ [list $result] @variant@ $variant @strict@ $strict] $template] 
	uplevel 1 $script
    }
} [namespace current]]

=======
test io-12.9 {ReadChars: multibyte chars split} -body {
    set f [open $path(test1) w]
    fconfigure $f -translation binary
    puts -nonewline $f [string repeat a 9]\xC2
    close $f
    set f [open $path(test1)]
    fconfigure $f -encoding utf-8 -profile tcl8 -buffersize 10
    set in [read $f]
    read $f
    scan [string index $in end] %c
} -cleanup {
    catch {close $f}
} -result 194
test io-12.10 {ReadChars: multibyte chars split} -body {
    set f [open $path(test1) w]
    fconfigure $f -translation binary
    puts -nonewline $f [string repeat a 9]\xC2
    close $f
    set f [open $path(test1)]
    fconfigure $f -encoding utf-8 -profile strict -buffersize 10
    set in [read $f]
    close $f
    scan [string index $in end] %c
} -cleanup {
    catch {close $f}
} -returnCodes 1 -match glob -result {error reading "file*":\
	invalid or incomplete multibyte or wide character}
test io-12.11 {ReadChars: multibyte chars split} -body {
    set f [open $path(test1) w]
    fconfigure $f -translation binary
    puts -nonewline $f [string repeat a 9]\xC2
    close $f
    set f [open $path(test1)]
    fconfigure $f -encoding utf-8 -profile tcl8 -buffersize 10
    set in [read $f]
    close $f
    scan [string index $in end] %c
} -cleanup {
    catch {close $f}
} -result 194
>>>>>>> 4a02acc8

test io-13.1 {TranslateInputEOL: cr mode} {} {
    set f [open $path(test1) w]
    fconfigure $f -translation lf
    puts -nonewline $f "abcd\rdef\r"
    close $f
    set f [open $path(test1)]
    fconfigure $f -translation cr
    set x [read $f]
    close $f
    set x
} "abcd\ndef\n"
test io-13.2 {TranslateInputEOL: crlf mode} {
    set f [open $path(test1) w]
    fconfigure $f -translation lf
    puts -nonewline $f "abcd\r\ndef\r\n"
    close $f
    set f [open $path(test1)]
    fconfigure $f -translation crlf
    set x [read $f]
    close $f
    set x
} "abcd\ndef\n"
test io-13.3 {TranslateInputEOL: crlf mode: naked cr} {
    # (src >= srcMax)

    set f [open $path(test1) w]
    fconfigure $f -translation lf
    puts -nonewline $f "abcd\r\ndef\r"
    close $f
    set f [open $path(test1)]
    fconfigure $f -translation crlf
    set x [read $f]
    close $f
    set x
} "abcd\ndef\r"
test io-13.4 {TranslateInputEOL: crlf mode: cr followed by not \n} {
    # (src >= srcMax)

    set f [open $path(test1) w]
    fconfigure $f -translation lf
    puts -nonewline $f "abcd\r\ndef\rfgh"
    close $f
    set f [open $path(test1)]
    fconfigure $f -translation crlf
    set x [read $f]
    close $f
    set x
} "abcd\ndef\rfgh"
test io-13.5 {TranslateInputEOL: crlf mode: naked lf} {
    # (src >= srcMax)

    set f [open $path(test1) w]
    fconfigure $f -translation lf
    puts -nonewline $f "abcd\r\ndef\nfgh"
    close $f
    set f [open $path(test1)]
    fconfigure $f -translation crlf
    set x [read $f]
    close $f
    set x
} "abcd\ndef\nfgh"
test io-13.6 {TranslateInputEOL: auto mode: saw cr in last segment} {stdio testchannel fileevent} {
    # (chanPtr->flags & INPUT_SAW_CR)
    # This test may fail on slower machines.

    set f [open "|[list [interpreter] $path(cat)]" w+]
    fconfigure $f -blocking 0 -buffering none -translation {auto lf}

    fileevent $f read [namespace code "ready $f"]
    proc ready {f} {
	variable x
	lappend x [read $f] [testchannel queuedcr $f]
    }
    variable x {}
    variable y {}

    puts -nonewline $f "abcdefghj\r"
    after 500 [namespace code {set y ok}]
    vwait [namespace which -variable y]

    puts -nonewline $f "\n01234"
    after 500 [namespace code {set y ok}]
    vwait [namespace which -variable y]

    close $f
    set x
} [list "abcdefghj\n" 1 "01234" 0]
test io-13.7 {TranslateInputEOL: auto mode: naked \r} testchannel {
    # (src >= srcMax)

    set f [open $path(test1) w]
    fconfigure $f -translation lf
    puts -nonewline $f "abcd\r"
    close $f
    set f [open $path(test1)]
    fconfigure $f -translation auto
    set x [list [read $f] [testchannel queuedcr $f]]
    close $f
    set x
} [list "abcd\n" 1]
test io-13.8 {TranslateInputEOL: auto mode: \r\n} {
    # (*src == '\n')

    set f [open $path(test1) w]
    fconfigure $f -translation lf
    puts -nonewline $f "abcd\r\ndef"
    close $f
    set f [open $path(test1)]
    fconfigure $f -translation auto
    set x [read $f]
    close $f
    set x
} "abcd\ndef"
test io-13.8.1 {TranslateInputEOL: auto mode: \r\n} {
    set f [open $path(test1) w]
    fconfigure $f -translation lf
    puts -nonewline $f "abcd\r\ndef"
    close $f
    set f [open $path(test1)]
    fconfigure $f -translation auto
    set x {}
    lappend x [read $f 5]
    lappend x [read $f]
    close $f
    set x
} [list "abcd\n" "def"]
test io-13.8.2 {TranslateInputEOL: auto mode: \r\n} {
    set f [open $path(test1) w]
    fconfigure $f -translation lf
    puts -nonewline $f "abcd\r\ndef"
    close $f
    set f [open $path(test1)]
    fconfigure $f -translation auto -buffersize 6
    set x {}
    lappend x [read $f 5]
    lappend x [read $f]
    close $f
    set x
} [list "abcd\n" "def"]
test io-13.8.3 {TranslateInputEOL: auto mode: \r\n} {
    set f [open $path(test1) w]
    fconfigure $f -translation lf
    puts -nonewline $f "abcd\r\n\r\ndef"
    close $f
    set f [open $path(test1)]
    fconfigure $f -translation auto -buffersize 7
    set x {}
    lappend x [read $f 5]
    lappend x [read $f]
    close $f
    set x
} [list "abcd\n" "\ndef"]
test io-13.9 {TranslateInputEOL: auto mode: \r followed by not \n} {
    set f [open $path(test1) w]
    fconfigure $f -translation lf
    puts -nonewline $f "abcd\rdef"
    close $f
    set f [open $path(test1)]
    fconfigure $f -translation auto
    set x [read $f]
    close $f
    set x
} "abcd\ndef"
test io-13.10 {TranslateInputEOL: auto mode: \n} {
    # not (*src == '\r')

    set f [open $path(test1) w]
    fconfigure $f -translation lf
    puts -nonewline $f "abcd\ndef"
    close $f
    set f [open $path(test1)]
    fconfigure $f -translation auto
    set x [read $f]
    close $f
    set x
} "abcd\ndef"
test io-13.11 {TranslateInputEOL: EOF char} {
    # (*chanPtr->inEofChar != '\x00')

    set f [open $path(test1) w]
    fconfigure $f -translation lf
    puts -nonewline $f "abcd\ndefgh"
    close $f
    set f [open $path(test1)]
    fconfigure $f -translation auto -eofchar e
    set x [read $f]
    close $f
    set x
} "abcd\nd"
test io-13.12 {TranslateInputEOL: find EOF char in src} {
    # (*chanPtr->inEofChar != '\x00')

    set f [open $path(test1) w]
    fconfigure $f -translation lf
    puts -nonewline $f "\r\n\r\n\r\nab\r\n\r\ndef\r\n\r\n\r\n"
    close $f
    set f [open $path(test1)]
    fconfigure $f -translation auto -eofchar e
    set x [read $f]
    close $f
    set x
} "\n\n\nab\n\nd"

# Test standard handle management. The functions tested are
# Tcl_SetStdChannel and Tcl_GetStdChannel. Incidentally we are
# also testing channel table management.

if {[info commands testchannel] != ""} {
    set consoleFileNames [lsort [testchannel open]]
} else {
    # just to avoid an error
    set consoleFileNames [list]
}

test io-14.1 {Tcl_SetStdChannel and Tcl_GetStdChannel} {testchannel} {
    set l ""
    lappend l [fconfigure stdin -buffering]
    lappend l [fconfigure stdout -buffering]
    lappend l [fconfigure stderr -buffering]
    lappend l [lsort [testchannel open]]
    set l
} [list line line none $consoleFileNames]
test io-14.2 {Tcl_SetStdChannel and Tcl_GetStdChannel} {
    interp create x
    set l ""
    lappend l [x eval {fconfigure stdin -buffering}]
    lappend l [x eval {fconfigure stdout -buffering}]
    lappend l [x eval {fconfigure stderr -buffering}]
    interp delete x
    set l
} {line line none}
set path(test3) [makeFile {} test3]
test io-14.3 {Tcl_SetStdChannel & Tcl_GetStdChannel} exec {
    set f [open $path(test1) w]
    puts -nonewline $f {
	close stdin
	close stdout
	close stderr
	set f  [}
    puts $f [list open $path(test1) r]]
    puts $f "set f2 \[[list open $path(test2) w]]"
    puts $f "set f3 \[[list open $path(test3) w]]"
    puts $f {	puts stdout [gets stdin]
	puts stdout out
	puts stderr err
	close $f
	close $f2
	close $f3
    }
    close $f
    set result [exec [interpreter] $path(test1)]
    set f  [open $path(test2) r]
    set f2 [open $path(test3) r]
    lappend result [read $f] [read $f2]
    close $f
    close $f2
    set result
} {{
out
} {err
}}
# This test relies on the fact that stdout is used before stderr
test io-14.4 {Tcl_SetStdChannel & Tcl_GetStdChannel} {exec} {
    set f [open $path(test1) w]
    puts -nonewline $f { close stdin
	close stdout
	close stderr
	set f  [}
    puts $f [list open $path(test1) r]]
    puts $f "set f2 \[[list open $path(test2) w]]"
    puts $f "set f3 \[[list open $path(test3) w]]"
    puts $f {	puts stdout [gets stdin]
	puts stdout $f2
	puts stderr $f3
	close $f
	close $f2
	close $f3
    }
    close $f
    set result [exec [interpreter] $path(test1)]
    set f  [open $path(test2) r]
    set f2 [open $path(test3) r]
    lappend result [read $f] [read $f2]
    close $f
    close $f2
    set result
} {{ close stdin
stdout
} {stderr
}}
catch {interp delete z}
test io-14.5 {Tcl_GetChannel: stdio name translation} {
    interp create z
    eof stdin
    catch {z eval flush stdin} msg1
    catch {z eval close stdin} msg2
    catch {z eval flush stdin} msg3
    set result [list $msg1 $msg2 $msg3]
    interp delete z
    set result
} {{channel "stdin" wasn't opened for writing} {} {can not find channel named "stdin"}}
test io-14.6 {Tcl_GetChannel: stdio name translation} {
    interp create z
    eof stdout
    catch {z eval flush stdout} msg1
    catch {z eval close stdout} msg2
    catch {z eval flush stdout} msg3
    set result [list $msg1 $msg2 $msg3]
    interp delete z
    set result
} {{} {} {can not find channel named "stdout"}}
test io-14.7 {Tcl_GetChannel: stdio name translation} {
    interp create z
    eof stderr
    catch {z eval flush stderr} msg1
    catch {z eval close stderr} msg2
    catch {z eval flush stderr} msg3
    set result [list $msg1 $msg2 $msg3]
    interp delete z
    set result
} {{} {} {can not find channel named "stderr"}}
set path(script) [makeFile {} script]
test io-14.8 {reuse of stdio special channels} stdio {
    file delete $path(script)
    file delete $path(test1)
    set f [open $path(script) w]
    puts -nonewline $f {
	close stderr
	set f [}
    puts $f [list open $path(test1) w]]
    puts -nonewline $f {
	puts stderr hello
	close $f
	set f [}
    puts $f [list open $path(test1) r]]
    puts $f {
	puts [gets $f]
    }
    close $f
    set f [open "|[list [interpreter] $path(script)]" r]
    set c [gets $f]
    close $f
    set c
} hello
test io-14.9 {reuse of stdio special channels} {stdio fileevent} {
    file delete $path(script)
    file delete $path(test1)
    set f [open $path(script) w]
    puts $f {
	array set path [lindex $argv 0]
	set f [open $path(test1) w]
	puts $f hello
	close $f
	close stderr
	set f [open "|[list [info nameofexecutable] $path(cat) $path(test1)]" r]
	puts [gets $f]
    }
    close $f
    set f [open "|[list [interpreter] $path(script) [array get path]]" r]
    set c [gets $f]
    close $f
    # Added delay to give Windows time to stop the spawned process and clean
    # up its grip on the file test1. Added delete as proper test cleanup.
    # The failing tests were 18.1 and 18.2 as first re-users of file "test1".
    after 10000
    file delete $path(script)
    file delete $path(test1)
    set c
} hello

test io-15.1 {Tcl_CreateCloseHandler} emptyTest {
} {}

test io-16.1 {Tcl_DeleteCloseHandler} emptyTest {
} {}

# Test channel table management. The functions tested are
# GetChannelTable, DeleteChannelTable, Tcl_RegisterChannel,
# Tcl_UnregisterChannel, Tcl_GetChannel and Tcl_CreateChannel.
#
# These functions use "eof stdin" to ensure that the standard
# channels are added to the channel table of the interpreter.

test io-17.1 {GetChannelTable, DeleteChannelTable on std handles} {testchannel} {
    set l1 [testchannel refcount stdin]
    eof stdin
    interp create x
    set l ""
    lappend l [expr {[testchannel refcount stdin] - $l1}]
    x eval {eof stdin}
    lappend l [expr {[testchannel refcount stdin] - $l1}]
    interp delete x
    lappend l [expr {[testchannel refcount stdin] - $l1}]
    set l
} {0 1 0}
test io-17.2 {GetChannelTable, DeleteChannelTable on std handles} {testchannel} {
    set l1 [testchannel refcount stdout]
    eof stdin
    interp create x
    set l ""
    lappend l [expr {[testchannel refcount stdout] - $l1}]
    x eval {eof stdout}
    lappend l [expr {[testchannel refcount stdout] - $l1}]
    interp delete x
    lappend l [expr {[testchannel refcount stdout] - $l1}]
    set l
} {0 1 0}
test io-17.3 {GetChannelTable, DeleteChannelTable on std handles} {testchannel} {
    set l1 [testchannel refcount stderr]
    eof stdin
    interp create x
    set l ""
    lappend l [expr {[testchannel refcount stderr] - $l1}]
    x eval {eof stderr}
    lappend l [expr {[testchannel refcount stderr] - $l1}]
    interp delete x
    lappend l [expr {[testchannel refcount stderr] - $l1}]
    set l
} {0 1 0}

test io-18.1 {Tcl_RegisterChannel, Tcl_UnregisterChannel} {testchannel} {
    file delete -force $path(test1)
    set l ""
    set f [open $path(test1) w]
    lappend l [lindex [testchannel info $f] 15]
    close $f
    if {[catch {lindex [testchannel info $f] 15} msg]} {
	lappend l $msg
    } else {
	lappend l "very broken: $f found after being closed"
    }
    string compare [string tolower $l] \
	[list 1 [format "can not find channel named \"%s\"" $f]]
} 0
test io-18.2 {Tcl_RegisterChannel, Tcl_UnregisterChannel} {testchannel} {
    file delete -force $path(test1)
    set l ""
    set f [open $path(test1) w]
    lappend l [lindex [testchannel info $f] 15]
    interp create x
    interp share "" $f x
    lappend l [lindex [testchannel info $f] 15]
    x eval close $f
    lappend l [lindex [testchannel info $f] 15]
    interp delete x
    lappend l [lindex [testchannel info $f] 15]
    close $f
    if {[catch {lindex [testchannel info $f] 15} msg]} {
	lappend l $msg
    } else {
	lappend l "very broken: $f found after being closed"
    }
    string compare [string tolower $l] \
	[list 1 2 1 1 [format "can not find channel named \"%s\"" $f]]
} 0
test io-18.3 {Tcl_RegisterChannel, Tcl_UnregisterChannel} {testchannel} {
    file delete $path(test1)
    set l ""
    set f [open $path(test1) w]
    lappend l [lindex [testchannel info $f] 15]
    interp create x
    interp share "" $f x
    lappend l [lindex [testchannel info $f] 15]
    interp delete x
    lappend l [lindex [testchannel info $f] 15]
    close $f
    if {[catch {lindex [testchannel info $f] 15} msg]} {
	lappend l $msg
    } else {
	lappend l "very broken: $f found after being closed"
    }
    string compare [string tolower $l] \
	[list 1 2 1 [format "can not find channel named \"%s\"" $f]]
} 0

test io-19.1 {Tcl_GetChannel->Tcl_GetStdChannel, standard handles} {
    eof stdin
} 0
test io-19.2 {testing Tcl_GetChannel, user opened handle} {
    file delete $path(test1)
    set f [open $path(test1) w]
    set x [eof $f]
    close $f
    set x
} 0
test io-19.3 {Tcl_GetChannel, channel not found} {
    list [catch {eof file34} msg] $msg
} {1 {can not find channel named "file34"}}
test io-19.4 {Tcl_CreateChannel, insertion into channel table} {testchannel} {
    file delete $path(test1)
    set f [open $path(test1) w]
    set l ""
    lappend l [eof $f]
    close $f
    if {[catch {lindex [testchannel info $f] 15} msg]} {
	lappend l $msg
    } else {
	lappend l "very broken: $f found after being closed"
    }
    string compare [string tolower $l] \
	[list 0 [format "can not find channel named \"%s\"" $f]]
} 0

test io-20.1 {Tcl_CreateChannel: initial settings} {
	set a [open $path(test2) w]
    set old [encoding system]
    encoding system ascii
    set f [open $path(test1) w]
    set x [fconfigure $f -encoding]
    close $f
    encoding system $old
	close $a
    set x
} {ascii}
test io-20.2 {Tcl_CreateChannel: initial settings} {win} {
    set f [open $path(test1) w+]
    set x [list [fconfigure $f -eofchar] [fconfigure $f -translation]]
    close $f
    set x
} {{} {auto crlf}}
test io-20.3 {Tcl_CreateChannel: initial settings} {unix} {
    set f [open $path(test1) w+]
    set x [list [fconfigure $f -eofchar] [fconfigure $f -translation]]
    close $f
    set x
} {{} {auto lf}}
set path(stdout) [makeFile {} stdout]
test io-20.5 {Tcl_CreateChannel: install channel in empty slot} stdio {
    set f [open $path(script) w]
    puts -nonewline $f {
	close stdout
	set f1 [}
    puts $f [list open $path(stdout) w]]
    puts $f {
	fconfigure $f1 -buffersize 777
	puts stderr [fconfigure stdout -buffersize]
    }
    close $f
    set f [open "|[list [interpreter] $path(script)]"]
    catch {close $f} msg
    set msg
} {777}

test io-21.1 {CloseChannelsOnExit} emptyTest {
} {}

# Test management of attributes associated with a channel, such as
# its default translation, its name and type, etc. The functions
# tested in this group are Tcl_GetChannelName,
# Tcl_GetChannelType and Tcl_GetChannelFile. Tcl_GetChannelInstanceData
# not tested because files do not use the instance data.

test io-22.1 {Tcl_GetChannelMode} emptyTest {
    # Not used anywhere in Tcl.
} {}

test io-23.1 {Tcl_GetChannelName} {testchannel} {
    file delete $path(test1)
    set f [open $path(test1) w]
    set n [testchannel name $f]
    close $f
    string compare $n $f
} 0

test io-24.1 {Tcl_GetChannelType} {testchannel} {
    file delete $path(test1)
    set f [open $path(test1) w]
    set t [testchannel type $f]
    close $f
    string compare $t file
} 0

test io-25.1 {Tcl_GetChannelHandle, input} {testchannel} {
    set f [open $path(test1) w]
    fconfigure $f -translation lf -eofchar {}
    puts $f "1234567890\n098765432"
    close $f
    set f [open $path(test1) r]
    gets $f
    set l ""
    lappend l [testchannel inputbuffered $f]
    lappend l [tell $f]
    close $f
    set l
} {10 11}
test io-25.2 {Tcl_GetChannelHandle, output} {testchannel} {
    file delete $path(test1)
    set f [open $path(test1) w]
    fconfigure $f -translation lf
    puts $f hello
    set l ""
    lappend l [testchannel outputbuffered $f]
    lappend l [tell $f]
    flush $f
    lappend l [testchannel outputbuffered $f]
    lappend l [tell $f]
    close $f
    file delete $path(test1)
    set l
} {6 6 0 6}

test io-26.1 {Tcl_GetChannelInstanceData} stdio {
    # "pid" command uses Tcl_GetChannelInstanceData
    # Don't care what pid is (but must be a number), just want to exercise it.

    set f [open "|[list [interpreter] << exit]"]
    expr {[pid $f]}
    close $f
} {}

# Test flushing. The functions tested here are FlushChannel.

test io-27.1 {FlushChannel, no output buffered} {
    file delete $path(test1)
    set f [open $path(test1) w]
    flush $f
    set s [file size $path(test1)]
    close $f
    set s
} 0
test io-27.2 {FlushChannel, some output buffered} {
    file delete $path(test1)
    set f [open $path(test1) w]
    fconfigure $f -translation lf -eofchar {}
    set l ""
    puts $f hello
    lappend l [file size $path(test1)]
    flush $f
    lappend l [file size $path(test1)]
    close $f
    lappend l [file size $path(test1)]
    set l
} {0 6 6}
test io-27.3 {FlushChannel, implicit flush on close} {
    file delete $path(test1)
    set f [open $path(test1) w]
    fconfigure $f -translation lf -eofchar {}
    set l ""
    puts $f hello
    lappend l [file size $path(test1)]
    close $f
    lappend l [file size $path(test1)]
    set l
} {0 6}
test io-27.4 {FlushChannel, implicit flush when buffer fills} {
    file delete $path(test1)
    set f [open $path(test1) w]
    fconfigure $f -translation lf -eofchar {}
    fconfigure $f -buffersize 60
    set l ""
    lappend l [file size $path(test1)]
    for {set i 0} {$i < 12} {incr i} {
	puts $f hello
    }
    lappend l [file size $path(test1)]
    flush $f
    lappend l [file size $path(test1)]
    close $f
    set l
} {0 60 72}
test io-27.5 {FlushChannel, implicit flush when buffer fills and on close} \
	{unixOrWin} {
    file delete $path(test1)
    set f [open $path(test1) w]
    fconfigure $f -translation lf -buffersize 60 -eofchar {}
    set l ""
    lappend l [file size $path(test1)]
    for {set i 0} {$i < 12} {incr i} {
	puts $f hello
    }
    lappend l [file size $path(test1)]
    close $f
    lappend l [file size $path(test1)]
    set l
} {0 60 72}
set path(pipe)   [makeFile {} pipe]
set path(output) [makeFile {} output]
test io-27.6 {FlushChannel, async flushing, async close} \
	{stdio asyncPipeClose notWinCI} {
    # This test may fail on old Unix systems (seen on IRIX64 6.5) with
    # obsolete gettimeofday() calls.  See Tcl Bugs 3530533, 1942197.
    file delete $path(pipe)
    file delete $path(output)
    set f [open $path(pipe) w]
    puts $f "set f \[[list open $path(output) w]]"
    puts $f {
	fconfigure $f -translation lf -buffering none -eofchar {}
	while {![eof stdin]} {
	    after 20
	    puts -nonewline $f [read stdin 1024]
	}
	close $f
    }
    close $f
    set x 01234567890123456789012345678901
    for {set i 0} {$i < 11} {incr i} {
	set x "$x$x"
    }
    set f [open $path(output) w]
    close $f
    set f [open "|[list [interpreter] $path(pipe)]" w]
    fconfigure $f -blocking off
    puts -nonewline $f $x
    close $f
    set counter 0
    while {([file size $path(output)] < 65536) && ($counter < 1000)} {
	after 20 [list incr [namespace which -variable counter]]
	vwait [namespace which -variable counter]
    }
    if {$counter == 1000} {
	set result "file size only [file size $path(output)]"
    } else {
	set result ok
    }
} ok

# Tests closing a channel. The functions tested are CloseChannel and Tcl_Close.

test io-28.1 {CloseChannel called when all references are dropped} {testchannel} {
    file delete $path(test1)
    set f [open $path(test1) w]
    interp create x
    interp share "" $f x
    set l ""
    lappend l [testchannel refcount $f]
    x eval close $f
    interp delete x
    lappend l [testchannel refcount $f]
    close $f
    set l
} {2 1}
test io-28.2 {CloseChannel called when all references are dropped} {
    file delete $path(test1)
    set f [open $path(test1) w]
    interp create x
    interp share "" $f x
    puts -nonewline $f abc
    close $f
    x eval puts $f def
    x eval close $f
    interp delete x
    set f [open $path(test1) r]
    set l [gets $f]
    close $f
    set l
} abcdef
test io-28.3 {CloseChannel, not called before output queue is empty} \
	{stdio asyncPipeClose nonPortable} {
    file delete $path(pipe)
    file delete $path(output)
    set f [open $path(pipe) w]
    puts $f {

	# Need to not have eof char appended on close, because the other
	# side of the pipe already closed, so that writing would cause an
	# error "invalid file".

	fconfigure stdout -eofchar {}
	fconfigure stderr -eofchar {}

	set f [open $path(output) w]
	fconfigure $f -translation lf -buffering none
	for {set x 0} {$x < 20} {incr x} {
	    after 20
	    puts -nonewline $f [read stdin 1024]
	}
	close $f
    }
    close $f
    set x 01234567890123456789012345678901
    for {set i 0} {$i < 11} {incr i} {
	set x "$x$x"
    }
    set f [open $path(output) w]
    close $f
    set f [open "|[list [interpreter] pipe]" r+]
    fconfigure $f -blocking off -eofchar {}

    puts -nonewline $f $x
    close $f
    set counter 0
    while {([file size $path(output)] < 20480) && ($counter < 1000)} {
	after 20 [list incr [namespace which -variable counter]]
	vwait [namespace which -variable counter]
    }
    if {$counter == 1000} {
	set result probably_broken
    } else {
	set result ok
    }
} ok
test io-28.4 Tcl_Close testchannel {
    file delete $path(test1)
    set l {}
    lappend l [lsort [testchannel open]]
    set f [open $path(test1) w]
    lappend l [lsort [testchannel open]]
    close $f
    lappend l [lsort [testchannel open]]
    set x [list $consoleFileNames \
		[lsort [list {*}$consoleFileNames $f]] \
		$consoleFileNames]
    string compare $l $x
} 0
test io-28.5 {Tcl_Close vs standard handles} {stdio unix testchannel} {
    file delete $path(script)
    set f [open $path(script) w]
    puts $f {
	close stdin
	puts [testchannel open]
    }
    close $f
    set f [open "|[list [interpreter] $path(script)]" r]
    set l [gets $f]
    close $f
    lsort $l
} {file1 file2}


test io-28.6 {
	close channel in write event handler

	Should not produce a segmentation fault in a Tcl built with
	--enable-symbols and -DPURIFY
} debugpurify {
    variable done
    variable res
    after 0 [list coroutine c1 apply [list {} {
	variable done
	set chan [chan create w {apply {args {
	    list initialize finalize watch write configure blocking
	}}}]
	chan configure $chan -blocking 0
	while 1 {
	    chan event $chan writable [list [info coroutine]]
	    yield
	    close $chan
	    set done 1
	    return
	}
    } [namespace current]]]
    vwait [namespace current]::done
return success
} success


test io-28.7 {
    close channel in read event handler

	Should not produce a segmentation fault in a Tcl built with
	--enable-symbols and -DPURIFY
} debugpurify {
    variable done
    variable res
    after 0 [list coroutine c1 apply [list {} {
	variable done
	set chan [chan create r {apply {{cmd chan args} {
	    switch $cmd {
		blocking - finalize {
		}
		watch {
		    chan postevent $chan read
		}
		initialize {
		    list initialize finalize watch read write configure blocking
		}
		default {
		    error [list {unexpected command} $cmd]
		}
	    }
	}}}]
	chan configure $chan -blocking 0
	while 1 {
	    chan event $chan readable [list [info coroutine]]
	    yield
	    close $chan
	    set done 1
	    return
	}
    } [namespace current]]]
    vwait [namespace current]::done
return success
} success



test io-29.1 {Tcl_WriteChars, channel not writable} {
    list [catch {puts stdin hello} msg] $msg
} {1 {channel "stdin" wasn't opened for writing}}
test io-29.2 {Tcl_WriteChars, empty string} {
    file delete $path(test1)
    set f [open $path(test1) w]
    fconfigure $f -eofchar {}
    puts -nonewline $f ""
    close $f
    file size $path(test1)
} 0
test io-29.3 {Tcl_WriteChars, nonempty string} {
    file delete $path(test1)
    set f [open $path(test1) w]
    fconfigure $f -eofchar {}
    puts -nonewline $f hello
    close $f
    file size $path(test1)
} 5
test io-29.4 {Tcl_WriteChars, buffering in full buffering mode} {testchannel} {
    file delete $path(test1)
    set f [open $path(test1) w]
    fconfigure $f -translation lf -buffering full -eofchar {}
    puts $f hello
    set l ""
    lappend l [testchannel outputbuffered $f]
    lappend l [file size $path(test1)]
    flush $f
    lappend l [testchannel outputbuffered $f]
    lappend l [file size $path(test1)]
    close $f
    set l
} {6 0 0 6}
test io-29.5 {Tcl_WriteChars, buffering in line buffering mode} {testchannel} {
    file delete $path(test1)
    set f [open $path(test1) w]
    fconfigure $f -translation lf -buffering line -eofchar {}
    puts -nonewline $f hello
    set l ""
    lappend l [testchannel outputbuffered $f]
    lappend l [file size $path(test1)]
    puts $f hello
    lappend l [testchannel outputbuffered $f]
    lappend l [file size $path(test1)]
    close $f
    set l
} {5 0 0 11}
test io-29.6 {Tcl_WriteChars, buffering in no buffering mode} {testchannel} {
    file delete $path(test1)
    set f [open $path(test1) w]
    fconfigure $f -translation lf -buffering none -eofchar {}
    puts -nonewline $f hello
    set l ""
    lappend l [testchannel outputbuffered $f]
    lappend l [file size $path(test1)]
    puts $f hello
    lappend l [testchannel outputbuffered $f]
    lappend l [file size $path(test1)]
    close $f
    set l
} {0 5 0 11}
test io-29.7 {Tcl_Flush, full buffering} {testchannel} {
    file delete $path(test1)
    set f [open $path(test1) w]
    fconfigure $f -translation lf -buffering full -eofchar {}
    puts -nonewline $f hello
    set l ""
    lappend l [testchannel outputbuffered $f]
    lappend l [file size $path(test1)]
    puts $f hello
    lappend l [testchannel outputbuffered $f]
    lappend l [file size $path(test1)]
    flush $f
    lappend l [testchannel outputbuffered $f]
    lappend l [file size $path(test1)]
    close $f
    set l
} {5 0 11 0 0 11}
test io-29.8 {Tcl_Flush, full buffering} {testchannel} {
    file delete $path(test1)
    set f [open $path(test1) w]
    fconfigure $f -translation lf -buffering line
    puts -nonewline $f hello
    set l ""
    lappend l [testchannel outputbuffered $f]
    lappend l [file size $path(test1)]
    flush $f
    lappend l [testchannel outputbuffered $f]
    lappend l [file size $path(test1)]
    puts $f hello
    lappend l [testchannel outputbuffered $f]
    lappend l [file size $path(test1)]
    flush $f
    lappend l [testchannel outputbuffered $f]
    lappend l [file size $path(test1)]
    close $f
    set l
} {5 0 0 5 0 11 0 11}
test io-29.9 {Tcl_Flush, channel not writable} {
    list [catch {flush stdin} msg] $msg
} {1 {channel "stdin" wasn't opened for writing}}
test io-29.10 {Tcl_WriteChars, looping and buffering} {
    file delete $path(test1)
    set f1 [open $path(test1) w]
    fconfigure $f1 -translation lf -eofchar {}
    set f2 [open $path(longfile) r]
    for {set x 0} {$x < 10} {incr x} {
	puts $f1 [gets $f2]
    }
    close $f2
    close $f1
    file size $path(test1)
} 387
test io-29.11 {Tcl_WriteChars, no newline, implicit flush} {
    file delete $path(test1)
    set f1 [open $path(test1) w]
    fconfigure $f1 -eofchar {}
    set f2 [open $path(longfile) r]
    for {set x 0} {$x < 10} {incr x} {
	puts -nonewline $f1 [gets $f2]
    }
    close $f1
    close $f2
    file size $path(test1)
} 377
test io-29.12 {Tcl_WriteChars on a pipe} stdio {
    file delete $path(test1)
    file delete $path(pipe)
    set f1 [open $path(pipe) w]
    puts $f1 "set f1 \[[list open $path(longfile) r]]"
    puts $f1 {
	for {set x 0} {$x < 10} {incr x} {
	    puts [gets $f1]
	}
    }
    close $f1
    set f1 [open "|[list [interpreter] $path(pipe)]" r]
    set f2 [open $path(longfile) r]
    set y ok
    for {set x 0} {$x < 10} {incr x} {
	set l1 [gets $f1]
	set l2 [gets $f2]
	if {"$l1" != "$l2"} {
	    set y broken
	}
    }
    close $f1
    close $f2
    set y
} ok
test io-29.13 {Tcl_WriteChars to a pipe, line buffered} stdio {
    file delete $path(test1)
    file delete $path(pipe)
    set f1 [open $path(pipe) w]
    puts $f1 {
	puts [gets stdin]
	puts [gets stdin]
    }
    close $f1
    set y ok
    set f1 [open "|[list [interpreter] $path(pipe)]" r+]
    fconfigure $f1 -buffering line
    set f2 [open $path(longfile) r]
    set line [gets $f2]
    puts $f1 $line
    set backline [gets $f1]
    if {"$line" != "$backline"} {
	set y broken
    }
    set line [gets $f2]
    puts $f1 $line
    set backline [gets $f1]
    if {"$line" != "$backline"} {
	set y broken
    }
    close $f1
    close $f2
    set y
} ok
test io-29.14 {Tcl_WriteChars, buffering and implicit flush at close} {
    file delete $path(test3)
    set f [open $path(test3) w]
    puts -nonewline $f "Text1"
    puts -nonewline $f " Text 2"
    puts $f " Text 3"
    close $f
    set f [open $path(test3) r]
    set x [gets $f]
    close $f
    set x
} {Text1 Text 2 Text 3}
test io-29.15 {Tcl_Flush, channel not open for writing} {
    file delete $path(test1)
    set fd [open $path(test1) w]
    close $fd
    set fd [open $path(test1) r]
    set x [list [catch {flush $fd} msg] $msg]
    close $fd
    string compare $x \
	[list 1 "channel \"$fd\" wasn't opened for writing"]
} 0
test io-29.16 {Tcl_Flush on pipe opened only for reading} stdio {
    set fd [open "|[list [interpreter] cat longfile]" r]
    set x [list [catch {flush $fd} msg] $msg]
    catch {close $fd}
    string compare $x \
	[list 1 "channel \"$fd\" wasn't opened for writing"]
} 0
test io-29.17 {Tcl_WriteChars buffers, then Tcl_Flush flushes} {
    file delete $path(test1)
    set f1 [open $path(test1) w]
    fconfigure $f1 -translation lf
    puts $f1 hello
    puts $f1 hello
    puts $f1 hello
    flush $f1
    set x [file size $path(test1)]
    close $f1
    set x
} 18
test io-29.18 {Tcl_WriteChars and Tcl_Flush intermixed} {
    file delete $path(test1)
    set x ""
    set f1 [open $path(test1) w]
    fconfigure $f1 -translation lf
    puts $f1 hello
    puts $f1 hello
    puts $f1 hello
    flush $f1
    lappend x [file size $path(test1)]
    puts $f1 hello
    flush $f1
    lappend x [file size $path(test1)]
    puts $f1 hello
    flush $f1
    lappend x [file size $path(test1)]
    close $f1
    set x
} {18 24 30}
test io-29.19 {Explicit and implicit flushes} {
    file delete $path(test1)
    set f1 [open $path(test1) w]
    fconfigure $f1 -translation lf -eofchar {}
    set x ""
    puts $f1 hello
    puts $f1 hello
    puts $f1 hello
    flush $f1
    lappend x [file size $path(test1)]
    puts $f1 hello
    flush $f1
    lappend x [file size $path(test1)]
    puts $f1 hello
    close $f1
    lappend x [file size $path(test1)]
    set x
} {18 24 30}
test io-29.20 {Implicit flush when buffer is full} {
    file delete $path(test1)
    set f1 [open $path(test1) w]
    fconfigure $f1 -translation lf -eofchar {}
    set line "abcdefghijklmnopqrstuvwxyzABCDEFGHIJKLMNOPQRSTUVWXYZ0123456789"
    for {set x 0} {$x < 100} {incr x} {
      puts $f1 $line
    }
    set z ""
    lappend z [file size $path(test1)]
    for {set x 0} {$x < 100} {incr x} {
	puts $f1 $line
    }
    lappend z [file size $path(test1)]
    close $f1
    lappend z [file size $path(test1)]
    set z
} {4096 12288 12600}
test io-29.21 {Tcl_Flush to pipe} stdio {
    file delete $path(pipe)
    set f1 [open $path(pipe) w]
    puts $f1 {set x [read stdin 6]}
    puts $f1 {set cnt [string length $x]}
    puts $f1 {puts "read $cnt characters"}
    close $f1
    set f1 [open "|[list [interpreter] $path(pipe)]" r+]
    puts $f1 hello
    flush $f1
    set x [gets $f1]
    catch {close $f1}
    set x
} "read 6 characters"
test io-29.22 {Tcl_Flush called at other end of pipe} stdio {
    file delete $path(pipe)
    set f1 [open $path(pipe) w]
    puts $f1 {
	fconfigure stdout -buffering full
	puts hello
	puts hello
	flush stdout
	gets stdin
	puts bye
	flush stdout
    }
    close $f1
    set f1 [open "|[list [interpreter] $path(pipe)]" r+]
    set x ""
    lappend x [gets $f1]
    lappend x [gets $f1]
    puts $f1 hello
    flush $f1
    lappend x [gets $f1]
    close $f1
    set x
} {hello hello bye}
test io-29.23 {Tcl_Flush and line buffering at end of pipe} stdio {
    file delete $path(pipe)
    set f1 [open $path(pipe) w]
    puts $f1 {
	puts hello
	puts hello
	gets stdin
	puts bye
    }
    close $f1
    set f1 [open "|[list [interpreter] $path(pipe)]" r+]
    set x ""
    lappend x [gets $f1]
    lappend x [gets $f1]
    puts $f1 hello
    flush $f1
    lappend x [gets $f1]
    close $f1
    set x
} {hello hello bye}
test io-29.24 {Tcl_WriteChars and Tcl_Flush move end of file} {
    set f [open $path(test3) w]
    puts $f "Line 1"
    puts $f "Line 2"
    set f2 [open $path(test3)]
    set x {}
    lappend x [read -nonewline $f2]
    close $f2
    flush $f
    set f2 [open $path(test3)]
    lappend x [read -nonewline $f2]
    close $f2
    close $f
    set x
} "{} {Line 1\nLine 2}"
test io-29.25 {Implicit flush with Tcl_Flush to command pipelines} {stdio fileevent} {
    file delete $path(test3)
    set f [open "|[list [interpreter] $path(cat) | [interpreter] $path(cat) > $path(test3)]" w]
    puts $f "Line 1"
    puts $f "Line 2"
    close $f
    after 100
    set f [open $path(test3) r]
    set x [read $f]
    close $f
    set x
} "Line 1\nLine 2\n"
test io-29.26 {Tcl_Flush, Tcl_Write on bidirectional pipelines} {stdio unixExecs} {
    set f [open "|[list cat -u]" r+]
    puts $f "Line1"
    flush $f
    set x [gets $f]
    close $f
    set x
} {Line1}
test io-29.27 {Tcl_Flush on closed pipeline} stdio {
    file delete $path(pipe)
    set f [open $path(pipe) w]
    puts $f {exit}
    close $f
    set f [open "|[list [interpreter] $path(pipe)]" r+]
    gets $f
    puts $f output
    after 50
    #
    # The flush below will get a SIGPIPE. This is an expected part of
    # test and indicates that the test operates correctly. If you run
    # this test under a debugger, the signal will by intercepted unless
    # you disable the debugger's signal interception.
    #
    if {[catch {flush $f} msg]} {
	set x [list 1 $msg $::errorCode]
	catch {close $f}
    } else {
	if {[catch {close $f} msg]} {
	    set x [list 1 $msg $::errorCode]
	} else {
	    set x {this was supposed to fail and did not}
	}
    }
    regsub {".*":} $x {"":} x
    string tolower $x
} {1 {error flushing "": broken pipe} {posix epipe {broken pipe}}}
test io-29.28 {Tcl_WriteChars, lf mode} {
    file delete $path(test1)
    set f [open $path(test1) w]
    fconfigure $f -translation lf -eofchar {}
    puts $f hello\nthere\nand\nhere
    flush $f
    set s [file size $path(test1)]
    close $f
    set s
} 21
test io-29.29 {Tcl_WriteChars, cr mode} {
    file delete $path(test1)
    set f [open $path(test1) w]
    fconfigure $f -translation cr -eofchar {}
    puts $f hello\nthere\nand\nhere
    close $f
    file size $path(test1)
} 21
test io-29.30 {Tcl_WriteChars, crlf mode} {
    file delete $path(test1)
    set f [open $path(test1) w]
    fconfigure $f -translation crlf -eofchar {}
    puts $f hello\nthere\nand\nhere
    close $f
    file size $path(test1)
} 25
test io-29.31 {Tcl_WriteChars, background flush} stdio {
    # This test may fail on old Unix systems (seen on IRIX64 6.5) with
    # obsolete gettimeofday() calls.  See Tcl Bugs 3530533, 1942197.
    file delete $path(pipe)
    file delete $path(output)
    set f [open $path(pipe) w]
    puts $f "set f \[[list open $path(output)  w]]"
    puts $f {fconfigure $f -translation lf}
    set x [list while {![eof stdin]}]
    set x "$x {"
    puts $f $x
    puts $f {  puts -nonewline $f [read stdin 4096]}
    puts $f {  flush $f}
    puts $f "}"
    puts $f {close $f}
    close $f
    set x 01234567890123456789012345678901
    for {set i 0} {$i < 11} {incr i} {
	set x "$x$x"
    }
    set f [open $path(output) w]
    close $f
    set f [open "|[list [interpreter] $path(pipe)]" r+]
    fconfigure $f -blocking off
    puts -nonewline $f $x
    close $f
    set counter 0
    while {([file size $path(output)] < 65536) && ($counter < 1000)} {
	after 10 [list incr [namespace which -variable counter]]
	vwait [namespace which -variable counter]
    }
    if {$counter == 1000} {
	set result "file size only [file size $path(output)]"
    } else {
	set result ok
    }
    # allow a little time for the background process to close.
    # otherwise, the following test fails on the [file delete $path(output)]
    # on Windows because a process still has the file open.
    after 100 set v 1; vwait v
    set result
} ok
test io-29.32 {Tcl_WriteChars, background flush to slow reader} \
	{stdio asyncPipeClose notWinCI} {
    # This test may fail on old Unix systems (seen on IRIX64 6.5) with
    # obsolete gettimeofday() calls.  See Tcl Bugs 3530533, 1942197.
    file delete $path(pipe)
    file delete $path(output)
    set f [open $path(pipe) w]
    puts $f "set f \[[list open $path(output) w]]"
    puts $f {fconfigure $f -translation lf}
    set x [list while {![eof stdin]}]
    set x "$x \{"
    puts $f $x
    puts $f {  after 20}
    puts $f {  puts -nonewline $f [read stdin 1024]}
    puts $f {  flush $f}
    puts $f "\}"
    puts $f {close $f}
    close $f
    set x 01234567890123456789012345678901
    for {set i 0} {$i < 11} {incr i} {
	set x "$x$x"
    }
    set f [open $path(output) w]
    close $f
    set f [open "|[list [interpreter] $path(pipe)]" r+]
    fconfigure $f -blocking off
    puts -nonewline $f $x
    close $f
    set counter 0
    while {([file size $path(output)] < 65536) && ($counter < 1000)} {
	after 20 [list incr [namespace which -variable counter]]
	vwait [namespace which -variable counter]
    }
    if {$counter == 1000} {
	set result "file size only [file size $path(output)]"
    } else {
	set result ok
    }
} ok
test io-29.33 {Tcl_Flush, implicit flush on exit} {exec} {
    set f [open $path(script) w]
    puts $f "set f \[[list open $path(test1) w]]"
    puts $f {fconfigure $f -translation lf
	puts $f hello
	puts $f bye
	puts $f strange
    }
    close $f
    exec [interpreter] $path(script)
    set f [open $path(test1) r]
    set r [read $f]
    close $f
    set r
} "hello\nbye\nstrange\n"
set path(script2) [makeFile {} script2]
test io-29.33b {TIP#398, no implicit flush of nonblocking on exit} {exec} {
    set f [open $path(script) w]
    puts $f {
		fconfigure stdout -blocking 0
		puts -nonewline stdout [string repeat A 655360]
		flush stdout
	}
    close $f
    set f [open $path(script2) w]
    puts $f {after 2000}
    close $f
	set t1 [clock milliseconds]
	set ff [open "|[list [interpreter] $path(script2)]" w]
	catch {unset ::env(TCL_FLUSH_NONBLOCKING_ON_EXIT)}
	exec [interpreter] $path(script) >@ $ff
	set t2 [clock milliseconds]
	close $ff
	expr {($t2-$t1)/2000 ? $t2-$t1 : 0}
} 0
test io-29.34 {Tcl_Close, async flush on close, using sockets} {socket tempNotMac fileevent} {
    variable c 0
    variable x running
    set l abcdefghijklmnopqrstuvwxyzabcdefghijklmnopqrstuvwxyzabcdefghijklmnopqrstuvwxyz
    proc writelots {s l} {
	for {set i 0} {$i < 9000} {incr i} {
	    puts $s $l
	}
    }
    proc accept {s a p} {
	variable x
	fileevent $s readable [namespace code [list readit $s]]
	fconfigure $s -blocking off
	set x accepted
    }
    proc readit {s} {
	variable c
	variable x
	set l [gets $s]

	if {[eof $s]} {
	    close $s
	    set x done
	} elseif {([string length $l] > 0) || ![fblocked $s]} {
	    incr c
	}
    }
    set ss [socket -server [namespace code accept] -myaddr 127.0.0.1 0]
    set cs [socket 127.0.0.1 [lindex [fconfigure $ss -sockname] 2]]
    vwait [namespace which -variable x]
    fconfigure $cs -blocking off
    writelots $cs $l
    close $cs
    close $ss
    vwait [namespace which -variable x]
    set c
} 9000
test io-29.35 {Tcl_Close vs fileevent vs multiple interpreters} {socket tempNotMac fileevent} {
    # On Mac, this test screws up sockets such that subsequent tests using port 2828
    # either cause errors or panic().

    catch {interp delete x}
    catch {interp delete y}
    interp create x
    interp create y
    set s [socket -server [namespace code accept] -myaddr 127.0.0.1 0]
    proc accept {s a p} {
	puts $s hello
	close $s
    }
    set c [socket 127.0.0.1 [lindex [fconfigure $s -sockname] 2]]
    interp share {} $c x
    interp share {} $c y
    close $c
    x eval {
	proc readit {s} {
	    gets $s
	    if {[eof $s]} {
		close $s
	    }
	}
    }
    y eval {
	proc readit {s} {
	    gets $s
	    if {[eof $s]} {
		close $s
	    }
	}
    }
    x eval "fileevent $c readable \{readit $c\}"
    y eval "fileevent $c readable \{readit $c\}"
    y eval [list close $c]
    update
    close $s
    interp delete x
    interp delete y
} ""

test io-29.36.1 {gets on translation auto with "\r" in QA communication mode, possible regression, bug [b3977d199b]} -constraints {
    socket tempNotMac fileevent
} -setup {
    set s [open "|[list [interpreter] << {
    proc accept {so args} {
	fconfigure $so -translation binary
	puts -nonewline $so "who are you?\r"; flush $so
	set a [gets $so]
	puts -nonewline $so "really $a?\r"; flush $so
	set a [gets $so]
	close $so
	set ::done $a
    }
    set s [socket -server [namespace code accept] -myaddr 127.0.0.1 0]
    puts [lindex [fconfigure $s -sockname] 2]
    foreach c {1 2} {
	vwait ::done
	puts $::done
    }
    }]" r]
    set c {}
    set result {}
} -body {
    set port [gets $s]
    foreach t {{cr lf} {auto lf}} {
	set c [socket 127.0.0.1 $port]
	fconfigure $c -buffering line -translation $t
	lappend result $t
	while {1} {
	    set q [gets $c]
	    switch -- $q {
		"who are you?"   {puts $c "client"}
		"really client?" {puts $c "yes"; lappend result $q; break}
		default {puts $c "wrong"; lappend result "unexpected input \"$q\""; break}
	    }
	}
	lappend result [gets $s]
	close $c; set c {}
    }
    set result
} -cleanup {
    close $s
    if {$c ne {}} { close $c }
    unset -nocomplain s c port t q
} -result [list {cr lf} "really client?" yes {auto lf} "really client?" yes]
test io-29.36.2 {gets on translation auto with "\r\n" in different buffers, bug [b3977d199b]} -constraints {
    socket tempNotMac fileevent
} -setup {
    set s [socket -server [namespace code accept] -myaddr 127.0.0.1 0]
    set c {}
} -body {
    set ::cnt 0
    proc accept {so args} {
	fconfigure $so -translation binary
	puts -nonewline $so "1 line\r"
	puts -nonewline $so "\n2 li"
	flush $so
	# now force separate packets
	puts -nonewline $so "ne\r"
	flush $so
	if {$::cnt & 1} {
	    vwait ::cli; # simulate short delay (so client can process events, just wait for it)
	} else {
	    # we don't have a delay, so client would get the lines as single chunk
	}
	# we'll try with "\r" and without "\r" (to cover both branches, where "\r" and "eof" causes exit from [gets] by 3rd line)
	puts -nonewline $so "\n3 line"
	if {!($::cnt % 3)} {
	    puts -nonewline $so "\r"
	}
	flush $so
	close $so
    }
    while {$::cnt < 6} { incr ::cnt
	set c [socket 127.0.0.1 [lindex [fconfigure $s -sockname] 2]]
	fconfigure $c -blocking 0 -buffering line -translation auto
	fileevent $c readable [list apply {c {
	    if {[gets $c line] >= 0} {
		lappend ::cli <$line>
	    } elseif {[eof $c]} {
		set ::done 1
	    }
	}} $c]
	vwait ::done
	close $c; set c {}
    }
    set ::cli
} -cleanup {
    close $s
    if {$c ne {}} { close $c }
    unset -nocomplain ::done ::cli ::cnt s c
} -result [lrepeat 6 {<1 line>} {<2 line>} {<3 line>}]

# Test end of line translations. Procedures tested are Tcl_Write, Tcl_Read.

test io-30.1 {Tcl_Write lf, Tcl_Read lf} {
    file delete $path(test1)
    set f [open $path(test1) w]
    fconfigure $f -translation lf
    puts $f hello\nthere\nand\nhere
    close $f
    set f [open $path(test1) r]
    fconfigure $f -translation lf
    set x [read $f]
    close $f
    set x
} "hello\nthere\nand\nhere\n"
test io-30.2 {Tcl_Write lf, Tcl_Read cr} {
    file delete $path(test1)
    set f [open $path(test1) w]
    fconfigure $f -translation lf
    puts $f hello\nthere\nand\nhere
    close $f
    set f [open $path(test1) r]
    fconfigure $f -translation cr
    set x [read $f]
    close $f
    set x
} "hello\nthere\nand\nhere\n"
test io-30.3 {Tcl_Write lf, Tcl_Read crlf} {
    file delete $path(test1)
    set f [open $path(test1) w]
    fconfigure $f -translation lf
    puts $f hello\nthere\nand\nhere
    close $f
    set f [open $path(test1) r]
    fconfigure $f -translation crlf
    set x [read $f]
    close $f
    set x
} "hello\nthere\nand\nhere\n"
test io-30.4 {Tcl_Write cr, Tcl_Read cr} {
    file delete $path(test1)
    set f [open $path(test1) w]
    fconfigure $f -translation cr
    puts $f hello\nthere\nand\nhere
    close $f
    set f [open $path(test1) r]
    fconfigure $f -translation cr
    set x [read $f]
    close $f
    set x
} "hello\nthere\nand\nhere\n"
test io-30.5 {Tcl_Write cr, Tcl_Read lf} {
    file delete $path(test1)
    set f [open $path(test1) w]
    fconfigure $f -translation cr
    puts $f hello\nthere\nand\nhere
    close $f
    set f [open $path(test1) r]
    fconfigure $f -translation lf
    set x [read $f]
    close $f
    set x
} "hello\rthere\rand\rhere\r"
test io-30.6 {Tcl_Write cr, Tcl_Read crlf} {
    file delete $path(test1)
    set f [open $path(test1) w]
    fconfigure $f -translation cr
    puts $f hello\nthere\nand\nhere
    close $f
    set f [open $path(test1) r]
    fconfigure $f -translation crlf
    set x [read $f]
    close $f
    set x
} "hello\rthere\rand\rhere\r"
test io-30.7 {Tcl_Write crlf, Tcl_Read crlf} {
    file delete $path(test1)
    set f [open $path(test1) w]
    fconfigure $f -translation crlf
    puts $f hello\nthere\nand\nhere
    close $f
    set f [open $path(test1) r]
    fconfigure $f -translation crlf
    set x [read $f]
    close $f
    set x
} "hello\nthere\nand\nhere\n"
test io-30.8 {Tcl_Write crlf, Tcl_Read lf} {
    file delete $path(test1)
    set f [open $path(test1) w]
    fconfigure $f -translation crlf
    puts $f hello\nthere\nand\nhere
    close $f
    set f [open $path(test1) r]
    fconfigure $f -translation lf
    set x [read $f]
    close $f
    set x
} "hello\r\nthere\r\nand\r\nhere\r\n"
test io-30.9 {Tcl_Write crlf, Tcl_Read cr} {
    file delete $path(test1)
    set f [open $path(test1) w]
    fconfigure $f -translation crlf
    puts $f hello\nthere\nand\nhere
    close $f
    set f [open $path(test1) r]
    fconfigure $f -translation cr
    set x [read $f]
    close $f
    set x
} "hello\n\nthere\n\nand\n\nhere\n\n"
test io-30.10 {Tcl_Write lf, Tcl_Read auto} {
    file delete $path(test1)
    set f [open $path(test1) w]
    fconfigure $f -translation lf
    puts $f hello\nthere\nand\nhere
    close $f
    set f [open $path(test1) r]
    set c [read $f]
    set x [fconfigure $f -translation]
    close $f
    list $c $x
} {{hello
there
and
here
} auto}
test io-30.11 {Tcl_Write cr, Tcl_Read auto} {
    file delete $path(test1)
    set f [open $path(test1) w]
    fconfigure $f -translation cr
    puts $f hello\nthere\nand\nhere
    close $f
    set f [open $path(test1) r]
    set c [read $f]
    set x [fconfigure $f -translation]
    close $f
    list $c $x
} {{hello
there
and
here
} auto}
test io-30.12 {Tcl_Write crlf, Tcl_Read auto} {
    file delete $path(test1)
    set f [open $path(test1) w]
    fconfigure $f -translation crlf
    puts $f hello\nthere\nand\nhere
    close $f
    set f [open $path(test1) r]
    set c [read $f]
    set x [fconfigure $f -translation]
    close $f
    list $c $x
} {{hello
there
and
here
} auto}
test io-30.13 {Tcl_Write crlf on block boundary, Tcl_Read auto} {
    file delete $path(test1)
    set f [open $path(test1) w]
    fconfigure $f -translation crlf
    set line "123456789ABCDE"	;# 14 char plus crlf
    puts -nonewline $f x	;# shift crlf across block boundary
    for {set i 0} {$i < 700} {incr i} {
	puts $f $line
    }
    close $f
    set f [open $path(test1) r]
    fconfigure $f -translation auto
    set c [read $f]
    close $f
    string length $c
} [expr {700*15+1}]
test io-30.14 {Tcl_Write crlf on block boundary, Tcl_Read crlf} {
    file delete $path(test1)
    set f [open $path(test1) w]
    fconfigure $f -translation crlf
    set line "123456789ABCDE"	;# 14 char plus crlf
    puts -nonewline $f x	;# shift crlf across block boundary
    for {set i 0} {$i < 700} {incr i} {
	puts $f $line
    }
    close $f
    set f [open $path(test1) r]
    fconfigure $f -translation crlf
    set c [read $f]
    close $f
    string length $c
} [expr {700*15+1}]
test io-30.15 {Tcl_Write mixed, Tcl_Read auto} {
    file delete $path(test1)
    set f [open $path(test1) w]
    fconfigure $f -translation lf
    puts $f hello\nthere\nand\rhere
    close $f
    set f [open $path(test1) r]
    fconfigure $f -translation auto
    set c [read $f]
    close $f
    set c
} {hello
there
and
here
}
test io-30.16 {Tcl_Write ^Z at end, Tcl_Read auto} {
    file delete $path(test1)
    set f [open $path(test1) w]
    fconfigure $f -translation lf
    puts -nonewline $f hello\nthere\nand\rhere\n\x1A
    close $f
    set f [open $path(test1) r]
    fconfigure $f -translation auto -eofchar \x1A
    set c [read $f]
    close $f
    set c
} {hello
there
and
here
}
test io-30.17 {Tcl_Write, implicit ^Z at end, Tcl_Read auto} {win} {
    file delete $path(test1)
    set f [open $path(test1) w]
    fconfigure $f -translation lf -eofchar \x1A
    puts $f hello\nthere\nand\rhere
    close $f
    set f [open $path(test1) r]
    fconfigure $f -translation auto -eofchar \x1A
    set c [read $f]
    close $f
    set c
} {hello
there
and
here
}
test io-30.18 {Tcl_Write, ^Z in middle, Tcl_Read auto} {
    file delete $path(test1)
    set f [open $path(test1) w]
    fconfigure $f -translation lf
    set s [format "abc\ndef\n%cghi\nqrs" 26]
    puts $f $s
    close $f
    set f [open $path(test1) r]
    fconfigure $f -translation auto -eofchar \x1A
    set l ""
    lappend l [gets $f]
    lappend l [gets $f]
    lappend l [eof $f]
    lappend l [gets $f]
    lappend l [eof $f]
    lappend l [gets $f]
    lappend l [eof $f]
    close $f
    set l
} {abc def 0 {} 1 {} 1}
test io-30.19 {Tcl_Write, ^Z no newline in middle, Tcl_Read auto} {
    file delete $path(test1)
    set f [open $path(test1) w]
    fconfigure $f -translation lf
    set s [format "abc\ndef\n%cghi\nqrs" 26]
    puts $f $s
    close $f
    set f [open $path(test1) r]
    fconfigure $f -translation auto -eofchar \x1A
    set l ""
    lappend l [gets $f]
    lappend l [gets $f]
    lappend l [eof $f]
    lappend l [gets $f]
    lappend l [eof $f]
    lappend l [gets $f]
    lappend l [eof $f]
    close $f
    set l
} {abc def 0 {} 1 {} 1}
test io-30.20 {Tcl_Write, ^Z in middle ignored, Tcl_Read lf} {
    file delete $path(test1)
    set f [open $path(test1) w]
    fconfigure $f -translation lf -eofchar {}
    set s [format "abc\ndef\n%cghi\nqrs" 26]
    puts $f $s
    close $f
    set f [open $path(test1) r]
    fconfigure $f -translation lf -eofchar {}
    set l ""
    lappend l [gets $f]
    lappend l [gets $f]
    lappend l [eof $f]
    lappend l [gets $f]
    lappend l [eof $f]
    lappend l [gets $f]
    lappend l [eof $f]
    lappend l [gets $f]
    lappend l [eof $f]
    close $f
    set l
} "abc def 0 \x1Aghi 0 qrs 0 {} 1"
test io-30.21 {Tcl_Write, ^Z in middle ignored, Tcl_Read cr} {
    file delete $path(test1)
    set f [open $path(test1) w]
    fconfigure $f -translation lf -eofchar {}
    set s [format "abc\ndef\n%cghi\nqrs" 26]
    puts $f $s
    close $f
    set f [open $path(test1) r]
    fconfigure $f -translation cr -eofchar {}
    set l ""
    set x [gets $f]
    lappend l [string compare $x "abc\ndef\n\x1Aghi\nqrs\n"]
    lappend l [eof $f]
    lappend l [gets $f]
    lappend l [eof $f]
    close $f
    set l
} {0 1 {} 1}
test io-30.22 {Tcl_Write, ^Z in middle ignored, Tcl_Read crlf} {
    file delete $path(test1)
    set f [open $path(test1) w]
    fconfigure $f -translation lf -eofchar {}
    set s [format "abc\ndef\n%cghi\nqrs" 26]
    puts $f $s
    close $f
    set f [open $path(test1) r]
    fconfigure $f -translation crlf -eofchar {}
    set l ""
    set x [gets $f]
    lappend l [string compare $x "abc\ndef\n\x1Aghi\nqrs\n"]
    lappend l [eof $f]
    lappend l [gets $f]
    lappend l [eof $f]
    close $f
    set l
} {0 1 {} 1}
test io-30.23 {Tcl_Write lf, ^Z in middle, Tcl_Read auto} {
    file delete $path(test1)
    set f [open $path(test1) w]
    fconfigure $f -translation lf
    set c [format abc\ndef\n%cqrs\ntuv 26]
    puts $f $c
    close $f
    set f [open $path(test1) r]
    fconfigure $f -translation auto -eofchar \x1A
    set c [string length [read $f]]
    set e [eof $f]
    close $f
    list $c $e
} {8 1}
test io-30.24 {Tcl_Write lf, ^Z in middle, Tcl_Read lf} {
    file delete $path(test1)
    set f [open $path(test1) w]
    fconfigure $f -translation lf
    set c [format abc\ndef\n%cqrs\ntuv 26]
    puts $f $c
    close $f
    set f [open $path(test1) r]
    fconfigure $f -translation lf -eofchar \x1A
    set c [string length [read $f]]
    set e [eof $f]
    close $f
    list $c $e
} {8 1}
test io-30.25 {Tcl_Write cr, ^Z in middle, Tcl_Read auto} {
    file delete $path(test1)
    set f [open $path(test1) w]
    fconfigure $f -translation cr
    set c [format abc\ndef\n%cqrs\ntuv 26]
    puts $f $c
    close $f
    set f [open $path(test1) r]
    fconfigure $f -translation auto -eofchar \x1A
    set c [string length [read $f]]
    set e [eof $f]
    close $f
    list $c $e
} {8 1}
test io-30.26 {Tcl_Write cr, ^Z in middle, Tcl_Read cr} {
    file delete $path(test1)
    set f [open $path(test1) w]
    fconfigure $f -translation cr
    set c [format abc\ndef\n%cqrs\ntuv 26]
    puts $f $c
    close $f
    set f [open $path(test1) r]
    fconfigure $f -translation cr -eofchar \x1A
    set c [string length [read $f]]
    set e [eof $f]
    close $f
    list $c $e
} {8 1}
test io-30.27 {Tcl_Write crlf, ^Z in middle, Tcl_Read auto} {
    file delete $path(test1)
    set f [open $path(test1) w]
    fconfigure $f -translation crlf
    set c [format abc\ndef\n%cqrs\ntuv 26]
    puts $f $c
    close $f
    set f [open $path(test1) r]
    fconfigure $f -translation auto -eofchar \x1A
    set c [string length [read $f]]
    set e [eof $f]
    close $f
    list $c $e
} {8 1}
test io-30.28 {Tcl_Write crlf, ^Z in middle, Tcl_Read crlf} {
    file delete $path(test1)
    set f [open $path(test1) w]
    fconfigure $f -translation crlf
    set c [format abc\ndef\n%cqrs\ntuv 26]
    puts $f $c
    close $f
    set f [open $path(test1) r]
    fconfigure $f -translation crlf -eofchar \x1A
    set c [string length [read $f]]
    set e [eof $f]
    close $f
    list $c $e
} {8 1}

# Test end of line translations. Functions tested are Tcl_Write and Tcl_Gets.

test io-31.1 {Tcl_Write lf, Tcl_Gets auto} {
    file delete $path(test1)
    set f [open $path(test1) w]
    fconfigure $f -translation lf
    puts $f hello\nthere\nand\nhere
    close $f
    set f [open $path(test1) r]
    set l ""
    lappend l [gets $f]
    lappend l [tell $f]
    lappend l [fconfigure $f -translation]
    lappend l [gets $f]
    lappend l [tell $f]
    lappend l [fconfigure $f -translation]
    close $f
    set l
} {hello 6 auto there 12 auto}
test io-31.2 {Tcl_Write cr, Tcl_Gets auto} {
    file delete $path(test1)
    set f [open $path(test1) w]
    fconfigure $f -translation cr
    puts $f hello\nthere\nand\nhere
    close $f
    set f [open $path(test1) r]
    set l ""
    lappend l [gets $f]
    lappend l [tell $f]
    lappend l [fconfigure $f -translation]
    lappend l [gets $f]
    lappend l [tell $f]
    lappend l [fconfigure $f -translation]
    close $f
    set l
} {hello 6 auto there 12 auto}
test io-31.3 {Tcl_Write crlf, Tcl_Gets auto} {
    file delete $path(test1)
    set f [open $path(test1) w]
    fconfigure $f -translation crlf
    puts $f hello\nthere\nand\nhere
    close $f
    set f [open $path(test1) r]
    set l ""
    lappend l [gets $f]
    lappend l [tell $f]
    lappend l [fconfigure $f -translation]
    lappend l [gets $f]
    lappend l [tell $f]
    lappend l [fconfigure $f -translation]
    close $f
    set l
} {hello 7 auto there 14 auto}
test io-31.4 {Tcl_Write lf, Tcl_Gets lf} {
    file delete $path(test1)
    set f [open $path(test1) w]
    fconfigure $f -translation lf
    puts $f hello\nthere\nand\nhere
    close $f
    set f [open $path(test1) r]
    fconfigure $f -translation lf
    set l ""
    lappend l [gets $f]
    lappend l [tell $f]
    lappend l [fconfigure $f -translation]
    lappend l [gets $f]
    lappend l [tell $f]
    lappend l [fconfigure $f -translation]
    close $f
    set l
} {hello 6 lf there 12 lf}
test io-31.5 {Tcl_Write lf, Tcl_Gets cr} {
    file delete $path(test1)
    set f [open $path(test1) w]
    fconfigure $f -translation lf
    puts $f hello\nthere\nand\nhere
    close $f
    set f [open $path(test1) r]
    fconfigure $f -translation cr
    set l ""
    lappend l [string length [gets $f]]
    lappend l [tell $f]
    lappend l [fconfigure $f -translation]
    lappend l [eof $f]
    lappend l [gets $f]
    lappend l [tell $f]
    lappend l [fconfigure $f -translation]
    lappend l [eof $f]
    close $f
    set l
} {21 21 cr 1 {} 21 cr 1}
test io-31.6 {Tcl_Write lf, Tcl_Gets crlf} {
    file delete $path(test1)
    set f [open $path(test1) w]
    fconfigure $f -translation lf
    puts $f hello\nthere\nand\nhere
    close $f
    set f [open $path(test1) r]
    fconfigure $f -translation crlf
    set l ""
    lappend l [string length [gets $f]]
    lappend l [tell $f]
    lappend l [fconfigure $f -translation]
    lappend l [eof $f]
    lappend l [gets $f]
    lappend l [tell $f]
    lappend l [fconfigure $f -translation]
    lappend l [eof $f]
    close $f
    set l
} {21 21 crlf 1 {} 21 crlf 1}
test io-31.7 {Tcl_Write cr, Tcl_Gets cr} {
    file delete $path(test1)
    set f [open $path(test1) w]
    fconfigure $f -translation cr
    puts $f hello\nthere\nand\nhere
    close $f
    set f [open $path(test1) r]
    fconfigure $f -translation cr
    set l ""
    lappend l [gets $f]
    lappend l [tell $f]
    lappend l [fconfigure $f -translation]
    lappend l [eof $f]
    lappend l [gets $f]
    lappend l [tell $f]
    lappend l [fconfigure $f -translation]
    lappend l [eof $f]
    close $f
    set l
} {hello 6 cr 0 there 12 cr 0}
test io-31.8 {Tcl_Write cr, Tcl_Gets lf} {
    file delete $path(test1)
    set f [open $path(test1) w]
    fconfigure $f -translation cr
    puts $f hello\nthere\nand\nhere
    close $f
    set f [open $path(test1) r]
    fconfigure $f -translation lf
    set l ""
    lappend l [string length [gets $f]]
    lappend l [tell $f]
    lappend l [fconfigure $f -translation]
    lappend l [eof $f]
    lappend l [gets $f]
    lappend l [tell $f]
    lappend l [fconfigure $f -translation]
    lappend l [eof $f]
    close $f
    set l
} {21 21 lf 1 {} 21 lf 1}
test io-31.9 {Tcl_Write cr, Tcl_Gets crlf} {
    file delete $path(test1)
    set f [open $path(test1) w]
    fconfigure $f -translation cr
    puts $f hello\nthere\nand\nhere
    close $f
    set f [open $path(test1) r]
    fconfigure $f -translation crlf
    set l ""
    lappend l [string length [gets $f]]
    lappend l [tell $f]
    lappend l [fconfigure $f -translation]
    lappend l [eof $f]
    lappend l [gets $f]
    lappend l [tell $f]
    lappend l [fconfigure $f -translation]
    lappend l [eof $f]
    close $f
    set l
} {21 21 crlf 1 {} 21 crlf 1}
test io-31.10 {Tcl_Write crlf, Tcl_Gets crlf} {
    file delete $path(test1)
    set f [open $path(test1) w]
    fconfigure $f -translation crlf
    puts $f hello\nthere\nand\nhere
    close $f
    set f [open $path(test1) r]
    fconfigure $f -translation crlf
    set l ""
    lappend l [gets $f]
    lappend l [tell $f]
    lappend l [fconfigure $f -translation]
    lappend l [eof $f]
    lappend l [gets $f]
    lappend l [tell $f]
    lappend l [fconfigure $f -translation]
    lappend l [eof $f]
    close $f
    set l
} {hello 7 crlf 0 there 14 crlf 0}
test io-31.11 {Tcl_Write crlf, Tcl_Gets cr} {
    file delete $path(test1)
    set f [open $path(test1) w]
    fconfigure $f -translation crlf
    puts $f hello\nthere\nand\nhere
    close $f
    set f [open $path(test1) r]
    fconfigure $f -translation cr
    set l ""
    lappend l [gets $f]
    lappend l [tell $f]
    lappend l [fconfigure $f -translation]
    lappend l [eof $f]
    lappend l [string length [gets $f]]
    lappend l [tell $f]
    lappend l [fconfigure $f -translation]
    lappend l [eof $f]
    close $f
    set l
} {hello 6 cr 0 6 13 cr 0}
test io-31.12 {Tcl_Write crlf, Tcl_Gets lf} {
    file delete $path(test1)
    set f [open $path(test1) w]
    fconfigure $f -translation crlf
    puts $f hello\nthere\nand\nhere
    close $f
    set f [open $path(test1) r]
    fconfigure $f -translation lf
    set l ""
    lappend l [string length [gets $f]]
    lappend l [tell $f]
    lappend l [fconfigure $f -translation]
    lappend l [eof $f]
    lappend l [string length [gets $f]]
    lappend l [tell $f]
    lappend l [fconfigure $f -translation]
    lappend l [eof $f]
    close $f
    set l
} {6 7 lf 0 6 14 lf 0}
test io-31.13 {binary mode is synonym of lf mode} {
    file delete $path(test1)
    set f [open $path(test1) w]
    fconfigure $f -translation binary
    set x [fconfigure $f -translation]
    close $f
    set x
} lf
#
# Test io-9.14 has been removed because "auto" output translation mode is
# not supported.
#
test io-31.14 {Tcl_Write mixed, Tcl_Gets auto} {
    file delete $path(test1)
    set f [open $path(test1) w]
    fconfigure $f -translation lf
    puts $f hello\nthere\rand\r\nhere
    close $f
    set f [open $path(test1) r]
    fconfigure $f -translation auto
    set l ""
    lappend l [gets $f]
    lappend l [gets $f]
    lappend l [gets $f]
    lappend l [gets $f]
    lappend l [eof $f]
    lappend l [gets $f]
    lappend l [eof $f]
    close $f
    set l
} {hello there and here 0 {} 1}
test io-31.15 {Tcl_Write mixed, Tcl_Gets auto} {
    file delete $path(test1)
    set f [open $path(test1) w]
    fconfigure $f -translation lf
    puts -nonewline $f hello\nthere\rand\r\nhere\r
    close $f
    set f [open $path(test1) r]
    fconfigure $f -translation auto
    set l ""
    lappend l [gets $f]
    lappend l [gets $f]
    lappend l [gets $f]
    lappend l [gets $f]
    lappend l [eof $f]
    lappend l [gets $f]
    lappend l [eof $f]
    close $f
    set l
} {hello there and here 0 {} 1}
test io-31.16 {Tcl_Write mixed, Tcl_Gets auto} {
    file delete $path(test1)
    set f [open $path(test1) w]
    fconfigure $f -translation lf
    puts -nonewline $f hello\nthere\rand\r\nhere\n
    close $f
    set f [open $path(test1) r]
    set l ""
    lappend l [gets $f]
    lappend l [gets $f]
    lappend l [gets $f]
    lappend l [gets $f]
    lappend l [eof $f]
    lappend l [gets $f]
    lappend l [eof $f]
    close $f
    set l
} {hello there and here 0 {} 1}
test io-31.17 {Tcl_Write mixed, Tcl_Gets auto} {
    file delete $path(test1)
    set f [open $path(test1) w]
    fconfigure $f -translation lf
    puts -nonewline $f hello\nthere\rand\r\nhere\r\n
    close $f
    set f [open $path(test1) r]
    fconfigure $f -translation auto
    set l ""
    lappend l [gets $f]
    lappend l [gets $f]
    lappend l [gets $f]
    lappend l [gets $f]
    lappend l [eof $f]
    lappend l [gets $f]
    lappend l [eof $f]
    close $f
    set l
} {hello there and here 0 {} 1}
test io-31.18 {Tcl_Write ^Z at end, Tcl_Gets auto} {
    file delete $path(test1)
    set f [open $path(test1) w]
    fconfigure $f -translation lf
    set s [format "hello\nthere\nand\rhere\n\%c" 26]
    puts $f $s
    close $f
    set f [open $path(test1) r]
    fconfigure $f -translation auto -eofchar \x1A
    set l ""
    lappend l [gets $f]
    lappend l [gets $f]
    lappend l [gets $f]
    lappend l [gets $f]
    lappend l [eof $f]
    lappend l [gets $f]
    lappend l [eof $f]
    close $f
    set l
} {hello there and here 0 {} 1}
test io-31.19 {Tcl_Write, implicit ^Z at end, Tcl_Gets auto} {
    file delete $path(test1)
    set f [open $path(test1) w]
    fconfigure $f -translation lf -eofchar \x1A
    puts $f hello\nthere\nand\rhere
    close $f
    set f [open $path(test1) r]
    fconfigure $f -translation auto -eofchar \x1A
    set l ""
    lappend l [gets $f]
    lappend l [gets $f]
    lappend l [gets $f]
    lappend l [gets $f]
    lappend l [eof $f]
    lappend l [gets $f]
    lappend l [eof $f]
    close $f
    set l
} {hello there and here 0 {} 1}
test io-31.20 {Tcl_Write, ^Z in middle, Tcl_Gets auto, eofChar} {
    file delete $path(test1)
    set f [open $path(test1) w]
    fconfigure $f -translation lf
    set s [format "abc\ndef\n%cqrs\ntuv" 26]
    puts $f $s
    close $f
    set f [open $path(test1) r]
    fconfigure $f -translation auto -eofchar \x1A
    set l ""
    lappend l [gets $f]
    lappend l [gets $f]
    lappend l [eof $f]
    lappend l [gets $f]
    lappend l [eof $f]
    close $f
    set l
} {abc def 0 {} 1}
test io-31.21 {Tcl_Write, no newline ^Z in middle, Tcl_Gets auto, eofChar} {
    file delete $path(test1)
    set f [open $path(test1) w]
    fconfigure $f -translation lf
    set s [format "abc\ndef\n%cqrs\ntuv" 26]
    puts $f $s
    close $f
    set f [open $path(test1) r]
    fconfigure $f -translation auto -eofchar \x1A
    set l ""
    lappend l [gets $f]
    lappend l [gets $f]
    lappend l [eof $f]
    lappend l [gets $f]
    lappend l [eof $f]
    close $f
    set l
} {abc def 0 {} 1}
test io-31.22 {Tcl_Write, ^Z in middle ignored, Tcl_Gets lf} {
    file delete $path(test1)
    set f [open $path(test1) w]
    fconfigure $f -translation lf -eofchar {}
    set s [format "abc\ndef\n%cqrs\ntuv" 26]
    puts $f $s
    close $f
    set f [open $path(test1) r]
    fconfigure $f -translation lf -eofchar {}
    set l ""
    lappend l [gets $f]
    lappend l [gets $f]
    lappend l [eof $f]
    lappend l [gets $f]
    lappend l [eof $f]
    lappend l [gets $f]
    lappend l [eof $f]
    lappend l [gets $f]
    lappend l [eof $f]
    close $f
    set l
} "abc def 0 \x1Aqrs 0 tuv 0 {} 1"
test io-31.23 {Tcl_Write, ^Z in middle ignored, Tcl_Gets cr} {
    file delete $path(test1)
    set f [open $path(test1) w]
    fconfigure $f -translation cr -eofchar {}
    set s [format "abc\ndef\n%cqrs\ntuv" 26]
    puts $f $s
    close $f
    set f [open $path(test1) r]
    fconfigure $f -translation cr -eofchar {}
    set l ""
    lappend l [gets $f]
    lappend l [gets $f]
    lappend l [eof $f]
    lappend l [gets $f]
    lappend l [eof $f]
    lappend l [gets $f]
    lappend l [eof $f]
    lappend l [gets $f]
    lappend l [eof $f]
    close $f
    set l
} "abc def 0 \x1Aqrs 0 tuv 0 {} 1"
test io-31.24 {Tcl_Write, ^Z in middle ignored, Tcl_Gets crlf} {
    file delete $path(test1)
    set f [open $path(test1) w]
    fconfigure $f -translation crlf -eofchar {}
    set s [format "abc\ndef\n%cqrs\ntuv" 26]
    puts $f $s
    close $f
    set f [open $path(test1) r]
    fconfigure $f -translation crlf -eofchar {}
    set l ""
    lappend l [gets $f]
    lappend l [gets $f]
    lappend l [eof $f]
    lappend l [gets $f]
    lappend l [eof $f]
    lappend l [gets $f]
    lappend l [eof $f]
    lappend l [gets $f]
    lappend l [eof $f]
    close $f
    set l
} "abc def 0 \x1Aqrs 0 tuv 0 {} 1"
test io-31.25 {Tcl_Write lf, ^Z in middle, Tcl_Gets auto} {
    file delete $path(test1)
    set f [open $path(test1) w]
    fconfigure $f -translation lf
    set s [format "abc\ndef\n%cqrs\ntuv" 26]
    puts $f $s
    close $f
    set f [open $path(test1) r]
    fconfigure $f -translation auto -eofchar \x1A
    set l ""
    lappend l [gets $f]
    lappend l [gets $f]
    lappend l [eof $f]
    lappend l [gets $f]
    lappend l [eof $f]
    close $f
    set l
} {abc def 0 {} 1}
test io-31.26 {Tcl_Write lf, ^Z in middle, Tcl_Gets lf} {
    file delete $path(test1)
    set f [open $path(test1) w]
    fconfigure $f -translation lf
    set s [format "abc\ndef\n%cqrs\ntuv" 26]
    puts $f $s
    close $f
    set f [open $path(test1) r]
    fconfigure $f -translation lf -eofchar \x1A
    set l ""
    lappend l [gets $f]
    lappend l [gets $f]
    lappend l [eof $f]
    lappend l [gets $f]
    lappend l [eof $f]
    close $f
    set l
} {abc def 0 {} 1}
test io-31.27 {Tcl_Write cr, ^Z in middle, Tcl_Gets auto} {
    file delete $path(test1)
    set f [open $path(test1) w]
    fconfigure $f -translation cr -eofchar {}
    set s [format "abc\ndef\n%cqrs\ntuv" 26]
    puts $f $s
    close $f
    set f [open $path(test1) r]
    fconfigure $f -translation auto -eofchar \x1A
    set l ""
    lappend l [gets $f]
    lappend l [gets $f]
    lappend l [eof $f]
    lappend l [gets $f]
    lappend l [eof $f]
    close $f
    set l
} {abc def 0 {} 1}
test io-31.28 {Tcl_Write cr, ^Z in middle, Tcl_Gets cr} {
    file delete $path(test1)
    set f [open $path(test1) w]
    fconfigure $f -translation cr -eofchar {}
    set s [format "abc\ndef\n%cqrs\ntuv" 26]
    puts $f $s
    close $f
    set f [open $path(test1) r]
    fconfigure $f -translation cr -eofchar \x1A
    set l ""
    lappend l [gets $f]
    lappend l [gets $f]
    lappend l [eof $f]
    lappend l [gets $f]
    lappend l [eof $f]
    close $f
    set l
} {abc def 0 {} 1}
test io-31.29 {Tcl_Write crlf, ^Z in middle, Tcl_Gets auto} {
    file delete $path(test1)
    set f [open $path(test1) w]
    fconfigure $f -translation crlf -eofchar {}
    set s [format "abc\ndef\n%cqrs\ntuv" 26]
    puts $f $s
    close $f
    set f [open $path(test1) r]
    fconfigure $f -translation auto -eofchar \x1A
    set l ""
    lappend l [gets $f]
    lappend l [gets $f]
    lappend l [eof $f]
    lappend l [gets $f]
    lappend l [eof $f]
    close $f
    set l
} {abc def 0 {} 1}
test io-31.30 {Tcl_Write crlf, ^Z in middle, Tcl_Gets crlf} {
    file delete $path(test1)
    set f [open $path(test1) w]
    fconfigure $f -translation crlf -eofchar {}
    set s [format "abc\ndef\n%cqrs\ntuv" 26]
    puts $f $s
    close $f
    set f [open $path(test1) r]
    fconfigure $f -translation crlf -eofchar \x1A
    set l ""
    lappend l [gets $f]
    lappend l [gets $f]
    lappend l [eof $f]
    lappend l [gets $f]
    lappend l [eof $f]
    close $f
    set l
} {abc def 0 {} 1}
test io-31.31 {Tcl_Write crlf on block boundary, Tcl_Gets crlf} {
    file delete $path(test1)
    set f [open $path(test1) w]
    fconfigure $f -translation crlf
    set line "123456789ABCDE"	;# 14 char plus crlf
    puts -nonewline $f x	;# shift crlf across block boundary
    for {set i 0} {$i < 700} {incr i} {
	puts $f $line
    }
    close $f
    set f [open $path(test1) r]
    fconfigure $f -translation crlf
    set c ""
    while {[gets $f line] >= 0} {
	append c $line\n
    }
    close $f
    string length $c
} [expr {700*15+1}]
test io-31.32 {Tcl_Write crlf on block boundary, Tcl_Gets auto} {
    file delete $path(test1)
    set f [open $path(test1) w]
    fconfigure $f -translation crlf
    set line "123456789ABCDE"	;# 14 char plus crlf
    puts -nonewline $f x	;# shift crlf across block boundary
    for {set i 0} {$i < 700} {incr i} {
	puts $f $line
    }
    close $f
    set f [open $path(test1) r]
    fconfigure $f -translation auto
    set c ""
    while {[gets $f line] >= 0} {
	append c $line\n
    }
    close $f
    string length $c
} [expr {700*15+1}]

# Test Tcl_Read and buffering.

test io-32.1 {Tcl_Read, channel not readable} {
    list [catch {read stdout} msg] $msg
} {1 {channel "stdout" wasn't opened for reading}}
test io-32.2 {Tcl_Read, zero byte count} {
    read stdin 0
} ""
test io-32.3 {Tcl_Read, negative byte count} {
    set f [open $path(longfile) r]
    set l [list [catch {read $f -1} msg] $msg]
    close $f
    set l
} {1 {expected non-negative integer but got "-1"}}
test io-32.4 {Tcl_Read, positive byte count} {
    set f [open $path(longfile) r]
    set x [read $f 1024]
    set s [string length $x]
    unset x
    close $f
    set s
} 1024
test io-32.5 {Tcl_Read, multiple buffers} {
    set f [open $path(longfile) r]
    fconfigure $f -buffersize 100
    set x [read $f 1024]
    set s [string length $x]
    unset x
    close $f
    set s
} 1024
test io-32.6 {Tcl_Read, very large read} {
    set f1 [open $path(longfile) r]
    set z [read $f1 1000000]
    close $f1
    set l [string length $z]
    set x ok
    set z [file size $path(longfile)]
    if {$z != $l} {
	set x broken
    }
    set x
} ok
test io-32.7 {Tcl_Read, nonblocking, file} {nonBlockFiles} {
    set f1 [open $path(longfile) r]
    fconfigure $f1 -blocking off
    set z [read $f1 20]
    close $f1
    set l [string length $z]
    set x ok
    if {$l != 20} {
	set x broken
    }
    set x
} ok
test io-32.8 {Tcl_Read, nonblocking, file} {nonBlockFiles} {
    set f1 [open $path(longfile) r]
    fconfigure $f1 -blocking off
    set z [read $f1 1000000]
    close $f1
    set x ok
    set l [string length $z]
    set z [file size $path(longfile)]
    if {$z != $l} {
	set x broken
    }
    set x
} ok
test io-32.9 {Tcl_Read, read to end of file} {
    set f1 [open $path(longfile) r]
    set z [read $f1]
    close $f1
    set l [string length $z]
    set x ok
    set z [file size $path(longfile)]
    if {$z != $l} {
	set x broken
    }
    set x
} ok
test io-32.10 {Tcl_Read from a pipe} stdio {
    file delete $path(pipe)
    set f1 [open $path(pipe) w]
    puts $f1 {puts [gets stdin]}
    close $f1
    set f1 [open "|[list [interpreter] $path(pipe)]" r+]
    puts $f1 hello
    flush $f1
    set x [read $f1]
    close $f1
    set x
} "hello\n"
test io-32.11 {Tcl_Read from a pipe} stdio {
    file delete $path(pipe)
    set f1 [open $path(pipe) w]
    puts $f1 {puts [gets stdin]}
    puts $f1 {puts [gets stdin]}
    close $f1
    set f1 [open "|[list [interpreter] $path(pipe)]" r+]
    puts $f1 hello
    flush $f1
    set x ""
    lappend x [read $f1 6]
    puts $f1 hello
    flush $f1
    lappend x [read $f1]
    close $f1
    set x
} {{hello
} {hello
}}
test io-32.11.1 {Tcl_Read from a pipe} stdio {
    file delete $path(pipe)
    set f1 [open $path(pipe) w]
    puts $f1 {chan configure stdout -translation crlf}
    puts $f1 {puts [gets stdin]}
    puts $f1 {puts [gets stdin]}
    close $f1
    set f1 [open "|[list [interpreter] $path(pipe)]" r+]
    puts $f1 hello
    flush $f1
    set x ""
    lappend x [read $f1 6]
    puts $f1 hello
    flush $f1
    lappend x [read $f1]
    close $f1
    set x
} {{hello
} {hello
}}
test io-32.11.2 {Tcl_Read from a pipe} stdio {
    file delete $path(pipe)
    set f1 [open $path(pipe) w]
    puts $f1 {chan configure stdout -translation crlf}
    puts $f1 {puts [gets stdin]}
    puts $f1 {puts [gets stdin]}
    close $f1
    set f1 [open "|[list [interpreter] $path(pipe)]" r+]
    puts $f1 hello
    flush $f1
    set x ""
    lappend x [read $f1 6]
    puts $f1 hello
    flush $f1
    lappend x [read $f1]
    close $f1
    set x
} {{hello
} {hello
}}
test io-32.12 {Tcl_Read, -nonewline} {
    file delete $path(test1)
    set f1 [open $path(test1) w]
    puts $f1 hello
    puts $f1 bye
    close $f1
    set f1 [open $path(test1) r]
    set c [read -nonewline $f1]
    close $f1
    set c
} {hello
bye}
test io-32.13 {Tcl_Read, -nonewline} {
    file delete $path(test1)
    set f1 [open $path(test1) w]
    puts $f1 hello
    puts $f1 bye
    close $f1
    set f1 [open $path(test1) r]
    set c [read -nonewline $f1]
    close $f1
    list [string length $c] $c
} {9 {hello
bye}}
test io-32.14 {Tcl_Read, reading in small chunks} {
    file delete $path(test1)
    set f [open $path(test1) w]
    puts $f "Two lines: this one"
    puts $f "and this one"
    close $f
    set f [open $path(test1)]
    set x [list [read $f 1] [read $f 2] [read $f]]
    close $f
    set x
} {T wo { lines: this one
and this one
}}
test io-32.15 {Tcl_Read, asking for more input than available} {
    file delete $path(test1)
    set f [open $path(test1) w]
    puts $f "Two lines: this one"
    puts $f "and this one"
    close $f
    set f [open $path(test1)]
    set x [read $f 100]
    close $f
    set x
} {Two lines: this one
and this one
}
test io-32.16 {Tcl_Read, read to end of file with -nonewline} {
    file delete $path(test1)
    set f [open $path(test1) w]
    puts $f "Two lines: this one"
    puts $f "and this one"
    close $f
    set f [open $path(test1)]
    set x [read -nonewline $f]
    close $f
    set x
} {Two lines: this one
and this one}

# Test Tcl_Gets.

test io-33.1 {Tcl_Gets, reading what was written} {
    file delete $path(test1)
    set f1 [open $path(test1) w]
    set y "first line"
    puts $f1 $y
    close $f1
    set f1 [open $path(test1) r]
    set x [gets $f1]
    set z ok
    if {"$x" != "$y"} {
	set z broken
    }
    close $f1
    set z
} ok
test io-33.2 {Tcl_Gets into variable} {
    set f1 [open $path(longfile) r]
    set c [gets $f1 x]
    set l [string length x]
    set z ok
    if {$l != $l} {
	set z broken
    }
    close $f1
    set z
} ok
test io-33.3 {Tcl_Gets from pipe} stdio {
    file delete $path(pipe)
    set f1 [open $path(pipe) w]
    puts $f1 {puts [gets stdin]}
    close $f1
    set f1 [open "|[list [interpreter] $path(pipe)]" r+]
    puts $f1 hello
    flush $f1
    set x [gets $f1]
    close $f1
    set z ok
    if {"$x" != "hello"} {
	set z broken
    }
    set z
} ok
test io-33.4 {Tcl_Gets with long line} {
    file delete $path(test3)
    set f [open $path(test3) w]
    puts -nonewline $f "abcdefghijklmnopqrstuvwxyzABCDEFGHIJKLMNOPQRSTUVWXYZ"
    puts -nonewline $f "abcdefghijklmnopqrstuvwxyzABCDEFGHIJKLMNOPQRSTUVWXYZ"
    puts -nonewline $f "abcdefghijklmnopqrstuvwxyzABCDEFGHIJKLMNOPQRSTUVWXYZ"
    puts -nonewline $f "abcdefghijklmnopqrstuvwxyzABCDEFGHIJKLMNOPQRSTUVWXYZ"
    puts $f "abcdefghijklmnopqrstuvwxyzABCDEFGHIJKLMNOPQRSTUVWXYZ"
    close $f
    set f [open $path(test3)]
    set x [gets $f]
    close $f
    set x
} {abcdefghijklmnopqrstuvwxyzABCDEFGHIJKLMNOPQRSTUVWXYZabcdefghijklmnopqrstuvwxyzABCDEFGHIJKLMNOPQRSTUVWXYZabcdefghijklmnopqrstuvwxyzABCDEFGHIJKLMNOPQRSTUVWXYZabcdefghijklmnopqrstuvwxyzABCDEFGHIJKLMNOPQRSTUVWXYZabcdefghijklmnopqrstuvwxyzABCDEFGHIJKLMNOPQRSTUVWXYZ}
set f [open $path(test3) w]
puts -nonewline $f "abcdefghijklmnopqrstuvwxyzABCDEFGHIJKLMNOPQRSTUVWXYZ"
puts -nonewline $f "abcdefghijklmnopqrstuvwxyzABCDEFGHIJKLMNOPQRSTUVWXYZ"
puts -nonewline $f "abcdefghijklmnopqrstuvwxyzABCDEFGHIJKLMNOPQRSTUVWXYZ"
puts -nonewline $f "abcdefghijklmnopqrstuvwxyzABCDEFGHIJKLMNOPQRSTUVWXYZ"
puts $f "abcdefghijklmnopqrstuvwxyzABCDEFGHIJKLMNOPQRSTUVWXYZ"
close $f
test io-33.5 {Tcl_Gets with long line} {
    set f [open $path(test3)]
    set x [gets $f y]
    close $f
    list $x $y
} {260 abcdefghijklmnopqrstuvwxyzABCDEFGHIJKLMNOPQRSTUVWXYZabcdefghijklmnopqrstuvwxyzABCDEFGHIJKLMNOPQRSTUVWXYZabcdefghijklmnopqrstuvwxyzABCDEFGHIJKLMNOPQRSTUVWXYZabcdefghijklmnopqrstuvwxyzABCDEFGHIJKLMNOPQRSTUVWXYZabcdefghijklmnopqrstuvwxyzABCDEFGHIJKLMNOPQRSTUVWXYZ}
test io-33.6 {Tcl_Gets and end of file} {
    file delete $path(test3)
    set f [open $path(test3) w]
    puts -nonewline $f "Test1\nTest2"
    close $f
    set f [open $path(test3)]
    set x {}
    set y {}
    lappend x [gets $f y] $y
    set y {}
    lappend x [gets $f y] $y
    set y {}
    lappend x [gets $f y] $y
    close $f
    set x
} {5 Test1 5 Test2 -1 {}}
test io-33.7 {Tcl_Gets and bad variable} {
    set f [open $path(test3) w]
    puts $f "Line 1"
    puts $f "Line 2"
    close $f
    catch {unset x}
    set x 24
    set f [open $path(test3) r]
    set result [list [catch {gets $f x(0)} msg] $msg]
    close $f
    set result
} {1 {can't set "x(0)": variable isn't array}}
test io-33.8 {Tcl_Gets, exercising double buffering} {
    set f [open $path(test3) w]
    fconfigure $f -translation lf -eofchar {}
    set x ""
    for {set y 0} {$y < 99} {incr y} {set x "a$x"}
    for {set y 0} {$y < 100} {incr y} {puts $f $x}
    close $f
    set f [open $path(test3) r]
    fconfigure $f -translation lf
    for {set y 0} {$y < 100} {incr y} {gets $f}
    close $f
    set y
} 100
test io-33.9 {Tcl_Gets, exercising double buffering} {
    set f [open $path(test3) w]
    fconfigure $f -translation lf -eofchar {}
    set x ""
    for {set y 0} {$y < 99} {incr y} {set x "a$x"}
    for {set y 0} {$y < 200} {incr y} {puts $f $x}
    close $f
    set f [open $path(test3) r]
    fconfigure $f -translation lf
    for {set y 0} {$y < 200} {incr y} {gets $f}
    close $f
    set y
} 200
test io-33.10 {Tcl_Gets, exercising double buffering} {
    set f [open $path(test3) w]
    fconfigure $f -translation lf -eofchar {}
    set x ""
    for {set y 0} {$y < 99} {incr y} {set x "a$x"}
    for {set y 0} {$y < 300} {incr y} {puts $f $x}
    close $f
    set f [open $path(test3) r]
    fconfigure $f -translation lf
    for {set y 0} {$y < 300} {incr y} {gets $f}
    close $f
    set y
} 300
test io-33.11 {TclGetsObjBinary, [10dc6daa37]} -setup {
    proc driver {cmd args} {
	variable buffer
	variable index
	set chan [lindex $args 0]
	switch -- $cmd {
	    initialize {
		set index($chan) 0
		set buffer($chan) .......
		return {initialize finalize watch read}
	    }
	    finalize {
		unset index($chan) buffer($chan)
		return
	    }
	    watch {}
	    read {
		set n [lindex $args 1]
		if {$n > 3} {set n 3}
		set new [expr {$index($chan) + $n}]
		set result [string range $buffer($chan) $index($chan) $new-1]
		set index($chan) $new
		return $result
	    }
	}
    }
} -body {
    set c [chan create read [namespace which driver]]
    chan configure $c -translation binary -blocking 0
    list [gets $c] [gets $c] [gets $c] [gets $c]
} -cleanup {
    close $c
    rename driver {}
} -result {{} {} {} .......}
test io-33.12 {Tcl_GetsObj, [10dc6daa37]} -setup {
    proc driver {cmd args} {
	variable buffer
	variable index
	set chan [lindex $args 0]
	switch -- $cmd {
	    initialize {
		set index($chan) 0
		set buffer($chan) .......
		return {initialize finalize watch read}
	    }
	    finalize {
		unset index($chan) buffer($chan)
		return
	    }
	    watch {}
	    read {
		set n [lindex $args 1]
		if {$n > 3} {set n 3}
		set new [expr {$index($chan) + $n}]
		set result [string range $buffer($chan) $index($chan) $new-1]
		set index($chan) $new
		return $result
	    }
	}
    }
} -body {
    set c [chan create read [namespace which driver]]
    chan configure $c -blocking 0
    list [gets $c] [gets $c] [gets $c] [gets $c]
} -cleanup {
    close $c
    rename driver {}
} -result {{} {} {} .......}
test io-33.13 {Tcl_GetsObj, [10dc6daa37]} -setup {
    proc driver {cmd args} {
	variable buffer
	variable index
	set chan [lindex $args 0]
	switch -- $cmd {
	    initialize {
		set index($chan) 0
		set buffer($chan) [string repeat \
			[string repeat . 64]\n[string repeat . 25] 2]
		return {initialize finalize watch read}
	    }
	    finalize {
		unset index($chan) buffer($chan)
		return
	    }
	    watch {}
	    read {
		set n [lindex $args 1]
		if {$n > 65} {set n 65}
		set new [expr {$index($chan) + $n}]
		set result [string range $buffer($chan) $index($chan) $new-1]
		set index($chan) $new
		return $result
	    }
	}
    }
} -body {
    set c [chan create read [namespace which driver]]
    chan configure $c -blocking 0
    list [gets $c] [gets $c] [gets $c] [gets $c] [gets $c]
} -cleanup {
    close $c
    rename driver {}
} -result [list [string repeat . 64] {} [string repeat . 89] \
	[string repeat . 25] {}]

# Test Tcl_Seek and Tcl_Tell.

test io-34.1 {Tcl_Seek to current position at start of file} {
    set f1 [open $path(longfile) r]
    seek $f1 0 current
    set c [tell $f1]
    close $f1
    set c
} 0
test io-34.2 {Tcl_Seek to offset from start} {
    file delete $path(test1)
    set f1 [open $path(test1) w]
    fconfigure $f1 -translation lf -eofchar {}
    puts $f1 "abcdefghijklmnopqrstuvwxyz"
    puts $f1 "abcdefghijklmnopqrstuvwxyz"
    close $f1
    set f1 [open $path(test1) r]
    seek $f1 10 start
    set c [tell $f1]
    close $f1
    set c
} 10
test io-34.3 {Tcl_Seek to end of file} {
    file delete $path(test1)
    set f1 [open $path(test1) w]
    fconfigure $f1 -translation lf -eofchar {}
    puts $f1 "abcdefghijklmnopqrstuvwxyz"
    puts $f1 "abcdefghijklmnopqrstuvwxyz"
    close $f1
    set f1 [open $path(test1) r]
    seek $f1 0 end
    set c [tell $f1]
    close $f1
    set c
} 54
test io-34.4 {Tcl_Seek to offset from end of file} {
    file delete $path(test1)
    set f1 [open $path(test1) w]
    fconfigure $f1 -translation lf -eofchar {}
    puts $f1 "abcdefghijklmnopqrstuvwxyz"
    puts $f1 "abcdefghijklmnopqrstuvwxyz"
    close $f1
    set f1 [open $path(test1) r]
    seek $f1 -10 end
    set c [tell $f1]
    close $f1
    set c
} 44
test io-34.5 {Tcl_Seek to offset from current position} {
    file delete $path(test1)
    set f1 [open $path(test1) w]
    fconfigure $f1 -translation lf -eofchar {}
    puts $f1 "abcdefghijklmnopqrstuvwxyz"
    puts $f1 "abcdefghijklmnopqrstuvwxyz"
    close $f1
    set f1 [open $path(test1) r]
    seek $f1 10 current
    seek $f1 10 current
    set c [tell $f1]
    close $f1
    set c
} 20
test io-34.6 {Tcl_Seek to offset from end of file} {
    file delete $path(test1)
    set f1 [open $path(test1) w]
    fconfigure $f1 -translation lf -eofchar {}
    puts $f1 "abcdefghijklmnopqrstuvwxyz"
    puts $f1 "abcdefghijklmnopqrstuvwxyz"
    close $f1
    set f1 [open $path(test1) r]
    seek $f1 -10 end
    set c [tell $f1]
    set r [read $f1]
    close $f1
    list $c $r
} {44 {rstuvwxyz
}}
test io-34.7 {Tcl_Seek to offset from end of file, then to current position} {
    file delete $path(test1)
    set f1 [open $path(test1) w]
    fconfigure $f1 -translation lf -eofchar {}
    puts $f1 "abcdefghijklmnopqrstuvwxyz"
    puts $f1 "abcdefghijklmnopqrstuvwxyz"
    close $f1
    set f1 [open $path(test1) r]
    seek $f1 -10 end
    set c1 [tell $f1]
    set r1 [read $f1 5]
    seek $f1 0 current
    set c2 [tell $f1]
    close $f1
    list $c1 $r1 $c2
} {44 rstuv 49}
test io-34.8 {Tcl_Seek on pipes: not supported} stdio {
    set f1 [open "|[list [interpreter]]" r+]
    set x [list [catch {seek $f1 0 current} msg] $msg]
    close $f1
    regsub {".*":} $x {"":} x
    string tolower $x
} {1 {error during seek on "": invalid argument}}
test io-34.9 {Tcl_Seek, testing buffered input flushing} {
    file delete $path(test3)
    set f [open $path(test3) w]
    fconfigure $f -eofchar {}
    puts -nonewline $f "abcdefghijklmnopqrstuvwxyzABCDEFGHIJKLMNOPQRSTUVWXYZ"
    close $f
    set f [open $path(test3) RDWR]
    set x [read $f 1]
    seek $f 3
    lappend x [read $f 1]
    seek $f 0 start
    lappend x [read $f 1]
    seek $f 10 current
    lappend x [read $f 1]
    seek $f -2 end
    lappend x [read $f 1]
    seek $f 50 end
    lappend x [read $f 1]
    seek $f 1
    lappend x [read $f 1]
    close $f
    set x
} {a d a l Y {} b}
set path(test3) [makeFile {} test3]
test io-34.10 {Tcl_Seek testing flushing of buffered input} {
    set f [open $path(test3) w]
    fconfigure $f -translation lf
    puts $f xyz\n123
    close $f
    set f [open $path(test3) r+]
    fconfigure $f -translation lf
    set x [gets $f]
    seek $f 0 current
    puts $f 456
    close $f
    list $x [viewFile test3]
} "xyz {xyz
456}"
test io-34.11 {Tcl_Seek testing flushing of buffered output} {
    set f [open $path(test3) w]
    puts $f xyz\n123
    close $f
    set f [open $path(test3) w+]
    puts $f xyzzy
    seek $f 2
    set x [gets $f]
    close $f
    list $x [viewFile test3]
} "zzy xyzzy"
test io-34.12 {Tcl_Seek testing combination of write, seek back and read} {
    set f [open $path(test3) w]
    fconfigure $f -translation lf -eofchar {}
    puts $f xyz\n123
    close $f
    set f [open $path(test3) a+]
    fconfigure $f -translation lf -eofchar {}
    puts $f xyzzy
    flush $f
    set x [tell $f]
    seek $f -4 cur
    set y [gets $f]
    close $f
    list $x [viewFile test3] $y
} {14 {xyz
123
xyzzy} zzy}
test io-34.13 {Tcl_Tell at start of file} {
    file delete $path(test1)
    set f1 [open $path(test1) w]
    set p [tell $f1]
    close $f1
    set p
} 0
test io-34.14 {Tcl_Tell after seek to end of file} {
    file delete $path(test1)
    set f1 [open $path(test1) w]
    fconfigure $f1 -translation lf -eofchar {}
    puts $f1 "abcdefghijklmnopqrstuvwxyz"
    puts $f1 "abcdefghijklmnopqrstuvwxyz"
    close $f1
    set f1 [open $path(test1) r]
    seek $f1 0 end
    set c1 [tell $f1]
    close $f1
    set c1
} 54
test io-34.15 {Tcl_Tell combined with seeking} {
    file delete $path(test1)
    set f1 [open $path(test1) w]
    fconfigure $f1 -translation lf -eofchar {}
    puts $f1 "abcdefghijklmnopqrstuvwxyz"
    puts $f1 "abcdefghijklmnopqrstuvwxyz"
    close $f1
    set f1 [open $path(test1) r]
    seek $f1 10 start
    set c1 [tell $f1]
    seek $f1 10 current
    set c2 [tell $f1]
    close $f1
    list $c1 $c2
} {10 20}
test io-34.16 {Tcl_Tell on pipe: always -1} stdio {
    set f1 [open "|[list [interpreter]]" r+]
    set c [tell $f1]
    close $f1
    set c
} -1
test io-34.17 {Tcl_Tell on pipe: always -1} stdio {
    set f1 [open "|[list [interpreter]]" r+]
    puts $f1 {puts hello}
    flush $f1
    set c [tell $f1]
    gets $f1
    close $f1
    set c
} -1
test io-34.18 {Tcl_Tell combined with seeking and reading} {
    file delete $path(test2)
    set f [open $path(test2) w]
    fconfigure $f -translation lf -eofchar {}
    puts -nonewline $f "line1\nline2\nline3\nline4\nline5\n"
    close $f
    set f [open $path(test2)]
    fconfigure $f -translation lf
    set x [tell $f]
    read $f 3
    lappend x [tell $f]
    seek $f 2
    lappend x [tell $f]
    seek $f 10 current
    lappend x [tell $f]
    seek $f 0 end
    lappend x [tell $f]
    close $f
    set x
} {0 3 2 12 30}
test io-34.19 {Tcl_Tell combined with opening in append mode} {
    set f [open $path(test3) w]
    fconfigure $f -translation lf -eofchar {}
    puts $f "abcdefghijklmnopqrstuvwxyz"
    puts $f "abcdefghijklmnopqrstuvwxyz"
    close $f
    set f [open $path(test3) a]
    set c [tell $f]
    close $f
    set c
} 54
test io-34.20 {Tcl_Tell combined with writing} {
    set f [open $path(test3) w]
    set l ""
    seek $f 29 start
    lappend l [tell $f]
    puts -nonewline $f a
    seek $f 39 start
    lappend l [tell $f]
    puts -nonewline $f a
    lappend l [tell $f]
    seek $f 407 end
    lappend l [tell $f]
    close $f
    set l
} {29 39 40 447}
test io-34.21 {Tcl_Seek and Tcl_Tell on large files} {largefileSupport} {
    file delete $path(test3)
    set f [open $path(test3) w]
    fconfigure $f -encoding binary
    set l ""
    lappend l [tell $f]
    puts -nonewline $f abcdef
    lappend l [tell $f]
    flush $f
    lappend l [tell $f]
    # 4GB offset!
    seek $f 0x100000000
    lappend l [tell $f]
    puts -nonewline $f abcdef
    lappend l [tell $f]
    close $f
    lappend l [file size $path(test3)]
    # truncate...
    close [open $path(test3) w]
    lappend l [file size $path(test3)]
    set l
} {0 6 6 4294967296 4294967302 4294967302 0}

# Test Tcl_Eof

test io-35.1 {Tcl_Eof} {
    file delete $path(test1)
    set f [open $path(test1) w]
    puts $f hello
    puts $f hello
    close $f
    set f [open $path(test1)]
    set x [eof $f]
    lappend x [eof $f]
    gets $f
    lappend x [eof $f]
    gets $f
    lappend x [eof $f]
    gets $f
    lappend x [eof $f]
    lappend x [eof $f]
    close $f
    set x
} {0 0 0 0 1 1}
test io-35.2 {Tcl_Eof with pipe} stdio {
    file delete $path(pipe)
    set f1 [open $path(pipe) w]
    puts $f1 {gets stdin}
    puts $f1 {puts hello}
    close $f1
    set f1 [open "|[list [interpreter] $path(pipe)]" r+]
    puts $f1 hello
    set x [eof $f1]
    flush $f1
    lappend x [eof $f1]
    gets $f1
    lappend x [eof $f1]
    gets $f1
    lappend x [eof $f1]
    close $f1
    set x
} {0 0 0 1}
test io-35.3 {Tcl_Eof with pipe} stdio {
    file delete $path(pipe)
    set f1 [open $path(pipe) w]
    puts $f1 {gets stdin}
    puts $f1 {puts hello}
    close $f1
    set f1 [open "|[list [interpreter] $path(pipe)]" r+]
    puts $f1 hello
    set x [eof $f1]
    flush $f1
    lappend x [eof $f1]
    gets $f1
    lappend x [eof $f1]
    gets $f1
    lappend x [eof $f1]
    gets $f1
    lappend x [eof $f1]
    gets $f1
    lappend x [eof $f1]
    close $f1
    set x
} {0 0 0 1 1 1}
test io-35.4 {Tcl_Eof, eof detection on nonblocking file} {nonBlockFiles} {
    file delete $path(test1)
    set f [open $path(test1) w]
    close $f
    set f [open $path(test1) r]
    fconfigure $f -blocking off
    set l ""
    lappend l [gets $f]
    lappend l [eof $f]
    close $f
    set l
} {{} 1}
test io-35.5 {Tcl_Eof, eof detection on nonblocking pipe} stdio {
    file delete $path(pipe)
    set f [open $path(pipe) w]
    puts $f {
	exit
    }
    close $f
    set f [open "|[list [interpreter] $path(pipe)]" r]
    set l ""
    lappend l [gets $f]
    lappend l [eof $f]
    close $f
    set l
} {{} 1}
test io-35.6 {Tcl_Eof, eof char, lf write, auto read} {
    file delete $path(test1)
    set f [open $path(test1) w]
    fconfigure $f -translation lf -eofchar \x1A
    puts $f abc\ndef
    close $f
    set s [file size $path(test1)]
    set f [open $path(test1) r]
    fconfigure $f -translation auto -eofchar \x1A
    set l [string length [read $f]]
    set e [eof $f]
    close $f
    list $s $l $e
} {8 8 1}
test io-35.7 {Tcl_Eof, eof char, lf write, lf read} {
    file delete $path(test1)
    set f [open $path(test1) w]
    fconfigure $f -translation lf -eofchar \x1A
    puts $f abc\ndef
    close $f
    set s [file size $path(test1)]
    set f [open $path(test1) r]
    fconfigure $f -translation lf -eofchar \x1A
    set l [string length [read $f]]
    set e [eof $f]
    close $f
    list $s $l $e
} {8 8 1}
test io-35.8 {Tcl_Eof, eof char, cr write, auto read} {
    file delete $path(test1)
    set f [open $path(test1) w]
    fconfigure $f -translation cr -eofchar \x1A
    puts $f abc\ndef
    close $f
    set s [file size $path(test1)]
    set f [open $path(test1) r]
    fconfigure $f -translation auto -eofchar \x1A
    set l [string length [read $f]]
    set e [eof $f]
    close $f
    list $s $l $e
} {8 8 1}
test io-35.9 {Tcl_Eof, eof char, cr write, cr read} {
    file delete $path(test1)
    set f [open $path(test1) w]
    fconfigure $f -translation cr -eofchar \x1A
    puts $f abc\ndef
    close $f
    set s [file size $path(test1)]
    set f [open $path(test1) r]
    fconfigure $f -translation cr -eofchar \x1A
    set l [string length [read $f]]
    set e [eof $f]
    close $f
    list $s $l $e
} {8 8 1}
test io-35.10 {Tcl_Eof, eof char, crlf write, auto read} {
    file delete $path(test1)
    set f [open $path(test1) w]
    fconfigure $f -translation crlf -eofchar \x1A
    puts $f abc\ndef
    close $f
    set s [file size $path(test1)]
    set f [open $path(test1) r]
    fconfigure $f -translation auto -eofchar \x1A
    set l [string length [read $f]]
    set e [eof $f]
    close $f
    list $s $l $e
} {10 8 1}
test io-35.11 {Tcl_Eof, eof char, crlf write, crlf read} {
    file delete $path(test1)
    set f [open $path(test1) w]
    fconfigure $f -translation crlf -eofchar \x1A
    puts $f abc\ndef
    close $f
    set s [file size $path(test1)]
    set f [open $path(test1) r]
    fconfigure $f -translation crlf -eofchar \x1A
    set l [string length [read $f]]
    set e [eof $f]
    close $f
    list $s $l $e
} {10 8 1}
test io-35.12 {Tcl_Eof, eof char in middle, lf write, auto read} {
    file delete $path(test1)
    set f [open $path(test1) w]
    fconfigure $f -translation lf -eofchar {}
    set i [format abc\ndef\n%cqrs\nuvw 26]
    puts $f $i
    close $f
    set c [file size $path(test1)]
    set f [open $path(test1) r]
    fconfigure $f -translation auto -eofchar \x1A
    set l [string length [read $f]]
    set e [eof $f]
    close $f
    list $c $l $e
} {17 8 1}
test io-35.13 {Tcl_Eof, eof char in middle, lf write, lf read} {
    file delete $path(test1)
    set f [open $path(test1) w]
    fconfigure $f -translation lf -eofchar {}
    set i [format abc\ndef\n%cqrs\nuvw 26]
    puts $f $i
    close $f
    set c [file size $path(test1)]
    set f [open $path(test1) r]
    fconfigure $f -translation lf -eofchar \x1A
    set l [string length [read $f]]
    set e [eof $f]
    close $f
    list $c $l $e
} {17 8 1}
test io-35.14 {Tcl_Eof, eof char in middle, cr write, auto read} {
    file delete $path(test1)
    set f [open $path(test1) w]
    fconfigure $f -translation cr -eofchar {}
    set i [format abc\ndef\n%cqrs\nuvw 26]
    puts $f $i
    close $f
    set c [file size $path(test1)]
    set f [open $path(test1) r]
    fconfigure $f -translation auto -eofchar \x1A
    set l [string length [read $f]]
    set e [eof $f]
    close $f
    list $c $l $e
} {17 8 1}
test io-35.15 {Tcl_Eof, eof char in middle, cr write, cr read} {
    file delete $path(test1)
    set f [open $path(test1) w]
    fconfigure $f -translation cr -eofchar {}
    set i [format abc\ndef\n%cqrs\nuvw 26]
    puts $f $i
    close $f
    set c [file size $path(test1)]
    set f [open $path(test1) r]
    fconfigure $f -translation cr -eofchar \x1A
    set l [string length [read $f]]
    set e [eof $f]
    close $f
    list $c $l $e
} {17 8 1}
test io-35.16 {Tcl_Eof, eof char in middle, crlf write, auto read} {
    file delete $path(test1)
    set f [open $path(test1) w]
    fconfigure $f -translation crlf -eofchar {}
    set i [format abc\ndef\n%cqrs\nuvw 26]
    puts $f $i
    close $f
    set c [file size $path(test1)]
    set f [open $path(test1) r]
    fconfigure $f -translation auto -eofchar \x1A
    set l [string length [read $f]]
    set e [eof $f]
    close $f
    list $c $l $e
} {21 8 1}
test io-35.17 {Tcl_Eof, eof char in middle, crlf write, crlf read} {
    file delete $path(test1)
    set f [open $path(test1) w]
    fconfigure $f -translation crlf -eofchar {}
    set i [format abc\ndef\n%cqrs\nuvw 26]
    puts $f $i
    close $f
    set c [file size $path(test1)]
    set f [open $path(test1) r]
    fconfigure $f -translation crlf -eofchar \x1A
    set l [string length [read $f]]
    set e [eof $f]
    close $f
    list $c $l $e
} {21 8 1}
test io-35.18 {Tcl_Eof, eof char, cr write, crlf read} -body {
    file delete $path(test1)
    set f [open $path(test1) w]
    fconfigure $f -translation cr
    puts $f abc\ndef
    close $f
    set s [file size $path(test1)]
    set f [open $path(test1) r]
    fconfigure $f -translation crlf
    set l [string length [set in [read $f]]]
    set e [eof $f]
    close $f
    list $s $l $e [scan [string index $in end] %c]
} -result {8 8 1 13}
test io-35.18a {Tcl_Eof, eof char, cr write, crlf read} -body {
    file delete $path(test1)
    set f [open $path(test1) w]
    fconfigure $f -translation cr -eofchar \x1A
    puts $f abc\ndef
    close $f
    set s [file size $path(test1)]
    set f [open $path(test1) r]
    fconfigure $f -translation crlf -eofchar \x1A
    set l [string length [set in [read $f]]]
    set e [eof $f]
    close $f
    list $s $l $e [scan [string index $in end] %c]
} -result {8 8 1 13}
test io-35.18b {Tcl_Eof, eof char, cr write, crlf read} -body {
    file delete $path(test1)
    set f [open $path(test1) w]
    fconfigure $f -translation cr -eofchar \x1A
    puts $f {}
    close $f
    set s [file size $path(test1)]
    set f [open $path(test1) r]
    fconfigure $f -translation crlf -eofchar \x1A
    set l [string length [set in [read $f]]]
    set e [eof $f]
    close $f
    list $s $l $e [scan [string index $in end] %c]
} -result {1 1 1 13}
test io-35.18c {Tcl_Eof, eof char, cr write, crlf read} -body {
    file delete $path(test1)
    set f [open $path(test1) w]
    fconfigure $f -translation cr
    puts $f {}
    close $f
    set s [file size $path(test1)]
    set f [open $path(test1) r]
    fconfigure $f -translation crlf
    set l [string length [set in [read $f]]]
    set e [eof $f]
    close $f
    list $s $l $e [scan [string index $in end] %c]
} -result {1 1 1 13}
test io-35.19 {Tcl_Eof, eof char in middle, cr write, crlf read} -body {
    file delete $path(test1)
    set f [open $path(test1) w]
    fconfigure $f -translation cr -eofchar {}
    set i [format abc\ndef\n%cqrs\nuvw 26]
    puts $f $i
    close $f
    set c [file size $path(test1)]
    set f [open $path(test1) r]
    fconfigure $f -translation crlf -eofchar \x1A
    set l [string length [set in [read $f]]]
    set e [eof $f]
    close $f
    list $c $l $e [scan [string index $in end] %c]
} -result {17 8 1 13}
test io-35.20 {Tcl_Eof, eof char in middle, cr write, crlf read} {
    file delete $path(test1)
    set f [open $path(test1) w]
    fconfigure $f -translation cr -eofchar {}
    set i [format \n%cqrsuvw 26]
    puts $f $i
    close $f
    set c [file size $path(test1)]
    set f [open $path(test1) r]
    fconfigure $f -translation crlf -eofchar \x1A
    set l [string length [set in [read $f]]]
    set e [eof $f]
    close $f
    list $c $l $e [scan [string index $in end] %c]
} {9 1 1 13}

# Test Tcl_InputBlocked

test io-36.1 {Tcl_InputBlocked on nonblocking pipe} stdio {
    set f1 [open "|[list [interpreter]]" r+]
    puts $f1 {puts hello_from_pipe}
    flush $f1
    gets $f1
    fconfigure $f1 -blocking off -buffering full
    puts $f1 {puts hello}
    set x ""
    lappend x [gets $f1]
    lappend x [fblocked $f1]
    flush $f1
    after 200
    lappend x [gets $f1]
    lappend x [fblocked $f1]
    lappend x [gets $f1]
    lappend x [fblocked $f1]
    close $f1
    set x
} {{} 1 hello 0 {} 1}
test io-36.1.1 {Tcl_InputBlocked on nonblocking binary pipe} stdio {
    set f1 [open "|[list [interpreter]]" r+]
    chan configure $f1 -encoding binary -translation lf -eofchar {}
    puts $f1 {
	chan configure stdout -encoding binary -translation lf -eofchar {}
	puts hello_from_pipe
    }
    flush $f1
    gets $f1
    fconfigure $f1 -blocking off -buffering full
    puts $f1 {puts hello}
    set x ""
    lappend x [gets $f1]
    lappend x [fblocked $f1]
    flush $f1
    after 200
    lappend x [gets $f1]
    lappend x [fblocked $f1]
    lappend x [gets $f1]
    lappend x [fblocked $f1]
    close $f1
    set x
} {{} 1 hello 0 {} 1}
test io-36.2 {Tcl_InputBlocked on blocking pipe} stdio {
    set f1 [open "|[list [interpreter]]" r+]
    fconfigure $f1 -buffering line
    puts $f1 {puts hello_from_pipe}
    set x ""
    lappend x [gets $f1]
    lappend x [fblocked $f1]
    puts $f1 {exit}
    lappend x [gets $f1]
    lappend x [fblocked $f1]
    lappend x [eof $f1]
    close $f1
    set x
} {hello_from_pipe 0 {} 0 1}
test io-36.3 {Tcl_InputBlocked vs files, short read} {
    file delete $path(test1)
    set f [open $path(test1) w]
    puts $f abcdefghijklmnop
    close $f
    set f [open $path(test1) r]
    set l ""
    lappend l [fblocked $f]
    lappend l [read $f 3]
    lappend l [fblocked $f]
    lappend l [read -nonewline $f]
    lappend l [fblocked $f]
    lappend l [eof $f]
    close $f
    set l
} {0 abc 0 defghijklmnop 0 1}
test io-36.4 {Tcl_InputBlocked vs files, event driven read} {fileevent} {
    proc in {f} {
	variable l
	variable x
	lappend l [read $f 3]
	if {[eof $f]} {lappend l eof; close $f; set x done}
    }
    file delete $path(test1)
    set f [open $path(test1) w]
    puts $f abcdefghijklmnop
    close $f
    set f [open $path(test1) r]
    set l ""
    fileevent $f readable [namespace code [list in $f]]
    variable x
    vwait [namespace which -variable x]
    set l
} {abc def ghi jkl mno {p
} eof}
test io-36.5 {Tcl_InputBlocked vs files, short read, nonblocking} {nonBlockFiles} {
    file delete $path(test1)
    set f [open $path(test1) w]
    puts $f abcdefghijklmnop
    close $f
    set f [open $path(test1) r]
    fconfigure $f -blocking off
    set l ""
    lappend l [fblocked $f]
    lappend l [read $f 3]
    lappend l [fblocked $f]
    lappend l [read -nonewline $f]
    lappend l [fblocked $f]
    lappend l [eof $f]
    close $f
    set l
} {0 abc 0 defghijklmnop 0 1}
test io-36.6 {Tcl_InputBlocked vs files, event driven read} {nonBlockFiles fileevent} {
    proc in {f} {
	variable l
	variable x
	lappend l [read $f 3]
	if {[eof $f]} {lappend l eof; close $f; set x done}
    }
    file delete $path(test1)
    set f [open $path(test1) w]
    puts $f abcdefghijklmnop
    close $f
    set f [open $path(test1) r]
    fconfigure $f -blocking off
    set l ""
    fileevent $f readable [namespace code [list in $f]]
    variable x
    vwait [namespace which -variable x]
    set l
} {abc def ghi jkl mno {p
} eof}

# Test Tcl_InputBuffered

test io-37.1 {Tcl_InputBuffered} {testchannel} {
    set f [open $path(longfile) r]
    fconfigure $f -buffersize 4096
    read $f 3
    set l ""
    lappend l [testchannel inputbuffered $f]
    lappend l [tell $f]
    close $f
    set l
} {4093 3}
test io-37.2 {Tcl_InputBuffered, test input flushing on seek} {testchannel} {
    set f [open $path(longfile) r]
    fconfigure $f -buffersize 4096
    read $f 3
    set l ""
    lappend l [testchannel inputbuffered $f]
    lappend l [tell $f]
    seek $f 0 current
    lappend l [testchannel inputbuffered $f]
    lappend l [tell $f]
    close $f
    set l
} {4093 3 0 3}

# Test Tcl_SetChannelBufferSize, Tcl_GetChannelBufferSize

test io-38.1 {Tcl_GetChannelBufferSize, default buffer size} {
    set f [open $path(longfile) r]
    set s [fconfigure $f -buffersize]
    close $f
    set s
} 4096
test io-38.2 {Tcl_SetChannelBufferSize, Tcl_GetChannelBufferSize} {
    set f [open $path(longfile) r]
    set l ""
    lappend l [fconfigure $f -buffersize]
    fconfigure $f -buffersize 10000
    lappend l [fconfigure $f -buffersize]
    fconfigure $f -buffersize 1
    lappend l [fconfigure $f -buffersize]
    fconfigure $f -buffersize -1
    lappend l [fconfigure $f -buffersize]
    fconfigure $f -buffersize 0
    lappend l [fconfigure $f -buffersize]
    fconfigure $f -buffersize 100000
    lappend l [fconfigure $f -buffersize]
    fconfigure $f -buffersize 10000000
    lappend l [fconfigure $f -buffersize]
    close $f
    set l
} {4096 10000 1 1 1 100000 1048576}
test io-38.3 {Tcl_SetChannelBufferSize, changing buffersize between reads} {
    # This test crashes the interp if Bug #427196 is not fixed

    set chan [open [info script] r]
    fconfigure $chan -buffersize 10 -encoding utf-8
    set var [read $chan 2]
    fconfigure $chan -buffersize 32
    append var [read $chan]
    close $chan
} {}

# Test Tcl_SetChannelOption, Tcl_GetChannelOption

test io-39.1 {Tcl_GetChannelOption} {
    file delete $path(test1)
    set f1 [open $path(test1) w]
    set x [fconfigure $f1 -blocking]
    close $f1
    set x
} 1
test io-39.2 {Tcl_GetChannelOption} {
    file delete $path(test1)
    set f1 [open $path(test1) w]
    set x [fconfigure $f1 -buffering]
    close $f1
    set x
} full
test io-39.3 {Tcl_GetChannelOption} {
    file delete $path(test1)
    set f1 [open $path(test1) w]
    fconfigure $f1 -buffering line
    set x [fconfigure $f1 -buffering]
    close $f1
    set x
} line
test io-39.4 {Tcl_GetChannelOption, Tcl_SetChannelOption} {
    file delete $path(test1)
    set f1 [open $path(test1) w]
    set l ""
    lappend l [fconfigure $f1 -buffering]
    fconfigure $f1 -buffering line
    lappend l [fconfigure $f1 -buffering]
    fconfigure $f1 -buffering none
    lappend l [fconfigure $f1 -buffering]
    fconfigure $f1 -buffering line
    lappend l [fconfigure $f1 -buffering]
    fconfigure $f1 -buffering full
    lappend l [fconfigure $f1 -buffering]
    close $f1
    set l
} {full line none line full}
test io-39.5 {Tcl_GetChannelOption, invariance} {
    file delete $path(test1)
    set f1 [open $path(test1) w]
    set l ""
    lappend l [fconfigure $f1 -buffering]
    lappend l [list [catch {fconfigure $f1 -buffering green} msg] $msg]
    lappend l [fconfigure $f1 -buffering]
    close $f1
    set l
} {full {1 {bad value for -buffering: must be one of full, line, or none}} full}
test io-39.6 {Tcl_SetChannelOption, multiple options} {
    file delete $path(test1)
    set f1 [open $path(test1) w]
    fconfigure $f1 -translation lf -buffering line
    puts $f1 hello
    puts $f1 bye
    set x [file size $path(test1)]
    close $f1
    set x
} 10
test io-39.7 {Tcl_SetChannelOption, buffering, translation} {
    file delete $path(test1)
    set f1 [open $path(test1) w]
    fconfigure $f1 -translation lf
    puts $f1 hello
    puts $f1 bye
    set x ""
    fconfigure $f1 -buffering line
    lappend x [file size $path(test1)]
    puts $f1 really_bye
    lappend x [file size $path(test1)]
    close $f1
    set x
} {0 21}
test io-39.8 {Tcl_SetChannelOption, different buffering options} {
    file delete $path(test1)
    set f1 [open $path(test1) w]
    set l ""
    fconfigure $f1 -translation lf -buffering none -eofchar {}
    puts -nonewline $f1 hello
    lappend l [file size $path(test1)]
    puts -nonewline $f1 hello
    lappend l [file size $path(test1)]
    fconfigure $f1 -buffering full
    puts -nonewline $f1 hello
    lappend l [file size $path(test1)]
    fconfigure $f1 -buffering none
    lappend l [file size $path(test1)]
    puts -nonewline $f1 hello
    lappend l [file size $path(test1)]
    close $f1
    lappend l [file size $path(test1)]
    set l
} {5 10 10 10 20 20}
test io-39.9 {Tcl_SetChannelOption, blocking mode} {nonBlockFiles} {
    file delete $path(test1)
    set f1 [open $path(test1) w]
    close $f1
    set f1 [open $path(test1) r]
    set x ""
    lappend x [fconfigure $f1 -blocking]
    fconfigure $f1 -blocking off
    lappend x [fconfigure $f1 -blocking]
    lappend x [gets $f1]
    lappend x [read $f1 1000]
    lappend x [fblocked $f1]
    lappend x [eof $f1]
    close $f1
    set x
} {1 0 {} {} 0 1}
test io-39.10 {Tcl_SetChannelOption, blocking mode} stdio {
    file delete $path(pipe)
    set f1 [open $path(pipe) w]
    puts $f1 {
	gets stdin
	after 100
	puts hi
	gets stdin
    }
    close $f1
    set x ""
    set f1 [open "|[list [interpreter] $path(pipe)]" r+]
    fconfigure $f1 -blocking off -buffering line
    lappend x [fconfigure $f1 -blocking]
    lappend x [gets $f1]
    lappend x [fblocked $f1]
    fconfigure $f1 -blocking on
    puts $f1 hello
    fconfigure $f1 -blocking off
    lappend x [gets $f1]
    lappend x [fblocked $f1]
    fconfigure $f1 -blocking on
    puts $f1 bye
    fconfigure $f1 -blocking off
    lappend x [gets $f1]
    lappend x [fblocked $f1]
    fconfigure $f1 -blocking on
    lappend x [fconfigure $f1 -blocking]
    lappend x [gets $f1]
    lappend x [fblocked $f1]
    lappend x [eof $f1]
    lappend x [gets $f1]
    lappend x [eof $f1]
    close $f1
    set x
} {0 {} 1 {} 1 {} 1 1 hi 0 0 {} 1}
test io-39.11 {Tcl_SetChannelOption, Tcl_GetChannelOption, buffer size clipped to lower bound} {
    file delete $path(test1)
    set f [open $path(test1) w]
    fconfigure $f -buffersize -10
    set x [fconfigure $f -buffersize]
    close $f
    set x
} 1
test io-39.12 {Tcl_SetChannelOption, Tcl_GetChannelOption buffer size clipped to upper bound} {
    file delete $path(test1)
    set f [open $path(test1) w]
    fconfigure $f -buffersize 10000000
    set x [fconfigure $f -buffersize]
    close $f
    set x
} 1048576
test io-39.13 {Tcl_SetChannelOption, Tcl_GetChannelOption, buffer size} {
    file delete $path(test1)
    set f [open $path(test1) w]
    fconfigure $f -buffersize 40000
    set x [fconfigure $f -buffersize]
    close $f
    set x
} 40000
test io-39.14 {Tcl_SetChannelOption: -encoding, binary & utf-8} {
    file delete $path(test1)
    set f [open $path(test1) w]
    fconfigure $f -encoding {}
    puts -nonewline $f \xE7\x89\xA6
    close $f
    set f [open $path(test1) r]
    fconfigure $f -encoding utf-8
    set x [read $f]
    close $f
    set x
} 牦
test io-39.15 {Tcl_SetChannelOption: -encoding, binary & utf-8} {
    file delete $path(test1)
    set f [open $path(test1) w]
    fconfigure $f -encoding binary
    puts -nonewline $f \xE7\x89\xA6
    close $f
    set f [open $path(test1) r]
    fconfigure $f -encoding utf-8
    set x [read $f]
    close $f
    set x
} 牦
test io-39.16 {Tcl_SetChannelOption: -encoding (shortened to "-en"), errors} -body {
    file delete $path(test1)
    set f [open $path(test1) w]
    fconfigure $f -en foobar
} -cleanup {
    close $f
} -returnCodes 1 -result {unknown encoding "foobar"}
test io-39.16a {Tcl_SetChannelOption: -encoding (invalid shortening to "-e"), errors} -body {
    file delete $path(test1)
    set f [open $path(test1) w]
    fconfigure $f -e foobar
} -cleanup {
    close $f
} -returnCodes 1 -match glob -result {bad option "-e": should be one of *}
test io-39.17 {Tcl_SetChannelOption: -encoding, clearing CHANNEL_NEED_MORE_DATA} {stdio fileevent} {
    set f [open "|[list [interpreter] $path(cat)]" r+]
    fconfigure $f -encoding binary
    puts -nonewline $f "\xE7"
    flush $f
    fconfigure $f -encoding utf-8 -blocking 0
    variable x {}
    fileevent $f readable [namespace code { lappend x [read $f] }]
    vwait [namespace which -variable x]
    after 300 [namespace code { lappend x timeout }]
    vwait [namespace which -variable x]
    fconfigure $f -encoding utf-8
    vwait [namespace which -variable x]
    after 300 [namespace code { lappend x timeout }]
    vwait [namespace which -variable x]
    fconfigure $f -encoding binary
    vwait [namespace which -variable x]
    after 300 [namespace code { lappend x timeout }]
    vwait [namespace which -variable x]
    close $f
    set x
} "{} timeout {} timeout \xE7 timeout"
test io-39.18 {Tcl_SetChannelOption, setting read mode independently} \
	{socket} {
    proc accept {s a p} {close $s}
    set s1 [socket -server [namespace code accept] -myaddr 127.0.0.1 0]
    set port [lindex [fconfigure $s1 -sockname] 2]
    set s2 [socket 127.0.0.1 $port]
    update
    fconfigure $s2 -translation {auto lf}
    set modes [fconfigure $s2 -translation]
    close $s1
    close $s2
    set modes
} {auto lf}
test io-39.19 {Tcl_SetChannelOption, setting read mode independently} \
	{socket} {
    proc accept {s a p} {close $s}
    set s1 [socket -server [namespace code accept] -myaddr 127.0.0.1 0]
    set port [lindex [fconfigure $s1 -sockname] 2]
    set s2 [socket 127.0.0.1 $port]
    update
    fconfigure $s2 -translation {auto crlf}
    set modes [fconfigure $s2 -translation]
    close $s1
    close $s2
    set modes
} {auto crlf}
test io-39.20 {Tcl_SetChannelOption, setting read mode independently} \
	{socket} {
    proc accept {s a p} {close $s}
    set s1 [socket -server [namespace code accept] -myaddr 127.0.0.1 0]
    set port [lindex [fconfigure $s1 -sockname] 2]
    set s2 [socket 127.0.0.1 $port]
    update
    fconfigure $s2 -translation {auto cr}
    set modes [fconfigure $s2 -translation]
    close $s1
    close $s2
    set modes
} {auto cr}
test io-39.21 {Tcl_SetChannelOption, setting read mode independently} \
	{socket} {
    proc accept {s a p} {close $s}
    set s1 [socket -server [namespace code accept] -myaddr 127.0.0.1 0]
    set port [lindex [fconfigure $s1 -sockname] 2]
    set s2 [socket 127.0.0.1 $port]
    update
    fconfigure $s2 -translation {auto auto}
    set modes [fconfigure $s2 -translation]
    close $s1
    close $s2
    set modes
} {auto crlf}
test io-39.22 {Tcl_SetChannelOption, invariance} -constraints unix -body {
    file delete $path(test1)
    set f1 [open $path(test1) w+]
    set l ""
    lappend l [fconfigure $f1 -eofchar]
    fconfigure $f1 -eofchar {O {}}
    lappend l [fconfigure $f1 -eofchar]
    fconfigure $f1 -eofchar D
    lappend l [fconfigure $f1 -eofchar]
    close $f1
    set l
} -result {{} O D}
test io-39.22a {Tcl_SetChannelOption, invariance} -body {
    file delete $path(test1)
    set f1 [open $path(test1) w+]
    set l [list]
    fconfigure $f1 -eofchar {O {}}
    lappend l [fconfigure $f1 -eofchar]
    fconfigure $f1 -eofchar D
    lappend l [fconfigure $f1 -eofchar]
    lappend l [list [catch {fconfigure $f1 -eofchar {1 2 3}} msg] $msg]
    close $f1
    set l
} -result {O D {1 {bad value for -eofchar: must be non-NUL ASCII character}}}
test io-39.23 {Tcl_GetChannelOption, server socket is not readable or
	writable, it should still have valid -eofchar and -translation options } {
    set l [list]
    set sock [socket -server [namespace code accept] -myaddr 127.0.0.1 0]
    lappend l [fconfigure $sock -eofchar] [fconfigure $sock -translation]
    close $sock
    set l
} {{} auto}
test io-39.24 {Tcl_SetChannelOption, server socket is not readable or
	writable so we can't change -eofchar or -translation } {
    set l [list]
    set sock [socket -server [namespace code accept] -myaddr 127.0.0.1 0]
    fconfigure $sock -eofchar D -translation lf
    lappend l [fconfigure $sock -eofchar] [fconfigure $sock -translation]
    close $sock
    set l
} {{} auto}

test io-40.1 {POSIX open access modes: RDWR} {
    file delete $path(test3)
    set f [open $path(test3) w]
    puts $f xyzzy
    close $f
    set f [open $path(test3) RDWR]
    puts -nonewline $f "ab"
    seek $f 0 current
    set x [gets $f]
    close $f
    set f [open $path(test3) r]
    lappend x [gets $f]
    close $f
    set x
} {zzy abzzy}
test io-40.2 {POSIX open access modes: CREAT} {unix notWsl} {
    file delete $path(test3)
    set f [open $path(test3) {WRONLY CREAT} 0o600]
    file stat $path(test3) stats
    set x [format "%#o" [expr {$stats(mode)&0o777}]]
    puts $f "line 1"
    close $f
    set f [open $path(test3) r]
    lappend x [gets $f]
    close $f
    set x
} {0o600 {line 1}}
test io-40.3 {POSIX open access modes: CREAT} {unix umask notWsl} {
    # This test only works if your umask is 2, like ouster's.
    file delete $path(test3)
    set f [open $path(test3) {WRONLY CREAT}]
    close $f
    file stat $path(test3) stats
    format 0o%03o [expr {$stats(mode)&0o777}]
} [format 0o%03o [expr {0o666 & ~ $umaskValue}]]
test io-40.4 {POSIX open access modes: CREAT} {
    file delete $path(test3)
    set f [open $path(test3) w]
    fconfigure $f -eofchar {}
    puts $f xyzzy
    close $f
    set f [open $path(test3) {WRONLY CREAT}]
    fconfigure $f -eofchar {}
    puts -nonewline $f "ab"
    close $f
    set f [open $path(test3) r]
    set x [gets $f]
    close $f
    set x
} abzzy
test io-40.5 {POSIX open access modes: APPEND} {
    file delete $path(test3)
    set f [open $path(test3) w]
    fconfigure $f -translation lf -eofchar {}
    puts $f xyzzy
    close $f
    set f [open $path(test3) {WRONLY APPEND}]
    fconfigure $f -translation lf
    puts $f "new line"
    seek $f 0
    puts $f "abc"
    close $f
    set f [open $path(test3) r]
    fconfigure $f -translation lf
    set x ""
    seek $f 6 current
    lappend x [gets $f]
    lappend x [gets $f]
    close $f
    set x
} {{new line} abc}
test io-40.6 {POSIX open access modes: EXCL} -match regexp -body {
    file delete $path(test3)
    set f [open $path(test3) w]
    puts $f xyzzy
    close $f
    open $path(test3) {WRONLY CREAT EXCL}
} -returnCodes error -result {(?i)couldn't open ".*test3": file (already )?exists}
test io-40.7 {POSIX open access modes: EXCL} {
    file delete $path(test3)
    set f [open $path(test3) {WRONLY CREAT EXCL}]
    fconfigure $f -eofchar {}
    puts $f "A test line"
    close $f
    viewFile test3
} {A test line}
test io-40.8 {POSIX open access modes: TRUNC} {
    file delete $path(test3)
    set f [open $path(test3) w]
    puts $f xyzzy
    close $f
    set f [open $path(test3) {WRONLY TRUNC}]
    puts $f abc
    close $f
    set f [open $path(test3) r]
    set x [gets $f]
    close $f
    set x
} abc
test io-40.9 {POSIX open access modes: NONBLOCK} {nonPortable unix} {
    file delete $path(test3)
    set f [open $path(test3) {WRONLY NONBLOCK CREAT}]
    puts $f "NONBLOCK test"
    close $f
    set f [open $path(test3) r]
    set x [gets $f]
    close $f
    set x
} {NONBLOCK test}
test io-40.10 {POSIX open access modes: RDONLY} {
    set f [open $path(test1) w]
    puts $f "two lines: this one"
    puts $f "and this"
    close $f
    set f [open $path(test1) RDONLY]
    set x [list [gets $f] [catch {puts $f Test} msg] $msg]
    close $f
    string compare [string tolower $x] \
	[list {two lines: this one} 1 \
		[format "channel \"%s\" wasn't opened for writing" $f]]
} 0
test io-40.11 {POSIX open access modes: RDONLY} -match regexp -body {
    file delete $path(test3)
    open $path(test3) RDONLY
} -returnCodes error -result {(?i)couldn't open ".*test3": no such file or directory}
test io-40.12 {POSIX open access modes: WRONLY} -match regexp -body {
    file delete $path(test3)
    open $path(test3) WRONLY
} -returnCodes error -result {(?i)couldn't open ".*test3": no such file or directory}
test io-40.13 {POSIX open access modes: WRONLY} {
    makeFile xyzzy test3
    set f [open $path(test3) WRONLY]
    fconfigure $f -eofchar {}
    puts -nonewline $f "ab"
    seek $f 0 current
    set x [list [catch {gets $f} msg] $msg]
    close $f
    lappend x [viewFile test3]
    string compare [string tolower $x] \
	[list 1 "channel \"$f\" wasn't opened for reading" abzzy]
} 0
test io-40.14 {POSIX open access modes: RDWR} -match regexp -body {
    file delete $path(test3)
    open $path(test3) RDWR
} -returnCodes error -result {(?i)couldn't open ".*test3": no such file or directory}
test io-40.15 {POSIX open access modes: RDWR} {
    makeFile xyzzy test3
    set f [open $path(test3) RDWR]
    puts -nonewline $f "ab"
    seek $f 0 current
    set x [gets $f]
    close $f
    lappend x [viewFile test3]
} {zzy abzzy}
test io-40.16 {tilde substitution in open} -constraints makeFileInHome -setup {
    makeFile {Some text} _test_ ~
} -body {
    file exists [file join $::env(HOME) _test_]
} -cleanup {
    removeFile _test_ ~
} -result 1
test io-40.17 {tilde substitution in open} {
    set home $::env(HOME)
    unset ::env(HOME)
    set x [list [catch {open ~/foo} msg] $msg]
    set ::env(HOME) $home
    set x
} {1 {couldn't open "~/foo": no such file or directory}}

test io-41.1 {Tcl_FileeventCmd: errors} {fileevent} {
    list [catch {fileevent foo} msg] $msg
} {1 {wrong # args: should be "fileevent channelId event ?script?"}}
test io-41.2 {Tcl_FileeventCmd: errors} {fileevent} {
    list [catch {fileevent foo bar baz q} msg] $msg
} {1 {wrong # args: should be "fileevent channelId event ?script?"}}
test io-41.3 {Tcl_FileeventCmd: errors} {fileevent} {
    list [catch {fileevent gorp readable} msg] $msg
} {1 {can not find channel named "gorp"}}
test io-41.4 {Tcl_FileeventCmd: errors} {fileevent} {
    list [catch {fileevent gorp writable} msg] $msg
} {1 {can not find channel named "gorp"}}
test io-41.5 {Tcl_FileeventCmd: errors} {fileevent} {
    list [catch {fileevent gorp who-knows} msg] $msg
} {1 {bad event name "who-knows": must be readable or writable}}

#
# Test fileevent on a file
#

set path(foo) [makeFile {} foo]
set f [open $path(foo) w+]

test io-42.1 {Tcl_FileeventCmd: creating, deleting, querying} {fileevent} {
    list [fileevent $f readable] [fileevent $f writable]
} {{} {}}
test io-42.2 {Tcl_FileeventCmd: replacing} {fileevent} {
    set result {}
    fileevent $f r "first script"
    lappend result [fileevent $f readable]
    fileevent $f r "new script"
    lappend result [fileevent $f readable]
    fileevent $f r "yet another"
    lappend result [fileevent $f readable]
    fileevent $f r ""
    lappend result [fileevent $f readable]
} {{first script} {new script} {yet another} {}}
test io-42.3 {Tcl_FileeventCmd: replacing, with NULL chars in script} {fileevent} {
    set result {}
    fileevent $f r "first scr\x00ipt"
    lappend result [string length [fileevent $f readable]]
    fileevent $f r "new scr\x00ipt"
    lappend result [string length [fileevent $f readable]]
    fileevent $f r "yet ano\x00ther"
    lappend result [string length [fileevent $f readable]]
    fileevent $f r ""
    lappend result [fileevent $f readable]
} {13 11 12 {}}


test io-43.1 {Tcl_FileeventCmd: creating, deleting, querying} {stdio unixExecs fileevent} {
    set result {}
    fileevent $f readable "script 1"
    lappend result [fileevent $f readable] [fileevent $f writable]
    fileevent $f writable "write script"
    lappend result [fileevent $f readable] [fileevent $f writable]
    fileevent $f readable {}
    lappend result [fileevent $f readable] [fileevent $f writable]
    fileevent $f writable {}
    lappend result [fileevent $f readable] [fileevent $f writable]
} {{script 1} {} {script 1} {write script} {} {write script} {} {}}
test io-43.2 {Tcl_FileeventCmd: deleting when many present} -setup {
    set f2 [open "|[list cat -u]" r+]
    set f3 [open "|[list cat -u]" r+]
} -constraints {stdio unixExecs fileevent} -body {
    set result {}
    lappend result [fileevent $f r] [fileevent $f2 r] [fileevent $f3 r]
    fileevent $f r "read f"
    fileevent $f2 r "read f2"
    fileevent $f3 r "read f3"
    lappend result [fileevent $f r] [fileevent $f2 r] [fileevent $f3 r]
    fileevent $f2 r {}
    lappend result [fileevent $f r] [fileevent $f2 r] [fileevent $f3 r]
    fileevent $f3 r {}
    lappend result [fileevent $f r] [fileevent $f2 r] [fileevent $f3 r]
    fileevent $f r {}
    lappend result [fileevent $f r] [fileevent $f2 r] [fileevent $f3 r]
} -cleanup {
    catch {close $f2}
    catch {close $f3}
} -result {{} {} {} {read f} {read f2} {read f3} {read f} {} {read f3} {read f} {} {} {} {} {}}

test io-44.1 {FileEventProc procedure: normal read event} -setup {
    set f2 [open "|[list cat -u]" r+]
    set f3 [open "|[list cat -u]" r+]
} -constraints {stdio unixExecs fileevent} -body {
    fileevent $f2 readable [namespace code {
	set x [gets $f2]; fileevent $f2 readable {}
    }]
    puts $f2 text; flush $f2
    variable x initial
    vwait [namespace which -variable x]
    set x
} -cleanup {
    catch {close $f2}
    catch {close $f3}
} -result {text}
test io-44.2 {FileEventProc procedure: error in read event} -constraints {
    stdio unixExecs fileevent
} -setup {
    set f2 [open "|[list cat -u]" r+]
    set f3 [open "|[list cat -u]" r+]
    proc myHandler {msg options} {
	variable x $msg
    }
    set handler [interp bgerror {}]
    interp bgerror {} [namespace which myHandler]
} -body {
    fileevent $f2 readable {error bogus}
    puts $f2 text; flush $f2
    variable x initial
    vwait [namespace which -variable x]
    list $x [fileevent $f2 readable]
} -cleanup {
    interp bgerror {} $handler
    catch {close $f2}
    catch {close $f3}
} -result {bogus {}}
test io-44.3 {FileEventProc procedure: normal write event} -setup {
    set f2 [open "|[list cat -u]" r+]
    set f3 [open "|[list cat -u]" r+]
} -constraints {stdio unixExecs fileevent} -body {
    fileevent $f2 writable [namespace code {
	lappend x "triggered"
	incr count -1
	if {$count <= 0} {
	    fileevent $f2 writable {}
	}
    }]
    variable x initial
    set count 3
    vwait [namespace which -variable x]
    vwait [namespace which -variable x]
    vwait [namespace which -variable x]
    set x
} -cleanup {
    catch {close $f2}
    catch {close $f3}
} -result {initial triggered triggered triggered}
test io-44.4 {FileEventProc procedure: eror in write event} -constraints {
    stdio unixExecs fileevent
} -setup {
    set f2 [open "|[list cat -u]" r+]
    set f3 [open "|[list cat -u]" r+]
    proc myHandler {msg options} {
	variable x $msg
    }
    set handler [interp bgerror {}]
    interp bgerror {} [namespace which myHandler]
} -body {
    fileevent $f2 writable {error bad-write}
    variable x initial
    vwait [namespace which -variable x]
    list $x [fileevent $f2 writable]
} -cleanup {
    interp bgerror {} $handler
    catch {close $f2}
    catch {close $f3}
} -result {bad-write {}}
test io-44.5 {FileEventProc procedure: end of file} -constraints {
    stdio unixExecs fileevent
} -body {
    set f4 [open "|[list [interpreter] $path(cat) << foo]" r]
    fileevent $f4 readable [namespace code {
	if {[gets $f4 line] < 0} {
	    lappend x eof
	    fileevent $f4 readable {}
	} else {
	    lappend x $line
	}
    }]
    variable x initial
    vwait [namespace which -variable x]
    vwait [namespace which -variable x]
    set x
} -cleanup {
    close $f4
} -result {initial foo eof}

close $f

test io-44.6 {FileEventProc procedure: write-only non-blocking channel} -setup {
} -constraints {stdio fileevent openpipe} -body {

    namespace eval refchan {
	namespace ensemble create
	namespace export *


	proc finalize {chan args} {
	    namespace delete c_$chan
	}

	proc initialize {chan args} {
	    namespace eval c_$chan {}
	    namespace upvar c_$chan watching watching
	    set watching {}
	    list finalize initialize seek watch write
	}


	proc watch {chan args} {
	    namespace upvar c_$chan watching watching
	    foreach arg $args {
		switch $arg {
		    write {
			if {$arg ni $watching} {
			    lappend watching $arg
			}
			chan postevent $chan $arg
		    }
		}
	    }
	}


	proc write {chan args} {
	    chan postevent $chan write
	    return 1
	}
    }
    set f [chan create w [namespace which refchan]]
    chan configure $f -blocking 0
    set data "some data"
    set x 0
    chan event $f writable [namespace code {
	puts $f $data
	incr count [string length $data]
	if {$count > 262144} {
	    chan event $f writable {}
	    set x done
	}
    }]
    set token [after 10000 [namespace code {
	set x timeout
    }]]
    vwait [namespace which -variable x]
    return $x
} -cleanup {
    after cancel $token
    catch {chan close $f}
} -result done


makeFile "foo bar" foo

test io-45.1 {DeleteFileEvent, cleanup on close} {fileevent} {
    set f [open $path(foo) r]
    fileevent $f readable [namespace code {
	lappend x "binding triggered: \"[gets $f]\""
	fileevent $f readable {}
    }]
    close $f
    set x initial
    after 100 [namespace code { set y done }]
    variable y
    vwait [namespace which -variable y]
    set x
} {initial}
test io-45.2 {DeleteFileEvent, cleanup on close} {fileevent} {
    set f  [open $path(foo) r]
    set f2 [open $path(foo) r]
    fileevent $f readable [namespace code {
	    lappend x "f triggered: \"[gets $f]\""
	    fileevent $f readable {}
	}]
    fileevent $f2 readable [namespace code {
	lappend x "f2 triggered: \"[gets $f2]\""
	fileevent $f2 readable {}
    }]
    close $f
    variable x initial
    vwait [namespace which -variable x]
    close $f2
    set x
} {initial {f2 triggered: "foo bar"}}
test io-45.3 {DeleteFileEvent, cleanup on close} {fileevent} {
    set f  [open $path(foo) r]
    set f2 [open $path(foo) r]
    set f3 [open $path(foo) r]
    fileevent $f readable {f script}
    fileevent $f2 readable {f2 script}
    fileevent $f3 readable {f3 script}
    set x {}
    close $f2
    lappend x [catch {fileevent $f readable} msg] $msg \
	    [catch {fileevent $f2 readable}] \
	    [catch {fileevent $f3 readable} msg] $msg
    close $f3
    lappend x [catch {fileevent $f readable} msg] $msg \
	    [catch {fileevent $f2 readable}] \
	    [catch {fileevent $f3 readable}]
    close $f
    lappend x [catch {fileevent $f readable}] \
	    [catch {fileevent $f2 readable}] \
	    [catch {fileevent $f3 readable}]
} {0 {f script} 1 0 {f3 script} 0 {f script} 1 1 1 1 1}

# Execute these tests only if the "testfevent" command is present.

test io-46.1 {Tcl event loop vs multiple interpreters} {testfevent fileevent notOSX} {
    testfevent create
    set script "set f \[[list open $path(foo) r]]\n"
    append script {
	set x "no event"
	fileevent $f readable [namespace code {
	    set x "f triggered: [gets $f]"
	    fileevent $f readable {}
	}]
    }
    set timer [after 10 lappend x timeout]
    testfevent cmd $script
    vwait x
    after cancel $timer
    testfevent cmd {close $f}
    list [testfevent cmd {set x}] [testfevent cmd {info commands after}]
} {{f triggered: foo bar} after}
test io-46.2 {Tcl event loop vs multiple interpreters} testfevent {
    testfevent create
    testfevent cmd {
	variable x 0
	after 100 {set x triggered}
	vwait [namespace which -variable x]
	set x
    }
} {triggered}
test io-46.3 {Tcl event loop vs multiple interpreters} testfevent {
    testfevent create
    testfevent cmd {
	set x 0
	after 10 {lappend x timer}
	after 30
	set result $x
	update idletasks
	lappend result $x
	update
	lappend result $x
    }
} {0 0 {0 timer}}

test io-47.1 {fileevent vs multiple interpreters} {testfevent fileevent} {
    set f  [open $path(foo) r]
    set f2 [open $path(foo) r]
    set f3 [open $path(foo) r]
    fileevent $f readable {script 1}
    testfevent create
    testfevent share $f2
    testfevent cmd "fileevent $f2 readable {script 2}"
    fileevent $f3 readable {sript 3}
    set x {}
    lappend x [fileevent $f2 readable]
    testfevent delete
    lappend x [fileevent $f readable] [fileevent $f2 readable] \
	[fileevent $f3 readable]
    close $f
    close $f2
    close $f3
    set x
} {{} {script 1} {} {sript 3}}
test io-47.2 {deleting fileevent on interpreter delete} {testfevent fileevent} {
    set f  [open $path(foo) r]
    set f2 [open $path(foo) r]
    set f3 [open $path(foo) r]
    set f4 [open $path(foo) r]
    fileevent $f readable {script 1}
    testfevent create
    testfevent share $f2
    testfevent share $f3
    testfevent cmd "fileevent $f2 readable {script 2}
	fileevent $f3 readable {script 3}"
    fileevent $f4 readable {script 4}
    testfevent delete
    set x [list [fileevent $f readable] [fileevent $f2 readable] \
		[fileevent $f3 readable] [fileevent $f4 readable]]
    close $f
    close $f2
    close $f3
    close $f4
    set x
} {{script 1} {} {} {script 4}}
test io-47.3 {deleting fileevent on interpreter delete} {testfevent fileevent} {
    set f  [open $path(foo) r]
    set f2 [open $path(foo) r]
    set f3 [open $path(foo) r]
    set f4 [open $path(foo) r]
    testfevent create
    testfevent share $f3
    testfevent share $f4
    fileevent $f readable {script 1}
    fileevent $f2 readable {script 2}
    testfevent cmd "fileevent $f3 readable {script 3}
    fileevent $f4 readable {script 4}"
    testfevent delete
    set x [list [fileevent $f readable] [fileevent $f2 readable] \
		[fileevent $f3 readable] [fileevent $f4 readable]]
    close $f
    close $f2
    close $f3
    close $f4
    set x
} {{script 1} {script 2} {} {}}
test io-47.4 {file events on shared files and multiple interpreters} {testfevent fileevent} {
    set f  [open $path(foo) r]
    set f2 [open $path(foo) r]
    testfevent create
    testfevent share $f
    testfevent cmd "fileevent $f readable {script 1}"
    fileevent $f readable {script 2}
    fileevent $f2 readable {script 3}
    set x [list [fileevent $f2 readable] \
		[testfevent cmd "fileevent $f readable"] \
		[fileevent $f readable]]
    testfevent delete
    close $f
    close $f2
    set x
} {{script 3} {script 1} {script 2}}
test io-47.5 {file events on shared files, deleting file events} {testfevent fileevent} {
    set f [open $path(foo) r]
    testfevent create
    testfevent share $f
    testfevent cmd "fileevent $f readable {script 1}"
    fileevent $f readable {script 2}
    testfevent cmd "fileevent $f readable {}"
    set x [list [testfevent cmd "fileevent $f readable"] \
		[fileevent $f readable]]
    testfevent delete
    close $f
    set x
} {{} {script 2}}
test io-47.6 {file events on shared files, deleting file events} {testfevent fileevent} {
    set f [open $path(foo) r]
    testfevent create
    testfevent share $f
    testfevent cmd "fileevent $f readable {script 1}"
    fileevent $f readable {script 2}
    fileevent $f readable {}
    set x [list [testfevent cmd "fileevent $f readable"] \
		[fileevent $f readable]]
    testfevent delete
    close $f
    set x
} {{script 1} {}}
unset path(foo)
removeFile foo

set path(bar) [makeFile {} bar]

test io-48.1 {testing readability conditions} {fileevent} {
    set f [open $path(bar) w]
    puts $f abcdefg
    puts $f abcdefg
    puts $f abcdefg
    puts $f abcdefg
    puts $f abcdefg
    close $f
    set f [open $path(bar) r]
    fileevent $f readable [namespace code [list consume $f]]
    proc consume {f} {
	variable l
	variable x
	lappend l called
	if {[eof $f]} {
	    close $f
	    set x done
	} else {
	    gets $f
	}
    }
    set l ""
    variable x not_done
    vwait [namespace which -variable x]
    list $x $l
} {done {called called called called called called called}}
test io-48.2 {testing readability conditions} {nonBlockFiles fileevent} {
    set f [open $path(bar) w]
    puts $f abcdefg
    puts $f abcdefg
    puts $f abcdefg
    puts $f abcdefg
    puts $f abcdefg
    close $f
    set f [open $path(bar) r]
    fileevent $f readable [namespace code [list consume $f]]
    fconfigure $f -blocking off
    proc consume {f} {
	variable x
	variable l
	lappend l called
	if {[eof $f]} {
	    close $f
	    set x done
	} else {
	    gets $f
	}
    }
    set l ""
    variable x not_done
    vwait [namespace which -variable x]
    list $x $l
} {done {called called called called called called called}}
set path(my_script) [makeFile {} my_script]
test io-48.3 {testing readability conditions} {stdio unix nonBlockFiles fileevent} {
    set f [open $path(bar) w]
    puts $f abcdefg
    puts $f abcdefg
    puts $f abcdefg
    puts $f abcdefg
    puts $f abcdefg
    close $f
    set f [open $path(my_script) w]
    puts $f {
	proc copy_slowly {f} {
	    while {![eof $f]} {
		puts [gets $f]
		after 200
	    }
	    close $f
	}
    }
    close $f
    set f [open "|[list [interpreter]]" r+]
    fileevent  $f readable [namespace code [list consume $f]]
    fconfigure $f -buffering line
    fconfigure $f -blocking off
    proc consume {f} {
	variable l
	variable x
	if {[eof $f]} {
	    set x done
	} else {
	    gets $f
	    lappend l [fblocked $f]
	    gets $f
	    lappend l [fblocked $f]
	}
    }
    set l ""
    variable x not_done
    puts $f [list source $path(my_script)]
    puts $f "set f \[[list open $path(bar) r]]"
    puts $f {copy_slowly $f}
    puts $f {exit}
    vwait [namespace which -variable x]
    close $f
    list $x $l
} {done {0 1 0 1 0 1 0 1 0 1 0 1 0 0}}
unset path(bar)
removeFile bar

test io-48.4 {lf write, testing readability, ^Z termination, auto read mode} {fileevent} {
    file delete $path(test1)
    set f [open $path(test1) w]
    fconfigure $f -translation lf
    variable c [format "abc\ndef\n%c" 26]
    puts -nonewline $f $c
    close $f
    proc consume {f} {
	variable l
	variable c
	variable x
	if {[eof $f]} {
	   set x done
	   close $f
	} else {
	   lappend l [gets $f]
	   incr c
	}
    }
    set c 0
    set l ""
    set f [open $path(test1) r]
    fconfigure $f -translation auto -eofchar \x1A
    fileevent $f readable [namespace code [list consume $f]]
    variable x
    vwait [namespace which -variable x]
    list $c $l
} {3 {abc def {}}}
test io-48.5 {lf write, testing readability, ^Z in middle, auto read mode} {fileevent} {
    file delete $path(test1)
    set f [open $path(test1) w]
    fconfigure $f -translation lf
    set c [format "abc\ndef\n%cfoo\nbar\n" 26]
    puts -nonewline $f $c
    close $f
    proc consume {f} {
	variable l
	variable x
	variable c
	if {[eof $f]} {
	   set x done
	   close $f
	} else {
	   lappend l [gets $f]
	   incr c
	}
    }
    set c 0
    set l ""
    set f [open $path(test1) r]
    fconfigure $f -translation auto -eofchar \x1A
    fileevent $f readable [namespace code [list consume $f]]
    variable x
    vwait [namespace which -variable x]
    list $c $l
} {3 {abc def {}}}
test io-48.6 {cr write, testing readability, ^Z termination, auto read mode} {fileevent} {
    file delete $path(test1)
    set f [open $path(test1) w]
    fconfigure $f -translation cr
    set c [format "abc\ndef\n%c" 26]
    puts -nonewline $f $c
    close $f
    proc consume {f} {
	variable l
	variable x
	variable c
	if {[eof $f]} {
	   set x done
	   close $f
	} else {
	   lappend l [gets $f]
	   incr c
	}
    }
    set c 0
    set l ""
    set f [open $path(test1) r]
    fconfigure $f -translation auto -eofchar \x1A
    fileevent $f readable [namespace code [list consume $f]]
    variable x
    vwait [namespace which -variable x]
    list $c $l
} {3 {abc def {}}}
test io-48.7 {cr write, testing readability, ^Z in middle, auto read mode} {fileevent} {
    file delete $path(test1)
    set f [open $path(test1) w]
    fconfigure $f -translation cr
    set c [format "abc\ndef\n%cfoo\nbar\n" 26]
    puts -nonewline $f $c
    close $f
    proc consume {f} {
	variable l
	variable c
	variable x
	if {[eof $f]} {
	   set x done
	   close $f
	} else {
	   lappend l [gets $f]
	   incr c
	}
    }
    set c 0
    set l ""
    set f [open $path(test1) r]
    fconfigure $f -translation auto -eofchar \x1A
    fileevent $f readable [namespace code [list consume $f]]
    variable x
    vwait [namespace which -variable x]
    list $c $l
} {3 {abc def {}}}
test io-48.8 {crlf write, testing readability, ^Z termination, auto read mode} {fileevent} {
    file delete $path(test1)
    set f [open $path(test1) w]
    fconfigure $f -translation crlf
    set c [format "abc\ndef\n%c" 26]
    puts -nonewline $f $c
    close $f
    proc consume {f} {
	variable l
	variable x
	variable c
	if {[eof $f]} {
	   set x done
	   close $f
	} else {
	   lappend l [gets $f]
	   incr c
	}
    }
    set c 0
    set l ""
    set f [open $path(test1) r]
    fconfigure $f -translation auto -eofchar \x1A
    fileevent $f readable [namespace code [list consume $f]]
    variable x
    vwait [namespace which -variable x]
    list $c $l
} {3 {abc def {}}}
test io-48.9 {crlf write, testing readability, ^Z in middle, auto read mode} {fileevent} {
    file delete $path(test1)
    set f [open $path(test1) w]
    fconfigure $f -translation crlf
    set c [format "abc\ndef\n%cfoo\nbar\n" 26]
    puts -nonewline $f $c
    close $f
    proc consume {f} {
	variable l
	variable c
	variable x
	if {[eof $f]} {
	   set x done
	   close $f
	} else {
	   lappend l [gets $f]
	   incr c
	}
    }
    set c 0
    set l ""
    set f [open $path(test1) r]
    fconfigure $f -translation auto -eofchar \x1A
    fileevent $f readable [namespace code [list consume $f]]
    variable x
    vwait [namespace which -variable x]
    list $c $l
} {3 {abc def {}}}
test io-48.10 {lf write, testing readability, ^Z in middle, lf read mode} {fileevent} {
    file delete $path(test1)
    set f [open $path(test1) w]
    fconfigure $f -translation lf
    set c [format "abc\ndef\n%cfoo\nbar\n" 26]
    puts -nonewline $f $c
    close $f
    proc consume {f} {
	variable l
	variable c
	variable x
	if {[eof $f]} {
	   set x done
	   close $f
	} else {
	   lappend l [gets $f]
	   incr c
	}
    }
    set c 0
    set l ""
    set f [open $path(test1) r]
    fconfigure $f -translation lf -eofchar \x1A
    fileevent $f readable [namespace code [list consume $f]]
    variable x
    vwait [namespace which -variable x]
    list $c $l
} {3 {abc def {}}}
test io-48.11 {lf write, testing readability, ^Z termination, lf read mode} {fileevent} {
    file delete $path(test1)
    set f [open $path(test1) w]
    fconfigure $f -translation lf
    set c [format "abc\ndef\n%c" 26]
    puts -nonewline $f $c
    close $f
    proc consume {f} {
	variable l
	variable x
	variable c
	if {[eof $f]} {
	   set x done
	   close $f
	} else {
	   lappend l [gets $f]
	   incr c
	}
    }
    set c 0
    set l ""
    set f [open $path(test1) r]
    fconfigure $f -translation lf -eofchar \x1A
    fileevent $f readable [namespace code [list consume $f]]
    variable x
    vwait [namespace which -variable x]
    list $c $l
} {3 {abc def {}}}
test io-48.12 {cr write, testing readability, ^Z in middle, cr read mode} {fileevent} {
    file delete $path(test1)
    set f [open $path(test1) w]
    fconfigure $f -translation cr
    set c [format "abc\ndef\n%cfoo\nbar\n" 26]
    puts -nonewline $f $c
    close $f
    proc consume {f} {
	variable l
	variable x
	variable c
	if {[eof $f]} {
	   set x done
	   close $f
	} else {
	   lappend l [gets $f]
	   incr c
	}
    }
    set c 0
    set l ""
    set f [open $path(test1) r]
    fconfigure $f -translation cr -eofchar \x1A
    fileevent $f readable [namespace code [list consume $f]]
    variable x
    vwait [namespace which -variable x]
    list $c $l
} {3 {abc def {}}}
test io-48.13 {cr write, testing readability, ^Z termination, cr read mode} {fileevent} {
    file delete $path(test1)
    set f [open $path(test1) w]
    fconfigure $f -translation cr
    set c [format "abc\ndef\n%c" 26]
    puts -nonewline $f $c
    close $f
    proc consume {f} {
	variable c
	variable x
	variable l
	if {[eof $f]} {
	   set x done
	   close $f
	} else {
	   lappend l [gets $f]
	   incr c
	}
    }
    set c 0
    set l ""
    set f [open $path(test1) r]
    fconfigure $f -translation cr -eofchar \x1A
    fileevent $f readable [namespace code [list consume $f]]
    variable x
    vwait [namespace which -variable x]
    list $c $l
} {3 {abc def {}}}
test io-48.14 {crlf write, testing readability, ^Z in middle, crlf read mode} {fileevent} {
    file delete $path(test1)
    set f [open $path(test1) w]
    fconfigure $f -translation crlf
    set c [format "abc\ndef\n%cfoo\nbar\n" 26]
    puts -nonewline $f $c
    close $f
    proc consume {f} {
	variable c
	variable x
	variable l
	if {[eof $f]} {
	   set x done
	   close $f
	} else {
	   lappend l [gets $f]
	   incr c
	}
    }
    set c 0
    set l ""
    set f [open $path(test1) r]
    fconfigure $f -translation crlf -eofchar \x1A
    fileevent $f readable [namespace code [list consume $f]]
    variable x
    vwait [namespace which -variable x]
    list $c $l
} {3 {abc def {}}}
test io-48.15 {crlf write, testing readability, ^Z termi, crlf read mode} {fileevent} {
    file delete $path(test1)
    set f [open $path(test1) w]
    fconfigure $f -translation crlf
    set c [format "abc\ndef\n%c" 26]
    puts -nonewline $f $c
    close $f
    proc consume {f} {
	variable c
	variable x
	variable l
	if {[eof $f]} {
	   set x done
	   close $f
	} else {
	   lappend l [gets $f]
	   incr c
	}
    }
    set c 0
    set l ""
    set f [open $path(test1) r]
    fconfigure $f -translation crlf -eofchar \x1A
    fileevent $f readable [namespace code [list consume $f]]
    variable x
    vwait [namespace which -variable x]
    list $c $l
} {3 {abc def {}}}

test io-49.1 {testing crlf reading, leftover cr disgorgment} {
    file delete $path(test1)
    set f [open $path(test1) w]
    fconfigure $f -translation lf
    puts -nonewline $f "a\rb\rc\r\n"
    close $f
    set f [open $path(test1) r]
    set l ""
    lappend l [file size $path(test1)]
    fconfigure $f -translation crlf
    lappend l [read $f 1]
    lappend l [tell $f]
    lappend l [read $f 1]
    lappend l [tell $f]
    lappend l [read $f 1]
    lappend l [tell $f]
    lappend l [read $f 1]
    lappend l [tell $f]
    lappend l [read $f 1]
    lappend l [tell $f]
    lappend l [read $f 1]
    lappend l [tell $f]
    lappend l [eof $f]
    lappend l [read $f 1]
    lappend l [eof $f]
    close $f
    set l
} "7 a 1 [list \r] 2 b 3 [list \r] 4 c 5 {
} 7 0 {} 1"
test io-49.2 {testing crlf reading, leftover cr disgorgment} {
    file delete $path(test1)
    set f [open $path(test1) w]
    fconfigure $f -translation lf
    puts -nonewline $f "a\rb\rc\r\n"
    close $f
    set f [open $path(test1) r]
    set l ""
    lappend l [file size $path(test1)]
    fconfigure $f -translation crlf
    lappend l [read $f 2]
    lappend l [tell $f]
    lappend l [read $f 2]
    lappend l [tell $f]
    lappend l [read $f 2]
    lappend l [tell $f]
    lappend l [eof $f]
    lappend l [read $f 2]
    lappend l [tell $f]
    lappend l [eof $f]
    close $f
    set l
} "7 [list a\r] 2 [list b\r] 4 [list c\n] 7 0 {} 7 1"
test io-49.3 {testing crlf reading, leftover cr disgorgment} {
    file delete $path(test1)
    set f [open $path(test1) w]
    fconfigure $f -translation lf
    puts -nonewline $f "a\rb\rc\r\n"
    close $f
    set f [open $path(test1) r]
    set l ""
    lappend l [file size $path(test1)]
    fconfigure $f -translation crlf
    lappend l [read $f 3]
    lappend l [tell $f]
    lappend l [read $f 3]
    lappend l [tell $f]
    lappend l [eof $f]
    lappend l [read $f 3]
    lappend l [tell $f]
    lappend l [eof $f]
    close $f
    set l
} "7 [list a\rb] 3 [list \rc\n] 7 0 {} 7 1"
test io-49.4 {testing crlf reading, leftover cr disgorgment} {
    file delete $path(test1)
    set f [open $path(test1) w]
    fconfigure $f -translation lf
    puts -nonewline $f "a\rb\rc\r\n"
    close $f
    set f [open $path(test1) r]
    set l ""
    lappend l [file size $path(test1)]
    fconfigure $f -translation crlf
    lappend l [read $f 3]
    lappend l [tell $f]
    lappend l [gets $f]
    lappend l [tell $f]
    lappend l [eof $f]
    lappend l [gets $f]
    lappend l [tell $f]
    lappend l [eof $f]
    close $f
    set l
} "7 [list a\rb] 3 [list \rc] 7 0 {} 7 1"
test io-49.5 {testing crlf reading, leftover cr disgorgment} {
    file delete $path(test1)
    set f [open $path(test1) w]
    fconfigure $f -translation lf
    puts -nonewline $f "a\rb\rc\r\n"
    close $f
    set f [open $path(test1) r]
    set l ""
    lappend l [file size $path(test1)]
    fconfigure $f -translation crlf
    lappend l [set x [gets $f]]
    lappend l [tell $f]
    lappend l [gets $f]
    lappend l [tell $f]
    lappend l [eof $f]
    close $f
    set l
} [list 7 a\rb\rc 7 {} 7 1]

test io-50.1 {testing handler deletion} -constraints {testchannelevent testservicemode} -setup {
    file delete $path(test1)
} -body {
    set f [open $path(test1) w]
    close $f
    update
    proc delhandler {f} {
	variable z
	set z called
	testchannelevent $f delete 0
    }
    set z not_called
    set timer [after 50 lappend z timeout]
    testservicemode 0
    set f [open $path(test1) r]
    testchannelevent $f add readable [namespace code [list delhandler $f]]
    testservicemode 1
    vwait z
    after cancel $timer
    set z
} -cleanup {
    close $f
} -result called
test io-50.2 {testing handler deletion with multiple handlers} -constraints {testchannelevent testservicemode} -setup {
    file delete $path(test1)
} -body {
    set f [open $path(test1) w]
    close $f
    proc delhandler {f i} {
	variable z
	lappend z "called delhandler $i"
	testchannelevent $f delete 0
    }
    set z ""
    testservicemode 0
    set f [open $path(test1) r]
    testchannelevent $f add readable [namespace code [list delhandler $f 1]]
    testchannelevent $f add readable [namespace code [list delhandler $f 0]]
    testservicemode 1
    set timer [after 50 lappend z timeout]
    vwait z
    after cancel $timer
    set z
} -cleanup {
    close $f
} -result {{called delhandler 0} {called delhandler 1}}
test io-50.3 {testing handler deletion with multiple handlers} -constraints {testchannelevent testservicemode} -setup {
    file delete $path(test1)
} -body {
    set f [open $path(test1) w]
    close $f
    set z ""
    proc notcalled {f i} {
	variable z
	lappend z "notcalled was called!! $f $i"
    }
    proc delhandler {f i} {
	variable z
	testchannelevent $f delete 1
	lappend z "delhandler $i called"
	testchannelevent $f delete 0
	lappend z "delhandler $i deleted myself"
    }
    set z ""
    testservicemode 0
    set f [open $path(test1) r]
    testchannelevent $f add readable [namespace code [list notcalled $f 1]]
    testchannelevent $f add readable [namespace code [list delhandler $f 0]]
    testservicemode 1
    set timer [after 50 lappend z timeout]
    vwait z
    after cancel $timer
    set z
} -cleanup {
    close $f
} -result {{delhandler 0 called} {delhandler 0 deleted myself}}
test io-50.4 {testing handler deletion vs reentrant calls} -constraints {testchannelevent testservicemode} -setup {
    file delete $path(test1)
    update
} -body {
    set f [open $path(test1) w]
    close $f
    update
    proc delrecursive {f} {
	variable z
	variable u
	if {"$u" == "recursive"} {
	    testchannelevent $f delete 0
	    lappend z "delrecursive deleting recursive"
	} else {
	    lappend z "delrecursive calling recursive"
	    set u recursive
	    update
	}
    }
    variable u toplevel
    variable z ""
    testservicemode 0
    set f [open $path(test1) r]
    testchannelevent $f add readable [namespace code [list delrecursive $f]]
    testservicemode 1
    set timer [after 50 lappend z timeout]
    vwait z
    after cancel $timer
    set z
} -cleanup {
    close $f
} -result {{delrecursive calling recursive} {delrecursive deleting recursive}}
test io-50.5 {testing handler deletion vs reentrant calls} -constraints {testchannelevent testservicemode notOSX} -setup {
    file delete $path(test1)
} -body {
    set f [open $path(test1) w]
    close $f
    proc notcalled {f} {
	variable z
	lappend z "notcalled was called!! $f"
    }
    proc del {f} {
	variable u
	variable z
	if {"$u" == "recursive"} {
	    testchannelevent $f delete 1
	    lappend z "del deleted notcalled"
	    testchannelevent $f delete 0
	    lappend z "del deleted myself"
	} else {
	    set u recursive
	    lappend z "del calling recursive"
	    set timer [after 50 lappend z timeout]
	    vwait z
	    after cancel $timer
	    lappend z "del after recursive"
	}
    }
    set z ""
    set u toplevel
    testservicemode 0
    set f [open $path(test1) r]
    testchannelevent $f add readable [namespace code [list notcalled $f]]
    testchannelevent $f add readable [namespace code [list del $f]]
    testservicemode 1
    set timer [after 50 set z timeout]
    vwait z
    after cancel $timer
    set z
} -cleanup {
    close $f
} -result [list {del calling recursive} {del deleted notcalled} \
	       {del deleted myself} {del after recursive}]
test io-50.6 {testing handler deletion vs reentrant calls} -constraints {testchannelevent testservicemode} -setup {
    file delete $path(test1)
} -body {
    set f [open $path(test1) w]
    close $f
    proc first {f} {
	variable u
	variable z
	variable done
	if {"$u" == "toplevel"} {
	    lappend z "first called"
	    set u first
	    set timer [after 50 lappend z timeout]
	    vwait z
	    after cancel $timer
	    lappend z "first after toplevel"
	    set done 1
	} else {
	    lappend z "first called not toplevel"
	}
    }
    proc second {f} {
	variable u
	variable z
	if {"$u" == "first"} {
	    lappend z "second called, first time"
	    set u second
	    testchannelevent $f delete 0
	} elseif {"$u" == "second"} {
	    lappend z "second called, second time"
	    testchannelevent $f delete 0
	} else {
	    lappend z "second called, cannot happen!"
	    testchannelevent $f removeall
	}
    }
    set z ""
    set u toplevel
    set done 0
    testservicemode 0
    set f [open $path(test1) r]
    testchannelevent $f add readable [namespace code [list second $f]]
    testchannelevent $f add readable [namespace code [list first $f]]
    testservicemode 1
    update
    if {!$done} {
	set timer2 [after 200 set done 1]
	vwait done
	after cancel $timer2
    }
    set z
} -cleanup {
    close $f
} -result [list {first called} {first called not toplevel} \
	{second called, first time} {second called, second time} \
	{first after toplevel}]
test io-51.1 {Test old socket deletion on Macintosh} {socket} {
    set x 0
    set result ""
    proc accept {s a p} {
	variable x
	variable wait
	fconfigure $s -blocking off
	puts $s "sock[incr x]"
	close $s
	set wait done
    }
    set ss [socket -server [namespace code accept] -myaddr 127.0.0.1 0]
    set port [lindex [fconfigure $ss -sockname] 2]

    variable wait ""
    set cs [socket 127.0.0.1 $port]
    vwait [namespace which -variable wait]
    lappend result [gets $cs]
    close $cs

    set wait ""
    set cs [socket 127.0.0.1 $port]
    vwait [namespace which -variable wait]
    lappend result [gets $cs]
    close $cs

    set wait ""
    set cs [socket 127.0.0.1 $port]
    vwait [namespace which -variable wait]
    lappend result [gets $cs]
    close $cs

    set wait ""
    set cs [socket 127.0.0.1 $port]
    vwait [namespace which -variable wait]
    lappend result [gets $cs]
    close $cs
    close $ss
    set result
} {sock1 sock2 sock3 sock4}

test io-52.1 {TclCopyChannel} {fcopy} {
    file delete $path(test1)
    set f1 [open $thisScript]
    set f2 [open $path(test1) w]
    fcopy $f1 $f2 -command { # }
    catch { fcopy $f1 $f2 } msg
    close $f1
    close $f2
    string compare $msg "channel \"$f1\" is busy"
} {0}
test io-52.2 {TclCopyChannel} {fcopy} {
    file delete $path(test1)
    set f1 [open $thisScript]
    set f2 [open $path(test1) w]
    set f3 [open $thisScript]
    fcopy $f1 $f2 -command { # }
    catch { fcopy $f3 $f2 } msg
    close $f1
    close $f2
    close $f3
    string compare $msg "channel \"$f2\" is busy"
} {0}
test io-52.3 {TclCopyChannel} {fcopy} {
    file delete $path(test1)
    set f1 [open $thisScript]
    set f2 [open $path(test1) w]
    fconfigure $f1 -encoding utf-8 -translation lf -encoding iso8859-1 -blocking 0
    fconfigure $f2 -encoding utf-8 -translation cr -encoding iso8859-1 -blocking 0
    set s0 [fcopy $f1 $f2]
    set result [list [fconfigure $f1 -blocking] [fconfigure $f2 -blocking]]
    close $f1
    close $f2
    set s1 [file size $thisScript]
    set s2 [file size $path(test1)]
    if {("$s1" == "$s2") && ($s0 == $s1)} {
	lappend result ok
    }
    set result
} {0 0 ok}
test io-52.4 {TclCopyChannel} {fcopy} {
    file delete $path(test1)
    set f1 [open $thisScript]
    set f2 [open $path(test1) w]
    fconfigure $f1 -encoding utf-8 -translation lf -blocking 0
    fconfigure $f2 -encoding utf-8 -translation cr -blocking 0
    fcopy $f1 $f2 -size 40
    set result [list [fblocked $f1] [fconfigure $f1 -blocking] [fconfigure $f2 -blocking]]
    close $f1
    close $f2
    # the file size is 41 because "©" is encoded in two bytes
    lappend result [file size $path(test1)]
} {0 0 0 41}
test io-52.4.1 {TclCopyChannel} {fcopy} {
    file delete $path(test1)
    set f1 [open $thisScript]
    set f2 [open $path(test1) w]
    fconfigure $f1 -encoding utf-8 -translation lf -blocking 0 -buffersize 10000000
    fconfigure $f2 -encoding utf-8 -translation cr -blocking 0
    fcopy $f1 $f2 -size 40
    set result [list [fblocked $f1] [fconfigure $f1 -blocking] [fconfigure $f2 -blocking]]
    close $f1
    close $f2
    # the file size is 41 because "©" is encoded in two bytes
    lappend result [file size $path(test1)]
} {0 0 0 41}
test io-52.5 {TclCopyChannel, all} {fcopy} {
    file delete $path(test1)
    set f1 [open $thisScript]
    set f2 [open $path(test1) w]
    fconfigure $f1 -translation lf -encoding iso8859-1 -blocking 0
    fconfigure $f2 -translation lf -encoding iso8859-1 -blocking 0
    fcopy $f1 $f2 -size -1 ;# -1 means 'copy all', same as if no -size specified.
    set result [list [fconfigure $f1 -blocking] [fconfigure $f2 -blocking]]
    close $f1
    close $f2
    set s1 [file size $thisScript]
    set s2 [file size $path(test1)]
    if {"$s1" == "$s2"} {
	lappend result ok
    }
    set result
} {0 0 ok}
test io-52.5a {TclCopyChannel, all, other negative value} {fcopy} {
    file delete $path(test1)
    set f1 [open $thisScript]
    set f2 [open $path(test1) w]
    fconfigure $f1 -translation lf -encoding iso8859-1 -blocking 0
    fconfigure $f2 -translation lf -encoding iso8859-1 -blocking 0
    fcopy $f1 $f2 -size -2 ;# < 0 behaves like -1, copy all
    set result [list [fconfigure $f1 -blocking] [fconfigure $f2 -blocking]]
    close $f1
    close $f2
    set s1 [file size $thisScript]
    set s2 [file size $path(test1)]
    if {"$s1" == "$s2"} {
	lappend result ok
    }
    set result
} {0 0 ok}
test io-52.5b {TclCopyChannel, all, wrap to negative value} {fcopy} {
    file delete $path(test1)
    set f1 [open $thisScript]
    set f2 [open $path(test1) w]
    fconfigure $f1 -translation lf -encoding iso8859-1 -blocking 0
    fconfigure $f2 -translation lf -encoding iso8859-1 -blocking 0
    fcopy $f1 $f2 -size 3221176172 ;# Wrapped to < 0, behaves like -1, copy all
    set result [list [fconfigure $f1 -blocking] [fconfigure $f2 -blocking]]
    close $f1
    close $f2
    set s1 [file size $thisScript]
    set s2 [file size $path(test1)]
    if {"$s1" == "$s2"} {
	lappend result ok
    }
    set result
} {0 0 ok}
test io-52.6 {TclCopyChannel} {fcopy} {
    file delete $path(test1)
    set f1 [open $thisScript]
    set f2 [open $path(test1) w]
    fconfigure $f1 -translation lf -encoding iso8859-1 -blocking 0
    fconfigure $f2 -translation lf -encoding iso8859-1 -blocking 0
    set s0 [fcopy $f1 $f2 -size [expr {[file size $thisScript] + 5}]]
    set result [list [fconfigure $f1 -blocking] [fconfigure $f2 -blocking]]
    close $f1
    close $f2
    set s1 [file size $thisScript]
    set s2 [file size $path(test1)]
    if {("$s1" == "$s2") && ($s0 == $s1)} {
	lappend result ok
    }
    set result
} {0 0 ok}
test io-52.7 {TclCopyChannel} {fcopy} {
    file delete $path(test1)
    set f1 [open $thisScript]
    set f2 [open $path(test1) w]
    fconfigure $f1 -translation lf -encoding iso8859-1 -blocking 0
    fconfigure $f2 -translation lf -encoding iso8859-1 -blocking 0
    fcopy $f1 $f2
    set result [list [fconfigure $f1 -blocking] [fconfigure $f2 -blocking]]
    set s1 [file size $thisScript]
    set s2 [file size $path(test1)]
    close $f1
    close $f2
    if {"$s1" == "$s2"} {
	lappend result ok
    }
    set result
} {0 0 ok}
test io-52.8 {TclCopyChannel} {stdio fcopy} {
    file delete $path(test1)
    file delete $path(pipe)
    set f1 [open $path(pipe) w]
    fconfigure $f1 -translation lf
    puts $f1 "
	puts ready
	gets stdin
	set f1 \[open [list $thisScript] r\]
	fconfigure \$f1 -encoding utf-8 -translation lf
	puts \[read \$f1 100\]
	close \$f1
    "
    close $f1
    set f1 [open "|[list [interpreter] $path(pipe)]" r+]
    fconfigure $f1 -translation lf
    gets $f1
    puts $f1 ready
    flush $f1
    set f2 [open $path(test1) w]
    fconfigure $f2 -encoding utf-8 -translation lf
    set s0 [fcopy $f1 $f2 -size 40]
    catch {close $f1}
    close $f2
    # the file size is 41 because "©" is encoded in two bytes
    list $s0 [file size $path(test1)]
} {40 41}
# Empty files, to register them with the test facility
set path(kyrillic.txt)   [makeFile {} kyrillic.txt]
set path(utf8-fcopy.txt) [makeFile {} utf8-fcopy.txt]
set path(utf8-rp.txt)    [makeFile {} utf8-rp.txt]
# Create kyrillic file, use lf translation to avoid os eol issues
set out [open $path(kyrillic.txt) w]
fconfigure $out -encoding koi8-r -translation lf
puts       $out "АА"
close      $out
test io-52.9 {TclCopyChannel & encodings} {fcopy} {
    # Copy kyrillic to UTF-8, using fcopy.

    set in  [open $path(kyrillic.txt) r]
    set out [open $path(utf8-fcopy.txt) w]

    fconfigure $in  -encoding koi8-r -translation lf
    fconfigure $out -encoding utf-8 -translation lf

    fcopy $in $out
    close $in
    close $out

    # Do the same again, but differently (read/puts).

    set in  [open $path(kyrillic.txt) r]
    set out [open $path(utf8-rp.txt) w]

    fconfigure $in  -encoding koi8-r -translation lf
    fconfigure $out -encoding utf-8 -translation lf

    puts -nonewline $out [read $in]

    close $in
    close $out

    list [file size $path(kyrillic.txt)] \
	    [file size $path(utf8-fcopy.txt)] \
	    [file size $path(utf8-rp.txt)]
} {3 5 5}
test io-52.10 {TclCopyChannel & encodings} -constraints fcopy -body {
    set in  [open $path(kyrillic.txt) r]
    set out [open $path(utf8-fcopy.txt) w]

    fconfigure $in  -encoding koi8-r -translation lf
    # -translation binary is also -encoding binary
    fconfigure $out -translation binary

    fcopy $in $out

    file size $path(utf8-fcopy.txt)
} -cleanup {
    close $in
    close $out
} -returnCodes 1 -match glob -result {error writing "*":\
    invalid or incomplete multibyte or wide character}
test io-52.11 {TclCopyChannel & encodings} -setup {
    set out [open $path(utf8-fcopy.txt) w]
    fconfigure $out -encoding utf-8 -translation lf -profile strict
    puts $out АА
    close $out
} -constraints {fcopy} -body {
    set in  [open $path(utf8-fcopy.txt) r]
    set out [open $path(kyrillic.txt) w]
    # -translation binary is also -encoding binary
    fconfigure $in  -translation binary
    fconfigure $out -encoding koi8-r -translation lf -profile strict
    catch {fcopy $in $out} cres copts
	return $cres
} -cleanup {
	if {$in in [chan names]} {
		close $in
	}
	if {$out in [chan names]} {
		close $out
	}
    catch {unset cres}
} -match glob -result  {error writing "*": invalid or incomplete\
	multibyte or wide character}

test io-52.12 {coverage of -translation auto} {
    file delete $path(test1) $path(test2)
    set out [open $path(test1) wb]
    chan configure $out -translation lf
    puts -nonewline $out abcdefg\rhijklmn\nopqrstu\r\nvwxyz
    close $out
    set in [open $path(test1)]
    chan configure $in -buffersize 8
    set out [open $path(test2) w]
    chan configure $out -translation lf
    fcopy $in $out
    close $in
    close $out
    file size $path(test2)
} 29
test io-52.13 {coverage of -translation cr} {
    file delete $path(test1) $path(test2)
    set out [open $path(test1) wb]
    chan configure $out -translation lf
    puts -nonewline $out abcdefg\rhijklmn\nopqrstu\r\nvwxyz
    close $out
    set in [open $path(test1)]
    chan configure $in -buffersize 8 -translation cr
    set out [open $path(test2) w]
    chan configure $out -translation lf
    fcopy $in $out
    close $in
    close $out
    file size $path(test2)
} 30
test io-52.14 {coverage of -translation crlf} {
    file delete $path(test1) $path(test2)
    set out [open $path(test1) wb]
    chan configure $out -translation lf
    puts -nonewline $out abcdefg\rhijklmn\nopqrstu\r\nvwxyz
    close $out
    set in [open $path(test1)]
    chan configure $in -buffersize 8 -translation crlf
    set out [open $path(test2) w]
    chan configure $out -translation lf
    fcopy $in $out
    close $in
    close $out
    file size $path(test2)
} 29
test io-52.14.1 {coverage of -translation crlf} {
    file delete $path(test1) $path(test2)
    set out [open $path(test1) wb]
    chan configure $out -translation lf
    puts -nonewline $out abcdefg\rhijklmn\nopqrstu\r\nvwxyz
    close $out
    set in [open $path(test1)]
    chan configure $in -buffersize 8 -translation crlf
    set out [open $path(test2) w]
    fcopy $in $out -size 2
    close $in
    close $out
    file size $path(test2)
} 2
test io-52.14.2 {coverage of -translation crlf} {
    file delete $path(test1) $path(test2)
    set out [open $path(test1) wb]
    chan configure $out -translation lf
    puts -nonewline $out abcdefg\rhijklmn\nopqrstu\r\nvwxyz
    close $out
    set in [open $path(test1)]
    chan configure $in -translation crlf
    set out [open $path(test2) w]
    fcopy $in $out -size 9
    close $in
    close $out
    file size $path(test2)
} 9
test io-52.15 {coverage of -translation crlf} {
    file delete $path(test1) $path(test2)
    set out [open $path(test1) wb]
    chan configure $out -translation lf
    puts -nonewline $out abcdefg\r
    close $out
    set in [open $path(test1)]
    chan configure $in -buffersize 8 -translation crlf
    set out [open $path(test2) w]
    fcopy $in $out
    close $in
    close $out
    file size $path(test2)
} 8
test io-52.16 {coverage of eofChar handling} {
    file delete $path(test1) $path(test2)
    set out [open $path(test1) wb]
    chan configure $out -translation lf
    puts -nonewline $out abcdefg\rhijklmn\nopqrstu\r\nvwxyz
    close $out
    set in [open $path(test1)]
    chan configure $in -buffersize 8 -translation lf -eofchar a
    set out [open $path(test2) w]
    fcopy $in $out
    close $in
    close $out
    file size $path(test2)
} 0
test io-52.17 {coverage of eofChar handling} {
    file delete $path(test1) $path(test2)
    set out [open $path(test1) wb]
    chan configure $out -translation lf
    puts -nonewline $out abcdefg\rhijklmn\nopqrstu\r\nvwxyz
    close $out
    set in [open $path(test1)]
    chan configure $in -buffersize 8 -translation lf -eofchar d
    set out [open $path(test2) w]
    fcopy $in $out
    close $in
    close $out
    file size $path(test2)
} 3
test io-52.18 {coverage of eofChar handling} {
    file delete $path(test1) $path(test2)
    set out [open $path(test1) wb]
    chan configure $out -translation lf
    puts -nonewline $out abcdefg\rhijklmn\nopqrstu\r\nvwxyz
    close $out
    set in [open $path(test1)]
    chan configure $in -buffersize 8 -translation crlf -eofchar h
    set out [open $path(test2) w]
    fcopy $in $out
    close $in
    close $out
    file size $path(test2)
} 8
test io-52.19 {coverage of eofChar handling} {
    file delete $path(test1) $path(test2)
    set out [open $path(test1) wb]
    chan configure $out -translation lf
    puts -nonewline $out abcdefg\rhijklmn\nopqrstu\r\nvwxyz
    close $out
    set in [open $path(test1)]
    chan configure $in -buffersize 10 -translation crlf -eofchar h
    set out [open $path(test2) w]
    fcopy $in $out
    close $in
    close $out
    file size $path(test2)
} 8
test io-52.20 {TclCopyChannel & encodings} -setup {
    set out [open $path(utf8-fcopy.txt) w]
    fconfigure $out -encoding utf-8 -translation lf
    puts $out "Á"
    close $out
} -constraints {fcopy} -body {
    # binary to encoding => the input has to be
    # in utf-8 to make sense to the encoder

    set in  [open $path(utf8-fcopy.txt) r]
    set out [open $path(kyrillic.txt) w]

    # Using "-encoding ascii" means reading the "Á" gives an error
    fconfigure $in  -encoding ascii -profile strict
    fconfigure $out -encoding koi8-r -translation lf

    fcopy $in $out
} -cleanup {
    close $in
    close $out
} -returnCodes 1 -match glob -result {error reading "file*": invalid or incomplete multibyte or wide character}
test io-52.21 {TclCopyChannel & encodings} -setup {
    set out [open $path(utf8-fcopy.txt) w]
    fconfigure $out -encoding utf-8 -translation lf
    puts $out "Á"
    close $out
} -constraints {fcopy} -body {
    # binary to encoding => the input has to be
    # in utf-8 to make sense to the encoder

    set in  [open $path(utf8-fcopy.txt) r]
    set out [open $path(kyrillic.txt) w]

    # Using "-encoding ascii" means writing the "Á" gives an error
    fconfigure $in  -encoding utf-8
    fconfigure $out -encoding ascii -translation lf -profile strict

    fcopy $in $out
} -cleanup {
    close $in
    close $out
} -returnCodes 1 -match glob -result {error writing "file*": invalid or incomplete multibyte or wide character}
test io-52.22 {TclCopyChannel & encodings} -setup {
    set out [open $path(utf8-fcopy.txt) w]
    fconfigure $out -encoding utf-8 -translation lf
    puts $out "Á"
    close $out
} -constraints {fcopy} -body {
    # binary to encoding => the input has to be
    # in utf-8 to make sense to the encoder

    set in  [open $path(utf8-fcopy.txt) r]
    set out [open $path(kyrillic.txt) w]

    # Using "-encoding ascii" means reading the "Á" gives an error
    fconfigure $in  -encoding ascii -profile strict
    fconfigure $out -encoding koi8-r -translation lf
    proc ::xxx args {
	set ::s0 $args
    }

    fcopy $in $out -command ::xxx
    vwait ::s0
    set ::s0
} -cleanup {
    close $in
    close $out
    unset ::s0
} -match glob -result {0 {error reading "file*": invalid or incomplete multibyte or wide character}}
test io-52.23 {TclCopyChannel & encodings} -setup {
    set out [open $path(utf8-fcopy.txt) w]
    fconfigure $out -encoding utf-8 -translation lf
    puts $out "Á"
    close $out
} -constraints {fcopy} -body {
    # binary to encoding => the input has to be
    # in utf-8 to make sense to the encoder

    set in  [open $path(utf8-fcopy.txt) r]
    set out [open $path(kyrillic.txt) w]

    # Using "-encoding ascii" means writing the "Á" gives an error
    fconfigure $in  -encoding utf-8
    fconfigure $out -encoding ascii -translation lf -profile strict
    proc ::xxx args {
	set ::s0 $args
    }

    fcopy $in $out -command ::xxx
    vwait ::s0
    set ::s0
} -cleanup {
    close $in
    close $out
    unset ::s0
} -match glob -result {0 {error writing "file*": invalid or incomplete multibyte or wide character}}

test io-52.24 {fcopy -size should always be characters} -setup {
    set out [open utf8-fcopy-52.24.txt w]
    fconfigure $out -encoding utf-8 -translation lf
    puts $out "Á"
    close $out
} -constraints {fcopy} -body {
    set in  [open utf8-fcopy-52.24.txt r]
    set out [open utf8-fcopy-52.24.out.txt w+]

    fconfigure $in  -encoding utf-8 -profile tcl8
    fconfigure $out -encoding utf-8 -profile tcl8
    fcopy $in $out -size 1
	seek $out 0
	# a result of \xc3 means that only the first byte of the utf-8 encoding of
	# Á made it into to the output file.
	read $out
} -cleanup {
    close $in
    close $out
	catch {file delete utf8-fcopy-52.24.txt}
    catch {file delete utf8-fcopy-52.24.out.txt}
} -result Á


test io-53.1 {CopyData} {fcopy} {
    file delete $path(test1)
    set f1 [open $thisScript]
    set f2 [open $path(test1) w]
    fconfigure $f1 -translation lf -blocking 0
    fconfigure $f2 -translation cr -blocking 0
    fcopy $f1 $f2 -size 0
    set result [list [fconfigure $f1 -blocking] [fconfigure $f2 -blocking]]
    close $f1
    close $f2
    lappend result [file size $path(test1)]
} {0 0 0}
test io-53.2 {CopyData} {fcopy} {
    file delete $path(test1)
    set f1 [open $thisScript]
    set f2 [open $path(test1) w]
    fconfigure $f1 -translation lf -encoding iso8859-1 -blocking 0
    fconfigure $f2 -translation cr -encoding iso8859-1 -blocking 0
    fcopy $f1 $f2 -command [namespace code {set s0}]
    set result [list [fconfigure $f1 -blocking] [fconfigure $f2 -blocking]]
    variable s0
    vwait [namespace which -variable s0]
    close $f1
    close $f2
    set s1 [file size $thisScript]
    set s2 [file size $path(test1)]
    if {("$s1" == "$s2") && ($s0 == $s1)} {
	lappend result ok
    }
    set result
} {0 0 ok}
test io-53.3 {CopyData: background read underflow} {stdio unix fcopy} {
    file delete $path(test1)
    file delete $path(pipe)
    set f1 [open $path(pipe) w]
    puts -nonewline $f1 {
	puts ready
	flush stdout				;# Don't assume line buffered!
	fcopy stdin stdout -command { set x }
	vwait x
	set f [}
    puts $f1 [list open $path(test1) w]]
    puts $f1 {
	fconfigure $f -translation lf
	puts $f "done"
	close $f
    }
    close $f1
    set f1 [open "|[list [interpreter] $path(pipe)]" r+]
    set result [gets $f1]
    puts $f1 line1
    flush $f1
    lappend result [gets $f1]
    puts $f1 line2
    flush $f1
    lappend result [gets $f1]
    close $f1
    after 500
    set f [open $path(test1)]
    lappend result [read $f]
    close $f
    set result
} "ready line1 line2 {done\n}"
test io-53.4 {CopyData: background write overflow} {stdio fileevent fcopy} {
    set big bbbbbbbbbbbbbbbbbbbbbbbbbbbbbbbbbbbbbbbbbbbbbbbbbbbbbbbbbbbbbbbb\n
    variable x
    for {set x 0} {$x < 12} {incr x} {
	append big $big
    }
    file delete $path(pipe)
    set f1 [open $path(pipe) w]
    puts $f1 {
	puts ready
	fcopy stdin stdout -command { set x }
	vwait x
    }
    close $f1
    set f1 [open "|[list [interpreter] $path(pipe)]" r+]
    set result [gets $f1]
    fconfigure $f1 -blocking 0
    puts $f1 $big
    flush $f1
    set result ""
    fileevent $f1 read [namespace code {
	append result [read $f1 1024]
	if {[string length $result] >= [string length $big]+1} {
	    set x done
	}
    }]
    vwait [namespace which -variable x]
    close $f1
    set big {}
    set x
} done
test io-53.4.1 {Bug 894da183c8} {stdio fcopy} {
    set big bbbbbbbbbbbbbbbbbbbbbbbbbbbbbbbbbbbbbbbbbbbbbbbbbbbbbbbbbbbbbbbb\n
    variable x
    for {set x 0} {$x < 12} {incr x} {
	append big $big
    }
    file delete $path(pipe)
    set f1 [open $path(pipe) w]
    puts $f1 [list file delete $path(test1)]
    puts $f1 {
	puts ready
	set f [open io-53.4.1 w]
	chan configure $f -translation lf
	fcopy stdin $f -command { set x }
	vwait x
	close $f
    }
    puts $f1 "close \[[list open $path(test1) w]]"
    close $f1
    set f1 [open "|[list [interpreter] $path(pipe)]" r+]
    set result [gets $f1]
    fconfigure $f1 -blocking 0 -buffersize 125000 -translation lf
    puts $f1 $big
    fconfigure $f1 -blocking 1
    close $f1
    set big {}
    while {[catch {glob $path(test1)}]} {after 50}
    file delete $path(test1)
    set check [file size io-53.4.1]
    file delete io-53.4.1
    set check
} 266241
set result {}
proc FcopyTestAccept {sock args} {
    after 1000 "close $sock"
}
proc FcopyTestDone {bytes {error {}}} {
    variable fcopyTestDone
    if {[string length $error]} {
	set fcopyTestDone 1
    } else {
	set fcopyTestDone 0
    }
}
test io-53.5 {CopyData: error during fcopy} {socket fcopy} {
    variable fcopyTestDone
    set listen [socket -server [namespace code FcopyTestAccept] -myaddr 127.0.0.1 0]
    set in [open $thisScript]	;# 126 K
    set out [socket 127.0.0.1 [lindex [fconfigure $listen -sockname] 2]]
    catch {unset fcopyTestDone}
    close $listen	;# This means the socket open never really succeeds
    fconfigure $in -encoding utf-8
    fconfigure $out -encoding utf-8
    fcopy $in $out -command [namespace code FcopyTestDone]
    variable fcopyTestDone
    if {![info exists fcopyTestDone]} {
	vwait [namespace which -variable fcopyTestDone]		;# The error occurs here in the b.g.
    }
    close $in
    close $out
    set fcopyTestDone	;# 1 for error condition
} 1
test io-53.6 {CopyData: error during fcopy} {stdio fcopy} {
    variable fcopyTestDone
    file delete $path(pipe)
    file delete $path(test1)
    catch {unset fcopyTestDone}
    set f1 [open $path(pipe) w]
    puts $f1 "exit 1"
    close $f1
    set in [open "|[list [interpreter] $path(pipe)]" r+]
    set out [open $path(test1) w]
    fcopy $in $out -command [namespace code FcopyTestDone]
    variable fcopyTestDone
    if {![info exists fcopyTestDone]} {
	vwait [namespace which -variable fcopyTestDone]
    }
    catch {close $in}
    close $out
    set fcopyTestDone	;# 0 for plain end of file
} {0}
proc doFcopy {in out {bytes 0} {error {}}} {
    variable fcopyTestDone
    variable fcopyTestCount
    incr fcopyTestCount $bytes
    if {[string length $error]} {
	set fcopyTestDone 1
    } elseif {[eof $in]} {
	set fcopyTestDone 0
    } else {
	# Delay next fcopy to wait for size>0 input bytes
	after 100 [list fcopy $in $out -size 1000 \
		-command [namespace code [list doFcopy $in $out]]]
    }
}
test io-53.7 {CopyData: Flooding fcopy from pipe} {stdio fcopy} {
    variable fcopyTestDone
    file delete $path(pipe)
    catch {unset fcopyTestDone}
    set fcopyTestCount 0
    set f1 [open $path(pipe) w]
    puts $f1 {
	# Write  10 bytes / 10 msec
	proc Write {count} {
	    puts -nonewline "1234567890"
	    if {[incr count -1]} {
		after 10 [list Write $count]
	    } else {
		set ::ready 1
	    }
	}
	fconfigure stdout -buffering none
	Write 345 ;# 3450 bytes ~3.45 sec
	vwait ready
	exit 0
    }
    close $f1
    set in [open "|[list [interpreter] $path(pipe) &]" r+]
    set out [open $path(test1) w]
    doFcopy $in $out
    variable fcopyTestDone
    if {![info exists fcopyTestDone]} {
	vwait [namespace which -variable fcopyTestDone]
    }
    catch {close $in}
    close $out
    # -1=error 0=script error N=number of bytes
    expr {($fcopyTestDone == 0) ? $fcopyTestCount : -1}
} {3450}
test io-53.8 {CopyData: async callback and error handling, Bug 1932639} -setup {
    # copy progress callback. errors out intentionally
    proc ::cmd args {
	lappend ::RES "CMD $args"
	error !STOP
    }
    # capture callback error here
    proc ::bgerror args {
	lappend ::RES "bgerror/OK $args"
	set ::forever has-been-reached
	return
    }
    # Files we use for our channels
    set foo [makeFile ashgdfashdgfasdhgfasdhgf foo]
    set bar [makeFile {} bar]
    # Channels to copy between
    set f [open $foo r] ; fconfigure $f -translation binary
    set g [open $bar w] ; fconfigure $g -translation binary -buffering none
} -constraints {stdio fcopy} -body {
    # Record input size, so that result is always defined
    lappend ::RES [file size $bar]
    # Run the copy. Should not invoke -command now.
    fcopy $f $g -size 2 -command ::cmd
    # Check that -command was not called synchronously
    set sbs [file size $bar]
    lappend ::RES [expr {($sbs > 0) ? "sync/FAIL" : "sync/OK"}] $sbs
    # Now let the async part happen. Should capture the error in cmd
    # via bgerror. If not break the event loop via timer.
    set token [after 1000 {
	lappend ::RES {bgerror/FAIL timeout}
	set ::forever has-been-reached
    }]
    vwait ::forever
    catch {after cancel $token}
    # Report
    set ::RES
} -cleanup {
    close $f
    close $g
    catch {unset ::RES}
    catch {unset ::forever}
    rename ::cmd {}
    rename ::bgerror {}
    removeFile foo
    removeFile bar
} -result {0 sync/OK 0 {CMD 2} {bgerror/OK !STOP}}
test io-53.8a {CopyData: async callback and error handling, Bug 1932639, at eof} -setup {
    # copy progress callback. errors out intentionally
    proc ::cmd args {
	lappend ::RES "CMD $args"
	set ::forever has-been-reached
	return
    }
    # Files we use for our channels
    set foo [makeFile ashgdfashdgfasdhgfasdhgf foo]
    set bar [makeFile {} bar]
    # Channels to copy between
    set f [open $foo r] ; fconfigure $f -translation binary
    set g [open $bar w] ; fconfigure $g -translation binary -buffering none
} -constraints {stdio fcopy} -body {
    # Initialize and force eof on the input.
    seek $f 0 end ; read $f 1
    set ::RES [eof $f]
    # Run the copy. Should not invoke -command now.
    fcopy $f $g -size 2 -command ::cmd
    # Check that -command was not called synchronously
    lappend ::RES [expr {([llength $::RES] > 1) ? "sync/FAIL" : "sync/OK"}]
    # Now let the async part happen. Should capture the eof in cmd
    # If not break the event loop via timer.
    set token [after 1000 {
	lappend ::RES {cmd/FAIL timeout}
	set ::forever has-been-reached
    }]
    vwait ::forever
    catch {after cancel $token}
    # Report
    set ::RES
} -cleanup {
    close $f
    close $g
    catch {unset ::RES}
    catch {unset ::forever}
    rename ::cmd {}
    removeFile foo
    removeFile bar
} -result {1 sync/OK {CMD 0}}
test io-53.8b {CopyData: async callback and -size 0} -setup {
    # copy progress callback. errors out intentionally
    proc ::cmd args {
	lappend ::RES "CMD $args"
	set ::forever has-been-reached
	return
    }
    # Files we use for our channels
    set foo [makeFile ashgdfashdgfasdhgfasdhgf foo]
    set bar [makeFile {} bar]
    # Channels to copy between
    set f [open $foo r] ; fconfigure $f -translation binary
    set g [open $bar w] ; fconfigure $g -translation binary -buffering none
} -constraints {stdio fcopy} -body {
	set ::RES {}
    # Run the copy. Should not invoke -command now.
    fcopy $f $g -size 0 -command ::cmd
    # Check that -command was not called synchronously
    lappend ::RES [expr {([llength $::RES] > 1) ? "sync/FAIL" : "sync/OK"}]
    # Now let the async part happen. Should capture the eof in cmd
    # If not break the event loop via timer.
    set token [after 1000 {
	lappend ::RES {cmd/FAIL timeout}
	set ::forever has-been-reached
    }]
    vwait ::forever
    catch {after cancel $token}
    # Report
    set ::RES
} -cleanup {
    close $f
    close $g
    catch {unset ::RES}
    catch {unset ::forever}
    rename ::cmd {}
    removeFile foo
    removeFile bar
} -result {sync/OK {CMD 0}}
test io-53.9 {CopyData: -size and event interaction, Bug 780533} -setup {
    set out [makeFile {} out]
    set err [makeFile {} err]
    set pipe [open "|[list [info nameofexecutable] 2> $err]" r+]
    fconfigure $pipe -translation binary -buffering line
    puts $pipe {
	fconfigure stdout -translation binary -buffering line
	puts stderr Waiting...
	after 1000
	foreach x {a b c} {
	    puts stderr Looping...
	    puts $x
	    after 500
	}
	proc bye args {
	    if {[gets stdin line]<0} {
		puts stderr "CHILD: EOF detected, exiting"
		exit
	    } else {
		puts stderr "CHILD: ignoring line: $line"
	    }
	}
	puts stderr Now-sleeping-forever
	fileevent stdin readable bye
	vwait forever
    }
    proc ::done args {
	set ::forever OK
	return
    }
    set ::forever {}
    set out [open $out w]
} -constraints {stdio fcopy} -body {
    fcopy $pipe $out -size 6 -command ::done
    set token [after 5000 {
	set ::forever {fcopy hangs}
    }]
    vwait ::forever
    catch {after cancel $token}
    set ::forever
} -cleanup {
    close $pipe
    rename ::done {}
    after 1000;			# Give Windows time to kill the process
    catch {close $out}
    catch {removeFile out}
    catch {removeFile err}
    catch {unset ::forever}
} -result OK
test io-53.10 {Bug 1350564, multi-directional fcopy} -setup {
    set err [makeFile {} err]
    set pipe [open "|[list [info nameofexecutable] 2> $err]" r+]
    fconfigure $pipe -translation binary -buffering line
    puts $pipe {
	fconfigure stderr -buffering line
	# Kill server when pipe closed by invoker.
	proc bye args {
	    if {![eof stdin]} { gets stdin ; return }
	    puts stderr BYE
	    exit
	}
	# Server code. Bi-directional copy between 2 sockets.
	proc geof {sok} {
	    puts stderr DONE/$sok
	    close $sok
	}
	proc new {sok args} {
	    puts stderr NEW/$sok
	    global l srv
	    fconfigure $sok -translation binary -buffering none
	    lappend l $sok
	    if {[llength $l]==2} {
		close $srv
		foreach {a b} $l break
		fcopy $a $b -command [list geof $a]
		fcopy $b $a -command [list geof $b]
		puts stderr 2COPY
	    }
	    puts stderr ...
	}
	puts stderr SRV
	set l {}
	set srv [socket -server new -myaddr 127.0.0.1 0]
        set port [lindex [fconfigure $srv -sockname] 2]
	puts stderr WAITING
	fileevent stdin readable bye
	puts "OK $port"
	vwait forever
    }
    # wait for OK from server.
    lassign [gets $pipe] ok port
    # Now the two clients.
    proc ::done {sock} {
	if {[eof $sock]} { close $sock ; return }
	lappend ::forever [gets $sock]
	return
    }
    set a [socket 127.0.0.1 $port]
    set b [socket 127.0.0.1 $port]
    fconfigure $a -translation binary -buffering none
    fconfigure $b -translation binary -buffering none
    fileevent  $a readable [list ::done $a]
    fileevent  $b readable [list ::done $b]
} -constraints {stdio fcopy} -body {
    # Now pass data through the server in both directions.
    set ::forever {}
    puts $a AB
    vwait ::forever
    puts $b BA
    vwait ::forever
    set ::forever
} -cleanup {
    catch {close $a}
    catch {close $b}
    close $pipe
    rename ::done {}
    after 1000 ;# Give Windows time to kill the process
    removeFile err
    catch {unset ::forever}
} -result {AB BA}
test io-53.11 {Bug 2895565} -setup {
    set in [makeFile {} in]
    set f [open $in w]
    fconfigure $f -encoding utf-8 -translation binary
    puts -nonewline $f [string repeat "Ho hum\n" 11]
    close $f
    set inChan [open $in r]
    fconfigure $inChan -translation binary
    set out [makeFile {} out]
    set outChan [open $out w]
    fconfigure $outChan -encoding cp1252 -translation crlf
    proc CopyDone {bytes args} {
	variable done
	if {[llength $args]} {
	    set done "Error: '[lindex $args 0]' after $bytes bytes copied"
	} else {
	    set done "$bytes bytes copied"
	}
    }
} -body {
    variable done
    after 2000 [list set [namespace which -variable done] timeout]
    fcopy $inChan $outChan -size 40 -command [namespace which CopyDone]
    vwait [namespace which -variable done]
    set done
} -cleanup {
    close $outChan
    close $inChan
    removeFile out
    removeFile in
} -result {40 bytes copied}
test io-53.12.0 {CopyData: foreground short reads, aka bug 3096275} {stdio unix fcopy} {
    file delete $path(pipe)
    set f1 [open $path(pipe) w]
    puts -nonewline $f1 {
	fconfigure stdin -translation binary -blocking 0
	fconfigure stdout -buffering none -translation binary
	fcopy stdin stdout
    }
    close $f1
    set f1 [open "|[list [interpreter] $path(pipe)]" r+]
    fconfigure $f1 -translation binary -buffering none
    puts -nonewline $f1 A
    after 2000 {set ::done timeout}
    fileevent $f1 readable {set ::done ok}
    vwait ::done
    set ch [read $f1 1]
    close $f1
    list $::done $ch
} {ok A}
test io-53.12.1 {
    Issue 9ca87e6286262a62.
    CopyData: foreground short reads via ReadChars().
    Related to report 3096275 for ReadBytes().

    Prior to the fix this test waited forever for read() to return.
} {stdio unix fcopy} {
    file delete $path(output)
    set f1 [open $path(output) w]
    puts -nonewline $f1 {
	chan configure stdin -encoding iso8859-1 -translation lf -buffering none
	fcopy stdin stdout
    }
    close $f1
    set f1 [open "|[list [info nameofexecutable] $path(output)]" r+]
    try {
	chan configure $f1 -encoding utf-8  -buffering none
	puts -nonewline $f1 A
	set ch [read $f1 1]
    } finally {
	if {$f1 in [chan names]} {
	    close $f1
	}
    }
    lindex $ch
} A
test io-53.13 {TclCopyChannel: read error reporting} -setup {
    proc driver {cmd args} {
	variable buffer
	variable index
	set chan [lindex $args 0]
	switch -- $cmd {
	    initialize {
		return {initialize finalize watch read}
	    }
	    finalize {
		return
	    }
	    watch {}
	    read {
		error FAIL
	    }
	}
    }
    set outFile [makeFile {} out]
} -body {
    set in [chan create read [namespace which driver]]
    chan configure $in -translation binary
    set out [open $outFile wb]
    chan copy $in $out
} -cleanup {
    catch {close $in}
    catch {close $out}
    removeFile out
    rename driver {}
} -result {error reading "rc*": *} -returnCodes error -match glob
test io-53.14 {TclCopyChannel: write error reporting} -setup {
    proc driver {cmd args} {
	variable buffer
	variable index
	set chan [lindex $args 0]
	switch -- $cmd {
	    initialize {
		return {initialize finalize watch write}
	    }
	    finalize {
		return
	    }
	    watch {}
	    write {
		error FAIL
	    }
	}
    }
    set inFile [makeFile {aaa} in]
} -body {
    set in [open $inFile rb]
    set out [chan create write [namespace which driver]]
    chan configure $out -translation binary
    chan copy $in $out
} -cleanup {
    catch {close $in}
    catch {close $out}
    removeFile in
    rename driver {}
} -result {error writing "*": *} -returnCodes error -match glob
test io-53.15 {[ed29c4da21] DoRead: fblocked seen as error} -setup {
    proc driver {cmd args} {
	variable buffer
	variable index
	variable blocked
	set chan [lindex $args 0]
	switch -- $cmd {
	    initialize {
		set index($chan) 0
		set buffer($chan) [encoding convertto utf-8 \
			[string repeat a 100]]
		set blocked($chan) 1
		return {initialize finalize watch read}
	    }
	    finalize {
		unset index($chan) buffer($chan) blocked($chan)
		return
	    }
	    watch {}
	    read {
		if {$blocked($chan)} {
		    set blocked($chan) [expr {!$blocked($chan)}]
		    return -code error EAGAIN
		}
		set n [lindex $args 1]
		set new [expr {$index($chan) + $n}]
		set result [string range $buffer($chan) $index($chan) $new-1]
		set index($chan) $new
		return $result
	    }
	}
    }
    set c [chan create read [namespace which driver]]
    chan configure $c -encoding utf-8
    set out [makeFile {} out]
    set outChan [open $out w]
    chan configure $outChan -encoding utf-8
} -body {
    chan copy $c $outChan
} -cleanup {
    close $outChan
    close $c
    removeFile out
} -result 100
test io-53.16 {[ed29c4da21] MBRead: fblocked seen as error} -setup {
    proc driver {cmd args} {
	variable buffer
	variable index
	variable blocked
	set chan [lindex $args 0]
	switch -- $cmd {
	    initialize {
		set index($chan) 0
		set buffer($chan) [encoding convertto utf-8 \
			[string repeat a 100]]
		set blocked($chan) 1
		return {initialize finalize watch read}
	    }
	    finalize {
		unset index($chan) buffer($chan) blocked($chan)
		return
	    }
	    watch {}
	    read {
		if {$blocked($chan)} {
		    set blocked($chan) [expr {!$blocked($chan)}]
		    return -code error EAGAIN
		}
		set n [lindex $args 1]
		set new [expr {$index($chan) + $n}]
		set result [string range $buffer($chan) $index($chan) $new-1]
		set index($chan) $new
		return $result
	    }
	}
    }
    set c [chan create read [namespace which driver]]
    chan configure $c -encoding utf-8 -translation lf
    set out [makeFile {} out]
    set outChan [open $out w]
    chan configure $outChan -encoding utf-8 -translation lf
} -body {
    chan copy $c $outChan
} -cleanup {
    close $outChan
    close $c
    removeFile out
} -result 100
test io-53.17 {[7c187a3773] MBWrite: proper inQueueTail handling} -setup {
    proc driver {cmd args} {
	variable buffer
	variable index
	set chan [lindex $args 0]
	switch -- $cmd {
	    initialize {
		set index($chan) 0
		set buffer($chan) [encoding convertto utf-8 \
			line\n[string repeat a 100]line\n]
		return {initialize finalize watch read}
	    }
	    finalize {
		unset index($chan) buffer($chan)
		return
	    }
	    watch {}
	    read {
		set n [lindex $args 1]
		set new [expr {$index($chan) + $n}]
		set result [string range $buffer($chan) $index($chan) $new-1]
		set index($chan) $new
		return $result
	    }
	}
    }
    set c [chan create read [namespace which driver]]
    chan configure $c -encoding utf-8 -translation lf -buffersize 107
    set out [makeFile {} out]
    set outChan [open $out w]
    chan configure $outChan -encoding utf-8 -translation lf
} -body {
    list [gets $c] [chan copy $c $outChan -size 100] [gets $c]
} -cleanup {
    close $outChan
    close $c
    removeFile out
} -result {line 100 line}

test io-54.1 {Recursive channel events} {socket fileevent notWinCI} {
    # This test checks to see if file events are delivered during recursive
    # event loops when there is buffered data on the channel.

    proc accept {s a p} {
	variable as
	fconfigure $s -translation lf
	puts $s "line 1\nline2\nline3"
	flush $s
	set as $s
    }
    proc readit {s next} {
	variable x
	variable result
	lappend result $next
	if {$next == 1} {
	    fileevent $s readable [namespace code [list readit $s 2]]
	    vwait [namespace which -variable x]
	}
	incr x
    }
    set ss [socket -server [namespace code accept] -myaddr 127.0.0.1 0]

    # We need to delay on some systems until the creation of the
    # server socket completes.

    set done 0
    for {set i 0} {$i < 10} {incr i} {
	if {![catch {set cs [socket 127.0.0.1 [lindex [fconfigure $ss -sockname] 2]]}]} {
	    set done 1
	    break
	}
	after 100
    }
    if {$done == 0} {
	close $ss
	error "failed to connect to server"
    }
    variable result {}
    variable x 0
    variable as
    vwait [namespace which -variable as]
    fconfigure $cs -translation lf
    lappend result [gets $cs]
    fconfigure $cs -blocking off
    fileevent $cs readable [namespace code [list readit $cs 1]]
    set a [after 2000 [namespace code { set x failure }]]
    vwait [namespace which -variable x]
    after cancel $a
    close $as
    close $ss
    close $cs
    list $result $x
} {{{line 1} 1 2} 2}
test io-54.2 {Testing for busy-wait in recursive channel events} {socket fileevent} {
    set accept {}
    set after {}
    variable s [socket -server [namespace code accept] -myaddr 127.0.0.1 0]
    proc accept {s a p} {
	variable counter
	variable accept

	set accept $s
	set counter 0
	fconfigure $s -blocking off -buffering line -translation lf
	fileevent $s readable [namespace code "doit $s"]
    }
    proc doit {s} {
	variable counter
	variable after

	incr counter
	set l [gets $s]
	if {"$l" == ""} {
	    fileevent $s readable [namespace code "doit1 $s"]
	    set after [after 1000 [namespace code newline]]
	}
    }
    proc doit1 {s} {
	variable counter
	variable accept

	incr counter
	set l [gets $s]
	close $s
	set accept {}
    }
    proc producer {} {
	variable s
	variable writer

	set writer [socket 127.0.0.1 [lindex [fconfigure $s -sockname] 2]]
	fconfigure $writer -buffering line
	puts -nonewline $writer hello
	flush $writer
    }
    proc newline {} {
	variable done
	variable writer

	puts $writer hello
	flush $writer
	set done 1
    }
    producer
    variable done
    vwait [namespace which -variable done]
    close $writer
    close $s
    after cancel $after
    if {$accept != {}} {close $accept}
    set counter
} 1

set path(fooBar) [makeFile {} fooBar]

test io-55.1 {ChannelEventScriptInvoker: deletion} -constraints {
    fileevent
} -setup {
    variable x
    proc eventScript {fd} {
	variable x
	close $fd
	error "planned error"
	set x whoops
    }
    proc myHandler args {
	variable x got_error
    }
    set handler [interp bgerror {}]
    interp bgerror {} [namespace which myHandler]
} -body {
    set f [open $path(fooBar) w]
    fileevent $f writable [namespace code [list eventScript $f]]
    variable x not_done
    vwait [namespace which -variable x]
    set x
} -cleanup {
    interp bgerror {} $handler
} -result {got_error}

test io-56.1 {ChannelTimerProc} {testchannelevent} {
    set f [open $path(fooBar) w]
    puts $f "this is a test"
    close $f
    set f [open $path(fooBar) r]
    testchannelevent $f add readable [namespace code {
	read $f 1
	incr x
    }]
    variable x 0
    vwait [namespace which -variable x]
    vwait [namespace which -variable x]
    set result $x
    testchannelevent $f set 0 none
    after idle [namespace code {set y done}]
    variable y
    vwait [namespace which -variable y]
    close $f
    lappend result $y
} {2 done}

test io-57.1 {buffered data and file events, gets} {fileevent} {
    proc accept {sock args} {
	variable s2
	set s2 $sock
    }
    set server [socket -server [namespace code accept] -myaddr 127.0.0.1 0]
    set s [socket 127.0.0.1 [lindex [fconfigure $server -sockname] 2]]
    variable s2
    vwait [namespace which -variable s2]
    update
    fileevent $s2 readable [namespace code {lappend result readable}]
    puts $s "12\n34567890"
    flush $s
    variable result [gets $s2]
    after 1000 [namespace code {lappend result timer}]
    vwait [namespace which -variable result]
    lappend result [gets $s2]
    vwait [namespace which -variable result]
    close $s
    close $s2
    close $server
    set result
} {12 readable 34567890 timer}
test io-57.2 {buffered data and file events, read} {fileevent} {
    proc accept {sock args} {
	variable s2
	set s2 $sock
    }
    set server [socket -server [namespace code accept] -myaddr 127.0.0.1 0]
    set s [socket 127.0.0.1 [lindex [fconfigure $server -sockname] 2]]
    variable s2
    vwait [namespace which -variable s2]
    update
    fileevent $s2 readable [namespace code {lappend result readable}]
    puts -nonewline $s "1234567890"
    flush $s
    variable result [read $s2 1]
    after 1000 [namespace code {lappend result timer}]
    vwait [namespace which -variable result]
    lappend result [read $s2 9]
    vwait [namespace which -variable result]
    close $s
    close $s2
    close $server
    set result
} {1 readable 234567890 timer}

test io-58.1 {Tcl_NotifyChannel and error when closing} {stdio unixOrWin fileevent} {
    set out [open $path(script) w]
    puts $out {
	puts "normal message from pipe"
	puts stderr "error message from pipe"
	exit 1
    }
    proc readit {pipe} {
	variable x
	variable result
	if {[eof $pipe]} {
	    set x [catch {close $pipe} line]
	    lappend result catch $line
	} else {
	    gets $pipe line
	    lappend result gets $line
	}
    }
    close $out
    set pipe [open "|[list [interpreter] $path(script)]" r]
    fileevent $pipe readable [namespace code [list readit $pipe]]
    variable x ""
    set result ""
    vwait [namespace which -variable x]
    list $x $result
} {1 {gets {normal message from pipe} gets {} catch {error message from pipe}}}

test io-59.1 {Thread reference of channels} {testmainthread testchannel} {
    # TIP #10
    # More complicated tests (like that the reference changes as a
    # channel is moved from thread to thread) can be done only in the
    # extension which fully implements the moving of channels between
    # threads, i.e. 'Threads'.

    set f [open $path(longfile) r]
    set result [testchannel mthread $f]
    close $f
    string equal $result [testmainthread]
} {1}

test io-60.1 {writing illegal utf sequences} {fileevent testbytestring} {
    # This test will hang in older revisions of the core.

    set out [open $path(script) w]
    puts $out "catch {load $::tcltestlib Tcltest}"
    puts $out {
	puts ABC[testbytestring \xE2]
	exit 1
    }
    proc readit {pipe} {
	variable x
	variable result
	if {[eof $pipe]} {
	    set x [catch {close $pipe} line]
	    lappend result catch $line
	} else {
	    gets $pipe line
	    lappend result gets $line
	}
    }
    close $out
    set pipe [open "|[list [interpreter] $path(script)]" r]
    fileevent $pipe readable [namespace code [list readit $pipe]]
    variable x ""
    set result ""
    vwait [namespace which -variable x]

    # cut of the remainder of the error stack, especially the filename
    set result [lreplace $result 3 3 [lindex [split [lindex $result 3] \n] 0]]
    list $x $result
} {1 {gets ABC catch {error writing "stdout": invalid or incomplete multibyte or wide character}}}

test io-61.1 {Reset eof state after changing the eof char} -setup {
    set datafile [makeFile {} eofchar]
    set f [open $datafile w]
    fconfigure $f -translation binary
    puts -nonewline $f [string repeat "Ho hum\n" 11]
    puts $f =
    set line [string repeat "Ge gla " 4]
    puts -nonewline $f [string repeat [string trimright $line]\n 834]
    close $f
} -body {
    set f [open $datafile r]
    fconfigure $f -eofchar =
    set res {}
    lappend res [read $f; tell $f]
    fconfigure $f -eofchar {}
    lappend res [read $f 1]
    lappend res [read $f; tell $f]
    # Any seek zaps the internals into a good state.
    #seek $f 0 start
    #seek $f 0 current
    #lappend res [read $f; tell $f]
    close $f
    set res
} -cleanup {
    removeFile eofchar
} -result {77 = 23431}


# Test the cutting and splicing of channels, this is incidentally the
# attach/detach facility of package Thread, but __without any
# safeguards__. It can also be used to emulate transfer of channels
# between threads, and is used for that here.

test io-70.0 {Cutting & Splicing channels} {testchannel} {
    set f [makeFile {... dummy ...} cutsplice]
    set c [open $f r]

    set     res {}
    lappend res [catch {seek $c 0 start}]
    testchannel cut $c

    lappend res [catch {seek $c 0 start}]
    testchannel splice $c

    lappend res [catch {seek $c 0 start}]
    close $c

    removeFile cutsplice

    set res
} {0 1 0}


test io-70.1 {Transfer channel} {testchannel thread} {
    set f [makeFile {... dummy ...} cutsplice]
    set c [open $f r]

    set     res {}
    lappend res [catch {seek $c 0 start}]
    testchannel cut $c
    lappend res [catch {seek $c 0 start}]

    set tid [thread::create -preserved]
    thread::send $tid [list set c $c]
    thread::send $tid {load {} Tcltest}
    lappend res [thread::send $tid {
	testchannel splice $c
	set res [catch {seek $c 0 start}]
	close $c
	set res
    }]

    thread::release $tid
    removeFile cutsplice

    set res
} {0 1 0}

# ### ### ### ######### ######### #########

foreach {n msg expected} {
     0 {}                                 {}
     1 {{message only}}                   {{message only}}
     2 {-options x}                       {-options x}
     3 {-options {x y} {the message}}     {-options {x y} {the message}}

     4 {-code 1     -level 0 -f ba snarf} {-code 1     -level 0 -f ba snarf}
     5 {-code 0     -level 0 -f ba snarf} {-code 1     -level 0 -f ba snarf}
     6 {-code 1     -level 5 -f ba snarf} {-code 1     -level 0 -f ba snarf}
     7 {-code 0     -level 5 -f ba snarf} {-code 1     -level 0 -f ba snarf}
     8 {-code error -level 0 -f ba snarf} {-code error -level 0 -f ba snarf}
     9 {-code ok    -level 0 -f ba snarf} {-code 1     -level 0 -f ba snarf}
    10 {-code error -level 5 -f ba snarf} {-code error -level 0 -f ba snarf}
    11 {-code ok    -level 5 -f ba snarf} {-code 1     -level 0 -f ba snarf}
    12 {-code boss  -level 0 -f ba snarf} {-code 1     -level 0 -f ba snarf}
    13 {-code boss  -level 5 -f ba snarf} {-code 1     -level 0 -f ba snarf}
    14 {-code 1     -level 0 -f ba}       {-code 1     -level 0 -f ba}
    15 {-code 0     -level 0 -f ba}       {-code 1     -level 0 -f ba}
    16 {-code 1     -level 5 -f ba}       {-code 1     -level 0 -f ba}
    17 {-code 0     -level 5 -f ba}       {-code 1     -level 0 -f ba}
    18 {-code error -level 0 -f ba}       {-code error -level 0 -f ba}
    19 {-code ok    -level 0 -f ba}       {-code 1     -level 0 -f ba}
    20 {-code error -level 5 -f ba}       {-code error -level 0 -f ba}
    21 {-code ok    -level 5 -f ba}       {-code 1     -level 0 -f ba}
    22 {-code boss  -level 0 -f ba}       {-code 1     -level 0 -f ba}
    23 {-code boss  -level 5 -f ba}       {-code 1     -level 0 -f ba}
    24 {-code 1     -level X -f ba snarf} {-code 1     -level 0 -f ba snarf}
    25 {-code 0     -level X -f ba snarf} {-code 1     -level 0 -f ba snarf}
    26 {-code error -level X -f ba snarf} {-code error -level 0 -f ba snarf}
    27 {-code ok    -level X -f ba snarf} {-code 1     -level 0 -f ba snarf}
    28 {-code boss  -level X -f ba snarf} {-code 1     -level 0 -f ba snarf}
    29 {-code 1     -level X -f ba}       {-code 1     -level 0 -f ba}
    30 {-code 0     -level X -f ba}       {-code 1     -level 0 -f ba}
    31 {-code error -level X -f ba}       {-code error -level 0 -f ba}
    32 {-code ok    -level X -f ba}       {-code 1     -level 0 -f ba}
    33 {-code boss  -level X -f ba}       {-code 1     -level 0 -f ba}

    34 {-code 1 -code 1     -level 0 -f ba snarf} {-code 1 -code 1     -level 0 -f ba snarf}
    35 {-code 1 -code 0     -level 0 -f ba snarf} {-code 1             -level 0 -f ba snarf}
    36 {-code 1 -code 1     -level 5 -f ba snarf} {-code 1 -code 1     -level 0 -f ba snarf}
    37 {-code 1 -code 0     -level 5 -f ba snarf} {-code 1             -level 0 -f ba snarf}
    38 {-code 1 -code error -level 0 -f ba snarf} {-code 1 -code error -level 0 -f ba snarf}
    39 {-code 1 -code ok    -level 0 -f ba snarf} {-code 1             -level 0 -f ba snarf}
    40 {-code 1 -code error -level 5 -f ba snarf} {-code 1 -code error -level 0 -f ba snarf}
    41 {-code 1 -code ok    -level 5 -f ba snarf} {-code 1             -level 0 -f ba snarf}
    42 {-code 1 -code boss  -level 0 -f ba snarf} {-code 1             -level 0 -f ba snarf}
    43 {-code 1 -code boss  -level 5 -f ba snarf} {-code 1             -level 0 -f ba snarf}
    44 {-code 1 -code 1     -level 0 -f ba}       {-code 1 -code 1     -level 0 -f ba}
    45 {-code 1 -code 0     -level 0 -f ba}       {-code 1             -level 0 -f ba}
    46 {-code 1 -code 1     -level 5 -f ba}       {-code 1 -code 1     -level 0 -f ba}
    47 {-code 1 -code 0     -level 5 -f ba}       {-code 1             -level 0 -f ba}
    48 {-code 1 -code error -level 0 -f ba}       {-code 1 -code error -level 0 -f ba}
    49 {-code 1 -code ok    -level 0 -f ba}       {-code 1             -level 0 -f ba}
    50 {-code 1 -code error -level 5 -f ba}       {-code 1 -code error -level 0 -f ba}
    51 {-code 1 -code ok    -level 5 -f ba}       {-code 1             -level 0 -f ba}
    52 {-code 1 -code boss  -level 0 -f ba}       {-code 1             -level 0 -f ba}
    53 {-code 1 -code boss  -level 5 -f ba}       {-code 1             -level 0 -f ba}
    54 {-code 1 -code 1     -level X -f ba snarf} {-code 1 -code 1     -level 0 -f ba snarf}
    55 {-code 1 -code 0     -level X -f ba snarf} {-code 1             -level 0 -f ba snarf}
    56 {-code 1 -code error -level X -f ba snarf} {-code 1 -code error -level 0 -f ba snarf}
    57 {-code 1 -code ok    -level X -f ba snarf} {-code 1             -level 0 -f ba snarf}
    58 {-code 1 -code boss  -level X -f ba snarf} {-code 1             -level 0 -f ba snarf}
    59 {-code 1 -code 1     -level X -f ba}       {-code 1 -code 1     -level 0 -f ba}
    60 {-code 1 -code 0     -level X -f ba}       {-code 1             -level 0 -f ba}
    61 {-code 1 -code error -level X -f ba}       {-code 1 -code error -level 0 -f ba}
    62 {-code 1 -code ok    -level X -f ba}       {-code 1             -level 0 -f ba}
    63 {-code 1 -code boss  -level X -f ba}       {-code 1             -level 0 -f ba}

    64 {-code 0 -code 1     -level 0 -f ba snarf} {-code 1 -level 0 -f ba snarf}
    65 {-code 0 -code 0     -level 0 -f ba snarf} {-code 1 -level 0 -f ba snarf}
    66 {-code 0 -code 1     -level 5 -f ba snarf} {-code 1 -level 0 -f ba snarf}
    67 {-code 0 -code 0     -level 5 -f ba snarf} {-code 1 -level 0 -f ba snarf}
    68 {-code 0 -code error -level 0 -f ba snarf} {-code 1 -level 0 -f ba snarf}
    69 {-code 0 -code ok    -level 0 -f ba snarf} {-code 1 -level 0 -f ba snarf}
    70 {-code 0 -code error -level 5 -f ba snarf} {-code 1 -level 0 -f ba snarf}
    71 {-code 0 -code ok    -level 5 -f ba snarf} {-code 1 -level 0 -f ba snarf}
    72 {-code 0 -code boss  -level 0 -f ba snarf} {-code 1 -level 0 -f ba snarf}
    73 {-code 0 -code boss  -level 5 -f ba snarf} {-code 1 -level 0 -f ba snarf}
    74 {-code 0 -code 1     -level 0 -f ba}       {-code 1 -level 0 -f ba}
    75 {-code 0 -code 0     -level 0 -f ba}       {-code 1 -level 0 -f ba}
    76 {-code 0 -code 1     -level 5 -f ba}       {-code 1 -level 0 -f ba}
    77 {-code 0 -code 0     -level 5 -f ba}       {-code 1 -level 0 -f ba}
    78 {-code 0 -code error -level 0 -f ba}       {-code 1 -level 0 -f ba}
    79 {-code 0 -code ok    -level 0 -f ba}       {-code 1 -level 0 -f ba}
    80 {-code 0 -code error -level 5 -f ba}       {-code 1 -level 0 -f ba}
    81 {-code 0 -code ok    -level 5 -f ba}       {-code 1 -level 0 -f ba}
    82 {-code 0 -code boss  -level 0 -f ba}       {-code 1 -level 0 -f ba}
    83 {-code 0 -code boss  -level 5 -f ba}       {-code 1 -level 0 -f ba}
    84 {-code 0 -code 1     -level X -f ba snarf} {-code 1 -level 0 -f ba snarf}
    85 {-code 0 -code 0     -level X -f ba snarf} {-code 1 -level 0 -f ba snarf}
    86 {-code 0 -code error -level X -f ba snarf} {-code 1 -level 0 -f ba snarf}
    87 {-code 0 -code ok    -level X -f ba snarf} {-code 1 -level 0 -f ba snarf}
    88 {-code 0 -code boss  -level X -f ba snarf} {-code 1 -level 0 -f ba snarf}
    89 {-code 0 -code 1     -level X -f ba}       {-code 1 -level 0 -f ba}
    90 {-code 0 -code 0     -level X -f ba}       {-code 1 -level 0 -f ba}
    91 {-code 0 -code error -level X -f ba}       {-code 1 -level 0 -f ba}
    92 {-code 0 -code ok    -level X -f ba}       {-code 1 -level 0 -f ba}
    93 {-code 0 -code boss  -level X -f ba}       {-code 1 -level 0 -f ba}

    94 {-code 1     -code 1 -level 0 -f ba snarf} {-code 1 -code 1     -level 0 -f ba snarf}
    95 {-code 0     -code 1 -level 0 -f ba snarf} {-code 1             -level 0 -f ba snarf}
    96 {-code 1     -code 1 -level 5 -f ba snarf} {-code 1 -code 1     -level 0 -f ba snarf}
    97 {-code 0     -code 1 -level 5 -f ba snarf} {-code 1             -level 0 -f ba snarf}
    98 {-code error -code 1 -level 0 -f ba snarf} {-code error -code 1 -level 0 -f ba snarf}
    99 {-code ok    -code 1 -level 0 -f ba snarf} {-code 1             -level 0 -f ba snarf}
    a0 {-code error -code 1 -level 5 -f ba snarf} {-code error -code 1 -level 0 -f ba snarf}
    a1 {-code ok    -code 1 -level 5 -f ba snarf} {-code 1             -level 0 -f ba snarf}
    a2 {-code boss  -code 1 -level 0 -f ba snarf} {-code 1             -level 0 -f ba snarf}
    a3 {-code boss  -code 1 -level 5 -f ba snarf} {-code 1             -level 0 -f ba snarf}
    a4 {-code 1     -code 1 -level 0 -f ba}       {-code 1 -code 1     -level 0 -f ba}
    a5 {-code 0     -code 1 -level 0 -f ba}       {-code 1             -level 0 -f ba}
    a6 {-code 1     -code 1 -level 5 -f ba}       {-code 1 -code 1     -level 0 -f ba}
    a7 {-code 0     -code 1 -level 5 -f ba}       {-code 1             -level 0 -f ba}
    a8 {-code error -code 1 -level 0 -f ba}       {-code error -code 1 -level 0 -f ba}
    a9 {-code ok    -code 1 -level 0 -f ba}       {-code 1             -level 0 -f ba}
    b0 {-code error -code 1 -level 5 -f ba}       {-code error -code 1 -level 0 -f ba}
    b1 {-code ok    -code 1 -level 5 -f ba}       {-code 1             -level 0 -f ba}
    b2 {-code boss  -code 1 -level 0 -f ba}       {-code 1             -level 0 -f ba}
    b3 {-code boss  -code 1 -level 5 -f ba}       {-code 1             -level 0 -f ba}
    b4 {-code 1     -code 1 -level X -f ba snarf} {-code 1 -code 1     -level 0 -f ba snarf}
    b5 {-code 0     -code 1 -level X -f ba snarf} {-code 1             -level 0 -f ba snarf}
    b6 {-code error -code 1 -level X -f ba snarf} {-code error -code 1 -level 0 -f ba snarf}
    b7 {-code ok    -code 1 -level X -f ba snarf} {-code 1             -level 0 -f ba snarf}
    b8 {-code boss  -code 1 -level X -f ba snarf} {-code 1             -level 0 -f ba snarf}
    b9 {-code 1     -code 1 -level X -f ba}       {-code 1 -code 1     -level 0 -f ba}
    c0 {-code 0     -code 1 -level X -f ba}       {-code 1             -level 0 -f ba}
    c1 {-code error -code 1 -level X -f ba}       {-code error -code 1 -level 0 -f ba}
    c2 {-code ok    -code 1 -level X -f ba}       {-code 1             -level 0 -f ba}
    c3 {-code boss  -code 1 -level X -f ba}       {-code 1             -level 0 -f ba}

    c4 {-code 1     -code 0 -level 0 -f ba snarf} {-code 1 -level 0 -f ba snarf}
    c5 {-code 0     -code 0 -level 0 -f ba snarf} {-code 1 -level 0 -f ba snarf}
    c6 {-code 1     -code 0 -level 5 -f ba snarf} {-code 1 -level 0 -f ba snarf}
    c7 {-code 0     -code 0 -level 5 -f ba snarf} {-code 1 -level 0 -f ba snarf}
    c8 {-code error -code 0 -level 0 -f ba snarf} {-code 1 -level 0 -f ba snarf}
    c9 {-code ok    -code 0 -level 0 -f ba snarf} {-code 1 -level 0 -f ba snarf}
    d0 {-code error -code 0 -level 5 -f ba snarf} {-code 1 -level 0 -f ba snarf}
    d1 {-code ok    -code 0 -level 5 -f ba snarf} {-code 1 -level 0 -f ba snarf}
    d2 {-code boss  -code 0 -level 0 -f ba snarf} {-code 1 -level 0 -f ba snarf}
    d3 {-code boss  -code 0 -level 5 -f ba snarf} {-code 1 -level 0 -f ba snarf}
    d4 {-code 1     -code 0 -level 0 -f ba}       {-code 1 -level 0 -f ba}
    d5 {-code 0     -code 0 -level 0 -f ba}       {-code 1 -level 0 -f ba}
    d6 {-code 1     -code 0 -level 5 -f ba}       {-code 1 -level 0 -f ba}
    d7 {-code 0     -code 0 -level 5 -f ba}       {-code 1 -level 0 -f ba}
    d8 {-code error -code 0 -level 0 -f ba}       {-code 1 -level 0 -f ba}
    d9 {-code ok    -code 0 -level 0 -f ba}       {-code 1 -level 0 -f ba}
    e0 {-code error -code 0 -level 5 -f ba}       {-code 1 -level 0 -f ba}
    e1 {-code ok    -code 0 -level 5 -f ba}       {-code 1 -level 0 -f ba}
    e2 {-code boss  -code 0 -level 0 -f ba}       {-code 1 -level 0 -f ba}
    e3 {-code boss  -code 0 -level 5 -f ba}       {-code 1 -level 0 -f ba}
    e4 {-code 1     -code 0 -level X -f ba snarf} {-code 1 -level 0 -f ba snarf}
    e5 {-code 0     -code 0 -level X -f ba snarf} {-code 1 -level 0 -f ba snarf}
    e6 {-code error -code 0 -level X -f ba snarf} {-code 1 -level 0 -f ba snarf}
    e7 {-code ok    -code 0 -level X -f ba snarf} {-code 1 -level 0 -f ba snarf}
    e8 {-code boss  -code 0 -level X -f ba snarf} {-code 1 -level 0 -f ba snarf}
    e9 {-code 1     -code 0 -level X -f ba}       {-code 1 -level 0 -f ba}
    f0 {-code 0     -code 0 -level X -f ba}       {-code 1 -level 0 -f ba}
    f1 {-code error -code 0 -level X -f ba}       {-code 1 -level 0 -f ba}
    f2 {-code ok    -code 0 -level X -f ba}       {-code 1 -level 0 -f ba}
    f3 {-code boss  -code 0 -level X -f ba}       {-code 1 -level 0 -f ba}
} {
    test io-71.$n {Tcl_SetChannelError} {testchannel} {

	set f [makeFile {... dummy ...} cutsplice]
	set c [open $f r]

	set res [testchannel setchannelerror $c [lrange $msg 0 end]]
	close $c
	removeFile cutsplice

	set res
    } [lrange $expected 0 end]

    test io-72.$n {Tcl_SetChannelErrorInterp} {testchannel} {

	set f [makeFile {... dummy ...} cutsplice]
	set c [open $f r]

	set res [testchannel setchannelerrorinterp $c [lrange $msg 0 end]]
	close $c
	removeFile cutsplice

	set res
    } [lrange $expected 0 end]
}

test io-73.1 {channel Tcl_Obj SetChannelFromAny} {} {
    # Test for Bug 1847044 - don't spoil type unless we have a valid channel
    catch {close [lreplace [list a] 0 end]}
} {1}

test io-73.2 {channel Tcl_Obj SetChannelFromAny, bug 2407783} -setup {
    # Invalidate internalrep of 'channel' Tcl_Obj when transiting between interpreters.
    set f [open [info script] r]
} -body {
    interp create foo
    seek $f 0
    set code [catch {interp eval foo [list seek $f 0]} msg]
    # The string map converts the changing channel handle to a fixed string
    list $code [string map [list $f @@] $msg]
} -cleanup {
    close $f
} -result {1 {can not find channel named "@@"}}

test io-73.3 {[5adc350683] [gets] after EOF} -setup {
    set fn [makeFile {} io-73.3]
    set rfd [open $fn r]
    set wfd [open $fn a]
    chan configure $wfd -buffering line
    read $rfd
} -body {
    set result [eof $rfd]
    puts $wfd "more data"
    lappend result [eof $rfd]
    lappend result [gets $rfd]
    lappend result [eof $rfd]
    lappend result [gets $rfd]
    lappend result [eof $rfd]
} -cleanup {
    close $wfd
    close $rfd
    removeFile io-73.3
} -result {1 1 {more data} 0 {} 1}

test io-73.4 {[5adc350683] [read] after EOF} -setup {
    set fn [makeFile {} io-73.4]
    set rfd [open $fn r]
    set wfd [open $fn a]
    chan configure $wfd -buffering line
    read $rfd
} -body {
    set result [eof $rfd]
    puts $wfd "more data"
    lappend result [eof $rfd]
    lappend result [read $rfd]
    lappend result [eof $rfd]
} -cleanup {
    close $wfd
    close $rfd
    removeFile io-73.4
} -result {1 1 {more data
} 1}

test io-73.5 {effect of eof on encoding end flags} -setup {
    set fn [makeFile {} io-73.5]
    set rfd [open $fn r]
    set wfd [open $fn a]
    chan configure $wfd -buffering none -translation binary
    chan configure $rfd -buffersize 5 -encoding utf-8
    read $rfd
} -body {
    set result [eof $rfd]
    puts -nonewline $wfd more\xC2\xA0data
    lappend result [eof $rfd]
    lappend result [read $rfd]
    lappend result [eof $rfd]
} -cleanup {
    close $wfd
    close $rfd
    removeFile io-73.5
} -result [list 1 1 more\xA0data 1]

test io-74.1 {[104f2885bb] improper cache validity check} -setup {
    set fn [makeFile {} io-74.1]
    set rfd [open $fn r]
    testobj freeallvars
    interp create child
} -constraints testobj -body {
    teststringobj set 1 [string range $rfd 0 end]
    read [teststringobj get 1]
    testobj duplicate 1 2
    interp transfer {} $rfd child
    catch {read [teststringobj get 1]}
    read [teststringobj get 2]
} -cleanup {
    interp delete child
    testobj freeallvars
    removeFile io-74.1
} -returnCodes error -match glob -result {can not find channel named "*"}

test io-75.1 {multibyte encoding error read results in raw bytes (-profile tcl8)} -setup {
    set fn [makeFile {} io-75.1]
    set f [open $fn w+]
    fconfigure $f -encoding binary
    # In UTF-8, a byte 0xCx starts a multibyte sequence and must be followed
    # by a byte > 0x7F. This is violated to get an invalid sequence.
    puts -nonewline $f A\xC0\x40
    flush $f
    seek $f 0
    fconfigure $f -encoding utf-8 -profile tcl8 -buffering none
} -body {
    set d [read $f]
    binary scan $d H* hd
    set hd
} -cleanup {
    close $f
    removeFile io-75.1
} -result 41c040

test io-75.2 {unrepresentable character write passes and is replaced by ? (-profile tcl8)} -setup {
    set fn [makeFile {} io-75.2]
    set f [open $fn w+]
    fconfigure $f -encoding iso8859-1 -profile tcl8
} -body {
    puts -nonewline $f A\u2022
    flush $f
    seek $f 0
    read $f
} -cleanup {
    close $f
    removeFile io-75.2
} -result A?

# Incomplete sequence test.
# This error may IMHO only be detected with the close.
# But the read already returns the incomplete sequence.
test io-75.3 {incomplete multibyte encoding read is ignored (-profile tcl8)} -setup {
    set fn [makeFile {} io-75.3]
    set f [open $fn w+]
    fconfigure $f -encoding binary
    puts -nonewline $f "A\xC0"
    flush $f
    seek $f 0
    fconfigure $f -encoding utf-8 -buffering none -profile tcl8
} -body {
    set d [read $f]
    binary scan $d H* hd
    set hd
} -cleanup {
    close $f
    removeFile io-75.3
} -result 41c0

# As utf-8 has a special treatment in multi-byte decoding, also test another
# one.
test io-75.4 {shiftjis encoding error read results in raw bytes (-profile tcl8)} -setup {
    set fn [makeFile {} io-75.4]
    set f [open $fn w+]
    fconfigure $f -encoding binary
    # In shiftjis, \x81 starts a two-byte sequence.
    # But 2nd byte \xFF is not allowed
    puts -nonewline $f A\x81\xFFA
    flush $f
    seek $f 0
    fconfigure $f -encoding shiftjis -buffering none -eofchar "" -translation lf -profile tcl8
} -body {
    set d [read $f]
    binary scan $d H* hd
    set hd
} -cleanup {
    close $f
    removeFile io-75.4
} -result 4181ff41

test io-75.5 {invalid utf-8 encoding read is ignored (-profile tcl8)} -setup {
    set fn [makeFile {} io-75.5]
    set f [open $fn w+]
    fconfigure $f -encoding binary
    puts -nonewline $f A\x81
    flush $f
    seek $f 0
    fconfigure $f -encoding utf-8 -buffering none -eofchar "" -translation lf -profile tcl8
} -body {
    set d [read $f]
    binary scan $d H* hd
    set hd
} -cleanup {
    close $f
    removeFile io-75.5
} -result 4181

test io-75.6.read {invalid utf-8 encoding, read is not ignored (-encodingstrict 1)} -setup {
    set fn [makeFile {} io-75.6]
    set f [open $fn w+]
    fconfigure $f -encoding binary
    # \x81 is invalid in utf-8
    puts -nonewline $f A\x81
    flush $f
    seek $f 0
    fconfigure $f -encoding utf-8 -buffering none -eofchar "" -translation lf \
	-profile strict
} -body {
    set status [catch {read $f} cres copts]
    set d [dict get $copts -result read]
    binary scan $d H* hd
    lappend hd $status $cres
} -cleanup {
    close $f
    removeFile io-75.6
} -match glob -result {41 1 {error reading "file*":\
	invalid or incomplete multibyte or wide character}}


test io-75.6.gets {invalid utf-8 encoding, gets is not ignored (-profile strict)} -setup {
    set fn [makeFile {} io-75.6]
    set f [open $fn w+]
    fconfigure $f -encoding binary
    # \x81 is an incomplete byte sequence in utf-8
    puts -nonewline $f A\x81
    flush $f
    seek $f 0
    fconfigure $f -encoding utf-8 -buffering none -eofchar {} \
	    -translation lf -profile strict
} -body {
    gets $f
} -cleanup {
    close $f
    removeFile io-75.6
} -match glob -returnCodes 1 -result {error reading "file*":\
	invalid or incomplete multibyte or wide character}

<<<<<<< HEAD
test io-75.7.gets {
    invalid utf-8 encoding gets is not ignored (-profile strict)
=======
test io-75.7 {
    invalid utf-8 encoding read is not ignored (-profile strict)
>>>>>>> 4a02acc8
} -setup {
    set fn [makeFile {} io-75.7]
    set f [open $fn w+]
    fconfigure $f -encoding binary
    # \x81 is invalid in utf-8
    puts -nonewline $f A\x81
    flush $f
    seek $f 0
    fconfigure $f -encoding utf-8 -buffering none -eofchar {} -translation lf \
	    -profile strict
} -body {
    list [catch {read $f} msg] $msg
} -cleanup {
    close $f
    removeFile io-75.7
    unset msg f fn
} -match glob -result {1 {error reading "file*":\
    invalid or incomplete multibyte or wide character}}

test io-75.7.read {invalid utf-8 encoding eof handling (-profile strict)} -setup {
    set fn [makeFile {} io-75.7]
    set f [open $fn w+]
    fconfigure $f -encoding binary
    # \xA1 is invalid in utf-8. -eofchar is not detected, because it comes later.
    puts -nonewline $f A\xA1\x1A
    flush $f
    seek $f 0
    fconfigure $f -encoding utf-8 -buffering none -eofchar \x1A \
	-translation lf -profile strict
} -body {
    set status [catch {read $f} cres copts]
    set d [dict get $copts -result read]
    binary scan $d H* hd
    lappend hd [eof $f]
    lappend hd $status
    lappend hd $cres
    fconfigure $f -encoding iso8859-1
    lappend hd [read $f];# We changed encoding, so now we can read the \xA1
    close $f
    set hd
} -cleanup {
    removeFile io-75.7
} -match glob -result {41 0 1 {error reading "file*":\
	invalid or incomplete multibyte or wide character} ¡}

test io-75.7.read {invalid utf-8 encoding eof handling (-profile strict)} -setup {
    set fn [makeFile {} io-75.7]
    set f [open $fn w+]
    fconfigure $f -encoding binary
    # \xA1 is invalid in utf-8. -eofchar is not detected, because it comes later.
    puts -nonewline $f A\xA1\x1A
    flush $f
    seek $f 0
    fconfigure $f -encoding utf-8 -buffering none -eofchar \x1A \
	-translation lf -profile strict
} -body {
    set status [catch {read $f} cres copts]
    set d [dict get $copts -result read]
    binary scan $d H* hd
    lappend hd [eof $f]
    lappend hd $status
    lappend hd $cres
    fconfigure $f -encoding iso8859-1
    lappend hd [read $f];# We changed encoding, so now we can read the \xA1
    close $f
    set hd
} -cleanup {
    removeFile io-75.7
} -match glob -result {41 0 1 {error reading "file*":\
	invalid or incomplete multibyte or wide character} ¡}

test io-75.8.incomplete {
    incomplete uft-8 char after eof char is not an error (-profile strict)
} -setup {
    set hd {}
    set fn [makeFile {} io-75.8]
    set f [open $fn w+]
    fconfigure $f -encoding binary
	# \x81 is invalid in utf-8, but since the eof character \x1A comes first,
	# -eofchar takes precedence.
    puts -nonewline $f A\x1A\x81
    flush $f
    seek $f 0
    fconfigure $f -encoding utf-8 -buffering none -eofchar \x1A \
	-translation lf -profile strict
} -body {
    set d [read $f]
    binary scan $d H* hd
    lappend hd [eof $f]
    # there should be no error on additional reads
    lappend hd [read $f]
    close $f
    set hd
} -cleanup {
    removeFile io-75.8
} -result {41 1 {}}


test {io-75.8 {invalid after eof}} {
	invalid utf-8 after eof char is not an error (-profile strict)
} -setup {
    set res {}
    set fn [makeFile {} io-75.8]
    set f [open $fn w+]
    fconfigure $f -encoding binary
    # \xc0\x80 is invalid utf-8 data, but because the eof character \x1A
    # appears first, it's not an error.
    puts -nonewline $f A\x1a\xc0\x80
    flush $f
    seek $f 0
    fconfigure $f -encoding utf-8 -buffering none -eofchar \x1A \
	-translation lf -profile strict
} -body {
    set d [read $f]
    foreach char [split $d {}] {
	lappend res [format %x [scan $char %c]]
    }
    lappend res [eof $f]
    # there should be no error on additional reads
    lappend res [read $f]
    close $f
    set res
} -cleanup {
    removeFile io-75.8
} -result {41 1 {}}


test {io-75.8 {invalid before eof}} {
	invalid utf-8 encoding eof handling (-profile strict)
} -setup {
    set fn [makeFile {} io-75.8]
    set f [open $fn w+]
    # This also configures the channel encoding profile as strict.
    fconfigure $f -encoding binary
    # \x81 is invalid in utf-8. -eofchar is not detected, because it comes later.
    puts -nonewline $f A\x81\x81\x1A
    flush $f
    seek $f 0
    fconfigure $f -encoding utf-8 -buffering none -eofchar \x1A \
	-translation lf -profile strict
} -body {
    set res [list [catch {read $f} msg] [eof $f]]
    chan configure $f -encoding iso8859-1
    lappend res [read $f 1]
    chan configure $f -encoding utf-8
    lappend res [catch {read $f 1} msg] $msg
} -cleanup {
    close $f
    removeFile io-75.8
    unset res msg fn f
} -match glob -result "1 0 \x81 1 {error reading \"*\":\
    invalid or incomplete multibyte or wide character}"


test io-strict-multibyte-eof {
    incomplete utf-8 sequence immediately prior to eof character

    See issue 25cdcb7e8fb381fb
} -setup {
    set chan [file tempfile];
    fconfigure $chan -encoding binary
    puts -nonewline $chan \x81\x1A
    flush $chan
    seek $chan 0
    chan configure $chan -encoding utf-8 -profile strict
} -body {
    list [catch {read $chan 1} msg] $msg
} -cleanup {
    close $chan
    unset msg chan
} -match glob -result {1 {error reading "*":\
    invalid or incomplete multibyte or wide character}}


test io-75.9 {unrepresentable character write throws error in strict profile} -setup {
    set fn [makeFile {} io-75.9]
    set f [open $fn w+]
    fconfigure $f -encoding iso8859-1 -profile strict
} -body {
    catch {puts -nonewline $f "A\u2022"} msg
    flush $f
    seek $f 0
    list [read $f] $msg
} -cleanup {
    close $f
    removeFile io-75.9
    unset f
} -match glob -result [list {A} {error writing "*":\
    invalid or incomplete multibyte or wide character}]

apply [list {} {
    set template {
	test {io-75.10 ${mode}} {
	    incomplete multibyte encoding read is an error
	} -setup {
	    set res {}
	    set fn [makeFile {} io-75.10]
	    set f [open $fn w+]
	    fconfigure $f -encoding binary
	    puts -nonewline $f A\xC0
	    flush $f
	    seek $f 0
	    fconfigure $f -encoding utf-8 -buffering none {*}${option}
	} -body {
	    set status [catch {read $f} cres copts]
	    set d [dict get $copts -result read]
	    close $f
	    binary scan $d H* hd
	    lappend res $hd
	    lappend res $status
	    lappend res $cres
	    return $res
	} -cleanup {
	    removeFile io-75.10
	} -match glob -result {41 1 {error reading "file*":\
		invalid or incomplete multibyte or wide character}}
    }
	# the default encoding mode is not currently strict
    #foreach mode {default strict} option {{} {-encodingstrict 1}} 
    foreach mode {{profile strict}} option {{-profile strict}} {
	set test [string map [
	    list {${mode}} [list $mode] {${option}} [list $option]] $template]
	uplevel $test
    }
} [namespace current]]
test {io-75.10 {profile tcl8}} {
    incomplete multibyte encoding read is not ignored because "binary" sets
    profile to strict
} -setup {
    set res {}
    set fn [makeFile {} io-75.10]
    set f [open $fn w+]
    fconfigure $f -encoding binary
    puts -nonewline $f A\xC0
    flush $f
    seek $f 0
    fconfigure $f -encoding utf-8 -buffering none
} -body {
    catch {read $f} errmsg
    lappend res $errmsg
    seek $f 0
    chan configure $f -profile tcl8
    set d [read $f]
    binary scan $d H* hd
    lappend res $hd
    return $res
} -cleanup {
    close $f
    removeFile io-75.10
    unset result
} -match glob -result {{error reading "file*":\
    invalid or incomplete multibyte or wide character} 41c0}

# The current result returns the orphan byte as byte.
# This may be expected due to special utf-8 handling.

# As utf-8 has a special treatment in multi-byte decoding, also test another
# one.
test io-75.11 {shiftjis encoding error read results in error (strict profile)} -setup {
    set fn [makeFile {} io-75.11]
    set f [open $fn w+]
    fconfigure $f -encoding binary
    # In shiftjis, \x81 starts a two-byte sequence.
    # But 2nd byte \xFF is not allowed
    puts -nonewline $f A\x81\xFFA
    flush $f
    seek $f 0
    fconfigure $f -encoding shiftjis -blocking 0 -eofchar {} -translation lf \
	-profile strict
} -body {
    set d [read $f]
    binary scan $d H* hd
    lappend hd [catch {set d [read $f]} msg] $msg
} -cleanup {
    close $f
    removeFile io-75.11
    unset d hd msg f
} -match glob -result {41 1 {error reading "file*":\
    invalid or incomplete multibyte or wide character}}


apply [list {} {
    set template {
	test {io-75.12 ${mode}} {invalid utf-8 encoding read returns an error} -setup {
	    set res {}
	    set fn [makeFile {} io-75.12]
	    set f [open $fn w+]
	    fconfigure $f -encoding binary
	    puts -nonewline $f A\x81
	    flush $f
	    seek $f 0
	    fconfigure $f -encoding utf-8 -buffering none -eofchar {} \
		    -translation lf {*}${option}
	} -body {
	    set status [catch {read $f} cres copts]
	    set d [dict get $copts -result read]
	    close $f
	    binary scan $d H* hd
	    lappend res $hd $status $cres
	    return $res
	} -cleanup {
	    removeFile io-75.12
	} -match glob -result {41 1 {error reading "file*":\
		invalid or incomplete multibyte or wide character}}
    }

    # the default encoding mod is not currently strict
    #foreach mode {default strict} option {{} {-encodingstrict 1}}
    foreach mode {{profile strict}} option {{-profile strict}} {
	set test [string map [
	    list {${mode}} [list $mode] {${option}} [list $option]] $template]
	uplevel $test
    }
} [namespace current]]


test {io-75.12 {profile tcl8}} {
    invalid utf-8 encoding read, is not ignored because setting the encoding to
    "binary" also sets the profile to strict
} -setup {
    set res {}
    set fn [makeFile {} io-75.12]
    set f [open $fn w+]
    fconfigure $f -encoding binary
    puts -nonewline $f A\x81
    flush $f
    seek $f 0
    fconfigure $f -encoding utf-8 -buffering none -eofchar {} \
	-translation lf
} -body {
    catch {read $f} errmsg
    lappend res $errmsg
    chan configure $f -profile tcl8
    seek $f 0
    set d [read $f]
    binary scan $d H* hd
    lappend res $hd
    return $res
} -cleanup {
    close $f
    removeFile io-75.12
    unset res
} -match glob -result {{error reading "file*":\
    invalid or incomplete multibyte or wide character} 4181}
test io-75.13 {
    In blocking mode [read] produces an error and leaves the data succesfully
    read so far in the return options dictionary.
} -setup {
    set fn [makeFile {} io-75.13]
    set f [open $fn w+]
    fconfigure $f -encoding binary
    # \x81 is invalid in utf-8
    puts -nonewline $f A\x81
    flush $f
    seek $f 0
    fconfigure $f -encoding utf-8 -eofchar "" -translation lf -profile strict
} -body {
    set status [catch {read $f} cres copts]
    set d [dict get $copts -result read]
    binary scan $d H* hd
    lappend hd $status
    lappend hd $cres
} -cleanup {
    close $f
    removeFile io-75.13
} -match glob -result {41 1 {error reading "file*":\
	invalid or incomplete multibyte or wide character}}
test io-75.13.nonblocking {
    In nonblocking mode when there is an encoding error the data that has been
    successfully read so far is returned first and then the error is returned
    on the next call to [read].
} -setup {
    set fn [makeFile {} io-75.13]
    set f [open $fn w+]
    fconfigure $f -encoding binary
    # \x81 is invalid in utf-8
    puts -nonewline $f A\x81
    flush $f
    seek $f 0
    fconfigure $f -encoding utf-8 -blocking 0 -eofchar {} -translation lf \
	-profile strict
} -body {
    set d [read $f]
    binary scan $d H* hd
    lappend hd [catch {read $f} msg] $msg
} -cleanup {
    close $f
    removeFile io-75.13
    unset d hd msg f fn
} -match glob -result {41 1 {error reading "file*":\
    invalid or incomplete multibyte or wide character}}

test io-75.14 {
	[gets] succesfully returns lines prior to error

	invalid utf-8 encoding [gets] continues in non-strict mode after error
} -setup {
    set chan [file tempfile]
    fconfigure $chan -encoding binary
    # \xC0\n is an invalid utf-8 sequence
    puts -nonewline $chan a\nb\nc\xC0\nd\n
    flush $chan
    seek $chan 0
    fconfigure $chan -encoding utf-8 -buffering none -eofchar {} \
	-translation auto -profile strict
} -body {
    set res [gets $chan]
    lappend res [gets $chan]
    lappend res [catch {gets $chan} msg] $msg
    chan configure $chan -profile tcl8
    lappend res [gets $chan]
    lappend res [gets $chan]
    return $res
} -cleanup {
    close $chan
    unset chan res msg
} -match glob -result {a b 1 {error reading "*":\
    invalid or incomplete multibyte or wide character} cÀ d}

test io-75.15 {
    invalid utf-8 encoding strict
    gets does not hang
    gets succeeds for the first two lines
} -setup {
    set res {}
    set chan [file tempfile]
    fconfigure $chan -encoding binary
    # \xC0\x40 is an invalid utf-8 sequence
    puts $chan hello\nAB\nCD\xC0\x40EF\nGHI
	seek $chan 0
} -body {
    #Now try to read it with [gets]
    fconfigure $chan -encoding utf-8 -profile strict
    lappend res [gets $chan]
    lappend res [gets $chan]
    lappend res [catch {gets $chan} msg] $msg
    lappend res [catch {gets $chan} msg] $msg
	chan configure $chan -translation binary
	set data [read $chan 4]
	foreach char [split $data {}] {
		scan $char %c ord
		lappend res [format %x $ord]
	}
    fconfigure $chan -encoding utf-8 -profile strict -translation auto
	lappend res [gets $chan]
	lappend res [gets $chan]
    return $res
} -cleanup {
    close $chan
    unset chan res msg data
} -match glob -result {hello AB 1 {error reading "*": invalid or incomplete multibyte or wide character}\
    1 {error reading "*": invalid or incomplete multibyte or wide character} 43 44 c0 40 EF GHI}

test io-75.14 {invalid utf-8 encoding [gets] coninues in non-strict mode after error} -setup {
    set res {}
    set fn [makeFile {} io-75.14]
    set f [open $fn w+]
    fconfigure $f -encoding binary
    # \xc0 is invalid in utf-8
    puts -nonewline $f a\nb\xc0\nc\n
    flush $f
    seek $f 0
    fconfigure $f -encoding utf-8 -buffering none -eofchar {} -translation lf -profile strict
} -body {
    lappend res [gets $f]
    set status [catch {gets $f} cres copts]
    lappend res $status $cres
    chan configure $f -profile tcl8 
    lappend res [gets $f]
    lappend res [gets $f]
    close $f
    return $res
} -cleanup {
    removeFile io-75.14
} -match glob -result {a 1 {error reading "file*":\
	invalid or incomplete multibyte or wide character} bÀ c}


test io-75.15 {invalid utf-8 encoding strict gets should not hang} -setup {
    set res {}
    set fn [makeFile {} io-75.15]
    set chan [open $fn w+]
    fconfigure $chan -encoding binary
    # This is not valid UTF-8
    puts $chan hello\nAB\xc0\x40CD\nEFG
    close $chan
} -body {
    #Now try to read it with [gets]
    set chan [open $fn]
    fconfigure $chan -encoding utf-8 -profile strict
    lappend res [gets $chan]
    set status [catch {gets $chan} cres copts]
    lappend res $status $cres
    set status [catch {gets $chan} cres copts]
    lappend res $status $cres
	lappend res [dict get $copts -result]
	chan configure $chan -encoding binary
	foreach char [split [read $chan 2] {}] {
	    lappend res [format %x [scan $char %c]]
	}
    return $res
} -cleanup {
    close $chan
    removeFile io-75.15
} -match glob -result {hello 1 {error reading "file*":\
	invalid or incomplete multibyte or wide character} 1 {error reading "file*":\
	invalid or incomplete multibyte or wide character} {read AB} 41 42}

# ### ### ### ######### ######### #########



test io-76.0 {channel modes} -setup {
    set datafile [makeFile {some characters} dummy]
    set f [open $datafile r]
} -constraints testchannel -body {
    testchannel mode $f
} -cleanup {
    close $f
    removeFile dummy
} -result {read {}}

test io-76.1 {channel modes} -setup {
    set datafile [makeFile {some characters} dummy]
    set f [open $datafile w]
} -constraints testchannel -body {
    testchannel mode $f
} -cleanup {
    close $f
    removeFile dummy
} -result {{} write}

test io-76.2 {channel modes} -setup {
    set datafile [makeFile {some characters} dummy]
    set f [open $datafile r+]
} -constraints testchannel -body {
    testchannel mode $f
} -cleanup {
    close $f
    removeFile dummy
} -result {read write}

test io-76.3 {channel mode dropping} -setup {
    set datafile [makeFile {some characters} dummy]
    set f [open $datafile r]
} -constraints testchannel -body {
    testchannel mremove-wr $f
    list [testchannel mode $f] [testchannel maxmode $f]
} -cleanup {
    close $f
    removeFile dummy
} -result {{read {}} {read {}}}

test io-76.4 {channel mode dropping} -setup {
    set datafile [makeFile {some characters} dummy]
    set f [open $datafile r]
} -constraints testchannel -body {
    testchannel mremove-rd $f
} -returnCodes error -cleanup {
    close $f
    removeFile dummy
} -match glob -result {Tcl_RemoveChannelMode error:\
    Bad mode, would make channel inacessible. Channel: "*"}

test io-76.5 {channel mode dropping} -setup {
    set datafile [makeFile {some characters} dummy]
    set f [open $datafile w]
} -constraints testchannel -body {
    testchannel mremove-rd $f
    list [testchannel mode $f] [testchannel maxmode $f]
} -cleanup {
    close $f
    removeFile dummy
} -result {{{} write} {{} write}}

test io-76.6 {channel mode dropping} -setup {
    set datafile [makeFile {some characters} dummy]
    set f [open $datafile w]
} -constraints testchannel -body {
    testchannel mremove-wr $f
} -returnCodes error -cleanup {
    close $f
    removeFile dummy
} -match glob -result {Tcl_RemoveChannelMode error:\
    Bad mode, would make channel inacessible. Channel: "*"}

test io-76.7 {channel mode dropping} -setup {
    set datafile [makeFile {some characters} dummy]
    set f [open $datafile r+]
} -constraints testchannel -body {
    testchannel mremove-rd $f
    list [testchannel mode $f] [testchannel maxmode $f]
} -cleanup {
    close $f
    removeFile dummy
} -result {{{} write} {read write}}

test io-76.8 {channel mode dropping} -setup {
    set datafile [makeFile {some characters} dummy]
    set f [open $datafile r+]
} -constraints testchannel -body {
    testchannel mremove-wr $f
    list [testchannel mode $f] [testchannel maxmode $f]
} -cleanup {
    close $f
    removeFile dummy
} -result {{read {}} {read write}}

test io-76.9 {channel mode dropping} -setup {
    set datafile [makeFile {some characters} dummy]
    set f [open $datafile r+]
} -constraints testchannel -body {
    testchannel mremove-wr $f
    testchannel mremove-rd $f
} -returnCodes error -cleanup {
    close $f
    removeFile dummy
} -match glob -result {Tcl_RemoveChannelMode error:\
    Bad mode, would make channel inacessible. Channel: "*"}

test io-76.10 {channel mode dropping} -setup {
    set datafile [makeFile {some characters} dummy]
    set f [open $datafile r+]
} -constraints testchannel -body {
    testchannel mremove-rd $f
    testchannel mremove-wr $f
} -returnCodes error -cleanup {
    close $f
    removeFile dummy
} -match glob -result {Tcl_RemoveChannelMode error:\
    Bad mode, would make channel inacessible. Channel: "*"}

# cleanup
foreach file [list fooBar longfile script script2 output test1 pipe my_script \
	test2 test3 cat stdout kyrillic.txt utf8-fcopy.txt utf8-rp.txt] {
    removeFile $file
}
cleanupTests
}
namespace delete ::tcl::test::io
return<|MERGE_RESOLUTION|>--- conflicted
+++ resolved
@@ -1620,7 +1620,6 @@
     close $f
     scan [string index $in end] %c
 } 160
-<<<<<<< HEAD
 
 
 apply [list {} {
@@ -1679,48 +1678,6 @@
     }
 } [namespace current]]
 
-=======
-test io-12.9 {ReadChars: multibyte chars split} -body {
-    set f [open $path(test1) w]
-    fconfigure $f -translation binary
-    puts -nonewline $f [string repeat a 9]\xC2
-    close $f
-    set f [open $path(test1)]
-    fconfigure $f -encoding utf-8 -profile tcl8 -buffersize 10
-    set in [read $f]
-    read $f
-    scan [string index $in end] %c
-} -cleanup {
-    catch {close $f}
-} -result 194
-test io-12.10 {ReadChars: multibyte chars split} -body {
-    set f [open $path(test1) w]
-    fconfigure $f -translation binary
-    puts -nonewline $f [string repeat a 9]\xC2
-    close $f
-    set f [open $path(test1)]
-    fconfigure $f -encoding utf-8 -profile strict -buffersize 10
-    set in [read $f]
-    close $f
-    scan [string index $in end] %c
-} -cleanup {
-    catch {close $f}
-} -returnCodes 1 -match glob -result {error reading "file*":\
-	invalid or incomplete multibyte or wide character}
-test io-12.11 {ReadChars: multibyte chars split} -body {
-    set f [open $path(test1) w]
-    fconfigure $f -translation binary
-    puts -nonewline $f [string repeat a 9]\xC2
-    close $f
-    set f [open $path(test1)]
-    fconfigure $f -encoding utf-8 -profile tcl8 -buffersize 10
-    set in [read $f]
-    close $f
-    scan [string index $in end] %c
-} -cleanup {
-    catch {close $f}
-} -result 194
->>>>>>> 4a02acc8
 
 test io-13.1 {TranslateInputEOL: cr mode} {} {
     set f [open $path(test1) w]
@@ -9390,13 +9347,30 @@
 } -match glob -returnCodes 1 -result {error reading "file*":\
 	invalid or incomplete multibyte or wide character}
 
-<<<<<<< HEAD
 test io-75.7.gets {
     invalid utf-8 encoding gets is not ignored (-profile strict)
-=======
-test io-75.7 {
+} -setup {
+    set fn [makeFile {} io-75.7]
+    set f [open $fn w+]
+    fconfigure $f -encoding binary
+    # \x81 is invalid in utf-8
+    puts -nonewline $f A\x81
+    flush $f
+    seek $f 0
+    fconfigure $f -encoding utf-8 -buffering none -eofchar {} -translation lf \
+	    -profile strict
+} -body {
+    list [catch {gets $f} msg] $msg
+} -cleanup {
+    close $f
+    removeFile io-75.7
+    unset msg f fn
+} -match glob -result {1 {error reading "file*":\
+    invalid or incomplete multibyte or wide character}}
+
+
+test io-75.7.read {
     invalid utf-8 encoding read is not ignored (-profile strict)
->>>>>>> 4a02acc8
 } -setup {
     set fn [makeFile {} io-75.7]
     set f [open $fn w+]
@@ -9416,7 +9390,8 @@
 } -match glob -result {1 {error reading "file*":\
     invalid or incomplete multibyte or wide character}}
 
-test io-75.7.read {invalid utf-8 encoding eof handling (-profile strict)} -setup {
+test {io-75.8 invalid before eof} {invalid utf-8 before eof (-profile strict)} -setup {
+	set hd {}
     set fn [makeFile {} io-75.7]
     set f [open $fn w+]
     fconfigure $f -encoding binary
@@ -9442,34 +9417,9 @@
 } -match glob -result {41 0 1 {error reading "file*":\
 	invalid or incomplete multibyte or wide character} ¡}
 
-test io-75.7.read {invalid utf-8 encoding eof handling (-profile strict)} -setup {
-    set fn [makeFile {} io-75.7]
-    set f [open $fn w+]
-    fconfigure $f -encoding binary
-    # \xA1 is invalid in utf-8. -eofchar is not detected, because it comes later.
-    puts -nonewline $f A\xA1\x1A
-    flush $f
-    seek $f 0
-    fconfigure $f -encoding utf-8 -buffering none -eofchar \x1A \
-	-translation lf -profile strict
-} -body {
-    set status [catch {read $f} cres copts]
-    set d [dict get $copts -result read]
-    binary scan $d H* hd
-    lappend hd [eof $f]
-    lappend hd $status
-    lappend hd $cres
-    fconfigure $f -encoding iso8859-1
-    lappend hd [read $f];# We changed encoding, so now we can read the \xA1
-    close $f
-    set hd
-} -cleanup {
-    removeFile io-75.7
-} -match glob -result {41 0 1 {error reading "file*":\
-	invalid or incomplete multibyte or wide character} ¡}
-
-test io-75.8.incomplete {
-    incomplete uft-8 char after eof char is not an error (-profile strict)
+
+test {io-75.8 incomplete after eof} {
+    incomplete utf-8 char after eof char is not an error (-profile strict)
 } -setup {
     set hd {}
     set fn [makeFile {} io-75.8]
