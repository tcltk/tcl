--- conflicted
+++ resolved
@@ -9378,13 +9378,8 @@
 } -cleanup {
     close $f
     removeFile io-75.7
-<<<<<<< HEAD
-} -match glob -returnCodes 1 -result {error reading "file*":\
-	invalid or incomplete multibyte or wide character}
-=======
 } -match glob -result {1 {error reading "file*":\
     invalid or incomplete multibyte or wide character}}
->>>>>>> 9cf727af
 
 test io-75.7.read {invalid utf-8 encoding eof handling (-profile strict)} -setup {
     set fn [makeFile {} io-75.7]
@@ -9438,7 +9433,6 @@
     removeFile io-75.8
 } -result {41 1 {}}
 
-<<<<<<< HEAD
 
 test {io-75.8 {invalid after eof}} {
 	invalid utf-8 after eof char is not an error (-profile strict)
@@ -9472,10 +9466,6 @@
 test {io-75.8 {invalid before eof}} {
 	invalid utf-8 encoding eof handling (-profile strict)
 } -setup {
-	set res {}
-=======
-test io-75.8.eoflater {invalid utf-8 encoding eof handling (-profile strict)} -setup {
->>>>>>> 9cf727af
     set fn [makeFile {} io-75.8]
     set f [open $fn w+]
     # This also configures the channel encoding profile as strict.
