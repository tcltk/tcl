# Copyright © 1991-1994 The Regents of the University of California.
# Copyright © 1994-1997 Sun Microsystems, Inc.
# Copyright © 1998-1999 Scriptics Corporation.
#
# See the file "license.terms" for information on usage and redistribution
# of this file, and for a DISCLAIMER OF ALL WARRANTIES.

# You may distribute and/or modify this program under the terms of the GNU
# Affero General Public License as published by the Free Software Foundation,
# either version 3 of the License, or (at your option) any later version.
#
# See the file "COPYING" for information on usage and redistribution
# of this file, and for a DISCLAIMER OF ALL WARRANTIES.

# Functionality covered: operation of all IO commands, and all procedures
# defined in generic/tclIO.c.
#
# This file contains a collection of tests for one or more of the Tcl
# built-in commands.  Sourcing this file into Tcl runs the tests and
# generates output for errors.  No output means no errors were found.

if {"::tcltest" ni [namespace children]} {
    package require tcltest 2.5
}

namespace eval ::tcl::test::io {
    namespace import ::tcltest::*

    variable umaskValue
    variable path
    variable f
    variable i
    variable n
    variable v
    variable msg
    variable expected

    catch {
	::tcltest::loadTestedCommands
	package require -exact tcl::test [info patchlevel]
	set ::tcltestlib [info loaded {} Tcltest]
    }
    source [file join [file dirname [info script]] tcltests.tcl]

testConstraint pointerIs64bit [expr {$::tcl_platform(pointerSize) >= 8}]
testConstraint testbytestring [llength [info commands testbytestring]]
testConstraint testchannel      [llength [info commands testchannel]]
testConstraint testfevent       [llength [info commands testfevent]]
testConstraint testchannelevent [llength [info commands testchannelevent]]
testConstraint testmainthread   [llength [info commands testmainthread]]
testConstraint testobj		[llength [info commands testobj]]
testConstraint testservicemode  [llength [info commands testservicemode]]
# Some things fail under Windows in Continuous Integration systems for subtle
# reasons such as CI often running with elevated privileges in a container.
testConstraint notWinCI [expr {
    $::tcl_platform(platform) ne "windows" || ![info exists ::env(CI)]}]
testConstraint notOSX [expr {$::tcl_platform(os) ne "Darwin"}]
# File permissions broken on wsl without some "exotic" wsl configuration
testConstraint notWsl [expr {[llength [array names ::env *WSL*]] == 0}]

# You need a *very* special environment to do some tests.  In
# particular, many file systems do not support large-files...
testConstraint largefileSupport [expr {$::tcl_platform(os) ne "Darwin"}]

# some tests can only be run is umask is 2
# if "umask" cannot be run, the tests will be skipped.
set umaskValue 0
testConstraint umask [expr {![catch {set umaskValue [scan [exec /bin/sh -c umask] %o]}]}]

testConstraint makeFileInHome [expr {![file exists ~/_test_] && [file writable ~]}]

# set up a long data file for some of the following tests

set path(longfile) [makeFile {} longfile]
set f [open $path(longfile) w]
fconfigure $f -eofchar {} -translation lf
for { set i 0 } { $i < 100 } { incr i} {
    puts $f "#123456789abcdef0123456789abcdef0123456789abcdef0123456789abcdef0123456789abcdef
\#123456789abcdef01
\#"
    }
close $f

set path(cat) [makeFile {
    set f stdin
    if {$argv != ""} {
	set f [open [lindex $argv 0]]
    }
    fconfigure $f -encoding binary -translation lf -blocking 0 -eofchar \x1A
    fconfigure stdout -encoding binary -translation lf -buffering none
    fileevent $f readable "foo $f"
    proc foo {f} {
	set x [read $f]
	catch {puts -nonewline $x}
	if {[eof $f]} {
	    close $f
	    exit 0
	}
    }
    vwait forever
} cat]

set thisScript [file join [pwd] [info script]]

proc contents {file} {
    set f [open $file]
    fconfigure $f -translation binary
    set a [read $f]
    close $f
    return $a
}

test io-1.5 {Tcl_WriteChars: CheckChannelErrors} {emptyTest} {
    # no test, need to cause an async error.
} {}
set path(test1) [makeFile {} test1]
test io-1.6 {Tcl_WriteChars: WriteBytes} {
    set f [open $path(test1) w]
    fconfigure $f -encoding binary
    puts -nonewline $f "a\x4D\x00"
    close $f
    contents $path(test1)
} "a\x4D\x00"
test io-1.7 {Tcl_WriteChars: WriteChars} {
    set f [open $path(test1) w]
    fconfigure $f -encoding shiftjis
    puts -nonewline $f "a乍\x00"
    close $f
    contents $path(test1)
} "a\x93\xE1\x00"
set path(test2) [makeFile {} test2]
test io-1.8 {Tcl_WriteChars: WriteChars} {
    # This test written for SF bug #506297.
    #
    # Executing this test without the fix for the referenced bug
    # applied to tcl will cause tcl, more specifically WriteChars, to
    # go into an infinite loop.

    set f [open $path(test2) w]
    fconfigure      $f -encoding iso2022-jp
    puts -nonewline $f [format %s%c [string repeat " " 4] 12399]
    close           $f
    contents $path(test2)
} "    \x1B\$B\$O\x1B(B"

test io-1.9 {Tcl_WriteChars: WriteChars} {
    # When closing a channel with an encoding that appends
    # escape bytes, check for the case where the escape
    # bytes overflow the current IO buffer. The bytes
    # should be moved into a new buffer.

    set data "1234567890 [format %c 12399]"

    set sizes [list]

    # With default buffer size
    set f [open $path(test2) w]
    fconfigure      $f -encoding iso2022-jp
    puts -nonewline $f $data
    close           $f
    lappend sizes [file size $path(test2)]

    # With buffer size equal to the length
    # of the data, the escape bytes would
    # go into the next buffer.

    set f [open $path(test2) w]
    fconfigure      $f -encoding iso2022-jp -buffersize 16
    puts -nonewline $f $data
    close           $f
    lappend sizes [file size $path(test2)]

    # With buffer size that is large enough
    # to hold 1 byte of escaped data, but
    # not all 3. This should not write
    # the escape bytes to the first buffer
    # and then again to the second buffer.

    set f [open $path(test2) w]
    fconfigure      $f -encoding iso2022-jp -buffersize 17
    puts -nonewline $f $data
    close           $f
    lappend sizes [file size $path(test2)]

    # With buffer size that can hold 2 out of
    # 3 bytes of escaped data.

    set f [open $path(test2) w]
    fconfigure      $f -encoding iso2022-jp -buffersize 18
    puts -nonewline $f $data
    close           $f
    lappend sizes [file size $path(test2)]

    # With buffer size that can hold all the
    # data and escape bytes.

    set f [open $path(test2) w]
    fconfigure      $f -encoding iso2022-jp -buffersize 19
    puts -nonewline $f $data
    close           $f
    lappend sizes [file size $path(test2)]

    set sizes
} {19 19 19 19 19}

proc testreadwrite {size {mode ""} args} {
    set tmpfile [file join [temporaryDirectory] io-1.10.tmp]
    set w [string repeat A $size]
    try {
        set fd [open $tmpfile w$mode]
        try {
            if {[llength $args]} {
                fconfigure $fd {*}$args
            }
            puts -nonewline $fd $w
        } finally {
            close $fd
        }
        set fd [open $tmpfile r$mode]
        try {
            if {[llength $args]} {
                fconfigure $fd {*}$args
            }
            set r [read $fd]
        } finally {
            close $fd
        }
    } finally {
        file delete $tmpfile
    }
    string equal $w $r
}

test io-1.10 {WriteChars: large file (> INT_MAX). Bug 3d01d51bc4} -constraints {
    pointerIs64bit perf
} -body {
    testreadwrite 0x80000000
} -result 1
test io-1.11 {WriteChars: large file (> UINT_MAX). Bug 3d01d51bc4} -constraints {
    pointerIs64bit perf
} -body {
    testreadwrite 0x100000000 "" -buffersize 1000000
} -result 1
test io-1.12 {WriteChars: large file (== UINT_MAX). Bug 90ff9b7f73} -constraints {
    pointerIs64bit perf
} -body {
    # *Exactly* UINT_MAX - separate bug from the general large file tests
    testreadwrite 0xffffffff
} -result 1

test io-2.1 {WriteBytes} {
    # loop until all bytes are written

    set f [open $path(test1) w]
    fconfigure $f  -encoding binary -buffersize 16 -translation crlf
    puts $f "abcdefghijklmnopqrstuvwxyz"
    close $f
    contents $path(test1)
} "abcdefghijklmnopqrstuvwxyz\r\n"
test io-2.2 {WriteBytes: savedLF > 0} {
    # After flushing buffer, there was a \n left over from the last
    # \n -> \r\n expansion.  It gets stuck at beginning of this buffer.

    set f [open $path(test1) w]
    fconfigure $f -encoding binary -buffersize 16 -translation crlf
    puts -nonewline $f "123456789012345\n12"
    set x [list [contents $path(test1)]]
    close $f
    lappend x [contents $path(test1)]
} [list "123456789012345\r" "123456789012345\r\n12"]
test io-2.3 {WriteBytes: flush on line} {
    # Tcl "line" buffering has weird behavior: if current buffer contains
    # a \n, entire buffer gets flushed.  Logical behavior would be to flush
    # only up to the \n.

    set f [open $path(test1) w]
    fconfigure $f -encoding binary -buffering line -translation crlf
    puts -nonewline $f "\n12"
    set x [contents $path(test1)]
    close $f
    set x
} "\r\n12"
test io-2.4 {WriteBytes: reset sawLF after each buffer} {
    set f [open $path(test1) w]
     fconfigure $f -encoding binary -buffering line -translation lf \
	     -buffersize 16
    puts -nonewline $f "abcdefg\nhijklmnopqrstuvwxyz"
    set x [list [contents $path(test1)]]
    close $f
    lappend x [contents $path(test1)]
} [list "abcdefg\nhijklmno" "abcdefg\nhijklmnopqrstuvwxyz"]
test io-2.5 {WriteBytes: large file (> INT_MAX). Bug 3d01d51bc4} -constraints {
    pointerIs64bit perf
} -body {
    # Binary mode
    testreadwrite 0x80000000 b
} -result 1
test io-2.6 {WriteBytes: large file (> UINT_MAX). Bug 3d01d51bc4} -constraints {
    pointerIs64bit perf
} -body {
    # Binary mode
    testreadwrite 0x100000000 b -buffersize 1000000
} -result 1
test io-2.7 {WriteBytes: large file (== UINT_MAX). Bug 90ff9b7f73} -constraints {
    pointerIs64bit perf
} -body {
    # *Exactly* UINT_MAX - separate bug from the general large file tests
    testreadwrite 0xffffffff b
} -result 1


test io-3.1 {WriteChars: compatibility with WriteBytes} {
    # loop until all bytes are written

    set f [open $path(test1) w]
    fconfigure $f -encoding ascii -buffersize 16 -translation crlf
    puts $f "abcdefghijklmnopqrstuvwxyz"
    close $f
    contents $path(test1)
} "abcdefghijklmnopqrstuvwxyz\r\n"
test io-3.2 {WriteChars: compatibility with WriteBytes: savedLF > 0} {
    # After flushing buffer, there was a \n left over from the last
    # \n -> \r\n expansion.  It gets stuck at beginning of this buffer.

    set f [open $path(test1) w]
    fconfigure $f -encoding ascii -buffersize 16 -translation crlf
    puts -nonewline $f "123456789012345\n12"
    set x [list [contents $path(test1)]]
    close $f
    lappend x [contents $path(test1)]
} [list "123456789012345\r" "123456789012345\r\n12"]
test io-3.3 {WriteChars: compatibility with WriteBytes: flush on line} {
    # Tcl "line" buffering has weird behavior: if current buffer contains
    # a \n, entire buffer gets flushed.  Logical behavior would be to flush
    # only up to the \n.

    set f [open $path(test1) w]
    fconfigure $f -encoding ascii -buffering line -translation crlf
    puts -nonewline $f "\n12"
    set x [contents $path(test1)]
    close $f
    set x
} "\r\n12"
test io-3.4 {WriteChars: loop over stage buffer} -body {
    # stage buffer maps to more than can be queued at once.

    set f [open $path(test1) w]
    fconfigure $f -encoding jis0208 -buffersize 16 -profile tcl8
    puts -nonewline $f "\\\\\\\\\\\\\\\\\\\\\\\\\\\\\\"
    set x [list [contents $path(test1)]]
    close $f
    lappend x [contents $path(test1)]
} -cleanup {
    catch {close $f}
} -result [list "!)!)!)!)!)!)!)!)" "!)!)!)!)!)!)!)!)!)!)!)!)!)!)!)"]
test io-3.5 {WriteChars: saved != 0} -body {
    # Bytes produced by UtfToExternal from end of last channel buffer
    # had to be moved to beginning of next channel buffer to preserve
    # requested buffersize.

    set f [open $path(test1) w]
    fconfigure $f -encoding jis0208 -buffersize 17 -profile tcl8
    puts -nonewline $f "\\\\\\\\\\\\\\\\\\\\\\\\\\\\\\"
    set x [list [contents $path(test1)]]
    close $f
    lappend x [contents $path(test1)]
} -cleanup {
    catch {close $f}
} -result [list "!)!)!)!)!)!)!)!)!" "!)!)!)!)!)!)!)!)!)!)!)!)!)!)!)"]
test io-3.6 {WriteChars: (stageRead + dstWrote == 0)} {
    # One incomplete UTF-8 character at end of staging buffer.  Backup
    # in src to the beginning of that UTF-8 character and try again.
    #
    # Translate the first 16 bytes, produce 14 bytes of output, 2 left over
    # (first two bytes of Ａ in UTF-8).  Given those two bytes try
    # translating them again, find that no bytes are read produced, and break
    # to outer loop where those two bytes will have the remaining 4 bytes
    # (the last byte of Ａ plus the all of Ｂ) appended.

    set f [open $path(test1) w]
    fconfigure $f -encoding shiftjis -buffersize 16
    puts -nonewline $f "12345678901234ＡＢ"
    set x [list [contents $path(test1)]]
    close $f
    lappend x [contents $path(test1)]
} [list "12345678901234\x82\x60" "12345678901234\x82\x60\x82\x61"]
test io-3.7 {WriteChars: (bufPtr->nextAdded > bufPtr->length)} -body {
    # When translating UTF-8 to external, the produced bytes went past end
    # of the channel buffer.  This is done purpose -- we then truncate the
    # bytes at the end of the partial character to preserve the requested
    # blocksize on flush.  The truncated bytes are moved to the beginning
    # of the next channel buffer.

    set f [open $path(test1) w]
    fconfigure $f -encoding jis0208 -buffersize 17 -profile tcl8
    puts -nonewline $f "\\\\\\\\\\\\\\\\\\\\\\\\\\\\\\"
    set x [list [contents $path(test1)]]
    close $f
    lappend x [contents $path(test1)]
} -cleanup {
    catch {close $f}
} -result [list "!)!)!)!)!)!)!)!)!" "!)!)!)!)!)!)!)!)!)!)!)!)!)!)!)"]
test io-3.8 {WriteChars: reset sawLF after each buffer} {
    set f [open $path(test1) w]
    fconfigure $f -encoding ascii -buffering line -translation lf \
	     -buffersize 16
    puts -nonewline $f "abcdefg\nhijklmnopqrstuvwxyz"
    set x [list [contents $path(test1)]]
    close $f
    lappend x [contents $path(test1)]
} [list "abcdefg\nhijklmno" "abcdefg\nhijklmnopqrstuvwxyz"]
test io-3.9 {Write: flush line-buffered channels when crlf is split over two buffers} -body {
    # https://core.tcl-lang.org/tcllib/tktedit?name=c9d8a52fe
    set f [open $path(test1) w]
    fconfigure $f -buffering line -translation crlf -buffersize 8
    puts $f "1234567"
    string map {"\r" "<cr>" "\n" "<lf>"} [contents $path(test1)]
} -cleanup {
    close $f
} -result "1234567<cr><lf>"

test io-4.1 {TranslateOutputEOL: lf} {
    # search for \n

    set f [open $path(test1) w]
    fconfigure $f -buffering line -translation lf
    puts $f "abcde"
    set x [list [contents $path(test1)]]
    close $f
    lappend x [contents $path(test1)]
} [list "abcde\n" "abcde\n"]
test io-4.2 {TranslateOutputEOL: cr} {
    # search for \n, replace with \r

    set f [open $path(test1) w]
    fconfigure $f -buffering line -translation cr
    puts $f "abcde"
    set x [list [contents $path(test1)]]
    close $f
    lappend x [contents $path(test1)]
} [list "abcde\r" "abcde\r"]
test io-4.3 {TranslateOutputEOL: crlf} {
    # simple case: search for \n, replace with \r

    set f [open $path(test1) w]
    fconfigure $f -buffering line -translation crlf
    puts $f "abcde"
    set x [list [contents $path(test1)]]
    close $f
    lappend x [contents $path(test1)]
} [list "abcde\r\n" "abcde\r\n"]
test io-4.4 {TranslateOutputEOL: crlf} {
    # keep storing more bytes in output buffer until output buffer is full.
    # We have 13 bytes initially that would turn into 18 bytes.  Fill
    # dest buffer while (dstEnd < dstMax).

    set f [open $path(test1) w]
    fconfigure $f -translation crlf -buffersize 16
    puts -nonewline $f "1234567\n\n\n\n\nA"
    set x [list [contents $path(test1)]]
    close $f
    lappend x [contents $path(test1)]
} [list "1234567\r\n\r\n\r\n\r\n\r" "1234567\r\n\r\n\r\n\r\n\r\nA"]
test io-4.5 {TranslateOutputEOL: crlf} {
    # Check for overflow of the destination buffer

    set f [open $path(test1) w]
    fconfigure $f -translation crlf -buffersize 12
    puts -nonewline $f "12345678901\n456789012345678901234"
    close $f
    set x [contents $path(test1)]
} "12345678901\r\n456789012345678901234"

test io-5.1 {CheckFlush: not full} {
    set f [open $path(test1) w]
    fconfigure $f
    puts -nonewline $f "12345678901234567890"
    set x [list [contents $path(test1)]]
    close $f
    lappend x [contents $path(test1)]
} [list "" "12345678901234567890"]
test io-5.2 {CheckFlush: full} {
    set f [open $path(test1) w]
    fconfigure $f -buffersize 16
    puts -nonewline $f "12345678901234567890"
    set x [list [contents $path(test1)]]
    close $f
    lappend x [contents $path(test1)]
} [list "1234567890123456" "12345678901234567890"]
test io-5.3 {CheckFlush: not line} {
    set f [open $path(test1) w]
    fconfigure $f -buffering line
    puts -nonewline $f "12345678901234567890"
    set x [list [contents $path(test1)]]
    close $f
    lappend x [contents $path(test1)]
} [list "" "12345678901234567890"]
test io-5.4 {CheckFlush: line} {
    set f [open $path(test1) w]
    fconfigure $f -buffering line -translation lf -encoding ascii
    puts -nonewline $f "1234567890\n1234567890"
    set x [list [contents $path(test1)]]
    close $f
    lappend x [contents $path(test1)]
} [list "1234567890\n1234567890" "1234567890\n1234567890"]
test io-5.5 {CheckFlush: none} {
    set f [open $path(test1) w]
    fconfigure $f -buffering none
    puts -nonewline $f "1234567890"
    set x [list [contents $path(test1)]]
    close $f
    lappend x [contents $path(test1)]
} [list "1234567890" "1234567890"]

test io-6.1 {Tcl_GetsObj: working} {
    set f [open $path(test1) w]
    puts $f "foo\nboo"
    close $f
    set f [open $path(test1)]
    set x [gets $f]
    close $f
    set x
} {foo}
test io-6.2 {Tcl_GetsObj: CheckChannelErrors() != 0} emptyTest {
    # no test, need to cause an async error.
} {}
test io-6.3 {Tcl_GetsObj: how many have we used?} {
    # if (bufPtr != NULL) {oldRemoved = bufPtr->nextRemoved}

    set f [open $path(test1) w]
    fconfigure $f -translation crlf
    puts $f "abc\ndefg"
    close $f
    set f [open $path(test1)]
    set x [list [tell $f] [gets $f line] [tell $f] [gets $f line] $line]
    close $f
    set x
} {0 3 5 4 defg}
test io-6.4 {Tcl_GetsObj: encoding == NULL} {
    set f [open $path(test1) w]
    fconfigure $f -translation binary
    puts $f "\x81\x34\x00"
    close $f
    set f [open $path(test1)]
    fconfigure $f -translation binary
    set x [list [gets $f line] $line]
    close $f
    set x
} [list 3 "\x81\x34\x00"]
test io-6.5 {Tcl_GetsObj: encoding != NULL} {
    set f [open $path(test1) w]
    fconfigure $f -translation binary
    puts $f "\x88\xEA\x92\x9A"
    close $f
    set f [open $path(test1)]
    fconfigure $f -encoding shiftjis
    set x [list [gets $f line] $line]
    close $f
    set x
} [list 2 "一丁"]
set a "bbbbbbbbbbbbbbbbbbbbbbbbbbbbbbbbbbbbbbbbbbbbbbbbbbbbbbbbbbbbbbbb"
append a $a
append a $a
test io-6.6 {Tcl_GetsObj: loop test} {
    # if (dst >= dstEnd)

    set f [open $path(test1) w]
    puts $f $a
    puts $f hi
    close $f
    set f [open $path(test1)]
    set x [list [gets $f line] $line]
    close $f
    set x
} [list 256 $a]
test io-6.7 {Tcl_GetsObj: error in input} stdio {
    # if (FilterInputBytes(chanPtr, &gs) != 0)

    set f [open "|[list [interpreter] $path(cat)]" w+]
    puts -nonewline $f "hi\nwould"
    flush $f
    gets $f
    fconfigure $f -blocking 0
    set x [gets $f line]
    close $f
    set x
} {-1}
test io-6.8 {Tcl_GetsObj: remember if EOF is seen} {
    set f [open $path(test1) w]
    puts $f "abcdef\x1Aghijk\nwombat"
    close $f
    set f [open $path(test1)]
    fconfigure $f -eofchar \x1A
    set x [list [gets $f line] $line [gets $f line] $line]
    close $f
    set x
} {6 abcdef -1 {}}
test io-6.9 {Tcl_GetsObj: remember if EOF is seen} {
    set f [open $path(test1) w]
    puts $f "abcdefghijk\nwom\x1Abat"
    close $f
    set f [open $path(test1)]
    fconfigure $f -eofchar \x1A
    set x [list [gets $f line] $line [gets $f line] $line]
    close $f
    set x
} {11 abcdefghijk 3 wom}
# Comprehensive tests
test io-6.10 {Tcl_GetsObj: lf mode: no chars} {
    set f [open $path(test1) w]
    close $f
    set f [open $path(test1)]
    fconfigure $f -translation lf
    set x [list [gets $f line] $line]
    close $f
    set x
} {-1 {}}
test io-6.11 {Tcl_GetsObj: lf mode: lone \n} {
    set f [open $path(test1) w]
    fconfigure $f -translation lf
    puts -nonewline $f "\n"
    close $f
    set f [open $path(test1)]
    fconfigure $f -translation lf
    set x [list [gets $f line] $line [gets $f line] $line]
    close $f
    set x
} {0 {} -1 {}}
test io-6.12 {Tcl_GetsObj: lf mode: lone \r} {
    set f [open $path(test1) w]
    fconfigure $f -translation lf
    puts -nonewline $f "\r"
    close $f
    set f [open $path(test1)]
    fconfigure $f -translation lf
    set x [list [gets $f line] $line [gets $f line] $line]
    close $f
    set x
} [list 1 "\r" -1 ""]
test io-6.13 {Tcl_GetsObj: lf mode: 1 char} {
    set f [open $path(test1) w]
    fconfigure $f -translation lf
    puts -nonewline $f a
    close $f
    set f [open $path(test1)]
    fconfigure $f -translation lf
    set x [list [gets $f line] $line [gets $f line] $line]
    close $f
    set x
} {1 a -1 {}}
test io-6.14 {Tcl_GetsObj: lf mode: 1 char followed by EOL} {
    set f [open $path(test1) w]
    fconfigure $f -translation lf
    puts -nonewline $f "a\n"
    close $f
    set f [open $path(test1)]
    fconfigure $f -translation lf
    set x [list [gets $f line] $line [gets $f line] $line]
    close $f
    set x
} {1 a -1 {}}
test io-6.15 {Tcl_GetsObj: lf mode: several chars} {
    set f [open $path(test1) w]
    fconfigure $f -translation lf
    puts -nonewline $f "abcd\nefgh\rijkl\r\nmnop"
    close $f
    set f [open $path(test1)]
    fconfigure $f -translation lf
    set x [list [gets $f line] $line [gets $f line] $line [gets $f line] $line [gets $f line] $line]
    close $f
    set x
} [list 4 "abcd" 10 "efgh\rijkl\r" 4 "mnop" -1 ""]
test io-6.16 {Tcl_GetsObj: cr mode: no chars} {
    set f [open $path(test1) w]
    close $f
    set f [open $path(test1)]
    fconfigure $f -translation cr
    set x [list [gets $f line] $line]
    close $f
    set x
} {-1 {}}
test io-6.17 {Tcl_GetsObj: cr mode: lone \n} {
    set f [open $path(test1) w]
    fconfigure $f -translation lf
    puts -nonewline $f "\n"
    close $f
    set f [open $path(test1)]
    fconfigure $f -translation cr
    set x [list [gets $f line] $line [gets $f line] $line]
    close $f
    set x
} [list 1 "\n" -1 ""]
test io-6.18 {Tcl_GetsObj: cr mode: lone \r} {
    set f [open $path(test1) w]
    fconfigure $f -translation lf
    puts -nonewline $f "\r"
    close $f
    set f [open $path(test1)]
    fconfigure $f -translation cr
    set x [list [gets $f line] $line [gets $f line] $line]
    close $f
    set x
} {0 {} -1 {}}
test io-6.19 {Tcl_GetsObj: cr mode: 1 char} {
    set f [open $path(test1) w]
    fconfigure $f -translation lf
    puts -nonewline $f a
    close $f
    set f [open $path(test1)]
    fconfigure $f -translation cr
    set x [list [gets $f line] $line [gets $f line] $line]
    close $f
    set x
} {1 a -1 {}}
test io-6.20 {Tcl_GetsObj: cr mode: 1 char followed by EOL} {
    set f [open $path(test1) w]
    fconfigure $f -translation lf
    puts -nonewline $f "a\r"
    close $f
    set f [open $path(test1)]
    fconfigure $f -translation cr
    set x [list [gets $f line] $line [gets $f line] $line]
    close $f
    set x
} {1 a -1 {}}
test io-6.21 {Tcl_GetsObj: cr mode: several chars} {
    set f [open $path(test1) w]
    fconfigure $f -translation lf
    puts -nonewline $f "abcd\nefgh\rijkl\r\nmnop"
    close $f
    set f [open $path(test1)]
    fconfigure $f -translation cr
    set x [list [gets $f line] $line [gets $f line] $line [gets $f line] $line [gets $f line] $line]
    close $f
    set x
} [list 9 "abcd\nefgh" 4 "ijkl" 5 "\nmnop" -1 ""]
test io-6.22 {Tcl_GetsObj: crlf mode: no chars} {
    set f [open $path(test1) w]
    close $f
    set f [open $path(test1)]
    fconfigure $f -translation crlf
    set x [list [gets $f line] $line]
    close $f
    set x
} {-1 {}}
test io-6.23 {Tcl_GetsObj: crlf mode: lone \n} {
    set f [open $path(test1) w]
    fconfigure $f -translation lf
    puts -nonewline $f "\n"
    close $f
    set f [open $path(test1)]
    fconfigure $f -translation crlf
    set x [list [gets $f line] $line [gets $f line] $line]
    close $f
    set x
} [list 1 "\n" -1 ""]
test io-6.24 {Tcl_GetsObj: crlf mode: lone \r} {
    set f [open $path(test1) w]
    fconfigure $f -translation lf
    puts -nonewline $f "\r"
    close $f
    set f [open $path(test1)]
    fconfigure $f -translation crlf
    set x [list [gets $f line] $line [gets $f line] $line]
    close $f
    set x
} [list 1 "\r" -1 ""]
test io-6.25 {Tcl_GetsObj: crlf mode: \r\r} {
    set f [open $path(test1) w]
    fconfigure $f -translation lf
    puts -nonewline $f "\r\r"
    close $f
    set f [open $path(test1)]
    fconfigure $f -translation crlf
    set x [list [gets $f line] $line [gets $f line] $line]
    close $f
    set x
} [list 2 "\r\r" -1 ""]
test io-6.26 {Tcl_GetsObj: crlf mode: \r\n} {
    set f [open $path(test1) w]
    fconfigure $f -translation lf
    puts -nonewline $f "\r\n"
    close $f
    set f [open $path(test1)]
    fconfigure $f -translation crlf
    set x [list [gets $f line] $line [gets $f line] $line]
    close $f
    set x
} [list 0 "" -1 ""]
test io-6.27 {Tcl_GetsObj: crlf mode: 1 char} {
    set f [open $path(test1) w]
    fconfigure $f -translation lf
    puts -nonewline $f a
    close $f
    set f [open $path(test1)]
    fconfigure $f -translation crlf
    set x [list [gets $f line] $line [gets $f line] $line]
    close $f
    set x
} {1 a -1 {}}
test io-6.28 {Tcl_GetsObj: crlf mode: 1 char followed by EOL} {
    set f [open $path(test1) w]
    fconfigure $f -translation lf
    puts -nonewline $f "a\r\n"
    close $f
    set f [open $path(test1)]
    fconfigure $f -translation crlf
    set x [list [gets $f line] $line [gets $f line] $line]
    close $f
    set x
} {1 a -1 {}}
test io-6.29 {Tcl_GetsObj: crlf mode: several chars} {
    set f [open $path(test1) w]
    fconfigure $f -translation lf
    puts -nonewline $f "abcd\nefgh\rijkl\r\nmnop"
    close $f
    set f [open $path(test1)]
    fconfigure $f -translation crlf
    set x [list [gets $f line] $line [gets $f line] $line [gets $f line] $line]
    close $f
    set x
} [list 14 "abcd\nefgh\rijkl" 4 "mnop" -1 ""]
test io-6.30 {Tcl_GetsObj: crlf mode: buffer exhausted} {testchannel} {
    # if (eol >= dstEnd)

    set f [open $path(test1) w]
    fconfigure $f -translation lf
    puts -nonewline $f "123456789012345\r\nabcdefghijklmnoprstuvwxyz"
    close $f
    set f [open $path(test1)]
    fconfigure $f -translation crlf -buffersize 16
    set x [list [gets $f line] $line [testchannel inputbuffered $f]]
    close $f
    set x
} [list 15 "123456789012345" 15]
test io-6.31 {Tcl_GetsObj: crlf mode: buffer exhausted, blocked} {stdio testchannel fileevent} {
    # (FilterInputBytes() != 0)

    set f [open "|[list [interpreter] $path(cat)]" w+]
    fconfigure $f -translation {crlf lf} -buffering none
    puts -nonewline $f "bbbbbbbbbbbbbb\r\n123456789012345\r"
    fconfigure $f -buffersize 16
    set x [gets $f]
    fconfigure $f -blocking 0
    lappend x [gets $f line] $line [fblocked $f] [testchannel inputbuffered $f]
    close $f
    set x
} [list "bbbbbbbbbbbbbb" -1 "" 1 16]
test io-6.32 {Tcl_GetsObj: crlf mode: buffer exhausted, more data} {testchannel} {
    # not (FilterInputBytes() != 0)

    set f [open $path(test1) w]
    fconfigure $f -translation lf
    puts -nonewline $f "123456789012345\r\n123"
    close $f
    set f [open $path(test1)]
    fconfigure $f -translation crlf -buffersize 16
    set x [list [gets $f line] $line [tell $f] [testchannel inputbuffered $f]]
    close $f
    set x
} [list 15 "123456789012345" 17 3]
test io-6.33 {Tcl_GetsObj: crlf mode: buffer exhausted, at eof} {
    # eol still equals dstEnd

    set f [open $path(test1) w]
    fconfigure $f -translation lf
    puts -nonewline $f "123456789012345\r"
    close $f
    set f [open $path(test1)]
    fconfigure $f -translation crlf -buffersize 16
    set x [list [gets $f line] $line [eof $f]]
    close $f
    set x
} [list 16 "123456789012345\r" 1]
test io-6.34 {Tcl_GetsObj: crlf mode: buffer exhausted, not followed by \n} {
    # not (*eol == '\n')

    set f [open $path(test1) w]
    fconfigure $f -translation lf
    puts -nonewline $f "123456789012345\rabcd\r\nefg"
    close $f
    set f [open $path(test1)]
    fconfigure $f -translation crlf -buffersize 16
    set x [list [gets $f line] $line [tell $f]]
    close $f
    set x
} [list 20 "123456789012345\rabcd" 22]
test io-6.35 {Tcl_GetsObj: auto mode: no chars} {
    set f [open $path(test1) w]
    close $f
    set f [open $path(test1)]
    fconfigure $f -translation auto
    set x [list [gets $f line] $line]
    close $f
    set x
} {-1 {}}
test io-6.36 {Tcl_GetsObj: auto mode: lone \n} {
    set f [open $path(test1) w]
    fconfigure $f -translation lf
    puts -nonewline $f "\n"
    close $f
    set f [open $path(test1)]
    fconfigure $f -translation auto
    set x [list [gets $f line] $line [gets $f line] $line]
    close $f
    set x
} [list 0 "" -1 ""]
test io-6.37 {Tcl_GetsObj: auto mode: lone \r} {
    set f [open $path(test1) w]
    fconfigure $f -translation lf
    puts -nonewline $f "\r"
    close $f
    set f [open $path(test1)]
    fconfigure $f -translation auto
    set x [list [gets $f line] $line [gets $f line] $line]
    close $f
    set x
} [list 0 "" -1 ""]
test io-6.38 {Tcl_GetsObj: auto mode: \r\r} {
    set f [open $path(test1) w]
    fconfigure $f -translation lf
    puts -nonewline $f "\r\r"
    close $f
    set f [open $path(test1)]
    fconfigure $f -translation auto
    set x [list [gets $f line] $line [gets $f line] $line [gets $f line] $line]
    close $f
    set x
} [list 0 "" 0 "" -1 ""]
test io-6.39 {Tcl_GetsObj: auto mode: \r\n} {
    set f [open $path(test1) w]
    fconfigure $f -translation lf
    puts -nonewline $f "\r\n"
    close $f
    set f [open $path(test1)]
    fconfigure $f -translation auto
    set x [list [gets $f line] $line [gets $f line] $line]
    close $f
    set x
} [list 0 "" -1 ""]
test io-6.40 {Tcl_GetsObj: auto mode: 1 char} {
    set f [open $path(test1) w]
    fconfigure $f -translation lf
    puts -nonewline $f a
    close $f
    set f [open $path(test1)]
    fconfigure $f -translation auto
    set x [list [gets $f line] $line [gets $f line] $line]
    close $f
    set x
} {1 a -1 {}}
test io-6.41 {Tcl_GetsObj: auto mode: 1 char followed by EOL} {
    set f [open $path(test1) w]
    fconfigure $f -translation lf
    puts -nonewline $f "a\r\n"
    close $f
    set f [open $path(test1)]
    fconfigure $f -translation auto
    set x [list [gets $f line] $line [gets $f line] $line]
    close $f
    set x
} {1 a -1 {}}
test io-6.42 {Tcl_GetsObj: auto mode: several chars} {
    set f [open $path(test1) w]
    fconfigure $f -translation lf
    puts -nonewline $f "abcd\nefgh\rijkl\r\nmnop"
    close $f
    set f [open $path(test1)]
    fconfigure $f -translation auto
    set x [list [gets $f line] $line [gets $f line] $line]
    lappend x [gets $f line] $line [gets $f line] $line [gets $f line] $line
    close $f
    set x
} [list 4 "abcd" 4 "efgh" 4 "ijkl" 4 "mnop" -1 ""]
test io-6.43 {Tcl_GetsObj: input saw cr} {stdio testchannel fileevent} {
    # if (chanPtr->flags & INPUT_SAW_CR)

    set f [open "|[list [interpreter] $path(cat)]" w+]
    fconfigure $f -translation {auto lf} -buffering none
    puts -nonewline $f "bbbbbbbbbbbbbbb\n123456789abcdef\r"
    fconfigure $f -buffersize 16
    set x [list [gets $f]]
    fconfigure $f -blocking 0
    lappend x [gets $f line] $line [testchannel queuedcr $f]
    fconfigure $f -blocking 1
    puts -nonewline $f "\nabcd\refg\x1A"
    lappend x [gets $f line] $line [testchannel queuedcr $f]
    lappend x [gets $f line] $line
    close $f
    set x
} [list "bbbbbbbbbbbbbbb" 15 "123456789abcdef" 1 4 "abcd" 0 3 "efg"]
test io-6.44 {Tcl_GetsObj: input saw cr, not followed by cr} {stdio testchannel fileevent} {
    # not (*eol == '\n')

    set f [open "|[list [interpreter] $path(cat)]" w+]
    fconfigure $f -translation {auto lf} -buffering none
    puts -nonewline $f "bbbbbbbbbbbbbbb\n123456789abcdef\r"
    fconfigure $f -buffersize 16
    set x [list [gets $f]]
    fconfigure $f -blocking 0
    lappend x [gets $f line] $line [testchannel queuedcr $f]
    fconfigure $f -blocking 1
    puts -nonewline $f "abcd\refg\x1A"
    lappend x [gets $f line] $line [testchannel queuedcr $f]
    lappend x [gets $f line] $line
    close $f
    set x
} [list "bbbbbbbbbbbbbbb" 15 "123456789abcdef" 1 4 "abcd" 0 3 "efg"]
test io-6.45 {Tcl_GetsObj: input saw cr, skip right number of bytes} {stdio testchannel fileevent} {
    # Tcl_ExternalToUtf()

    set f [open "|[list [interpreter] $path(cat)]" w+]
    fconfigure $f -translation {auto lf} -buffering none
    fconfigure $f -encoding utf-16
    puts -nonewline $f "bbbbbbbbbbbbbbb\n123456789abcdef\r"
    fconfigure $f -buffersize 16
    gets $f
    fconfigure $f -blocking 0
    set x [list [gets $f line] $line [testchannel queuedcr $f]]
    fconfigure $f -blocking 1
    puts -nonewline $f "\nabcd\refg"
    lappend x [gets $f line] $line [testchannel queuedcr $f]
    close $f
    set x
} [list 15 "123456789abcdef" 1 4 "abcd" 0]
test io-6.46 {Tcl_GetsObj: input saw cr, followed by just \n should give eof} {stdio testchannel fileevent} {
    # memmove()

    set f [open "|[list [interpreter] $path(cat)]" w+]
    fconfigure $f -translation {auto lf} -buffering none
    puts -nonewline $f "bbbbbbbbbbbbbbb\n123456789abcdef\r"
    fconfigure $f -buffersize 16
    gets $f
    fconfigure $f -blocking 0
    set x [list [gets $f line] $line [testchannel queuedcr $f]]
    fconfigure $f -blocking 1
    puts -nonewline $f "\n\x1A"
    lappend x [gets $f line] $line [testchannel queuedcr $f]
    close $f
    set x
} [list 15 "123456789abcdef" 1 -1 "" 0]
test io-6.47 {Tcl_GetsObj: auto mode: \r at end of buffer, peek for \n} {testchannel} {
    # (eol == dstEnd)

    set f [open $path(test1) w]
    fconfigure $f -translation lf
    puts -nonewline $f "123456789012345\r\nabcdefghijklmnopq"
    close $f
    set f [open $path(test1)]
    fconfigure $f -translation auto -buffersize 16
    set x [list [gets $f] [testchannel inputbuffered $f]]
    close $f
    set x
} [list "123456789012345" 15]
test io-6.48 {Tcl_GetsObj: auto mode: \r at end of buffer, no more avail} {testchannel} {
    # PeekAhead() did not get any, so (eol >= dstEnd)

    set f [open $path(test1) w]
    fconfigure $f -translation lf
    puts -nonewline $f "123456789012345\r"
    close $f
    set f [open $path(test1)]
    fconfigure $f -translation auto -buffersize 16
    set x [list [gets $f] [testchannel queuedcr $f]]
    close $f
    set x
} [list "123456789012345" 1]
test io-6.49 {Tcl_GetsObj: auto mode: \r followed by \n} {testchannel} {
    # if (*eol == '\n') {skip++}

    set f [open $path(test1) w]
    fconfigure $f -translation lf
    puts -nonewline $f "123456\r\n78901"
    close $f
    set f [open $path(test1)]
    set x [list [gets $f] [testchannel queuedcr $f] [tell $f] [gets $f]]
    close $f
    set x
} [list "123456" 0 8 "78901"]
test io-6.50 {Tcl_GetsObj: auto mode: \r not followed by \n} {testchannel} {
    # not (*eol == '\n')

    set f [open $path(test1) w]
    fconfigure $f -translation lf
    puts -nonewline $f "123456\r78901"
    close $f
    set f [open $path(test1)]
    set x [list [gets $f] [testchannel queuedcr $f] [tell $f] [gets $f]]
    close $f
    set x
} [list "123456" 0 7 "78901"]
test io-6.51 {Tcl_GetsObj: auto mode: \n} {
    # else if (*eol == '\n') {goto gotoeol;}

    set f [open $path(test1) w]
    fconfigure $f -translation lf
    puts -nonewline $f "123456\n78901"
    close $f
    set f [open $path(test1)]
    set x [list [gets $f] [tell $f] [gets $f]]
    close $f
    set x
} [list "123456" 7 "78901"]
test io-6.52 {Tcl_GetsObj: saw EOF character} {testchannel} {
    # if (eof != NULL)

    set f [open $path(test1) w]
    fconfigure $f -translation lf
    puts -nonewline $f "123456\x1Ak9012345\r"
    close $f
    set f [open $path(test1)]
    fconfigure $f -eofchar \x1A
    set x [list [gets $f] [testchannel queuedcr $f] [tell $f] [gets $f]]
    close $f
    set x
} [list "123456" 0 6 ""]
test io-6.53 {Tcl_GetsObj: device EOF} {
    # didn't produce any bytes

    set f [open $path(test1) w]
    close $f
    set f [open $path(test1)]
    set x [list [gets $f line] $line [eof $f]]
    close $f
    set x
} {-1 {} 1}
test io-6.54 {Tcl_GetsObj: device EOF} {
    # got some bytes before EOF.

    set f [open $path(test1) w]
    puts -nonewline $f abc
    close $f
    set f [open $path(test1)]
    set x [list [gets $f line] $line [eof $f]]
    close $f
    set x
} {3 abc 1}
test io-6.55 {Tcl_GetsObj: overconverted} {
    # Tcl_ExternalToUtf(), make sure state updated

    set f [open $path(test1) w]
    fconfigure $f -encoding iso2022-jp
    puts $f "there一ok\n丁more bytes\nhere"
    close $f
    set f [open $path(test1)]
    fconfigure $f -encoding iso2022-jp
    set x [list [gets $f line] $line [gets $f line] $line [gets $f line] $line]
    close $f
    set x
} [list 8 "there一ok" 11 "丁more bytes" 4 "here"]
test io-6.56 {Tcl_GetsObj: incomplete lines should disable file events} {stdio fileevent} {
    update
    set f [open "|[list [interpreter] $path(cat)]" w+]
    fconfigure $f -buffering none
    puts -nonewline $f "foobar"
    fconfigure $f -blocking 0
    variable x {}
    after 500 [namespace code { lappend x timeout }]
    fileevent $f readable [namespace code { lappend x [gets $f] }]
    vwait [namespace which -variable x]
    vwait [namespace which -variable x]
    fconfigure $f -blocking 1
    puts -nonewline $f "baz\n"
    after 500 [namespace code { lappend x timeout }]
    fconfigure $f -blocking 0
    vwait [namespace which -variable x]
    vwait [namespace which -variable x]
    close $f
    set x
} {{} timeout foobarbaz timeout}

test io-7.1 {FilterInputBytes: split up character at end of buffer} {
    # (result == TCL_CONVERT_MULTIBYTE)

    set f [open $path(test1) w]
    fconfigure $f -encoding shiftjis
    puts $f "1234567890123０１２３４\nend"
    close $f
    set f [open $path(test1)]
    fconfigure $f -encoding shiftjis -buffersize 16
    set x [gets $f]
    close $f
    set x
} "1234567890123０１２３４"
test io-7.2 {FilterInputBytes: split up character in middle of buffer} {
    # (bufPtr->nextAdded < bufPtr->bufLength)

    set f [open $path(test1) w]
    fconfigure $f -encoding binary
    puts -nonewline $f "1234567890\n123\x82\x4F\x82\x50\x82"
    close $f
    set f [open $path(test1)]
    fconfigure $f -encoding shiftjis -profile tcl8
    set x [list [gets $f line] $line [eof $f]]
    close $f
    set x
} [list 10 "1234567890" 0]
test io-7.3 {FilterInputBytes: split up character at EOF} testchannel {
    set f [open $path(test1) w]
    fconfigure $f -encoding binary
    puts -nonewline $f "1234567890123\x82\x4F\x82\x50\x82"
    close $f
    set f [open $path(test1)]
    fconfigure $f -encoding shiftjis -profile tcl8
    set x [list [gets $f line] $line]
    lappend x [tell $f] [testchannel inputbuffered $f] [eof $f]
    lappend x [gets $f line] $line
    close $f
    set x
} [list 16 "1234567890123０１\x82" 18 0 1 -1 ""]
test io-7.4 {FilterInputBytes: recover from split up character} {stdio fileevent} {
    set f [open "|[list [interpreter] $path(cat)]" w+]
    fconfigure $f -encoding binary -buffering none
    puts -nonewline $f "1234567890123\x82\x4F\x82\x50\x82"
    fconfigure $f -encoding shiftjis -blocking 0
    fileevent $f read [namespace code "ready $f"]
    variable x {}
    proc ready {f} {
	variable x
	lappend x [gets $f line] $line [fblocked $f]
    }
    vwait [namespace which -variable x]
    fconfigure $f -encoding binary -blocking 1
    puts $f "\x51\x82\x52"
    fconfigure $f -encoding shiftjis
    vwait [namespace which -variable x]
    close $f
    set x
} [list -1 "" 1 17 "1234567890123０１２３" 0]

test io-8.1 {PeekAhead: only go to device if no more cached data} {testchannel} {
    # (bufPtr->nextPtr == NULL)

    set f [open $path(test1) w]
    fconfigure $f -encoding ascii -translation lf
    puts -nonewline $f "123456789012345\r\n2345678"
    close $f
    set f [open $path(test1)]
    fconfigure $f -encoding ascii -translation auto -buffersize 16
    # here
    gets $f
    set x [testchannel inputbuffered $f]
    close $f
    set x
} "7"
test io-8.2 {PeekAhead: only go to device if no more cached data} {stdio testchannel fileevent} {
    # not (bufPtr->nextPtr == NULL)

    set f [open "|[list [interpreter] $path(cat)]" w+]
    fconfigure $f -translation lf -encoding ascii -buffering none
    puts -nonewline $f "123456789012345\r\nbcdefghijklmnopqrstuvwxyz"
    variable x {}
    fileevent $f read [namespace code "ready $f"]
    proc ready {f} {
	variable x
	lappend x [gets $f line] $line [testchannel inputbuffered $f]
    }
    fconfigure $f -encoding utf-16 -buffersize 16 -blocking 0
    vwait [namespace which -variable x]
    fconfigure $f -translation auto -encoding ascii -blocking 1
    # here
    vwait [namespace which -variable x]
    close $f
    set x
} [list -1 "" 42 15 "123456789012345" 25]
test io-8.3 {PeekAhead: no cached data available} {stdio testchannel fileevent} {
    # (bytesLeft == 0)

    set f [open "|[list [interpreter] $path(cat)]" w+]
    fconfigure $f -translation {auto binary}
    puts -nonewline $f "abcdefghijklmno\r"
    flush $f
    set x [list [gets $f line] $line [testchannel queuedcr $f]]
    close $f
    set x
} [list 15 "abcdefghijklmno" 1]
set a "123456789012345678901234567890"
append a "123456789012345678901234567890"
append a "1234567890123456789012345678901"
test io-8.4 {PeekAhead: cached data available in this buffer} {
    # not (bytesLeft == 0)

    set f [open $path(test1) w+]
    fconfigure $f -translation binary
    puts $f "${a}\r\nabcdef"
    close $f
    set f [open $path(test1)]
    fconfigure $f -encoding binary -translation auto

    # "${a}\r" was converted in one operation (because ENCODING_LINESIZE
    # is 30).  To check if "\n" follows, calls PeekAhead and determines
    # that cached data is available in buffer w/o having to call driver.

    set x [gets $f]
    close $f
    set x
} $a
unset a
test io-8.5 {PeekAhead: don't peek if last read was short} {stdio testchannel fileevent} {
    # (bufPtr->nextAdded < bufPtr->length)

    set f [open "|[list [interpreter] $path(cat)]" w+]
    fconfigure $f -translation {auto binary}
    puts -nonewline $f "abcdefghijklmno\r"
    flush $f
    # here
    set x [list [gets $f line] $line [testchannel queuedcr $f]]
    close $f
    set x
} {15 abcdefghijklmno 1}
test io-8.6 {PeekAhead: change to non-blocking mode} {stdio testchannel fileevent} {
    # ((chanPtr->flags & CHANNEL_NONBLOCKING) == 0)

    set f [open "|[list [interpreter] $path(cat)]" w+]
    fconfigure $f -translation {auto binary} -buffersize 16
    puts -nonewline $f "abcdefghijklmno\r"
    flush $f
    # here
    set x [list [gets $f line] $line [testchannel queuedcr $f]]
    close $f
    set x
} {15 abcdefghijklmno 1}
test io-8.7 {PeekAhead: cleanup} {stdio testchannel fileevent} {
    # Make sure bytes are removed from buffer.

    set f [open "|[list [interpreter] $path(cat)]" w+]
    fconfigure $f -translation {auto binary} -buffering none
    puts -nonewline $f "abcdefghijklmno\r"
    # here
    set x [list [gets $f line] $line [testchannel queuedcr $f]]
    puts -nonewline $f "\x1A"
    lappend x [gets $f line] $line
    close $f
    set x
} {15 abcdefghijklmno 1 -1 {}}

test io-9.1 {CommonGetsCleanup} emptyTest {
} {}

test io-10.1 {Tcl_ReadChars: CheckChannelErrors} emptyTest {
    # no test, need to cause an async error.
} {}
test io-10.2 {Tcl_ReadChars: loop until enough copied} {
    # one time
    # for (copied = 0; (unsigned) toRead > 0; )

    set f [open $path(test1) w]
    puts $f abcdefghijklmnop
    close $f

    set f [open $path(test1)]
    set x [read $f 5]
    close $f
    set x
} {abcde}
test io-10.3 {Tcl_ReadChars: loop until enough copied} {
    # multiple times
    # for (copied = 0; (unsigned) toRead > 0; )

    set f [open $path(test1) w]
    puts $f abcdefghijklmnopqrstuvwxyz
    close $f

    set f [open $path(test1)]
    fconfigure $f -buffersize 16
    # here
    set x [read $f 19]
    close $f
    set x
} {abcdefghijklmnopqrs}
test io-10.4 {Tcl_ReadChars: no more in channel buffer} {
    # (copiedNow < 0)

    set f [open $path(test1) w]
    puts -nonewline $f abcdefghijkl
    close $f

    set f [open $path(test1)]
    # here
    set x [read $f 1000]
    close $f
    set x
} {abcdefghijkl}
test io-10.5 {Tcl_ReadChars: stop on EOF} {
    # (chanPtr->flags & CHANNEL_EOF)

    set f [open $path(test1) w]
    puts -nonewline $f abcdefghijkl
    close $f

    set f [open $path(test1)]
    # here
    set x [read $f 1000]
    close $f
    set x
} {abcdefghijkl}

test io-11.1 {ReadBytes: want to read a lot} {
    # ((unsigned) toRead > (unsigned) srcLen)

    set f [open $path(test1) w]
    puts -nonewline $f abcdefghijkl
    close $f
    set f [open $path(test1)]
    fconfigure $f -encoding binary
    # here
    set x [read $f 1000]
    close $f
    set x
} {abcdefghijkl}
test io-11.2 {ReadBytes: want to read all} {
    # ((unsigned) toRead > (unsigned) srcLen)

    set f [open $path(test1) w]
    puts -nonewline $f abcdefghijkl
    close $f
    set f [open $path(test1)]
    fconfigure $f -encoding binary
    # here
    set x [read $f]
    close $f
    set x
} {abcdefghijkl}
test io-11.3 {ReadBytes: allocate more space} {
    # (toRead > length - offset - 1)

    set f [open $path(test1) w]
    puts -nonewline $f abcdefghijklmnopqrstuvwxyz
    close $f
    set f [open $path(test1)]
    fconfigure $f -buffersize 16 -encoding binary
    # here
    set x [read $f]
    close $f
    set x
} {abcdefghijklmnopqrstuvwxyz}
test io-11.4 {ReadBytes: EOF char found} {
    # (TranslateInputEOL() != 0)

    set f [open $path(test1) w]
    puts $f abcdefghijklmnopqrstuvwxyz
    close $f
    set f [open $path(test1)]
    fconfigure $f -eofchar m -encoding binary
    # here
    set x [list [read $f] [eof $f] [read $f] [eof $f]]
    close $f
    set x
} [list "abcdefghijkl" 1 "" 1]

test io-12.1 {ReadChars: want to read a lot} {
    # ((unsigned) toRead > (unsigned) srcLen)

    set f [open $path(test1) w]
    puts -nonewline $f abcdefghijkl
    close $f
    set f [open $path(test1)]
    # here
    set x [read $f 1000]
    close $f
    set x
} {abcdefghijkl}
test io-12.2 {ReadChars: want to read all} {
    # ((unsigned) toRead > (unsigned) srcLen)

    set f [open $path(test1) w]
    puts -nonewline $f abcdefghijkl
    close $f
    set f [open $path(test1)]
    # here
    set x [read $f]
    close $f
    set x
} {abcdefghijkl}
test io-12.3 {ReadChars: allocate more space} {
    # (toRead > length - offset - 1)

    set f [open $path(test1) w]
    puts -nonewline $f abcdefghijklmnopqrstuvwxyz
    close $f
    set f [open $path(test1)]
    fconfigure $f -buffersize 16
    # here
    set x [read $f]
    close $f
    set x
} {abcdefghijklmnopqrstuvwxyz}
test io-12.4 {ReadChars: split-up char} {stdio testchannel fileevent} {
    # (srcRead == 0)

    set f [open "|[list [interpreter] $path(cat)]" w+]
    fconfigure $f -encoding binary -buffering none -buffersize 16
    puts -nonewline $f "123456789012345\x96"
    fconfigure $f -encoding shiftjis -blocking 0

    fileevent $f read [namespace code "ready $f"]
    proc ready {f} {
	variable x
	lappend x [read $f] [testchannel inputbuffered $f]
    }
    variable x {}

    fconfigure $f -encoding shiftjis
    vwait [namespace which -variable x]
    fconfigure $f -encoding binary -blocking 1
    puts -nonewline $f "\x7B"
    after 500			;# Give the cat process time to catch up
    fconfigure $f -encoding shiftjis -blocking 0
    vwait [namespace which -variable x]
    close $f
    set x
} [list "123456789012345" 1 "本" 0]
test io-12.5 {ReadChars: fileevents on partial characters} {stdio fileevent} {
    set path(test1) [makeFile {
	fconfigure stdout -encoding binary -buffering none
	gets stdin; puts -nonewline "\xE7"
	gets stdin; puts -nonewline "\x89"
	gets stdin; puts -nonewline "\xA6"
    } test1]
    set f [open "|[list [interpreter] $path(test1)]" r+]
    fileevent $f readable [namespace code {
	lappend x [read $f]
	if {[eof $f]} {
	    lappend x eof
	}
    }]
    puts $f "go1"
    flush $f
    fconfigure $f -blocking 0 -encoding utf-8
    variable x {}
    vwait [namespace which -variable x]
    after 500 [namespace code { lappend x timeout }]
    vwait [namespace which -variable x]
    puts $f "go2"
    flush $f
    vwait [namespace which -variable x]
    after 500 [namespace code { lappend x timeout }]
    vwait [namespace which -variable x]
    puts $f "go3"
    flush $f
    vwait [namespace which -variable x]
    vwait [namespace which -variable x]
    lappend x [catch {close $f} msg] $msg
    set x
} "{} timeout {} timeout 牦 {} eof 0 {}"
test io-12.6 {ReadChars: too many chars read} {
    proc driver {cmd args} {
	variable buffer
	variable index
	set chan [lindex $args 0]
	switch -- $cmd {
	    initialize {
		set index($chan) 0
		set buffer($chan) [encoding convertto utf-8 \
			[string repeat 뻯 20][string repeat . 20]]
		return {initialize finalize watch read}
	    }
	    finalize {
		unset index($chan) buffer($chan)
		return
	    }
	    watch {}
	    read {
		set n [lindex $args 1]
		set new [expr {$index($chan) + $n}]
		set result [string range $buffer($chan) $index($chan) $new-1]
		set index($chan) $new
		return $result
	    }
	}
    }
    set c [chan create read [namespace which driver]]
    chan configure $c -encoding utf-8
    while {![eof $c]} {
	read $c 15
    }
    close $c
} {}
test io-12.7 {ReadChars: too many chars read [bc5b790099]} {
    proc driver {cmd args} {
	variable buffer
	variable index
	set chan [lindex $args 0]
	switch -- $cmd {
	    initialize {
		set index($chan) 0
		set buffer($chan) [encoding convertto utf-8 \
			[string repeat 뻯 10]....뻯]
		return {initialize finalize watch read}
	    }
	    finalize {
		unset index($chan) buffer($chan)
		return
	    }
	    watch {}
	    read {
		set n [lindex $args 1]
		set new [expr {$index($chan) + $n}]
		set result [string range $buffer($chan) $index($chan) $new-1]
		set index($chan) $new
		return $result
	    }
	}
    }
    set c [chan create read [namespace which driver]]
    chan configure $c -encoding utf-8
    while {![eof $c]} {
	read $c 7
    }
    close $c
} {}
test io-12.8 {ReadChars: multibyte chars split} {
    set f [open $path(test1) w]
    fconfigure $f -translation binary
    puts -nonewline $f [string repeat a 9]\xC2\xA0
    close $f
    set f [open $path(test1)]
    fconfigure $f -encoding utf-8 -buffersize 10
    set in [read $f]
    close $f
    scan [string index $in end] %c
} 160


apply [list {} {
    set template {
	test {io-12.9 @variant@} {ReadChars: multibyte chars split, default (strict)} -body {
	    set res {}
	    set f [open $path(test1) w]
	    fconfigure $f -translation binary
	    puts -nonewline $f [string repeat a 9]\xC2
	    close $f
	    set f [open $path(test1)]
	    fconfigure $f -encoding utf-8 @strict@ -buffersize 10
	    set status [catch {read $f} cres copts]
	    if {$status} {
		set in [dict get $copts -result]
	    } else {
		set in $cres 
	    }
	    lappend res $in
	    lappend res $status $cres
	    set scan [scan [string index $in end] %c]
	    lappend res $scan

	    set status [catch {read $f} cres copts]
	    if {$status} {
		set in [dict get $copts -result]
	    } else {
		set in $cres 
	    }
	    lappend res $in
	    lappend res $status $cres
	    set scan [scan [string index $in end] %c]
	    lappend res $scan
	    set res
	} -cleanup {
	    catch {close $f}
	} -match glob -result @result@
    }

    set errorres {{read aaaaaaaaa} 1 {error reading "file*":\
	invalid or incomplete multibyte or wide character} 97\
	{read {}} 1 {error reading "file*":\
	invalid or incomplete multibyte or wide character} 125}

    # if default encoding is not currently to strict
    # foreach variant {default encodingstrict} strict {{} {-encodingstrict 1}} 
    foreach variant {
	{profile default} {profile strict} {profile tcl8}
    } strict {{} {-profile strict} {-profile tcl8}} result [list \
	$errorres $errorres [
	    list aaaaaaaaa\xC2 0 aaaaaaaaa\xC2 194 {} 0 {} {}]
    ] {
	set script [string map [
	    list @result@ [list $result] @variant@ $variant @strict@ $strict] $template] 
	uplevel 1 $script
    }
} [namespace current]]


test io-13.1 {TranslateInputEOL: cr mode} {} {
    set f [open $path(test1) w]
    fconfigure $f -translation lf
    puts -nonewline $f "abcd\rdef\r"
    close $f
    set f [open $path(test1)]
    fconfigure $f -translation cr
    set x [read $f]
    close $f
    set x
} "abcd\ndef\n"
test io-13.2 {TranslateInputEOL: crlf mode} {
    set f [open $path(test1) w]
    fconfigure $f -translation lf
    puts -nonewline $f "abcd\r\ndef\r\n"
    close $f
    set f [open $path(test1)]
    fconfigure $f -translation crlf
    set x [read $f]
    close $f
    set x
} "abcd\ndef\n"
test io-13.3 {TranslateInputEOL: crlf mode: naked cr} {
    # (src >= srcMax)

    set f [open $path(test1) w]
    fconfigure $f -translation lf
    puts -nonewline $f "abcd\r\ndef\r"
    close $f
    set f [open $path(test1)]
    fconfigure $f -translation crlf
    set x [read $f]
    close $f
    set x
} "abcd\ndef\r"
test io-13.4 {TranslateInputEOL: crlf mode: cr followed by not \n} {
    # (src >= srcMax)

    set f [open $path(test1) w]
    fconfigure $f -translation lf
    puts -nonewline $f "abcd\r\ndef\rfgh"
    close $f
    set f [open $path(test1)]
    fconfigure $f -translation crlf
    set x [read $f]
    close $f
    set x
} "abcd\ndef\rfgh"
test io-13.5 {TranslateInputEOL: crlf mode: naked lf} {
    # (src >= srcMax)

    set f [open $path(test1) w]
    fconfigure $f -translation lf
    puts -nonewline $f "abcd\r\ndef\nfgh"
    close $f
    set f [open $path(test1)]
    fconfigure $f -translation crlf
    set x [read $f]
    close $f
    set x
} "abcd\ndef\nfgh"
test io-13.6 {TranslateInputEOL: auto mode: saw cr in last segment} {stdio testchannel fileevent} {
    # (chanPtr->flags & INPUT_SAW_CR)
    # This test may fail on slower machines.

    set f [open "|[list [interpreter] $path(cat)]" w+]
    fconfigure $f -blocking 0 -buffering none -translation {auto lf}

    fileevent $f read [namespace code "ready $f"]
    proc ready {f} {
	variable x
	lappend x [read $f] [testchannel queuedcr $f]
    }
    variable x {}
    variable y {}

    puts -nonewline $f "abcdefghj\r"
    after 500 [namespace code {set y ok}]
    vwait [namespace which -variable y]

    puts -nonewline $f "\n01234"
    after 500 [namespace code {set y ok}]
    vwait [namespace which -variable y]

    close $f
    set x
} [list "abcdefghj\n" 1 "01234" 0]
test io-13.7 {TranslateInputEOL: auto mode: naked \r} testchannel {
    # (src >= srcMax)

    set f [open $path(test1) w]
    fconfigure $f -translation lf
    puts -nonewline $f "abcd\r"
    close $f
    set f [open $path(test1)]
    fconfigure $f -translation auto
    set x [list [read $f] [testchannel queuedcr $f]]
    close $f
    set x
} [list "abcd\n" 1]
test io-13.8 {TranslateInputEOL: auto mode: \r\n} {
    # (*src == '\n')

    set f [open $path(test1) w]
    fconfigure $f -translation lf
    puts -nonewline $f "abcd\r\ndef"
    close $f
    set f [open $path(test1)]
    fconfigure $f -translation auto
    set x [read $f]
    close $f
    set x
} "abcd\ndef"
test io-13.8.1 {TranslateInputEOL: auto mode: \r\n} {
    set f [open $path(test1) w]
    fconfigure $f -translation lf
    puts -nonewline $f "abcd\r\ndef"
    close $f
    set f [open $path(test1)]
    fconfigure $f -translation auto
    set x {}
    lappend x [read $f 5]
    lappend x [read $f]
    close $f
    set x
} [list "abcd\n" "def"]
test io-13.8.2 {TranslateInputEOL: auto mode: \r\n} {
    set f [open $path(test1) w]
    fconfigure $f -translation lf
    puts -nonewline $f "abcd\r\ndef"
    close $f
    set f [open $path(test1)]
    fconfigure $f -translation auto -buffersize 6
    set x {}
    lappend x [read $f 5]
    lappend x [read $f]
    close $f
    set x
} [list "abcd\n" "def"]
test io-13.8.3 {TranslateInputEOL: auto mode: \r\n} {
    set f [open $path(test1) w]
    fconfigure $f -translation lf
    puts -nonewline $f "abcd\r\n\r\ndef"
    close $f
    set f [open $path(test1)]
    fconfigure $f -translation auto -buffersize 7
    set x {}
    lappend x [read $f 5]
    lappend x [read $f]
    close $f
    set x
} [list "abcd\n" "\ndef"]
test io-13.9 {TranslateInputEOL: auto mode: \r followed by not \n} {
    set f [open $path(test1) w]
    fconfigure $f -translation lf
    puts -nonewline $f "abcd\rdef"
    close $f
    set f [open $path(test1)]
    fconfigure $f -translation auto
    set x [read $f]
    close $f
    set x
} "abcd\ndef"
test io-13.10 {TranslateInputEOL: auto mode: \n} {
    # not (*src == '\r')

    set f [open $path(test1) w]
    fconfigure $f -translation lf
    puts -nonewline $f "abcd\ndef"
    close $f
    set f [open $path(test1)]
    fconfigure $f -translation auto
    set x [read $f]
    close $f
    set x
} "abcd\ndef"
test io-13.11 {TranslateInputEOL: EOF char} {
    # (*chanPtr->inEofChar != '\x00')

    set f [open $path(test1) w]
    fconfigure $f -translation lf
    puts -nonewline $f "abcd\ndefgh"
    close $f
    set f [open $path(test1)]
    fconfigure $f -translation auto -eofchar e
    set x [read $f]
    close $f
    set x
} "abcd\nd"
test io-13.12 {TranslateInputEOL: find EOF char in src} {
    # (*chanPtr->inEofChar != '\x00')

    set f [open $path(test1) w]
    fconfigure $f -translation lf
    puts -nonewline $f "\r\n\r\n\r\nab\r\n\r\ndef\r\n\r\n\r\n"
    close $f
    set f [open $path(test1)]
    fconfigure $f -translation auto -eofchar e
    set x [read $f]
    close $f
    set x
} "\n\n\nab\n\nd"

# Test standard handle management. The functions tested are
# Tcl_SetStdChannel and Tcl_GetStdChannel. Incidentally we are
# also testing channel table management.

if {[info commands testchannel] != ""} {
    set consoleFileNames [lsort [testchannel open]]
} else {
    # just to avoid an error
    set consoleFileNames [list]
}

test io-14.1 {Tcl_SetStdChannel and Tcl_GetStdChannel} {testchannel} {
    set l ""
    lappend l [fconfigure stdin -buffering]
    lappend l [fconfigure stdout -buffering]
    lappend l [fconfigure stderr -buffering]
    lappend l [lsort [testchannel open]]
    set l
} [list line line none $consoleFileNames]
test io-14.2 {Tcl_SetStdChannel and Tcl_GetStdChannel} {
    interp create x
    set l ""
    lappend l [x eval {fconfigure stdin -buffering}]
    lappend l [x eval {fconfigure stdout -buffering}]
    lappend l [x eval {fconfigure stderr -buffering}]
    interp delete x
    set l
} {line line none}
set path(test3) [makeFile {} test3]
test io-14.3 {Tcl_SetStdChannel & Tcl_GetStdChannel} exec {
    set f [open $path(test1) w]
    puts -nonewline $f {
	close stdin
	close stdout
	close stderr
	set f  [}
    puts $f [list open $path(test1) r]]
    puts $f "set f2 \[[list open $path(test2) w]]"
    puts $f "set f3 \[[list open $path(test3) w]]"
    puts $f {	puts stdout [gets stdin]
	puts stdout out
	puts stderr err
	close $f
	close $f2
	close $f3
    }
    close $f
    set result [exec [interpreter] $path(test1)]
    set f  [open $path(test2) r]
    set f2 [open $path(test3) r]
    lappend result [read $f] [read $f2]
    close $f
    close $f2
    set result
} {{
out
} {err
}}
# This test relies on the fact that stdout is used before stderr
test io-14.4 {Tcl_SetStdChannel & Tcl_GetStdChannel} {exec} {
    set f [open $path(test1) w]
    puts -nonewline $f { close stdin
	close stdout
	close stderr
	set f  [}
    puts $f [list open $path(test1) r]]
    puts $f "set f2 \[[list open $path(test2) w]]"
    puts $f "set f3 \[[list open $path(test3) w]]"
    puts $f {	puts stdout [gets stdin]
	puts stdout $f2
	puts stderr $f3
	close $f
	close $f2
	close $f3
    }
    close $f
    set result [exec [interpreter] $path(test1)]
    set f  [open $path(test2) r]
    set f2 [open $path(test3) r]
    lappend result [read $f] [read $f2]
    close $f
    close $f2
    set result
} {{ close stdin
stdout
} {stderr
}}
catch {interp delete z}
test io-14.5 {Tcl_GetChannel: stdio name translation} {
    interp create z
    eof stdin
    catch {z eval flush stdin} msg1
    catch {z eval close stdin} msg2
    catch {z eval flush stdin} msg3
    set result [list $msg1 $msg2 $msg3]
    interp delete z
    set result
} {{channel "stdin" wasn't opened for writing} {} {can not find channel named "stdin"}}
test io-14.6 {Tcl_GetChannel: stdio name translation} {
    interp create z
    eof stdout
    catch {z eval flush stdout} msg1
    catch {z eval close stdout} msg2
    catch {z eval flush stdout} msg3
    set result [list $msg1 $msg2 $msg3]
    interp delete z
    set result
} {{} {} {can not find channel named "stdout"}}
test io-14.7 {Tcl_GetChannel: stdio name translation} {
    interp create z
    eof stderr
    catch {z eval flush stderr} msg1
    catch {z eval close stderr} msg2
    catch {z eval flush stderr} msg3
    set result [list $msg1 $msg2 $msg3]
    interp delete z
    set result
} {{} {} {can not find channel named "stderr"}}
set path(script) [makeFile {} script]
test io-14.8 {reuse of stdio special channels} stdio {
    file delete $path(script)
    file delete $path(test1)
    set f [open $path(script) w]
    puts -nonewline $f {
	close stderr
	set f [}
    puts $f [list open $path(test1) w]]
    puts -nonewline $f {
	puts stderr hello
	close $f
	set f [}
    puts $f [list open $path(test1) r]]
    puts $f {
	puts [gets $f]
    }
    close $f
    set f [open "|[list [interpreter] $path(script)]" r]
    set c [gets $f]
    close $f
    set c
} hello
test io-14.9 {reuse of stdio special channels} {stdio fileevent} {
    file delete $path(script)
    file delete $path(test1)
    set f [open $path(script) w]
    puts $f {
	array set path [lindex $argv 0]
	set f [open $path(test1) w]
	puts $f hello
	close $f
	close stderr
	set f [open "|[list [info nameofexecutable] $path(cat) $path(test1)]" r]
	puts [gets $f]
    }
    close $f
    set f [open "|[list [interpreter] $path(script) [array get path]]" r]
    set c [gets $f]
    close $f
    # Added delay to give Windows time to stop the spawned process and clean
    # up its grip on the file test1. Added delete as proper test cleanup.
    # The failing tests were 18.1 and 18.2 as first re-users of file "test1".
    after 10000
    file delete $path(script)
    file delete $path(test1)
    set c
} hello

test io-15.1 {Tcl_CreateCloseHandler} emptyTest {
} {}

test io-16.1 {Tcl_DeleteCloseHandler} emptyTest {
} {}

# Test channel table management. The functions tested are
# GetChannelTable, DeleteChannelTable, Tcl_RegisterChannel,
# Tcl_UnregisterChannel, Tcl_GetChannel and Tcl_CreateChannel.
#
# These functions use "eof stdin" to ensure that the standard
# channels are added to the channel table of the interpreter.

test io-17.1 {GetChannelTable, DeleteChannelTable on std handles} {testchannel} {
    set l1 [testchannel refcount stdin]
    eof stdin
    interp create x
    set l ""
    lappend l [expr {[testchannel refcount stdin] - $l1}]
    x eval {eof stdin}
    lappend l [expr {[testchannel refcount stdin] - $l1}]
    interp delete x
    lappend l [expr {[testchannel refcount stdin] - $l1}]
    set l
} {0 1 0}
test io-17.2 {GetChannelTable, DeleteChannelTable on std handles} {testchannel} {
    set l1 [testchannel refcount stdout]
    eof stdin
    interp create x
    set l ""
    lappend l [expr {[testchannel refcount stdout] - $l1}]
    x eval {eof stdout}
    lappend l [expr {[testchannel refcount stdout] - $l1}]
    interp delete x
    lappend l [expr {[testchannel refcount stdout] - $l1}]
    set l
} {0 1 0}
test io-17.3 {GetChannelTable, DeleteChannelTable on std handles} {testchannel} {
    set l1 [testchannel refcount stderr]
    eof stdin
    interp create x
    set l ""
    lappend l [expr {[testchannel refcount stderr] - $l1}]
    x eval {eof stderr}
    lappend l [expr {[testchannel refcount stderr] - $l1}]
    interp delete x
    lappend l [expr {[testchannel refcount stderr] - $l1}]
    set l
} {0 1 0}

test io-18.1 {Tcl_RegisterChannel, Tcl_UnregisterChannel} {testchannel} {
    file delete -force $path(test1)
    set l ""
    set f [open $path(test1) w]
    lappend l [lindex [testchannel info $f] 15]
    close $f
    if {[catch {lindex [testchannel info $f] 15} msg]} {
	lappend l $msg
    } else {
	lappend l "very broken: $f found after being closed"
    }
    string compare [string tolower $l] \
	[list 1 [format "can not find channel named \"%s\"" $f]]
} 0
test io-18.2 {Tcl_RegisterChannel, Tcl_UnregisterChannel} {testchannel} {
    file delete -force $path(test1)
    set l ""
    set f [open $path(test1) w]
    lappend l [lindex [testchannel info $f] 15]
    interp create x
    interp share "" $f x
    lappend l [lindex [testchannel info $f] 15]
    x eval close $f
    lappend l [lindex [testchannel info $f] 15]
    interp delete x
    lappend l [lindex [testchannel info $f] 15]
    close $f
    if {[catch {lindex [testchannel info $f] 15} msg]} {
	lappend l $msg
    } else {
	lappend l "very broken: $f found after being closed"
    }
    string compare [string tolower $l] \
	[list 1 2 1 1 [format "can not find channel named \"%s\"" $f]]
} 0
test io-18.3 {Tcl_RegisterChannel, Tcl_UnregisterChannel} {testchannel} {
    file delete $path(test1)
    set l ""
    set f [open $path(test1) w]
    lappend l [lindex [testchannel info $f] 15]
    interp create x
    interp share "" $f x
    lappend l [lindex [testchannel info $f] 15]
    interp delete x
    lappend l [lindex [testchannel info $f] 15]
    close $f
    if {[catch {lindex [testchannel info $f] 15} msg]} {
	lappend l $msg
    } else {
	lappend l "very broken: $f found after being closed"
    }
    string compare [string tolower $l] \
	[list 1 2 1 [format "can not find channel named \"%s\"" $f]]
} 0

test io-19.1 {Tcl_GetChannel->Tcl_GetStdChannel, standard handles} {
    eof stdin
} 0
test io-19.2 {testing Tcl_GetChannel, user opened handle} {
    file delete $path(test1)
    set f [open $path(test1) w]
    set x [eof $f]
    close $f
    set x
} 0
test io-19.3 {Tcl_GetChannel, channel not found} {
    list [catch {eof file34} msg] $msg
} {1 {can not find channel named "file34"}}
test io-19.4 {Tcl_CreateChannel, insertion into channel table} {testchannel} {
    file delete $path(test1)
    set f [open $path(test1) w]
    set l ""
    lappend l [eof $f]
    close $f
    if {[catch {lindex [testchannel info $f] 15} msg]} {
	lappend l $msg
    } else {
	lappend l "very broken: $f found after being closed"
    }
    string compare [string tolower $l] \
	[list 0 [format "can not find channel named \"%s\"" $f]]
} 0

test io-20.1 {Tcl_CreateChannel: initial settings} {
	set a [open $path(test2) w]
    set old [encoding system]
    encoding system ascii
    set f [open $path(test1) w]
    set x [fconfigure $f -encoding]
    close $f
    encoding system $old
	close $a
    set x
} {ascii}
test io-20.2 {Tcl_CreateChannel: initial settings} {win} {
    set f [open $path(test1) w+]
    set x [list [fconfigure $f -eofchar] [fconfigure $f -translation]]
    close $f
    set x
} {{} {auto crlf}}
test io-20.3 {Tcl_CreateChannel: initial settings} {unix} {
    set f [open $path(test1) w+]
    set x [list [fconfigure $f -eofchar] [fconfigure $f -translation]]
    close $f
    set x
} {{} {auto lf}}
set path(stdout) [makeFile {} stdout]
test io-20.5 {Tcl_CreateChannel: install channel in empty slot} stdio {
    set f [open $path(script) w]
    puts -nonewline $f {
	close stdout
	set f1 [}
    puts $f [list open $path(stdout) w]]
    puts $f {
	fconfigure $f1 -buffersize 777
	puts stderr [fconfigure stdout -buffersize]
    }
    close $f
    set f [open "|[list [interpreter] $path(script)]"]
    catch {close $f} msg
    set msg
} {777}

test io-21.1 {CloseChannelsOnExit} emptyTest {
} {}

# Test management of attributes associated with a channel, such as
# its default translation, its name and type, etc. The functions
# tested in this group are Tcl_GetChannelName,
# Tcl_GetChannelType and Tcl_GetChannelFile. Tcl_GetChannelInstanceData
# not tested because files do not use the instance data.

test io-22.1 {Tcl_GetChannelMode} emptyTest {
    # Not used anywhere in Tcl.
} {}

test io-23.1 {Tcl_GetChannelName} {testchannel} {
    file delete $path(test1)
    set f [open $path(test1) w]
    set n [testchannel name $f]
    close $f
    string compare $n $f
} 0

test io-24.1 {Tcl_GetChannelType} {testchannel} {
    file delete $path(test1)
    set f [open $path(test1) w]
    set t [testchannel type $f]
    close $f
    string compare $t file
} 0

test io-25.1 {Tcl_GetChannelHandle, input} {testchannel} {
    set f [open $path(test1) w]
    fconfigure $f -translation lf -eofchar {}
    puts $f "1234567890\n098765432"
    close $f
    set f [open $path(test1) r]
    gets $f
    set l ""
    lappend l [testchannel inputbuffered $f]
    lappend l [tell $f]
    close $f
    set l
} {10 11}
test io-25.2 {Tcl_GetChannelHandle, output} {testchannel} {
    file delete $path(test1)
    set f [open $path(test1) w]
    fconfigure $f -translation lf
    puts $f hello
    set l ""
    lappend l [testchannel outputbuffered $f]
    lappend l [tell $f]
    flush $f
    lappend l [testchannel outputbuffered $f]
    lappend l [tell $f]
    close $f
    file delete $path(test1)
    set l
} {6 6 0 6}

test io-26.1 {Tcl_GetChannelInstanceData} stdio {
    # "pid" command uses Tcl_GetChannelInstanceData
    # Don't care what pid is (but must be a number), just want to exercise it.

    set f [open "|[list [interpreter] << exit]"]
    expr {[pid $f]}
    close $f
} {}

# Test flushing. The functions tested here are FlushChannel.

test io-27.1 {FlushChannel, no output buffered} {
    file delete $path(test1)
    set f [open $path(test1) w]
    flush $f
    set s [file size $path(test1)]
    close $f
    set s
} 0
test io-27.2 {FlushChannel, some output buffered} {
    file delete $path(test1)
    set f [open $path(test1) w]
    fconfigure $f -translation lf -eofchar {}
    set l ""
    puts $f hello
    lappend l [file size $path(test1)]
    flush $f
    lappend l [file size $path(test1)]
    close $f
    lappend l [file size $path(test1)]
    set l
} {0 6 6}
test io-27.3 {FlushChannel, implicit flush on close} {
    file delete $path(test1)
    set f [open $path(test1) w]
    fconfigure $f -translation lf -eofchar {}
    set l ""
    puts $f hello
    lappend l [file size $path(test1)]
    close $f
    lappend l [file size $path(test1)]
    set l
} {0 6}
test io-27.4 {FlushChannel, implicit flush when buffer fills} {
    file delete $path(test1)
    set f [open $path(test1) w]
    fconfigure $f -translation lf -eofchar {}
    fconfigure $f -buffersize 60
    set l ""
    lappend l [file size $path(test1)]
    for {set i 0} {$i < 12} {incr i} {
	puts $f hello
    }
    lappend l [file size $path(test1)]
    flush $f
    lappend l [file size $path(test1)]
    close $f
    set l
} {0 60 72}
test io-27.5 {FlushChannel, implicit flush when buffer fills and on close} \
	{unixOrWin} {
    file delete $path(test1)
    set f [open $path(test1) w]
    fconfigure $f -translation lf -buffersize 60 -eofchar {}
    set l ""
    lappend l [file size $path(test1)]
    for {set i 0} {$i < 12} {incr i} {
	puts $f hello
    }
    lappend l [file size $path(test1)]
    close $f
    lappend l [file size $path(test1)]
    set l
} {0 60 72}
set path(pipe)   [makeFile {} pipe]
set path(output) [makeFile {} output]
test io-27.6 {FlushChannel, async flushing, async close} \
	{stdio asyncPipeClose notWinCI} {
    # This test may fail on old Unix systems (seen on IRIX64 6.5) with
    # obsolete gettimeofday() calls.  See Tcl Bugs 3530533, 1942197.
    file delete $path(pipe)
    file delete $path(output)
    set f [open $path(pipe) w]
    puts $f "set f \[[list open $path(output) w]]"
    puts $f {
	fconfigure $f -translation lf -buffering none -eofchar {}
	while {![eof stdin]} {
	    after 20
	    puts -nonewline $f [read stdin 1024]
	}
	close $f
    }
    close $f
    set x 01234567890123456789012345678901
    for {set i 0} {$i < 11} {incr i} {
	set x "$x$x"
    }
    set f [open $path(output) w]
    close $f
    set f [open "|[list [interpreter] $path(pipe)]" w]
    fconfigure $f -blocking off
    puts -nonewline $f $x
    close $f
    set counter 0
    while {([file size $path(output)] < 65536) && ($counter < 1000)} {
	after 20 [list incr [namespace which -variable counter]]
	vwait [namespace which -variable counter]
    }
    if {$counter == 1000} {
	set result "file size only [file size $path(output)]"
    } else {
	set result ok
    }
} ok

# Tests closing a channel. The functions tested are CloseChannel and Tcl_Close.

test io-28.1 {CloseChannel called when all references are dropped} {testchannel} {
    file delete $path(test1)
    set f [open $path(test1) w]
    interp create x
    interp share "" $f x
    set l ""
    lappend l [testchannel refcount $f]
    x eval close $f
    interp delete x
    lappend l [testchannel refcount $f]
    close $f
    set l
} {2 1}
test io-28.2 {CloseChannel called when all references are dropped} {
    file delete $path(test1)
    set f [open $path(test1) w]
    interp create x
    interp share "" $f x
    puts -nonewline $f abc
    close $f
    x eval puts $f def
    x eval close $f
    interp delete x
    set f [open $path(test1) r]
    set l [gets $f]
    close $f
    set l
} abcdef
test io-28.3 {CloseChannel, not called before output queue is empty} \
	{stdio asyncPipeClose nonPortable} {
    file delete $path(pipe)
    file delete $path(output)
    set f [open $path(pipe) w]
    puts $f {

	# Need to not have eof char appended on close, because the other
	# side of the pipe already closed, so that writing would cause an
	# error "invalid file".

	fconfigure stdout -eofchar {}
	fconfigure stderr -eofchar {}

	set f [open $path(output) w]
	fconfigure $f -translation lf -buffering none
	for {set x 0} {$x < 20} {incr x} {
	    after 20
	    puts -nonewline $f [read stdin 1024]
	}
	close $f
    }
    close $f
    set x 01234567890123456789012345678901
    for {set i 0} {$i < 11} {incr i} {
	set x "$x$x"
    }
    set f [open $path(output) w]
    close $f
    set f [open "|[list [interpreter] pipe]" r+]
    fconfigure $f -blocking off -eofchar {}

    puts -nonewline $f $x
    close $f
    set counter 0
    while {([file size $path(output)] < 20480) && ($counter < 1000)} {
	after 20 [list incr [namespace which -variable counter]]
	vwait [namespace which -variable counter]
    }
    if {$counter == 1000} {
	set result probably_broken
    } else {
	set result ok
    }
} ok
test io-28.4 Tcl_Close testchannel {
    file delete $path(test1)
    set l {}
    lappend l [lsort [testchannel open]]
    set f [open $path(test1) w]
    lappend l [lsort [testchannel open]]
    close $f
    lappend l [lsort [testchannel open]]
    set x [list $consoleFileNames \
		[lsort [list {*}$consoleFileNames $f]] \
		$consoleFileNames]
    string compare $l $x
} 0
test io-28.5 {Tcl_Close vs standard handles} {stdio unix testchannel} {
    file delete $path(script)
    set f [open $path(script) w]
    puts $f {
	close stdin
	puts [testchannel open]
    }
    close $f
    set f [open "|[list [interpreter] $path(script)]" r]
    set l [gets $f]
    close $f
    lsort $l
} {file1 file2}


test io-28.6 {
	close channel in write event handler

	Should not produce a segmentation fault in a Tcl built with
	--enable-symbols and -DPURIFY
} debugpurify {
    variable done
    variable res
    after 0 [list coroutine c1 apply [list {} {
	variable done
	set chan [chan create w {apply {args {
	    list initialize finalize watch write configure blocking
	}}}]
	chan configure $chan -blocking 0
	while 1 {
	    chan event $chan writable [list [info coroutine]]
	    yield
	    close $chan
	    set done 1
	    return
	}
    } [namespace current]]]
    vwait [namespace current]::done
return success
} success


test io-28.7 {
    close channel in read event handler

	Should not produce a segmentation fault in a Tcl built with
	--enable-symbols and -DPURIFY
} debugpurify {
    variable done
    variable res
    after 0 [list coroutine c1 apply [list {} {
	variable done
	set chan [chan create r {apply {{cmd chan args} {
	    switch $cmd {
		blocking - finalize {
		}
		watch {
		    chan postevent $chan read
		}
		initialize {
		    list initialize finalize watch read write configure blocking
		}
		default {
		    error [list {unexpected command} $cmd]
		}
	    }
	}}}]
	chan configure $chan -blocking 0
	while 1 {
	    chan event $chan readable [list [info coroutine]]
	    yield
	    close $chan
	    set done 1
	    return
	}
    } [namespace current]]]
    vwait [namespace current]::done
return success
} success



test io-29.1 {Tcl_WriteChars, channel not writable} {
    list [catch {puts stdin hello} msg] $msg
} {1 {channel "stdin" wasn't opened for writing}}
test io-29.2 {Tcl_WriteChars, empty string} {
    file delete $path(test1)
    set f [open $path(test1) w]
    fconfigure $f -eofchar {}
    puts -nonewline $f ""
    close $f
    file size $path(test1)
} 0
test io-29.3 {Tcl_WriteChars, nonempty string} {
    file delete $path(test1)
    set f [open $path(test1) w]
    fconfigure $f -eofchar {}
    puts -nonewline $f hello
    close $f
    file size $path(test1)
} 5
test io-29.4 {Tcl_WriteChars, buffering in full buffering mode} {testchannel} {
    file delete $path(test1)
    set f [open $path(test1) w]
    fconfigure $f -translation lf -buffering full -eofchar {}
    puts $f hello
    set l ""
    lappend l [testchannel outputbuffered $f]
    lappend l [file size $path(test1)]
    flush $f
    lappend l [testchannel outputbuffered $f]
    lappend l [file size $path(test1)]
    close $f
    set l
} {6 0 0 6}
test io-29.5 {Tcl_WriteChars, buffering in line buffering mode} {testchannel} {
    file delete $path(test1)
    set f [open $path(test1) w]
    fconfigure $f -translation lf -buffering line -eofchar {}
    puts -nonewline $f hello
    set l ""
    lappend l [testchannel outputbuffered $f]
    lappend l [file size $path(test1)]
    puts $f hello
    lappend l [testchannel outputbuffered $f]
    lappend l [file size $path(test1)]
    close $f
    set l
} {5 0 0 11}
test io-29.6 {Tcl_WriteChars, buffering in no buffering mode} {testchannel} {
    file delete $path(test1)
    set f [open $path(test1) w]
    fconfigure $f -translation lf -buffering none -eofchar {}
    puts -nonewline $f hello
    set l ""
    lappend l [testchannel outputbuffered $f]
    lappend l [file size $path(test1)]
    puts $f hello
    lappend l [testchannel outputbuffered $f]
    lappend l [file size $path(test1)]
    close $f
    set l
} {0 5 0 11}
test io-29.7 {Tcl_Flush, full buffering} {testchannel} {
    file delete $path(test1)
    set f [open $path(test1) w]
    fconfigure $f -translation lf -buffering full -eofchar {}
    puts -nonewline $f hello
    set l ""
    lappend l [testchannel outputbuffered $f]
    lappend l [file size $path(test1)]
    puts $f hello
    lappend l [testchannel outputbuffered $f]
    lappend l [file size $path(test1)]
    flush $f
    lappend l [testchannel outputbuffered $f]
    lappend l [file size $path(test1)]
    close $f
    set l
} {5 0 11 0 0 11}
test io-29.8 {Tcl_Flush, full buffering} {testchannel} {
    file delete $path(test1)
    set f [open $path(test1) w]
    fconfigure $f -translation lf -buffering line
    puts -nonewline $f hello
    set l ""
    lappend l [testchannel outputbuffered $f]
    lappend l [file size $path(test1)]
    flush $f
    lappend l [testchannel outputbuffered $f]
    lappend l [file size $path(test1)]
    puts $f hello
    lappend l [testchannel outputbuffered $f]
    lappend l [file size $path(test1)]
    flush $f
    lappend l [testchannel outputbuffered $f]
    lappend l [file size $path(test1)]
    close $f
    set l
} {5 0 0 5 0 11 0 11}
test io-29.9 {Tcl_Flush, channel not writable} {
    list [catch {flush stdin} msg] $msg
} {1 {channel "stdin" wasn't opened for writing}}
test io-29.10 {Tcl_WriteChars, looping and buffering} {
    file delete $path(test1)
    set f1 [open $path(test1) w]
    fconfigure $f1 -translation lf -eofchar {}
    set f2 [open $path(longfile) r]
    for {set x 0} {$x < 10} {incr x} {
	puts $f1 [gets $f2]
    }
    close $f2
    close $f1
    file size $path(test1)
} 387
test io-29.11 {Tcl_WriteChars, no newline, implicit flush} {
    file delete $path(test1)
    set f1 [open $path(test1) w]
    fconfigure $f1 -eofchar {}
    set f2 [open $path(longfile) r]
    for {set x 0} {$x < 10} {incr x} {
	puts -nonewline $f1 [gets $f2]
    }
    close $f1
    close $f2
    file size $path(test1)
} 377
test io-29.12 {Tcl_WriteChars on a pipe} stdio {
    file delete $path(test1)
    file delete $path(pipe)
    set f1 [open $path(pipe) w]
    puts $f1 "set f1 \[[list open $path(longfile) r]]"
    puts $f1 {
	for {set x 0} {$x < 10} {incr x} {
	    puts [gets $f1]
	}
    }
    close $f1
    set f1 [open "|[list [interpreter] $path(pipe)]" r]
    set f2 [open $path(longfile) r]
    set y ok
    for {set x 0} {$x < 10} {incr x} {
	set l1 [gets $f1]
	set l2 [gets $f2]
	if {"$l1" != "$l2"} {
	    set y broken
	}
    }
    close $f1
    close $f2
    set y
} ok
test io-29.13 {Tcl_WriteChars to a pipe, line buffered} stdio {
    file delete $path(test1)
    file delete $path(pipe)
    set f1 [open $path(pipe) w]
    puts $f1 {
	puts [gets stdin]
	puts [gets stdin]
    }
    close $f1
    set y ok
    set f1 [open "|[list [interpreter] $path(pipe)]" r+]
    fconfigure $f1 -buffering line
    set f2 [open $path(longfile) r]
    set line [gets $f2]
    puts $f1 $line
    set backline [gets $f1]
    if {"$line" != "$backline"} {
	set y broken
    }
    set line [gets $f2]
    puts $f1 $line
    set backline [gets $f1]
    if {"$line" != "$backline"} {
	set y broken
    }
    close $f1
    close $f2
    set y
} ok
test io-29.14 {Tcl_WriteChars, buffering and implicit flush at close} {
    file delete $path(test3)
    set f [open $path(test3) w]
    puts -nonewline $f "Text1"
    puts -nonewline $f " Text 2"
    puts $f " Text 3"
    close $f
    set f [open $path(test3) r]
    set x [gets $f]
    close $f
    set x
} {Text1 Text 2 Text 3}
test io-29.15 {Tcl_Flush, channel not open for writing} {
    file delete $path(test1)
    set fd [open $path(test1) w]
    close $fd
    set fd [open $path(test1) r]
    set x [list [catch {flush $fd} msg] $msg]
    close $fd
    string compare $x \
	[list 1 "channel \"$fd\" wasn't opened for writing"]
} 0
test io-29.16 {Tcl_Flush on pipe opened only for reading} stdio {
    set fd [open "|[list [interpreter] cat longfile]" r]
    set x [list [catch {flush $fd} msg] $msg]
    catch {close $fd}
    string compare $x \
	[list 1 "channel \"$fd\" wasn't opened for writing"]
} 0
test io-29.17 {Tcl_WriteChars buffers, then Tcl_Flush flushes} {
    file delete $path(test1)
    set f1 [open $path(test1) w]
    fconfigure $f1 -translation lf
    puts $f1 hello
    puts $f1 hello
    puts $f1 hello
    flush $f1
    set x [file size $path(test1)]
    close $f1
    set x
} 18
test io-29.18 {Tcl_WriteChars and Tcl_Flush intermixed} {
    file delete $path(test1)
    set x ""
    set f1 [open $path(test1) w]
    fconfigure $f1 -translation lf
    puts $f1 hello
    puts $f1 hello
    puts $f1 hello
    flush $f1
    lappend x [file size $path(test1)]
    puts $f1 hello
    flush $f1
    lappend x [file size $path(test1)]
    puts $f1 hello
    flush $f1
    lappend x [file size $path(test1)]
    close $f1
    set x
} {18 24 30}
test io-29.19 {Explicit and implicit flushes} {
    file delete $path(test1)
    set f1 [open $path(test1) w]
    fconfigure $f1 -translation lf -eofchar {}
    set x ""
    puts $f1 hello
    puts $f1 hello
    puts $f1 hello
    flush $f1
    lappend x [file size $path(test1)]
    puts $f1 hello
    flush $f1
    lappend x [file size $path(test1)]
    puts $f1 hello
    close $f1
    lappend x [file size $path(test1)]
    set x
} {18 24 30}
test io-29.20 {Implicit flush when buffer is full} {
    file delete $path(test1)
    set f1 [open $path(test1) w]
    fconfigure $f1 -translation lf -eofchar {}
    set line "abcdefghijklmnopqrstuvwxyzABCDEFGHIJKLMNOPQRSTUVWXYZ0123456789"
    for {set x 0} {$x < 100} {incr x} {
      puts $f1 $line
    }
    set z ""
    lappend z [file size $path(test1)]
    for {set x 0} {$x < 100} {incr x} {
	puts $f1 $line
    }
    lappend z [file size $path(test1)]
    close $f1
    lappend z [file size $path(test1)]
    set z
} {4096 12288 12600}
test io-29.21 {Tcl_Flush to pipe} stdio {
    file delete $path(pipe)
    set f1 [open $path(pipe) w]
    puts $f1 {set x [read stdin 6]}
    puts $f1 {set cnt [string length $x]}
    puts $f1 {puts "read $cnt characters"}
    close $f1
    set f1 [open "|[list [interpreter] $path(pipe)]" r+]
    puts $f1 hello
    flush $f1
    set x [gets $f1]
    catch {close $f1}
    set x
} "read 6 characters"
test io-29.22 {Tcl_Flush called at other end of pipe} stdio {
    file delete $path(pipe)
    set f1 [open $path(pipe) w]
    puts $f1 {
	fconfigure stdout -buffering full
	puts hello
	puts hello
	flush stdout
	gets stdin
	puts bye
	flush stdout
    }
    close $f1
    set f1 [open "|[list [interpreter] $path(pipe)]" r+]
    set x ""
    lappend x [gets $f1]
    lappend x [gets $f1]
    puts $f1 hello
    flush $f1
    lappend x [gets $f1]
    close $f1
    set x
} {hello hello bye}
test io-29.23 {Tcl_Flush and line buffering at end of pipe} stdio {
    file delete $path(pipe)
    set f1 [open $path(pipe) w]
    puts $f1 {
	puts hello
	puts hello
	gets stdin
	puts bye
    }
    close $f1
    set f1 [open "|[list [interpreter] $path(pipe)]" r+]
    set x ""
    lappend x [gets $f1]
    lappend x [gets $f1]
    puts $f1 hello
    flush $f1
    lappend x [gets $f1]
    close $f1
    set x
} {hello hello bye}
test io-29.24 {Tcl_WriteChars and Tcl_Flush move end of file} {
    set f [open $path(test3) w]
    puts $f "Line 1"
    puts $f "Line 2"
    set f2 [open $path(test3)]
    set x {}
    lappend x [read -nonewline $f2]
    close $f2
    flush $f
    set f2 [open $path(test3)]
    lappend x [read -nonewline $f2]
    close $f2
    close $f
    set x
} "{} {Line 1\nLine 2}"
test io-29.25 {Implicit flush with Tcl_Flush to command pipelines} {stdio fileevent} {
    file delete $path(test3)
    set f [open "|[list [interpreter] $path(cat) | [interpreter] $path(cat) > $path(test3)]" w]
    puts $f "Line 1"
    puts $f "Line 2"
    close $f
    after 100
    set f [open $path(test3) r]
    set x [read $f]
    close $f
    set x
} "Line 1\nLine 2\n"
test io-29.26 {Tcl_Flush, Tcl_Write on bidirectional pipelines} {stdio unixExecs} {
    set f [open "|[list cat -u]" r+]
    puts $f "Line1"
    flush $f
    set x [gets $f]
    close $f
    set x
} {Line1}
test io-29.27 {Tcl_Flush on closed pipeline} stdio {
    file delete $path(pipe)
    set f [open $path(pipe) w]
    puts $f {exit}
    close $f
    set f [open "|[list [interpreter] $path(pipe)]" r+]
    gets $f
    puts $f output
    after 50
    #
    # The flush below will get a SIGPIPE. This is an expected part of
    # test and indicates that the test operates correctly. If you run
    # this test under a debugger, the signal will by intercepted unless
    # you disable the debugger's signal interception.
    #
    if {[catch {flush $f} msg]} {
	set x [list 1 $msg $::errorCode]
	catch {close $f}
    } else {
	if {[catch {close $f} msg]} {
	    set x [list 1 $msg $::errorCode]
	} else {
	    set x {this was supposed to fail and did not}
	}
    }
    regsub {".*":} $x {"":} x
    string tolower $x
} {1 {error flushing "": broken pipe} {posix epipe {broken pipe}}}
test io-29.28 {Tcl_WriteChars, lf mode} {
    file delete $path(test1)
    set f [open $path(test1) w]
    fconfigure $f -translation lf -eofchar {}
    puts $f hello\nthere\nand\nhere
    flush $f
    set s [file size $path(test1)]
    close $f
    set s
} 21
test io-29.29 {Tcl_WriteChars, cr mode} {
    file delete $path(test1)
    set f [open $path(test1) w]
    fconfigure $f -translation cr -eofchar {}
    puts $f hello\nthere\nand\nhere
    close $f
    file size $path(test1)
} 21
test io-29.30 {Tcl_WriteChars, crlf mode} {
    file delete $path(test1)
    set f [open $path(test1) w]
    fconfigure $f -translation crlf -eofchar {}
    puts $f hello\nthere\nand\nhere
    close $f
    file size $path(test1)
} 25
test io-29.31 {Tcl_WriteChars, background flush} stdio {
    # This test may fail on old Unix systems (seen on IRIX64 6.5) with
    # obsolete gettimeofday() calls.  See Tcl Bugs 3530533, 1942197.
    file delete $path(pipe)
    file delete $path(output)
    set f [open $path(pipe) w]
    puts $f "set f \[[list open $path(output)  w]]"
    puts $f {fconfigure $f -translation lf}
    set x [list while {![eof stdin]}]
    set x "$x {"
    puts $f $x
    puts $f {  puts -nonewline $f [read stdin 4096]}
    puts $f {  flush $f}
    puts $f "}"
    puts $f {close $f}
    close $f
    set x 01234567890123456789012345678901
    for {set i 0} {$i < 11} {incr i} {
	set x "$x$x"
    }
    set f [open $path(output) w]
    close $f
    set f [open "|[list [interpreter] $path(pipe)]" r+]
    fconfigure $f -blocking off
    puts -nonewline $f $x
    close $f
    set counter 0
    while {([file size $path(output)] < 65536) && ($counter < 1000)} {
	after 10 [list incr [namespace which -variable counter]]
	vwait [namespace which -variable counter]
    }
    if {$counter == 1000} {
	set result "file size only [file size $path(output)]"
    } else {
	set result ok
    }
    # allow a little time for the background process to close.
    # otherwise, the following test fails on the [file delete $path(output)]
    # on Windows because a process still has the file open.
    after 100 set v 1; vwait v
    set result
} ok
test io-29.32 {Tcl_WriteChars, background flush to slow reader} \
	{stdio asyncPipeClose notWinCI} {
    # This test may fail on old Unix systems (seen on IRIX64 6.5) with
    # obsolete gettimeofday() calls.  See Tcl Bugs 3530533, 1942197.
    file delete $path(pipe)
    file delete $path(output)
    set f [open $path(pipe) w]
    puts $f "set f \[[list open $path(output) w]]"
    puts $f {fconfigure $f -translation lf}
    set x [list while {![eof stdin]}]
    set x "$x \{"
    puts $f $x
    puts $f {  after 20}
    puts $f {  puts -nonewline $f [read stdin 1024]}
    puts $f {  flush $f}
    puts $f "\}"
    puts $f {close $f}
    close $f
    set x 01234567890123456789012345678901
    for {set i 0} {$i < 11} {incr i} {
	set x "$x$x"
    }
    set f [open $path(output) w]
    close $f
    set f [open "|[list [interpreter] $path(pipe)]" r+]
    fconfigure $f -blocking off
    puts -nonewline $f $x
    close $f
    set counter 0
    while {([file size $path(output)] < 65536) && ($counter < 1000)} {
	after 20 [list incr [namespace which -variable counter]]
	vwait [namespace which -variable counter]
    }
    if {$counter == 1000} {
	set result "file size only [file size $path(output)]"
    } else {
	set result ok
    }
} ok
test io-29.33 {Tcl_Flush, implicit flush on exit} {exec} {
    set f [open $path(script) w]
    puts $f "set f \[[list open $path(test1) w]]"
    puts $f {fconfigure $f -translation lf
	puts $f hello
	puts $f bye
	puts $f strange
    }
    close $f
    exec [interpreter] $path(script)
    set f [open $path(test1) r]
    set r [read $f]
    close $f
    set r
} "hello\nbye\nstrange\n"
set path(script2) [makeFile {} script2]
test io-29.33b {TIP#398, no implicit flush of nonblocking on exit} {exec} {
    set f [open $path(script) w]
    puts $f {
		fconfigure stdout -blocking 0
		puts -nonewline stdout [string repeat A 655360]
		flush stdout
	}
    close $f
    set f [open $path(script2) w]
    puts $f {after 2000}
    close $f
	set t1 [clock milliseconds]
	set ff [open "|[list [interpreter] $path(script2)]" w]
	catch {unset ::env(TCL_FLUSH_NONBLOCKING_ON_EXIT)}
	exec [interpreter] $path(script) >@ $ff
	set t2 [clock milliseconds]
	close $ff
	expr {($t2-$t1)/2000 ? $t2-$t1 : 0}
} 0
test io-29.34 {Tcl_Close, async flush on close, using sockets} {socket tempNotMac fileevent} {
    variable c 0
    variable x running
    set l abcdefghijklmnopqrstuvwxyzabcdefghijklmnopqrstuvwxyzabcdefghijklmnopqrstuvwxyz
    proc writelots {s l} {
	for {set i 0} {$i < 9000} {incr i} {
	    puts $s $l
	}
    }
    proc accept {s a p} {
	variable x
	fileevent $s readable [namespace code [list readit $s]]
	fconfigure $s -blocking off
	set x accepted
    }
    proc readit {s} {
	variable c
	variable x
	set l [gets $s]

	if {[eof $s]} {
	    close $s
	    set x done
	} elseif {([string length $l] > 0) || ![fblocked $s]} {
	    incr c
	}
    }
    set ss [socket -server [namespace code accept] -myaddr 127.0.0.1 0]
    set cs [socket 127.0.0.1 [lindex [fconfigure $ss -sockname] 2]]
    vwait [namespace which -variable x]
    fconfigure $cs -blocking off
    writelots $cs $l
    close $cs
    close $ss
    vwait [namespace which -variable x]
    set c
} 9000
test io-29.35 {Tcl_Close vs fileevent vs multiple interpreters} {socket tempNotMac fileevent} {
    # On Mac, this test screws up sockets such that subsequent tests using port 2828
    # either cause errors or panic().

    catch {interp delete x}
    catch {interp delete y}
    interp create x
    interp create y
    set s [socket -server [namespace code accept] -myaddr 127.0.0.1 0]
    proc accept {s a p} {
	puts $s hello
	close $s
    }
    set c [socket 127.0.0.1 [lindex [fconfigure $s -sockname] 2]]
    interp share {} $c x
    interp share {} $c y
    close $c
    x eval {
	proc readit {s} {
	    gets $s
	    if {[eof $s]} {
		close $s
	    }
	}
    }
    y eval {
	proc readit {s} {
	    gets $s
	    if {[eof $s]} {
		close $s
	    }
	}
    }
    x eval "fileevent $c readable \{readit $c\}"
    y eval "fileevent $c readable \{readit $c\}"
    y eval [list close $c]
    update
    close $s
    interp delete x
    interp delete y
} ""

test io-29.36.1 {gets on translation auto with "\r" in QA communication mode, possible regression, bug [b3977d199b]} -constraints {
    socket tempNotMac fileevent
} -setup {
    set s [open "|[list [interpreter] << {
    proc accept {so args} {
	fconfigure $so -translation binary
	puts -nonewline $so "who are you?\r"; flush $so
	set a [gets $so]
	puts -nonewline $so "really $a?\r"; flush $so
	set a [gets $so]
	close $so
	set ::done $a
    }
    set s [socket -server [namespace code accept] -myaddr 127.0.0.1 0]
    puts [lindex [fconfigure $s -sockname] 2]
    foreach c {1 2} {
	vwait ::done
	puts $::done
    }
    }]" r]
    set c {}
    set result {}
} -body {
    set port [gets $s]
    foreach t {{cr lf} {auto lf}} {
	set c [socket 127.0.0.1 $port]
	fconfigure $c -buffering line -translation $t
	lappend result $t
	while {1} {
	    set q [gets $c]
	    switch -- $q {
		"who are you?"   {puts $c "client"}
		"really client?" {puts $c "yes"; lappend result $q; break}
		default {puts $c "wrong"; lappend result "unexpected input \"$q\""; break}
	    }
	}
	lappend result [gets $s]
	close $c; set c {}
    }
    set result
} -cleanup {
    close $s
    if {$c ne {}} { close $c }
    unset -nocomplain s c port t q
} -result [list {cr lf} "really client?" yes {auto lf} "really client?" yes]
test io-29.36.2 {gets on translation auto with "\r\n" in different buffers, bug [b3977d199b]} -constraints {
    socket tempNotMac fileevent
} -setup {
    set s [socket -server [namespace code accept] -myaddr 127.0.0.1 0]
    set c {}
} -body {
    set ::cnt 0
    proc accept {so args} {
	fconfigure $so -translation binary
	puts -nonewline $so "1 line\r"
	puts -nonewline $so "\n2 li"
	flush $so
	# now force separate packets
	puts -nonewline $so "ne\r"
	flush $so
	if {$::cnt & 1} {
	    vwait ::cli; # simulate short delay (so client can process events, just wait for it)
	} else {
	    # we don't have a delay, so client would get the lines as single chunk
	}
	# we'll try with "\r" and without "\r" (to cover both branches, where "\r" and "eof" causes exit from [gets] by 3rd line)
	puts -nonewline $so "\n3 line"
	if {!($::cnt % 3)} {
	    puts -nonewline $so "\r"
	}
	flush $so
	close $so
    }
    while {$::cnt < 6} { incr ::cnt
	set c [socket 127.0.0.1 [lindex [fconfigure $s -sockname] 2]]
	fconfigure $c -blocking 0 -buffering line -translation auto
	fileevent $c readable [list apply {c {
	    if {[gets $c line] >= 0} {
		lappend ::cli <$line>
	    } elseif {[eof $c]} {
		set ::done 1
	    }
	}} $c]
	vwait ::done
	close $c; set c {}
    }
    set ::cli
} -cleanup {
    close $s
    if {$c ne {}} { close $c }
    unset -nocomplain ::done ::cli ::cnt s c
} -result [lrepeat 6 {<1 line>} {<2 line>} {<3 line>}]

# Test end of line translations. Procedures tested are Tcl_Write, Tcl_Read.

test io-30.1 {Tcl_Write lf, Tcl_Read lf} {
    file delete $path(test1)
    set f [open $path(test1) w]
    fconfigure $f -translation lf
    puts $f hello\nthere\nand\nhere
    close $f
    set f [open $path(test1) r]
    fconfigure $f -translation lf
    set x [read $f]
    close $f
    set x
} "hello\nthere\nand\nhere\n"
test io-30.2 {Tcl_Write lf, Tcl_Read cr} {
    file delete $path(test1)
    set f [open $path(test1) w]
    fconfigure $f -translation lf
    puts $f hello\nthere\nand\nhere
    close $f
    set f [open $path(test1) r]
    fconfigure $f -translation cr
    set x [read $f]
    close $f
    set x
} "hello\nthere\nand\nhere\n"
test io-30.3 {Tcl_Write lf, Tcl_Read crlf} {
    file delete $path(test1)
    set f [open $path(test1) w]
    fconfigure $f -translation lf
    puts $f hello\nthere\nand\nhere
    close $f
    set f [open $path(test1) r]
    fconfigure $f -translation crlf
    set x [read $f]
    close $f
    set x
} "hello\nthere\nand\nhere\n"
test io-30.4 {Tcl_Write cr, Tcl_Read cr} {
    file delete $path(test1)
    set f [open $path(test1) w]
    fconfigure $f -translation cr
    puts $f hello\nthere\nand\nhere
    close $f
    set f [open $path(test1) r]
    fconfigure $f -translation cr
    set x [read $f]
    close $f
    set x
} "hello\nthere\nand\nhere\n"
test io-30.5 {Tcl_Write cr, Tcl_Read lf} {
    file delete $path(test1)
    set f [open $path(test1) w]
    fconfigure $f -translation cr
    puts $f hello\nthere\nand\nhere
    close $f
    set f [open $path(test1) r]
    fconfigure $f -translation lf
    set x [read $f]
    close $f
    set x
} "hello\rthere\rand\rhere\r"
test io-30.6 {Tcl_Write cr, Tcl_Read crlf} {
    file delete $path(test1)
    set f [open $path(test1) w]
    fconfigure $f -translation cr
    puts $f hello\nthere\nand\nhere
    close $f
    set f [open $path(test1) r]
    fconfigure $f -translation crlf
    set x [read $f]
    close $f
    set x
} "hello\rthere\rand\rhere\r"
test io-30.7 {Tcl_Write crlf, Tcl_Read crlf} {
    file delete $path(test1)
    set f [open $path(test1) w]
    fconfigure $f -translation crlf
    puts $f hello\nthere\nand\nhere
    close $f
    set f [open $path(test1) r]
    fconfigure $f -translation crlf
    set x [read $f]
    close $f
    set x
} "hello\nthere\nand\nhere\n"
test io-30.8 {Tcl_Write crlf, Tcl_Read lf} {
    file delete $path(test1)
    set f [open $path(test1) w]
    fconfigure $f -translation crlf
    puts $f hello\nthere\nand\nhere
    close $f
    set f [open $path(test1) r]
    fconfigure $f -translation lf
    set x [read $f]
    close $f
    set x
} "hello\r\nthere\r\nand\r\nhere\r\n"
test io-30.9 {Tcl_Write crlf, Tcl_Read cr} {
    file delete $path(test1)
    set f [open $path(test1) w]
    fconfigure $f -translation crlf
    puts $f hello\nthere\nand\nhere
    close $f
    set f [open $path(test1) r]
    fconfigure $f -translation cr
    set x [read $f]
    close $f
    set x
} "hello\n\nthere\n\nand\n\nhere\n\n"
test io-30.10 {Tcl_Write lf, Tcl_Read auto} {
    file delete $path(test1)
    set f [open $path(test1) w]
    fconfigure $f -translation lf
    puts $f hello\nthere\nand\nhere
    close $f
    set f [open $path(test1) r]
    set c [read $f]
    set x [fconfigure $f -translation]
    close $f
    list $c $x
} {{hello
there
and
here
} auto}
test io-30.11 {Tcl_Write cr, Tcl_Read auto} {
    file delete $path(test1)
    set f [open $path(test1) w]
    fconfigure $f -translation cr
    puts $f hello\nthere\nand\nhere
    close $f
    set f [open $path(test1) r]
    set c [read $f]
    set x [fconfigure $f -translation]
    close $f
    list $c $x
} {{hello
there
and
here
} auto}
test io-30.12 {Tcl_Write crlf, Tcl_Read auto} {
    file delete $path(test1)
    set f [open $path(test1) w]
    fconfigure $f -translation crlf
    puts $f hello\nthere\nand\nhere
    close $f
    set f [open $path(test1) r]
    set c [read $f]
    set x [fconfigure $f -translation]
    close $f
    list $c $x
} {{hello
there
and
here
} auto}
test io-30.13 {Tcl_Write crlf on block boundary, Tcl_Read auto} {
    file delete $path(test1)
    set f [open $path(test1) w]
    fconfigure $f -translation crlf
    set line "123456789ABCDE"	;# 14 char plus crlf
    puts -nonewline $f x	;# shift crlf across block boundary
    for {set i 0} {$i < 700} {incr i} {
	puts $f $line
    }
    close $f
    set f [open $path(test1) r]
    fconfigure $f -translation auto
    set c [read $f]
    close $f
    string length $c
} [expr {700*15+1}]
test io-30.14 {Tcl_Write crlf on block boundary, Tcl_Read crlf} {
    file delete $path(test1)
    set f [open $path(test1) w]
    fconfigure $f -translation crlf
    set line "123456789ABCDE"	;# 14 char plus crlf
    puts -nonewline $f x	;# shift crlf across block boundary
    for {set i 0} {$i < 700} {incr i} {
	puts $f $line
    }
    close $f
    set f [open $path(test1) r]
    fconfigure $f -translation crlf
    set c [read $f]
    close $f
    string length $c
} [expr {700*15+1}]
test io-30.15 {Tcl_Write mixed, Tcl_Read auto} {
    file delete $path(test1)
    set f [open $path(test1) w]
    fconfigure $f -translation lf
    puts $f hello\nthere\nand\rhere
    close $f
    set f [open $path(test1) r]
    fconfigure $f -translation auto
    set c [read $f]
    close $f
    set c
} {hello
there
and
here
}
test io-30.16 {Tcl_Write ^Z at end, Tcl_Read auto} {
    file delete $path(test1)
    set f [open $path(test1) w]
    fconfigure $f -translation lf
    puts -nonewline $f hello\nthere\nand\rhere\n\x1A
    close $f
    set f [open $path(test1) r]
    fconfigure $f -translation auto -eofchar \x1A
    set c [read $f]
    close $f
    set c
} {hello
there
and
here
}
test io-30.17 {Tcl_Write, implicit ^Z at end, Tcl_Read auto} {win} {
    file delete $path(test1)
    set f [open $path(test1) w]
    fconfigure $f -translation lf -eofchar \x1A
    puts $f hello\nthere\nand\rhere
    close $f
    set f [open $path(test1) r]
    fconfigure $f -translation auto -eofchar \x1A
    set c [read $f]
    close $f
    set c
} {hello
there
and
here
}
test io-30.18 {Tcl_Write, ^Z in middle, Tcl_Read auto} {
    file delete $path(test1)
    set f [open $path(test1) w]
    fconfigure $f -translation lf
    set s [format "abc\ndef\n%cghi\nqrs" 26]
    puts $f $s
    close $f
    set f [open $path(test1) r]
    fconfigure $f -translation auto -eofchar \x1A
    set l ""
    lappend l [gets $f]
    lappend l [gets $f]
    lappend l [eof $f]
    lappend l [gets $f]
    lappend l [eof $f]
    lappend l [gets $f]
    lappend l [eof $f]
    close $f
    set l
} {abc def 0 {} 1 {} 1}
test io-30.19 {Tcl_Write, ^Z no newline in middle, Tcl_Read auto} {
    file delete $path(test1)
    set f [open $path(test1) w]
    fconfigure $f -translation lf
    set s [format "abc\ndef\n%cghi\nqrs" 26]
    puts $f $s
    close $f
    set f [open $path(test1) r]
    fconfigure $f -translation auto -eofchar \x1A
    set l ""
    lappend l [gets $f]
    lappend l [gets $f]
    lappend l [eof $f]
    lappend l [gets $f]
    lappend l [eof $f]
    lappend l [gets $f]
    lappend l [eof $f]
    close $f
    set l
} {abc def 0 {} 1 {} 1}
test io-30.20 {Tcl_Write, ^Z in middle ignored, Tcl_Read lf} {
    file delete $path(test1)
    set f [open $path(test1) w]
    fconfigure $f -translation lf -eofchar {}
    set s [format "abc\ndef\n%cghi\nqrs" 26]
    puts $f $s
    close $f
    set f [open $path(test1) r]
    fconfigure $f -translation lf -eofchar {}
    set l ""
    lappend l [gets $f]
    lappend l [gets $f]
    lappend l [eof $f]
    lappend l [gets $f]
    lappend l [eof $f]
    lappend l [gets $f]
    lappend l [eof $f]
    lappend l [gets $f]
    lappend l [eof $f]
    close $f
    set l
} "abc def 0 \x1Aghi 0 qrs 0 {} 1"
test io-30.21 {Tcl_Write, ^Z in middle ignored, Tcl_Read cr} {
    file delete $path(test1)
    set f [open $path(test1) w]
    fconfigure $f -translation lf -eofchar {}
    set s [format "abc\ndef\n%cghi\nqrs" 26]
    puts $f $s
    close $f
    set f [open $path(test1) r]
    fconfigure $f -translation cr -eofchar {}
    set l ""
    set x [gets $f]
    lappend l [string compare $x "abc\ndef\n\x1Aghi\nqrs\n"]
    lappend l [eof $f]
    lappend l [gets $f]
    lappend l [eof $f]
    close $f
    set l
} {0 1 {} 1}
test io-30.22 {Tcl_Write, ^Z in middle ignored, Tcl_Read crlf} {
    file delete $path(test1)
    set f [open $path(test1) w]
    fconfigure $f -translation lf -eofchar {}
    set s [format "abc\ndef\n%cghi\nqrs" 26]
    puts $f $s
    close $f
    set f [open $path(test1) r]
    fconfigure $f -translation crlf -eofchar {}
    set l ""
    set x [gets $f]
    lappend l [string compare $x "abc\ndef\n\x1Aghi\nqrs\n"]
    lappend l [eof $f]
    lappend l [gets $f]
    lappend l [eof $f]
    close $f
    set l
} {0 1 {} 1}
test io-30.23 {Tcl_Write lf, ^Z in middle, Tcl_Read auto} {
    file delete $path(test1)
    set f [open $path(test1) w]
    fconfigure $f -translation lf
    set c [format abc\ndef\n%cqrs\ntuv 26]
    puts $f $c
    close $f
    set f [open $path(test1) r]
    fconfigure $f -translation auto -eofchar \x1A
    set c [string length [read $f]]
    set e [eof $f]
    close $f
    list $c $e
} {8 1}
test io-30.24 {Tcl_Write lf, ^Z in middle, Tcl_Read lf} {
    file delete $path(test1)
    set f [open $path(test1) w]
    fconfigure $f -translation lf
    set c [format abc\ndef\n%cqrs\ntuv 26]
    puts $f $c
    close $f
    set f [open $path(test1) r]
    fconfigure $f -translation lf -eofchar \x1A
    set c [string length [read $f]]
    set e [eof $f]
    close $f
    list $c $e
} {8 1}
test io-30.25 {Tcl_Write cr, ^Z in middle, Tcl_Read auto} {
    file delete $path(test1)
    set f [open $path(test1) w]
    fconfigure $f -translation cr
    set c [format abc\ndef\n%cqrs\ntuv 26]
    puts $f $c
    close $f
    set f [open $path(test1) r]
    fconfigure $f -translation auto -eofchar \x1A
    set c [string length [read $f]]
    set e [eof $f]
    close $f
    list $c $e
} {8 1}
test io-30.26 {Tcl_Write cr, ^Z in middle, Tcl_Read cr} {
    file delete $path(test1)
    set f [open $path(test1) w]
    fconfigure $f -translation cr
    set c [format abc\ndef\n%cqrs\ntuv 26]
    puts $f $c
    close $f
    set f [open $path(test1) r]
    fconfigure $f -translation cr -eofchar \x1A
    set c [string length [read $f]]
    set e [eof $f]
    close $f
    list $c $e
} {8 1}
test io-30.27 {Tcl_Write crlf, ^Z in middle, Tcl_Read auto} {
    file delete $path(test1)
    set f [open $path(test1) w]
    fconfigure $f -translation crlf
    set c [format abc\ndef\n%cqrs\ntuv 26]
    puts $f $c
    close $f
    set f [open $path(test1) r]
    fconfigure $f -translation auto -eofchar \x1A
    set c [string length [read $f]]
    set e [eof $f]
    close $f
    list $c $e
} {8 1}
test io-30.28 {Tcl_Write crlf, ^Z in middle, Tcl_Read crlf} {
    file delete $path(test1)
    set f [open $path(test1) w]
    fconfigure $f -translation crlf
    set c [format abc\ndef\n%cqrs\ntuv 26]
    puts $f $c
    close $f
    set f [open $path(test1) r]
    fconfigure $f -translation crlf -eofchar \x1A
    set c [string length [read $f]]
    set e [eof $f]
    close $f
    list $c $e
} {8 1}

# Test end of line translations. Functions tested are Tcl_Write and Tcl_Gets.

test io-31.1 {Tcl_Write lf, Tcl_Gets auto} {
    file delete $path(test1)
    set f [open $path(test1) w]
    fconfigure $f -translation lf
    puts $f hello\nthere\nand\nhere
    close $f
    set f [open $path(test1) r]
    set l ""
    lappend l [gets $f]
    lappend l [tell $f]
    lappend l [fconfigure $f -translation]
    lappend l [gets $f]
    lappend l [tell $f]
    lappend l [fconfigure $f -translation]
    close $f
    set l
} {hello 6 auto there 12 auto}
test io-31.2 {Tcl_Write cr, Tcl_Gets auto} {
    file delete $path(test1)
    set f [open $path(test1) w]
    fconfigure $f -translation cr
    puts $f hello\nthere\nand\nhere
    close $f
    set f [open $path(test1) r]
    set l ""
    lappend l [gets $f]
    lappend l [tell $f]
    lappend l [fconfigure $f -translation]
    lappend l [gets $f]
    lappend l [tell $f]
    lappend l [fconfigure $f -translation]
    close $f
    set l
} {hello 6 auto there 12 auto}
test io-31.3 {Tcl_Write crlf, Tcl_Gets auto} {
    file delete $path(test1)
    set f [open $path(test1) w]
    fconfigure $f -translation crlf
    puts $f hello\nthere\nand\nhere
    close $f
    set f [open $path(test1) r]
    set l ""
    lappend l [gets $f]
    lappend l [tell $f]
    lappend l [fconfigure $f -translation]
    lappend l [gets $f]
    lappend l [tell $f]
    lappend l [fconfigure $f -translation]
    close $f
    set l
} {hello 7 auto there 14 auto}
test io-31.4 {Tcl_Write lf, Tcl_Gets lf} {
    file delete $path(test1)
    set f [open $path(test1) w]
    fconfigure $f -translation lf
    puts $f hello\nthere\nand\nhere
    close $f
    set f [open $path(test1) r]
    fconfigure $f -translation lf
    set l ""
    lappend l [gets $f]
    lappend l [tell $f]
    lappend l [fconfigure $f -translation]
    lappend l [gets $f]
    lappend l [tell $f]
    lappend l [fconfigure $f -translation]
    close $f
    set l
} {hello 6 lf there 12 lf}
test io-31.5 {Tcl_Write lf, Tcl_Gets cr} {
    file delete $path(test1)
    set f [open $path(test1) w]
    fconfigure $f -translation lf
    puts $f hello\nthere\nand\nhere
    close $f
    set f [open $path(test1) r]
    fconfigure $f -translation cr
    set l ""
    lappend l [string length [gets $f]]
    lappend l [tell $f]
    lappend l [fconfigure $f -translation]
    lappend l [eof $f]
    lappend l [gets $f]
    lappend l [tell $f]
    lappend l [fconfigure $f -translation]
    lappend l [eof $f]
    close $f
    set l
} {21 21 cr 1 {} 21 cr 1}
test io-31.6 {Tcl_Write lf, Tcl_Gets crlf} {
    file delete $path(test1)
    set f [open $path(test1) w]
    fconfigure $f -translation lf
    puts $f hello\nthere\nand\nhere
    close $f
    set f [open $path(test1) r]
    fconfigure $f -translation crlf
    set l ""
    lappend l [string length [gets $f]]
    lappend l [tell $f]
    lappend l [fconfigure $f -translation]
    lappend l [eof $f]
    lappend l [gets $f]
    lappend l [tell $f]
    lappend l [fconfigure $f -translation]
    lappend l [eof $f]
    close $f
    set l
} {21 21 crlf 1 {} 21 crlf 1}
test io-31.7 {Tcl_Write cr, Tcl_Gets cr} {
    file delete $path(test1)
    set f [open $path(test1) w]
    fconfigure $f -translation cr
    puts $f hello\nthere\nand\nhere
    close $f
    set f [open $path(test1) r]
    fconfigure $f -translation cr
    set l ""
    lappend l [gets $f]
    lappend l [tell $f]
    lappend l [fconfigure $f -translation]
    lappend l [eof $f]
    lappend l [gets $f]
    lappend l [tell $f]
    lappend l [fconfigure $f -translation]
    lappend l [eof $f]
    close $f
    set l
} {hello 6 cr 0 there 12 cr 0}
test io-31.8 {Tcl_Write cr, Tcl_Gets lf} {
    file delete $path(test1)
    set f [open $path(test1) w]
    fconfigure $f -translation cr
    puts $f hello\nthere\nand\nhere
    close $f
    set f [open $path(test1) r]
    fconfigure $f -translation lf
    set l ""
    lappend l [string length [gets $f]]
    lappend l [tell $f]
    lappend l [fconfigure $f -translation]
    lappend l [eof $f]
    lappend l [gets $f]
    lappend l [tell $f]
    lappend l [fconfigure $f -translation]
    lappend l [eof $f]
    close $f
    set l
} {21 21 lf 1 {} 21 lf 1}
test io-31.9 {Tcl_Write cr, Tcl_Gets crlf} {
    file delete $path(test1)
    set f [open $path(test1) w]
    fconfigure $f -translation cr
    puts $f hello\nthere\nand\nhere
    close $f
    set f [open $path(test1) r]
    fconfigure $f -translation crlf
    set l ""
    lappend l [string length [gets $f]]
    lappend l [tell $f]
    lappend l [fconfigure $f -translation]
    lappend l [eof $f]
    lappend l [gets $f]
    lappend l [tell $f]
    lappend l [fconfigure $f -translation]
    lappend l [eof $f]
    close $f
    set l
} {21 21 crlf 1 {} 21 crlf 1}
test io-31.10 {Tcl_Write crlf, Tcl_Gets crlf} {
    file delete $path(test1)
    set f [open $path(test1) w]
    fconfigure $f -translation crlf
    puts $f hello\nthere\nand\nhere
    close $f
    set f [open $path(test1) r]
    fconfigure $f -translation crlf
    set l ""
    lappend l [gets $f]
    lappend l [tell $f]
    lappend l [fconfigure $f -translation]
    lappend l [eof $f]
    lappend l [gets $f]
    lappend l [tell $f]
    lappend l [fconfigure $f -translation]
    lappend l [eof $f]
    close $f
    set l
} {hello 7 crlf 0 there 14 crlf 0}
test io-31.11 {Tcl_Write crlf, Tcl_Gets cr} {
    file delete $path(test1)
    set f [open $path(test1) w]
    fconfigure $f -translation crlf
    puts $f hello\nthere\nand\nhere
    close $f
    set f [open $path(test1) r]
    fconfigure $f -translation cr
    set l ""
    lappend l [gets $f]
    lappend l [tell $f]
    lappend l [fconfigure $f -translation]
    lappend l [eof $f]
    lappend l [string length [gets $f]]
    lappend l [tell $f]
    lappend l [fconfigure $f -translation]
    lappend l [eof $f]
    close $f
    set l
} {hello 6 cr 0 6 13 cr 0}
test io-31.12 {Tcl_Write crlf, Tcl_Gets lf} {
    file delete $path(test1)
    set f [open $path(test1) w]
    fconfigure $f -translation crlf
    puts $f hello\nthere\nand\nhere
    close $f
    set f [open $path(test1) r]
    fconfigure $f -translation lf
    set l ""
    lappend l [string length [gets $f]]
    lappend l [tell $f]
    lappend l [fconfigure $f -translation]
    lappend l [eof $f]
    lappend l [string length [gets $f]]
    lappend l [tell $f]
    lappend l [fconfigure $f -translation]
    lappend l [eof $f]
    close $f
    set l
} {6 7 lf 0 6 14 lf 0}
test io-31.13 {binary mode is synonym of lf mode} {
    file delete $path(test1)
    set f [open $path(test1) w]
    fconfigure $f -translation binary
    set x [fconfigure $f -translation]
    close $f
    set x
} lf
#
# Test io-9.14 has been removed because "auto" output translation mode is
# not supported.
#
test io-31.14 {Tcl_Write mixed, Tcl_Gets auto} {
    file delete $path(test1)
    set f [open $path(test1) w]
    fconfigure $f -translation lf
    puts $f hello\nthere\rand\r\nhere
    close $f
    set f [open $path(test1) r]
    fconfigure $f -translation auto
    set l ""
    lappend l [gets $f]
    lappend l [gets $f]
    lappend l [gets $f]
    lappend l [gets $f]
    lappend l [eof $f]
    lappend l [gets $f]
    lappend l [eof $f]
    close $f
    set l
} {hello there and here 0 {} 1}
test io-31.15 {Tcl_Write mixed, Tcl_Gets auto} {
    file delete $path(test1)
    set f [open $path(test1) w]
    fconfigure $f -translation lf
    puts -nonewline $f hello\nthere\rand\r\nhere\r
    close $f
    set f [open $path(test1) r]
    fconfigure $f -translation auto
    set l ""
    lappend l [gets $f]
    lappend l [gets $f]
    lappend l [gets $f]
    lappend l [gets $f]
    lappend l [eof $f]
    lappend l [gets $f]
    lappend l [eof $f]
    close $f
    set l
} {hello there and here 0 {} 1}
test io-31.16 {Tcl_Write mixed, Tcl_Gets auto} {
    file delete $path(test1)
    set f [open $path(test1) w]
    fconfigure $f -translation lf
    puts -nonewline $f hello\nthere\rand\r\nhere\n
    close $f
    set f [open $path(test1) r]
    set l ""
    lappend l [gets $f]
    lappend l [gets $f]
    lappend l [gets $f]
    lappend l [gets $f]
    lappend l [eof $f]
    lappend l [gets $f]
    lappend l [eof $f]
    close $f
    set l
} {hello there and here 0 {} 1}
test io-31.17 {Tcl_Write mixed, Tcl_Gets auto} {
    file delete $path(test1)
    set f [open $path(test1) w]
    fconfigure $f -translation lf
    puts -nonewline $f hello\nthere\rand\r\nhere\r\n
    close $f
    set f [open $path(test1) r]
    fconfigure $f -translation auto
    set l ""
    lappend l [gets $f]
    lappend l [gets $f]
    lappend l [gets $f]
    lappend l [gets $f]
    lappend l [eof $f]
    lappend l [gets $f]
    lappend l [eof $f]
    close $f
    set l
} {hello there and here 0 {} 1}
test io-31.18 {Tcl_Write ^Z at end, Tcl_Gets auto} {
    file delete $path(test1)
    set f [open $path(test1) w]
    fconfigure $f -translation lf
    set s [format "hello\nthere\nand\rhere\n\%c" 26]
    puts $f $s
    close $f
    set f [open $path(test1) r]
    fconfigure $f -translation auto -eofchar \x1A
    set l ""
    lappend l [gets $f]
    lappend l [gets $f]
    lappend l [gets $f]
    lappend l [gets $f]
    lappend l [eof $f]
    lappend l [gets $f]
    lappend l [eof $f]
    close $f
    set l
} {hello there and here 0 {} 1}
test io-31.19 {Tcl_Write, implicit ^Z at end, Tcl_Gets auto} {
    file delete $path(test1)
    set f [open $path(test1) w]
    fconfigure $f -translation lf -eofchar \x1A
    puts $f hello\nthere\nand\rhere
    close $f
    set f [open $path(test1) r]
    fconfigure $f -translation auto -eofchar \x1A
    set l ""
    lappend l [gets $f]
    lappend l [gets $f]
    lappend l [gets $f]
    lappend l [gets $f]
    lappend l [eof $f]
    lappend l [gets $f]
    lappend l [eof $f]
    close $f
    set l
} {hello there and here 0 {} 1}
test io-31.20 {Tcl_Write, ^Z in middle, Tcl_Gets auto, eofChar} {
    file delete $path(test1)
    set f [open $path(test1) w]
    fconfigure $f -translation lf
    set s [format "abc\ndef\n%cqrs\ntuv" 26]
    puts $f $s
    close $f
    set f [open $path(test1) r]
    fconfigure $f -translation auto -eofchar \x1A
    set l ""
    lappend l [gets $f]
    lappend l [gets $f]
    lappend l [eof $f]
    lappend l [gets $f]
    lappend l [eof $f]
    close $f
    set l
} {abc def 0 {} 1}
test io-31.21 {Tcl_Write, no newline ^Z in middle, Tcl_Gets auto, eofChar} {
    file delete $path(test1)
    set f [open $path(test1) w]
    fconfigure $f -translation lf
    set s [format "abc\ndef\n%cqrs\ntuv" 26]
    puts $f $s
    close $f
    set f [open $path(test1) r]
    fconfigure $f -translation auto -eofchar \x1A
    set l ""
    lappend l [gets $f]
    lappend l [gets $f]
    lappend l [eof $f]
    lappend l [gets $f]
    lappend l [eof $f]
    close $f
    set l
} {abc def 0 {} 1}
test io-31.22 {Tcl_Write, ^Z in middle ignored, Tcl_Gets lf} {
    file delete $path(test1)
    set f [open $path(test1) w]
    fconfigure $f -translation lf -eofchar {}
    set s [format "abc\ndef\n%cqrs\ntuv" 26]
    puts $f $s
    close $f
    set f [open $path(test1) r]
    fconfigure $f -translation lf -eofchar {}
    set l ""
    lappend l [gets $f]
    lappend l [gets $f]
    lappend l [eof $f]
    lappend l [gets $f]
    lappend l [eof $f]
    lappend l [gets $f]
    lappend l [eof $f]
    lappend l [gets $f]
    lappend l [eof $f]
    close $f
    set l
} "abc def 0 \x1Aqrs 0 tuv 0 {} 1"
test io-31.23 {Tcl_Write, ^Z in middle ignored, Tcl_Gets cr} {
    file delete $path(test1)
    set f [open $path(test1) w]
    fconfigure $f -translation cr -eofchar {}
    set s [format "abc\ndef\n%cqrs\ntuv" 26]
    puts $f $s
    close $f
    set f [open $path(test1) r]
    fconfigure $f -translation cr -eofchar {}
    set l ""
    lappend l [gets $f]
    lappend l [gets $f]
    lappend l [eof $f]
    lappend l [gets $f]
    lappend l [eof $f]
    lappend l [gets $f]
    lappend l [eof $f]
    lappend l [gets $f]
    lappend l [eof $f]
    close $f
    set l
} "abc def 0 \x1Aqrs 0 tuv 0 {} 1"
test io-31.24 {Tcl_Write, ^Z in middle ignored, Tcl_Gets crlf} {
    file delete $path(test1)
    set f [open $path(test1) w]
    fconfigure $f -translation crlf -eofchar {}
    set s [format "abc\ndef\n%cqrs\ntuv" 26]
    puts $f $s
    close $f
    set f [open $path(test1) r]
    fconfigure $f -translation crlf -eofchar {}
    set l ""
    lappend l [gets $f]
    lappend l [gets $f]
    lappend l [eof $f]
    lappend l [gets $f]
    lappend l [eof $f]
    lappend l [gets $f]
    lappend l [eof $f]
    lappend l [gets $f]
    lappend l [eof $f]
    close $f
    set l
} "abc def 0 \x1Aqrs 0 tuv 0 {} 1"
test io-31.25 {Tcl_Write lf, ^Z in middle, Tcl_Gets auto} {
    file delete $path(test1)
    set f [open $path(test1) w]
    fconfigure $f -translation lf
    set s [format "abc\ndef\n%cqrs\ntuv" 26]
    puts $f $s
    close $f
    set f [open $path(test1) r]
    fconfigure $f -translation auto -eofchar \x1A
    set l ""
    lappend l [gets $f]
    lappend l [gets $f]
    lappend l [eof $f]
    lappend l [gets $f]
    lappend l [eof $f]
    close $f
    set l
} {abc def 0 {} 1}
test io-31.26 {Tcl_Write lf, ^Z in middle, Tcl_Gets lf} {
    file delete $path(test1)
    set f [open $path(test1) w]
    fconfigure $f -translation lf
    set s [format "abc\ndef\n%cqrs\ntuv" 26]
    puts $f $s
    close $f
    set f [open $path(test1) r]
    fconfigure $f -translation lf -eofchar \x1A
    set l ""
    lappend l [gets $f]
    lappend l [gets $f]
    lappend l [eof $f]
    lappend l [gets $f]
    lappend l [eof $f]
    close $f
    set l
} {abc def 0 {} 1}
test io-31.27 {Tcl_Write cr, ^Z in middle, Tcl_Gets auto} {
    file delete $path(test1)
    set f [open $path(test1) w]
    fconfigure $f -translation cr -eofchar {}
    set s [format "abc\ndef\n%cqrs\ntuv" 26]
    puts $f $s
    close $f
    set f [open $path(test1) r]
    fconfigure $f -translation auto -eofchar \x1A
    set l ""
    lappend l [gets $f]
    lappend l [gets $f]
    lappend l [eof $f]
    lappend l [gets $f]
    lappend l [eof $f]
    close $f
    set l
} {abc def 0 {} 1}
test io-31.28 {Tcl_Write cr, ^Z in middle, Tcl_Gets cr} {
    file delete $path(test1)
    set f [open $path(test1) w]
    fconfigure $f -translation cr -eofchar {}
    set s [format "abc\ndef\n%cqrs\ntuv" 26]
    puts $f $s
    close $f
    set f [open $path(test1) r]
    fconfigure $f -translation cr -eofchar \x1A
    set l ""
    lappend l [gets $f]
    lappend l [gets $f]
    lappend l [eof $f]
    lappend l [gets $f]
    lappend l [eof $f]
    close $f
    set l
} {abc def 0 {} 1}
test io-31.29 {Tcl_Write crlf, ^Z in middle, Tcl_Gets auto} {
    file delete $path(test1)
    set f [open $path(test1) w]
    fconfigure $f -translation crlf -eofchar {}
    set s [format "abc\ndef\n%cqrs\ntuv" 26]
    puts $f $s
    close $f
    set f [open $path(test1) r]
    fconfigure $f -translation auto -eofchar \x1A
    set l ""
    lappend l [gets $f]
    lappend l [gets $f]
    lappend l [eof $f]
    lappend l [gets $f]
    lappend l [eof $f]
    close $f
    set l
} {abc def 0 {} 1}
test io-31.30 {Tcl_Write crlf, ^Z in middle, Tcl_Gets crlf} {
    file delete $path(test1)
    set f [open $path(test1) w]
    fconfigure $f -translation crlf -eofchar {}
    set s [format "abc\ndef\n%cqrs\ntuv" 26]
    puts $f $s
    close $f
    set f [open $path(test1) r]
    fconfigure $f -translation crlf -eofchar \x1A
    set l ""
    lappend l [gets $f]
    lappend l [gets $f]
    lappend l [eof $f]
    lappend l [gets $f]
    lappend l [eof $f]
    close $f
    set l
} {abc def 0 {} 1}
test io-31.31 {Tcl_Write crlf on block boundary, Tcl_Gets crlf} {
    file delete $path(test1)
    set f [open $path(test1) w]
    fconfigure $f -translation crlf
    set line "123456789ABCDE"	;# 14 char plus crlf
    puts -nonewline $f x	;# shift crlf across block boundary
    for {set i 0} {$i < 700} {incr i} {
	puts $f $line
    }
    close $f
    set f [open $path(test1) r]
    fconfigure $f -translation crlf
    set c ""
    while {[gets $f line] >= 0} {
	append c $line\n
    }
    close $f
    string length $c
} [expr {700*15+1}]
test io-31.32 {Tcl_Write crlf on block boundary, Tcl_Gets auto} {
    file delete $path(test1)
    set f [open $path(test1) w]
    fconfigure $f -translation crlf
    set line "123456789ABCDE"	;# 14 char plus crlf
    puts -nonewline $f x	;# shift crlf across block boundary
    for {set i 0} {$i < 700} {incr i} {
	puts $f $line
    }
    close $f
    set f [open $path(test1) r]
    fconfigure $f -translation auto
    set c ""
    while {[gets $f line] >= 0} {
	append c $line\n
    }
    close $f
    string length $c
} [expr {700*15+1}]

# Test Tcl_Read and buffering.

test io-32.1 {Tcl_Read, channel not readable} {
    list [catch {read stdout} msg] $msg
} {1 {channel "stdout" wasn't opened for reading}}
test io-32.2 {Tcl_Read, zero byte count} {
    read stdin 0
} ""
test io-32.3 {Tcl_Read, negative byte count} {
    set f [open $path(longfile) r]
    set l [list [catch {read $f -1} msg] $msg]
    close $f
    set l
} {1 {expected non-negative integer but got "-1"}}
test io-32.4 {Tcl_Read, positive byte count} {
    set f [open $path(longfile) r]
    set x [read $f 1024]
    set s [string length $x]
    unset x
    close $f
    set s
} 1024
test io-32.5 {Tcl_Read, multiple buffers} {
    set f [open $path(longfile) r]
    fconfigure $f -buffersize 100
    set x [read $f 1024]
    set s [string length $x]
    unset x
    close $f
    set s
} 1024
test io-32.6 {Tcl_Read, very large read} {
    set f1 [open $path(longfile) r]
    set z [read $f1 1000000]
    close $f1
    set l [string length $z]
    set x ok
    set z [file size $path(longfile)]
    if {$z != $l} {
	set x broken
    }
    set x
} ok
test io-32.7 {Tcl_Read, nonblocking, file} {nonBlockFiles} {
    set f1 [open $path(longfile) r]
    fconfigure $f1 -blocking off
    set z [read $f1 20]
    close $f1
    set l [string length $z]
    set x ok
    if {$l != 20} {
	set x broken
    }
    set x
} ok
test io-32.8 {Tcl_Read, nonblocking, file} {nonBlockFiles} {
    set f1 [open $path(longfile) r]
    fconfigure $f1 -blocking off
    set z [read $f1 1000000]
    close $f1
    set x ok
    set l [string length $z]
    set z [file size $path(longfile)]
    if {$z != $l} {
	set x broken
    }
    set x
} ok
test io-32.9 {Tcl_Read, read to end of file} {
    set f1 [open $path(longfile) r]
    set z [read $f1]
    close $f1
    set l [string length $z]
    set x ok
    set z [file size $path(longfile)]
    if {$z != $l} {
	set x broken
    }
    set x
} ok
test io-32.10 {Tcl_Read from a pipe} stdio {
    file delete $path(pipe)
    set f1 [open $path(pipe) w]
    puts $f1 {puts [gets stdin]}
    close $f1
    set f1 [open "|[list [interpreter] $path(pipe)]" r+]
    puts $f1 hello
    flush $f1
    set x [read $f1]
    close $f1
    set x
} "hello\n"
test io-32.11 {Tcl_Read from a pipe} stdio {
    file delete $path(pipe)
    set f1 [open $path(pipe) w]
    puts $f1 {puts [gets stdin]}
    puts $f1 {puts [gets stdin]}
    close $f1
    set f1 [open "|[list [interpreter] $path(pipe)]" r+]
    puts $f1 hello
    flush $f1
    set x ""
    lappend x [read $f1 6]
    puts $f1 hello
    flush $f1
    lappend x [read $f1]
    close $f1
    set x
} {{hello
} {hello
}}
test io-32.11.1 {Tcl_Read from a pipe} stdio {
    file delete $path(pipe)
    set f1 [open $path(pipe) w]
    puts $f1 {chan configure stdout -translation crlf}
    puts $f1 {puts [gets stdin]}
    puts $f1 {puts [gets stdin]}
    close $f1
    set f1 [open "|[list [interpreter] $path(pipe)]" r+]
    puts $f1 hello
    flush $f1
    set x ""
    lappend x [read $f1 6]
    puts $f1 hello
    flush $f1
    lappend x [read $f1]
    close $f1
    set x
} {{hello
} {hello
}}
test io-32.11.2 {Tcl_Read from a pipe} stdio {
    file delete $path(pipe)
    set f1 [open $path(pipe) w]
    puts $f1 {chan configure stdout -translation crlf}
    puts $f1 {puts [gets stdin]}
    puts $f1 {puts [gets stdin]}
    close $f1
    set f1 [open "|[list [interpreter] $path(pipe)]" r+]
    puts $f1 hello
    flush $f1
    set x ""
    lappend x [read $f1 6]
    puts $f1 hello
    flush $f1
    lappend x [read $f1]
    close $f1
    set x
} {{hello
} {hello
}}
test io-32.12 {Tcl_Read, -nonewline} {
    file delete $path(test1)
    set f1 [open $path(test1) w]
    puts $f1 hello
    puts $f1 bye
    close $f1
    set f1 [open $path(test1) r]
    set c [read -nonewline $f1]
    close $f1
    set c
} {hello
bye}
test io-32.13 {Tcl_Read, -nonewline} {
    file delete $path(test1)
    set f1 [open $path(test1) w]
    puts $f1 hello
    puts $f1 bye
    close $f1
    set f1 [open $path(test1) r]
    set c [read -nonewline $f1]
    close $f1
    list [string length $c] $c
} {9 {hello
bye}}
test io-32.14 {Tcl_Read, reading in small chunks} {
    file delete $path(test1)
    set f [open $path(test1) w]
    puts $f "Two lines: this one"
    puts $f "and this one"
    close $f
    set f [open $path(test1)]
    set x [list [read $f 1] [read $f 2] [read $f]]
    close $f
    set x
} {T wo { lines: this one
and this one
}}
test io-32.15 {Tcl_Read, asking for more input than available} {
    file delete $path(test1)
    set f [open $path(test1) w]
    puts $f "Two lines: this one"
    puts $f "and this one"
    close $f
    set f [open $path(test1)]
    set x [read $f 100]
    close $f
    set x
} {Two lines: this one
and this one
}
test io-32.16 {Tcl_Read, read to end of file with -nonewline} {
    file delete $path(test1)
    set f [open $path(test1) w]
    puts $f "Two lines: this one"
    puts $f "and this one"
    close $f
    set f [open $path(test1)]
    set x [read -nonewline $f]
    close $f
    set x
} {Two lines: this one
and this one}

# Test Tcl_Gets.

test io-33.1 {Tcl_Gets, reading what was written} {
    file delete $path(test1)
    set f1 [open $path(test1) w]
    set y "first line"
    puts $f1 $y
    close $f1
    set f1 [open $path(test1) r]
    set x [gets $f1]
    set z ok
    if {"$x" != "$y"} {
	set z broken
    }
    close $f1
    set z
} ok
test io-33.2 {Tcl_Gets into variable} {
    set f1 [open $path(longfile) r]
    set c [gets $f1 x]
    set l [string length x]
    set z ok
    if {$l != $l} {
	set z broken
    }
    close $f1
    set z
} ok
test io-33.3 {Tcl_Gets from pipe} stdio {
    file delete $path(pipe)
    set f1 [open $path(pipe) w]
    puts $f1 {puts [gets stdin]}
    close $f1
    set f1 [open "|[list [interpreter] $path(pipe)]" r+]
    puts $f1 hello
    flush $f1
    set x [gets $f1]
    close $f1
    set z ok
    if {"$x" != "hello"} {
	set z broken
    }
    set z
} ok
test io-33.4 {Tcl_Gets with long line} {
    file delete $path(test3)
    set f [open $path(test3) w]
    puts -nonewline $f "abcdefghijklmnopqrstuvwxyzABCDEFGHIJKLMNOPQRSTUVWXYZ"
    puts -nonewline $f "abcdefghijklmnopqrstuvwxyzABCDEFGHIJKLMNOPQRSTUVWXYZ"
    puts -nonewline $f "abcdefghijklmnopqrstuvwxyzABCDEFGHIJKLMNOPQRSTUVWXYZ"
    puts -nonewline $f "abcdefghijklmnopqrstuvwxyzABCDEFGHIJKLMNOPQRSTUVWXYZ"
    puts $f "abcdefghijklmnopqrstuvwxyzABCDEFGHIJKLMNOPQRSTUVWXYZ"
    close $f
    set f [open $path(test3)]
    set x [gets $f]
    close $f
    set x
} {abcdefghijklmnopqrstuvwxyzABCDEFGHIJKLMNOPQRSTUVWXYZabcdefghijklmnopqrstuvwxyzABCDEFGHIJKLMNOPQRSTUVWXYZabcdefghijklmnopqrstuvwxyzABCDEFGHIJKLMNOPQRSTUVWXYZabcdefghijklmnopqrstuvwxyzABCDEFGHIJKLMNOPQRSTUVWXYZabcdefghijklmnopqrstuvwxyzABCDEFGHIJKLMNOPQRSTUVWXYZ}
set f [open $path(test3) w]
puts -nonewline $f "abcdefghijklmnopqrstuvwxyzABCDEFGHIJKLMNOPQRSTUVWXYZ"
puts -nonewline $f "abcdefghijklmnopqrstuvwxyzABCDEFGHIJKLMNOPQRSTUVWXYZ"
puts -nonewline $f "abcdefghijklmnopqrstuvwxyzABCDEFGHIJKLMNOPQRSTUVWXYZ"
puts -nonewline $f "abcdefghijklmnopqrstuvwxyzABCDEFGHIJKLMNOPQRSTUVWXYZ"
puts $f "abcdefghijklmnopqrstuvwxyzABCDEFGHIJKLMNOPQRSTUVWXYZ"
close $f
test io-33.5 {Tcl_Gets with long line} {
    set f [open $path(test3)]
    set x [gets $f y]
    close $f
    list $x $y
} {260 abcdefghijklmnopqrstuvwxyzABCDEFGHIJKLMNOPQRSTUVWXYZabcdefghijklmnopqrstuvwxyzABCDEFGHIJKLMNOPQRSTUVWXYZabcdefghijklmnopqrstuvwxyzABCDEFGHIJKLMNOPQRSTUVWXYZabcdefghijklmnopqrstuvwxyzABCDEFGHIJKLMNOPQRSTUVWXYZabcdefghijklmnopqrstuvwxyzABCDEFGHIJKLMNOPQRSTUVWXYZ}
test io-33.6 {Tcl_Gets and end of file} {
    file delete $path(test3)
    set f [open $path(test3) w]
    puts -nonewline $f "Test1\nTest2"
    close $f
    set f [open $path(test3)]
    set x {}
    set y {}
    lappend x [gets $f y] $y
    set y {}
    lappend x [gets $f y] $y
    set y {}
    lappend x [gets $f y] $y
    close $f
    set x
} {5 Test1 5 Test2 -1 {}}
test io-33.7 {Tcl_Gets and bad variable} {
    set f [open $path(test3) w]
    puts $f "Line 1"
    puts $f "Line 2"
    close $f
    catch {unset x}
    set x 24
    set f [open $path(test3) r]
    set result [list [catch {gets $f x(0)} msg] $msg]
    close $f
    set result
} {1 {can't set "x(0)": variable isn't array}}
test io-33.8 {Tcl_Gets, exercising double buffering} {
    set f [open $path(test3) w]
    fconfigure $f -translation lf -eofchar {}
    set x ""
    for {set y 0} {$y < 99} {incr y} {set x "a$x"}
    for {set y 0} {$y < 100} {incr y} {puts $f $x}
    close $f
    set f [open $path(test3) r]
    fconfigure $f -translation lf
    for {set y 0} {$y < 100} {incr y} {gets $f}
    close $f
    set y
} 100
test io-33.9 {Tcl_Gets, exercising double buffering} {
    set f [open $path(test3) w]
    fconfigure $f -translation lf -eofchar {}
    set x ""
    for {set y 0} {$y < 99} {incr y} {set x "a$x"}
    for {set y 0} {$y < 200} {incr y} {puts $f $x}
    close $f
    set f [open $path(test3) r]
    fconfigure $f -translation lf
    for {set y 0} {$y < 200} {incr y} {gets $f}
    close $f
    set y
} 200
test io-33.10 {Tcl_Gets, exercising double buffering} {
    set f [open $path(test3) w]
    fconfigure $f -translation lf -eofchar {}
    set x ""
    for {set y 0} {$y < 99} {incr y} {set x "a$x"}
    for {set y 0} {$y < 300} {incr y} {puts $f $x}
    close $f
    set f [open $path(test3) r]
    fconfigure $f -translation lf
    for {set y 0} {$y < 300} {incr y} {gets $f}
    close $f
    set y
} 300
test io-33.11 {TclGetsObjBinary, [10dc6daa37]} -setup {
    proc driver {cmd args} {
	variable buffer
	variable index
	set chan [lindex $args 0]
	switch -- $cmd {
	    initialize {
		set index($chan) 0
		set buffer($chan) .......
		return {initialize finalize watch read}
	    }
	    finalize {
		unset index($chan) buffer($chan)
		return
	    }
	    watch {}
	    read {
		set n [lindex $args 1]
		if {$n > 3} {set n 3}
		set new [expr {$index($chan) + $n}]
		set result [string range $buffer($chan) $index($chan) $new-1]
		set index($chan) $new
		return $result
	    }
	}
    }
} -body {
    set c [chan create read [namespace which driver]]
    chan configure $c -translation binary -blocking 0
    list [gets $c] [gets $c] [gets $c] [gets $c]
} -cleanup {
    close $c
    rename driver {}
} -result {{} {} {} .......}
test io-33.12 {Tcl_GetsObj, [10dc6daa37]} -setup {
    proc driver {cmd args} {
	variable buffer
	variable index
	set chan [lindex $args 0]
	switch -- $cmd {
	    initialize {
		set index($chan) 0
		set buffer($chan) .......
		return {initialize finalize watch read}
	    }
	    finalize {
		unset index($chan) buffer($chan)
		return
	    }
	    watch {}
	    read {
		set n [lindex $args 1]
		if {$n > 3} {set n 3}
		set new [expr {$index($chan) + $n}]
		set result [string range $buffer($chan) $index($chan) $new-1]
		set index($chan) $new
		return $result
	    }
	}
    }
} -body {
    set c [chan create read [namespace which driver]]
    chan configure $c -blocking 0
    list [gets $c] [gets $c] [gets $c] [gets $c]
} -cleanup {
    close $c
    rename driver {}
} -result {{} {} {} .......}
test io-33.13 {Tcl_GetsObj, [10dc6daa37]} -setup {
    proc driver {cmd args} {
	variable buffer
	variable index
	set chan [lindex $args 0]
	switch -- $cmd {
	    initialize {
		set index($chan) 0
		set buffer($chan) [string repeat \
			[string repeat . 64]\n[string repeat . 25] 2]
		return {initialize finalize watch read}
	    }
	    finalize {
		unset index($chan) buffer($chan)
		return
	    }
	    watch {}
	    read {
		set n [lindex $args 1]
		if {$n > 65} {set n 65}
		set new [expr {$index($chan) + $n}]
		set result [string range $buffer($chan) $index($chan) $new-1]
		set index($chan) $new
		return $result
	    }
	}
    }
} -body {
    set c [chan create read [namespace which driver]]
    chan configure $c -blocking 0
    list [gets $c] [gets $c] [gets $c] [gets $c] [gets $c]
} -cleanup {
    close $c
    rename driver {}
} -result [list [string repeat . 64] {} [string repeat . 89] \
	[string repeat . 25] {}]

# Test Tcl_Seek and Tcl_Tell.

test io-34.1 {Tcl_Seek to current position at start of file} {
    set f1 [open $path(longfile) r]
    seek $f1 0 current
    set c [tell $f1]
    close $f1
    set c
} 0
test io-34.2 {Tcl_Seek to offset from start} {
    file delete $path(test1)
    set f1 [open $path(test1) w]
    fconfigure $f1 -translation lf -eofchar {}
    puts $f1 "abcdefghijklmnopqrstuvwxyz"
    puts $f1 "abcdefghijklmnopqrstuvwxyz"
    close $f1
    set f1 [open $path(test1) r]
    seek $f1 10 start
    set c [tell $f1]
    close $f1
    set c
} 10
test io-34.3 {Tcl_Seek to end of file} {
    file delete $path(test1)
    set f1 [open $path(test1) w]
    fconfigure $f1 -translation lf -eofchar {}
    puts $f1 "abcdefghijklmnopqrstuvwxyz"
    puts $f1 "abcdefghijklmnopqrstuvwxyz"
    close $f1
    set f1 [open $path(test1) r]
    seek $f1 0 end
    set c [tell $f1]
    close $f1
    set c
} 54
test io-34.4 {Tcl_Seek to offset from end of file} {
    file delete $path(test1)
    set f1 [open $path(test1) w]
    fconfigure $f1 -translation lf -eofchar {}
    puts $f1 "abcdefghijklmnopqrstuvwxyz"
    puts $f1 "abcdefghijklmnopqrstuvwxyz"
    close $f1
    set f1 [open $path(test1) r]
    seek $f1 -10 end
    set c [tell $f1]
    close $f1
    set c
} 44
test io-34.5 {Tcl_Seek to offset from current position} {
    file delete $path(test1)
    set f1 [open $path(test1) w]
    fconfigure $f1 -translation lf -eofchar {}
    puts $f1 "abcdefghijklmnopqrstuvwxyz"
    puts $f1 "abcdefghijklmnopqrstuvwxyz"
    close $f1
    set f1 [open $path(test1) r]
    seek $f1 10 current
    seek $f1 10 current
    set c [tell $f1]
    close $f1
    set c
} 20
test io-34.6 {Tcl_Seek to offset from end of file} {
    file delete $path(test1)
    set f1 [open $path(test1) w]
    fconfigure $f1 -translation lf -eofchar {}
    puts $f1 "abcdefghijklmnopqrstuvwxyz"
    puts $f1 "abcdefghijklmnopqrstuvwxyz"
    close $f1
    set f1 [open $path(test1) r]
    seek $f1 -10 end
    set c [tell $f1]
    set r [read $f1]
    close $f1
    list $c $r
} {44 {rstuvwxyz
}}
test io-34.7 {Tcl_Seek to offset from end of file, then to current position} {
    file delete $path(test1)
    set f1 [open $path(test1) w]
    fconfigure $f1 -translation lf -eofchar {}
    puts $f1 "abcdefghijklmnopqrstuvwxyz"
    puts $f1 "abcdefghijklmnopqrstuvwxyz"
    close $f1
    set f1 [open $path(test1) r]
    seek $f1 -10 end
    set c1 [tell $f1]
    set r1 [read $f1 5]
    seek $f1 0 current
    set c2 [tell $f1]
    close $f1
    list $c1 $r1 $c2
} {44 rstuv 49}
test io-34.8 {Tcl_Seek on pipes: not supported} stdio {
    set f1 [open "|[list [interpreter]]" r+]
    set x [list [catch {seek $f1 0 current} msg] $msg]
    close $f1
    regsub {".*":} $x {"":} x
    string tolower $x
} {1 {error during seek on "": invalid argument}}
test io-34.9 {Tcl_Seek, testing buffered input flushing} {
    file delete $path(test3)
    set f [open $path(test3) w]
    fconfigure $f -eofchar {}
    puts -nonewline $f "abcdefghijklmnopqrstuvwxyzABCDEFGHIJKLMNOPQRSTUVWXYZ"
    close $f
    set f [open $path(test3) RDWR]
    set x [read $f 1]
    seek $f 3
    lappend x [read $f 1]
    seek $f 0 start
    lappend x [read $f 1]
    seek $f 10 current
    lappend x [read $f 1]
    seek $f -2 end
    lappend x [read $f 1]
    seek $f 50 end
    lappend x [read $f 1]
    seek $f 1
    lappend x [read $f 1]
    close $f
    set x
} {a d a l Y {} b}
set path(test3) [makeFile {} test3]
test io-34.10 {Tcl_Seek testing flushing of buffered input} {
    set f [open $path(test3) w]
    fconfigure $f -translation lf
    puts $f xyz\n123
    close $f
    set f [open $path(test3) r+]
    fconfigure $f -translation lf
    set x [gets $f]
    seek $f 0 current
    puts $f 456
    close $f
    list $x [viewFile test3]
} "xyz {xyz
456}"
test io-34.11 {Tcl_Seek testing flushing of buffered output} {
    set f [open $path(test3) w]
    puts $f xyz\n123
    close $f
    set f [open $path(test3) w+]
    puts $f xyzzy
    seek $f 2
    set x [gets $f]
    close $f
    list $x [viewFile test3]
} "zzy xyzzy"
test io-34.12 {Tcl_Seek testing combination of write, seek back and read} {
    set f [open $path(test3) w]
    fconfigure $f -translation lf -eofchar {}
    puts $f xyz\n123
    close $f
    set f [open $path(test3) a+]
    fconfigure $f -translation lf -eofchar {}
    puts $f xyzzy
    flush $f
    set x [tell $f]
    seek $f -4 cur
    set y [gets $f]
    close $f
    list $x [viewFile test3] $y
} {14 {xyz
123
xyzzy} zzy}
test io-34.13 {Tcl_Tell at start of file} {
    file delete $path(test1)
    set f1 [open $path(test1) w]
    set p [tell $f1]
    close $f1
    set p
} 0
test io-34.14 {Tcl_Tell after seek to end of file} {
    file delete $path(test1)
    set f1 [open $path(test1) w]
    fconfigure $f1 -translation lf -eofchar {}
    puts $f1 "abcdefghijklmnopqrstuvwxyz"
    puts $f1 "abcdefghijklmnopqrstuvwxyz"
    close $f1
    set f1 [open $path(test1) r]
    seek $f1 0 end
    set c1 [tell $f1]
    close $f1
    set c1
} 54
test io-34.15 {Tcl_Tell combined with seeking} {
    file delete $path(test1)
    set f1 [open $path(test1) w]
    fconfigure $f1 -translation lf -eofchar {}
    puts $f1 "abcdefghijklmnopqrstuvwxyz"
    puts $f1 "abcdefghijklmnopqrstuvwxyz"
    close $f1
    set f1 [open $path(test1) r]
    seek $f1 10 start
    set c1 [tell $f1]
    seek $f1 10 current
    set c2 [tell $f1]
    close $f1
    list $c1 $c2
} {10 20}
test io-34.16 {Tcl_Tell on pipe: always -1} stdio {
    set f1 [open "|[list [interpreter]]" r+]
    set c [tell $f1]
    close $f1
    set c
} -1
test io-34.17 {Tcl_Tell on pipe: always -1} stdio {
    set f1 [open "|[list [interpreter]]" r+]
    puts $f1 {puts hello}
    flush $f1
    set c [tell $f1]
    gets $f1
    close $f1
    set c
} -1
test io-34.18 {Tcl_Tell combined with seeking and reading} {
    file delete $path(test2)
    set f [open $path(test2) w]
    fconfigure $f -translation lf -eofchar {}
    puts -nonewline $f "line1\nline2\nline3\nline4\nline5\n"
    close $f
    set f [open $path(test2)]
    fconfigure $f -translation lf
    set x [tell $f]
    read $f 3
    lappend x [tell $f]
    seek $f 2
    lappend x [tell $f]
    seek $f 10 current
    lappend x [tell $f]
    seek $f 0 end
    lappend x [tell $f]
    close $f
    set x
} {0 3 2 12 30}
test io-34.19 {Tcl_Tell combined with opening in append mode} {
    set f [open $path(test3) w]
    fconfigure $f -translation lf -eofchar {}
    puts $f "abcdefghijklmnopqrstuvwxyz"
    puts $f "abcdefghijklmnopqrstuvwxyz"
    close $f
    set f [open $path(test3) a]
    set c [tell $f]
    close $f
    set c
} 54
test io-34.20 {Tcl_Tell combined with writing} {
    set f [open $path(test3) w]
    set l ""
    seek $f 29 start
    lappend l [tell $f]
    puts -nonewline $f a
    seek $f 39 start
    lappend l [tell $f]
    puts -nonewline $f a
    lappend l [tell $f]
    seek $f 407 end
    lappend l [tell $f]
    close $f
    set l
} {29 39 40 447}
test io-34.21 {Tcl_Seek and Tcl_Tell on large files} {largefileSupport} {
    file delete $path(test3)
    set f [open $path(test3) w]
    fconfigure $f -encoding binary
    set l ""
    lappend l [tell $f]
    puts -nonewline $f abcdef
    lappend l [tell $f]
    flush $f
    lappend l [tell $f]
    # 4GB offset!
    seek $f 0x100000000
    lappend l [tell $f]
    puts -nonewline $f abcdef
    lappend l [tell $f]
    close $f
    lappend l [file size $path(test3)]
    # truncate...
    close [open $path(test3) w]
    lappend l [file size $path(test3)]
    set l
} {0 6 6 4294967296 4294967302 4294967302 0}

# Test Tcl_Eof

test io-35.1 {Tcl_Eof} {
    file delete $path(test1)
    set f [open $path(test1) w]
    puts $f hello
    puts $f hello
    close $f
    set f [open $path(test1)]
    set x [eof $f]
    lappend x [eof $f]
    gets $f
    lappend x [eof $f]
    gets $f
    lappend x [eof $f]
    gets $f
    lappend x [eof $f]
    lappend x [eof $f]
    close $f
    set x
} {0 0 0 0 1 1}
test io-35.2 {Tcl_Eof with pipe} stdio {
    file delete $path(pipe)
    set f1 [open $path(pipe) w]
    puts $f1 {gets stdin}
    puts $f1 {puts hello}
    close $f1
    set f1 [open "|[list [interpreter] $path(pipe)]" r+]
    puts $f1 hello
    set x [eof $f1]
    flush $f1
    lappend x [eof $f1]
    gets $f1
    lappend x [eof $f1]
    gets $f1
    lappend x [eof $f1]
    close $f1
    set x
} {0 0 0 1}
test io-35.3 {Tcl_Eof with pipe} stdio {
    file delete $path(pipe)
    set f1 [open $path(pipe) w]
    puts $f1 {gets stdin}
    puts $f1 {puts hello}
    close $f1
    set f1 [open "|[list [interpreter] $path(pipe)]" r+]
    puts $f1 hello
    set x [eof $f1]
    flush $f1
    lappend x [eof $f1]
    gets $f1
    lappend x [eof $f1]
    gets $f1
    lappend x [eof $f1]
    gets $f1
    lappend x [eof $f1]
    gets $f1
    lappend x [eof $f1]
    close $f1
    set x
} {0 0 0 1 1 1}
test io-35.4 {Tcl_Eof, eof detection on nonblocking file} {nonBlockFiles} {
    file delete $path(test1)
    set f [open $path(test1) w]
    close $f
    set f [open $path(test1) r]
    fconfigure $f -blocking off
    set l ""
    lappend l [gets $f]
    lappend l [eof $f]
    close $f
    set l
} {{} 1}
test io-35.5 {Tcl_Eof, eof detection on nonblocking pipe} stdio {
    file delete $path(pipe)
    set f [open $path(pipe) w]
    puts $f {
	exit
    }
    close $f
    set f [open "|[list [interpreter] $path(pipe)]" r]
    set l ""
    lappend l [gets $f]
    lappend l [eof $f]
    close $f
    set l
} {{} 1}
test io-35.6 {Tcl_Eof, eof char, lf write, auto read} {
    file delete $path(test1)
    set f [open $path(test1) w]
    fconfigure $f -translation lf -eofchar \x1A
    puts $f abc\ndef
    close $f
    set s [file size $path(test1)]
    set f [open $path(test1) r]
    fconfigure $f -translation auto -eofchar \x1A
    set l [string length [read $f]]
    set e [eof $f]
    close $f
    list $s $l $e
} {8 8 1}
test io-35.7 {Tcl_Eof, eof char, lf write, lf read} {
    file delete $path(test1)
    set f [open $path(test1) w]
    fconfigure $f -translation lf -eofchar \x1A
    puts $f abc\ndef
    close $f
    set s [file size $path(test1)]
    set f [open $path(test1) r]
    fconfigure $f -translation lf -eofchar \x1A
    set l [string length [read $f]]
    set e [eof $f]
    close $f
    list $s $l $e
} {8 8 1}
test io-35.8 {Tcl_Eof, eof char, cr write, auto read} {
    file delete $path(test1)
    set f [open $path(test1) w]
    fconfigure $f -translation cr -eofchar \x1A
    puts $f abc\ndef
    close $f
    set s [file size $path(test1)]
    set f [open $path(test1) r]
    fconfigure $f -translation auto -eofchar \x1A
    set l [string length [read $f]]
    set e [eof $f]
    close $f
    list $s $l $e
} {8 8 1}
test io-35.9 {Tcl_Eof, eof char, cr write, cr read} {
    file delete $path(test1)
    set f [open $path(test1) w]
    fconfigure $f -translation cr -eofchar \x1A
    puts $f abc\ndef
    close $f
    set s [file size $path(test1)]
    set f [open $path(test1) r]
    fconfigure $f -translation cr -eofchar \x1A
    set l [string length [read $f]]
    set e [eof $f]
    close $f
    list $s $l $e
} {8 8 1}
test io-35.10 {Tcl_Eof, eof char, crlf write, auto read} {
    file delete $path(test1)
    set f [open $path(test1) w]
    fconfigure $f -translation crlf -eofchar \x1A
    puts $f abc\ndef
    close $f
    set s [file size $path(test1)]
    set f [open $path(test1) r]
    fconfigure $f -translation auto -eofchar \x1A
    set l [string length [read $f]]
    set e [eof $f]
    close $f
    list $s $l $e
} {10 8 1}
test io-35.11 {Tcl_Eof, eof char, crlf write, crlf read} {
    file delete $path(test1)
    set f [open $path(test1) w]
    fconfigure $f -translation crlf -eofchar \x1A
    puts $f abc\ndef
    close $f
    set s [file size $path(test1)]
    set f [open $path(test1) r]
    fconfigure $f -translation crlf -eofchar \x1A
    set l [string length [read $f]]
    set e [eof $f]
    close $f
    list $s $l $e
} {10 8 1}
test io-35.12 {Tcl_Eof, eof char in middle, lf write, auto read} {
    file delete $path(test1)
    set f [open $path(test1) w]
    fconfigure $f -translation lf -eofchar {}
    set i [format abc\ndef\n%cqrs\nuvw 26]
    puts $f $i
    close $f
    set c [file size $path(test1)]
    set f [open $path(test1) r]
    fconfigure $f -translation auto -eofchar \x1A
    set l [string length [read $f]]
    set e [eof $f]
    close $f
    list $c $l $e
} {17 8 1}
test io-35.13 {Tcl_Eof, eof char in middle, lf write, lf read} {
    file delete $path(test1)
    set f [open $path(test1) w]
    fconfigure $f -translation lf -eofchar {}
    set i [format abc\ndef\n%cqrs\nuvw 26]
    puts $f $i
    close $f
    set c [file size $path(test1)]
    set f [open $path(test1) r]
    fconfigure $f -translation lf -eofchar \x1A
    set l [string length [read $f]]
    set e [eof $f]
    close $f
    list $c $l $e
} {17 8 1}
test io-35.14 {Tcl_Eof, eof char in middle, cr write, auto read} {
    file delete $path(test1)
    set f [open $path(test1) w]
    fconfigure $f -translation cr -eofchar {}
    set i [format abc\ndef\n%cqrs\nuvw 26]
    puts $f $i
    close $f
    set c [file size $path(test1)]
    set f [open $path(test1) r]
    fconfigure $f -translation auto -eofchar \x1A
    set l [string length [read $f]]
    set e [eof $f]
    close $f
    list $c $l $e
} {17 8 1}
test io-35.15 {Tcl_Eof, eof char in middle, cr write, cr read} {
    file delete $path(test1)
    set f [open $path(test1) w]
    fconfigure $f -translation cr -eofchar {}
    set i [format abc\ndef\n%cqrs\nuvw 26]
    puts $f $i
    close $f
    set c [file size $path(test1)]
    set f [open $path(test1) r]
    fconfigure $f -translation cr -eofchar \x1A
    set l [string length [read $f]]
    set e [eof $f]
    close $f
    list $c $l $e
} {17 8 1}
test io-35.16 {Tcl_Eof, eof char in middle, crlf write, auto read} {
    file delete $path(test1)
    set f [open $path(test1) w]
    fconfigure $f -translation crlf -eofchar {}
    set i [format abc\ndef\n%cqrs\nuvw 26]
    puts $f $i
    close $f
    set c [file size $path(test1)]
    set f [open $path(test1) r]
    fconfigure $f -translation auto -eofchar \x1A
    set l [string length [read $f]]
    set e [eof $f]
    close $f
    list $c $l $e
} {21 8 1}
test io-35.17 {Tcl_Eof, eof char in middle, crlf write, crlf read} {
    file delete $path(test1)
    set f [open $path(test1) w]
    fconfigure $f -translation crlf -eofchar {}
    set i [format abc\ndef\n%cqrs\nuvw 26]
    puts $f $i
    close $f
    set c [file size $path(test1)]
    set f [open $path(test1) r]
    fconfigure $f -translation crlf -eofchar \x1A
    set l [string length [read $f]]
    set e [eof $f]
    close $f
    list $c $l $e
} {21 8 1}
test io-35.18 {Tcl_Eof, eof char, cr write, crlf read} -body {
    file delete $path(test1)
    set f [open $path(test1) w]
    fconfigure $f -translation cr
    puts $f abc\ndef
    close $f
    set s [file size $path(test1)]
    set f [open $path(test1) r]
    fconfigure $f -translation crlf
    set l [string length [set in [read $f]]]
    set e [eof $f]
    close $f
    list $s $l $e [scan [string index $in end] %c]
} -result {8 8 1 13}
test io-35.18a {Tcl_Eof, eof char, cr write, crlf read} -body {
    file delete $path(test1)
    set f [open $path(test1) w]
    fconfigure $f -translation cr -eofchar \x1A
    puts $f abc\ndef
    close $f
    set s [file size $path(test1)]
    set f [open $path(test1) r]
    fconfigure $f -translation crlf -eofchar \x1A
    set l [string length [set in [read $f]]]
    set e [eof $f]
    close $f
    list $s $l $e [scan [string index $in end] %c]
} -result {8 8 1 13}
test io-35.18b {Tcl_Eof, eof char, cr write, crlf read} -body {
    file delete $path(test1)
    set f [open $path(test1) w]
    fconfigure $f -translation cr -eofchar \x1A
    puts $f {}
    close $f
    set s [file size $path(test1)]
    set f [open $path(test1) r]
    fconfigure $f -translation crlf -eofchar \x1A
    set l [string length [set in [read $f]]]
    set e [eof $f]
    close $f
    list $s $l $e [scan [string index $in end] %c]
} -result {1 1 1 13}
test io-35.18c {Tcl_Eof, eof char, cr write, crlf read} -body {
    file delete $path(test1)
    set f [open $path(test1) w]
    fconfigure $f -translation cr
    puts $f {}
    close $f
    set s [file size $path(test1)]
    set f [open $path(test1) r]
    fconfigure $f -translation crlf
    set l [string length [set in [read $f]]]
    set e [eof $f]
    close $f
    list $s $l $e [scan [string index $in end] %c]
} -result {1 1 1 13}
test io-35.19 {Tcl_Eof, eof char in middle, cr write, crlf read} -body {
    file delete $path(test1)
    set f [open $path(test1) w]
    fconfigure $f -translation cr -eofchar {}
    set i [format abc\ndef\n%cqrs\nuvw 26]
    puts $f $i
    close $f
    set c [file size $path(test1)]
    set f [open $path(test1) r]
    fconfigure $f -translation crlf -eofchar \x1A
    set l [string length [set in [read $f]]]
    set e [eof $f]
    close $f
    list $c $l $e [scan [string index $in end] %c]
} -result {17 8 1 13}
test io-35.20 {Tcl_Eof, eof char in middle, cr write, crlf read} {
    file delete $path(test1)
    set f [open $path(test1) w]
    fconfigure $f -translation cr -eofchar {}
    set i [format \n%cqrsuvw 26]
    puts $f $i
    close $f
    set c [file size $path(test1)]
    set f [open $path(test1) r]
    fconfigure $f -translation crlf -eofchar \x1A
    set l [string length [set in [read $f]]]
    set e [eof $f]
    close $f
    list $c $l $e [scan [string index $in end] %c]
} {9 1 1 13}

# Test Tcl_InputBlocked

test io-36.1 {Tcl_InputBlocked on nonblocking pipe} stdio {
    set f1 [open "|[list [interpreter]]" r+]
    puts $f1 {puts hello_from_pipe}
    flush $f1
    gets $f1
    fconfigure $f1 -blocking off -buffering full
    puts $f1 {puts hello}
    set x ""
    lappend x [gets $f1]
    lappend x [fblocked $f1]
    flush $f1
    after 200
    lappend x [gets $f1]
    lappend x [fblocked $f1]
    lappend x [gets $f1]
    lappend x [fblocked $f1]
    close $f1
    set x
} {{} 1 hello 0 {} 1}
test io-36.1.1 {Tcl_InputBlocked on nonblocking binary pipe} stdio {
    set f1 [open "|[list [interpreter]]" r+]
    chan configure $f1 -encoding binary -translation lf -eofchar {}
    puts $f1 {
	chan configure stdout -encoding binary -translation lf -eofchar {}
	puts hello_from_pipe
    }
    flush $f1
    gets $f1
    fconfigure $f1 -blocking off -buffering full
    puts $f1 {puts hello}
    set x ""
    lappend x [gets $f1]
    lappend x [fblocked $f1]
    flush $f1
    after 200
    lappend x [gets $f1]
    lappend x [fblocked $f1]
    lappend x [gets $f1]
    lappend x [fblocked $f1]
    close $f1
    set x
} {{} 1 hello 0 {} 1}
test io-36.2 {Tcl_InputBlocked on blocking pipe} stdio {
    set f1 [open "|[list [interpreter]]" r+]
    fconfigure $f1 -buffering line
    puts $f1 {puts hello_from_pipe}
    set x ""
    lappend x [gets $f1]
    lappend x [fblocked $f1]
    puts $f1 {exit}
    lappend x [gets $f1]
    lappend x [fblocked $f1]
    lappend x [eof $f1]
    close $f1
    set x
} {hello_from_pipe 0 {} 0 1}
test io-36.3 {Tcl_InputBlocked vs files, short read} {
    file delete $path(test1)
    set f [open $path(test1) w]
    puts $f abcdefghijklmnop
    close $f
    set f [open $path(test1) r]
    set l ""
    lappend l [fblocked $f]
    lappend l [read $f 3]
    lappend l [fblocked $f]
    lappend l [read -nonewline $f]
    lappend l [fblocked $f]
    lappend l [eof $f]
    close $f
    set l
} {0 abc 0 defghijklmnop 0 1}
test io-36.4 {Tcl_InputBlocked vs files, event driven read} {fileevent} {
    proc in {f} {
	variable l
	variable x
	lappend l [read $f 3]
	if {[eof $f]} {lappend l eof; close $f; set x done}
    }
    file delete $path(test1)
    set f [open $path(test1) w]
    puts $f abcdefghijklmnop
    close $f
    set f [open $path(test1) r]
    set l ""
    fileevent $f readable [namespace code [list in $f]]
    variable x
    vwait [namespace which -variable x]
    set l
} {abc def ghi jkl mno {p
} eof}
test io-36.5 {Tcl_InputBlocked vs files, short read, nonblocking} {nonBlockFiles} {
    file delete $path(test1)
    set f [open $path(test1) w]
    puts $f abcdefghijklmnop
    close $f
    set f [open $path(test1) r]
    fconfigure $f -blocking off
    set l ""
    lappend l [fblocked $f]
    lappend l [read $f 3]
    lappend l [fblocked $f]
    lappend l [read -nonewline $f]
    lappend l [fblocked $f]
    lappend l [eof $f]
    close $f
    set l
} {0 abc 0 defghijklmnop 0 1}
test io-36.6 {Tcl_InputBlocked vs files, event driven read} {nonBlockFiles fileevent} {
    proc in {f} {
	variable l
	variable x
	lappend l [read $f 3]
	if {[eof $f]} {lappend l eof; close $f; set x done}
    }
    file delete $path(test1)
    set f [open $path(test1) w]
    puts $f abcdefghijklmnop
    close $f
    set f [open $path(test1) r]
    fconfigure $f -blocking off
    set l ""
    fileevent $f readable [namespace code [list in $f]]
    variable x
    vwait [namespace which -variable x]
    set l
} {abc def ghi jkl mno {p
} eof}

# Test Tcl_InputBuffered

test io-37.1 {Tcl_InputBuffered} {testchannel} {
    set f [open $path(longfile) r]
    fconfigure $f -buffersize 4096
    read $f 3
    set l ""
    lappend l [testchannel inputbuffered $f]
    lappend l [tell $f]
    close $f
    set l
} {4093 3}
test io-37.2 {Tcl_InputBuffered, test input flushing on seek} {testchannel} {
    set f [open $path(longfile) r]
    fconfigure $f -buffersize 4096
    read $f 3
    set l ""
    lappend l [testchannel inputbuffered $f]
    lappend l [tell $f]
    seek $f 0 current
    lappend l [testchannel inputbuffered $f]
    lappend l [tell $f]
    close $f
    set l
} {4093 3 0 3}

# Test Tcl_SetChannelBufferSize, Tcl_GetChannelBufferSize

test io-38.1 {Tcl_GetChannelBufferSize, default buffer size} {
    set f [open $path(longfile) r]
    set s [fconfigure $f -buffersize]
    close $f
    set s
} 4096
test io-38.2 {Tcl_SetChannelBufferSize, Tcl_GetChannelBufferSize} {
    set f [open $path(longfile) r]
    set l ""
    lappend l [fconfigure $f -buffersize]
    fconfigure $f -buffersize 10000
    lappend l [fconfigure $f -buffersize]
    fconfigure $f -buffersize 1
    lappend l [fconfigure $f -buffersize]
    fconfigure $f -buffersize -1
    lappend l [fconfigure $f -buffersize]
    fconfigure $f -buffersize 0
    lappend l [fconfigure $f -buffersize]
    fconfigure $f -buffersize 100000
    lappend l [fconfigure $f -buffersize]
    fconfigure $f -buffersize 10000000
    lappend l [fconfigure $f -buffersize]
    close $f
    set l
} {4096 10000 1 1 1 100000 1048576}
test io-38.3 {Tcl_SetChannelBufferSize, changing buffersize between reads} {
    # This test crashes the interp if Bug #427196 is not fixed

    set chan [open [info script] r]
    fconfigure $chan -buffersize 10 -encoding utf-8
    set var [read $chan 2]
    fconfigure $chan -buffersize 32
    append var [read $chan]
    close $chan
} {}

# Test Tcl_SetChannelOption, Tcl_GetChannelOption

test io-39.1 {Tcl_GetChannelOption} {
    file delete $path(test1)
    set f1 [open $path(test1) w]
    set x [fconfigure $f1 -blocking]
    close $f1
    set x
} 1
test io-39.2 {Tcl_GetChannelOption} {
    file delete $path(test1)
    set f1 [open $path(test1) w]
    set x [fconfigure $f1 -buffering]
    close $f1
    set x
} full
test io-39.3 {Tcl_GetChannelOption} {
    file delete $path(test1)
    set f1 [open $path(test1) w]
    fconfigure $f1 -buffering line
    set x [fconfigure $f1 -buffering]
    close $f1
    set x
} line
test io-39.4 {Tcl_GetChannelOption, Tcl_SetChannelOption} {
    file delete $path(test1)
    set f1 [open $path(test1) w]
    set l ""
    lappend l [fconfigure $f1 -buffering]
    fconfigure $f1 -buffering line
    lappend l [fconfigure $f1 -buffering]
    fconfigure $f1 -buffering none
    lappend l [fconfigure $f1 -buffering]
    fconfigure $f1 -buffering line
    lappend l [fconfigure $f1 -buffering]
    fconfigure $f1 -buffering full
    lappend l [fconfigure $f1 -buffering]
    close $f1
    set l
} {full line none line full}
test io-39.5 {Tcl_GetChannelOption, invariance} {
    file delete $path(test1)
    set f1 [open $path(test1) w]
    set l ""
    lappend l [fconfigure $f1 -buffering]
    lappend l [list [catch {fconfigure $f1 -buffering green} msg] $msg]
    lappend l [fconfigure $f1 -buffering]
    close $f1
    set l
} {full {1 {bad value for -buffering: must be one of full, line, or none}} full}
test io-39.6 {Tcl_SetChannelOption, multiple options} {
    file delete $path(test1)
    set f1 [open $path(test1) w]
    fconfigure $f1 -translation lf -buffering line
    puts $f1 hello
    puts $f1 bye
    set x [file size $path(test1)]
    close $f1
    set x
} 10
test io-39.7 {Tcl_SetChannelOption, buffering, translation} {
    file delete $path(test1)
    set f1 [open $path(test1) w]
    fconfigure $f1 -translation lf
    puts $f1 hello
    puts $f1 bye
    set x ""
    fconfigure $f1 -buffering line
    lappend x [file size $path(test1)]
    puts $f1 really_bye
    lappend x [file size $path(test1)]
    close $f1
    set x
} {0 21}
test io-39.8 {Tcl_SetChannelOption, different buffering options} {
    file delete $path(test1)
    set f1 [open $path(test1) w]
    set l ""
    fconfigure $f1 -translation lf -buffering none -eofchar {}
    puts -nonewline $f1 hello
    lappend l [file size $path(test1)]
    puts -nonewline $f1 hello
    lappend l [file size $path(test1)]
    fconfigure $f1 -buffering full
    puts -nonewline $f1 hello
    lappend l [file size $path(test1)]
    fconfigure $f1 -buffering none
    lappend l [file size $path(test1)]
    puts -nonewline $f1 hello
    lappend l [file size $path(test1)]
    close $f1
    lappend l [file size $path(test1)]
    set l
} {5 10 10 10 20 20}
test io-39.9 {Tcl_SetChannelOption, blocking mode} {nonBlockFiles} {
    file delete $path(test1)
    set f1 [open $path(test1) w]
    close $f1
    set f1 [open $path(test1) r]
    set x ""
    lappend x [fconfigure $f1 -blocking]
    fconfigure $f1 -blocking off
    lappend x [fconfigure $f1 -blocking]
    lappend x [gets $f1]
    lappend x [read $f1 1000]
    lappend x [fblocked $f1]
    lappend x [eof $f1]
    close $f1
    set x
} {1 0 {} {} 0 1}
test io-39.10 {Tcl_SetChannelOption, blocking mode} stdio {
    file delete $path(pipe)
    set f1 [open $path(pipe) w]
    puts $f1 {
	gets stdin
	after 100
	puts hi
	gets stdin
    }
    close $f1
    set x ""
    set f1 [open "|[list [interpreter] $path(pipe)]" r+]
    fconfigure $f1 -blocking off -buffering line
    lappend x [fconfigure $f1 -blocking]
    lappend x [gets $f1]
    lappend x [fblocked $f1]
    fconfigure $f1 -blocking on
    puts $f1 hello
    fconfigure $f1 -blocking off
    lappend x [gets $f1]
    lappend x [fblocked $f1]
    fconfigure $f1 -blocking on
    puts $f1 bye
    fconfigure $f1 -blocking off
    lappend x [gets $f1]
    lappend x [fblocked $f1]
    fconfigure $f1 -blocking on
    lappend x [fconfigure $f1 -blocking]
    lappend x [gets $f1]
    lappend x [fblocked $f1]
    lappend x [eof $f1]
    lappend x [gets $f1]
    lappend x [eof $f1]
    close $f1
    set x
} {0 {} 1 {} 1 {} 1 1 hi 0 0 {} 1}
test io-39.11 {Tcl_SetChannelOption, Tcl_GetChannelOption, buffer size clipped to lower bound} {
    file delete $path(test1)
    set f [open $path(test1) w]
    fconfigure $f -buffersize -10
    set x [fconfigure $f -buffersize]
    close $f
    set x
} 1
test io-39.12 {Tcl_SetChannelOption, Tcl_GetChannelOption buffer size clipped to upper bound} {
    file delete $path(test1)
    set f [open $path(test1) w]
    fconfigure $f -buffersize 10000000
    set x [fconfigure $f -buffersize]
    close $f
    set x
} 1048576
test io-39.13 {Tcl_SetChannelOption, Tcl_GetChannelOption, buffer size} {
    file delete $path(test1)
    set f [open $path(test1) w]
    fconfigure $f -buffersize 40000
    set x [fconfigure $f -buffersize]
    close $f
    set x
} 40000
test io-39.14 {Tcl_SetChannelOption: -encoding, binary & utf-8} {
    file delete $path(test1)
    set f [open $path(test1) w]
    fconfigure $f -encoding {}
    puts -nonewline $f \xE7\x89\xA6
    close $f
    set f [open $path(test1) r]
    fconfigure $f -encoding utf-8
    set x [read $f]
    close $f
    set x
} 牦
test io-39.15 {Tcl_SetChannelOption: -encoding, binary & utf-8} {
    file delete $path(test1)
    set f [open $path(test1) w]
    fconfigure $f -encoding binary
    puts -nonewline $f \xE7\x89\xA6
    close $f
    set f [open $path(test1) r]
    fconfigure $f -encoding utf-8
    set x [read $f]
    close $f
    set x
} 牦
test io-39.16 {Tcl_SetChannelOption: -encoding (shortened to "-en"), errors} -body {
    file delete $path(test1)
    set f [open $path(test1) w]
    fconfigure $f -en foobar
} -cleanup {
    close $f
} -returnCodes 1 -result {unknown encoding "foobar"}
test io-39.16a {Tcl_SetChannelOption: -encoding (invalid shortening to "-e"), errors} -body {
    file delete $path(test1)
    set f [open $path(test1) w]
    fconfigure $f -e foobar
} -cleanup {
    close $f
} -returnCodes 1 -match glob -result {bad option "-e": should be one of *}
test io-39.17 {Tcl_SetChannelOption: -encoding, clearing CHANNEL_NEED_MORE_DATA} {stdio fileevent} {
    set f [open "|[list [interpreter] $path(cat)]" r+]
    fconfigure $f -encoding binary
    puts -nonewline $f "\xE7"
    flush $f
    fconfigure $f -encoding utf-8 -blocking 0
    variable x {}
    fileevent $f readable [namespace code { lappend x [read $f] }]
    vwait [namespace which -variable x]
    after 300 [namespace code { lappend x timeout }]
    vwait [namespace which -variable x]
    fconfigure $f -encoding utf-8
    vwait [namespace which -variable x]
    after 300 [namespace code { lappend x timeout }]
    vwait [namespace which -variable x]
    fconfigure $f -encoding binary
    vwait [namespace which -variable x]
    after 300 [namespace code { lappend x timeout }]
    vwait [namespace which -variable x]
    close $f
    set x
} "{} timeout {} timeout \xE7 timeout"
test io-39.18 {Tcl_SetChannelOption, setting read mode independently} \
	{socket} {
    proc accept {s a p} {close $s}
    set s1 [socket -server [namespace code accept] -myaddr 127.0.0.1 0]
    set port [lindex [fconfigure $s1 -sockname] 2]
    set s2 [socket 127.0.0.1 $port]
    update
    fconfigure $s2 -translation {auto lf}
    set modes [fconfigure $s2 -translation]
    close $s1
    close $s2
    set modes
} {auto lf}
test io-39.19 {Tcl_SetChannelOption, setting read mode independently} \
	{socket} {
    proc accept {s a p} {close $s}
    set s1 [socket -server [namespace code accept] -myaddr 127.0.0.1 0]
    set port [lindex [fconfigure $s1 -sockname] 2]
    set s2 [socket 127.0.0.1 $port]
    update
    fconfigure $s2 -translation {auto crlf}
    set modes [fconfigure $s2 -translation]
    close $s1
    close $s2
    set modes
} {auto crlf}
test io-39.20 {Tcl_SetChannelOption, setting read mode independently} \
	{socket} {
    proc accept {s a p} {close $s}
    set s1 [socket -server [namespace code accept] -myaddr 127.0.0.1 0]
    set port [lindex [fconfigure $s1 -sockname] 2]
    set s2 [socket 127.0.0.1 $port]
    update
    fconfigure $s2 -translation {auto cr}
    set modes [fconfigure $s2 -translation]
    close $s1
    close $s2
    set modes
} {auto cr}
test io-39.21 {Tcl_SetChannelOption, setting read mode independently} \
	{socket} {
    proc accept {s a p} {close $s}
    set s1 [socket -server [namespace code accept] -myaddr 127.0.0.1 0]
    set port [lindex [fconfigure $s1 -sockname] 2]
    set s2 [socket 127.0.0.1 $port]
    update
    fconfigure $s2 -translation {auto auto}
    set modes [fconfigure $s2 -translation]
    close $s1
    close $s2
    set modes
} {auto crlf}
test io-39.22 {Tcl_SetChannelOption, invariance} -constraints unix -body {
    file delete $path(test1)
    set f1 [open $path(test1) w+]
    set l ""
    lappend l [fconfigure $f1 -eofchar]
    fconfigure $f1 -eofchar {O {}}
    lappend l [fconfigure $f1 -eofchar]
    fconfigure $f1 -eofchar D
    lappend l [fconfigure $f1 -eofchar]
    close $f1
    set l
} -result {{} O D}
test io-39.22a {Tcl_SetChannelOption, invariance} -body {
    file delete $path(test1)
    set f1 [open $path(test1) w+]
    set l [list]
    fconfigure $f1 -eofchar {O {}}
    lappend l [fconfigure $f1 -eofchar]
    fconfigure $f1 -eofchar D
    lappend l [fconfigure $f1 -eofchar]
    lappend l [list [catch {fconfigure $f1 -eofchar {1 2 3}} msg] $msg]
    close $f1
    set l
} -result {O D {1 {bad value for -eofchar: must be non-NUL ASCII character}}}
test io-39.23 {Tcl_GetChannelOption, server socket is not readable or
	writable, it should still have valid -eofchar and -translation options } {
    set l [list]
    set sock [socket -server [namespace code accept] -myaddr 127.0.0.1 0]
    lappend l [fconfigure $sock -eofchar] [fconfigure $sock -translation]
    close $sock
    set l
} {{} auto}
test io-39.24 {Tcl_SetChannelOption, server socket is not readable or
	writable so we can't change -eofchar or -translation } {
    set l [list]
    set sock [socket -server [namespace code accept] -myaddr 127.0.0.1 0]
    fconfigure $sock -eofchar D -translation lf
    lappend l [fconfigure $sock -eofchar] [fconfigure $sock -translation]
    close $sock
    set l
} {{} auto}

test io-40.1 {POSIX open access modes: RDWR} {
    file delete $path(test3)
    set f [open $path(test3) w]
    puts $f xyzzy
    close $f
    set f [open $path(test3) RDWR]
    puts -nonewline $f "ab"
    seek $f 0 current
    set x [gets $f]
    close $f
    set f [open $path(test3) r]
    lappend x [gets $f]
    close $f
    set x
} {zzy abzzy}
test io-40.2 {POSIX open access modes: CREAT} {unix notWsl} {
    file delete $path(test3)
    set f [open $path(test3) {WRONLY CREAT} 0o600]
    file stat $path(test3) stats
    set x [format "%#o" [expr {$stats(mode)&0o777}]]
    puts $f "line 1"
    close $f
    set f [open $path(test3) r]
    lappend x [gets $f]
    close $f
    set x
} {0o600 {line 1}}
test io-40.3 {POSIX open access modes: CREAT} {unix umask notWsl} {
    # This test only works if your umask is 2, like ouster's.
    file delete $path(test3)
    set f [open $path(test3) {WRONLY CREAT}]
    close $f
    file stat $path(test3) stats
    format 0o%03o [expr {$stats(mode)&0o777}]
} [format 0o%03o [expr {0o666 & ~ $umaskValue}]]
test io-40.4 {POSIX open access modes: CREAT} {
    file delete $path(test3)
    set f [open $path(test3) w]
    fconfigure $f -eofchar {}
    puts $f xyzzy
    close $f
    set f [open $path(test3) {WRONLY CREAT}]
    fconfigure $f -eofchar {}
    puts -nonewline $f "ab"
    close $f
    set f [open $path(test3) r]
    set x [gets $f]
    close $f
    set x
} abzzy
test io-40.5 {POSIX open access modes: APPEND} {
    file delete $path(test3)
    set f [open $path(test3) w]
    fconfigure $f -translation lf -eofchar {}
    puts $f xyzzy
    close $f
    set f [open $path(test3) {WRONLY APPEND}]
    fconfigure $f -translation lf
    puts $f "new line"
    seek $f 0
    puts $f "abc"
    close $f
    set f [open $path(test3) r]
    fconfigure $f -translation lf
    set x ""
    seek $f 6 current
    lappend x [gets $f]
    lappend x [gets $f]
    close $f
    set x
} {{new line} abc}
test io-40.6 {POSIX open access modes: EXCL} -match regexp -body {
    file delete $path(test3)
    set f [open $path(test3) w]
    puts $f xyzzy
    close $f
    open $path(test3) {WRONLY CREAT EXCL}
} -returnCodes error -result {(?i)couldn't open ".*test3": file (already )?exists}
test io-40.7 {POSIX open access modes: EXCL} {
    file delete $path(test3)
    set f [open $path(test3) {WRONLY CREAT EXCL}]
    fconfigure $f -eofchar {}
    puts $f "A test line"
    close $f
    viewFile test3
} {A test line}
test io-40.8 {POSIX open access modes: TRUNC} {
    file delete $path(test3)
    set f [open $path(test3) w]
    puts $f xyzzy
    close $f
    set f [open $path(test3) {WRONLY TRUNC}]
    puts $f abc
    close $f
    set f [open $path(test3) r]
    set x [gets $f]
    close $f
    set x
} abc
test io-40.9 {POSIX open access modes: NONBLOCK} {nonPortable unix} {
    file delete $path(test3)
    set f [open $path(test3) {WRONLY NONBLOCK CREAT}]
    puts $f "NONBLOCK test"
    close $f
    set f [open $path(test3) r]
    set x [gets $f]
    close $f
    set x
} {NONBLOCK test}
test io-40.10 {POSIX open access modes: RDONLY} {
    set f [open $path(test1) w]
    puts $f "two lines: this one"
    puts $f "and this"
    close $f
    set f [open $path(test1) RDONLY]
    set x [list [gets $f] [catch {puts $f Test} msg] $msg]
    close $f
    string compare [string tolower $x] \
	[list {two lines: this one} 1 \
		[format "channel \"%s\" wasn't opened for writing" $f]]
} 0
test io-40.11 {POSIX open access modes: RDONLY} -match regexp -body {
    file delete $path(test3)
    open $path(test3) RDONLY
} -returnCodes error -result {(?i)couldn't open ".*test3": no such file or directory}
test io-40.12 {POSIX open access modes: WRONLY} -match regexp -body {
    file delete $path(test3)
    open $path(test3) WRONLY
} -returnCodes error -result {(?i)couldn't open ".*test3": no such file or directory}
test io-40.13 {POSIX open access modes: WRONLY} {
    makeFile xyzzy test3
    set f [open $path(test3) WRONLY]
    fconfigure $f -eofchar {}
    puts -nonewline $f "ab"
    seek $f 0 current
    set x [list [catch {gets $f} msg] $msg]
    close $f
    lappend x [viewFile test3]
    string compare [string tolower $x] \
	[list 1 "channel \"$f\" wasn't opened for reading" abzzy]
} 0
test io-40.14 {POSIX open access modes: RDWR} -match regexp -body {
    file delete $path(test3)
    open $path(test3) RDWR
} -returnCodes error -result {(?i)couldn't open ".*test3": no such file or directory}
test io-40.15 {POSIX open access modes: RDWR} {
    makeFile xyzzy test3
    set f [open $path(test3) RDWR]
    puts -nonewline $f "ab"
    seek $f 0 current
    set x [gets $f]
    close $f
    lappend x [viewFile test3]
} {zzy abzzy}
test io-40.16 {tilde substitution in open} -constraints makeFileInHome -setup {
    makeFile {Some text} _test_ ~
} -body {
    file exists [file join $::env(HOME) _test_]
} -cleanup {
    removeFile _test_ ~
} -result 1
test io-40.17 {tilde substitution in open} {
    set home $::env(HOME)
    unset ::env(HOME)
    set x [list [catch {open ~/foo} msg] $msg]
    set ::env(HOME) $home
    set x
} {1 {couldn't open "~/foo": no such file or directory}}

test io-41.1 {Tcl_FileeventCmd: errors} {fileevent} {
    list [catch {fileevent foo} msg] $msg
} {1 {wrong # args: should be "fileevent channelId event ?script?"}}
test io-41.2 {Tcl_FileeventCmd: errors} {fileevent} {
    list [catch {fileevent foo bar baz q} msg] $msg
} {1 {wrong # args: should be "fileevent channelId event ?script?"}}
test io-41.3 {Tcl_FileeventCmd: errors} {fileevent} {
    list [catch {fileevent gorp readable} msg] $msg
} {1 {can not find channel named "gorp"}}
test io-41.4 {Tcl_FileeventCmd: errors} {fileevent} {
    list [catch {fileevent gorp writable} msg] $msg
} {1 {can not find channel named "gorp"}}
test io-41.5 {Tcl_FileeventCmd: errors} {fileevent} {
    list [catch {fileevent gorp who-knows} msg] $msg
} {1 {bad event name "who-knows": must be readable or writable}}

#
# Test fileevent on a file
#

set path(foo) [makeFile {} foo]
set f [open $path(foo) w+]

test io-42.1 {Tcl_FileeventCmd: creating, deleting, querying} {fileevent} {
    list [fileevent $f readable] [fileevent $f writable]
} {{} {}}
test io-42.2 {Tcl_FileeventCmd: replacing} {fileevent} {
    set result {}
    fileevent $f r "first script"
    lappend result [fileevent $f readable]
    fileevent $f r "new script"
    lappend result [fileevent $f readable]
    fileevent $f r "yet another"
    lappend result [fileevent $f readable]
    fileevent $f r ""
    lappend result [fileevent $f readable]
} {{first script} {new script} {yet another} {}}
test io-42.3 {Tcl_FileeventCmd: replacing, with NULL chars in script} {fileevent} {
    set result {}
    fileevent $f r "first scr\x00ipt"
    lappend result [string length [fileevent $f readable]]
    fileevent $f r "new scr\x00ipt"
    lappend result [string length [fileevent $f readable]]
    fileevent $f r "yet ano\x00ther"
    lappend result [string length [fileevent $f readable]]
    fileevent $f r ""
    lappend result [fileevent $f readable]
} {13 11 12 {}}


test io-43.1 {Tcl_FileeventCmd: creating, deleting, querying} {stdio unixExecs fileevent} {
    set result {}
    fileevent $f readable "script 1"
    lappend result [fileevent $f readable] [fileevent $f writable]
    fileevent $f writable "write script"
    lappend result [fileevent $f readable] [fileevent $f writable]
    fileevent $f readable {}
    lappend result [fileevent $f readable] [fileevent $f writable]
    fileevent $f writable {}
    lappend result [fileevent $f readable] [fileevent $f writable]
} {{script 1} {} {script 1} {write script} {} {write script} {} {}}
test io-43.2 {Tcl_FileeventCmd: deleting when many present} -setup {
    set f2 [open "|[list cat -u]" r+]
    set f3 [open "|[list cat -u]" r+]
} -constraints {stdio unixExecs fileevent} -body {
    set result {}
    lappend result [fileevent $f r] [fileevent $f2 r] [fileevent $f3 r]
    fileevent $f r "read f"
    fileevent $f2 r "read f2"
    fileevent $f3 r "read f3"
    lappend result [fileevent $f r] [fileevent $f2 r] [fileevent $f3 r]
    fileevent $f2 r {}
    lappend result [fileevent $f r] [fileevent $f2 r] [fileevent $f3 r]
    fileevent $f3 r {}
    lappend result [fileevent $f r] [fileevent $f2 r] [fileevent $f3 r]
    fileevent $f r {}
    lappend result [fileevent $f r] [fileevent $f2 r] [fileevent $f3 r]
} -cleanup {
    catch {close $f2}
    catch {close $f3}
} -result {{} {} {} {read f} {read f2} {read f3} {read f} {} {read f3} {read f} {} {} {} {} {}}

test io-44.1 {FileEventProc procedure: normal read event} -setup {
    set f2 [open "|[list cat -u]" r+]
    set f3 [open "|[list cat -u]" r+]
} -constraints {stdio unixExecs fileevent} -body {
    fileevent $f2 readable [namespace code {
	set x [gets $f2]; fileevent $f2 readable {}
    }]
    puts $f2 text; flush $f2
    variable x initial
    vwait [namespace which -variable x]
    set x
} -cleanup {
    catch {close $f2}
    catch {close $f3}
} -result {text}
test io-44.2 {FileEventProc procedure: error in read event} -constraints {
    stdio unixExecs fileevent
} -setup {
    set f2 [open "|[list cat -u]" r+]
    set f3 [open "|[list cat -u]" r+]
    proc myHandler {msg options} {
	variable x $msg
    }
    set handler [interp bgerror {}]
    interp bgerror {} [namespace which myHandler]
} -body {
    fileevent $f2 readable {error bogus}
    puts $f2 text; flush $f2
    variable x initial
    vwait [namespace which -variable x]
    list $x [fileevent $f2 readable]
} -cleanup {
    interp bgerror {} $handler
    catch {close $f2}
    catch {close $f3}
} -result {bogus {}}
test io-44.3 {FileEventProc procedure: normal write event} -setup {
    set f2 [open "|[list cat -u]" r+]
    set f3 [open "|[list cat -u]" r+]
} -constraints {stdio unixExecs fileevent} -body {
    fileevent $f2 writable [namespace code {
	lappend x "triggered"
	incr count -1
	if {$count <= 0} {
	    fileevent $f2 writable {}
	}
    }]
    variable x initial
    set count 3
    vwait [namespace which -variable x]
    vwait [namespace which -variable x]
    vwait [namespace which -variable x]
    set x
} -cleanup {
    catch {close $f2}
    catch {close $f3}
} -result {initial triggered triggered triggered}
test io-44.4 {FileEventProc procedure: eror in write event} -constraints {
    stdio unixExecs fileevent
} -setup {
    set f2 [open "|[list cat -u]" r+]
    set f3 [open "|[list cat -u]" r+]
    proc myHandler {msg options} {
	variable x $msg
    }
    set handler [interp bgerror {}]
    interp bgerror {} [namespace which myHandler]
} -body {
    fileevent $f2 writable {error bad-write}
    variable x initial
    vwait [namespace which -variable x]
    list $x [fileevent $f2 writable]
} -cleanup {
    interp bgerror {} $handler
    catch {close $f2}
    catch {close $f3}
} -result {bad-write {}}
test io-44.5 {FileEventProc procedure: end of file} -constraints {
    stdio unixExecs fileevent
} -body {
    set f4 [open "|[list [interpreter] $path(cat) << foo]" r]
    fileevent $f4 readable [namespace code {
	if {[gets $f4 line] < 0} {
	    lappend x eof
	    fileevent $f4 readable {}
	} else {
	    lappend x $line
	}
    }]
    variable x initial
    vwait [namespace which -variable x]
    vwait [namespace which -variable x]
    set x
} -cleanup {
    close $f4
} -result {initial foo eof}

close $f

test io-44.6 {FileEventProc procedure: write-only non-blocking channel} -setup {
} -constraints {stdio fileevent openpipe} -body {

    namespace eval refchan {
	namespace ensemble create
	namespace export *


	proc finalize {chan args} {
	    namespace delete c_$chan
	}

	proc initialize {chan args} {
	    namespace eval c_$chan {}
	    namespace upvar c_$chan watching watching
	    set watching {}
	    list finalize initialize seek watch write
	}


	proc watch {chan args} {
	    namespace upvar c_$chan watching watching
	    foreach arg $args {
		switch $arg {
		    write {
			if {$arg ni $watching} {
			    lappend watching $arg
			}
			chan postevent $chan $arg
		    }
		}
	    }
	}


	proc write {chan args} {
	    chan postevent $chan write
	    return 1
	}
    }
    set f [chan create w [namespace which refchan]]
    chan configure $f -blocking 0
    set data "some data"
    set x 0
    chan event $f writable [namespace code {
	puts $f $data
	incr count [string length $data]
	if {$count > 262144} {
	    chan event $f writable {}
	    set x done
	}
    }]
    set token [after 10000 [namespace code {
	set x timeout
    }]]
    vwait [namespace which -variable x]
    return $x
} -cleanup {
    after cancel $token
    catch {chan close $f}
} -result done


makeFile "foo bar" foo

test io-45.1 {DeleteFileEvent, cleanup on close} {fileevent} {
    set f [open $path(foo) r]
    fileevent $f readable [namespace code {
	lappend x "binding triggered: \"[gets $f]\""
	fileevent $f readable {}
    }]
    close $f
    set x initial
    after 100 [namespace code { set y done }]
    variable y
    vwait [namespace which -variable y]
    set x
} {initial}
test io-45.2 {DeleteFileEvent, cleanup on close} {fileevent} {
    set f  [open $path(foo) r]
    set f2 [open $path(foo) r]
    fileevent $f readable [namespace code {
	    lappend x "f triggered: \"[gets $f]\""
	    fileevent $f readable {}
	}]
    fileevent $f2 readable [namespace code {
	lappend x "f2 triggered: \"[gets $f2]\""
	fileevent $f2 readable {}
    }]
    close $f
    variable x initial
    vwait [namespace which -variable x]
    close $f2
    set x
} {initial {f2 triggered: "foo bar"}}
test io-45.3 {DeleteFileEvent, cleanup on close} {fileevent} {
    set f  [open $path(foo) r]
    set f2 [open $path(foo) r]
    set f3 [open $path(foo) r]
    fileevent $f readable {f script}
    fileevent $f2 readable {f2 script}
    fileevent $f3 readable {f3 script}
    set x {}
    close $f2
    lappend x [catch {fileevent $f readable} msg] $msg \
	    [catch {fileevent $f2 readable}] \
	    [catch {fileevent $f3 readable} msg] $msg
    close $f3
    lappend x [catch {fileevent $f readable} msg] $msg \
	    [catch {fileevent $f2 readable}] \
	    [catch {fileevent $f3 readable}]
    close $f
    lappend x [catch {fileevent $f readable}] \
	    [catch {fileevent $f2 readable}] \
	    [catch {fileevent $f3 readable}]
} {0 {f script} 1 0 {f3 script} 0 {f script} 1 1 1 1 1}

# Execute these tests only if the "testfevent" command is present.

test io-46.1 {Tcl event loop vs multiple interpreters} {testfevent fileevent notOSX} {
    testfevent create
    set script "set f \[[list open $path(foo) r]]\n"
    append script {
	set x "no event"
	fileevent $f readable [namespace code {
	    set x "f triggered: [gets $f]"
	    fileevent $f readable {}
	}]
    }
    set timer [after 10 lappend x timeout]
    testfevent cmd $script
    vwait x
    after cancel $timer
    testfevent cmd {close $f}
    list [testfevent cmd {set x}] [testfevent cmd {info commands after}]
} {{f triggered: foo bar} after}
test io-46.2 {Tcl event loop vs multiple interpreters} testfevent {
    testfevent create
    testfevent cmd {
	variable x 0
	after 100 {set x triggered}
	vwait [namespace which -variable x]
	set x
    }
} {triggered}
test io-46.3 {Tcl event loop vs multiple interpreters} testfevent {
    testfevent create
    testfevent cmd {
	set x 0
	after 10 {lappend x timer}
	after 30
	set result $x
	update idletasks
	lappend result $x
	update
	lappend result $x
    }
} {0 0 {0 timer}}

test io-47.1 {fileevent vs multiple interpreters} {testfevent fileevent} {
    set f  [open $path(foo) r]
    set f2 [open $path(foo) r]
    set f3 [open $path(foo) r]
    fileevent $f readable {script 1}
    testfevent create
    testfevent share $f2
    testfevent cmd "fileevent $f2 readable {script 2}"
    fileevent $f3 readable {sript 3}
    set x {}
    lappend x [fileevent $f2 readable]
    testfevent delete
    lappend x [fileevent $f readable] [fileevent $f2 readable] \
	[fileevent $f3 readable]
    close $f
    close $f2
    close $f3
    set x
} {{} {script 1} {} {sript 3}}
test io-47.2 {deleting fileevent on interpreter delete} {testfevent fileevent} {
    set f  [open $path(foo) r]
    set f2 [open $path(foo) r]
    set f3 [open $path(foo) r]
    set f4 [open $path(foo) r]
    fileevent $f readable {script 1}
    testfevent create
    testfevent share $f2
    testfevent share $f3
    testfevent cmd "fileevent $f2 readable {script 2}
	fileevent $f3 readable {script 3}"
    fileevent $f4 readable {script 4}
    testfevent delete
    set x [list [fileevent $f readable] [fileevent $f2 readable] \
		[fileevent $f3 readable] [fileevent $f4 readable]]
    close $f
    close $f2
    close $f3
    close $f4
    set x
} {{script 1} {} {} {script 4}}
test io-47.3 {deleting fileevent on interpreter delete} {testfevent fileevent} {
    set f  [open $path(foo) r]
    set f2 [open $path(foo) r]
    set f3 [open $path(foo) r]
    set f4 [open $path(foo) r]
    testfevent create
    testfevent share $f3
    testfevent share $f4
    fileevent $f readable {script 1}
    fileevent $f2 readable {script 2}
    testfevent cmd "fileevent $f3 readable {script 3}
    fileevent $f4 readable {script 4}"
    testfevent delete
    set x [list [fileevent $f readable] [fileevent $f2 readable] \
		[fileevent $f3 readable] [fileevent $f4 readable]]
    close $f
    close $f2
    close $f3
    close $f4
    set x
} {{script 1} {script 2} {} {}}
test io-47.4 {file events on shared files and multiple interpreters} {testfevent fileevent} {
    set f  [open $path(foo) r]
    set f2 [open $path(foo) r]
    testfevent create
    testfevent share $f
    testfevent cmd "fileevent $f readable {script 1}"
    fileevent $f readable {script 2}
    fileevent $f2 readable {script 3}
    set x [list [fileevent $f2 readable] \
		[testfevent cmd "fileevent $f readable"] \
		[fileevent $f readable]]
    testfevent delete
    close $f
    close $f2
    set x
} {{script 3} {script 1} {script 2}}
test io-47.5 {file events on shared files, deleting file events} {testfevent fileevent} {
    set f [open $path(foo) r]
    testfevent create
    testfevent share $f
    testfevent cmd "fileevent $f readable {script 1}"
    fileevent $f readable {script 2}
    testfevent cmd "fileevent $f readable {}"
    set x [list [testfevent cmd "fileevent $f readable"] \
		[fileevent $f readable]]
    testfevent delete
    close $f
    set x
} {{} {script 2}}
test io-47.6 {file events on shared files, deleting file events} {testfevent fileevent} {
    set f [open $path(foo) r]
    testfevent create
    testfevent share $f
    testfevent cmd "fileevent $f readable {script 1}"
    fileevent $f readable {script 2}
    fileevent $f readable {}
    set x [list [testfevent cmd "fileevent $f readable"] \
		[fileevent $f readable]]
    testfevent delete
    close $f
    set x
} {{script 1} {}}
unset path(foo)
removeFile foo

set path(bar) [makeFile {} bar]

test io-48.1 {testing readability conditions} {fileevent} {
    set f [open $path(bar) w]
    puts $f abcdefg
    puts $f abcdefg
    puts $f abcdefg
    puts $f abcdefg
    puts $f abcdefg
    close $f
    set f [open $path(bar) r]
    fileevent $f readable [namespace code [list consume $f]]
    proc consume {f} {
	variable l
	variable x
	lappend l called
	if {[eof $f]} {
	    close $f
	    set x done
	} else {
	    gets $f
	}
    }
    set l ""
    variable x not_done
    vwait [namespace which -variable x]
    list $x $l
} {done {called called called called called called called}}
test io-48.2 {testing readability conditions} {nonBlockFiles fileevent} {
    set f [open $path(bar) w]
    puts $f abcdefg
    puts $f abcdefg
    puts $f abcdefg
    puts $f abcdefg
    puts $f abcdefg
    close $f
    set f [open $path(bar) r]
    fileevent $f readable [namespace code [list consume $f]]
    fconfigure $f -blocking off
    proc consume {f} {
	variable x
	variable l
	lappend l called
	if {[eof $f]} {
	    close $f
	    set x done
	} else {
	    gets $f
	}
    }
    set l ""
    variable x not_done
    vwait [namespace which -variable x]
    list $x $l
} {done {called called called called called called called}}
set path(my_script) [makeFile {} my_script]
test io-48.3 {testing readability conditions} {stdio unix nonBlockFiles fileevent} {
    set f [open $path(bar) w]
    puts $f abcdefg
    puts $f abcdefg
    puts $f abcdefg
    puts $f abcdefg
    puts $f abcdefg
    close $f
    set f [open $path(my_script) w]
    puts $f {
	proc copy_slowly {f} {
	    while {![eof $f]} {
		puts [gets $f]
		after 200
	    }
	    close $f
	}
    }
    close $f
    set f [open "|[list [interpreter]]" r+]
    fileevent  $f readable [namespace code [list consume $f]]
    fconfigure $f -buffering line
    fconfigure $f -blocking off
    proc consume {f} {
	variable l
	variable x
	if {[eof $f]} {
	    set x done
	} else {
	    gets $f
	    lappend l [fblocked $f]
	    gets $f
	    lappend l [fblocked $f]
	}
    }
    set l ""
    variable x not_done
    puts $f [list source $path(my_script)]
    puts $f "set f \[[list open $path(bar) r]]"
    puts $f {copy_slowly $f}
    puts $f {exit}
    vwait [namespace which -variable x]
    close $f
    list $x $l
} {done {0 1 0 1 0 1 0 1 0 1 0 1 0 0}}
unset path(bar)
removeFile bar

test io-48.4 {lf write, testing readability, ^Z termination, auto read mode} {fileevent} {
    file delete $path(test1)
    set f [open $path(test1) w]
    fconfigure $f -translation lf
    variable c [format "abc\ndef\n%c" 26]
    puts -nonewline $f $c
    close $f
    proc consume {f} {
	variable l
	variable c
	variable x
	if {[eof $f]} {
	   set x done
	   close $f
	} else {
	   lappend l [gets $f]
	   incr c
	}
    }
    set c 0
    set l ""
    set f [open $path(test1) r]
    fconfigure $f -translation auto -eofchar \x1A
    fileevent $f readable [namespace code [list consume $f]]
    variable x
    vwait [namespace which -variable x]
    list $c $l
} {3 {abc def {}}}
test io-48.5 {lf write, testing readability, ^Z in middle, auto read mode} {fileevent} {
    file delete $path(test1)
    set f [open $path(test1) w]
    fconfigure $f -translation lf
    set c [format "abc\ndef\n%cfoo\nbar\n" 26]
    puts -nonewline $f $c
    close $f
    proc consume {f} {
	variable l
	variable x
	variable c
	if {[eof $f]} {
	   set x done
	   close $f
	} else {
	   lappend l [gets $f]
	   incr c
	}
    }
    set c 0
    set l ""
    set f [open $path(test1) r]
    fconfigure $f -translation auto -eofchar \x1A
    fileevent $f readable [namespace code [list consume $f]]
    variable x
    vwait [namespace which -variable x]
    list $c $l
} {3 {abc def {}}}
test io-48.6 {cr write, testing readability, ^Z termination, auto read mode} {fileevent} {
    file delete $path(test1)
    set f [open $path(test1) w]
    fconfigure $f -translation cr
    set c [format "abc\ndef\n%c" 26]
    puts -nonewline $f $c
    close $f
    proc consume {f} {
	variable l
	variable x
	variable c
	if {[eof $f]} {
	   set x done
	   close $f
	} else {
	   lappend l [gets $f]
	   incr c
	}
    }
    set c 0
    set l ""
    set f [open $path(test1) r]
    fconfigure $f -translation auto -eofchar \x1A
    fileevent $f readable [namespace code [list consume $f]]
    variable x
    vwait [namespace which -variable x]
    list $c $l
} {3 {abc def {}}}
test io-48.7 {cr write, testing readability, ^Z in middle, auto read mode} {fileevent} {
    file delete $path(test1)
    set f [open $path(test1) w]
    fconfigure $f -translation cr
    set c [format "abc\ndef\n%cfoo\nbar\n" 26]
    puts -nonewline $f $c
    close $f
    proc consume {f} {
	variable l
	variable c
	variable x
	if {[eof $f]} {
	   set x done
	   close $f
	} else {
	   lappend l [gets $f]
	   incr c
	}
    }
    set c 0
    set l ""
    set f [open $path(test1) r]
    fconfigure $f -translation auto -eofchar \x1A
    fileevent $f readable [namespace code [list consume $f]]
    variable x
    vwait [namespace which -variable x]
    list $c $l
} {3 {abc def {}}}
test io-48.8 {crlf write, testing readability, ^Z termination, auto read mode} {fileevent} {
    file delete $path(test1)
    set f [open $path(test1) w]
    fconfigure $f -translation crlf
    set c [format "abc\ndef\n%c" 26]
    puts -nonewline $f $c
    close $f
    proc consume {f} {
	variable l
	variable x
	variable c
	if {[eof $f]} {
	   set x done
	   close $f
	} else {
	   lappend l [gets $f]
	   incr c
	}
    }
    set c 0
    set l ""
    set f [open $path(test1) r]
    fconfigure $f -translation auto -eofchar \x1A
    fileevent $f readable [namespace code [list consume $f]]
    variable x
    vwait [namespace which -variable x]
    list $c $l
} {3 {abc def {}}}
test io-48.9 {crlf write, testing readability, ^Z in middle, auto read mode} {fileevent} {
    file delete $path(test1)
    set f [open $path(test1) w]
    fconfigure $f -translation crlf
    set c [format "abc\ndef\n%cfoo\nbar\n" 26]
    puts -nonewline $f $c
    close $f
    proc consume {f} {
	variable l
	variable c
	variable x
	if {[eof $f]} {
	   set x done
	   close $f
	} else {
	   lappend l [gets $f]
	   incr c
	}
    }
    set c 0
    set l ""
    set f [open $path(test1) r]
    fconfigure $f -translation auto -eofchar \x1A
    fileevent $f readable [namespace code [list consume $f]]
    variable x
    vwait [namespace which -variable x]
    list $c $l
} {3 {abc def {}}}
test io-48.10 {lf write, testing readability, ^Z in middle, lf read mode} {fileevent} {
    file delete $path(test1)
    set f [open $path(test1) w]
    fconfigure $f -translation lf
    set c [format "abc\ndef\n%cfoo\nbar\n" 26]
    puts -nonewline $f $c
    close $f
    proc consume {f} {
	variable l
	variable c
	variable x
	if {[eof $f]} {
	   set x done
	   close $f
	} else {
	   lappend l [gets $f]
	   incr c
	}
    }
    set c 0
    set l ""
    set f [open $path(test1) r]
    fconfigure $f -translation lf -eofchar \x1A
    fileevent $f readable [namespace code [list consume $f]]
    variable x
    vwait [namespace which -variable x]
    list $c $l
} {3 {abc def {}}}
test io-48.11 {lf write, testing readability, ^Z termination, lf read mode} {fileevent} {
    file delete $path(test1)
    set f [open $path(test1) w]
    fconfigure $f -translation lf
    set c [format "abc\ndef\n%c" 26]
    puts -nonewline $f $c
    close $f
    proc consume {f} {
	variable l
	variable x
	variable c
	if {[eof $f]} {
	   set x done
	   close $f
	} else {
	   lappend l [gets $f]
	   incr c
	}
    }
    set c 0
    set l ""
    set f [open $path(test1) r]
    fconfigure $f -translation lf -eofchar \x1A
    fileevent $f readable [namespace code [list consume $f]]
    variable x
    vwait [namespace which -variable x]
    list $c $l
} {3 {abc def {}}}
test io-48.12 {cr write, testing readability, ^Z in middle, cr read mode} {fileevent} {
    file delete $path(test1)
    set f [open $path(test1) w]
    fconfigure $f -translation cr
    set c [format "abc\ndef\n%cfoo\nbar\n" 26]
    puts -nonewline $f $c
    close $f
    proc consume {f} {
	variable l
	variable x
	variable c
	if {[eof $f]} {
	   set x done
	   close $f
	} else {
	   lappend l [gets $f]
	   incr c
	}
    }
    set c 0
    set l ""
    set f [open $path(test1) r]
    fconfigure $f -translation cr -eofchar \x1A
    fileevent $f readable [namespace code [list consume $f]]
    variable x
    vwait [namespace which -variable x]
    list $c $l
} {3 {abc def {}}}
test io-48.13 {cr write, testing readability, ^Z termination, cr read mode} {fileevent} {
    file delete $path(test1)
    set f [open $path(test1) w]
    fconfigure $f -translation cr
    set c [format "abc\ndef\n%c" 26]
    puts -nonewline $f $c
    close $f
    proc consume {f} {
	variable c
	variable x
	variable l
	if {[eof $f]} {
	   set x done
	   close $f
	} else {
	   lappend l [gets $f]
	   incr c
	}
    }
    set c 0
    set l ""
    set f [open $path(test1) r]
    fconfigure $f -translation cr -eofchar \x1A
    fileevent $f readable [namespace code [list consume $f]]
    variable x
    vwait [namespace which -variable x]
    list $c $l
} {3 {abc def {}}}
test io-48.14 {crlf write, testing readability, ^Z in middle, crlf read mode} {fileevent} {
    file delete $path(test1)
    set f [open $path(test1) w]
    fconfigure $f -translation crlf
    set c [format "abc\ndef\n%cfoo\nbar\n" 26]
    puts -nonewline $f $c
    close $f
    proc consume {f} {
	variable c
	variable x
	variable l
	if {[eof $f]} {
	   set x done
	   close $f
	} else {
	   lappend l [gets $f]
	   incr c
	}
    }
    set c 0
    set l ""
    set f [open $path(test1) r]
    fconfigure $f -translation crlf -eofchar \x1A
    fileevent $f readable [namespace code [list consume $f]]
    variable x
    vwait [namespace which -variable x]
    list $c $l
} {3 {abc def {}}}
test io-48.15 {crlf write, testing readability, ^Z termi, crlf read mode} {fileevent} {
    file delete $path(test1)
    set f [open $path(test1) w]
    fconfigure $f -translation crlf
    set c [format "abc\ndef\n%c" 26]
    puts -nonewline $f $c
    close $f
    proc consume {f} {
	variable c
	variable x
	variable l
	if {[eof $f]} {
	   set x done
	   close $f
	} else {
	   lappend l [gets $f]
	   incr c
	}
    }
    set c 0
    set l ""
    set f [open $path(test1) r]
    fconfigure $f -translation crlf -eofchar \x1A
    fileevent $f readable [namespace code [list consume $f]]
    variable x
    vwait [namespace which -variable x]
    list $c $l
} {3 {abc def {}}}

test io-49.1 {testing crlf reading, leftover cr disgorgment} {
    file delete $path(test1)
    set f [open $path(test1) w]
    fconfigure $f -translation lf
    puts -nonewline $f "a\rb\rc\r\n"
    close $f
    set f [open $path(test1) r]
    set l ""
    lappend l [file size $path(test1)]
    fconfigure $f -translation crlf
    lappend l [read $f 1]
    lappend l [tell $f]
    lappend l [read $f 1]
    lappend l [tell $f]
    lappend l [read $f 1]
    lappend l [tell $f]
    lappend l [read $f 1]
    lappend l [tell $f]
    lappend l [read $f 1]
    lappend l [tell $f]
    lappend l [read $f 1]
    lappend l [tell $f]
    lappend l [eof $f]
    lappend l [read $f 1]
    lappend l [eof $f]
    close $f
    set l
} "7 a 1 [list \r] 2 b 3 [list \r] 4 c 5 {
} 7 0 {} 1"
test io-49.2 {testing crlf reading, leftover cr disgorgment} {
    file delete $path(test1)
    set f [open $path(test1) w]
    fconfigure $f -translation lf
    puts -nonewline $f "a\rb\rc\r\n"
    close $f
    set f [open $path(test1) r]
    set l ""
    lappend l [file size $path(test1)]
    fconfigure $f -translation crlf
    lappend l [read $f 2]
    lappend l [tell $f]
    lappend l [read $f 2]
    lappend l [tell $f]
    lappend l [read $f 2]
    lappend l [tell $f]
    lappend l [eof $f]
    lappend l [read $f 2]
    lappend l [tell $f]
    lappend l [eof $f]
    close $f
    set l
} "7 [list a\r] 2 [list b\r] 4 [list c\n] 7 0 {} 7 1"
test io-49.3 {testing crlf reading, leftover cr disgorgment} {
    file delete $path(test1)
    set f [open $path(test1) w]
    fconfigure $f -translation lf
    puts -nonewline $f "a\rb\rc\r\n"
    close $f
    set f [open $path(test1) r]
    set l ""
    lappend l [file size $path(test1)]
    fconfigure $f -translation crlf
    lappend l [read $f 3]
    lappend l [tell $f]
    lappend l [read $f 3]
    lappend l [tell $f]
    lappend l [eof $f]
    lappend l [read $f 3]
    lappend l [tell $f]
    lappend l [eof $f]
    close $f
    set l
} "7 [list a\rb] 3 [list \rc\n] 7 0 {} 7 1"
test io-49.4 {testing crlf reading, leftover cr disgorgment} {
    file delete $path(test1)
    set f [open $path(test1) w]
    fconfigure $f -translation lf
    puts -nonewline $f "a\rb\rc\r\n"
    close $f
    set f [open $path(test1) r]
    set l ""
    lappend l [file size $path(test1)]
    fconfigure $f -translation crlf
    lappend l [read $f 3]
    lappend l [tell $f]
    lappend l [gets $f]
    lappend l [tell $f]
    lappend l [eof $f]
    lappend l [gets $f]
    lappend l [tell $f]
    lappend l [eof $f]
    close $f
    set l
} "7 [list a\rb] 3 [list \rc] 7 0 {} 7 1"
test io-49.5 {testing crlf reading, leftover cr disgorgment} {
    file delete $path(test1)
    set f [open $path(test1) w]
    fconfigure $f -translation lf
    puts -nonewline $f "a\rb\rc\r\n"
    close $f
    set f [open $path(test1) r]
    set l ""
    lappend l [file size $path(test1)]
    fconfigure $f -translation crlf
    lappend l [set x [gets $f]]
    lappend l [tell $f]
    lappend l [gets $f]
    lappend l [tell $f]
    lappend l [eof $f]
    close $f
    set l
} [list 7 a\rb\rc 7 {} 7 1]

test io-50.1 {testing handler deletion} -constraints {testchannelevent testservicemode} -setup {
    file delete $path(test1)
} -body {
    set f [open $path(test1) w]
    close $f
    update
    proc delhandler {f} {
	variable z
	set z called
	testchannelevent $f delete 0
    }
    set z not_called
    set timer [after 50 lappend z timeout]
    testservicemode 0
    set f [open $path(test1) r]
    testchannelevent $f add readable [namespace code [list delhandler $f]]
    testservicemode 1
    vwait z
    after cancel $timer
    set z
} -cleanup {
    close $f
} -result called
test io-50.2 {testing handler deletion with multiple handlers} -constraints {testchannelevent testservicemode} -setup {
    file delete $path(test1)
} -body {
    set f [open $path(test1) w]
    close $f
    proc delhandler {f i} {
	variable z
	lappend z "called delhandler $i"
	testchannelevent $f delete 0
    }
    set z ""
    testservicemode 0
    set f [open $path(test1) r]
    testchannelevent $f add readable [namespace code [list delhandler $f 1]]
    testchannelevent $f add readable [namespace code [list delhandler $f 0]]
    testservicemode 1
    set timer [after 50 lappend z timeout]
    vwait z
    after cancel $timer
    set z
} -cleanup {
    close $f
} -result {{called delhandler 0} {called delhandler 1}}
test io-50.3 {testing handler deletion with multiple handlers} -constraints {testchannelevent testservicemode} -setup {
    file delete $path(test1)
} -body {
    set f [open $path(test1) w]
    close $f
    set z ""
    proc notcalled {f i} {
	variable z
	lappend z "notcalled was called!! $f $i"
    }
    proc delhandler {f i} {
	variable z
	testchannelevent $f delete 1
	lappend z "delhandler $i called"
	testchannelevent $f delete 0
	lappend z "delhandler $i deleted myself"
    }
    set z ""
    testservicemode 0
    set f [open $path(test1) r]
    testchannelevent $f add readable [namespace code [list notcalled $f 1]]
    testchannelevent $f add readable [namespace code [list delhandler $f 0]]
    testservicemode 1
    set timer [after 50 lappend z timeout]
    vwait z
    after cancel $timer
    set z
} -cleanup {
    close $f
} -result {{delhandler 0 called} {delhandler 0 deleted myself}}
test io-50.4 {testing handler deletion vs reentrant calls} -constraints {testchannelevent testservicemode} -setup {
    file delete $path(test1)
    update
} -body {
    set f [open $path(test1) w]
    close $f
    update
    proc delrecursive {f} {
	variable z
	variable u
	if {"$u" == "recursive"} {
	    testchannelevent $f delete 0
	    lappend z "delrecursive deleting recursive"
	} else {
	    lappend z "delrecursive calling recursive"
	    set u recursive
	    update
	}
    }
    variable u toplevel
    variable z ""
    testservicemode 0
    set f [open $path(test1) r]
    testchannelevent $f add readable [namespace code [list delrecursive $f]]
    testservicemode 1
    set timer [after 50 lappend z timeout]
    vwait z
    after cancel $timer
    set z
} -cleanup {
    close $f
} -result {{delrecursive calling recursive} {delrecursive deleting recursive}}
test io-50.5 {testing handler deletion vs reentrant calls} -constraints {testchannelevent testservicemode notOSX} -setup {
    file delete $path(test1)
} -body {
    set f [open $path(test1) w]
    close $f
    proc notcalled {f} {
	variable z
	lappend z "notcalled was called!! $f"
    }
    proc del {f} {
	variable u
	variable z
	if {"$u" == "recursive"} {
	    testchannelevent $f delete 1
	    lappend z "del deleted notcalled"
	    testchannelevent $f delete 0
	    lappend z "del deleted myself"
	} else {
	    set u recursive
	    lappend z "del calling recursive"
	    set timer [after 50 lappend z timeout]
	    vwait z
	    after cancel $timer
	    lappend z "del after recursive"
	}
    }
    set z ""
    set u toplevel
    testservicemode 0
    set f [open $path(test1) r]
    testchannelevent $f add readable [namespace code [list notcalled $f]]
    testchannelevent $f add readable [namespace code [list del $f]]
    testservicemode 1
    set timer [after 50 set z timeout]
    vwait z
    after cancel $timer
    set z
} -cleanup {
    close $f
} -result [list {del calling recursive} {del deleted notcalled} \
	       {del deleted myself} {del after recursive}]
test io-50.6 {testing handler deletion vs reentrant calls} -constraints {testchannelevent testservicemode} -setup {
    file delete $path(test1)
} -body {
    set f [open $path(test1) w]
    close $f
    proc first {f} {
	variable u
	variable z
	variable done
	if {"$u" == "toplevel"} {
	    lappend z "first called"
	    set u first
	    set timer [after 50 lappend z timeout]
	    vwait z
	    after cancel $timer
	    lappend z "first after toplevel"
	    set done 1
	} else {
	    lappend z "first called not toplevel"
	}
    }
    proc second {f} {
	variable u
	variable z
	if {"$u" == "first"} {
	    lappend z "second called, first time"
	    set u second
	    testchannelevent $f delete 0
	} elseif {"$u" == "second"} {
	    lappend z "second called, second time"
	    testchannelevent $f delete 0
	} else {
	    lappend z "second called, cannot happen!"
	    testchannelevent $f removeall
	}
    }
    set z ""
    set u toplevel
    set done 0
    testservicemode 0
    set f [open $path(test1) r]
    testchannelevent $f add readable [namespace code [list second $f]]
    testchannelevent $f add readable [namespace code [list first $f]]
    testservicemode 1
    update
    if {!$done} {
	set timer2 [after 200 set done 1]
	vwait done
	after cancel $timer2
    }
    set z
} -cleanup {
    close $f
} -result [list {first called} {first called not toplevel} \
	{second called, first time} {second called, second time} \
	{first after toplevel}]
test io-51.1 {Test old socket deletion on Macintosh} {socket} {
    set x 0
    set result ""
    proc accept {s a p} {
	variable x
	variable wait
	fconfigure $s -blocking off
	puts $s "sock[incr x]"
	close $s
	set wait done
    }
    set ss [socket -server [namespace code accept] -myaddr 127.0.0.1 0]
    set port [lindex [fconfigure $ss -sockname] 2]

    variable wait ""
    set cs [socket 127.0.0.1 $port]
    vwait [namespace which -variable wait]
    lappend result [gets $cs]
    close $cs

    set wait ""
    set cs [socket 127.0.0.1 $port]
    vwait [namespace which -variable wait]
    lappend result [gets $cs]
    close $cs

    set wait ""
    set cs [socket 127.0.0.1 $port]
    vwait [namespace which -variable wait]
    lappend result [gets $cs]
    close $cs

    set wait ""
    set cs [socket 127.0.0.1 $port]
    vwait [namespace which -variable wait]
    lappend result [gets $cs]
    close $cs
    close $ss
    set result
} {sock1 sock2 sock3 sock4}

test io-52.1 {TclCopyChannel} {fcopy} {
    file delete $path(test1)
    set f1 [open $thisScript]
    set f2 [open $path(test1) w]
    fcopy $f1 $f2 -command { # }
    catch { fcopy $f1 $f2 } msg
    close $f1
    close $f2
    string compare $msg "channel \"$f1\" is busy"
} {0}
test io-52.2 {TclCopyChannel} {fcopy} {
    file delete $path(test1)
    set f1 [open $thisScript]
    set f2 [open $path(test1) w]
    set f3 [open $thisScript]
    fcopy $f1 $f2 -command { # }
    catch { fcopy $f3 $f2 } msg
    close $f1
    close $f2
    close $f3
    string compare $msg "channel \"$f2\" is busy"
} {0}
test io-52.3 {TclCopyChannel} {fcopy} {
    file delete $path(test1)
    set f1 [open $thisScript]
    set f2 [open $path(test1) w]
    fconfigure $f1 -encoding utf-8 -translation lf -encoding iso8859-1 -blocking 0
    fconfigure $f2 -encoding utf-8 -translation cr -encoding iso8859-1 -blocking 0
    set s0 [fcopy $f1 $f2]
    set result [list [fconfigure $f1 -blocking] [fconfigure $f2 -blocking]]
    close $f1
    close $f2
    set s1 [file size $thisScript]
    set s2 [file size $path(test1)]
    if {("$s1" == "$s2") && ($s0 == $s1)} {
	lappend result ok
    }
    set result
} {0 0 ok}
test io-52.4 {TclCopyChannel} {fcopy} {
    file delete $path(test1)
    set f1 [open $thisScript]
    set f2 [open $path(test1) w]
    fconfigure $f1 -encoding utf-8 -translation lf -blocking 0
    fconfigure $f2 -encoding utf-8 -translation cr -blocking 0
    fcopy $f1 $f2 -size 40
    set result [list [fblocked $f1] [fconfigure $f1 -blocking] [fconfigure $f2 -blocking]]
    close $f1
    close $f2
    # the file size is 41 because "©" is encoded in two bytes
    lappend result [file size $path(test1)]
} {0 0 0 41}
test io-52.4.1 {TclCopyChannel} {fcopy} {
    file delete $path(test1)
    set f1 [open $thisScript]
    set f2 [open $path(test1) w]
    fconfigure $f1 -encoding utf-8 -translation lf -blocking 0 -buffersize 10000000
    fconfigure $f2 -encoding utf-8 -translation cr -blocking 0
    fcopy $f1 $f2 -size 40
    set result [list [fblocked $f1] [fconfigure $f1 -blocking] [fconfigure $f2 -blocking]]
    close $f1
    close $f2
    # the file size is 41 because "©" is encoded in two bytes
    lappend result [file size $path(test1)]
} {0 0 0 41}
test io-52.5 {TclCopyChannel, all} {fcopy} {
    file delete $path(test1)
    set f1 [open $thisScript]
    set f2 [open $path(test1) w]
    fconfigure $f1 -translation lf -encoding iso8859-1 -blocking 0
    fconfigure $f2 -translation lf -encoding iso8859-1 -blocking 0
    fcopy $f1 $f2 -size -1 ;# -1 means 'copy all', same as if no -size specified.
    set result [list [fconfigure $f1 -blocking] [fconfigure $f2 -blocking]]
    close $f1
    close $f2
    set s1 [file size $thisScript]
    set s2 [file size $path(test1)]
    if {"$s1" == "$s2"} {
	lappend result ok
    }
    set result
} {0 0 ok}
test io-52.5a {TclCopyChannel, all, other negative value} {fcopy} {
    file delete $path(test1)
    set f1 [open $thisScript]
    set f2 [open $path(test1) w]
    fconfigure $f1 -translation lf -encoding iso8859-1 -blocking 0
    fconfigure $f2 -translation lf -encoding iso8859-1 -blocking 0
    fcopy $f1 $f2 -size -2 ;# < 0 behaves like -1, copy all
    set result [list [fconfigure $f1 -blocking] [fconfigure $f2 -blocking]]
    close $f1
    close $f2
    set s1 [file size $thisScript]
    set s2 [file size $path(test1)]
    if {"$s1" == "$s2"} {
	lappend result ok
    }
    set result
} {0 0 ok}
test io-52.5b {TclCopyChannel, all, wrap to negative value} {fcopy} {
    file delete $path(test1)
    set f1 [open $thisScript]
    set f2 [open $path(test1) w]
    fconfigure $f1 -translation lf -encoding iso8859-1 -blocking 0
    fconfigure $f2 -translation lf -encoding iso8859-1 -blocking 0
    fcopy $f1 $f2 -size 3221176172 ;# Wrapped to < 0, behaves like -1, copy all
    set result [list [fconfigure $f1 -blocking] [fconfigure $f2 -blocking]]
    close $f1
    close $f2
    set s1 [file size $thisScript]
    set s2 [file size $path(test1)]
    if {"$s1" == "$s2"} {
	lappend result ok
    }
    set result
} {0 0 ok}
test io-52.6 {TclCopyChannel} {fcopy} {
    file delete $path(test1)
    set f1 [open $thisScript]
    set f2 [open $path(test1) w]
    fconfigure $f1 -translation lf -encoding iso8859-1 -blocking 0
    fconfigure $f2 -translation lf -encoding iso8859-1 -blocking 0
    set s0 [fcopy $f1 $f2 -size [expr {[file size $thisScript] + 5}]]
    set result [list [fconfigure $f1 -blocking] [fconfigure $f2 -blocking]]
    close $f1
    close $f2
    set s1 [file size $thisScript]
    set s2 [file size $path(test1)]
    if {("$s1" == "$s2") && ($s0 == $s1)} {
	lappend result ok
    }
    set result
} {0 0 ok}
test io-52.7 {TclCopyChannel} {fcopy} {
    file delete $path(test1)
    set f1 [open $thisScript]
    set f2 [open $path(test1) w]
    fconfigure $f1 -translation lf -encoding iso8859-1 -blocking 0
    fconfigure $f2 -translation lf -encoding iso8859-1 -blocking 0
    fcopy $f1 $f2
    set result [list [fconfigure $f1 -blocking] [fconfigure $f2 -blocking]]
    set s1 [file size $thisScript]
    set s2 [file size $path(test1)]
    close $f1
    close $f2
    if {"$s1" == "$s2"} {
	lappend result ok
    }
    set result
} {0 0 ok}
test io-52.8 {TclCopyChannel} {stdio fcopy} {
    file delete $path(test1)
    file delete $path(pipe)
    set f1 [open $path(pipe) w]
    fconfigure $f1 -translation lf
    puts $f1 "
	puts ready
	gets stdin
	set f1 \[open [list $thisScript] r\]
	fconfigure \$f1 -encoding utf-8 -translation lf
	puts \[read \$f1 100\]
	close \$f1
    "
    close $f1
    set f1 [open "|[list [interpreter] $path(pipe)]" r+]
    fconfigure $f1 -translation lf
    gets $f1
    puts $f1 ready
    flush $f1
    set f2 [open $path(test1) w]
    fconfigure $f2 -encoding utf-8 -translation lf
    set s0 [fcopy $f1 $f2 -size 40]
    catch {close $f1}
    close $f2
    # the file size is 41 because "©" is encoded in two bytes
    list $s0 [file size $path(test1)]
} {40 41}
# Empty files, to register them with the test facility
set path(kyrillic.txt)   [makeFile {} kyrillic.txt]
set path(utf8-fcopy.txt) [makeFile {} utf8-fcopy.txt]
set path(utf8-rp.txt)    [makeFile {} utf8-rp.txt]
# Create kyrillic file, use lf translation to avoid os eol issues
set out [open $path(kyrillic.txt) w]
fconfigure $out -encoding koi8-r -translation lf
puts       $out "АА"
close      $out
test io-52.9 {TclCopyChannel & encodings} {fcopy} {
    # Copy kyrillic to UTF-8, using fcopy.

    set in  [open $path(kyrillic.txt) r]
    set out [open $path(utf8-fcopy.txt) w]

    fconfigure $in  -encoding koi8-r -translation lf
    fconfigure $out -encoding utf-8 -translation lf

    fcopy $in $out
    close $in
    close $out

    # Do the same again, but differently (read/puts).

    set in  [open $path(kyrillic.txt) r]
    set out [open $path(utf8-rp.txt) w]

    fconfigure $in  -encoding koi8-r -translation lf
    fconfigure $out -encoding utf-8 -translation lf

    puts -nonewline $out [read $in]

    close $in
    close $out

    list [file size $path(kyrillic.txt)] \
	    [file size $path(utf8-fcopy.txt)] \
	    [file size $path(utf8-rp.txt)]
} {3 5 5}
test io-52.10 {TclCopyChannel & encodings} -constraints fcopy -body {
    set in  [open $path(kyrillic.txt) r]
    set out [open $path(utf8-fcopy.txt) w]

    fconfigure $in  -encoding koi8-r -translation lf
    # -translation binary is also -encoding binary
    fconfigure $out -translation binary

    fcopy $in $out

    file size $path(utf8-fcopy.txt)
} -cleanup {
    close $in
    close $out
} -returnCodes 1 -match glob -result {error writing "*":\
    invalid or incomplete multibyte or wide character}
test io-52.11 {TclCopyChannel & encodings} -setup {
    set out [open $path(utf8-fcopy.txt) w]
    fconfigure $out -encoding utf-8 -translation lf -profile strict
    puts $out АА
    close $out
} -constraints {fcopy} -body {
    set in  [open $path(utf8-fcopy.txt) r]
    set out [open $path(kyrillic.txt) w]
    # -translation binary is also -encoding binary
    fconfigure $in  -translation binary
    fconfigure $out -encoding koi8-r -translation lf -profile strict
    catch {fcopy $in $out} cres copts
	return $cres
} -cleanup {
	if {$in in [chan names]} {
		close $in
	}
	if {$out in [chan names]} {
		close $out
	}
    catch {unset cres}
} -match glob -result  {error writing "*": invalid or incomplete\
	multibyte or wide character}

test io-52.12 {coverage of -translation auto} {
    file delete $path(test1) $path(test2)
    set out [open $path(test1) wb]
    chan configure $out -translation lf
    puts -nonewline $out abcdefg\rhijklmn\nopqrstu\r\nvwxyz
    close $out
    set in [open $path(test1)]
    chan configure $in -buffersize 8
    set out [open $path(test2) w]
    chan configure $out -translation lf
    fcopy $in $out
    close $in
    close $out
    file size $path(test2)
} 29
test io-52.13 {coverage of -translation cr} {
    file delete $path(test1) $path(test2)
    set out [open $path(test1) wb]
    chan configure $out -translation lf
    puts -nonewline $out abcdefg\rhijklmn\nopqrstu\r\nvwxyz
    close $out
    set in [open $path(test1)]
    chan configure $in -buffersize 8 -translation cr
    set out [open $path(test2) w]
    chan configure $out -translation lf
    fcopy $in $out
    close $in
    close $out
    file size $path(test2)
} 30
test io-52.14 {coverage of -translation crlf} {
    file delete $path(test1) $path(test2)
    set out [open $path(test1) wb]
    chan configure $out -translation lf
    puts -nonewline $out abcdefg\rhijklmn\nopqrstu\r\nvwxyz
    close $out
    set in [open $path(test1)]
    chan configure $in -buffersize 8 -translation crlf
    set out [open $path(test2) w]
    chan configure $out -translation lf
    fcopy $in $out
    close $in
    close $out
    file size $path(test2)
} 29
test io-52.14.1 {coverage of -translation crlf} {
    file delete $path(test1) $path(test2)
    set out [open $path(test1) wb]
    chan configure $out -translation lf
    puts -nonewline $out abcdefg\rhijklmn\nopqrstu\r\nvwxyz
    close $out
    set in [open $path(test1)]
    chan configure $in -buffersize 8 -translation crlf
    set out [open $path(test2) w]
    fcopy $in $out -size 2
    close $in
    close $out
    file size $path(test2)
} 2
test io-52.14.2 {coverage of -translation crlf} {
    file delete $path(test1) $path(test2)
    set out [open $path(test1) wb]
    chan configure $out -translation lf
    puts -nonewline $out abcdefg\rhijklmn\nopqrstu\r\nvwxyz
    close $out
    set in [open $path(test1)]
    chan configure $in -translation crlf
    set out [open $path(test2) w]
    fcopy $in $out -size 9
    close $in
    close $out
    file size $path(test2)
} 9
test io-52.15 {coverage of -translation crlf} {
    file delete $path(test1) $path(test2)
    set out [open $path(test1) wb]
    chan configure $out -translation lf
    puts -nonewline $out abcdefg\r
    close $out
    set in [open $path(test1)]
    chan configure $in -buffersize 8 -translation crlf
    set out [open $path(test2) w]
    fcopy $in $out
    close $in
    close $out
    file size $path(test2)
} 8
test io-52.16 {coverage of eofChar handling} {
    file delete $path(test1) $path(test2)
    set out [open $path(test1) wb]
    chan configure $out -translation lf
    puts -nonewline $out abcdefg\rhijklmn\nopqrstu\r\nvwxyz
    close $out
    set in [open $path(test1)]
    chan configure $in -buffersize 8 -translation lf -eofchar a
    set out [open $path(test2) w]
    fcopy $in $out
    close $in
    close $out
    file size $path(test2)
} 0
test io-52.17 {coverage of eofChar handling} {
    file delete $path(test1) $path(test2)
    set out [open $path(test1) wb]
    chan configure $out -translation lf
    puts -nonewline $out abcdefg\rhijklmn\nopqrstu\r\nvwxyz
    close $out
    set in [open $path(test1)]
    chan configure $in -buffersize 8 -translation lf -eofchar d
    set out [open $path(test2) w]
    fcopy $in $out
    close $in
    close $out
    file size $path(test2)
} 3
test io-52.18 {coverage of eofChar handling} {
    file delete $path(test1) $path(test2)
    set out [open $path(test1) wb]
    chan configure $out -translation lf
    puts -nonewline $out abcdefg\rhijklmn\nopqrstu\r\nvwxyz
    close $out
    set in [open $path(test1)]
    chan configure $in -buffersize 8 -translation crlf -eofchar h
    set out [open $path(test2) w]
    fcopy $in $out
    close $in
    close $out
    file size $path(test2)
} 8
test io-52.19 {coverage of eofChar handling} {
    file delete $path(test1) $path(test2)
    set out [open $path(test1) wb]
    chan configure $out -translation lf
    puts -nonewline $out abcdefg\rhijklmn\nopqrstu\r\nvwxyz
    close $out
    set in [open $path(test1)]
    chan configure $in -buffersize 10 -translation crlf -eofchar h
    set out [open $path(test2) w]
    fcopy $in $out
    close $in
    close $out
    file size $path(test2)
} 8
test io-52.20 {TclCopyChannel & encodings} -setup {
    set out [open $path(utf8-fcopy.txt) w]
    fconfigure $out -encoding utf-8 -translation lf
    puts $out "Á"
    close $out
} -constraints {fcopy} -body {
    # binary to encoding => the input has to be
    # in utf-8 to make sense to the encoder

    set in  [open $path(utf8-fcopy.txt) r]
    set out [open $path(kyrillic.txt) w]

    # Using "-encoding ascii" means reading the "Á" gives an error
    fconfigure $in  -encoding ascii -profile strict
    fconfigure $out -encoding koi8-r -translation lf

    fcopy $in $out
} -cleanup {
    close $in
    close $out
} -returnCodes 1 -match glob -result {error reading "file*": invalid or incomplete multibyte or wide character}
test io-52.21 {TclCopyChannel & encodings} -setup {
    set out [open $path(utf8-fcopy.txt) w]
    fconfigure $out -encoding utf-8 -translation lf
    puts $out "Á"
    close $out
} -constraints {fcopy} -body {
    # binary to encoding => the input has to be
    # in utf-8 to make sense to the encoder

    set in  [open $path(utf8-fcopy.txt) r]
    set out [open $path(kyrillic.txt) w]

    # Using "-encoding ascii" means writing the "Á" gives an error
    fconfigure $in  -encoding utf-8
    fconfigure $out -encoding ascii -translation lf -profile strict

    fcopy $in $out
} -cleanup {
    close $in
    close $out
} -returnCodes 1 -match glob -result {error writing "file*": invalid or incomplete multibyte or wide character}
test io-52.22 {TclCopyChannel & encodings} -setup {
    set out [open $path(utf8-fcopy.txt) w]
    fconfigure $out -encoding utf-8 -translation lf
    puts $out "Á"
    close $out
} -constraints {fcopy} -body {
    # binary to encoding => the input has to be
    # in utf-8 to make sense to the encoder

    set in  [open $path(utf8-fcopy.txt) r]
    set out [open $path(kyrillic.txt) w]

    # Using "-encoding ascii" means reading the "Á" gives an error
    fconfigure $in  -encoding ascii -profile strict
    fconfigure $out -encoding koi8-r -translation lf
    proc ::xxx args {
	set ::s0 $args
    }

    fcopy $in $out -command ::xxx
    vwait ::s0
    set ::s0
} -cleanup {
    close $in
    close $out
    unset ::s0
} -match glob -result {0 {error reading "file*": invalid or incomplete multibyte or wide character}}
test io-52.23 {TclCopyChannel & encodings} -setup {
    set out [open $path(utf8-fcopy.txt) w]
    fconfigure $out -encoding utf-8 -translation lf
    puts $out "Á"
    close $out
} -constraints {fcopy} -body {
    # binary to encoding => the input has to be
    # in utf-8 to make sense to the encoder

    set in  [open $path(utf8-fcopy.txt) r]
    set out [open $path(kyrillic.txt) w]

    # Using "-encoding ascii" means writing the "Á" gives an error
    fconfigure $in  -encoding utf-8
    fconfigure $out -encoding ascii -translation lf -profile strict
    proc ::xxx args {
	set ::s0 $args
    }

    fcopy $in $out -command ::xxx
    vwait ::s0
    set ::s0
} -cleanup {
    close $in
    close $out
    unset ::s0
} -match glob -result {0 {error writing "file*": invalid or incomplete multibyte or wide character}}

test io-52.24 {fcopy -size should always be characters} -setup {
    set out [open utf8-fcopy-52.24.txt w]
    fconfigure $out -encoding utf-8 -translation lf
    puts $out "Á"
    close $out
} -constraints {fcopy} -body {
    set in  [open utf8-fcopy-52.24.txt r]
    set out [open utf8-fcopy-52.24.out.txt w+]

    fconfigure $in  -encoding utf-8 -profile tcl8
    fconfigure $out -encoding utf-8 -profile tcl8
    fcopy $in $out -size 1
	seek $out 0
	# a result of \xc3 means that only the first byte of the utf-8 encoding of
	# Á made it into to the output file.
	read $out
} -cleanup {
    close $in
    close $out
	catch {file delete utf8-fcopy-52.24.txt}
    catch {file delete utf8-fcopy-52.24.out.txt}
} -result Á


test io-53.1 {CopyData} {fcopy} {
    file delete $path(test1)
    set f1 [open $thisScript]
    set f2 [open $path(test1) w]
    fconfigure $f1 -translation lf -blocking 0
    fconfigure $f2 -translation cr -blocking 0
    fcopy $f1 $f2 -size 0
    set result [list [fconfigure $f1 -blocking] [fconfigure $f2 -blocking]]
    close $f1
    close $f2
    lappend result [file size $path(test1)]
} {0 0 0}
test io-53.2 {CopyData} {fcopy} {
    file delete $path(test1)
    set f1 [open $thisScript]
    set f2 [open $path(test1) w]
    fconfigure $f1 -translation lf -encoding iso8859-1 -blocking 0
    fconfigure $f2 -translation cr -encoding iso8859-1 -blocking 0
    fcopy $f1 $f2 -command [namespace code {set s0}]
    set result [list [fconfigure $f1 -blocking] [fconfigure $f2 -blocking]]
    variable s0
    vwait [namespace which -variable s0]
    close $f1
    close $f2
    set s1 [file size $thisScript]
    set s2 [file size $path(test1)]
    if {("$s1" == "$s2") && ($s0 == $s1)} {
	lappend result ok
    }
    set result
} {0 0 ok}
test io-53.3 {CopyData: background read underflow} {stdio unix fcopy} {
    file delete $path(test1)
    file delete $path(pipe)
    set f1 [open $path(pipe) w]
    puts -nonewline $f1 {
	puts ready
	flush stdout				;# Don't assume line buffered!
	fcopy stdin stdout -command { set x }
	vwait x
	set f [}
    puts $f1 [list open $path(test1) w]]
    puts $f1 {
	fconfigure $f -translation lf
	puts $f "done"
	close $f
    }
    close $f1
    set f1 [open "|[list [interpreter] $path(pipe)]" r+]
    set result [gets $f1]
    puts $f1 line1
    flush $f1
    lappend result [gets $f1]
    puts $f1 line2
    flush $f1
    lappend result [gets $f1]
    close $f1
    after 500
    set f [open $path(test1)]
    lappend result [read $f]
    close $f
    set result
} "ready line1 line2 {done\n}"
test io-53.4 {CopyData: background write overflow} {stdio fileevent fcopy} {
    set big bbbbbbbbbbbbbbbbbbbbbbbbbbbbbbbbbbbbbbbbbbbbbbbbbbbbbbbbbbbbbbbb\n
    variable x
    for {set x 0} {$x < 12} {incr x} {
	append big $big
    }
    file delete $path(pipe)
    set f1 [open $path(pipe) w]
    puts $f1 {
	puts ready
	fcopy stdin stdout -command { set x }
	vwait x
    }
    close $f1
    set f1 [open "|[list [interpreter] $path(pipe)]" r+]
    set result [gets $f1]
    fconfigure $f1 -blocking 0
    puts $f1 $big
    flush $f1
    set result ""
    fileevent $f1 read [namespace code {
	append result [read $f1 1024]
	if {[string length $result] >= [string length $big]+1} {
	    set x done
	}
    }]
    vwait [namespace which -variable x]
    close $f1
    set big {}
    set x
} done
test io-53.4.1 {Bug 894da183c8} {stdio fcopy} {
    set big bbbbbbbbbbbbbbbbbbbbbbbbbbbbbbbbbbbbbbbbbbbbbbbbbbbbbbbbbbbbbbbb\n
    variable x
    for {set x 0} {$x < 12} {incr x} {
	append big $big
    }
    file delete $path(pipe)
    set f1 [open $path(pipe) w]
    puts $f1 [list file delete $path(test1)]
    puts $f1 {
	puts ready
	set f [open io-53.4.1 w]
	chan configure $f -translation lf
	fcopy stdin $f -command { set x }
	vwait x
	close $f
    }
    puts $f1 "close \[[list open $path(test1) w]]"
    close $f1
    set f1 [open "|[list [interpreter] $path(pipe)]" r+]
    set result [gets $f1]
    fconfigure $f1 -blocking 0 -buffersize 125000 -translation lf
    puts $f1 $big
    fconfigure $f1 -blocking 1
    close $f1
    set big {}
    while {[catch {glob $path(test1)}]} {after 50}
    file delete $path(test1)
    set check [file size io-53.4.1]
    file delete io-53.4.1
    set check
} 266241
set result {}
proc FcopyTestAccept {sock args} {
    after 1000 "close $sock"
}
proc FcopyTestDone {bytes {error {}}} {
    variable fcopyTestDone
    if {[string length $error]} {
	set fcopyTestDone 1
    } else {
	set fcopyTestDone 0
    }
}
test io-53.5 {CopyData: error during fcopy} {socket fcopy} {
    variable fcopyTestDone
    set listen [socket -server [namespace code FcopyTestAccept] -myaddr 127.0.0.1 0]
    set in [open $thisScript]	;# 126 K
    set out [socket 127.0.0.1 [lindex [fconfigure $listen -sockname] 2]]
    catch {unset fcopyTestDone}
    close $listen	;# This means the socket open never really succeeds
    fconfigure $in -encoding utf-8
    fconfigure $out -encoding utf-8
    fcopy $in $out -command [namespace code FcopyTestDone]
    variable fcopyTestDone
    if {![info exists fcopyTestDone]} {
	vwait [namespace which -variable fcopyTestDone]		;# The error occurs here in the b.g.
    }
    close $in
    close $out
    set fcopyTestDone	;# 1 for error condition
} 1
test io-53.6 {CopyData: error during fcopy} {stdio fcopy} {
    variable fcopyTestDone
    file delete $path(pipe)
    file delete $path(test1)
    catch {unset fcopyTestDone}
    set f1 [open $path(pipe) w]
    puts $f1 "exit 1"
    close $f1
    set in [open "|[list [interpreter] $path(pipe)]" r+]
    set out [open $path(test1) w]
    fcopy $in $out -command [namespace code FcopyTestDone]
    variable fcopyTestDone
    if {![info exists fcopyTestDone]} {
	vwait [namespace which -variable fcopyTestDone]
    }
    catch {close $in}
    close $out
    set fcopyTestDone	;# 0 for plain end of file
} {0}
proc doFcopy {in out {bytes 0} {error {}}} {
    variable fcopyTestDone
    variable fcopyTestCount
    incr fcopyTestCount $bytes
    if {[string length $error]} {
	set fcopyTestDone 1
    } elseif {[eof $in]} {
	set fcopyTestDone 0
    } else {
	# Delay next fcopy to wait for size>0 input bytes
	after 100 [list fcopy $in $out -size 1000 \
		-command [namespace code [list doFcopy $in $out]]]
    }
}
test io-53.7 {CopyData: Flooding fcopy from pipe} {stdio fcopy} {
    variable fcopyTestDone
    file delete $path(pipe)
    catch {unset fcopyTestDone}
    set fcopyTestCount 0
    set f1 [open $path(pipe) w]
    puts $f1 {
	# Write  10 bytes / 10 msec
	proc Write {count} {
	    puts -nonewline "1234567890"
	    if {[incr count -1]} {
		after 10 [list Write $count]
	    } else {
		set ::ready 1
	    }
	}
	fconfigure stdout -buffering none
	Write 345 ;# 3450 bytes ~3.45 sec
	vwait ready
	exit 0
    }
    close $f1
    set in [open "|[list [interpreter] $path(pipe) &]" r+]
    set out [open $path(test1) w]
    doFcopy $in $out
    variable fcopyTestDone
    if {![info exists fcopyTestDone]} {
	vwait [namespace which -variable fcopyTestDone]
    }
    catch {close $in}
    close $out
    # -1=error 0=script error N=number of bytes
    expr {($fcopyTestDone == 0) ? $fcopyTestCount : -1}
} {3450}
test io-53.8 {CopyData: async callback and error handling, Bug 1932639} -setup {
    # copy progress callback. errors out intentionally
    proc ::cmd args {
	lappend ::RES "CMD $args"
	error !STOP
    }
    # capture callback error here
    proc ::bgerror args {
	lappend ::RES "bgerror/OK $args"
	set ::forever has-been-reached
	return
    }
    # Files we use for our channels
    set foo [makeFile ashgdfashdgfasdhgfasdhgf foo]
    set bar [makeFile {} bar]
    # Channels to copy between
    set f [open $foo r] ; fconfigure $f -translation binary
    set g [open $bar w] ; fconfigure $g -translation binary -buffering none
} -constraints {stdio fcopy} -body {
    # Record input size, so that result is always defined
    lappend ::RES [file size $bar]
    # Run the copy. Should not invoke -command now.
    fcopy $f $g -size 2 -command ::cmd
    # Check that -command was not called synchronously
    set sbs [file size $bar]
    lappend ::RES [expr {($sbs > 0) ? "sync/FAIL" : "sync/OK"}] $sbs
    # Now let the async part happen. Should capture the error in cmd
    # via bgerror. If not break the event loop via timer.
    set token [after 1000 {
	lappend ::RES {bgerror/FAIL timeout}
	set ::forever has-been-reached
    }]
    vwait ::forever
    catch {after cancel $token}
    # Report
    set ::RES
} -cleanup {
    close $f
    close $g
    catch {unset ::RES}
    catch {unset ::forever}
    rename ::cmd {}
    rename ::bgerror {}
    removeFile foo
    removeFile bar
} -result {0 sync/OK 0 {CMD 2} {bgerror/OK !STOP}}
test io-53.8a {CopyData: async callback and error handling, Bug 1932639, at eof} -setup {
    # copy progress callback. errors out intentionally
    proc ::cmd args {
	lappend ::RES "CMD $args"
	set ::forever has-been-reached
	return
    }
    # Files we use for our channels
    set foo [makeFile ashgdfashdgfasdhgfasdhgf foo]
    set bar [makeFile {} bar]
    # Channels to copy between
    set f [open $foo r] ; fconfigure $f -translation binary
    set g [open $bar w] ; fconfigure $g -translation binary -buffering none
} -constraints {stdio fcopy} -body {
    # Initialize and force eof on the input.
    seek $f 0 end ; read $f 1
    set ::RES [eof $f]
    # Run the copy. Should not invoke -command now.
    fcopy $f $g -size 2 -command ::cmd
    # Check that -command was not called synchronously
    lappend ::RES [expr {([llength $::RES] > 1) ? "sync/FAIL" : "sync/OK"}]
    # Now let the async part happen. Should capture the eof in cmd
    # If not break the event loop via timer.
    set token [after 1000 {
	lappend ::RES {cmd/FAIL timeout}
	set ::forever has-been-reached
    }]
    vwait ::forever
    catch {after cancel $token}
    # Report
    set ::RES
} -cleanup {
    close $f
    close $g
    catch {unset ::RES}
    catch {unset ::forever}
    rename ::cmd {}
    removeFile foo
    removeFile bar
} -result {1 sync/OK {CMD 0}}
test io-53.8b {CopyData: async callback and -size 0} -setup {
    # copy progress callback. errors out intentionally
    proc ::cmd args {
	lappend ::RES "CMD $args"
	set ::forever has-been-reached
	return
    }
    # Files we use for our channels
    set foo [makeFile ashgdfashdgfasdhgfasdhgf foo]
    set bar [makeFile {} bar]
    # Channels to copy between
    set f [open $foo r] ; fconfigure $f -translation binary
    set g [open $bar w] ; fconfigure $g -translation binary -buffering none
} -constraints {stdio fcopy} -body {
	set ::RES {}
    # Run the copy. Should not invoke -command now.
    fcopy $f $g -size 0 -command ::cmd
    # Check that -command was not called synchronously
    lappend ::RES [expr {([llength $::RES] > 1) ? "sync/FAIL" : "sync/OK"}]
    # Now let the async part happen. Should capture the eof in cmd
    # If not break the event loop via timer.
    set token [after 1000 {
	lappend ::RES {cmd/FAIL timeout}
	set ::forever has-been-reached
    }]
    vwait ::forever
    catch {after cancel $token}
    # Report
    set ::RES
} -cleanup {
    close $f
    close $g
    catch {unset ::RES}
    catch {unset ::forever}
    rename ::cmd {}
    removeFile foo
    removeFile bar
} -result {sync/OK {CMD 0}}
test io-53.9 {CopyData: -size and event interaction, Bug 780533} -setup {
    set out [makeFile {} out]
    set err [makeFile {} err]
    set pipe [open "|[list [info nameofexecutable] 2> $err]" r+]
    fconfigure $pipe -translation binary -buffering line
    puts $pipe {
	fconfigure stdout -translation binary -buffering line
	puts stderr Waiting...
	after 1000
	foreach x {a b c} {
	    puts stderr Looping...
	    puts $x
	    after 500
	}
	proc bye args {
	    if {[gets stdin line]<0} {
		puts stderr "CHILD: EOF detected, exiting"
		exit
	    } else {
		puts stderr "CHILD: ignoring line: $line"
	    }
	}
	puts stderr Now-sleeping-forever
	fileevent stdin readable bye
	vwait forever
    }
    proc ::done args {
	set ::forever OK
	return
    }
    set ::forever {}
    set out [open $out w]
} -constraints {stdio fcopy} -body {
    fcopy $pipe $out -size 6 -command ::done
    set token [after 5000 {
	set ::forever {fcopy hangs}
    }]
    vwait ::forever
    catch {after cancel $token}
    set ::forever
} -cleanup {
    close $pipe
    rename ::done {}
    after 1000;			# Give Windows time to kill the process
    catch {close $out}
    catch {removeFile out}
    catch {removeFile err}
    catch {unset ::forever}
} -result OK
test io-53.10 {Bug 1350564, multi-directional fcopy} -setup {
    set err [makeFile {} err]
    set pipe [open "|[list [info nameofexecutable] 2> $err]" r+]
    fconfigure $pipe -translation binary -buffering line
    puts $pipe {
	fconfigure stderr -buffering line
	# Kill server when pipe closed by invoker.
	proc bye args {
	    if {![eof stdin]} { gets stdin ; return }
	    puts stderr BYE
	    exit
	}
	# Server code. Bi-directional copy between 2 sockets.
	proc geof {sok} {
	    puts stderr DONE/$sok
	    close $sok
	}
	proc new {sok args} {
	    puts stderr NEW/$sok
	    global l srv
	    fconfigure $sok -translation binary -buffering none
	    lappend l $sok
	    if {[llength $l]==2} {
		close $srv
		foreach {a b} $l break
		fcopy $a $b -command [list geof $a]
		fcopy $b $a -command [list geof $b]
		puts stderr 2COPY
	    }
	    puts stderr ...
	}
	puts stderr SRV
	set l {}
	set srv [socket -server new -myaddr 127.0.0.1 0]
        set port [lindex [fconfigure $srv -sockname] 2]
	puts stderr WAITING
	fileevent stdin readable bye
	puts "OK $port"
	vwait forever
    }
    # wait for OK from server.
    lassign [gets $pipe] ok port
    # Now the two clients.
    proc ::done {sock} {
	if {[eof $sock]} { close $sock ; return }
	lappend ::forever [gets $sock]
	return
    }
    set a [socket 127.0.0.1 $port]
    set b [socket 127.0.0.1 $port]
    fconfigure $a -translation binary -buffering none
    fconfigure $b -translation binary -buffering none
    fileevent  $a readable [list ::done $a]
    fileevent  $b readable [list ::done $b]
} -constraints {stdio fcopy} -body {
    # Now pass data through the server in both directions.
    set ::forever {}
    puts $a AB
    vwait ::forever
    puts $b BA
    vwait ::forever
    set ::forever
} -cleanup {
    catch {close $a}
    catch {close $b}
    close $pipe
    rename ::done {}
    after 1000 ;# Give Windows time to kill the process
    removeFile err
    catch {unset ::forever}
} -result {AB BA}
test io-53.11 {Bug 2895565} -setup {
    set in [makeFile {} in]
    set f [open $in w]
    fconfigure $f -encoding utf-8 -translation binary
    puts -nonewline $f [string repeat "Ho hum\n" 11]
    close $f
    set inChan [open $in r]
    fconfigure $inChan -translation binary
    set out [makeFile {} out]
    set outChan [open $out w]
    fconfigure $outChan -encoding cp1252 -translation crlf
    proc CopyDone {bytes args} {
	variable done
	if {[llength $args]} {
	    set done "Error: '[lindex $args 0]' after $bytes bytes copied"
	} else {
	    set done "$bytes bytes copied"
	}
    }
} -body {
    variable done
    after 2000 [list set [namespace which -variable done] timeout]
    fcopy $inChan $outChan -size 40 -command [namespace which CopyDone]
    vwait [namespace which -variable done]
    set done
} -cleanup {
    close $outChan
    close $inChan
    removeFile out
    removeFile in
} -result {40 bytes copied}
test io-53.12.0 {CopyData: foreground short reads, aka bug 3096275} {stdio unix fcopy} {
    file delete $path(pipe)
    set f1 [open $path(pipe) w]
    puts -nonewline $f1 {
	fconfigure stdin -translation binary -blocking 0
	fconfigure stdout -buffering none -translation binary
	fcopy stdin stdout
    }
    close $f1
    set f1 [open "|[list [interpreter] $path(pipe)]" r+]
    fconfigure $f1 -translation binary -buffering none
    puts -nonewline $f1 A
    after 2000 {set ::done timeout}
    fileevent $f1 readable {set ::done ok}
    vwait ::done
    set ch [read $f1 1]
    close $f1
    list $::done $ch
} {ok A}
test io-53.12.1 {
    Issue 9ca87e6286262a62.
    CopyData: foreground short reads via ReadChars().
    Related to report 3096275 for ReadBytes().

    Prior to the fix this test waited forever for read() to return.
} {stdio unix fcopy} {
    file delete $path(output)
    set f1 [open $path(output) w]
    puts -nonewline $f1 {
	chan configure stdin -encoding iso8859-1 -translation lf -buffering none
	fcopy stdin stdout
    }
    close $f1
    set f1 [open "|[list [info nameofexecutable] $path(output)]" r+]
    try {
	chan configure $f1 -encoding utf-8  -buffering none
	puts -nonewline $f1 A
	set ch [read $f1 1]
    } finally {
	if {$f1 in [chan names]} {
	    close $f1
	}
    }
    lindex $ch
} A
test io-53.13 {TclCopyChannel: read error reporting} -setup {
    proc driver {cmd args} {
	variable buffer
	variable index
	set chan [lindex $args 0]
	switch -- $cmd {
	    initialize {
		return {initialize finalize watch read}
	    }
	    finalize {
		return
	    }
	    watch {}
	    read {
		error FAIL
	    }
	}
    }
    set outFile [makeFile {} out]
} -body {
    set in [chan create read [namespace which driver]]
    chan configure $in -translation binary
    set out [open $outFile wb]
    chan copy $in $out
} -cleanup {
    catch {close $in}
    catch {close $out}
    removeFile out
    rename driver {}
} -result {error reading "rc*": *} -returnCodes error -match glob
test io-53.14 {TclCopyChannel: write error reporting} -setup {
    proc driver {cmd args} {
	variable buffer
	variable index
	set chan [lindex $args 0]
	switch -- $cmd {
	    initialize {
		return {initialize finalize watch write}
	    }
	    finalize {
		return
	    }
	    watch {}
	    write {
		error FAIL
	    }
	}
    }
    set inFile [makeFile {aaa} in]
} -body {
    set in [open $inFile rb]
    set out [chan create write [namespace which driver]]
    chan configure $out -translation binary
    chan copy $in $out
} -cleanup {
    catch {close $in}
    catch {close $out}
    removeFile in
    rename driver {}
} -result {error writing "*": *} -returnCodes error -match glob
test io-53.15 {[ed29c4da21] DoRead: fblocked seen as error} -setup {
    proc driver {cmd args} {
	variable buffer
	variable index
	variable blocked
	set chan [lindex $args 0]
	switch -- $cmd {
	    initialize {
		set index($chan) 0
		set buffer($chan) [encoding convertto utf-8 \
			[string repeat a 100]]
		set blocked($chan) 1
		return {initialize finalize watch read}
	    }
	    finalize {
		unset index($chan) buffer($chan) blocked($chan)
		return
	    }
	    watch {}
	    read {
		if {$blocked($chan)} {
		    set blocked($chan) [expr {!$blocked($chan)}]
		    return -code error EAGAIN
		}
		set n [lindex $args 1]
		set new [expr {$index($chan) + $n}]
		set result [string range $buffer($chan) $index($chan) $new-1]
		set index($chan) $new
		return $result
	    }
	}
    }
    set c [chan create read [namespace which driver]]
    chan configure $c -encoding utf-8
    set out [makeFile {} out]
    set outChan [open $out w]
    chan configure $outChan -encoding utf-8
} -body {
    chan copy $c $outChan
} -cleanup {
    close $outChan
    close $c
    removeFile out
} -result 100
test io-53.16 {[ed29c4da21] MBRead: fblocked seen as error} -setup {
    proc driver {cmd args} {
	variable buffer
	variable index
	variable blocked
	set chan [lindex $args 0]
	switch -- $cmd {
	    initialize {
		set index($chan) 0
		set buffer($chan) [encoding convertto utf-8 \
			[string repeat a 100]]
		set blocked($chan) 1
		return {initialize finalize watch read}
	    }
	    finalize {
		unset index($chan) buffer($chan) blocked($chan)
		return
	    }
	    watch {}
	    read {
		if {$blocked($chan)} {
		    set blocked($chan) [expr {!$blocked($chan)}]
		    return -code error EAGAIN
		}
		set n [lindex $args 1]
		set new [expr {$index($chan) + $n}]
		set result [string range $buffer($chan) $index($chan) $new-1]
		set index($chan) $new
		return $result
	    }
	}
    }
    set c [chan create read [namespace which driver]]
    chan configure $c -encoding utf-8 -translation lf
    set out [makeFile {} out]
    set outChan [open $out w]
    chan configure $outChan -encoding utf-8 -translation lf
} -body {
    chan copy $c $outChan
} -cleanup {
    close $outChan
    close $c
    removeFile out
} -result 100
test io-53.17 {[7c187a3773] MBWrite: proper inQueueTail handling} -setup {
    proc driver {cmd args} {
	variable buffer
	variable index
	set chan [lindex $args 0]
	switch -- $cmd {
	    initialize {
		set index($chan) 0
		set buffer($chan) [encoding convertto utf-8 \
			line\n[string repeat a 100]line\n]
		return {initialize finalize watch read}
	    }
	    finalize {
		unset index($chan) buffer($chan)
		return
	    }
	    watch {}
	    read {
		set n [lindex $args 1]
		set new [expr {$index($chan) + $n}]
		set result [string range $buffer($chan) $index($chan) $new-1]
		set index($chan) $new
		return $result
	    }
	}
    }
    set c [chan create read [namespace which driver]]
    chan configure $c -encoding utf-8 -translation lf -buffersize 107
    set out [makeFile {} out]
    set outChan [open $out w]
    chan configure $outChan -encoding utf-8 -translation lf
} -body {
    list [gets $c] [chan copy $c $outChan -size 100] [gets $c]
} -cleanup {
    close $outChan
    close $c
    removeFile out
} -result {line 100 line}

test io-54.1 {Recursive channel events} {socket fileevent notWinCI} {
    # This test checks to see if file events are delivered during recursive
    # event loops when there is buffered data on the channel.

    proc accept {s a p} {
	variable as
	fconfigure $s -translation lf
	puts $s "line 1\nline2\nline3"
	flush $s
	set as $s
    }
    proc readit {s next} {
	variable x
	variable result
	lappend result $next
	if {$next == 1} {
	    fileevent $s readable [namespace code [list readit $s 2]]
	    vwait [namespace which -variable x]
	}
	incr x
    }
    set ss [socket -server [namespace code accept] -myaddr 127.0.0.1 0]

    # We need to delay on some systems until the creation of the
    # server socket completes.

    set done 0
    for {set i 0} {$i < 10} {incr i} {
	if {![catch {set cs [socket 127.0.0.1 [lindex [fconfigure $ss -sockname] 2]]}]} {
	    set done 1
	    break
	}
	after 100
    }
    if {$done == 0} {
	close $ss
	error "failed to connect to server"
    }
    variable result {}
    variable x 0
    variable as
    vwait [namespace which -variable as]
    fconfigure $cs -translation lf
    lappend result [gets $cs]
    fconfigure $cs -blocking off
    fileevent $cs readable [namespace code [list readit $cs 1]]
    set a [after 2000 [namespace code { set x failure }]]
    vwait [namespace which -variable x]
    after cancel $a
    close $as
    close $ss
    close $cs
    list $result $x
} {{{line 1} 1 2} 2}
test io-54.2 {Testing for busy-wait in recursive channel events} {socket fileevent} {
    set accept {}
    set after {}
    variable s [socket -server [namespace code accept] -myaddr 127.0.0.1 0]
    proc accept {s a p} {
	variable counter
	variable accept

	set accept $s
	set counter 0
	fconfigure $s -blocking off -buffering line -translation lf
	fileevent $s readable [namespace code "doit $s"]
    }
    proc doit {s} {
	variable counter
	variable after

	incr counter
	set l [gets $s]
	if {"$l" == ""} {
	    fileevent $s readable [namespace code "doit1 $s"]
	    set after [after 1000 [namespace code newline]]
	}
    }
    proc doit1 {s} {
	variable counter
	variable accept

	incr counter
	set l [gets $s]
	close $s
	set accept {}
    }
    proc producer {} {
	variable s
	variable writer

	set writer [socket 127.0.0.1 [lindex [fconfigure $s -sockname] 2]]
	fconfigure $writer -buffering line
	puts -nonewline $writer hello
	flush $writer
    }
    proc newline {} {
	variable done
	variable writer

	puts $writer hello
	flush $writer
	set done 1
    }
    producer
    variable done
    vwait [namespace which -variable done]
    close $writer
    close $s
    after cancel $after
    if {$accept != {}} {close $accept}
    set counter
} 1

set path(fooBar) [makeFile {} fooBar]

test io-55.1 {ChannelEventScriptInvoker: deletion} -constraints {
    fileevent
} -setup {
    variable x
    proc eventScript {fd} {
	variable x
	close $fd
	error "planned error"
	set x whoops
    }
    proc myHandler args {
	variable x got_error
    }
    set handler [interp bgerror {}]
    interp bgerror {} [namespace which myHandler]
} -body {
    set f [open $path(fooBar) w]
    fileevent $f writable [namespace code [list eventScript $f]]
    variable x not_done
    vwait [namespace which -variable x]
    set x
} -cleanup {
    interp bgerror {} $handler
} -result {got_error}

test io-56.1 {ChannelTimerProc} {testchannelevent} {
    set f [open $path(fooBar) w]
    puts $f "this is a test"
    close $f
    set f [open $path(fooBar) r]
    testchannelevent $f add readable [namespace code {
	read $f 1
	incr x
    }]
    variable x 0
    vwait [namespace which -variable x]
    vwait [namespace which -variable x]
    set result $x
    testchannelevent $f set 0 none
    after idle [namespace code {set y done}]
    variable y
    vwait [namespace which -variable y]
    close $f
    lappend result $y
} {2 done}

test io-57.1 {buffered data and file events, gets} {fileevent} {
    proc accept {sock args} {
	variable s2
	set s2 $sock
    }
    set server [socket -server [namespace code accept] -myaddr 127.0.0.1 0]
    set s [socket 127.0.0.1 [lindex [fconfigure $server -sockname] 2]]
    variable s2
    vwait [namespace which -variable s2]
    update
    fileevent $s2 readable [namespace code {lappend result readable}]
    puts $s "12\n34567890"
    flush $s
    variable result [gets $s2]
    after 1000 [namespace code {lappend result timer}]
    vwait [namespace which -variable result]
    lappend result [gets $s2]
    vwait [namespace which -variable result]
    close $s
    close $s2
    close $server
    set result
} {12 readable 34567890 timer}
test io-57.2 {buffered data and file events, read} {fileevent} {
    proc accept {sock args} {
	variable s2
	set s2 $sock
    }
    set server [socket -server [namespace code accept] -myaddr 127.0.0.1 0]
    set s [socket 127.0.0.1 [lindex [fconfigure $server -sockname] 2]]
    variable s2
    vwait [namespace which -variable s2]
    update
    fileevent $s2 readable [namespace code {lappend result readable}]
    puts -nonewline $s "1234567890"
    flush $s
    variable result [read $s2 1]
    after 1000 [namespace code {lappend result timer}]
    vwait [namespace which -variable result]
    lappend result [read $s2 9]
    vwait [namespace which -variable result]
    close $s
    close $s2
    close $server
    set result
} {1 readable 234567890 timer}

test io-58.1 {Tcl_NotifyChannel and error when closing} {stdio unixOrWin fileevent} {
    set out [open $path(script) w]
    puts $out {
	puts "normal message from pipe"
	puts stderr "error message from pipe"
	exit 1
    }
    proc readit {pipe} {
	variable x
	variable result
	if {[eof $pipe]} {
	    set x [catch {close $pipe} line]
	    lappend result catch $line
	} else {
	    gets $pipe line
	    lappend result gets $line
	}
    }
    close $out
    set pipe [open "|[list [interpreter] $path(script)]" r]
    fileevent $pipe readable [namespace code [list readit $pipe]]
    variable x ""
    set result ""
    vwait [namespace which -variable x]
    list $x $result
} {1 {gets {normal message from pipe} gets {} catch {error message from pipe}}}

test io-59.1 {Thread reference of channels} {testmainthread testchannel} {
    # TIP #10
    # More complicated tests (like that the reference changes as a
    # channel is moved from thread to thread) can be done only in the
    # extension which fully implements the moving of channels between
    # threads, i.e. 'Threads'.

    set f [open $path(longfile) r]
    set result [testchannel mthread $f]
    close $f
    string equal $result [testmainthread]
} {1}

test io-60.1 {writing illegal utf sequences} {fileevent testbytestring} {
    # This test will hang in older revisions of the core.

    set out [open $path(script) w]
    puts $out "catch {load $::tcltestlib Tcltest}"
    puts $out {
	puts ABC[testbytestring \xE2]
	exit 1
    }
    proc readit {pipe} {
	variable x
	variable result
	if {[eof $pipe]} {
	    set x [catch {close $pipe} line]
	    lappend result catch $line
	} else {
	    gets $pipe line
	    lappend result gets $line
	}
    }
    close $out
    set pipe [open "|[list [interpreter] $path(script)]" r]
    fileevent $pipe readable [namespace code [list readit $pipe]]
    variable x ""
    set result ""
    vwait [namespace which -variable x]

    # cut of the remainder of the error stack, especially the filename
    set result [lreplace $result 3 3 [lindex [split [lindex $result 3] \n] 0]]
    list $x $result
} {1 {gets ABC catch {error writing "stdout": invalid or incomplete multibyte or wide character}}}

test io-61.1 {Reset eof state after changing the eof char} -setup {
    set datafile [makeFile {} eofchar]
    set f [open $datafile w]
    fconfigure $f -translation binary
    puts -nonewline $f [string repeat "Ho hum\n" 11]
    puts $f =
    set line [string repeat "Ge gla " 4]
    puts -nonewline $f [string repeat [string trimright $line]\n 834]
    close $f
} -body {
    set f [open $datafile r]
    fconfigure $f -eofchar =
    set res {}
    lappend res [read $f; tell $f]
    fconfigure $f -eofchar {}
    lappend res [read $f 1]
    lappend res [read $f; tell $f]
    # Any seek zaps the internals into a good state.
    #seek $f 0 start
    #seek $f 0 current
    #lappend res [read $f; tell $f]
    close $f
    set res
} -cleanup {
    removeFile eofchar
} -result {77 = 23431}


# Test the cutting and splicing of channels, this is incidentally the
# attach/detach facility of package Thread, but __without any
# safeguards__. It can also be used to emulate transfer of channels
# between threads, and is used for that here.

test io-70.0 {Cutting & Splicing channels} {testchannel} {
    set f [makeFile {... dummy ...} cutsplice]
    set c [open $f r]

    set     res {}
    lappend res [catch {seek $c 0 start}]
    testchannel cut $c

    lappend res [catch {seek $c 0 start}]
    testchannel splice $c

    lappend res [catch {seek $c 0 start}]
    close $c

    removeFile cutsplice

    set res
} {0 1 0}


test io-70.1 {Transfer channel} {testchannel thread} {
    set f [makeFile {... dummy ...} cutsplice]
    set c [open $f r]

    set     res {}
    lappend res [catch {seek $c 0 start}]
    testchannel cut $c
    lappend res [catch {seek $c 0 start}]

    set tid [thread::create -preserved]
    thread::send $tid [list set c $c]
    thread::send $tid {load {} Tcltest}
    lappend res [thread::send $tid {
	testchannel splice $c
	set res [catch {seek $c 0 start}]
	close $c
	set res
    }]

    thread::release $tid
    removeFile cutsplice

    set res
} {0 1 0}

# ### ### ### ######### ######### #########

foreach {n msg expected} {
     0 {}                                 {}
     1 {{message only}}                   {{message only}}
     2 {-options x}                       {-options x}
     3 {-options {x y} {the message}}     {-options {x y} {the message}}

     4 {-code 1     -level 0 -f ba snarf} {-code 1     -level 0 -f ba snarf}
     5 {-code 0     -level 0 -f ba snarf} {-code 1     -level 0 -f ba snarf}
     6 {-code 1     -level 5 -f ba snarf} {-code 1     -level 0 -f ba snarf}
     7 {-code 0     -level 5 -f ba snarf} {-code 1     -level 0 -f ba snarf}
     8 {-code error -level 0 -f ba snarf} {-code error -level 0 -f ba snarf}
     9 {-code ok    -level 0 -f ba snarf} {-code 1     -level 0 -f ba snarf}
    10 {-code error -level 5 -f ba snarf} {-code error -level 0 -f ba snarf}
    11 {-code ok    -level 5 -f ba snarf} {-code 1     -level 0 -f ba snarf}
    12 {-code boss  -level 0 -f ba snarf} {-code 1     -level 0 -f ba snarf}
    13 {-code boss  -level 5 -f ba snarf} {-code 1     -level 0 -f ba snarf}
    14 {-code 1     -level 0 -f ba}       {-code 1     -level 0 -f ba}
    15 {-code 0     -level 0 -f ba}       {-code 1     -level 0 -f ba}
    16 {-code 1     -level 5 -f ba}       {-code 1     -level 0 -f ba}
    17 {-code 0     -level 5 -f ba}       {-code 1     -level 0 -f ba}
    18 {-code error -level 0 -f ba}       {-code error -level 0 -f ba}
    19 {-code ok    -level 0 -f ba}       {-code 1     -level 0 -f ba}
    20 {-code error -level 5 -f ba}       {-code error -level 0 -f ba}
    21 {-code ok    -level 5 -f ba}       {-code 1     -level 0 -f ba}
    22 {-code boss  -level 0 -f ba}       {-code 1     -level 0 -f ba}
    23 {-code boss  -level 5 -f ba}       {-code 1     -level 0 -f ba}
    24 {-code 1     -level X -f ba snarf} {-code 1     -level 0 -f ba snarf}
    25 {-code 0     -level X -f ba snarf} {-code 1     -level 0 -f ba snarf}
    26 {-code error -level X -f ba snarf} {-code error -level 0 -f ba snarf}
    27 {-code ok    -level X -f ba snarf} {-code 1     -level 0 -f ba snarf}
    28 {-code boss  -level X -f ba snarf} {-code 1     -level 0 -f ba snarf}
    29 {-code 1     -level X -f ba}       {-code 1     -level 0 -f ba}
    30 {-code 0     -level X -f ba}       {-code 1     -level 0 -f ba}
    31 {-code error -level X -f ba}       {-code error -level 0 -f ba}
    32 {-code ok    -level X -f ba}       {-code 1     -level 0 -f ba}
    33 {-code boss  -level X -f ba}       {-code 1     -level 0 -f ba}

    34 {-code 1 -code 1     -level 0 -f ba snarf} {-code 1 -code 1     -level 0 -f ba snarf}
    35 {-code 1 -code 0     -level 0 -f ba snarf} {-code 1             -level 0 -f ba snarf}
    36 {-code 1 -code 1     -level 5 -f ba snarf} {-code 1 -code 1     -level 0 -f ba snarf}
    37 {-code 1 -code 0     -level 5 -f ba snarf} {-code 1             -level 0 -f ba snarf}
    38 {-code 1 -code error -level 0 -f ba snarf} {-code 1 -code error -level 0 -f ba snarf}
    39 {-code 1 -code ok    -level 0 -f ba snarf} {-code 1             -level 0 -f ba snarf}
    40 {-code 1 -code error -level 5 -f ba snarf} {-code 1 -code error -level 0 -f ba snarf}
    41 {-code 1 -code ok    -level 5 -f ba snarf} {-code 1             -level 0 -f ba snarf}
    42 {-code 1 -code boss  -level 0 -f ba snarf} {-code 1             -level 0 -f ba snarf}
    43 {-code 1 -code boss  -level 5 -f ba snarf} {-code 1             -level 0 -f ba snarf}
    44 {-code 1 -code 1     -level 0 -f ba}       {-code 1 -code 1     -level 0 -f ba}
    45 {-code 1 -code 0     -level 0 -f ba}       {-code 1             -level 0 -f ba}
    46 {-code 1 -code 1     -level 5 -f ba}       {-code 1 -code 1     -level 0 -f ba}
    47 {-code 1 -code 0     -level 5 -f ba}       {-code 1             -level 0 -f ba}
    48 {-code 1 -code error -level 0 -f ba}       {-code 1 -code error -level 0 -f ba}
    49 {-code 1 -code ok    -level 0 -f ba}       {-code 1             -level 0 -f ba}
    50 {-code 1 -code error -level 5 -f ba}       {-code 1 -code error -level 0 -f ba}
    51 {-code 1 -code ok    -level 5 -f ba}       {-code 1             -level 0 -f ba}
    52 {-code 1 -code boss  -level 0 -f ba}       {-code 1             -level 0 -f ba}
    53 {-code 1 -code boss  -level 5 -f ba}       {-code 1             -level 0 -f ba}
    54 {-code 1 -code 1     -level X -f ba snarf} {-code 1 -code 1     -level 0 -f ba snarf}
    55 {-code 1 -code 0     -level X -f ba snarf} {-code 1             -level 0 -f ba snarf}
    56 {-code 1 -code error -level X -f ba snarf} {-code 1 -code error -level 0 -f ba snarf}
    57 {-code 1 -code ok    -level X -f ba snarf} {-code 1             -level 0 -f ba snarf}
    58 {-code 1 -code boss  -level X -f ba snarf} {-code 1             -level 0 -f ba snarf}
    59 {-code 1 -code 1     -level X -f ba}       {-code 1 -code 1     -level 0 -f ba}
    60 {-code 1 -code 0     -level X -f ba}       {-code 1             -level 0 -f ba}
    61 {-code 1 -code error -level X -f ba}       {-code 1 -code error -level 0 -f ba}
    62 {-code 1 -code ok    -level X -f ba}       {-code 1             -level 0 -f ba}
    63 {-code 1 -code boss  -level X -f ba}       {-code 1             -level 0 -f ba}

    64 {-code 0 -code 1     -level 0 -f ba snarf} {-code 1 -level 0 -f ba snarf}
    65 {-code 0 -code 0     -level 0 -f ba snarf} {-code 1 -level 0 -f ba snarf}
    66 {-code 0 -code 1     -level 5 -f ba snarf} {-code 1 -level 0 -f ba snarf}
    67 {-code 0 -code 0     -level 5 -f ba snarf} {-code 1 -level 0 -f ba snarf}
    68 {-code 0 -code error -level 0 -f ba snarf} {-code 1 -level 0 -f ba snarf}
    69 {-code 0 -code ok    -level 0 -f ba snarf} {-code 1 -level 0 -f ba snarf}
    70 {-code 0 -code error -level 5 -f ba snarf} {-code 1 -level 0 -f ba snarf}
    71 {-code 0 -code ok    -level 5 -f ba snarf} {-code 1 -level 0 -f ba snarf}
    72 {-code 0 -code boss  -level 0 -f ba snarf} {-code 1 -level 0 -f ba snarf}
    73 {-code 0 -code boss  -level 5 -f ba snarf} {-code 1 -level 0 -f ba snarf}
    74 {-code 0 -code 1     -level 0 -f ba}       {-code 1 -level 0 -f ba}
    75 {-code 0 -code 0     -level 0 -f ba}       {-code 1 -level 0 -f ba}
    76 {-code 0 -code 1     -level 5 -f ba}       {-code 1 -level 0 -f ba}
    77 {-code 0 -code 0     -level 5 -f ba}       {-code 1 -level 0 -f ba}
    78 {-code 0 -code error -level 0 -f ba}       {-code 1 -level 0 -f ba}
    79 {-code 0 -code ok    -level 0 -f ba}       {-code 1 -level 0 -f ba}
    80 {-code 0 -code error -level 5 -f ba}       {-code 1 -level 0 -f ba}
    81 {-code 0 -code ok    -level 5 -f ba}       {-code 1 -level 0 -f ba}
    82 {-code 0 -code boss  -level 0 -f ba}       {-code 1 -level 0 -f ba}
    83 {-code 0 -code boss  -level 5 -f ba}       {-code 1 -level 0 -f ba}
    84 {-code 0 -code 1     -level X -f ba snarf} {-code 1 -level 0 -f ba snarf}
    85 {-code 0 -code 0     -level X -f ba snarf} {-code 1 -level 0 -f ba snarf}
    86 {-code 0 -code error -level X -f ba snarf} {-code 1 -level 0 -f ba snarf}
    87 {-code 0 -code ok    -level X -f ba snarf} {-code 1 -level 0 -f ba snarf}
    88 {-code 0 -code boss  -level X -f ba snarf} {-code 1 -level 0 -f ba snarf}
    89 {-code 0 -code 1     -level X -f ba}       {-code 1 -level 0 -f ba}
    90 {-code 0 -code 0     -level X -f ba}       {-code 1 -level 0 -f ba}
    91 {-code 0 -code error -level X -f ba}       {-code 1 -level 0 -f ba}
    92 {-code 0 -code ok    -level X -f ba}       {-code 1 -level 0 -f ba}
    93 {-code 0 -code boss  -level X -f ba}       {-code 1 -level 0 -f ba}

    94 {-code 1     -code 1 -level 0 -f ba snarf} {-code 1 -code 1     -level 0 -f ba snarf}
    95 {-code 0     -code 1 -level 0 -f ba snarf} {-code 1             -level 0 -f ba snarf}
    96 {-code 1     -code 1 -level 5 -f ba snarf} {-code 1 -code 1     -level 0 -f ba snarf}
    97 {-code 0     -code 1 -level 5 -f ba snarf} {-code 1             -level 0 -f ba snarf}
    98 {-code error -code 1 -level 0 -f ba snarf} {-code error -code 1 -level 0 -f ba snarf}
    99 {-code ok    -code 1 -level 0 -f ba snarf} {-code 1             -level 0 -f ba snarf}
    a0 {-code error -code 1 -level 5 -f ba snarf} {-code error -code 1 -level 0 -f ba snarf}
    a1 {-code ok    -code 1 -level 5 -f ba snarf} {-code 1             -level 0 -f ba snarf}
    a2 {-code boss  -code 1 -level 0 -f ba snarf} {-code 1             -level 0 -f ba snarf}
    a3 {-code boss  -code 1 -level 5 -f ba snarf} {-code 1             -level 0 -f ba snarf}
    a4 {-code 1     -code 1 -level 0 -f ba}       {-code 1 -code 1     -level 0 -f ba}
    a5 {-code 0     -code 1 -level 0 -f ba}       {-code 1             -level 0 -f ba}
    a6 {-code 1     -code 1 -level 5 -f ba}       {-code 1 -code 1     -level 0 -f ba}
    a7 {-code 0     -code 1 -level 5 -f ba}       {-code 1             -level 0 -f ba}
    a8 {-code error -code 1 -level 0 -f ba}       {-code error -code 1 -level 0 -f ba}
    a9 {-code ok    -code 1 -level 0 -f ba}       {-code 1             -level 0 -f ba}
    b0 {-code error -code 1 -level 5 -f ba}       {-code error -code 1 -level 0 -f ba}
    b1 {-code ok    -code 1 -level 5 -f ba}       {-code 1             -level 0 -f ba}
    b2 {-code boss  -code 1 -level 0 -f ba}       {-code 1             -level 0 -f ba}
    b3 {-code boss  -code 1 -level 5 -f ba}       {-code 1             -level 0 -f ba}
    b4 {-code 1     -code 1 -level X -f ba snarf} {-code 1 -code 1     -level 0 -f ba snarf}
    b5 {-code 0     -code 1 -level X -f ba snarf} {-code 1             -level 0 -f ba snarf}
    b6 {-code error -code 1 -level X -f ba snarf} {-code error -code 1 -level 0 -f ba snarf}
    b7 {-code ok    -code 1 -level X -f ba snarf} {-code 1             -level 0 -f ba snarf}
    b8 {-code boss  -code 1 -level X -f ba snarf} {-code 1             -level 0 -f ba snarf}
    b9 {-code 1     -code 1 -level X -f ba}       {-code 1 -code 1     -level 0 -f ba}
    c0 {-code 0     -code 1 -level X -f ba}       {-code 1             -level 0 -f ba}
    c1 {-code error -code 1 -level X -f ba}       {-code error -code 1 -level 0 -f ba}
    c2 {-code ok    -code 1 -level X -f ba}       {-code 1             -level 0 -f ba}
    c3 {-code boss  -code 1 -level X -f ba}       {-code 1             -level 0 -f ba}

    c4 {-code 1     -code 0 -level 0 -f ba snarf} {-code 1 -level 0 -f ba snarf}
    c5 {-code 0     -code 0 -level 0 -f ba snarf} {-code 1 -level 0 -f ba snarf}
    c6 {-code 1     -code 0 -level 5 -f ba snarf} {-code 1 -level 0 -f ba snarf}
    c7 {-code 0     -code 0 -level 5 -f ba snarf} {-code 1 -level 0 -f ba snarf}
    c8 {-code error -code 0 -level 0 -f ba snarf} {-code 1 -level 0 -f ba snarf}
    c9 {-code ok    -code 0 -level 0 -f ba snarf} {-code 1 -level 0 -f ba snarf}
    d0 {-code error -code 0 -level 5 -f ba snarf} {-code 1 -level 0 -f ba snarf}
    d1 {-code ok    -code 0 -level 5 -f ba snarf} {-code 1 -level 0 -f ba snarf}
    d2 {-code boss  -code 0 -level 0 -f ba snarf} {-code 1 -level 0 -f ba snarf}
    d3 {-code boss  -code 0 -level 5 -f ba snarf} {-code 1 -level 0 -f ba snarf}
    d4 {-code 1     -code 0 -level 0 -f ba}       {-code 1 -level 0 -f ba}
    d5 {-code 0     -code 0 -level 0 -f ba}       {-code 1 -level 0 -f ba}
    d6 {-code 1     -code 0 -level 5 -f ba}       {-code 1 -level 0 -f ba}
    d7 {-code 0     -code 0 -level 5 -f ba}       {-code 1 -level 0 -f ba}
    d8 {-code error -code 0 -level 0 -f ba}       {-code 1 -level 0 -f ba}
    d9 {-code ok    -code 0 -level 0 -f ba}       {-code 1 -level 0 -f ba}
    e0 {-code error -code 0 -level 5 -f ba}       {-code 1 -level 0 -f ba}
    e1 {-code ok    -code 0 -level 5 -f ba}       {-code 1 -level 0 -f ba}
    e2 {-code boss  -code 0 -level 0 -f ba}       {-code 1 -level 0 -f ba}
    e3 {-code boss  -code 0 -level 5 -f ba}       {-code 1 -level 0 -f ba}
    e4 {-code 1     -code 0 -level X -f ba snarf} {-code 1 -level 0 -f ba snarf}
    e5 {-code 0     -code 0 -level X -f ba snarf} {-code 1 -level 0 -f ba snarf}
    e6 {-code error -code 0 -level X -f ba snarf} {-code 1 -level 0 -f ba snarf}
    e7 {-code ok    -code 0 -level X -f ba snarf} {-code 1 -level 0 -f ba snarf}
    e8 {-code boss  -code 0 -level X -f ba snarf} {-code 1 -level 0 -f ba snarf}
    e9 {-code 1     -code 0 -level X -f ba}       {-code 1 -level 0 -f ba}
    f0 {-code 0     -code 0 -level X -f ba}       {-code 1 -level 0 -f ba}
    f1 {-code error -code 0 -level X -f ba}       {-code 1 -level 0 -f ba}
    f2 {-code ok    -code 0 -level X -f ba}       {-code 1 -level 0 -f ba}
    f3 {-code boss  -code 0 -level X -f ba}       {-code 1 -level 0 -f ba}
} {
    test io-71.$n {Tcl_SetChannelError} {testchannel} {

	set f [makeFile {... dummy ...} cutsplice]
	set c [open $f r]

	set res [testchannel setchannelerror $c [lrange $msg 0 end]]
	close $c
	removeFile cutsplice

	set res
    } [lrange $expected 0 end]

    test io-72.$n {Tcl_SetChannelErrorInterp} {testchannel} {

	set f [makeFile {... dummy ...} cutsplice]
	set c [open $f r]

	set res [testchannel setchannelerrorinterp $c [lrange $msg 0 end]]
	close $c
	removeFile cutsplice

	set res
    } [lrange $expected 0 end]
}

test io-73.1 {channel Tcl_Obj SetChannelFromAny} {} {
    # Test for Bug 1847044 - don't spoil type unless we have a valid channel
    catch {close [lreplace [list a] 0 end]}
} {1}

test io-73.2 {channel Tcl_Obj SetChannelFromAny, bug 2407783} -setup {
    # Invalidate internalrep of 'channel' Tcl_Obj when transiting between interpreters.
    set f [open [info script] r]
} -body {
    interp create foo
    seek $f 0
    set code [catch {interp eval foo [list seek $f 0]} msg]
    # The string map converts the changing channel handle to a fixed string
    list $code [string map [list $f @@] $msg]
} -cleanup {
    close $f
} -result {1 {can not find channel named "@@"}}

test io-73.3 {[5adc350683] [gets] after EOF} -setup {
    set fn [makeFile {} io-73.3]
    set rfd [open $fn r]
    set wfd [open $fn a]
    chan configure $wfd -buffering line
    read $rfd
} -body {
    set result [eof $rfd]
    puts $wfd "more data"
    lappend result [eof $rfd]
    lappend result [gets $rfd]
    lappend result [eof $rfd]
    lappend result [gets $rfd]
    lappend result [eof $rfd]
} -cleanup {
    close $wfd
    close $rfd
    removeFile io-73.3
} -result {1 1 {more data} 0 {} 1}

test io-73.4 {[5adc350683] [read] after EOF} -setup {
    set fn [makeFile {} io-73.4]
    set rfd [open $fn r]
    set wfd [open $fn a]
    chan configure $wfd -buffering line
    read $rfd
} -body {
    set result [eof $rfd]
    puts $wfd "more data"
    lappend result [eof $rfd]
    lappend result [read $rfd]
    lappend result [eof $rfd]
} -cleanup {
    close $wfd
    close $rfd
    removeFile io-73.4
} -result {1 1 {more data
} 1}

test io-73.5 {effect of eof on encoding end flags} -setup {
    set fn [makeFile {} io-73.5]
    set rfd [open $fn r]
    set wfd [open $fn a]
    chan configure $wfd -buffering none -translation binary
    chan configure $rfd -buffersize 5 -encoding utf-8
    read $rfd
} -body {
    set result [eof $rfd]
    puts -nonewline $wfd more\xC2\xA0data
    lappend result [eof $rfd]
    lappend result [read $rfd]
    lappend result [eof $rfd]
} -cleanup {
    close $wfd
    close $rfd
    removeFile io-73.5
} -result [list 1 1 more\xA0data 1]

test io-74.1 {[104f2885bb] improper cache validity check} -setup {
    set fn [makeFile {} io-74.1]
    set rfd [open $fn r]
    testobj freeallvars
    interp create child
} -constraints testobj -body {
    teststringobj set 1 [string range $rfd 0 end]
    read [teststringobj get 1]
    testobj duplicate 1 2
    interp transfer {} $rfd child
    catch {read [teststringobj get 1]}
    read [teststringobj get 2]
} -cleanup {
    interp delete child
    testobj freeallvars
    removeFile io-74.1
} -returnCodes error -match glob -result {can not find channel named "*"}

test io-75.1 {multibyte encoding error read results in raw bytes (-profile tcl8)} -setup {
    set fn [makeFile {} io-75.1]
    set f [open $fn w+]
    fconfigure $f -encoding binary
    # In UTF-8, a byte 0xCx starts a multibyte sequence and must be followed
    # by a byte > 0x7F. This is violated to get an invalid sequence.
    puts -nonewline $f A\xC0\x40
    flush $f
    seek $f 0
    fconfigure $f -encoding utf-8 -profile tcl8 -buffering none
} -body {
    set d [read $f]
    binary scan $d H* hd
    set hd
} -cleanup {
    close $f
    removeFile io-75.1
} -result 41c040

test io-75.2 {unrepresentable character write passes and is replaced by ? (-profile tcl8)} -setup {
    set fn [makeFile {} io-75.2]
    set f [open $fn w+]
    fconfigure $f -encoding iso8859-1 -profile tcl8
} -body {
    puts -nonewline $f A\u2022
    flush $f
    seek $f 0
    read $f
} -cleanup {
    close $f
    removeFile io-75.2
} -result A?

# Incomplete sequence test.
# This error may IMHO only be detected with the close.
# But the read already returns the incomplete sequence.
test io-75.3 {incomplete multibyte encoding read is ignored (-profile tcl8)} -setup {
    set fn [makeFile {} io-75.3]
    set f [open $fn w+]
    fconfigure $f -encoding binary
    puts -nonewline $f "A\xC0"
    flush $f
    seek $f 0
    fconfigure $f -encoding utf-8 -buffering none -profile tcl8
} -body {
    set d [read $f]
    binary scan $d H* hd
    set hd
} -cleanup {
    close $f
    removeFile io-75.3
} -result 41c0

# As utf-8 has a special treatment in multi-byte decoding, also test another
# one.
test io-75.4 {shiftjis encoding error read results in raw bytes (-profile tcl8)} -setup {
    set fn [makeFile {} io-75.4]
    set f [open $fn w+]
    fconfigure $f -encoding binary
    # In shiftjis, \x81 starts a two-byte sequence.
    # But 2nd byte \xFF is not allowed
    puts -nonewline $f A\x81\xFFA
    flush $f
    seek $f 0
    fconfigure $f -encoding shiftjis -buffering none -eofchar "" -translation lf -profile tcl8
} -body {
    set d [read $f]
    binary scan $d H* hd
    set hd
} -cleanup {
    close $f
    removeFile io-75.4
} -result 4181ff41

test io-75.5 {invalid utf-8 encoding read is ignored (-profile tcl8)} -setup {
    set fn [makeFile {} io-75.5]
    set f [open $fn w+]
    fconfigure $f -encoding binary
    puts -nonewline $f A\x81
    flush $f
    seek $f 0
    fconfigure $f -encoding utf-8 -buffering none -eofchar "" -translation lf -profile tcl8
} -body {
    set d [read $f]
    binary scan $d H* hd
    set hd
} -cleanup {
    close $f
    removeFile io-75.5
} -result 4181

<<<<<<< HEAD
test io-75.6.read {invalid utf-8 encoding, read is not ignored (-encodingstrict 1)} -setup {
    set fn [makeFile {} io-75.6]
    set f [open $fn w+]
    fconfigure $f -encoding binary
    # \x81 is invalid in utf-8
    puts -nonewline $f A\x81
    flush $f
    seek $f 0
    fconfigure $f -encoding utf-8 -buffering none -eofchar "" -translation lf \
	-profile strict
} -body {
    set status [catch {read $f} cres copts]
    set d [dict get $copts -result read]
    binary scan $d H* hd
    lappend hd $status $cres
} -cleanup {
    close $f
    removeFile io-75.6
} -match glob -result {41 1 {error reading "file*":\
	invalid or incomplete multibyte or wide character}}


test io-75.6.gets {invalid utf-8 encoding, gets is not ignored (-profile strict)} -setup {
=======
test io-75.6 {incomplete utf-8 encoding, blocking gets is not ignored (-profile strict)} -setup {
>>>>>>> 7dc00ec3
    set fn [makeFile {} io-75.6]
    set f [open $fn w+]
    fconfigure $f -encoding binary
    # \x81 is an incomplete byte sequence in utf-8
    puts -nonewline $f A\x81
    flush $f
    seek $f 0
    fconfigure $f -encoding utf-8 -buffering none -eofchar {} \
	    -translation lf -profile strict
} -body {
    gets $f
} -cleanup {
    close $f
    removeFile io-75.6
} -match glob -returnCodes 1 -result {error reading "file*":\
	invalid or incomplete multibyte or wide character}

<<<<<<< HEAD
test io-75.7.gets {
    invalid utf-8 encoding gets is not ignored (-profile strict)
} -setup {
    set fn [makeFile {} io-75.7]
    set f [open $fn w+]
    fconfigure $f -encoding binary
    # \x81 is invalid in utf-8
    puts -nonewline $f A\x81
    flush $f
    seek $f 0
    fconfigure $f -encoding utf-8 -buffering none -eofchar {} -translation lf \
	    -profile strict
} -body {
    list [catch {gets $f} msg] $msg
} -cleanup {
    close $f
    removeFile io-75.7
    unset msg f fn
} -match glob -result {1 {error reading "file*":\
    invalid or incomplete multibyte or wide character}}


test io-75.7.read {
=======
test io-75.6.1 {invalid utf-8 encoding, blocking gets is not ignored (-profile strict)} -setup {
    set fn [makeFile {} io-75.6.1]
    set f [open $fn w+]
    fconfigure $f -encoding binary
    # utf-8: \xC3 requires a 2nd byte > x80, but <x80 is delivered
    puts -nonewline $f A\xC3B
    flush $f
    seek $f 0
    fconfigure $f -encoding utf-8 -buffering none -eofchar {} \
	    -translation lf -profile strict
} -body {
    gets $f
} -cleanup {
    close $f
    removeFile io-75.6.1
} -match glob -returnCodes 1 -result {error reading "file*":\
	invalid or incomplete multibyte or wide character}

test io-75.6.2 {invalid utf-8 encoding, blocking gets is not ignored (-profile strict), recover functionality} -setup {
    set fn [makeFile {} io-75.6.2]
    set f [open $fn w+]
    fconfigure $f -encoding binary
    # utf-8: \xC3 requires a 2nd byte > x80, but <x80 is delivered
    puts -nonewline $f A\xC3B
    flush $f
    seek $f 0
    fconfigure $f -encoding utf-8 -buffering none -eofchar {} \
	    -translation lf -profile strict
} -body {
    set l {}
    lappend l [catch {gets $f}]
    lappend l [tell $f]
    fconfigure $f -encoding binary
    lappend l [expr {[gets $f] eq "A\xC3B"}]
} -cleanup {
    close $f
    removeFile io-75.6.2
} -match glob -returnCodes 0 -result {1 0 1}

# TCL ticket c4eb46a196: non blocking case had endless loop, so test it
test io-75.6.3 {invalid utf-8 encoding, non blocking gets is not ignored (-profile strict)} -setup {
    set fn [makeFile {} io-75.6.3]
    set f [open $fn w+]
    fconfigure $f -encoding binary
    # utf-8: \xC3 requires a 2nd byte > x80, but <x80 is delivered
    puts -nonewline $f A\xC3B
    flush $f
    seek $f 0
    fconfigure $f -encoding utf-8 -buffering none -eofchar {} \
	    -translation lf -profile strict -blocking 0
} -body {
    gets $f
} -cleanup {
    close $f
    removeFile io-75.6.3
} -match glob -returnCodes 1 -result {error reading "file*":\
	invalid or incomplete multibyte or wide character}

test io-75.6.4 {incomplete utf-8 encoding, non blocking gets is not ignored (-profile strict)} -setup {
    set fn [makeFile {} io-75.6.4]
    set f [open $fn w+]
    fconfigure $f -encoding binary
    # \x81 is an incomplete byte sequence in utf-8
    puts -nonewline $f A\x81
    flush $f
    seek $f 0
    fconfigure $f -encoding utf-8 -buffering none -eofchar {} \
	    -translation lf -profile strict -blocking 0
} -body {
    gets $f
	# only the 2nd gets returns the error
	gets $f
} -cleanup {
    close $f
    removeFile io-75.6.4
} -match glob -returnCodes 1 -result {error reading "file*":\
	invalid or incomplete multibyte or wide character}

test io-75.7 {
>>>>>>> 7dc00ec3
    invalid utf-8 encoding read is not ignored (-profile strict)
} -setup {
    set fn [makeFile {} io-75.7]
    set f [open $fn w+]
    fconfigure $f -encoding binary
    # \x81 is invalid in utf-8
    puts -nonewline $f A\x81
    flush $f
    seek $f 0
    fconfigure $f -encoding utf-8 -buffering none -eofchar {} -translation lf \
	    -profile strict
} -body {
    list [catch {read $f} msg] $msg
} -cleanup {
    close $f
    removeFile io-75.7
    unset msg f fn
} -match glob -result {1 {error reading "file*":\
    invalid or incomplete multibyte or wide character}}

<<<<<<< HEAD
test {io-75.8 invalid before eof} {invalid utf-8 before eof (-profile strict)} -setup {
	set hd {}
    set fn [makeFile {} io-75.7]
    set f [open $fn w+]
    fconfigure $f -encoding binary
    # \xA1 is invalid in utf-8. -eofchar is not detected, because it comes later.
    puts -nonewline $f A\xA1\x1A
    flush $f
    seek $f 0
    fconfigure $f -encoding utf-8 -buffering none -eofchar \x1A \
	-translation lf -profile strict
} -body {
    set status [catch {read $f} cres copts]
    set d [dict get $copts -result read]
    binary scan $d H* hd
    lappend hd [eof $f]
    lappend hd $status
    lappend hd $cres
    fconfigure $f -encoding iso8859-1
    lappend hd [read $f];# We changed encoding, so now we can read the \xA1
    close $f
    set hd
} -cleanup {
    removeFile io-75.7
} -match glob -result {41 0 1 {error reading "file*":\
	invalid or incomplete multibyte or wide character} ¡}


test {io-75.8 incomplete after eof} {
    incomplete utf-8 char after eof char is not an error (-profile strict)
} -setup {
    set hd {}
=======
test io-75.8 {invalid utf-8 encoding eof first handling (-profile strict)} -setup {
>>>>>>> 7dc00ec3
    set fn [makeFile {} io-75.8]
    set f [open $fn w+]
    fconfigure $f -encoding binary
	# \x81 is invalid in utf-8, but since the eof character \x1A comes first,
	# -eofchar takes precedence.
    puts -nonewline $f A\x1A\x81
    flush $f
    seek $f 0
    fconfigure $f -encoding utf-8 -buffering none -eofchar \x1A \
	-translation lf -profile strict
} -body {
    set d [read $f]
    binary scan $d H* hd
    lappend hd [eof $f]
    # there should be no error on additional reads
    lappend hd [read $f]
    close $f
    set hd
} -cleanup {
    removeFile io-75.8
} -result {41 1 {}}

<<<<<<< HEAD

test {io-75.8 {invalid after eof}} {
	invalid utf-8 after eof char is not an error (-profile strict)
} -setup {
    set res {}
    set fn [makeFile {} io-75.8]
    set f [open $fn w+]
    fconfigure $f -encoding binary
    # \xc0\x80 is invalid utf-8 data, but because the eof character \x1A
    # appears first, it's not an error.
    puts -nonewline $f A\x1a\xc0\x80
    flush $f
    seek $f 0
    fconfigure $f -encoding utf-8 -buffering none -eofchar \x1A \
	-translation lf -profile strict
} -body {
    set d [read $f]
    foreach char [split $d {}] {
	lappend res [format %x [scan $char %c]]
    }
    lappend res [eof $f]
    # there should be no error on additional reads
    lappend res [read $f]
    close $f
    set res
} -cleanup {
    removeFile io-75.8
} -result {41 1 {}}


test {io-75.8 {invalid before eof}} {
	invalid utf-8 encoding eof handling (-profile strict)
} -setup {
=======
test io-75.8.eoflater {invalid utf-8 encoding eof after handling (-profile strict)} -setup {
>>>>>>> 7dc00ec3
    set fn [makeFile {} io-75.8]
    set f [open $fn w+]
    # This also configures the channel encoding profile as strict.
    fconfigure $f -encoding binary
    # \x81 is invalid in utf-8. -eofchar is not detected, because it comes later.
    puts -nonewline $f A\x81\x81\x1A
    flush $f
    seek $f 0
    fconfigure $f -encoding utf-8 -buffering none -eofchar \x1A \
	-translation lf -profile strict
} -body {
    set res [list [catch {read $f} msg] [eof $f]]
    chan configure $f -encoding iso8859-1
    lappend res [read $f 1]
    chan configure $f -encoding utf-8
    lappend res [catch {read $f 1} msg] $msg
} -cleanup {
    close $f
    removeFile io-75.8
    unset res msg fn f
} -match glob -result "1 0 \x81 1 {error reading \"*\":\
    invalid or incomplete multibyte or wide character}"


test io-strict-multibyte-eof {
    incomplete utf-8 sequence immediately prior to eof character

    See issue 25cdcb7e8fb381fb
} -setup {
    set chan [file tempfile];
    fconfigure $chan -encoding binary
    puts -nonewline $chan \x81\x1A
    flush $chan
    seek $chan 0
    chan configure $chan -encoding utf-8 -profile strict
} -body {
    list [catch {read $chan 1} msg] $msg
} -cleanup {
    close $chan
    unset msg chan
} -match glob -result {1 {error reading "*":\
    invalid or incomplete multibyte or wide character}}


test io-75.9 {unrepresentable character write throws error in strict profile} -setup {
    set fn [makeFile {} io-75.9]
    set f [open $fn w+]
    fconfigure $f -encoding iso8859-1 -profile strict
} -body {
    catch {puts -nonewline $f "A\u2022"} msg
    flush $f
    seek $f 0
    list [read $f] $msg
} -cleanup {
    close $f
    removeFile io-75.9
    unset f
} -match glob -result [list {A} {error writing "*":\
    invalid or incomplete multibyte or wide character}]

apply [list {} {
    set template {
	test {io-75.10 ${mode}} {
	    incomplete multibyte encoding read is an error
	} -setup {
	    set res {}
	    set fn [makeFile {} io-75.10]
	    set f [open $fn w+]
	    fconfigure $f -encoding binary
	    puts -nonewline $f A\xC0
	    flush $f
	    seek $f 0
	    fconfigure $f -encoding utf-8 -buffering none {*}${option}
	} -body {
	    set status [catch {read $f} cres copts]
	    set d [dict get $copts -result read]
	    close $f
	    binary scan $d H* hd
	    lappend res $hd
	    lappend res $status
	    lappend res $cres
	    return $res
	} -cleanup {
	    removeFile io-75.10
	} -match glob -result {41 1 {error reading "file*":\
		invalid or incomplete multibyte or wide character}}
    }
	# the default encoding mode is not currently strict
    #foreach mode {default strict} option {{} {-encodingstrict 1}} 
    foreach mode {{profile strict}} option {{-profile strict}} {
	set test [string map [
	    list {${mode}} [list $mode] {${option}} [list $option]] $template]
	uplevel $test
    }
} [namespace current]]
test {io-75.10 {profile tcl8}} {
    incomplete multibyte encoding read is not ignored because "binary" sets
    profile to strict
} -setup {
    set res {}
    set fn [makeFile {} io-75.10]
    set f [open $fn w+]
    fconfigure $f -encoding binary
    puts -nonewline $f A\xC0
    flush $f
    seek $f 0
    fconfigure $f -encoding utf-8 -buffering none
} -body {
    catch {read $f} errmsg
    lappend res $errmsg
    seek $f 0
    chan configure $f -profile tcl8
    set d [read $f]
    binary scan $d H* hd
    lappend res $hd
    return $res
} -cleanup {
    close $f
    removeFile io-75.10
    unset result
} -match glob -result {{error reading "file*":\
    invalid or incomplete multibyte or wide character} 41c0}

# The current result returns the orphan byte as byte.
# This may be expected due to special utf-8 handling.

# As utf-8 has a special treatment in multi-byte decoding, also test another
# one.
test io-75.11 {shiftjis encoding error read results in error (strict profile)} -setup {
    set fn [makeFile {} io-75.11]
    set f [open $fn w+]
    fconfigure $f -encoding binary
    # In shiftjis, \x81 starts a two-byte sequence.
    # But 2nd byte \xFF is not allowed
    puts -nonewline $f A\x81\xFFA
    flush $f
    seek $f 0
    fconfigure $f -encoding shiftjis -blocking 0 -eofchar {} -translation lf \
	-profile strict
} -body {
    set d [read $f]
    binary scan $d H* hd
    lappend hd [catch {set d [read $f]} msg] $msg
} -cleanup {
    close $f
    removeFile io-75.11
    unset d hd msg f
} -match glob -result {41 1 {error reading "file*":\
    invalid or incomplete multibyte or wide character}}


apply [list {} {
    set template {
	test {io-75.12 ${mode}} {invalid utf-8 encoding read returns an error} -setup {
	    set res {}
	    set fn [makeFile {} io-75.12]
	    set f [open $fn w+]
	    fconfigure $f -encoding binary
	    puts -nonewline $f A\x81
	    flush $f
	    seek $f 0
	    fconfigure $f -encoding utf-8 -buffering none -eofchar {} \
		    -translation lf {*}${option}
	} -body {
	    set status [catch {read $f} cres copts]
	    set d [dict get $copts -result read]
	    close $f
	    binary scan $d H* hd
	    lappend res $hd $status $cres
	    return $res
	} -cleanup {
	    removeFile io-75.12
	} -match glob -result {41 1 {error reading "file*":\
		invalid or incomplete multibyte or wide character}}
    }

    # the default encoding mod is not currently strict
    #foreach mode {default strict} option {{} {-encodingstrict 1}}
    foreach mode {{profile strict}} option {{-profile strict}} {
	set test [string map [
	    list {${mode}} [list $mode] {${option}} [list $option]] $template]
	uplevel $test
    }
} [namespace current]]


test {io-75.12 {profile tcl8}} {
    invalid utf-8 encoding read, is not ignored because setting the encoding to
    "binary" also sets the profile to strict
} -setup {
    set res {}
    set fn [makeFile {} io-75.12]
    set f [open $fn w+]
    fconfigure $f -encoding binary
    puts -nonewline $f A\x81
    flush $f
    seek $f 0
    fconfigure $f -encoding utf-8 -buffering none -eofchar {} \
	-translation lf
} -body {
    catch {read $f} errmsg
    lappend res $errmsg
    chan configure $f -profile tcl8
    seek $f 0
    set d [read $f]
    binary scan $d H* hd
    lappend res $hd
    return $res
} -cleanup {
    close $f
    removeFile io-75.12
    unset res
} -match glob -result {{error reading "file*":\
    invalid or incomplete multibyte or wide character} 4181}
test io-75.13 {
    In blocking mode [read] produces an error and leaves the data succesfully
    read so far in the return options dictionary.
} -setup {
    set fn [makeFile {} io-75.13]
    set f [open $fn w+]
    fconfigure $f -encoding binary
    # \x81 is invalid in utf-8
    puts -nonewline $f A\x81
    flush $f
    seek $f 0
    fconfigure $f -encoding utf-8 -eofchar "" -translation lf -profile strict
} -body {
    set status [catch {read $f} cres copts]
    set d [dict get $copts -result read]
    binary scan $d H* hd
    lappend hd $status
    lappend hd $cres
} -cleanup {
    close $f
    removeFile io-75.13
} -match glob -result {41 1 {error reading "file*":\
	invalid or incomplete multibyte or wide character}}
test io-75.13.nonblocking {
    In nonblocking mode when there is an encoding error the data that has been
    successfully read so far is returned first and then the error is returned
    on the next call to [read].
} -setup {
    set fn [makeFile {} io-75.13]
    set f [open $fn w+]
    fconfigure $f -encoding binary
    # \x81 is invalid in utf-8
    puts -nonewline $f A\x81
    flush $f
    seek $f 0
    fconfigure $f -encoding utf-8 -blocking 0 -eofchar {} -translation lf \
	-profile strict
} -body {
    set d [read $f]
    binary scan $d H* hd
    lappend hd [catch {read $f} msg] $msg
} -cleanup {
    close $f
    removeFile io-75.13
    unset d hd msg f fn
} -match glob -result {41 1 {error reading "file*":\
    invalid or incomplete multibyte or wide character}}

test io-75.14 {
	[gets] succesfully returns lines prior to error

	invalid utf-8 encoding [gets] continues in non-strict mode after error
} -setup {
    set chan [file tempfile]
    fconfigure $chan -encoding binary
    # \xC0\n is an invalid utf-8 sequence
    puts -nonewline $chan a\nb\nc\xC0\nd\n
    flush $chan
    seek $chan 0
    fconfigure $chan -encoding utf-8 -buffering none -eofchar {} \
	-translation auto -profile strict
} -body {
    set res [gets $chan]
    lappend res [gets $chan]
    lappend res [catch {gets $chan} msg] $msg
    chan configure $chan -profile tcl8
    lappend res [gets $chan]
    lappend res [gets $chan]
    return $res
} -cleanup {
    close $chan
    unset chan res msg
} -match glob -result {a b 1 {error reading "*":\
    invalid or incomplete multibyte or wide character} cÀ d}

test io-75.15 {
    invalid utf-8 encoding strict
    gets does not hang
    gets succeeds for the first two lines
} -setup {
    set res {}
    set chan [file tempfile]
    fconfigure $chan -encoding binary
    # \xC0\x40 is an invalid utf-8 sequence
    puts $chan hello\nAB\nCD\xC0\x40EF\nGHI
	seek $chan 0
} -body {
    #Now try to read it with [gets]
    fconfigure $chan -encoding utf-8 -profile strict
    lappend res [gets $chan]
    lappend res [gets $chan]
    lappend res [catch {gets $chan} msg] $msg
    lappend res [catch {gets $chan} msg] $msg
	chan configure $chan -translation binary
	set data [read $chan 4]
	foreach char [split $data {}] {
		scan $char %c ord
		lappend res [format %x $ord]
	}
    fconfigure $chan -encoding utf-8 -profile strict -translation auto
	lappend res [gets $chan]
	lappend res [gets $chan]
    return $res
} -cleanup {
    close $chan
    unset chan res msg data
} -match glob -result {hello AB 1 {error reading "*": invalid or incomplete multibyte or wide character}\
    1 {error reading "*": invalid or incomplete multibyte or wide character} 43 44 c0 40 EF GHI}

test io-75.14 {invalid utf-8 encoding [gets] coninues in non-strict mode after error} -setup {
    set res {}
    set fn [makeFile {} io-75.14]
    set f [open $fn w+]
    fconfigure $f -encoding binary
    # \xc0 is invalid in utf-8
    puts -nonewline $f a\nb\xc0\nc\n
    flush $f
    seek $f 0
    fconfigure $f -encoding utf-8 -buffering none -eofchar {} -translation lf -profile strict
} -body {
    lappend res [gets $f]
    set status [catch {gets $f} cres copts]
    lappend res $status $cres
    chan configure $f -profile tcl8 
    lappend res [gets $f]
    lappend res [gets $f]
    close $f
    return $res
} -cleanup {
    removeFile io-75.14
} -match glob -result {a 1 {error reading "file*":\
	invalid or incomplete multibyte or wide character} bÀ c}


test io-75.15 {invalid utf-8 encoding strict gets should not hang} -setup {
    set res {}
    set fn [makeFile {} io-75.15]
    set chan [open $fn w+]
    fconfigure $chan -encoding binary
    # This is not valid UTF-8
    puts $chan hello\nAB\xc0\x40CD\nEFG
    close $chan
} -body {
    #Now try to read it with [gets]
    set chan [open $fn]
    fconfigure $chan -encoding utf-8 -profile strict
    lappend res [gets $chan]
    set status [catch {gets $chan} cres copts]
    lappend res $status $cres
    set status [catch {gets $chan} cres copts]
    lappend res $status $cres
	lappend res [dict get $copts -result]
	chan configure $chan -encoding binary
	foreach char [split [read $chan 2] {}] {
	    lappend res [format %x [scan $char %c]]
	}
    return $res
} -cleanup {
    close $chan
    removeFile io-75.15
} -match glob -result {hello 1 {error reading "file*":\
	invalid or incomplete multibyte or wide character} 1 {error reading "file*":\
	invalid or incomplete multibyte or wide character} {read AB} 41 42}

# ### ### ### ######### ######### #########



test io-76.0 {channel modes} -setup {
    set datafile [makeFile {some characters} dummy]
    set f [open $datafile r]
} -constraints testchannel -body {
    testchannel mode $f
} -cleanup {
    close $f
    removeFile dummy
} -result {read {}}

test io-76.1 {channel modes} -setup {
    set datafile [makeFile {some characters} dummy]
    set f [open $datafile w]
} -constraints testchannel -body {
    testchannel mode $f
} -cleanup {
    close $f
    removeFile dummy
} -result {{} write}

test io-76.2 {channel modes} -setup {
    set datafile [makeFile {some characters} dummy]
    set f [open $datafile r+]
} -constraints testchannel -body {
    testchannel mode $f
} -cleanup {
    close $f
    removeFile dummy
} -result {read write}

test io-76.3 {channel mode dropping} -setup {
    set datafile [makeFile {some characters} dummy]
    set f [open $datafile r]
} -constraints testchannel -body {
    testchannel mremove-wr $f
    list [testchannel mode $f] [testchannel maxmode $f]
} -cleanup {
    close $f
    removeFile dummy
} -result {{read {}} {read {}}}

test io-76.4 {channel mode dropping} -setup {
    set datafile [makeFile {some characters} dummy]
    set f [open $datafile r]
} -constraints testchannel -body {
    testchannel mremove-rd $f
} -returnCodes error -cleanup {
    close $f
    removeFile dummy
} -match glob -result {Tcl_RemoveChannelMode error:\
    Bad mode, would make channel inacessible. Channel: "*"}

test io-76.5 {channel mode dropping} -setup {
    set datafile [makeFile {some characters} dummy]
    set f [open $datafile w]
} -constraints testchannel -body {
    testchannel mremove-rd $f
    list [testchannel mode $f] [testchannel maxmode $f]
} -cleanup {
    close $f
    removeFile dummy
} -result {{{} write} {{} write}}

test io-76.6 {channel mode dropping} -setup {
    set datafile [makeFile {some characters} dummy]
    set f [open $datafile w]
} -constraints testchannel -body {
    testchannel mremove-wr $f
} -returnCodes error -cleanup {
    close $f
    removeFile dummy
} -match glob -result {Tcl_RemoveChannelMode error:\
    Bad mode, would make channel inacessible. Channel: "*"}

test io-76.7 {channel mode dropping} -setup {
    set datafile [makeFile {some characters} dummy]
    set f [open $datafile r+]
} -constraints testchannel -body {
    testchannel mremove-rd $f
    list [testchannel mode $f] [testchannel maxmode $f]
} -cleanup {
    close $f
    removeFile dummy
} -result {{{} write} {read write}}

test io-76.8 {channel mode dropping} -setup {
    set datafile [makeFile {some characters} dummy]
    set f [open $datafile r+]
} -constraints testchannel -body {
    testchannel mremove-wr $f
    list [testchannel mode $f] [testchannel maxmode $f]
} -cleanup {
    close $f
    removeFile dummy
} -result {{read {}} {read write}}

test io-76.9 {channel mode dropping} -setup {
    set datafile [makeFile {some characters} dummy]
    set f [open $datafile r+]
} -constraints testchannel -body {
    testchannel mremove-wr $f
    testchannel mremove-rd $f
} -returnCodes error -cleanup {
    close $f
    removeFile dummy
} -match glob -result {Tcl_RemoveChannelMode error:\
    Bad mode, would make channel inacessible. Channel: "*"}

test io-76.10 {channel mode dropping} -setup {
    set datafile [makeFile {some characters} dummy]
    set f [open $datafile r+]
} -constraints testchannel -body {
    testchannel mremove-rd $f
    testchannel mremove-wr $f
} -returnCodes error -cleanup {
    close $f
    removeFile dummy
} -match glob -result {Tcl_RemoveChannelMode error:\
    Bad mode, would make channel inacessible. Channel: "*"}

# cleanup
foreach file [list fooBar longfile script script2 output test1 pipe my_script \
	test2 test3 cat stdout kyrillic.txt utf8-fcopy.txt utf8-rp.txt] {
    removeFile $file
}
cleanupTests
}
namespace delete ::tcl::test::io
return<|MERGE_RESOLUTION|>--- conflicted
+++ resolved
@@ -9307,7 +9307,6 @@
     removeFile io-75.5
 } -result 4181
 
-<<<<<<< HEAD
 test io-75.6.read {invalid utf-8 encoding, read is not ignored (-encodingstrict 1)} -setup {
     set fn [makeFile {} io-75.6]
     set f [open $fn w+]
@@ -9331,9 +9330,6 @@
 
 
 test io-75.6.gets {invalid utf-8 encoding, gets is not ignored (-profile strict)} -setup {
-=======
-test io-75.6 {incomplete utf-8 encoding, blocking gets is not ignored (-profile strict)} -setup {
->>>>>>> 7dc00ec3
     set fn [makeFile {} io-75.6]
     set f [open $fn w+]
     fconfigure $f -encoding binary
@@ -9351,31 +9347,6 @@
 } -match glob -returnCodes 1 -result {error reading "file*":\
 	invalid or incomplete multibyte or wide character}
 
-<<<<<<< HEAD
-test io-75.7.gets {
-    invalid utf-8 encoding gets is not ignored (-profile strict)
-} -setup {
-    set fn [makeFile {} io-75.7]
-    set f [open $fn w+]
-    fconfigure $f -encoding binary
-    # \x81 is invalid in utf-8
-    puts -nonewline $f A\x81
-    flush $f
-    seek $f 0
-    fconfigure $f -encoding utf-8 -buffering none -eofchar {} -translation lf \
-	    -profile strict
-} -body {
-    list [catch {gets $f} msg] $msg
-} -cleanup {
-    close $f
-    removeFile io-75.7
-    unset msg f fn
-} -match glob -result {1 {error reading "file*":\
-    invalid or incomplete multibyte or wide character}}
-
-
-test io-75.7.read {
-=======
 test io-75.6.1 {invalid utf-8 encoding, blocking gets is not ignored (-profile strict)} -setup {
     set fn [makeFile {} io-75.6.1]
     set f [open $fn w+]
@@ -9454,8 +9425,29 @@
 } -match glob -returnCodes 1 -result {error reading "file*":\
 	invalid or incomplete multibyte or wide character}
 
-test io-75.7 {
->>>>>>> 7dc00ec3
+test io-75.7.gets {
+    invalid utf-8 encoding gets is not ignored (-profile strict)
+} -setup {
+    set fn [makeFile {} io-75.7]
+    set f [open $fn w+]
+    fconfigure $f -encoding binary
+    # \x81 is invalid in utf-8
+    puts -nonewline $f A\x81
+    flush $f
+    seek $f 0
+    fconfigure $f -encoding utf-8 -buffering none -eofchar {} -translation lf \
+	    -profile strict
+} -body {
+    list [catch {gets $f} msg] $msg
+} -cleanup {
+    close $f
+    removeFile io-75.7
+    unset msg f fn
+} -match glob -result {1 {error reading "file*":\
+    invalid or incomplete multibyte or wide character}}
+
+
+test io-75.7.read {
     invalid utf-8 encoding read is not ignored (-profile strict)
 } -setup {
     set fn [makeFile {} io-75.7]
@@ -9476,8 +9468,7 @@
 } -match glob -result {1 {error reading "file*":\
     invalid or incomplete multibyte or wide character}}
 
-<<<<<<< HEAD
-test {io-75.8 invalid before eof} {invalid utf-8 before eof (-profile strict)} -setup {
+test {io-75.8 {invalid input before eof}} {invalid utf-8 before eof (-profile strict)} -setup {
 	set hd {}
     set fn [makeFile {} io-75.7]
     set f [open $fn w+]
@@ -9505,13 +9496,10 @@
 	invalid or incomplete multibyte or wide character} ¡}
 
 
-test {io-75.8 incomplete after eof} {
+test {io-75.8 {incomplete input after eof]} {
     incomplete utf-8 char after eof char is not an error (-profile strict)
 } -setup {
     set hd {}
-=======
-test io-75.8 {invalid utf-8 encoding eof first handling (-profile strict)} -setup {
->>>>>>> 7dc00ec3
     set fn [makeFile {} io-75.8]
     set f [open $fn w+]
     fconfigure $f -encoding binary
@@ -9534,9 +9522,8 @@
     removeFile io-75.8
 } -result {41 1 {}}
 
-<<<<<<< HEAD
-
-test {io-75.8 {invalid after eof}} {
+
+test {io-75.8 {invalid input after eof}} {
 	invalid utf-8 after eof char is not an error (-profile strict)
 } -setup {
     set res {}
@@ -9565,12 +9552,9 @@
 } -result {41 1 {}}
 
 
-test {io-75.8 {invalid before eof}} {
+test {io-75.8 {invalid input before eof}} {
 	invalid utf-8 encoding eof handling (-profile strict)
 } -setup {
-=======
-test io-75.8.eoflater {invalid utf-8 encoding eof after handling (-profile strict)} -setup {
->>>>>>> 7dc00ec3
     set fn [makeFile {} io-75.8]
     set f [open $fn w+]
     # This also configures the channel encoding profile as strict.
