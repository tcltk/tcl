# -*- tcl -*-
# Functionality covered: operation of all IO commands, and all procedures
# defined in generic/tclIO.c.
#
# This file contains a collection of tests for one or more of the Tcl
# built-in commands.  Sourcing this file into Tcl runs the tests and
# generates output for errors.  No output means no errors were found.
#
# Copyright © 1991-1994 The Regents of the University of California.
# Copyright © 1994-1997 Sun Microsystems, Inc.
# Copyright © 1998-1999 Scriptics Corporation.
#
# See the file "license.terms" for information on usage and redistribution
# of this file, and for a DISCLAIMER OF ALL WARRANTIES.

if {"::tcltest" ni [namespace children]} {
    package require tcltest 2.5
}

namespace eval ::tcl::test::io {
    namespace import ::tcltest::*

    variable umaskValue
    variable path
    variable f
    variable i
    variable n
    variable v
    variable msg
    variable expected

    catch {
	::tcltest::loadTestedCommands
	package require -exact tcl::test [info patchlevel]
	set ::tcltestlib [info loaded {} Tcltest]
    }
    source [file join [file dirname [info script]] tcltests.tcl]

testConstraint pointerIs64bit [expr {$::tcl_platform(pointerSize) >= 8}]
testConstraint testbytestring [llength [info commands testbytestring]]
testConstraint testchannel      [llength [info commands testchannel]]
testConstraint testfevent       [llength [info commands testfevent]]
testConstraint testchannelevent [llength [info commands testchannelevent]]
testConstraint testmainthread   [llength [info commands testmainthread]]
testConstraint testobj		[llength [info commands testobj]]
testConstraint testservicemode  [llength [info commands testservicemode]]
# Some things fail under Windows in Continuous Integration systems for subtle
# reasons such as CI often running with elevated privileges in a container.
testConstraint notWinCI [expr {
    $::tcl_platform(platform) ne "windows" || ![info exists ::env(CI)]}]
testConstraint notOSX [expr {$::tcl_platform(os) ne "Darwin"}]

# You need a *very* special environment to do some tests.  In
# particular, many file systems do not support large-files...
testConstraint largefileSupport [expr {$::tcl_platform(os) ne "Darwin"}]

# some tests can only be run is umask is 2
# if "umask" cannot be run, the tests will be skipped.
set umaskValue 0
testConstraint umask [expr {![catch {set umaskValue [scan [exec /bin/sh -c umask] %o]}]}]

testConstraint makeFileInHome [expr {![file exists ~/_test_] && [file writable ~]}]

# set up a long data file for some of the following tests

set path(longfile) [makeFile {} longfile]
set f [open $path(longfile) w]
fconfigure $f -eofchar {} -translation lf
for { set i 0 } { $i < 100 } { incr i} {
    puts $f "#123456789abcdef0123456789abcdef0123456789abcdef0123456789abcdef0123456789abcdef
\#123456789abcdef01
\#"
    }
close $f

set path(cat) [makeFile {
    set f stdin
    if {$argv != ""} {
	set f [open [lindex $argv 0]]
    }
    fconfigure $f -encoding binary -translation lf -blocking 0 -eofchar \x1A
    fconfigure stdout -encoding binary -translation lf -buffering none
    fileevent $f readable "foo $f"
    proc foo {f} {
	set x [read $f]
	catch {puts -nonewline $x}
	if {[eof $f]} {
	    close $f
	    exit 0
	}
    }
    vwait forever
} cat]

set thisScript [file join [pwd] [info script]]

proc contents {file} {
    set f [open $file]
    fconfigure $f -translation binary
    set a [read $f]
    close $f
    return $a
}

test io-1.5 {Tcl_WriteChars: CheckChannelErrors} {emptyTest} {
    # no test, need to cause an async error.
} {}
set path(test1) [makeFile {} test1]
test io-1.6 {Tcl_WriteChars: WriteBytes} {
    set f [open $path(test1) w]
    fconfigure $f -encoding binary
    puts -nonewline $f "a\x4D\x00"
    close $f
    contents $path(test1)
} "a\x4D\x00"
test io-1.7 {Tcl_WriteChars: WriteChars} {
    set f [open $path(test1) w]
    fconfigure $f -encoding shiftjis
    puts -nonewline $f "a乍\x00"
    close $f
    contents $path(test1)
} "a\x93\xE1\x00"
set path(test2) [makeFile {} test2]
test io-1.8 {Tcl_WriteChars: WriteChars} {
    # This test written for SF bug #506297.
    #
    # Executing this test without the fix for the referenced bug
    # applied to tcl will cause tcl, more specifically WriteChars, to
    # go into an infinite loop.

    set f [open $path(test2) w]
    fconfigure      $f -encoding iso2022-jp
    puts -nonewline $f [format %s%c [string repeat " " 4] 12399]
    close           $f
    contents $path(test2)
} "    \x1B\$B\$O\x1B(B"

test io-1.9 {Tcl_WriteChars: WriteChars} {
    # When closing a channel with an encoding that appends
    # escape bytes, check for the case where the escape
    # bytes overflow the current IO buffer. The bytes
    # should be moved into a new buffer.

    set data "1234567890 [format %c 12399]"

    set sizes [list]

    # With default buffer size
    set f [open $path(test2) w]
    fconfigure      $f -encoding iso2022-jp
    puts -nonewline $f $data
    close           $f
    lappend sizes [file size $path(test2)]

    # With buffer size equal to the length
    # of the data, the escape bytes would
    # go into the next buffer.

    set f [open $path(test2) w]
    fconfigure      $f -encoding iso2022-jp -buffersize 16
    puts -nonewline $f $data
    close           $f
    lappend sizes [file size $path(test2)]

    # With buffer size that is large enough
    # to hold 1 byte of escaped data, but
    # not all 3. This should not write
    # the escape bytes to the first buffer
    # and then again to the second buffer.

    set f [open $path(test2) w]
    fconfigure      $f -encoding iso2022-jp -buffersize 17
    puts -nonewline $f $data
    close           $f
    lappend sizes [file size $path(test2)]

    # With buffer size that can hold 2 out of
    # 3 bytes of escaped data.

    set f [open $path(test2) w]
    fconfigure      $f -encoding iso2022-jp -buffersize 18
    puts -nonewline $f $data
    close           $f
    lappend sizes [file size $path(test2)]

    # With buffer size that can hold all the
    # data and escape bytes.

    set f [open $path(test2) w]
    fconfigure      $f -encoding iso2022-jp -buffersize 19
    puts -nonewline $f $data
    close           $f
    lappend sizes [file size $path(test2)]

    set sizes
} {19 19 19 19 19}

test io-1.10 {WriteChars: large file (> INT_MAX). Bug 3d01d51bc4} -constraints {
    pointerIs64bit perf
} -setup {
    set tmpfile [file join [temporaryDirectory] io-1.10.tmp]
} -cleanup {
    file delete $tmpfile
} -body {
    set fd [open $tmpfile w]
    puts -nonewline $fd [string repeat A 0x80000000]
    close $fd
    # TODO - Should really read it back in but large reads are not currently working!
    file size $tmpfile
} -result 2147483648
test io-1.11 {WriteChars: large file (> UINT_MAX). Bug 3d01d51bc4} -constraints {
    pointerIs64bit perf
} -setup {
    set tmpfile [file join [temporaryDirectory] io-1.11.tmp]
} -cleanup {
    file delete $tmpfile
} -body {
    set fd [open $tmpfile w]
    puts -nonewline $fd [string repeat A 0x100000000]
    close $fd
    # TODO - Should really read it back in but large reads are not currently working!
    file size $tmpfile
} -result 4294967296
test io-1.12 {WriteChars: large file (== UINT_MAX). Bug 90ff9b7f73} -constraints {
    pointerIs64bit perf
} -setup {
    set tmpfile [file join [temporaryDirectory] io-1.12.tmp]
} -cleanup {
    file delete $tmpfile
} -body {
    set fd [open $tmpfile w]
    # *Exactly* UINT_MAX - separate bug from the general large file tests
    puts -nonewline $fd [string repeat A 0xffffffff]
    close $fd
    # TODO - Should really read it back in but large reads are not currently working!
    file size $tmpfile
} -result 4294967295

test io-2.1 {WriteBytes} {
    # loop until all bytes are written

    set f [open $path(test1) w]
    fconfigure $f  -encoding binary -buffersize 16 -translation crlf
    puts $f "abcdefghijklmnopqrstuvwxyz"
    close $f
    contents $path(test1)
} "abcdefghijklmnopqrstuvwxyz\r\n"
test io-2.2 {WriteBytes: savedLF > 0} {
    # After flushing buffer, there was a \n left over from the last
    # \n -> \r\n expansion.  It gets stuck at beginning of this buffer.

    set f [open $path(test1) w]
    fconfigure $f -encoding binary -buffersize 16 -translation crlf
    puts -nonewline $f "123456789012345\n12"
    set x [list [contents $path(test1)]]
    close $f
    lappend x [contents $path(test1)]
} [list "123456789012345\r" "123456789012345\r\n12"]
test io-2.3 {WriteBytes: flush on line} {
    # Tcl "line" buffering has weird behavior: if current buffer contains
    # a \n, entire buffer gets flushed.  Logical behavior would be to flush
    # only up to the \n.

    set f [open $path(test1) w]
    fconfigure $f -encoding binary -buffering line -translation crlf
    puts -nonewline $f "\n12"
    set x [contents $path(test1)]
    close $f
    set x
} "\r\n12"
test io-2.4 {WriteBytes: reset sawLF after each buffer} {
    set f [open $path(test1) w]
     fconfigure $f -encoding binary -buffering line -translation lf \
	     -buffersize 16
    puts -nonewline $f "abcdefg\nhijklmnopqrstuvwxyz"
    set x [list [contents $path(test1)]]
    close $f
    lappend x [contents $path(test1)]
} [list "abcdefg\nhijklmno" "abcdefg\nhijklmnopqrstuvwxyz"]

test io-2.5 {WriteBytes: large file (> INT_MAX). Bug 3d01d51bc4} -constraints {
    pointerIs64bit perf
} -setup {
    set tmpfile [file join [temporaryDirectory] io-2.5.tmp]
} -cleanup {
    file delete $tmpfile
} -body {
    set fd [open $tmpfile wb]
    puts -nonewline $fd [string repeat A 0x80000000]
    close $fd
    # TODO - Should really read it back in but large reads are not currently working!
    file size $tmpfile
} -result 2147483648
test io-2.6 {WriteBytes: large file (> UINT_MAX). Bug 3d01d51bc4} -constraints {
    pointerIs64bit perf
} -setup {
    set tmpfile [file join [temporaryDirectory] io-2.6.tmp]
} -cleanup {
    file delete $tmpfile
} -body {
    set fd [open $tmpfile wb]
    puts -nonewline $fd [string repeat A 0x100000000]
    close $fd
    # TODO - Should really read it back in but large reads are not currently working!
    file size $tmpfile
} -result 4294967296
test io-2.7 {WriteBytes: large file (== UINT_MAX). Bug 90ff9b7f73} -constraints {
    pointerIs64bit perf
} -setup {
    set tmpfile [file join [temporaryDirectory] io-2.7.tmp]
} -cleanup {
    file delete $tmpfile
} -body {
    set fd [open $tmpfile wb]
    # *Exactly* UINT_MAX - separate bug from the general large file tests
    puts -nonewline $fd [string repeat A 0xffffffff]
    close $fd
    # TODO - Should really read it back in but large reads are not currently working!
    file size $tmpfile
} -result 4294967295

test io-3.1 {WriteChars: compatibility with WriteBytes} {
    # loop until all bytes are written

    set f [open $path(test1) w]
    fconfigure $f -encoding ascii -buffersize 16 -translation crlf
    puts $f "abcdefghijklmnopqrstuvwxyz"
    close $f
    contents $path(test1)
} "abcdefghijklmnopqrstuvwxyz\r\n"
test io-3.2 {WriteChars: compatibility with WriteBytes: savedLF > 0} {
    # After flushing buffer, there was a \n left over from the last
    # \n -> \r\n expansion.  It gets stuck at beginning of this buffer.

    set f [open $path(test1) w]
    fconfigure $f -encoding ascii -buffersize 16 -translation crlf
    puts -nonewline $f "123456789012345\n12"
    set x [list [contents $path(test1)]]
    close $f
    lappend x [contents $path(test1)]
} [list "123456789012345\r" "123456789012345\r\n12"]
test io-3.3 {WriteChars: compatibility with WriteBytes: flush on line} {
    # Tcl "line" buffering has weird behavior: if current buffer contains
    # a \n, entire buffer gets flushed.  Logical behavior would be to flush
    # only up to the \n.

    set f [open $path(test1) w]
    fconfigure $f -encoding ascii -buffering line -translation crlf
    puts -nonewline $f "\n12"
    set x [contents $path(test1)]
    close $f
    set x
} "\r\n12"
test io-3.4 {WriteChars: loop over stage buffer} -body {
    # stage buffer maps to more than can be queued at once.

    set f [open $path(test1) w]
    fconfigure $f -encoding jis0208 -buffersize 16 -nocomplainencoding 1
    puts -nonewline $f "\\\\\\\\\\\\\\\\\\\\\\\\\\\\\\"
    set x [list [contents $path(test1)]]
    close $f
    lappend x [contents $path(test1)]
} -cleanup {
    catch {close $f}
} -result [list "!)!)!)!)!)!)!)!)" "!)!)!)!)!)!)!)!)!)!)!)!)!)!)!)"]
test io-3.5 {WriteChars: saved != 0} -body {
    # Bytes produced by UtfToExternal from end of last channel buffer
    # had to be moved to beginning of next channel buffer to preserve
    # requested buffersize.

    set f [open $path(test1) w]
    fconfigure $f -encoding jis0208 -buffersize 17 -nocomplainencoding 1
    puts -nonewline $f "\\\\\\\\\\\\\\\\\\\\\\\\\\\\\\"
    set x [list [contents $path(test1)]]
    close $f
    lappend x [contents $path(test1)]
} -cleanup {
    catch {close $f}
} -result [list "!)!)!)!)!)!)!)!)!" "!)!)!)!)!)!)!)!)!)!)!)!)!)!)!)"]
test io-3.6 {WriteChars: (stageRead + dstWrote == 0)} {
    # One incomplete UTF-8 character at end of staging buffer.  Backup
    # in src to the beginning of that UTF-8 character and try again.
    #
    # Translate the first 16 bytes, produce 14 bytes of output, 2 left over
    # (first two bytes of Ａ in UTF-8).  Given those two bytes try
    # translating them again, find that no bytes are read produced, and break
    # to outer loop where those two bytes will have the remaining 4 bytes
    # (the last byte of Ａ plus the all of Ｂ) appended.

    set f [open $path(test1) w]
    fconfigure $f -encoding shiftjis -buffersize 16
    puts -nonewline $f "12345678901234ＡＢ"
    set x [list [contents $path(test1)]]
    close $f
    lappend x [contents $path(test1)]
} [list "12345678901234\x82\x60" "12345678901234\x82\x60\x82\x61"]
test io-3.7 {WriteChars: (bufPtr->nextAdded > bufPtr->length)} -body {
    # When translating UTF-8 to external, the produced bytes went past end
    # of the channel buffer.  This is done purpose -- we then truncate the
    # bytes at the end of the partial character to preserve the requested
    # blocksize on flush.  The truncated bytes are moved to the beginning
    # of the next channel buffer.

    set f [open $path(test1) w]
    fconfigure $f -encoding jis0208 -buffersize 17 -nocomplainencoding 1
    puts -nonewline $f "\\\\\\\\\\\\\\\\\\\\\\\\\\\\\\"
    set x [list [contents $path(test1)]]
    close $f
    lappend x [contents $path(test1)]
} -cleanup {
    catch {close $f}
} -result [list "!)!)!)!)!)!)!)!)!" "!)!)!)!)!)!)!)!)!)!)!)!)!)!)!)"]
test io-3.8 {WriteChars: reset sawLF after each buffer} {
    set f [open $path(test1) w]
    fconfigure $f -encoding ascii -buffering line -translation lf \
	     -buffersize 16
    puts -nonewline $f "abcdefg\nhijklmnopqrstuvwxyz"
    set x [list [contents $path(test1)]]
    close $f
    lappend x [contents $path(test1)]
} [list "abcdefg\nhijklmno" "abcdefg\nhijklmnopqrstuvwxyz"]
test io-3.9 {Write: flush line-buffered channels when crlf is split over two buffers} -body {
    # https://core.tcl-lang.org/tcllib/tktedit?name=c9d8a52fe
    set f [open $path(test1) w]
    fconfigure $f -buffering line -translation crlf -buffersize 8
    puts $f "1234567"
    string map {"\r" "<cr>" "\n" "<lf>"} [contents $path(test1)]
} -cleanup {
    close $f
} -result "1234567<cr><lf>"

test io-4.1 {TranslateOutputEOL: lf} {
    # search for \n

    set f [open $path(test1) w]
    fconfigure $f -buffering line -translation lf
    puts $f "abcde"
    set x [list [contents $path(test1)]]
    close $f
    lappend x [contents $path(test1)]
} [list "abcde\n" "abcde\n"]
test io-4.2 {TranslateOutputEOL: cr} {
    # search for \n, replace with \r

    set f [open $path(test1) w]
    fconfigure $f -buffering line -translation cr
    puts $f "abcde"
    set x [list [contents $path(test1)]]
    close $f
    lappend x [contents $path(test1)]
} [list "abcde\r" "abcde\r"]
test io-4.3 {TranslateOutputEOL: crlf} {
    # simple case: search for \n, replace with \r

    set f [open $path(test1) w]
    fconfigure $f -buffering line -translation crlf
    puts $f "abcde"
    set x [list [contents $path(test1)]]
    close $f
    lappend x [contents $path(test1)]
} [list "abcde\r\n" "abcde\r\n"]
test io-4.4 {TranslateOutputEOL: crlf} {
    # keep storing more bytes in output buffer until output buffer is full.
    # We have 13 bytes initially that would turn into 18 bytes.  Fill
    # dest buffer while (dstEnd < dstMax).

    set f [open $path(test1) w]
    fconfigure $f -translation crlf -buffersize 16
    puts -nonewline $f "1234567\n\n\n\n\nA"
    set x [list [contents $path(test1)]]
    close $f
    lappend x [contents $path(test1)]
} [list "1234567\r\n\r\n\r\n\r\n\r" "1234567\r\n\r\n\r\n\r\n\r\nA"]
test io-4.5 {TranslateOutputEOL: crlf} {
    # Check for overflow of the destination buffer

    set f [open $path(test1) w]
    fconfigure $f -translation crlf -buffersize 12
    puts -nonewline $f "12345678901\n456789012345678901234"
    close $f
    set x [contents $path(test1)]
} "12345678901\r\n456789012345678901234"

test io-5.1 {CheckFlush: not full} {
    set f [open $path(test1) w]
    fconfigure $f
    puts -nonewline $f "12345678901234567890"
    set x [list [contents $path(test1)]]
    close $f
    lappend x [contents $path(test1)]
} [list "" "12345678901234567890"]
test io-5.2 {CheckFlush: full} {
    set f [open $path(test1) w]
    fconfigure $f -buffersize 16
    puts -nonewline $f "12345678901234567890"
    set x [list [contents $path(test1)]]
    close $f
    lappend x [contents $path(test1)]
} [list "1234567890123456" "12345678901234567890"]
test io-5.3 {CheckFlush: not line} {
    set f [open $path(test1) w]
    fconfigure $f -buffering line
    puts -nonewline $f "12345678901234567890"
    set x [list [contents $path(test1)]]
    close $f
    lappend x [contents $path(test1)]
} [list "" "12345678901234567890"]
test io-5.4 {CheckFlush: line} {
    set f [open $path(test1) w]
    fconfigure $f -buffering line -translation lf -encoding ascii
    puts -nonewline $f "1234567890\n1234567890"
    set x [list [contents $path(test1)]]
    close $f
    lappend x [contents $path(test1)]
} [list "1234567890\n1234567890" "1234567890\n1234567890"]
test io-5.5 {CheckFlush: none} {
    set f [open $path(test1) w]
    fconfigure $f -buffering none
    puts -nonewline $f "1234567890"
    set x [list [contents $path(test1)]]
    close $f
    lappend x [contents $path(test1)]
} [list "1234567890" "1234567890"]

test io-6.1 {Tcl_GetsObj: working} {
    set f [open $path(test1) w]
    puts $f "foo\nboo"
    close $f
    set f [open $path(test1)]
    set x [gets $f]
    close $f
    set x
} {foo}
test io-6.2 {Tcl_GetsObj: CheckChannelErrors() != 0} emptyTest {
    # no test, need to cause an async error.
} {}
test io-6.3 {Tcl_GetsObj: how many have we used?} {
    # if (bufPtr != NULL) {oldRemoved = bufPtr->nextRemoved}

    set f [open $path(test1) w]
    fconfigure $f -translation crlf
    puts $f "abc\ndefg"
    close $f
    set f [open $path(test1)]
    set x [list [tell $f] [gets $f line] [tell $f] [gets $f line] $line]
    close $f
    set x
} {0 3 5 4 defg}
test io-6.4 {Tcl_GetsObj: encoding == NULL} {
    set f [open $path(test1) w]
    fconfigure $f -translation binary
    puts $f "\x81\x34\x00"
    close $f
    set f [open $path(test1)]
    fconfigure $f -translation binary
    set x [list [gets $f line] $line]
    close $f
    set x
} [list 3 "\x81\x34\x00"]
test io-6.5 {Tcl_GetsObj: encoding != NULL} {
    set f [open $path(test1) w]
    fconfigure $f -translation binary
    puts $f "\x88\xEA\x92\x9A"
    close $f
    set f [open $path(test1)]
    fconfigure $f -encoding shiftjis
    set x [list [gets $f line] $line]
    close $f
    set x
} [list 2 "一丁"]
set a "bbbbbbbbbbbbbbbbbbbbbbbbbbbbbbbbbbbbbbbbbbbbbbbbbbbbbbbbbbbbbbbb"
append a $a
append a $a
test io-6.6 {Tcl_GetsObj: loop test} {
    # if (dst >= dstEnd)

    set f [open $path(test1) w]
    puts $f $a
    puts $f hi
    close $f
    set f [open $path(test1)]
    set x [list [gets $f line] $line]
    close $f
    set x
} [list 256 $a]
test io-6.7 {Tcl_GetsObj: error in input} stdio {
    # if (FilterInputBytes(chanPtr, &gs) != 0)

    set f [open "|[list [interpreter] $path(cat)]" w+]
    puts -nonewline $f "hi\nwould"
    flush $f
    gets $f
    fconfigure $f -blocking 0
    set x [gets $f line]
    close $f
    set x
} {-1}
test io-6.8 {Tcl_GetsObj: remember if EOF is seen} {
    set f [open $path(test1) w]
    puts $f "abcdef\x1Aghijk\nwombat"
    close $f
    set f [open $path(test1)]
    fconfigure $f -eofchar \x1A
    set x [list [gets $f line] $line [gets $f line] $line]
    close $f
    set x
} {6 abcdef -1 {}}
test io-6.9 {Tcl_GetsObj: remember if EOF is seen} {
    set f [open $path(test1) w]
    puts $f "abcdefghijk\nwom\x1Abat"
    close $f
    set f [open $path(test1)]
    fconfigure $f -eofchar \x1A
    set x [list [gets $f line] $line [gets $f line] $line]
    close $f
    set x
} {11 abcdefghijk 3 wom}
# Comprehensive tests
test io-6.10 {Tcl_GetsObj: lf mode: no chars} {
    set f [open $path(test1) w]
    close $f
    set f [open $path(test1)]
    fconfigure $f -translation lf
    set x [list [gets $f line] $line]
    close $f
    set x
} {-1 {}}
test io-6.11 {Tcl_GetsObj: lf mode: lone \n} {
    set f [open $path(test1) w]
    fconfigure $f -translation lf
    puts -nonewline $f "\n"
    close $f
    set f [open $path(test1)]
    fconfigure $f -translation lf
    set x [list [gets $f line] $line [gets $f line] $line]
    close $f
    set x
} {0 {} -1 {}}
test io-6.12 {Tcl_GetsObj: lf mode: lone \r} {
    set f [open $path(test1) w]
    fconfigure $f -translation lf
    puts -nonewline $f "\r"
    close $f
    set f [open $path(test1)]
    fconfigure $f -translation lf
    set x [list [gets $f line] $line [gets $f line] $line]
    close $f
    set x
} [list 1 "\r" -1 ""]
test io-6.13 {Tcl_GetsObj: lf mode: 1 char} {
    set f [open $path(test1) w]
    fconfigure $f -translation lf
    puts -nonewline $f a
    close $f
    set f [open $path(test1)]
    fconfigure $f -translation lf
    set x [list [gets $f line] $line [gets $f line] $line]
    close $f
    set x
} {1 a -1 {}}
test io-6.14 {Tcl_GetsObj: lf mode: 1 char followed by EOL} {
    set f [open $path(test1) w]
    fconfigure $f -translation lf
    puts -nonewline $f "a\n"
    close $f
    set f [open $path(test1)]
    fconfigure $f -translation lf
    set x [list [gets $f line] $line [gets $f line] $line]
    close $f
    set x
} {1 a -1 {}}
test io-6.15 {Tcl_GetsObj: lf mode: several chars} {
    set f [open $path(test1) w]
    fconfigure $f -translation lf
    puts -nonewline $f "abcd\nefgh\rijkl\r\nmnop"
    close $f
    set f [open $path(test1)]
    fconfigure $f -translation lf
    set x [list [gets $f line] $line [gets $f line] $line [gets $f line] $line [gets $f line] $line]
    close $f
    set x
} [list 4 "abcd" 10 "efgh\rijkl\r" 4 "mnop" -1 ""]
test io-6.16 {Tcl_GetsObj: cr mode: no chars} {
    set f [open $path(test1) w]
    close $f
    set f [open $path(test1)]
    fconfigure $f -translation cr
    set x [list [gets $f line] $line]
    close $f
    set x
} {-1 {}}
test io-6.17 {Tcl_GetsObj: cr mode: lone \n} {
    set f [open $path(test1) w]
    fconfigure $f -translation lf
    puts -nonewline $f "\n"
    close $f
    set f [open $path(test1)]
    fconfigure $f -translation cr
    set x [list [gets $f line] $line [gets $f line] $line]
    close $f
    set x
} [list 1 "\n" -1 ""]
test io-6.18 {Tcl_GetsObj: cr mode: lone \r} {
    set f [open $path(test1) w]
    fconfigure $f -translation lf
    puts -nonewline $f "\r"
    close $f
    set f [open $path(test1)]
    fconfigure $f -translation cr
    set x [list [gets $f line] $line [gets $f line] $line]
    close $f
    set x
} {0 {} -1 {}}
test io-6.19 {Tcl_GetsObj: cr mode: 1 char} {
    set f [open $path(test1) w]
    fconfigure $f -translation lf
    puts -nonewline $f a
    close $f
    set f [open $path(test1)]
    fconfigure $f -translation cr
    set x [list [gets $f line] $line [gets $f line] $line]
    close $f
    set x
} {1 a -1 {}}
test io-6.20 {Tcl_GetsObj: cr mode: 1 char followed by EOL} {
    set f [open $path(test1) w]
    fconfigure $f -translation lf
    puts -nonewline $f "a\r"
    close $f
    set f [open $path(test1)]
    fconfigure $f -translation cr
    set x [list [gets $f line] $line [gets $f line] $line]
    close $f
    set x
} {1 a -1 {}}
test io-6.21 {Tcl_GetsObj: cr mode: several chars} {
    set f [open $path(test1) w]
    fconfigure $f -translation lf
    puts -nonewline $f "abcd\nefgh\rijkl\r\nmnop"
    close $f
    set f [open $path(test1)]
    fconfigure $f -translation cr
    set x [list [gets $f line] $line [gets $f line] $line [gets $f line] $line [gets $f line] $line]
    close $f
    set x
} [list 9 "abcd\nefgh" 4 "ijkl" 5 "\nmnop" -1 ""]
test io-6.22 {Tcl_GetsObj: crlf mode: no chars} {
    set f [open $path(test1) w]
    close $f
    set f [open $path(test1)]
    fconfigure $f -translation crlf
    set x [list [gets $f line] $line]
    close $f
    set x
} {-1 {}}
test io-6.23 {Tcl_GetsObj: crlf mode: lone \n} {
    set f [open $path(test1) w]
    fconfigure $f -translation lf
    puts -nonewline $f "\n"
    close $f
    set f [open $path(test1)]
    fconfigure $f -translation crlf
    set x [list [gets $f line] $line [gets $f line] $line]
    close $f
    set x
} [list 1 "\n" -1 ""]
test io-6.24 {Tcl_GetsObj: crlf mode: lone \r} {
    set f [open $path(test1) w]
    fconfigure $f -translation lf
    puts -nonewline $f "\r"
    close $f
    set f [open $path(test1)]
    fconfigure $f -translation crlf
    set x [list [gets $f line] $line [gets $f line] $line]
    close $f
    set x
} [list 1 "\r" -1 ""]
test io-6.25 {Tcl_GetsObj: crlf mode: \r\r} {
    set f [open $path(test1) w]
    fconfigure $f -translation lf
    puts -nonewline $f "\r\r"
    close $f
    set f [open $path(test1)]
    fconfigure $f -translation crlf
    set x [list [gets $f line] $line [gets $f line] $line]
    close $f
    set x
} [list 2 "\r\r" -1 ""]
test io-6.26 {Tcl_GetsObj: crlf mode: \r\n} {
    set f [open $path(test1) w]
    fconfigure $f -translation lf
    puts -nonewline $f "\r\n"
    close $f
    set f [open $path(test1)]
    fconfigure $f -translation crlf
    set x [list [gets $f line] $line [gets $f line] $line]
    close $f
    set x
} [list 0 "" -1 ""]
test io-6.27 {Tcl_GetsObj: crlf mode: 1 char} {
    set f [open $path(test1) w]
    fconfigure $f -translation lf
    puts -nonewline $f a
    close $f
    set f [open $path(test1)]
    fconfigure $f -translation crlf
    set x [list [gets $f line] $line [gets $f line] $line]
    close $f
    set x
} {1 a -1 {}}
test io-6.28 {Tcl_GetsObj: crlf mode: 1 char followed by EOL} {
    set f [open $path(test1) w]
    fconfigure $f -translation lf
    puts -nonewline $f "a\r\n"
    close $f
    set f [open $path(test1)]
    fconfigure $f -translation crlf
    set x [list [gets $f line] $line [gets $f line] $line]
    close $f
    set x
} {1 a -1 {}}
test io-6.29 {Tcl_GetsObj: crlf mode: several chars} {
    set f [open $path(test1) w]
    fconfigure $f -translation lf
    puts -nonewline $f "abcd\nefgh\rijkl\r\nmnop"
    close $f
    set f [open $path(test1)]
    fconfigure $f -translation crlf
    set x [list [gets $f line] $line [gets $f line] $line [gets $f line] $line]
    close $f
    set x
} [list 14 "abcd\nefgh\rijkl" 4 "mnop" -1 ""]
test io-6.30 {Tcl_GetsObj: crlf mode: buffer exhausted} {testchannel} {
    # if (eol >= dstEnd)

    set f [open $path(test1) w]
    fconfigure $f -translation lf
    puts -nonewline $f "123456789012345\r\nabcdefghijklmnoprstuvwxyz"
    close $f
    set f [open $path(test1)]
    fconfigure $f -translation crlf -buffersize 16
    set x [list [gets $f line] $line [testchannel inputbuffered $f]]
    close $f
    set x
} [list 15 "123456789012345" 15]
test io-6.31 {Tcl_GetsObj: crlf mode: buffer exhausted, blocked} {stdio testchannel fileevent} {
    # (FilterInputBytes() != 0)

    set f [open "|[list [interpreter] $path(cat)]" w+]
    fconfigure $f -translation {crlf lf} -buffering none
    puts -nonewline $f "bbbbbbbbbbbbbb\r\n123456789012345\r"
    fconfigure $f -buffersize 16
    set x [gets $f]
    fconfigure $f -blocking 0
    lappend x [gets $f line] $line [fblocked $f] [testchannel inputbuffered $f]
    close $f
    set x
} [list "bbbbbbbbbbbbbb" -1 "" 1 16]
test io-6.32 {Tcl_GetsObj: crlf mode: buffer exhausted, more data} {testchannel} {
    # not (FilterInputBytes() != 0)

    set f [open $path(test1) w]
    fconfigure $f -translation lf
    puts -nonewline $f "123456789012345\r\n123"
    close $f
    set f [open $path(test1)]
    fconfigure $f -translation crlf -buffersize 16
    set x [list [gets $f line] $line [tell $f] [testchannel inputbuffered $f]]
    close $f
    set x
} [list 15 "123456789012345" 17 3]
test io-6.33 {Tcl_GetsObj: crlf mode: buffer exhausted, at eof} {
    # eol still equals dstEnd

    set f [open $path(test1) w]
    fconfigure $f -translation lf
    puts -nonewline $f "123456789012345\r"
    close $f
    set f [open $path(test1)]
    fconfigure $f -translation crlf -buffersize 16
    set x [list [gets $f line] $line [eof $f]]
    close $f
    set x
} [list 16 "123456789012345\r" 1]
test io-6.34 {Tcl_GetsObj: crlf mode: buffer exhausted, not followed by \n} {
    # not (*eol == '\n')

    set f [open $path(test1) w]
    fconfigure $f -translation lf
    puts -nonewline $f "123456789012345\rabcd\r\nefg"
    close $f
    set f [open $path(test1)]
    fconfigure $f -translation crlf -buffersize 16
    set x [list [gets $f line] $line [tell $f]]
    close $f
    set x
} [list 20 "123456789012345\rabcd" 22]
test io-6.35 {Tcl_GetsObj: auto mode: no chars} {
    set f [open $path(test1) w]
    close $f
    set f [open $path(test1)]
    fconfigure $f -translation auto
    set x [list [gets $f line] $line]
    close $f
    set x
} {-1 {}}
test io-6.36 {Tcl_GetsObj: auto mode: lone \n} {
    set f [open $path(test1) w]
    fconfigure $f -translation lf
    puts -nonewline $f "\n"
    close $f
    set f [open $path(test1)]
    fconfigure $f -translation auto
    set x [list [gets $f line] $line [gets $f line] $line]
    close $f
    set x
} [list 0 "" -1 ""]
test io-6.37 {Tcl_GetsObj: auto mode: lone \r} {
    set f [open $path(test1) w]
    fconfigure $f -translation lf
    puts -nonewline $f "\r"
    close $f
    set f [open $path(test1)]
    fconfigure $f -translation auto
    set x [list [gets $f line] $line [gets $f line] $line]
    close $f
    set x
} [list 0 "" -1 ""]
test io-6.38 {Tcl_GetsObj: auto mode: \r\r} {
    set f [open $path(test1) w]
    fconfigure $f -translation lf
    puts -nonewline $f "\r\r"
    close $f
    set f [open $path(test1)]
    fconfigure $f -translation auto
    set x [list [gets $f line] $line [gets $f line] $line [gets $f line] $line]
    close $f
    set x
} [list 0 "" 0 "" -1 ""]
test io-6.39 {Tcl_GetsObj: auto mode: \r\n} {
    set f [open $path(test1) w]
    fconfigure $f -translation lf
    puts -nonewline $f "\r\n"
    close $f
    set f [open $path(test1)]
    fconfigure $f -translation auto
    set x [list [gets $f line] $line [gets $f line] $line]
    close $f
    set x
} [list 0 "" -1 ""]
test io-6.40 {Tcl_GetsObj: auto mode: 1 char} {
    set f [open $path(test1) w]
    fconfigure $f -translation lf
    puts -nonewline $f a
    close $f
    set f [open $path(test1)]
    fconfigure $f -translation auto
    set x [list [gets $f line] $line [gets $f line] $line]
    close $f
    set x
} {1 a -1 {}}
test io-6.41 {Tcl_GetsObj: auto mode: 1 char followed by EOL} {
    set f [open $path(test1) w]
    fconfigure $f -translation lf
    puts -nonewline $f "a\r\n"
    close $f
    set f [open $path(test1)]
    fconfigure $f -translation auto
    set x [list [gets $f line] $line [gets $f line] $line]
    close $f
    set x
} {1 a -1 {}}
test io-6.42 {Tcl_GetsObj: auto mode: several chars} {
    set f [open $path(test1) w]
    fconfigure $f -translation lf
    puts -nonewline $f "abcd\nefgh\rijkl\r\nmnop"
    close $f
    set f [open $path(test1)]
    fconfigure $f -translation auto
    set x [list [gets $f line] $line [gets $f line] $line]
    lappend x [gets $f line] $line [gets $f line] $line [gets $f line] $line
    close $f
    set x
} [list 4 "abcd" 4 "efgh" 4 "ijkl" 4 "mnop" -1 ""]
test io-6.43 {Tcl_GetsObj: input saw cr} {stdio testchannel fileevent} {
    # if (chanPtr->flags & INPUT_SAW_CR)

    set f [open "|[list [interpreter] $path(cat)]" w+]
    fconfigure $f -translation {auto lf} -buffering none
    puts -nonewline $f "bbbbbbbbbbbbbbb\n123456789abcdef\r"
    fconfigure $f -buffersize 16
    set x [list [gets $f]]
    fconfigure $f -blocking 0
    lappend x [gets $f line] $line [testchannel queuedcr $f]
    fconfigure $f -blocking 1
    puts -nonewline $f "\nabcd\refg\x1A"
    lappend x [gets $f line] $line [testchannel queuedcr $f]
    lappend x [gets $f line] $line
    close $f
    set x
} [list "bbbbbbbbbbbbbbb" 15 "123456789abcdef" 1 4 "abcd" 0 3 "efg"]
test io-6.44 {Tcl_GetsObj: input saw cr, not followed by cr} {stdio testchannel fileevent} {
    # not (*eol == '\n')

    set f [open "|[list [interpreter] $path(cat)]" w+]
    fconfigure $f -translation {auto lf} -buffering none
    puts -nonewline $f "bbbbbbbbbbbbbbb\n123456789abcdef\r"
    fconfigure $f -buffersize 16
    set x [list [gets $f]]
    fconfigure $f -blocking 0
    lappend x [gets $f line] $line [testchannel queuedcr $f]
    fconfigure $f -blocking 1
    puts -nonewline $f "abcd\refg\x1A"
    lappend x [gets $f line] $line [testchannel queuedcr $f]
    lappend x [gets $f line] $line
    close $f
    set x
} [list "bbbbbbbbbbbbbbb" 15 "123456789abcdef" 1 4 "abcd" 0 3 "efg"]
test io-6.45 {Tcl_GetsObj: input saw cr, skip right number of bytes} {stdio testchannel fileevent} {
    # Tcl_ExternalToUtf()

    set f [open "|[list [interpreter] $path(cat)]" w+]
    fconfigure $f -translation {auto lf} -buffering none
    fconfigure $f -encoding utf-16
    puts -nonewline $f "bbbbbbbbbbbbbbb\n123456789abcdef\r"
    fconfigure $f -buffersize 16
    gets $f
    fconfigure $f -blocking 0
    set x [list [gets $f line] $line [testchannel queuedcr $f]]
    fconfigure $f -blocking 1
    puts -nonewline $f "\nabcd\refg"
    lappend x [gets $f line] $line [testchannel queuedcr $f]
    close $f
    set x
} [list 15 "123456789abcdef" 1 4 "abcd" 0]
test io-6.46 {Tcl_GetsObj: input saw cr, followed by just \n should give eof} {stdio testchannel fileevent} {
    # memmove()

    set f [open "|[list [interpreter] $path(cat)]" w+]
    fconfigure $f -translation {auto lf} -buffering none
    puts -nonewline $f "bbbbbbbbbbbbbbb\n123456789abcdef\r"
    fconfigure $f -buffersize 16
    gets $f
    fconfigure $f -blocking 0
    set x [list [gets $f line] $line [testchannel queuedcr $f]]
    fconfigure $f -blocking 1
    puts -nonewline $f "\n\x1A"
    lappend x [gets $f line] $line [testchannel queuedcr $f]
    close $f
    set x
} [list 15 "123456789abcdef" 1 -1 "" 0]
test io-6.47 {Tcl_GetsObj: auto mode: \r at end of buffer, peek for \n} {testchannel} {
    # (eol == dstEnd)

    set f [open $path(test1) w]
    fconfigure $f -translation lf
    puts -nonewline $f "123456789012345\r\nabcdefghijklmnopq"
    close $f
    set f [open $path(test1)]
    fconfigure $f -translation auto -buffersize 16
    set x [list [gets $f] [testchannel inputbuffered $f]]
    close $f
    set x
} [list "123456789012345" 15]
test io-6.48 {Tcl_GetsObj: auto mode: \r at end of buffer, no more avail} {testchannel} {
    # PeekAhead() did not get any, so (eol >= dstEnd)

    set f [open $path(test1) w]
    fconfigure $f -translation lf
    puts -nonewline $f "123456789012345\r"
    close $f
    set f [open $path(test1)]
    fconfigure $f -translation auto -buffersize 16
    set x [list [gets $f] [testchannel queuedcr $f]]
    close $f
    set x
} [list "123456789012345" 1]
test io-6.49 {Tcl_GetsObj: auto mode: \r followed by \n} {testchannel} {
    # if (*eol == '\n') {skip++}

    set f [open $path(test1) w]
    fconfigure $f -translation lf
    puts -nonewline $f "123456\r\n78901"
    close $f
    set f [open $path(test1)]
    set x [list [gets $f] [testchannel queuedcr $f] [tell $f] [gets $f]]
    close $f
    set x
} [list "123456" 0 8 "78901"]
test io-6.50 {Tcl_GetsObj: auto mode: \r not followed by \n} {testchannel} {
    # not (*eol == '\n')

    set f [open $path(test1) w]
    fconfigure $f -translation lf
    puts -nonewline $f "123456\r78901"
    close $f
    set f [open $path(test1)]
    set x [list [gets $f] [testchannel queuedcr $f] [tell $f] [gets $f]]
    close $f
    set x
} [list "123456" 0 7 "78901"]
test io-6.51 {Tcl_GetsObj: auto mode: \n} {
    # else if (*eol == '\n') {goto gotoeol;}

    set f [open $path(test1) w]
    fconfigure $f -translation lf
    puts -nonewline $f "123456\n78901"
    close $f
    set f [open $path(test1)]
    set x [list [gets $f] [tell $f] [gets $f]]
    close $f
    set x
} [list "123456" 7 "78901"]
test io-6.52 {Tcl_GetsObj: saw EOF character} {testchannel} {
    # if (eof != NULL)

    set f [open $path(test1) w]
    fconfigure $f -translation lf
    puts -nonewline $f "123456\x1Ak9012345\r"
    close $f
    set f [open $path(test1)]
    fconfigure $f -eofchar \x1A
    set x [list [gets $f] [testchannel queuedcr $f] [tell $f] [gets $f]]
    close $f
    set x
} [list "123456" 0 6 ""]
test io-6.53 {Tcl_GetsObj: device EOF} {
    # didn't produce any bytes

    set f [open $path(test1) w]
    close $f
    set f [open $path(test1)]
    set x [list [gets $f line] $line [eof $f]]
    close $f
    set x
} {-1 {} 1}
test io-6.54 {Tcl_GetsObj: device EOF} {
    # got some bytes before EOF.

    set f [open $path(test1) w]
    puts -nonewline $f abc
    close $f
    set f [open $path(test1)]
    set x [list [gets $f line] $line [eof $f]]
    close $f
    set x
} {3 abc 1}
test io-6.55 {Tcl_GetsObj: overconverted} {
    # Tcl_ExternalToUtf(), make sure state updated

    set f [open $path(test1) w]
    fconfigure $f -encoding iso2022-jp
    puts $f "there一ok\n丁more bytes\nhere"
    close $f
    set f [open $path(test1)]
    fconfigure $f -encoding iso2022-jp
    set x [list [gets $f line] $line [gets $f line] $line [gets $f line] $line]
    close $f
    set x
} [list 8 "there一ok" 11 "丁more bytes" 4 "here"]
test io-6.56 {Tcl_GetsObj: incomplete lines should disable file events} {stdio fileevent} {
    update
    set f [open "|[list [interpreter] $path(cat)]" w+]
    fconfigure $f -buffering none
    puts -nonewline $f "foobar"
    fconfigure $f -blocking 0
    variable x {}
    after 500 [namespace code { lappend x timeout }]
    fileevent $f readable [namespace code { lappend x [gets $f] }]
    vwait [namespace which -variable x]
    vwait [namespace which -variable x]
    fconfigure $f -blocking 1
    puts -nonewline $f "baz\n"
    after 500 [namespace code { lappend x timeout }]
    fconfigure $f -blocking 0
    vwait [namespace which -variable x]
    vwait [namespace which -variable x]
    close $f
    set x
} {{} timeout foobarbaz timeout}

test io-7.1 {FilterInputBytes: split up character at end of buffer} {
    # (result == TCL_CONVERT_MULTIBYTE)

    set f [open $path(test1) w]
    fconfigure $f -encoding shiftjis
    puts $f "1234567890123０１２３４\nend"
    close $f
    set f [open $path(test1)]
    fconfigure $f -encoding shiftjis -buffersize 16
    set x [gets $f]
    close $f
    set x
} "1234567890123０１２３４"
test io-7.2 {FilterInputBytes: split up character in middle of buffer} {
    # (bufPtr->nextAdded < bufPtr->bufLength)

    set f [open $path(test1) w]
    fconfigure $f -encoding binary
    puts -nonewline $f "1234567890\n123\x82\x4F\x82\x50\x82"
    close $f
    set f [open $path(test1)]
    fconfigure $f -encoding shiftjis
    set x [list [gets $f line] $line [eof $f]]
    close $f
    set x
} [list 10 "1234567890" 0]
test io-7.3 {FilterInputBytes: split up character at EOF} {testchannel} {
    set f [open $path(test1) w]
    fconfigure $f -encoding binary
    puts -nonewline $f "1234567890123\x82\x4F\x82\x50\x82"
    close $f
    set f [open $path(test1)]
    fconfigure $f -encoding shiftjis
    set x [list [gets $f line] $line]
    lappend x [tell $f] [testchannel inputbuffered $f] [eof $f]
    lappend x [gets $f line] $line
    close $f
    set x
} [list 15 "1234567890123０１" 18 0 1 -1 ""]
test io-7.4 {FilterInputBytes: recover from split up character} {stdio fileevent} {
    set f [open "|[list [interpreter] $path(cat)]" w+]
    fconfigure $f -encoding binary -buffering none
    puts -nonewline $f "1234567890123\x82\x4F\x82\x50\x82"
    fconfigure $f -encoding shiftjis -blocking 0
    fileevent $f read [namespace code "ready $f"]
    variable x {}
    proc ready {f} {
	variable x
	lappend x [gets $f line] $line [fblocked $f]
    }
    vwait [namespace which -variable x]
    fconfigure $f -encoding binary -blocking 1
    puts $f "\x51\x82\x52"
    fconfigure $f -encoding shiftjis
    vwait [namespace which -variable x]
    close $f
    set x
} [list -1 "" 1 17 "1234567890123０１２３" 0]

test io-8.1 {PeekAhead: only go to device if no more cached data} {testchannel} {
    # (bufPtr->nextPtr == NULL)

    set f [open $path(test1) w]
    fconfigure $f -encoding ascii -translation lf
    puts -nonewline $f "123456789012345\r\n2345678"
    close $f
    set f [open $path(test1)]
    fconfigure $f -encoding ascii -translation auto -buffersize 16
    # here
    gets $f
    set x [testchannel inputbuffered $f]
    close $f
    set x
} "7"
test io-8.2 {PeekAhead: only go to device if no more cached data} {stdio testchannel fileevent} {
    # not (bufPtr->nextPtr == NULL)

    set f [open "|[list [interpreter] $path(cat)]" w+]
    fconfigure $f -translation lf -encoding ascii -buffering none
    puts -nonewline $f "123456789012345\r\nbcdefghijklmnopqrstuvwxyz"
    variable x {}
    fileevent $f read [namespace code "ready $f"]
    proc ready {f} {
	variable x
	lappend x [gets $f line] $line [testchannel inputbuffered $f]
    }
    fconfigure $f -encoding utf-16 -buffersize 16 -blocking 0
    vwait [namespace which -variable x]
    fconfigure $f -translation auto -encoding ascii -blocking 1
    # here
    vwait [namespace which -variable x]
    close $f
    set x
} [list -1 "" 42 15 "123456789012345" 25]
test io-8.3 {PeekAhead: no cached data available} {stdio testchannel fileevent} {
    # (bytesLeft == 0)

    set f [open "|[list [interpreter] $path(cat)]" w+]
    fconfigure $f -translation {auto binary}
    puts -nonewline $f "abcdefghijklmno\r"
    flush $f
    set x [list [gets $f line] $line [testchannel queuedcr $f]]
    close $f
    set x
} [list 15 "abcdefghijklmno" 1]
set a "123456789012345678901234567890"
append a "123456789012345678901234567890"
append a "1234567890123456789012345678901"
test io-8.4 {PeekAhead: cached data available in this buffer} {
    # not (bytesLeft == 0)

    set f [open $path(test1) w+]
    fconfigure $f -translation binary
    puts $f "${a}\r\nabcdef"
    close $f
    set f [open $path(test1)]
    fconfigure $f -encoding binary -translation auto

    # "${a}\r" was converted in one operation (because ENCODING_LINESIZE
    # is 30).  To check if "\n" follows, calls PeekAhead and determines
    # that cached data is available in buffer w/o having to call driver.

    set x [gets $f]
    close $f
    set x
} $a
unset a
test io-8.5 {PeekAhead: don't peek if last read was short} {stdio testchannel fileevent} {
    # (bufPtr->nextAdded < bufPtr->length)

    set f [open "|[list [interpreter] $path(cat)]" w+]
    fconfigure $f -translation {auto binary}
    puts -nonewline $f "abcdefghijklmno\r"
    flush $f
    # here
    set x [list [gets $f line] $line [testchannel queuedcr $f]]
    close $f
    set x
} {15 abcdefghijklmno 1}
test io-8.6 {PeekAhead: change to non-blocking mode} {stdio testchannel fileevent} {
    # ((chanPtr->flags & CHANNEL_NONBLOCKING) == 0)

    set f [open "|[list [interpreter] $path(cat)]" w+]
    fconfigure $f -translation {auto binary} -buffersize 16
    puts -nonewline $f "abcdefghijklmno\r"
    flush $f
    # here
    set x [list [gets $f line] $line [testchannel queuedcr $f]]
    close $f
    set x
} {15 abcdefghijklmno 1}
test io-8.7 {PeekAhead: cleanup} {stdio testchannel fileevent} {
    # Make sure bytes are removed from buffer.

    set f [open "|[list [interpreter] $path(cat)]" w+]
    fconfigure $f -translation {auto binary} -buffering none
    puts -nonewline $f "abcdefghijklmno\r"
    # here
    set x [list [gets $f line] $line [testchannel queuedcr $f]]
    puts -nonewline $f "\x1A"
    lappend x [gets $f line] $line
    close $f
    set x
} {15 abcdefghijklmno 1 -1 {}}

test io-9.1 {CommonGetsCleanup} emptyTest {
} {}

test io-10.1 {Tcl_ReadChars: CheckChannelErrors} emptyTest {
    # no test, need to cause an async error.
} {}
test io-10.2 {Tcl_ReadChars: loop until enough copied} {
    # one time
    # for (copied = 0; (unsigned) toRead > 0; )

    set f [open $path(test1) w]
    puts $f abcdefghijklmnop
    close $f

    set f [open $path(test1)]
    set x [read $f 5]
    close $f
    set x
} {abcde}
test io-10.3 {Tcl_ReadChars: loop until enough copied} {
    # multiple times
    # for (copied = 0; (unsigned) toRead > 0; )

    set f [open $path(test1) w]
    puts $f abcdefghijklmnopqrstuvwxyz
    close $f

    set f [open $path(test1)]
    fconfigure $f -buffersize 16
    # here
    set x [read $f 19]
    close $f
    set x
} {abcdefghijklmnopqrs}
test io-10.4 {Tcl_ReadChars: no more in channel buffer} {
    # (copiedNow < 0)

    set f [open $path(test1) w]
    puts -nonewline $f abcdefghijkl
    close $f

    set f [open $path(test1)]
    # here
    set x [read $f 1000]
    close $f
    set x
} {abcdefghijkl}
test io-10.5 {Tcl_ReadChars: stop on EOF} {
    # (chanPtr->flags & CHANNEL_EOF)

    set f [open $path(test1) w]
    puts -nonewline $f abcdefghijkl
    close $f

    set f [open $path(test1)]
    # here
    set x [read $f 1000]
    close $f
    set x
} {abcdefghijkl}

test io-11.1 {ReadBytes: want to read a lot} {
    # ((unsigned) toRead > (unsigned) srcLen)

    set f [open $path(test1) w]
    puts -nonewline $f abcdefghijkl
    close $f
    set f [open $path(test1)]
    fconfigure $f -encoding binary
    # here
    set x [read $f 1000]
    close $f
    set x
} {abcdefghijkl}
test io-11.2 {ReadBytes: want to read all} {
    # ((unsigned) toRead > (unsigned) srcLen)

    set f [open $path(test1) w]
    puts -nonewline $f abcdefghijkl
    close $f
    set f [open $path(test1)]
    fconfigure $f -encoding binary
    # here
    set x [read $f]
    close $f
    set x
} {abcdefghijkl}
test io-11.3 {ReadBytes: allocate more space} {
    # (toRead > length - offset - 1)

    set f [open $path(test1) w]
    puts -nonewline $f abcdefghijklmnopqrstuvwxyz
    close $f
    set f [open $path(test1)]
    fconfigure $f -buffersize 16 -encoding binary
    # here
    set x [read $f]
    close $f
    set x
} {abcdefghijklmnopqrstuvwxyz}
test io-11.4 {ReadBytes: EOF char found} {
    # (TranslateInputEOL() != 0)

    set f [open $path(test1) w]
    puts $f abcdefghijklmnopqrstuvwxyz
    close $f
    set f [open $path(test1)]
    fconfigure $f -eofchar m -encoding binary
    # here
    set x [list [read $f] [eof $f] [read $f] [eof $f]]
    close $f
    set x
} [list "abcdefghijkl" 1 "" 1]

test io-12.1 {ReadChars: want to read a lot} {
    # ((unsigned) toRead > (unsigned) srcLen)

    set f [open $path(test1) w]
    puts -nonewline $f abcdefghijkl
    close $f
    set f [open $path(test1)]
    # here
    set x [read $f 1000]
    close $f
    set x
} {abcdefghijkl}
test io-12.2 {ReadChars: want to read all} {
    # ((unsigned) toRead > (unsigned) srcLen)

    set f [open $path(test1) w]
    puts -nonewline $f abcdefghijkl
    close $f
    set f [open $path(test1)]
    # here
    set x [read $f]
    close $f
    set x
} {abcdefghijkl}
test io-12.3 {ReadChars: allocate more space} {
    # (toRead > length - offset - 1)

    set f [open $path(test1) w]
    puts -nonewline $f abcdefghijklmnopqrstuvwxyz
    close $f
    set f [open $path(test1)]
    fconfigure $f -buffersize 16
    # here
    set x [read $f]
    close $f
    set x
} {abcdefghijklmnopqrstuvwxyz}
test io-12.4 {ReadChars: split-up char} {stdio testchannel fileevent} {
    # (srcRead == 0)

    set f [open "|[list [interpreter] $path(cat)]" w+]
    fconfigure $f -encoding binary -buffering none -buffersize 16
    puts -nonewline $f "123456789012345\x96"
    fconfigure $f -encoding shiftjis -blocking 0

    fileevent $f read [namespace code "ready $f"]
    proc ready {f} {
	variable x
	lappend x [read $f] [testchannel inputbuffered $f]
    }
    variable x {}

    fconfigure $f -encoding shiftjis
    vwait [namespace which -variable x]
    fconfigure $f -encoding binary -blocking 1
    puts -nonewline $f "\x7B"
    after 500			;# Give the cat process time to catch up
    fconfigure $f -encoding shiftjis -blocking 0
    vwait [namespace which -variable x]
    close $f
    set x
} [list "123456789012345" 1 "本" 0]
test io-12.5 {ReadChars: fileevents on partial characters} {stdio fileevent} {
    set path(test1) [makeFile {
	fconfigure stdout -encoding binary -buffering none
	gets stdin; puts -nonewline "\xE7"
	gets stdin; puts -nonewline "\x89"
	gets stdin; puts -nonewline "\xA6"
    } test1]
    set f [open "|[list [interpreter] $path(test1)]" r+]
    fileevent $f readable [namespace code {
	lappend x [read $f]
	if {[eof $f]} {
	    lappend x eof
	}
    }]
    puts $f "go1"
    flush $f
    fconfigure $f -blocking 0 -encoding utf-8
    variable x {}
    vwait [namespace which -variable x]
    after 500 [namespace code { lappend x timeout }]
    vwait [namespace which -variable x]
    puts $f "go2"
    flush $f
    vwait [namespace which -variable x]
    after 500 [namespace code { lappend x timeout }]
    vwait [namespace which -variable x]
    puts $f "go3"
    flush $f
    vwait [namespace which -variable x]
    vwait [namespace which -variable x]
    lappend x [catch {close $f} msg] $msg
    set x
} "{} timeout {} timeout 牦 {} eof 0 {}"
test io-12.6 {ReadChars: too many chars read} {
    proc driver {cmd args} {
        variable buffer
        variable index
        set chan [lindex $args 0]
        switch -- $cmd {
            initialize {
                set index($chan) 0
                set buffer($chan) [encoding convertto utf-8 \
                        [string repeat 뻯 20][string repeat . 20]]
                return {initialize finalize watch read}
            }
            finalize {
                unset index($chan) buffer($chan)
                return
            }
            watch {}
            read {
                set n [lindex $args 1]
                set new [expr {$index($chan) + $n}]
                set result [string range $buffer($chan) $index($chan) $new-1]
                set index($chan) $new
                return $result
            }
        }
    }
    set c [chan create read [namespace which driver]]
    chan configure $c -encoding utf-8
    while {![eof $c]} {
        read $c 15
    }
    close $c
} {}
test io-12.7 {ReadChars: too many chars read [bc5b790099]} {
    proc driver {cmd args} {
        variable buffer
        variable index
        set chan [lindex $args 0]
        switch -- $cmd {
            initialize {
                set index($chan) 0
                set buffer($chan) [encoding convertto utf-8 \
                        [string repeat 뻯 10]....뻯]
                return {initialize finalize watch read}
            }
            finalize {
                unset index($chan) buffer($chan)
                return
            }
            watch {}
            read {
                set n [lindex $args 1]
                set new [expr {$index($chan) + $n}]
                set result [string range $buffer($chan) $index($chan) $new-1]
                set index($chan) $new
                return $result
            }
        }
    }
    set c [chan create read [namespace which driver]]
    chan configure $c -encoding utf-8
    while {![eof $c]} {
        read $c 7
    }
    close $c
} {}
test io-12.8 {ReadChars: multibyte chars split} {
    set f [open $path(test1) w]
    fconfigure $f -translation binary
    puts -nonewline $f [string repeat a 9]\xC2\xA0
    close $f
    set f [open $path(test1)]
    fconfigure $f -encoding utf-8 -buffersize 10
    set in [read $f]
    close $f
    scan [string index $in end] %c
} 160
test io-12.9 {ReadChars: multibyte chars split} -body {
    set f [open $path(test1) w]
    fconfigure $f -translation binary
    puts -nonewline $f [string repeat a 9]\xC2
    close $f
    set f [open $path(test1)]
    fconfigure $f -encoding utf-8 -nocomplainencoding 1 -buffersize 10
    set in [read $f]
    close $f
    scan [string index $in end] %c
} -cleanup {
    catch {close $f}
} -result 194
test io-12.10 {ReadChars: multibyte chars split} -body {
    set f [open $path(test1) w]
    fconfigure $f -translation binary
    puts -nonewline $f [string repeat a 9]\xC2
    close $f
    set f [open $path(test1)]
    fconfigure $f -encoding utf-8 -nocomplainencoding 1 -buffersize 11
    set in [read $f]
    close $f
    scan [string index $in end] %c
} -cleanup {
    catch {close $f}
} -result 194

test io-13.1 {TranslateInputEOL: cr mode} {} {
    set f [open $path(test1) w]
    fconfigure $f -translation lf
    puts -nonewline $f "abcd\rdef\r"
    close $f
    set f [open $path(test1)]
    fconfigure $f -translation cr
    set x [read $f]
    close $f
    set x
} "abcd\ndef\n"
test io-13.2 {TranslateInputEOL: crlf mode} {
    set f [open $path(test1) w]
    fconfigure $f -translation lf
    puts -nonewline $f "abcd\r\ndef\r\n"
    close $f
    set f [open $path(test1)]
    fconfigure $f -translation crlf
    set x [read $f]
    close $f
    set x
} "abcd\ndef\n"
test io-13.3 {TranslateInputEOL: crlf mode: naked cr} {
    # (src >= srcMax)

    set f [open $path(test1) w]
    fconfigure $f -translation lf
    puts -nonewline $f "abcd\r\ndef\r"
    close $f
    set f [open $path(test1)]
    fconfigure $f -translation crlf
    set x [read $f]
    close $f
    set x
} "abcd\ndef\r"
test io-13.4 {TranslateInputEOL: crlf mode: cr followed by not \n} {
    # (src >= srcMax)

    set f [open $path(test1) w]
    fconfigure $f -translation lf
    puts -nonewline $f "abcd\r\ndef\rfgh"
    close $f
    set f [open $path(test1)]
    fconfigure $f -translation crlf
    set x [read $f]
    close $f
    set x
} "abcd\ndef\rfgh"
test io-13.5 {TranslateInputEOL: crlf mode: naked lf} {
    # (src >= srcMax)

    set f [open $path(test1) w]
    fconfigure $f -translation lf
    puts -nonewline $f "abcd\r\ndef\nfgh"
    close $f
    set f [open $path(test1)]
    fconfigure $f -translation crlf
    set x [read $f]
    close $f
    set x
} "abcd\ndef\nfgh"
test io-13.6 {TranslateInputEOL: auto mode: saw cr in last segment} {stdio testchannel fileevent} {
    # (chanPtr->flags & INPUT_SAW_CR)
    # This test may fail on slower machines.

    set f [open "|[list [interpreter] $path(cat)]" w+]
    fconfigure $f -blocking 0 -buffering none -translation {auto lf}

    fileevent $f read [namespace code "ready $f"]
    proc ready {f} {
	variable x
	lappend x [read $f] [testchannel queuedcr $f]
    }
    variable x {}
    variable y {}

    puts -nonewline $f "abcdefghj\r"
    after 500 [namespace code {set y ok}]
    vwait [namespace which -variable y]

    puts -nonewline $f "\n01234"
    after 500 [namespace code {set y ok}]
    vwait [namespace which -variable y]

    close $f
    set x
} [list "abcdefghj\n" 1 "01234" 0]
test io-13.7 {TranslateInputEOL: auto mode: naked \r} testchannel {
    # (src >= srcMax)

    set f [open $path(test1) w]
    fconfigure $f -translation lf
    puts -nonewline $f "abcd\r"
    close $f
    set f [open $path(test1)]
    fconfigure $f -translation auto
    set x [list [read $f] [testchannel queuedcr $f]]
    close $f
    set x
} [list "abcd\n" 1]
test io-13.8 {TranslateInputEOL: auto mode: \r\n} {
    # (*src == '\n')

    set f [open $path(test1) w]
    fconfigure $f -translation lf
    puts -nonewline $f "abcd\r\ndef"
    close $f
    set f [open $path(test1)]
    fconfigure $f -translation auto
    set x [read $f]
    close $f
    set x
} "abcd\ndef"
test io-13.8.1 {TranslateInputEOL: auto mode: \r\n} {
    set f [open $path(test1) w]
    fconfigure $f -translation lf
    puts -nonewline $f "abcd\r\ndef"
    close $f
    set f [open $path(test1)]
    fconfigure $f -translation auto
    set x {}
    lappend x [read $f 5]
    lappend x [read $f]
    close $f
    set x
} [list "abcd\n" "def"]
test io-13.8.2 {TranslateInputEOL: auto mode: \r\n} {
    set f [open $path(test1) w]
    fconfigure $f -translation lf
    puts -nonewline $f "abcd\r\ndef"
    close $f
    set f [open $path(test1)]
    fconfigure $f -translation auto -buffersize 6
    set x {}
    lappend x [read $f 5]
    lappend x [read $f]
    close $f
    set x
} [list "abcd\n" "def"]
test io-13.8.3 {TranslateInputEOL: auto mode: \r\n} {
    set f [open $path(test1) w]
    fconfigure $f -translation lf
    puts -nonewline $f "abcd\r\n\r\ndef"
    close $f
    set f [open $path(test1)]
    fconfigure $f -translation auto -buffersize 7
    set x {}
    lappend x [read $f 5]
    lappend x [read $f]
    close $f
    set x
} [list "abcd\n" "\ndef"]
test io-13.9 {TranslateInputEOL: auto mode: \r followed by not \n} {
    set f [open $path(test1) w]
    fconfigure $f -translation lf
    puts -nonewline $f "abcd\rdef"
    close $f
    set f [open $path(test1)]
    fconfigure $f -translation auto
    set x [read $f]
    close $f
    set x
} "abcd\ndef"
test io-13.10 {TranslateInputEOL: auto mode: \n} {
    # not (*src == '\r')

    set f [open $path(test1) w]
    fconfigure $f -translation lf
    puts -nonewline $f "abcd\ndef"
    close $f
    set f [open $path(test1)]
    fconfigure $f -translation auto
    set x [read $f]
    close $f
    set x
} "abcd\ndef"
test io-13.11 {TranslateInputEOL: EOF char} {
    # (*chanPtr->inEofChar != '\x00')

    set f [open $path(test1) w]
    fconfigure $f -translation lf
    puts -nonewline $f "abcd\ndefgh"
    close $f
    set f [open $path(test1)]
    fconfigure $f -translation auto -eofchar e
    set x [read $f]
    close $f
    set x
} "abcd\nd"
test io-13.12 {TranslateInputEOL: find EOF char in src} {
    # (*chanPtr->inEofChar != '\x00')

    set f [open $path(test1) w]
    fconfigure $f -translation lf
    puts -nonewline $f "\r\n\r\n\r\nab\r\n\r\ndef\r\n\r\n\r\n"
    close $f
    set f [open $path(test1)]
    fconfigure $f -translation auto -eofchar e
    set x [read $f]
    close $f
    set x
} "\n\n\nab\n\nd"

# Test standard handle management. The functions tested are
# Tcl_SetStdChannel and Tcl_GetStdChannel. Incidentally we are
# also testing channel table management.

if {[info commands testchannel] != ""} {
    set consoleFileNames [lsort [testchannel open]]
} else {
    # just to avoid an error
    set consoleFileNames [list]
}

test io-14.1 {Tcl_SetStdChannel and Tcl_GetStdChannel} {testchannel} {
    set l ""
    lappend l [fconfigure stdin -buffering]
    lappend l [fconfigure stdout -buffering]
    lappend l [fconfigure stderr -buffering]
    lappend l [lsort [testchannel open]]
    set l
} [list line line none $consoleFileNames]
test io-14.2 {Tcl_SetStdChannel and Tcl_GetStdChannel} {
    interp create x
    set l ""
    lappend l [x eval {fconfigure stdin -buffering}]
    lappend l [x eval {fconfigure stdout -buffering}]
    lappend l [x eval {fconfigure stderr -buffering}]
    interp delete x
    set l
} {line line none}
set path(test3) [makeFile {} test3]
test io-14.3 {Tcl_SetStdChannel & Tcl_GetStdChannel} exec {
    set f [open $path(test1) w]
    puts -nonewline $f {
	close stdin
	close stdout
	close stderr
	set f  [}
    puts $f [list open $path(test1) r]]
    puts $f "set f2 \[[list open $path(test2) w]]"
    puts $f "set f3 \[[list open $path(test3) w]]"
    puts $f {	puts stdout [gets stdin]
	puts stdout out
	puts stderr err
	close $f
	close $f2
	close $f3
    }
    close $f
    set result [exec [interpreter] $path(test1)]
    set f  [open $path(test2) r]
    set f2 [open $path(test3) r]
    lappend result [read $f] [read $f2]
    close $f
    close $f2
    set result
} {{
out
} {err
}}
# This test relies on the fact that stdout is used before stderr
test io-14.4 {Tcl_SetStdChannel & Tcl_GetStdChannel} {exec} {
    set f [open $path(test1) w]
    puts -nonewline $f { close stdin
	close stdout
	close stderr
	set f  [}
    puts $f [list open $path(test1) r]]
    puts $f "set f2 \[[list open $path(test2) w]]"
    puts $f "set f3 \[[list open $path(test3) w]]"
    puts $f {	puts stdout [gets stdin]
	puts stdout $f2
	puts stderr $f3
	close $f
	close $f2
	close $f3
    }
    close $f
    set result [exec [interpreter] $path(test1)]
    set f  [open $path(test2) r]
    set f2 [open $path(test3) r]
    lappend result [read $f] [read $f2]
    close $f
    close $f2
    set result
} {{ close stdin
stdout
} {stderr
}}
catch {interp delete z}
test io-14.5 {Tcl_GetChannel: stdio name translation} {
    interp create z
    eof stdin
    catch {z eval flush stdin} msg1
    catch {z eval close stdin} msg2
    catch {z eval flush stdin} msg3
    set result [list $msg1 $msg2 $msg3]
    interp delete z
    set result
} {{channel "stdin" wasn't opened for writing} {} {can not find channel named "stdin"}}
test io-14.6 {Tcl_GetChannel: stdio name translation} {
    interp create z
    eof stdout
    catch {z eval flush stdout} msg1
    catch {z eval close stdout} msg2
    catch {z eval flush stdout} msg3
    set result [list $msg1 $msg2 $msg3]
    interp delete z
    set result
} {{} {} {can not find channel named "stdout"}}
test io-14.7 {Tcl_GetChannel: stdio name translation} {
    interp create z
    eof stderr
    catch {z eval flush stderr} msg1
    catch {z eval close stderr} msg2
    catch {z eval flush stderr} msg3
    set result [list $msg1 $msg2 $msg3]
    interp delete z
    set result
} {{} {} {can not find channel named "stderr"}}
set path(script) [makeFile {} script]
test io-14.8 {reuse of stdio special channels} stdio {
    file delete $path(script)
    file delete $path(test1)
    set f [open $path(script) w]
    puts -nonewline $f {
	close stderr
	set f [}
    puts $f [list open $path(test1) w]]
    puts -nonewline $f {
	puts stderr hello
	close $f
	set f [}
    puts $f [list open $path(test1) r]]
    puts $f {
	puts [gets $f]
    }
    close $f
    set f [open "|[list [interpreter] $path(script)]" r]
    set c [gets $f]
    close $f
    set c
} hello
test io-14.9 {reuse of stdio special channels} {stdio fileevent} {
    file delete $path(script)
    file delete $path(test1)
    set f [open $path(script) w]
    puts $f {
        array set path [lindex $argv 0]
	set f [open $path(test1) w]
	puts $f hello
	close $f
	close stderr
	set f [open "|[list [info nameofexecutable] $path(cat) $path(test1)]" r]
	puts [gets $f]
    }
    close $f
    set f [open "|[list [interpreter] $path(script) [array get path]]" r]
    set c [gets $f]
    close $f
    # Added delay to give Windows time to stop the spawned process and clean
    # up its grip on the file test1. Added delete as proper test cleanup.
    # The failing tests were 18.1 and 18.2 as first re-users of file "test1".
    after 10000
    file delete $path(script)
    file delete $path(test1)
    set c
} hello

test io-15.1 {Tcl_CreateCloseHandler} emptyTest {
} {}

test io-16.1 {Tcl_DeleteCloseHandler} emptyTest {
} {}

# Test channel table management. The functions tested are
# GetChannelTable, DeleteChannelTable, Tcl_RegisterChannel,
# Tcl_UnregisterChannel, Tcl_GetChannel and Tcl_CreateChannel.
#
# These functions use "eof stdin" to ensure that the standard
# channels are added to the channel table of the interpreter.

test io-17.1 {GetChannelTable, DeleteChannelTable on std handles} {testchannel} {
    set l1 [testchannel refcount stdin]
    eof stdin
    interp create x
    set l ""
    lappend l [expr {[testchannel refcount stdin] - $l1}]
    x eval {eof stdin}
    lappend l [expr {[testchannel refcount stdin] - $l1}]
    interp delete x
    lappend l [expr {[testchannel refcount stdin] - $l1}]
    set l
} {0 1 0}
test io-17.2 {GetChannelTable, DeleteChannelTable on std handles} {testchannel} {
    set l1 [testchannel refcount stdout]
    eof stdin
    interp create x
    set l ""
    lappend l [expr {[testchannel refcount stdout] - $l1}]
    x eval {eof stdout}
    lappend l [expr {[testchannel refcount stdout] - $l1}]
    interp delete x
    lappend l [expr {[testchannel refcount stdout] - $l1}]
    set l
} {0 1 0}
test io-17.3 {GetChannelTable, DeleteChannelTable on std handles} {testchannel} {
    set l1 [testchannel refcount stderr]
    eof stdin
    interp create x
    set l ""
    lappend l [expr {[testchannel refcount stderr] - $l1}]
    x eval {eof stderr}
    lappend l [expr {[testchannel refcount stderr] - $l1}]
    interp delete x
    lappend l [expr {[testchannel refcount stderr] - $l1}]
    set l
} {0 1 0}

test io-18.1 {Tcl_RegisterChannel, Tcl_UnregisterChannel} {testchannel} {
    file delete -force $path(test1)
    set l ""
    set f [open $path(test1) w]
    lappend l [lindex [testchannel info $f] 15]
    close $f
    if {[catch {lindex [testchannel info $f] 15} msg]} {
	lappend l $msg
    } else {
	lappend l "very broken: $f found after being closed"
    }
    string compare [string tolower $l] \
	[list 1 [format "can not find channel named \"%s\"" $f]]
} 0
test io-18.2 {Tcl_RegisterChannel, Tcl_UnregisterChannel} {testchannel} {
    file delete -force $path(test1)
    set l ""
    set f [open $path(test1) w]
    lappend l [lindex [testchannel info $f] 15]
    interp create x
    interp share "" $f x
    lappend l [lindex [testchannel info $f] 15]
    x eval close $f
    lappend l [lindex [testchannel info $f] 15]
    interp delete x
    lappend l [lindex [testchannel info $f] 15]
    close $f
    if {[catch {lindex [testchannel info $f] 15} msg]} {
	lappend l $msg
    } else {
	lappend l "very broken: $f found after being closed"
    }
    string compare [string tolower $l] \
	[list 1 2 1 1 [format "can not find channel named \"%s\"" $f]]
} 0
test io-18.3 {Tcl_RegisterChannel, Tcl_UnregisterChannel} {testchannel} {
    file delete $path(test1)
    set l ""
    set f [open $path(test1) w]
    lappend l [lindex [testchannel info $f] 15]
    interp create x
    interp share "" $f x
    lappend l [lindex [testchannel info $f] 15]
    interp delete x
    lappend l [lindex [testchannel info $f] 15]
    close $f
    if {[catch {lindex [testchannel info $f] 15} msg]} {
	lappend l $msg
    } else {
	lappend l "very broken: $f found after being closed"
    }
    string compare [string tolower $l] \
	[list 1 2 1 [format "can not find channel named \"%s\"" $f]]
} 0

test io-19.1 {Tcl_GetChannel->Tcl_GetStdChannel, standard handles} {
    eof stdin
} 0
test io-19.2 {testing Tcl_GetChannel, user opened handle} {
    file delete $path(test1)
    set f [open $path(test1) w]
    set x [eof $f]
    close $f
    set x
} 0
test io-19.3 {Tcl_GetChannel, channel not found} {
    list [catch {eof file34} msg] $msg
} {1 {can not find channel named "file34"}}
test io-19.4 {Tcl_CreateChannel, insertion into channel table} {testchannel} {
    file delete $path(test1)
    set f [open $path(test1) w]
    set l ""
    lappend l [eof $f]
    close $f
    if {[catch {lindex [testchannel info $f] 15} msg]} {
	lappend l $msg
    } else {
	lappend l "very broken: $f found after being closed"
    }
    string compare [string tolower $l] \
	[list 0 [format "can not find channel named \"%s\"" $f]]
} 0

test io-20.1 {Tcl_CreateChannel: initial settings} {
	set a [open $path(test2) w]
    set old [encoding system]
    encoding system ascii
    set f [open $path(test1) w]
    set x [fconfigure $f -encoding]
    close $f
    encoding system $old
	close $a
    set x
} {ascii}
test io-20.2 {Tcl_CreateChannel: initial settings} {win} {
    set f [open $path(test1) w+]
    set x [list [fconfigure $f -eofchar] [fconfigure $f -translation]]
    close $f
    set x
} {{} {auto crlf}}
test io-20.3 {Tcl_CreateChannel: initial settings} {unix} {
    set f [open $path(test1) w+]
    set x [list [fconfigure $f -eofchar] [fconfigure $f -translation]]
    close $f
    set x
} {{} {auto lf}}
set path(stdout) [makeFile {} stdout]
test io-20.5 {Tcl_CreateChannel: install channel in empty slot} stdio {
    set f [open $path(script) w]
    puts -nonewline $f {
	close stdout
	set f1 [}
    puts $f [list open $path(stdout) w]]
    puts $f {
	fconfigure $f1 -buffersize 777
	puts stderr [fconfigure stdout -buffersize]
    }
    close $f
    set f [open "|[list [interpreter] $path(script)]"]
    catch {close $f} msg
    set msg
} {777}

test io-21.1 {CloseChannelsOnExit} emptyTest {
} {}

# Test management of attributes associated with a channel, such as
# its default translation, its name and type, etc. The functions
# tested in this group are Tcl_GetChannelName,
# Tcl_GetChannelType and Tcl_GetChannelFile. Tcl_GetChannelInstanceData
# not tested because files do not use the instance data.

test io-22.1 {Tcl_GetChannelMode} emptyTest {
    # Not used anywhere in Tcl.
} {}

test io-23.1 {Tcl_GetChannelName} {testchannel} {
    file delete $path(test1)
    set f [open $path(test1) w]
    set n [testchannel name $f]
    close $f
    string compare $n $f
} 0

test io-24.1 {Tcl_GetChannelType} {testchannel} {
    file delete $path(test1)
    set f [open $path(test1) w]
    set t [testchannel type $f]
    close $f
    string compare $t file
} 0

test io-25.1 {Tcl_GetChannelHandle, input} {testchannel} {
    set f [open $path(test1) w]
    fconfigure $f -translation lf -eofchar {}
    puts $f "1234567890\n098765432"
    close $f
    set f [open $path(test1) r]
    gets $f
    set l ""
    lappend l [testchannel inputbuffered $f]
    lappend l [tell $f]
    close $f
    set l
} {10 11}
test io-25.2 {Tcl_GetChannelHandle, output} {testchannel} {
    file delete $path(test1)
    set f [open $path(test1) w]
    fconfigure $f -translation lf
    puts $f hello
    set l ""
    lappend l [testchannel outputbuffered $f]
    lappend l [tell $f]
    flush $f
    lappend l [testchannel outputbuffered $f]
    lappend l [tell $f]
    close $f
    file delete $path(test1)
    set l
} {6 6 0 6}

test io-26.1 {Tcl_GetChannelInstanceData} stdio {
    # "pid" command uses Tcl_GetChannelInstanceData
    # Don't care what pid is (but must be a number), just want to exercise it.

    set f [open "|[list [interpreter] << exit]"]
    expr {[pid $f]}
    close $f
} {}

# Test flushing. The functions tested here are FlushChannel.

test io-27.1 {FlushChannel, no output buffered} {
    file delete $path(test1)
    set f [open $path(test1) w]
    flush $f
    set s [file size $path(test1)]
    close $f
    set s
} 0
test io-27.2 {FlushChannel, some output buffered} {
    file delete $path(test1)
    set f [open $path(test1) w]
    fconfigure $f -translation lf -eofchar {}
    set l ""
    puts $f hello
    lappend l [file size $path(test1)]
    flush $f
    lappend l [file size $path(test1)]
    close $f
    lappend l [file size $path(test1)]
    set l
} {0 6 6}
test io-27.3 {FlushChannel, implicit flush on close} {
    file delete $path(test1)
    set f [open $path(test1) w]
    fconfigure $f -translation lf -eofchar {}
    set l ""
    puts $f hello
    lappend l [file size $path(test1)]
    close $f
    lappend l [file size $path(test1)]
    set l
} {0 6}
test io-27.4 {FlushChannel, implicit flush when buffer fills} {
    file delete $path(test1)
    set f [open $path(test1) w]
    fconfigure $f -translation lf -eofchar {}
    fconfigure $f -buffersize 60
    set l ""
    lappend l [file size $path(test1)]
    for {set i 0} {$i < 12} {incr i} {
	puts $f hello
    }
    lappend l [file size $path(test1)]
    flush $f
    lappend l [file size $path(test1)]
    close $f
    set l
} {0 60 72}
test io-27.5 {FlushChannel, implicit flush when buffer fills and on close} \
	{unixOrWin} {
    file delete $path(test1)
    set f [open $path(test1) w]
    fconfigure $f -translation lf -buffersize 60 -eofchar {}
    set l ""
    lappend l [file size $path(test1)]
    for {set i 0} {$i < 12} {incr i} {
	puts $f hello
    }
    lappend l [file size $path(test1)]
    close $f
    lappend l [file size $path(test1)]
    set l
} {0 60 72}
set path(pipe)   [makeFile {} pipe]
set path(output) [makeFile {} output]
test io-27.6 {FlushChannel, async flushing, async close} \
	{stdio asyncPipeClose notWinCI} {
    # This test may fail on old Unix systems (seen on IRIX64 6.5) with
    # obsolete gettimeofday() calls.  See Tcl Bugs 3530533, 1942197.
    file delete $path(pipe)
    file delete $path(output)
    set f [open $path(pipe) w]
    puts $f "set f \[[list open $path(output) w]]"
    puts $f {
	fconfigure $f -translation lf -buffering none -eofchar {}
	while {![eof stdin]} {
	    after 20
	    puts -nonewline $f [read stdin 1024]
	}
	close $f
    }
    close $f
    set x 01234567890123456789012345678901
    for {set i 0} {$i < 11} {incr i} {
        set x "$x$x"
    }
    set f [open $path(output) w]
    close $f
    set f [open "|[list [interpreter] $path(pipe)]" w]
    fconfigure $f -blocking off
    puts -nonewline $f $x
    close $f
    set counter 0
    while {([file size $path(output)] < 65536) && ($counter < 1000)} {
	after 20 [list incr [namespace which -variable counter]]
	vwait [namespace which -variable counter]
    }
    if {$counter == 1000} {
        set result "file size only [file size $path(output)]"
    } else {
        set result ok
    }
} ok

# Tests closing a channel. The functions tested are CloseChannel and Tcl_Close.

test io-28.1 {CloseChannel called when all references are dropped} {testchannel} {
    file delete $path(test1)
    set f [open $path(test1) w]
    interp create x
    interp share "" $f x
    set l ""
    lappend l [testchannel refcount $f]
    x eval close $f
    interp delete x
    lappend l [testchannel refcount $f]
    close $f
    set l
} {2 1}
test io-28.2 {CloseChannel called when all references are dropped} {
    file delete $path(test1)
    set f [open $path(test1) w]
    interp create x
    interp share "" $f x
    puts -nonewline $f abc
    close $f
    x eval puts $f def
    x eval close $f
    interp delete x
    set f [open $path(test1) r]
    set l [gets $f]
    close $f
    set l
} abcdef
test io-28.3 {CloseChannel, not called before output queue is empty} \
	{stdio asyncPipeClose nonPortable} {
    file delete $path(pipe)
    file delete $path(output)
    set f [open $path(pipe) w]
    puts $f {

	# Need to not have eof char appended on close, because the other
	# side of the pipe already closed, so that writing would cause an
	# error "invalid file".

	fconfigure stdout -eofchar {}
	fconfigure stderr -eofchar {}

	set f [open $path(output) w]
	fconfigure $f -translation lf -buffering none
	for {set x 0} {$x < 20} {incr x} {
	    after 20
	    puts -nonewline $f [read stdin 1024]
	}
	close $f
    }
    close $f
    set x 01234567890123456789012345678901
    for {set i 0} {$i < 11} {incr i} {
        set x "$x$x"
    }
    set f [open $path(output) w]
    close $f
    set f [open "|[list [interpreter] pipe]" r+]
    fconfigure $f -blocking off -eofchar {}

    puts -nonewline $f $x
    close $f
    set counter 0
    while {([file size $path(output)] < 20480) && ($counter < 1000)} {
	after 20 [list incr [namespace which -variable counter]]
	vwait [namespace which -variable counter]
    }
    if {$counter == 1000} {
        set result probably_broken
    } else {
        set result ok
    }
} ok
test io-28.4 Tcl_Close testchannel {
    file delete $path(test1)
    set l {}
    lappend l [lsort [testchannel open]]
    set f [open $path(test1) w]
    lappend l [lsort [testchannel open]]
    close $f
    lappend l [lsort [testchannel open]]
    set x [list $consoleFileNames \
		[lsort [list {*}$consoleFileNames $f]] \
		$consoleFileNames]
    string compare $l $x
} 0
test io-28.5 {Tcl_Close vs standard handles} {stdio unix testchannel} {
    file delete $path(script)
    set f [open $path(script) w]
    puts $f {
	close stdin
	puts [testchannel open]
    }
    close $f
    set f [open "|[list [interpreter] $path(script)]" r]
    set l [gets $f]
    close $f
    lsort $l
} {file1 file2}


test io-28.6 {
	close channel in write event handler

	Should not produce a segmentation fault in a Tcl built with
	--enable-symbols and -DPURIFY
} debugpurify {
    variable done
    variable res
    after 0 [list coroutine c1 apply [list {} {
	variable done
	set chan [chan create w {apply {args {
	    list initialize finalize watch write configure blocking
	}}}]
	chan configure $chan -blocking 0
	while 1 {
	    chan event $chan writable [list [info coroutine]]
	    yield
	    close $chan
	    set done 1
	    return
	}
    } [namespace current]]]
    vwait [namespace current]::done
return success
} success


test io-28.7 {
    close channel in read event handler

	Should not produce a segmentation fault in a Tcl built with
	--enable-symbols and -DPURIFY
} debugpurify {
    variable done
    variable res
    after 0 [list coroutine c1 apply [list {} {
	variable done
	set chan [chan create r {apply {{cmd chan args} {
	    switch $cmd {
		blocking - finalize {
		}
		watch {
		    chan postevent $chan read
		}
		initialize {
		    list initialize finalize watch read write configure blocking
		}
		default {
		    error [list {unexpected command} $cmd]
		}
	    }
	}}}]
	chan configure $chan -blocking 0
	while 1 {
	    chan event $chan readable [list [info coroutine]]
	    yield
	    close $chan
	    set done 1
	    return
	}
    } [namespace current]]]
    vwait [namespace current]::done
return success
} success



test io-29.1 {Tcl_WriteChars, channel not writable} {
    list [catch {puts stdin hello} msg] $msg
} {1 {channel "stdin" wasn't opened for writing}}
test io-29.2 {Tcl_WriteChars, empty string} {
    file delete $path(test1)
    set f [open $path(test1) w]
    fconfigure $f -eofchar {}
    puts -nonewline $f ""
    close $f
    file size $path(test1)
} 0
test io-29.3 {Tcl_WriteChars, nonempty string} {
    file delete $path(test1)
    set f [open $path(test1) w]
    fconfigure $f -eofchar {}
    puts -nonewline $f hello
    close $f
    file size $path(test1)
} 5
test io-29.4 {Tcl_WriteChars, buffering in full buffering mode} {testchannel} {
    file delete $path(test1)
    set f [open $path(test1) w]
    fconfigure $f -translation lf -buffering full -eofchar {}
    puts $f hello
    set l ""
    lappend l [testchannel outputbuffered $f]
    lappend l [file size $path(test1)]
    flush $f
    lappend l [testchannel outputbuffered $f]
    lappend l [file size $path(test1)]
    close $f
    set l
} {6 0 0 6}
test io-29.5 {Tcl_WriteChars, buffering in line buffering mode} {testchannel} {
    file delete $path(test1)
    set f [open $path(test1) w]
    fconfigure $f -translation lf -buffering line -eofchar {}
    puts -nonewline $f hello
    set l ""
    lappend l [testchannel outputbuffered $f]
    lappend l [file size $path(test1)]
    puts $f hello
    lappend l [testchannel outputbuffered $f]
    lappend l [file size $path(test1)]
    close $f
    set l
} {5 0 0 11}
test io-29.6 {Tcl_WriteChars, buffering in no buffering mode} {testchannel} {
    file delete $path(test1)
    set f [open $path(test1) w]
    fconfigure $f -translation lf -buffering none -eofchar {}
    puts -nonewline $f hello
    set l ""
    lappend l [testchannel outputbuffered $f]
    lappend l [file size $path(test1)]
    puts $f hello
    lappend l [testchannel outputbuffered $f]
    lappend l [file size $path(test1)]
    close $f
    set l
} {0 5 0 11}
test io-29.7 {Tcl_Flush, full buffering} {testchannel} {
    file delete $path(test1)
    set f [open $path(test1) w]
    fconfigure $f -translation lf -buffering full -eofchar {}
    puts -nonewline $f hello
    set l ""
    lappend l [testchannel outputbuffered $f]
    lappend l [file size $path(test1)]
    puts $f hello
    lappend l [testchannel outputbuffered $f]
    lappend l [file size $path(test1)]
    flush $f
    lappend l [testchannel outputbuffered $f]
    lappend l [file size $path(test1)]
    close $f
    set l
} {5 0 11 0 0 11}
test io-29.8 {Tcl_Flush, full buffering} {testchannel} {
    file delete $path(test1)
    set f [open $path(test1) w]
    fconfigure $f -translation lf -buffering line
    puts -nonewline $f hello
    set l ""
    lappend l [testchannel outputbuffered $f]
    lappend l [file size $path(test1)]
    flush $f
    lappend l [testchannel outputbuffered $f]
    lappend l [file size $path(test1)]
    puts $f hello
    lappend l [testchannel outputbuffered $f]
    lappend l [file size $path(test1)]
    flush $f
    lappend l [testchannel outputbuffered $f]
    lappend l [file size $path(test1)]
    close $f
    set l
} {5 0 0 5 0 11 0 11}
test io-29.9 {Tcl_Flush, channel not writable} {
    list [catch {flush stdin} msg] $msg
} {1 {channel "stdin" wasn't opened for writing}}
test io-29.10 {Tcl_WriteChars, looping and buffering} {
    file delete $path(test1)
    set f1 [open $path(test1) w]
    fconfigure $f1 -translation lf -eofchar {}
    set f2 [open $path(longfile) r]
    for {set x 0} {$x < 10} {incr x} {
	puts $f1 [gets $f2]
    }
    close $f2
    close $f1
    file size $path(test1)
} 387
test io-29.11 {Tcl_WriteChars, no newline, implicit flush} {
    file delete $path(test1)
    set f1 [open $path(test1) w]
    fconfigure $f1 -eofchar {}
    set f2 [open $path(longfile) r]
    for {set x 0} {$x < 10} {incr x} {
	puts -nonewline $f1 [gets $f2]
    }
    close $f1
    close $f2
    file size $path(test1)
} 377
test io-29.12 {Tcl_WriteChars on a pipe} stdio {
    file delete $path(test1)
    file delete $path(pipe)
    set f1 [open $path(pipe) w]
    puts $f1 "set f1 \[[list open $path(longfile) r]]"
    puts $f1 {
	for {set x 0} {$x < 10} {incr x} {
	    puts [gets $f1]
	}
    }
    close $f1
    set f1 [open "|[list [interpreter] $path(pipe)]" r]
    set f2 [open $path(longfile) r]
    set y ok
    for {set x 0} {$x < 10} {incr x} {
	set l1 [gets $f1]
	set l2 [gets $f2]
	if {"$l1" != "$l2"} {
	    set y broken
	}
    }
    close $f1
    close $f2
    set y
} ok
test io-29.13 {Tcl_WriteChars to a pipe, line buffered} stdio {
    file delete $path(test1)
    file delete $path(pipe)
    set f1 [open $path(pipe) w]
    puts $f1 {
	puts [gets stdin]
	puts [gets stdin]
    }
    close $f1
    set y ok
    set f1 [open "|[list [interpreter] $path(pipe)]" r+]
    fconfigure $f1 -buffering line
    set f2 [open $path(longfile) r]
    set line [gets $f2]
    puts $f1 $line
    set backline [gets $f1]
    if {"$line" != "$backline"} {
	set y broken
    }
    set line [gets $f2]
    puts $f1 $line
    set backline [gets $f1]
    if {"$line" != "$backline"} {
	set y broken
    }
    close $f1
    close $f2
    set y
} ok
test io-29.14 {Tcl_WriteChars, buffering and implicit flush at close} {
    file delete $path(test3)
    set f [open $path(test3) w]
    puts -nonewline $f "Text1"
    puts -nonewline $f " Text 2"
    puts $f " Text 3"
    close $f
    set f [open $path(test3) r]
    set x [gets $f]
    close $f
    set x
} {Text1 Text 2 Text 3}
test io-29.15 {Tcl_Flush, channel not open for writing} {
    file delete $path(test1)
    set fd [open $path(test1) w]
    close $fd
    set fd [open $path(test1) r]
    set x [list [catch {flush $fd} msg] $msg]
    close $fd
    string compare $x \
	[list 1 "channel \"$fd\" wasn't opened for writing"]
} 0
test io-29.16 {Tcl_Flush on pipe opened only for reading} stdio {
    set fd [open "|[list [interpreter] cat longfile]" r]
    set x [list [catch {flush $fd} msg] $msg]
    catch {close $fd}
    string compare $x \
	[list 1 "channel \"$fd\" wasn't opened for writing"]
} 0
test io-29.17 {Tcl_WriteChars buffers, then Tcl_Flush flushes} {
    file delete $path(test1)
    set f1 [open $path(test1) w]
    fconfigure $f1 -translation lf
    puts $f1 hello
    puts $f1 hello
    puts $f1 hello
    flush $f1
    set x [file size $path(test1)]
    close $f1
    set x
} 18
test io-29.18 {Tcl_WriteChars and Tcl_Flush intermixed} {
    file delete $path(test1)
    set x ""
    set f1 [open $path(test1) w]
    fconfigure $f1 -translation lf
    puts $f1 hello
    puts $f1 hello
    puts $f1 hello
    flush $f1
    lappend x [file size $path(test1)]
    puts $f1 hello
    flush $f1
    lappend x [file size $path(test1)]
    puts $f1 hello
    flush $f1
    lappend x [file size $path(test1)]
    close $f1
    set x
} {18 24 30}
test io-29.19 {Explicit and implicit flushes} {
    file delete $path(test1)
    set f1 [open $path(test1) w]
    fconfigure $f1 -translation lf -eofchar {}
    set x ""
    puts $f1 hello
    puts $f1 hello
    puts $f1 hello
    flush $f1
    lappend x [file size $path(test1)]
    puts $f1 hello
    flush $f1
    lappend x [file size $path(test1)]
    puts $f1 hello
    close $f1
    lappend x [file size $path(test1)]
    set x
} {18 24 30}
test io-29.20 {Implicit flush when buffer is full} {
    file delete $path(test1)
    set f1 [open $path(test1) w]
    fconfigure $f1 -translation lf -eofchar {}
    set line "abcdefghijklmnopqrstuvwxyzABCDEFGHIJKLMNOPQRSTUVWXYZ0123456789"
    for {set x 0} {$x < 100} {incr x} {
      puts $f1 $line
    }
    set z ""
    lappend z [file size $path(test1)]
    for {set x 0} {$x < 100} {incr x} {
	puts $f1 $line
    }
    lappend z [file size $path(test1)]
    close $f1
    lappend z [file size $path(test1)]
    set z
} {4096 12288 12600}
test io-29.21 {Tcl_Flush to pipe} stdio {
    file delete $path(pipe)
    set f1 [open $path(pipe) w]
    puts $f1 {set x [read stdin 6]}
    puts $f1 {set cnt [string length $x]}
    puts $f1 {puts "read $cnt characters"}
    close $f1
    set f1 [open "|[list [interpreter] $path(pipe)]" r+]
    puts $f1 hello
    flush $f1
    set x [gets $f1]
    catch {close $f1}
    set x
} "read 6 characters"
test io-29.22 {Tcl_Flush called at other end of pipe} stdio {
    file delete $path(pipe)
    set f1 [open $path(pipe) w]
    puts $f1 {
	fconfigure stdout -buffering full
	puts hello
	puts hello
	flush stdout
	gets stdin
	puts bye
	flush stdout
    }
    close $f1
    set f1 [open "|[list [interpreter] $path(pipe)]" r+]
    set x ""
    lappend x [gets $f1]
    lappend x [gets $f1]
    puts $f1 hello
    flush $f1
    lappend x [gets $f1]
    close $f1
    set x
} {hello hello bye}
test io-29.23 {Tcl_Flush and line buffering at end of pipe} stdio {
    file delete $path(pipe)
    set f1 [open $path(pipe) w]
    puts $f1 {
	puts hello
	puts hello
	gets stdin
	puts bye
    }
    close $f1
    set f1 [open "|[list [interpreter] $path(pipe)]" r+]
    set x ""
    lappend x [gets $f1]
    lappend x [gets $f1]
    puts $f1 hello
    flush $f1
    lappend x [gets $f1]
    close $f1
    set x
} {hello hello bye}
test io-29.24 {Tcl_WriteChars and Tcl_Flush move end of file} {
    set f [open $path(test3) w]
    puts $f "Line 1"
    puts $f "Line 2"
    set f2 [open $path(test3)]
    set x {}
    lappend x [read -nonewline $f2]
    close $f2
    flush $f
    set f2 [open $path(test3)]
    lappend x [read -nonewline $f2]
    close $f2
    close $f
    set x
} "{} {Line 1\nLine 2}"
test io-29.25 {Implicit flush with Tcl_Flush to command pipelines} {stdio fileevent} {
    file delete $path(test3)
    set f [open "|[list [interpreter] $path(cat) | [interpreter] $path(cat) > $path(test3)]" w]
    puts $f "Line 1"
    puts $f "Line 2"
    close $f
    after 100
    set f [open $path(test3) r]
    set x [read $f]
    close $f
    set x
} "Line 1\nLine 2\n"
test io-29.26 {Tcl_Flush, Tcl_Write on bidirectional pipelines} {stdio unixExecs} {
    set f [open "|[list cat -u]" r+]
    puts $f "Line1"
    flush $f
    set x [gets $f]
    close $f
    set x
} {Line1}
test io-29.27 {Tcl_Flush on closed pipeline} stdio {
    file delete $path(pipe)
    set f [open $path(pipe) w]
    puts $f {exit}
    close $f
    set f [open "|[list [interpreter] $path(pipe)]" r+]
    gets $f
    puts $f output
    after 50
    #
    # The flush below will get a SIGPIPE. This is an expected part of
    # test and indicates that the test operates correctly. If you run
    # this test under a debugger, the signal will by intercepted unless
    # you disable the debugger's signal interception.
    #
    if {[catch {flush $f} msg]} {
	set x [list 1 $msg $::errorCode]
	catch {close $f}
    } else {
	if {[catch {close $f} msg]} {
	    set x [list 1 $msg $::errorCode]
	} else {
	    set x {this was supposed to fail and did not}
	}
    }
    regsub {".*":} $x {"":} x
    string tolower $x
} {1 {error flushing "": broken pipe} {posix epipe {broken pipe}}}
test io-29.28 {Tcl_WriteChars, lf mode} {
    file delete $path(test1)
    set f [open $path(test1) w]
    fconfigure $f -translation lf -eofchar {}
    puts $f hello\nthere\nand\nhere
    flush $f
    set s [file size $path(test1)]
    close $f
    set s
} 21
test io-29.29 {Tcl_WriteChars, cr mode} {
    file delete $path(test1)
    set f [open $path(test1) w]
    fconfigure $f -translation cr -eofchar {}
    puts $f hello\nthere\nand\nhere
    close $f
    file size $path(test1)
} 21
test io-29.30 {Tcl_WriteChars, crlf mode} {
    file delete $path(test1)
    set f [open $path(test1) w]
    fconfigure $f -translation crlf -eofchar {}
    puts $f hello\nthere\nand\nhere
    close $f
    file size $path(test1)
} 25
test io-29.31 {Tcl_WriteChars, background flush} stdio {
    # This test may fail on old Unix systems (seen on IRIX64 6.5) with
    # obsolete gettimeofday() calls.  See Tcl Bugs 3530533, 1942197.
    file delete $path(pipe)
    file delete $path(output)
    set f [open $path(pipe) w]
    puts $f "set f \[[list open $path(output)  w]]"
    puts $f {fconfigure $f -translation lf}
    set x [list while {![eof stdin]}]
    set x "$x {"
    puts $f $x
    puts $f {  puts -nonewline $f [read stdin 4096]}
    puts $f {  flush $f}
    puts $f "}"
    puts $f {close $f}
    close $f
    set x 01234567890123456789012345678901
    for {set i 0} {$i < 11} {incr i} {
	set x "$x$x"
    }
    set f [open $path(output) w]
    close $f
    set f [open "|[list [interpreter] $path(pipe)]" r+]
    fconfigure $f -blocking off
    puts -nonewline $f $x
    close $f
    set counter 0
    while {([file size $path(output)] < 65536) && ($counter < 1000)} {
	after 10 [list incr [namespace which -variable counter]]
	vwait [namespace which -variable counter]
    }
    if {$counter == 1000} {
	set result "file size only [file size $path(output)]"
    } else {
	set result ok
    }
    # allow a little time for the background process to close.
    # otherwise, the following test fails on the [file delete $path(output)]
    # on Windows because a process still has the file open.
    after 100 set v 1; vwait v
    set result
} ok
test io-29.32 {Tcl_WriteChars, background flush to slow reader} \
	{stdio asyncPipeClose notWinCI} {
    # This test may fail on old Unix systems (seen on IRIX64 6.5) with
    # obsolete gettimeofday() calls.  See Tcl Bugs 3530533, 1942197.
    file delete $path(pipe)
    file delete $path(output)
    set f [open $path(pipe) w]
    puts $f "set f \[[list open $path(output) w]]"
    puts $f {fconfigure $f -translation lf}
    set x [list while {![eof stdin]}]
    set x "$x \{"
    puts $f $x
    puts $f {  after 20}
    puts $f {  puts -nonewline $f [read stdin 1024]}
    puts $f {  flush $f}
    puts $f "\}"
    puts $f {close $f}
    close $f
    set x 01234567890123456789012345678901
    for {set i 0} {$i < 11} {incr i} {
	set x "$x$x"
    }
    set f [open $path(output) w]
    close $f
    set f [open "|[list [interpreter] $path(pipe)]" r+]
    fconfigure $f -blocking off
    puts -nonewline $f $x
    close $f
    set counter 0
    while {([file size $path(output)] < 65536) && ($counter < 1000)} {
	after 20 [list incr [namespace which -variable counter]]
	vwait [namespace which -variable counter]
    }
    if {$counter == 1000} {
	set result "file size only [file size $path(output)]"
    } else {
	set result ok
    }
} ok
test io-29.33 {Tcl_Flush, implicit flush on exit} {exec} {
    set f [open $path(script) w]
    puts $f "set f \[[list open $path(test1) w]]"
    puts $f {fconfigure $f -translation lf
	puts $f hello
	puts $f bye
	puts $f strange
    }
    close $f
    exec [interpreter] $path(script)
    set f [open $path(test1) r]
    set r [read $f]
    close $f
    set r
} "hello\nbye\nstrange\n"
set path(script2) [makeFile {} script2]
test io-29.33b {TIP#398, no implicit flush of nonblocking on exit} {exec} {
    set f [open $path(script) w]
    puts $f {
		fconfigure stdout -blocking 0
		puts -nonewline stdout [string repeat A 655360]
		flush stdout
	}
    close $f
    set f [open $path(script2) w]
    puts $f {after 2000}
    close $f
	set t1 [clock milliseconds]
	set ff [open "|[list [interpreter] $path(script2)]" w]
	catch {unset ::env(TCL_FLUSH_NONBLOCKING_ON_EXIT)}
	exec [interpreter] $path(script) >@ $ff
	set t2 [clock milliseconds]
	close $ff
	expr {($t2-$t1)/2000 ? $t2-$t1 : 0}
} 0
test io-29.34 {Tcl_Close, async flush on close, using sockets} {socket tempNotMac fileevent} {
    variable c 0
    variable x running
    set l abcdefghijklmnopqrstuvwxyzabcdefghijklmnopqrstuvwxyzabcdefghijklmnopqrstuvwxyz
    proc writelots {s l} {
	for {set i 0} {$i < 9000} {incr i} {
	    puts $s $l
	}
    }
    proc accept {s a p} {
	variable x
	fileevent $s readable [namespace code [list readit $s]]
	fconfigure $s -blocking off
	set x accepted
    }
    proc readit {s} {
	variable c
	variable x
	set l [gets $s]

	if {[eof $s]} {
	    close $s
	    set x done
	} elseif {([string length $l] > 0) || ![fblocked $s]} {
	    incr c
	}
    }
    set ss [socket -server [namespace code accept] -myaddr 127.0.0.1 0]
    set cs [socket 127.0.0.1 [lindex [fconfigure $ss -sockname] 2]]
    vwait [namespace which -variable x]
    fconfigure $cs -blocking off
    writelots $cs $l
    close $cs
    close $ss
    vwait [namespace which -variable x]
    set c
} 9000
test io-29.35 {Tcl_Close vs fileevent vs multiple interpreters} {socket tempNotMac fileevent} {
    # On Mac, this test screws up sockets such that subsequent tests using port 2828
    # either cause errors or panic().

    catch {interp delete x}
    catch {interp delete y}
    interp create x
    interp create y
    set s [socket -server [namespace code accept] -myaddr 127.0.0.1 0]
    proc accept {s a p} {
	puts $s hello
	close $s
    }
    set c [socket 127.0.0.1 [lindex [fconfigure $s -sockname] 2]]
    interp share {} $c x
    interp share {} $c y
    close $c
    x eval {
	proc readit {s} {
	    gets $s
	    if {[eof $s]} {
		close $s
	    }
	}
    }
    y eval {
	proc readit {s} {
	    gets $s
	    if {[eof $s]} {
		close $s
	    }
	}
    }
    x eval "fileevent $c readable \{readit $c\}"
    y eval "fileevent $c readable \{readit $c\}"
    y eval [list close $c]
    update
    close $s
    interp delete x
    interp delete y
} ""

test io-29.36.1 {gets on translation auto with "\r" in QA communication mode, possible regression, bug [b3977d199b]} -constraints {
    socket tempNotMac fileevent
} -setup {
    set s [open "|[list [interpreter] << {
    proc accept {so args} {
	fconfigure $so -translation binary
	puts -nonewline $so "who are you?\r"; flush $so
	set a [gets $so]
	puts -nonewline $so "really $a?\r"; flush $so
	set a [gets $so]
	close $so
	set ::done $a
    }
    set s [socket -server [namespace code accept] -myaddr 127.0.0.1 0]
    puts [lindex [fconfigure $s -sockname] 2]
    foreach c {1 2} {
	vwait ::done
	puts $::done
    }
    }]" r]
    set c {}
    set result {}
} -body {
    set port [gets $s]
    foreach t {{cr lf} {auto lf}} {
	set c [socket 127.0.0.1 $port]
	fconfigure $c -buffering line -translation $t
	lappend result $t
	while {1} {
	    set q [gets $c]
	    switch -- $q {
		"who are you?"   {puts $c "client"}
		"really client?" {puts $c "yes"; lappend result $q; break}
		default {puts $c "wrong"; lappend result "unexpected input \"$q\""; break}
	    }
	}
	lappend result [gets $s]
	close $c; set c {}
    }
    set result
} -cleanup {
    close $s
    if {$c ne {}} { close $c }
    unset -nocomplain s c port t q
} -result [list {cr lf} "really client?" yes {auto lf} "really client?" yes]
test io-29.36.2 {gets on translation auto with "\r\n" in different buffers, bug [b3977d199b]} -constraints {
    socket tempNotMac fileevent
} -setup {
    set s [socket -server [namespace code accept] -myaddr 127.0.0.1 0]
    set c {}
} -body {
    set ::cnt 0
    proc accept {so args} {
	fconfigure $so -translation binary
	puts -nonewline $so "1 line\r"
	puts -nonewline $so "\n2 li"
	flush $so
	# now force separate packets
	puts -nonewline $so "ne\r"
	flush $so
	if {$::cnt & 1} {
	    vwait ::cli; # simulate short delay (so client can process events, just wait for it)
	} else {
	    # we don't have a delay, so client would get the lines as single chunk
	}
	# we'll try with "\r" and without "\r" (to cover both branches, where "\r" and "eof" causes exit from [gets] by 3rd line)
	puts -nonewline $so "\n3 line"
	if {!($::cnt % 3)} {
	    puts -nonewline $so "\r"
	}
	flush $so
	close $so
    }
    while {$::cnt < 6} { incr ::cnt
	set c [socket 127.0.0.1 [lindex [fconfigure $s -sockname] 2]]
	fconfigure $c -blocking 0 -buffering line -translation auto
	fileevent $c readable [list apply {c {
	    if {[gets $c line] >= 0} {
		lappend ::cli <$line>
	    } elseif {[eof $c]} {
		set ::done 1
	    }
	}} $c]
	vwait ::done
	close $c; set c {}
    }
    set ::cli
} -cleanup {
    close $s
    if {$c ne {}} { close $c }
    unset -nocomplain ::done ::cli ::cnt s c
} -result [lrepeat 6 {<1 line>} {<2 line>} {<3 line>}]

# Test end of line translations. Procedures tested are Tcl_Write, Tcl_Read.

test io-30.1 {Tcl_Write lf, Tcl_Read lf} {
    file delete $path(test1)
    set f [open $path(test1) w]
    fconfigure $f -translation lf
    puts $f hello\nthere\nand\nhere
    close $f
    set f [open $path(test1) r]
    fconfigure $f -translation lf
    set x [read $f]
    close $f
    set x
} "hello\nthere\nand\nhere\n"
test io-30.2 {Tcl_Write lf, Tcl_Read cr} {
    file delete $path(test1)
    set f [open $path(test1) w]
    fconfigure $f -translation lf
    puts $f hello\nthere\nand\nhere
    close $f
    set f [open $path(test1) r]
    fconfigure $f -translation cr
    set x [read $f]
    close $f
    set x
} "hello\nthere\nand\nhere\n"
test io-30.3 {Tcl_Write lf, Tcl_Read crlf} {
    file delete $path(test1)
    set f [open $path(test1) w]
    fconfigure $f -translation lf
    puts $f hello\nthere\nand\nhere
    close $f
    set f [open $path(test1) r]
    fconfigure $f -translation crlf
    set x [read $f]
    close $f
    set x
} "hello\nthere\nand\nhere\n"
test io-30.4 {Tcl_Write cr, Tcl_Read cr} {
    file delete $path(test1)
    set f [open $path(test1) w]
    fconfigure $f -translation cr
    puts $f hello\nthere\nand\nhere
    close $f
    set f [open $path(test1) r]
    fconfigure $f -translation cr
    set x [read $f]
    close $f
    set x
} "hello\nthere\nand\nhere\n"
test io-30.5 {Tcl_Write cr, Tcl_Read lf} {
    file delete $path(test1)
    set f [open $path(test1) w]
    fconfigure $f -translation cr
    puts $f hello\nthere\nand\nhere
    close $f
    set f [open $path(test1) r]
    fconfigure $f -translation lf
    set x [read $f]
    close $f
    set x
} "hello\rthere\rand\rhere\r"
test io-30.6 {Tcl_Write cr, Tcl_Read crlf} {
    file delete $path(test1)
    set f [open $path(test1) w]
    fconfigure $f -translation cr
    puts $f hello\nthere\nand\nhere
    close $f
    set f [open $path(test1) r]
    fconfigure $f -translation crlf
    set x [read $f]
    close $f
    set x
} "hello\rthere\rand\rhere\r"
test io-30.7 {Tcl_Write crlf, Tcl_Read crlf} {
    file delete $path(test1)
    set f [open $path(test1) w]
    fconfigure $f -translation crlf
    puts $f hello\nthere\nand\nhere
    close $f
    set f [open $path(test1) r]
    fconfigure $f -translation crlf
    set x [read $f]
    close $f
    set x
} "hello\nthere\nand\nhere\n"
test io-30.8 {Tcl_Write crlf, Tcl_Read lf} {
    file delete $path(test1)
    set f [open $path(test1) w]
    fconfigure $f -translation crlf
    puts $f hello\nthere\nand\nhere
    close $f
    set f [open $path(test1) r]
    fconfigure $f -translation lf
    set x [read $f]
    close $f
    set x
} "hello\r\nthere\r\nand\r\nhere\r\n"
test io-30.9 {Tcl_Write crlf, Tcl_Read cr} {
    file delete $path(test1)
    set f [open $path(test1) w]
    fconfigure $f -translation crlf
    puts $f hello\nthere\nand\nhere
    close $f
    set f [open $path(test1) r]
    fconfigure $f -translation cr
    set x [read $f]
    close $f
    set x
} "hello\n\nthere\n\nand\n\nhere\n\n"
test io-30.10 {Tcl_Write lf, Tcl_Read auto} {
    file delete $path(test1)
    set f [open $path(test1) w]
    fconfigure $f -translation lf
    puts $f hello\nthere\nand\nhere
    close $f
    set f [open $path(test1) r]
    set c [read $f]
    set x [fconfigure $f -translation]
    close $f
    list $c $x
} {{hello
there
and
here
} auto}
test io-30.11 {Tcl_Write cr, Tcl_Read auto} {
    file delete $path(test1)
    set f [open $path(test1) w]
    fconfigure $f -translation cr
    puts $f hello\nthere\nand\nhere
    close $f
    set f [open $path(test1) r]
    set c [read $f]
    set x [fconfigure $f -translation]
    close $f
    list $c $x
} {{hello
there
and
here
} auto}
test io-30.12 {Tcl_Write crlf, Tcl_Read auto} {
    file delete $path(test1)
    set f [open $path(test1) w]
    fconfigure $f -translation crlf
    puts $f hello\nthere\nand\nhere
    close $f
    set f [open $path(test1) r]
    set c [read $f]
    set x [fconfigure $f -translation]
    close $f
    list $c $x
} {{hello
there
and
here
} auto}
test io-30.13 {Tcl_Write crlf on block boundary, Tcl_Read auto} {
    file delete $path(test1)
    set f [open $path(test1) w]
    fconfigure $f -translation crlf
    set line "123456789ABCDE"	;# 14 char plus crlf
    puts -nonewline $f x	;# shift crlf across block boundary
    for {set i 0} {$i < 700} {incr i} {
	puts $f $line
    }
    close $f
    set f [open $path(test1) r]
    fconfigure $f -translation auto
    set c [read $f]
    close $f
    string length $c
} [expr {700*15+1}]
test io-30.14 {Tcl_Write crlf on block boundary, Tcl_Read crlf} {
    file delete $path(test1)
    set f [open $path(test1) w]
    fconfigure $f -translation crlf
    set line "123456789ABCDE"	;# 14 char plus crlf
    puts -nonewline $f x	;# shift crlf across block boundary
    for {set i 0} {$i < 700} {incr i} {
	puts $f $line
    }
    close $f
    set f [open $path(test1) r]
    fconfigure $f -translation crlf
    set c [read $f]
    close $f
    string length $c
} [expr {700*15+1}]
test io-30.15 {Tcl_Write mixed, Tcl_Read auto} {
    file delete $path(test1)
    set f [open $path(test1) w]
    fconfigure $f -translation lf
    puts $f hello\nthere\nand\rhere
    close $f
    set f [open $path(test1) r]
    fconfigure $f -translation auto
    set c [read $f]
    close $f
    set c
} {hello
there
and
here
}
test io-30.16 {Tcl_Write ^Z at end, Tcl_Read auto} {
    file delete $path(test1)
    set f [open $path(test1) w]
    fconfigure $f -translation lf
    puts -nonewline $f hello\nthere\nand\rhere\n\x1A
    close $f
    set f [open $path(test1) r]
    fconfigure $f -translation auto -eofchar \x1A
    set c [read $f]
    close $f
    set c
} {hello
there
and
here
}
test io-30.17 {Tcl_Write, implicit ^Z at end, Tcl_Read auto} {win} {
    file delete $path(test1)
    set f [open $path(test1) w]
    fconfigure $f -translation lf -eofchar \x1A
    puts $f hello\nthere\nand\rhere
    close $f
    set f [open $path(test1) r]
    fconfigure $f -translation auto -eofchar \x1A
    set c [read $f]
    close $f
    set c
} {hello
there
and
here
}
test io-30.18 {Tcl_Write, ^Z in middle, Tcl_Read auto} {
    file delete $path(test1)
    set f [open $path(test1) w]
    fconfigure $f -translation lf
    set s [format "abc\ndef\n%cghi\nqrs" 26]
    puts $f $s
    close $f
    set f [open $path(test1) r]
    fconfigure $f -translation auto -eofchar \x1A
    set l ""
    lappend l [gets $f]
    lappend l [gets $f]
    lappend l [eof $f]
    lappend l [gets $f]
    lappend l [eof $f]
    lappend l [gets $f]
    lappend l [eof $f]
    close $f
    set l
} {abc def 0 {} 1 {} 1}
test io-30.19 {Tcl_Write, ^Z no newline in middle, Tcl_Read auto} {
    file delete $path(test1)
    set f [open $path(test1) w]
    fconfigure $f -translation lf
    set s [format "abc\ndef\n%cghi\nqrs" 26]
    puts $f $s
    close $f
    set f [open $path(test1) r]
    fconfigure $f -translation auto -eofchar \x1A
    set l ""
    lappend l [gets $f]
    lappend l [gets $f]
    lappend l [eof $f]
    lappend l [gets $f]
    lappend l [eof $f]
    lappend l [gets $f]
    lappend l [eof $f]
    close $f
    set l
} {abc def 0 {} 1 {} 1}
test io-30.20 {Tcl_Write, ^Z in middle ignored, Tcl_Read lf} {
    file delete $path(test1)
    set f [open $path(test1) w]
    fconfigure $f -translation lf -eofchar {}
    set s [format "abc\ndef\n%cghi\nqrs" 26]
    puts $f $s
    close $f
    set f [open $path(test1) r]
    fconfigure $f -translation lf -eofchar {}
    set l ""
    lappend l [gets $f]
    lappend l [gets $f]
    lappend l [eof $f]
    lappend l [gets $f]
    lappend l [eof $f]
    lappend l [gets $f]
    lappend l [eof $f]
    lappend l [gets $f]
    lappend l [eof $f]
    close $f
    set l
} "abc def 0 \x1Aghi 0 qrs 0 {} 1"
test io-30.21 {Tcl_Write, ^Z in middle ignored, Tcl_Read cr} {
    file delete $path(test1)
    set f [open $path(test1) w]
    fconfigure $f -translation lf -eofchar {}
    set s [format "abc\ndef\n%cghi\nqrs" 26]
    puts $f $s
    close $f
    set f [open $path(test1) r]
    fconfigure $f -translation cr -eofchar {}
    set l ""
    set x [gets $f]
    lappend l [string compare $x "abc\ndef\n\x1Aghi\nqrs\n"]
    lappend l [eof $f]
    lappend l [gets $f]
    lappend l [eof $f]
    close $f
    set l
} {0 1 {} 1}
test io-30.22 {Tcl_Write, ^Z in middle ignored, Tcl_Read crlf} {
    file delete $path(test1)
    set f [open $path(test1) w]
    fconfigure $f -translation lf -eofchar {}
    set s [format "abc\ndef\n%cghi\nqrs" 26]
    puts $f $s
    close $f
    set f [open $path(test1) r]
    fconfigure $f -translation crlf -eofchar {}
    set l ""
    set x [gets $f]
    lappend l [string compare $x "abc\ndef\n\x1Aghi\nqrs\n"]
    lappend l [eof $f]
    lappend l [gets $f]
    lappend l [eof $f]
    close $f
    set l
} {0 1 {} 1}
test io-30.23 {Tcl_Write lf, ^Z in middle, Tcl_Read auto} {
    file delete $path(test1)
    set f [open $path(test1) w]
    fconfigure $f -translation lf
    set c [format abc\ndef\n%cqrs\ntuv 26]
    puts $f $c
    close $f
    set f [open $path(test1) r]
    fconfigure $f -translation auto -eofchar \x1A
    set c [string length [read $f]]
    set e [eof $f]
    close $f
    list $c $e
} {8 1}
test io-30.24 {Tcl_Write lf, ^Z in middle, Tcl_Read lf} {
    file delete $path(test1)
    set f [open $path(test1) w]
    fconfigure $f -translation lf
    set c [format abc\ndef\n%cqrs\ntuv 26]
    puts $f $c
    close $f
    set f [open $path(test1) r]
    fconfigure $f -translation lf -eofchar \x1A
    set c [string length [read $f]]
    set e [eof $f]
    close $f
    list $c $e
} {8 1}
test io-30.25 {Tcl_Write cr, ^Z in middle, Tcl_Read auto} {
    file delete $path(test1)
    set f [open $path(test1) w]
    fconfigure $f -translation cr
    set c [format abc\ndef\n%cqrs\ntuv 26]
    puts $f $c
    close $f
    set f [open $path(test1) r]
    fconfigure $f -translation auto -eofchar \x1A
    set c [string length [read $f]]
    set e [eof $f]
    close $f
    list $c $e
} {8 1}
test io-30.26 {Tcl_Write cr, ^Z in middle, Tcl_Read cr} {
    file delete $path(test1)
    set f [open $path(test1) w]
    fconfigure $f -translation cr
    set c [format abc\ndef\n%cqrs\ntuv 26]
    puts $f $c
    close $f
    set f [open $path(test1) r]
    fconfigure $f -translation cr -eofchar \x1A
    set c [string length [read $f]]
    set e [eof $f]
    close $f
    list $c $e
} {8 1}
test io-30.27 {Tcl_Write crlf, ^Z in middle, Tcl_Read auto} {
    file delete $path(test1)
    set f [open $path(test1) w]
    fconfigure $f -translation crlf
    set c [format abc\ndef\n%cqrs\ntuv 26]
    puts $f $c
    close $f
    set f [open $path(test1) r]
    fconfigure $f -translation auto -eofchar \x1A
    set c [string length [read $f]]
    set e [eof $f]
    close $f
    list $c $e
} {8 1}
test io-30.28 {Tcl_Write crlf, ^Z in middle, Tcl_Read crlf} {
    file delete $path(test1)
    set f [open $path(test1) w]
    fconfigure $f -translation crlf
    set c [format abc\ndef\n%cqrs\ntuv 26]
    puts $f $c
    close $f
    set f [open $path(test1) r]
    fconfigure $f -translation crlf -eofchar \x1A
    set c [string length [read $f]]
    set e [eof $f]
    close $f
    list $c $e
} {8 1}

# Test end of line translations. Functions tested are Tcl_Write and Tcl_Gets.

test io-31.1 {Tcl_Write lf, Tcl_Gets auto} {
    file delete $path(test1)
    set f [open $path(test1) w]
    fconfigure $f -translation lf
    puts $f hello\nthere\nand\nhere
    close $f
    set f [open $path(test1) r]
    set l ""
    lappend l [gets $f]
    lappend l [tell $f]
    lappend l [fconfigure $f -translation]
    lappend l [gets $f]
    lappend l [tell $f]
    lappend l [fconfigure $f -translation]
    close $f
    set l
} {hello 6 auto there 12 auto}
test io-31.2 {Tcl_Write cr, Tcl_Gets auto} {
    file delete $path(test1)
    set f [open $path(test1) w]
    fconfigure $f -translation cr
    puts $f hello\nthere\nand\nhere
    close $f
    set f [open $path(test1) r]
    set l ""
    lappend l [gets $f]
    lappend l [tell $f]
    lappend l [fconfigure $f -translation]
    lappend l [gets $f]
    lappend l [tell $f]
    lappend l [fconfigure $f -translation]
    close $f
    set l
} {hello 6 auto there 12 auto}
test io-31.3 {Tcl_Write crlf, Tcl_Gets auto} {
    file delete $path(test1)
    set f [open $path(test1) w]
    fconfigure $f -translation crlf
    puts $f hello\nthere\nand\nhere
    close $f
    set f [open $path(test1) r]
    set l ""
    lappend l [gets $f]
    lappend l [tell $f]
    lappend l [fconfigure $f -translation]
    lappend l [gets $f]
    lappend l [tell $f]
    lappend l [fconfigure $f -translation]
    close $f
    set l
} {hello 7 auto there 14 auto}
test io-31.4 {Tcl_Write lf, Tcl_Gets lf} {
    file delete $path(test1)
    set f [open $path(test1) w]
    fconfigure $f -translation lf
    puts $f hello\nthere\nand\nhere
    close $f
    set f [open $path(test1) r]
    fconfigure $f -translation lf
    set l ""
    lappend l [gets $f]
    lappend l [tell $f]
    lappend l [fconfigure $f -translation]
    lappend l [gets $f]
    lappend l [tell $f]
    lappend l [fconfigure $f -translation]
    close $f
    set l
} {hello 6 lf there 12 lf}
test io-31.5 {Tcl_Write lf, Tcl_Gets cr} {
    file delete $path(test1)
    set f [open $path(test1) w]
    fconfigure $f -translation lf
    puts $f hello\nthere\nand\nhere
    close $f
    set f [open $path(test1) r]
    fconfigure $f -translation cr
    set l ""
    lappend l [string length [gets $f]]
    lappend l [tell $f]
    lappend l [fconfigure $f -translation]
    lappend l [eof $f]
    lappend l [gets $f]
    lappend l [tell $f]
    lappend l [fconfigure $f -translation]
    lappend l [eof $f]
    close $f
    set l
} {21 21 cr 1 {} 21 cr 1}
test io-31.6 {Tcl_Write lf, Tcl_Gets crlf} {
    file delete $path(test1)
    set f [open $path(test1) w]
    fconfigure $f -translation lf
    puts $f hello\nthere\nand\nhere
    close $f
    set f [open $path(test1) r]
    fconfigure $f -translation crlf
    set l ""
    lappend l [string length [gets $f]]
    lappend l [tell $f]
    lappend l [fconfigure $f -translation]
    lappend l [eof $f]
    lappend l [gets $f]
    lappend l [tell $f]
    lappend l [fconfigure $f -translation]
    lappend l [eof $f]
    close $f
    set l
} {21 21 crlf 1 {} 21 crlf 1}
test io-31.7 {Tcl_Write cr, Tcl_Gets cr} {
    file delete $path(test1)
    set f [open $path(test1) w]
    fconfigure $f -translation cr
    puts $f hello\nthere\nand\nhere
    close $f
    set f [open $path(test1) r]
    fconfigure $f -translation cr
    set l ""
    lappend l [gets $f]
    lappend l [tell $f]
    lappend l [fconfigure $f -translation]
    lappend l [eof $f]
    lappend l [gets $f]
    lappend l [tell $f]
    lappend l [fconfigure $f -translation]
    lappend l [eof $f]
    close $f
    set l
} {hello 6 cr 0 there 12 cr 0}
test io-31.8 {Tcl_Write cr, Tcl_Gets lf} {
    file delete $path(test1)
    set f [open $path(test1) w]
    fconfigure $f -translation cr
    puts $f hello\nthere\nand\nhere
    close $f
    set f [open $path(test1) r]
    fconfigure $f -translation lf
    set l ""
    lappend l [string length [gets $f]]
    lappend l [tell $f]
    lappend l [fconfigure $f -translation]
    lappend l [eof $f]
    lappend l [gets $f]
    lappend l [tell $f]
    lappend l [fconfigure $f -translation]
    lappend l [eof $f]
    close $f
    set l
} {21 21 lf 1 {} 21 lf 1}
test io-31.9 {Tcl_Write cr, Tcl_Gets crlf} {
    file delete $path(test1)
    set f [open $path(test1) w]
    fconfigure $f -translation cr
    puts $f hello\nthere\nand\nhere
    close $f
    set f [open $path(test1) r]
    fconfigure $f -translation crlf
    set l ""
    lappend l [string length [gets $f]]
    lappend l [tell $f]
    lappend l [fconfigure $f -translation]
    lappend l [eof $f]
    lappend l [gets $f]
    lappend l [tell $f]
    lappend l [fconfigure $f -translation]
    lappend l [eof $f]
    close $f
    set l
} {21 21 crlf 1 {} 21 crlf 1}
test io-31.10 {Tcl_Write crlf, Tcl_Gets crlf} {
    file delete $path(test1)
    set f [open $path(test1) w]
    fconfigure $f -translation crlf
    puts $f hello\nthere\nand\nhere
    close $f
    set f [open $path(test1) r]
    fconfigure $f -translation crlf
    set l ""
    lappend l [gets $f]
    lappend l [tell $f]
    lappend l [fconfigure $f -translation]
    lappend l [eof $f]
    lappend l [gets $f]
    lappend l [tell $f]
    lappend l [fconfigure $f -translation]
    lappend l [eof $f]
    close $f
    set l
} {hello 7 crlf 0 there 14 crlf 0}
test io-31.11 {Tcl_Write crlf, Tcl_Gets cr} {
    file delete $path(test1)
    set f [open $path(test1) w]
    fconfigure $f -translation crlf
    puts $f hello\nthere\nand\nhere
    close $f
    set f [open $path(test1) r]
    fconfigure $f -translation cr
    set l ""
    lappend l [gets $f]
    lappend l [tell $f]
    lappend l [fconfigure $f -translation]
    lappend l [eof $f]
    lappend l [string length [gets $f]]
    lappend l [tell $f]
    lappend l [fconfigure $f -translation]
    lappend l [eof $f]
    close $f
    set l
} {hello 6 cr 0 6 13 cr 0}
test io-31.12 {Tcl_Write crlf, Tcl_Gets lf} {
    file delete $path(test1)
    set f [open $path(test1) w]
    fconfigure $f -translation crlf
    puts $f hello\nthere\nand\nhere
    close $f
    set f [open $path(test1) r]
    fconfigure $f -translation lf
    set l ""
    lappend l [string length [gets $f]]
    lappend l [tell $f]
    lappend l [fconfigure $f -translation]
    lappend l [eof $f]
    lappend l [string length [gets $f]]
    lappend l [tell $f]
    lappend l [fconfigure $f -translation]
    lappend l [eof $f]
    close $f
    set l
} {6 7 lf 0 6 14 lf 0}
test io-31.13 {binary mode is synonym of lf mode} {
    file delete $path(test1)
    set f [open $path(test1) w]
    fconfigure $f -translation binary
    set x [fconfigure $f -translation]
    close $f
    set x
} lf
#
# Test io-9.14 has been removed because "auto" output translation mode is
# not supoprted.
#
test io-31.14 {Tcl_Write mixed, Tcl_Gets auto} {
    file delete $path(test1)
    set f [open $path(test1) w]
    fconfigure $f -translation lf
    puts $f hello\nthere\rand\r\nhere
    close $f
    set f [open $path(test1) r]
    fconfigure $f -translation auto
    set l ""
    lappend l [gets $f]
    lappend l [gets $f]
    lappend l [gets $f]
    lappend l [gets $f]
    lappend l [eof $f]
    lappend l [gets $f]
    lappend l [eof $f]
    close $f
    set l
} {hello there and here 0 {} 1}
test io-31.15 {Tcl_Write mixed, Tcl_Gets auto} {
    file delete $path(test1)
    set f [open $path(test1) w]
    fconfigure $f -translation lf
    puts -nonewline $f hello\nthere\rand\r\nhere\r
    close $f
    set f [open $path(test1) r]
    fconfigure $f -translation auto
    set l ""
    lappend l [gets $f]
    lappend l [gets $f]
    lappend l [gets $f]
    lappend l [gets $f]
    lappend l [eof $f]
    lappend l [gets $f]
    lappend l [eof $f]
    close $f
    set l
} {hello there and here 0 {} 1}
test io-31.16 {Tcl_Write mixed, Tcl_Gets auto} {
    file delete $path(test1)
    set f [open $path(test1) w]
    fconfigure $f -translation lf
    puts -nonewline $f hello\nthere\rand\r\nhere\n
    close $f
    set f [open $path(test1) r]
    set l ""
    lappend l [gets $f]
    lappend l [gets $f]
    lappend l [gets $f]
    lappend l [gets $f]
    lappend l [eof $f]
    lappend l [gets $f]
    lappend l [eof $f]
    close $f
    set l
} {hello there and here 0 {} 1}
test io-31.17 {Tcl_Write mixed, Tcl_Gets auto} {
    file delete $path(test1)
    set f [open $path(test1) w]
    fconfigure $f -translation lf
    puts -nonewline $f hello\nthere\rand\r\nhere\r\n
    close $f
    set f [open $path(test1) r]
    fconfigure $f -translation auto
    set l ""
    lappend l [gets $f]
    lappend l [gets $f]
    lappend l [gets $f]
    lappend l [gets $f]
    lappend l [eof $f]
    lappend l [gets $f]
    lappend l [eof $f]
    close $f
    set l
} {hello there and here 0 {} 1}
test io-31.18 {Tcl_Write ^Z at end, Tcl_Gets auto} {
    file delete $path(test1)
    set f [open $path(test1) w]
    fconfigure $f -translation lf
    set s [format "hello\nthere\nand\rhere\n\%c" 26]
    puts $f $s
    close $f
    set f [open $path(test1) r]
    fconfigure $f -translation auto -eofchar \x1A
    set l ""
    lappend l [gets $f]
    lappend l [gets $f]
    lappend l [gets $f]
    lappend l [gets $f]
    lappend l [eof $f]
    lappend l [gets $f]
    lappend l [eof $f]
    close $f
    set l
} {hello there and here 0 {} 1}
test io-31.19 {Tcl_Write, implicit ^Z at end, Tcl_Gets auto} {
    file delete $path(test1)
    set f [open $path(test1) w]
    fconfigure $f -translation lf -eofchar \x1A
    puts $f hello\nthere\nand\rhere
    close $f
    set f [open $path(test1) r]
    fconfigure $f -translation auto -eofchar \x1A
    set l ""
    lappend l [gets $f]
    lappend l [gets $f]
    lappend l [gets $f]
    lappend l [gets $f]
    lappend l [eof $f]
    lappend l [gets $f]
    lappend l [eof $f]
    close $f
    set l
} {hello there and here 0 {} 1}
test io-31.20 {Tcl_Write, ^Z in middle, Tcl_Gets auto, eofChar} {
    file delete $path(test1)
    set f [open $path(test1) w]
    fconfigure $f -translation lf
    set s [format "abc\ndef\n%cqrs\ntuv" 26]
    puts $f $s
    close $f
    set f [open $path(test1) r]
    fconfigure $f -translation auto -eofchar \x1A
    set l ""
    lappend l [gets $f]
    lappend l [gets $f]
    lappend l [eof $f]
    lappend l [gets $f]
    lappend l [eof $f]
    close $f
    set l
} {abc def 0 {} 1}
test io-31.21 {Tcl_Write, no newline ^Z in middle, Tcl_Gets auto, eofChar} {
    file delete $path(test1)
    set f [open $path(test1) w]
    fconfigure $f -translation lf
    set s [format "abc\ndef\n%cqrs\ntuv" 26]
    puts $f $s
    close $f
    set f [open $path(test1) r]
    fconfigure $f -translation auto -eofchar \x1A
    set l ""
    lappend l [gets $f]
    lappend l [gets $f]
    lappend l [eof $f]
    lappend l [gets $f]
    lappend l [eof $f]
    close $f
    set l
} {abc def 0 {} 1}
test io-31.22 {Tcl_Write, ^Z in middle ignored, Tcl_Gets lf} {
    file delete $path(test1)
    set f [open $path(test1) w]
    fconfigure $f -translation lf -eofchar {}
    set s [format "abc\ndef\n%cqrs\ntuv" 26]
    puts $f $s
    close $f
    set f [open $path(test1) r]
    fconfigure $f -translation lf -eofchar {}
    set l ""
    lappend l [gets $f]
    lappend l [gets $f]
    lappend l [eof $f]
    lappend l [gets $f]
    lappend l [eof $f]
    lappend l [gets $f]
    lappend l [eof $f]
    lappend l [gets $f]
    lappend l [eof $f]
    close $f
    set l
} "abc def 0 \x1Aqrs 0 tuv 0 {} 1"
test io-31.23 {Tcl_Write, ^Z in middle ignored, Tcl_Gets cr} {
    file delete $path(test1)
    set f [open $path(test1) w]
    fconfigure $f -translation cr -eofchar {}
    set s [format "abc\ndef\n%cqrs\ntuv" 26]
    puts $f $s
    close $f
    set f [open $path(test1) r]
    fconfigure $f -translation cr -eofchar {}
    set l ""
    lappend l [gets $f]
    lappend l [gets $f]
    lappend l [eof $f]
    lappend l [gets $f]
    lappend l [eof $f]
    lappend l [gets $f]
    lappend l [eof $f]
    lappend l [gets $f]
    lappend l [eof $f]
    close $f
    set l
} "abc def 0 \x1Aqrs 0 tuv 0 {} 1"
test io-31.24 {Tcl_Write, ^Z in middle ignored, Tcl_Gets crlf} {
    file delete $path(test1)
    set f [open $path(test1) w]
    fconfigure $f -translation crlf -eofchar {}
    set s [format "abc\ndef\n%cqrs\ntuv" 26]
    puts $f $s
    close $f
    set f [open $path(test1) r]
    fconfigure $f -translation crlf -eofchar {}
    set l ""
    lappend l [gets $f]
    lappend l [gets $f]
    lappend l [eof $f]
    lappend l [gets $f]
    lappend l [eof $f]
    lappend l [gets $f]
    lappend l [eof $f]
    lappend l [gets $f]
    lappend l [eof $f]
    close $f
    set l
} "abc def 0 \x1Aqrs 0 tuv 0 {} 1"
test io-31.25 {Tcl_Write lf, ^Z in middle, Tcl_Gets auto} {
    file delete $path(test1)
    set f [open $path(test1) w]
    fconfigure $f -translation lf
    set s [format "abc\ndef\n%cqrs\ntuv" 26]
    puts $f $s
    close $f
    set f [open $path(test1) r]
    fconfigure $f -translation auto -eofchar \x1A
    set l ""
    lappend l [gets $f]
    lappend l [gets $f]
    lappend l [eof $f]
    lappend l [gets $f]
    lappend l [eof $f]
    close $f
    set l
} {abc def 0 {} 1}
test io-31.26 {Tcl_Write lf, ^Z in middle, Tcl_Gets lf} {
    file delete $path(test1)
    set f [open $path(test1) w]
    fconfigure $f -translation lf
    set s [format "abc\ndef\n%cqrs\ntuv" 26]
    puts $f $s
    close $f
    set f [open $path(test1) r]
    fconfigure $f -translation lf -eofchar \x1A
    set l ""
    lappend l [gets $f]
    lappend l [gets $f]
    lappend l [eof $f]
    lappend l [gets $f]
    lappend l [eof $f]
    close $f
    set l
} {abc def 0 {} 1}
test io-31.27 {Tcl_Write cr, ^Z in middle, Tcl_Gets auto} {
    file delete $path(test1)
    set f [open $path(test1) w]
    fconfigure $f -translation cr -eofchar {}
    set s [format "abc\ndef\n%cqrs\ntuv" 26]
    puts $f $s
    close $f
    set f [open $path(test1) r]
    fconfigure $f -translation auto -eofchar \x1A
    set l ""
    lappend l [gets $f]
    lappend l [gets $f]
    lappend l [eof $f]
    lappend l [gets $f]
    lappend l [eof $f]
    close $f
    set l
} {abc def 0 {} 1}
test io-31.28 {Tcl_Write cr, ^Z in middle, Tcl_Gets cr} {
    file delete $path(test1)
    set f [open $path(test1) w]
    fconfigure $f -translation cr -eofchar {}
    set s [format "abc\ndef\n%cqrs\ntuv" 26]
    puts $f $s
    close $f
    set f [open $path(test1) r]
    fconfigure $f -translation cr -eofchar \x1A
    set l ""
    lappend l [gets $f]
    lappend l [gets $f]
    lappend l [eof $f]
    lappend l [gets $f]
    lappend l [eof $f]
    close $f
    set l
} {abc def 0 {} 1}
test io-31.29 {Tcl_Write crlf, ^Z in middle, Tcl_Gets auto} {
    file delete $path(test1)
    set f [open $path(test1) w]
    fconfigure $f -translation crlf -eofchar {}
    set s [format "abc\ndef\n%cqrs\ntuv" 26]
    puts $f $s
    close $f
    set f [open $path(test1) r]
    fconfigure $f -translation auto -eofchar \x1A
    set l ""
    lappend l [gets $f]
    lappend l [gets $f]
    lappend l [eof $f]
    lappend l [gets $f]
    lappend l [eof $f]
    close $f
    set l
} {abc def 0 {} 1}
test io-31.30 {Tcl_Write crlf, ^Z in middle, Tcl_Gets crlf} {
    file delete $path(test1)
    set f [open $path(test1) w]
    fconfigure $f -translation crlf -eofchar {}
    set s [format "abc\ndef\n%cqrs\ntuv" 26]
    puts $f $s
    close $f
    set f [open $path(test1) r]
    fconfigure $f -translation crlf -eofchar \x1A
    set l ""
    lappend l [gets $f]
    lappend l [gets $f]
    lappend l [eof $f]
    lappend l [gets $f]
    lappend l [eof $f]
    close $f
    set l
} {abc def 0 {} 1}
test io-31.31 {Tcl_Write crlf on block boundary, Tcl_Gets crlf} {
    file delete $path(test1)
    set f [open $path(test1) w]
    fconfigure $f -translation crlf
    set line "123456789ABCDE"	;# 14 char plus crlf
    puts -nonewline $f x	;# shift crlf across block boundary
    for {set i 0} {$i < 700} {incr i} {
	puts $f $line
    }
    close $f
    set f [open $path(test1) r]
    fconfigure $f -translation crlf
    set c ""
    while {[gets $f line] >= 0} {
	append c $line\n
    }
    close $f
    string length $c
} [expr {700*15+1}]
test io-31.32 {Tcl_Write crlf on block boundary, Tcl_Gets auto} {
    file delete $path(test1)
    set f [open $path(test1) w]
    fconfigure $f -translation crlf
    set line "123456789ABCDE"	;# 14 char plus crlf
    puts -nonewline $f x	;# shift crlf across block boundary
    for {set i 0} {$i < 700} {incr i} {
	puts $f $line
    }
    close $f
    set f [open $path(test1) r]
    fconfigure $f -translation auto
    set c ""
    while {[gets $f line] >= 0} {
	append c $line\n
    }
    close $f
    string length $c
} [expr {700*15+1}]

# Test Tcl_Read and buffering.

test io-32.1 {Tcl_Read, channel not readable} {
    list [catch {read stdout} msg] $msg
} {1 {channel "stdout" wasn't opened for reading}}
test io-32.2 {Tcl_Read, zero byte count} {
    read stdin 0
} ""
test io-32.3 {Tcl_Read, negative byte count} {
    set f [open $path(longfile) r]
    set l [list [catch {read $f -1} msg] $msg]
    close $f
    set l
} {1 {expected non-negative integer but got "-1"}}
test io-32.4 {Tcl_Read, positive byte count} {
    set f [open $path(longfile) r]
    set x [read $f 1024]
    set s [string length $x]
    unset x
    close $f
    set s
} 1024
test io-32.5 {Tcl_Read, multiple buffers} {
    set f [open $path(longfile) r]
    fconfigure $f -buffersize 100
    set x [read $f 1024]
    set s [string length $x]
    unset x
    close $f
    set s
} 1024
test io-32.6 {Tcl_Read, very large read} {
    set f1 [open $path(longfile) r]
    set z [read $f1 1000000]
    close $f1
    set l [string length $z]
    set x ok
    set z [file size $path(longfile)]
    if {$z != $l} {
	set x broken
    }
    set x
} ok
test io-32.7 {Tcl_Read, nonblocking, file} {nonBlockFiles} {
    set f1 [open $path(longfile) r]
    fconfigure $f1 -blocking off
    set z [read $f1 20]
    close $f1
    set l [string length $z]
    set x ok
    if {$l != 20} {
	set x broken
    }
    set x
} ok
test io-32.8 {Tcl_Read, nonblocking, file} {nonBlockFiles} {
    set f1 [open $path(longfile) r]
    fconfigure $f1 -blocking off
    set z [read $f1 1000000]
    close $f1
    set x ok
    set l [string length $z]
    set z [file size $path(longfile)]
    if {$z != $l} {
	set x broken
    }
    set x
} ok
test io-32.9 {Tcl_Read, read to end of file} {
    set f1 [open $path(longfile) r]
    set z [read $f1]
    close $f1
    set l [string length $z]
    set x ok
    set z [file size $path(longfile)]
    if {$z != $l} {
	set x broken
    }
    set x
} ok
test io-32.10 {Tcl_Read from a pipe} stdio {
    file delete $path(pipe)
    set f1 [open $path(pipe) w]
    puts $f1 {puts [gets stdin]}
    close $f1
    set f1 [open "|[list [interpreter] $path(pipe)]" r+]
    puts $f1 hello
    flush $f1
    set x [read $f1]
    close $f1
    set x
} "hello\n"
test io-32.11 {Tcl_Read from a pipe} stdio {
    file delete $path(pipe)
    set f1 [open $path(pipe) w]
    puts $f1 {puts [gets stdin]}
    puts $f1 {puts [gets stdin]}
    close $f1
    set f1 [open "|[list [interpreter] $path(pipe)]" r+]
    puts $f1 hello
    flush $f1
    set x ""
    lappend x [read $f1 6]
    puts $f1 hello
    flush $f1
    lappend x [read $f1]
    close $f1
    set x
} {{hello
} {hello
}}
test io-32.11.1 {Tcl_Read from a pipe} stdio {
    file delete $path(pipe)
    set f1 [open $path(pipe) w]
    puts $f1 {chan configure stdout -translation crlf}
    puts $f1 {puts [gets stdin]}
    puts $f1 {puts [gets stdin]}
    close $f1
    set f1 [open "|[list [interpreter] $path(pipe)]" r+]
    puts $f1 hello
    flush $f1
    set x ""
    lappend x [read $f1 6]
    puts $f1 hello
    flush $f1
    lappend x [read $f1]
    close $f1
    set x
} {{hello
} {hello
}}
test io-32.11.2 {Tcl_Read from a pipe} stdio {
    file delete $path(pipe)
    set f1 [open $path(pipe) w]
    puts $f1 {chan configure stdout -translation crlf}
    puts $f1 {puts [gets stdin]}
    puts $f1 {puts [gets stdin]}
    close $f1
    set f1 [open "|[list [interpreter] $path(pipe)]" r+]
    puts $f1 hello
    flush $f1
    set x ""
    lappend x [read $f1 6]
    puts $f1 hello
    flush $f1
    lappend x [read $f1]
    close $f1
    set x
} {{hello
} {hello
}}
test io-32.12 {Tcl_Read, -nonewline} {
    file delete $path(test1)
    set f1 [open $path(test1) w]
    puts $f1 hello
    puts $f1 bye
    close $f1
    set f1 [open $path(test1) r]
    set c [read -nonewline $f1]
    close $f1
    set c
} {hello
bye}
test io-32.13 {Tcl_Read, -nonewline} {
    file delete $path(test1)
    set f1 [open $path(test1) w]
    puts $f1 hello
    puts $f1 bye
    close $f1
    set f1 [open $path(test1) r]
    set c [read -nonewline $f1]
    close $f1
    list [string length $c] $c
} {9 {hello
bye}}
test io-32.14 {Tcl_Read, reading in small chunks} {
    file delete $path(test1)
    set f [open $path(test1) w]
    puts $f "Two lines: this one"
    puts $f "and this one"
    close $f
    set f [open $path(test1)]
    set x [list [read $f 1] [read $f 2] [read $f]]
    close $f
    set x
} {T wo { lines: this one
and this one
}}
test io-32.15 {Tcl_Read, asking for more input than available} {
    file delete $path(test1)
    set f [open $path(test1) w]
    puts $f "Two lines: this one"
    puts $f "and this one"
    close $f
    set f [open $path(test1)]
    set x [read $f 100]
    close $f
    set x
} {Two lines: this one
and this one
}
test io-32.16 {Tcl_Read, read to end of file with -nonewline} {
    file delete $path(test1)
    set f [open $path(test1) w]
    puts $f "Two lines: this one"
    puts $f "and this one"
    close $f
    set f [open $path(test1)]
    set x [read -nonewline $f]
    close $f
    set x
} {Two lines: this one
and this one}

# Test Tcl_Gets.

test io-33.1 {Tcl_Gets, reading what was written} {
    file delete $path(test1)
    set f1 [open $path(test1) w]
    set y "first line"
    puts $f1 $y
    close $f1
    set f1 [open $path(test1) r]
    set x [gets $f1]
    set z ok
    if {"$x" != "$y"} {
	set z broken
    }
    close $f1
    set z
} ok
test io-33.2 {Tcl_Gets into variable} {
    set f1 [open $path(longfile) r]
    set c [gets $f1 x]
    set l [string length x]
    set z ok
    if {$l != $l} {
	set z broken
    }
    close $f1
    set z
} ok
test io-33.3 {Tcl_Gets from pipe} stdio {
    file delete $path(pipe)
    set f1 [open $path(pipe) w]
    puts $f1 {puts [gets stdin]}
    close $f1
    set f1 [open "|[list [interpreter] $path(pipe)]" r+]
    puts $f1 hello
    flush $f1
    set x [gets $f1]
    close $f1
    set z ok
    if {"$x" != "hello"} {
	set z broken
    }
    set z
} ok
test io-33.4 {Tcl_Gets with long line} {
    file delete $path(test3)
    set f [open $path(test3) w]
    puts -nonewline $f "abcdefghijklmnopqrstuvwxyzABCDEFGHIJKLMNOPQRSTUVWXYZ"
    puts -nonewline $f "abcdefghijklmnopqrstuvwxyzABCDEFGHIJKLMNOPQRSTUVWXYZ"
    puts -nonewline $f "abcdefghijklmnopqrstuvwxyzABCDEFGHIJKLMNOPQRSTUVWXYZ"
    puts -nonewline $f "abcdefghijklmnopqrstuvwxyzABCDEFGHIJKLMNOPQRSTUVWXYZ"
    puts $f "abcdefghijklmnopqrstuvwxyzABCDEFGHIJKLMNOPQRSTUVWXYZ"
    close $f
    set f [open $path(test3)]
    set x [gets $f]
    close $f
    set x
} {abcdefghijklmnopqrstuvwxyzABCDEFGHIJKLMNOPQRSTUVWXYZabcdefghijklmnopqrstuvwxyzABCDEFGHIJKLMNOPQRSTUVWXYZabcdefghijklmnopqrstuvwxyzABCDEFGHIJKLMNOPQRSTUVWXYZabcdefghijklmnopqrstuvwxyzABCDEFGHIJKLMNOPQRSTUVWXYZabcdefghijklmnopqrstuvwxyzABCDEFGHIJKLMNOPQRSTUVWXYZ}
set f [open $path(test3) w]
puts -nonewline $f "abcdefghijklmnopqrstuvwxyzABCDEFGHIJKLMNOPQRSTUVWXYZ"
puts -nonewline $f "abcdefghijklmnopqrstuvwxyzABCDEFGHIJKLMNOPQRSTUVWXYZ"
puts -nonewline $f "abcdefghijklmnopqrstuvwxyzABCDEFGHIJKLMNOPQRSTUVWXYZ"
puts -nonewline $f "abcdefghijklmnopqrstuvwxyzABCDEFGHIJKLMNOPQRSTUVWXYZ"
puts $f "abcdefghijklmnopqrstuvwxyzABCDEFGHIJKLMNOPQRSTUVWXYZ"
close $f
test io-33.5 {Tcl_Gets with long line} {
    set f [open $path(test3)]
    set x [gets $f y]
    close $f
    list $x $y
} {260 abcdefghijklmnopqrstuvwxyzABCDEFGHIJKLMNOPQRSTUVWXYZabcdefghijklmnopqrstuvwxyzABCDEFGHIJKLMNOPQRSTUVWXYZabcdefghijklmnopqrstuvwxyzABCDEFGHIJKLMNOPQRSTUVWXYZabcdefghijklmnopqrstuvwxyzABCDEFGHIJKLMNOPQRSTUVWXYZabcdefghijklmnopqrstuvwxyzABCDEFGHIJKLMNOPQRSTUVWXYZ}
test io-33.6 {Tcl_Gets and end of file} {
    file delete $path(test3)
    set f [open $path(test3) w]
    puts -nonewline $f "Test1\nTest2"
    close $f
    set f [open $path(test3)]
    set x {}
    set y {}
    lappend x [gets $f y] $y
    set y {}
    lappend x [gets $f y] $y
    set y {}
    lappend x [gets $f y] $y
    close $f
    set x
} {5 Test1 5 Test2 -1 {}}
test io-33.7 {Tcl_Gets and bad variable} {
    set f [open $path(test3) w]
    puts $f "Line 1"
    puts $f "Line 2"
    close $f
    catch {unset x}
    set x 24
    set f [open $path(test3) r]
    set result [list [catch {gets $f x(0)} msg] $msg]
    close $f
    set result
} {1 {can't set "x(0)": variable isn't array}}
test io-33.8 {Tcl_Gets, exercising double buffering} {
    set f [open $path(test3) w]
    fconfigure $f -translation lf -eofchar {}
    set x ""
    for {set y 0} {$y < 99} {incr y} {set x "a$x"}
    for {set y 0} {$y < 100} {incr y} {puts $f $x}
    close $f
    set f [open $path(test3) r]
    fconfigure $f -translation lf
    for {set y 0} {$y < 100} {incr y} {gets $f}
    close $f
    set y
} 100
test io-33.9 {Tcl_Gets, exercising double buffering} {
    set f [open $path(test3) w]
    fconfigure $f -translation lf -eofchar {}
    set x ""
    for {set y 0} {$y < 99} {incr y} {set x "a$x"}
    for {set y 0} {$y < 200} {incr y} {puts $f $x}
    close $f
    set f [open $path(test3) r]
    fconfigure $f -translation lf
    for {set y 0} {$y < 200} {incr y} {gets $f}
    close $f
    set y
} 200
test io-33.10 {Tcl_Gets, exercising double buffering} {
    set f [open $path(test3) w]
    fconfigure $f -translation lf -eofchar {}
    set x ""
    for {set y 0} {$y < 99} {incr y} {set x "a$x"}
    for {set y 0} {$y < 300} {incr y} {puts $f $x}
    close $f
    set f [open $path(test3) r]
    fconfigure $f -translation lf
    for {set y 0} {$y < 300} {incr y} {gets $f}
    close $f
    set y
} 300
test io-33.11 {TclGetsObjBinary, [10dc6daa37]} -setup {
    proc driver {cmd args} {
        variable buffer
        variable index
        set chan [lindex $args 0]
        switch -- $cmd {
            initialize {
                set index($chan) 0
                set buffer($chan) .......
                return {initialize finalize watch read}
            }
            finalize {
                unset index($chan) buffer($chan)
                return
            }
            watch {}
            read {
                set n [lindex $args 1]
		if {$n > 3} {set n 3}
                set new [expr {$index($chan) + $n}]
                set result [string range $buffer($chan) $index($chan) $new-1]
                set index($chan) $new
                return $result
            }
        }
    }
} -body {
    set c [chan create read [namespace which driver]]
    chan configure $c -translation binary -blocking 0
    list [gets $c] [gets $c] [gets $c] [gets $c]
} -cleanup {
    close $c
    rename driver {}
} -result {{} {} {} .......}
test io-33.12 {Tcl_GetsObj, [10dc6daa37]} -setup {
    proc driver {cmd args} {
        variable buffer
        variable index
        set chan [lindex $args 0]
        switch -- $cmd {
            initialize {
                set index($chan) 0
                set buffer($chan) .......
                return {initialize finalize watch read}
            }
            finalize {
                unset index($chan) buffer($chan)
                return
            }
            watch {}
            read {
                set n [lindex $args 1]
		if {$n > 3} {set n 3}
                set new [expr {$index($chan) + $n}]
                set result [string range $buffer($chan) $index($chan) $new-1]
                set index($chan) $new
                return $result
            }
        }
    }
} -body {
    set c [chan create read [namespace which driver]]
    chan configure $c -blocking 0
    list [gets $c] [gets $c] [gets $c] [gets $c]
} -cleanup {
    close $c
    rename driver {}
} -result {{} {} {} .......}
test io-33.13 {Tcl_GetsObj, [10dc6daa37]} -setup {
    proc driver {cmd args} {
        variable buffer
        variable index
        set chan [lindex $args 0]
        switch -- $cmd {
            initialize {
                set index($chan) 0
                set buffer($chan) [string repeat \
                        [string repeat . 64]\n[string repeat . 25] 2]
                return {initialize finalize watch read}
            }
            finalize {
                unset index($chan) buffer($chan)
                return
            }
            watch {}
            read {
                set n [lindex $args 1]
                if {$n > 65} {set n 65}
                set new [expr {$index($chan) + $n}]
                set result [string range $buffer($chan) $index($chan) $new-1]
                set index($chan) $new
                return $result
            }
        }
    }
} -body {
    set c [chan create read [namespace which driver]]
    chan configure $c -blocking 0
    list [gets $c] [gets $c] [gets $c] [gets $c] [gets $c]
} -cleanup {
    close $c
    rename driver {}
} -result [list [string repeat . 64] {} [string repeat . 89] \
	[string repeat . 25] {}]

# Test Tcl_Seek and Tcl_Tell.

test io-34.1 {Tcl_Seek to current position at start of file} {
    set f1 [open $path(longfile) r]
    seek $f1 0 current
    set c [tell $f1]
    close $f1
    set c
} 0
test io-34.2 {Tcl_Seek to offset from start} {
    file delete $path(test1)
    set f1 [open $path(test1) w]
    fconfigure $f1 -translation lf -eofchar {}
    puts $f1 "abcdefghijklmnopqrstuvwxyz"
    puts $f1 "abcdefghijklmnopqrstuvwxyz"
    close $f1
    set f1 [open $path(test1) r]
    seek $f1 10 start
    set c [tell $f1]
    close $f1
    set c
} 10
test io-34.3 {Tcl_Seek to end of file} {
    file delete $path(test1)
    set f1 [open $path(test1) w]
    fconfigure $f1 -translation lf -eofchar {}
    puts $f1 "abcdefghijklmnopqrstuvwxyz"
    puts $f1 "abcdefghijklmnopqrstuvwxyz"
    close $f1
    set f1 [open $path(test1) r]
    seek $f1 0 end
    set c [tell $f1]
    close $f1
    set c
} 54
test io-34.4 {Tcl_Seek to offset from end of file} {
    file delete $path(test1)
    set f1 [open $path(test1) w]
    fconfigure $f1 -translation lf -eofchar {}
    puts $f1 "abcdefghijklmnopqrstuvwxyz"
    puts $f1 "abcdefghijklmnopqrstuvwxyz"
    close $f1
    set f1 [open $path(test1) r]
    seek $f1 -10 end
    set c [tell $f1]
    close $f1
    set c
} 44
test io-34.5 {Tcl_Seek to offset from current position} {
    file delete $path(test1)
    set f1 [open $path(test1) w]
    fconfigure $f1 -translation lf -eofchar {}
    puts $f1 "abcdefghijklmnopqrstuvwxyz"
    puts $f1 "abcdefghijklmnopqrstuvwxyz"
    close $f1
    set f1 [open $path(test1) r]
    seek $f1 10 current
    seek $f1 10 current
    set c [tell $f1]
    close $f1
    set c
} 20
test io-34.6 {Tcl_Seek to offset from end of file} {
    file delete $path(test1)
    set f1 [open $path(test1) w]
    fconfigure $f1 -translation lf -eofchar {}
    puts $f1 "abcdefghijklmnopqrstuvwxyz"
    puts $f1 "abcdefghijklmnopqrstuvwxyz"
    close $f1
    set f1 [open $path(test1) r]
    seek $f1 -10 end
    set c [tell $f1]
    set r [read $f1]
    close $f1
    list $c $r
} {44 {rstuvwxyz
}}
test io-34.7 {Tcl_Seek to offset from end of file, then to current position} {
    file delete $path(test1)
    set f1 [open $path(test1) w]
    fconfigure $f1 -translation lf -eofchar {}
    puts $f1 "abcdefghijklmnopqrstuvwxyz"
    puts $f1 "abcdefghijklmnopqrstuvwxyz"
    close $f1
    set f1 [open $path(test1) r]
    seek $f1 -10 end
    set c1 [tell $f1]
    set r1 [read $f1 5]
    seek $f1 0 current
    set c2 [tell $f1]
    close $f1
    list $c1 $r1 $c2
} {44 rstuv 49}
test io-34.8 {Tcl_Seek on pipes: not supported} stdio {
    set f1 [open "|[list [interpreter]]" r+]
    set x [list [catch {seek $f1 0 current} msg] $msg]
    close $f1
    regsub {".*":} $x {"":} x
    string tolower $x
} {1 {error during seek on "": invalid argument}}
test io-34.9 {Tcl_Seek, testing buffered input flushing} {
    file delete $path(test3)
    set f [open $path(test3) w]
    fconfigure $f -eofchar {}
    puts -nonewline $f "abcdefghijklmnopqrstuvwxyzABCDEFGHIJKLMNOPQRSTUVWXYZ"
    close $f
    set f [open $path(test3) RDWR]
    set x [read $f 1]
    seek $f 3
    lappend x [read $f 1]
    seek $f 0 start
    lappend x [read $f 1]
    seek $f 10 current
    lappend x [read $f 1]
    seek $f -2 end
    lappend x [read $f 1]
    seek $f 50 end
    lappend x [read $f 1]
    seek $f 1
    lappend x [read $f 1]
    close $f
    set x
} {a d a l Y {} b}
set path(test3) [makeFile {} test3]
test io-34.10 {Tcl_Seek testing flushing of buffered input} {
    set f [open $path(test3) w]
    fconfigure $f -translation lf
    puts $f xyz\n123
    close $f
    set f [open $path(test3) r+]
    fconfigure $f -translation lf
    set x [gets $f]
    seek $f 0 current
    puts $f 456
    close $f
    list $x [viewFile test3]
} "xyz {xyz
456}"
test io-34.11 {Tcl_Seek testing flushing of buffered output} {
    set f [open $path(test3) w]
    puts $f xyz\n123
    close $f
    set f [open $path(test3) w+]
    puts $f xyzzy
    seek $f 2
    set x [gets $f]
    close $f
    list $x [viewFile test3]
} "zzy xyzzy"
test io-34.12 {Tcl_Seek testing combination of write, seek back and read} {
    set f [open $path(test3) w]
    fconfigure $f -translation lf -eofchar {}
    puts $f xyz\n123
    close $f
    set f [open $path(test3) a+]
    fconfigure $f -translation lf -eofchar {}
    puts $f xyzzy
    flush $f
    set x [tell $f]
    seek $f -4 cur
    set y [gets $f]
    close $f
    list $x [viewFile test3] $y
} {14 {xyz
123
xyzzy} zzy}
test io-34.13 {Tcl_Tell at start of file} {
    file delete $path(test1)
    set f1 [open $path(test1) w]
    set p [tell $f1]
    close $f1
    set p
} 0
test io-34.14 {Tcl_Tell after seek to end of file} {
    file delete $path(test1)
    set f1 [open $path(test1) w]
    fconfigure $f1 -translation lf -eofchar {}
    puts $f1 "abcdefghijklmnopqrstuvwxyz"
    puts $f1 "abcdefghijklmnopqrstuvwxyz"
    close $f1
    set f1 [open $path(test1) r]
    seek $f1 0 end
    set c1 [tell $f1]
    close $f1
    set c1
} 54
test io-34.15 {Tcl_Tell combined with seeking} {
    file delete $path(test1)
    set f1 [open $path(test1) w]
    fconfigure $f1 -translation lf -eofchar {}
    puts $f1 "abcdefghijklmnopqrstuvwxyz"
    puts $f1 "abcdefghijklmnopqrstuvwxyz"
    close $f1
    set f1 [open $path(test1) r]
    seek $f1 10 start
    set c1 [tell $f1]
    seek $f1 10 current
    set c2 [tell $f1]
    close $f1
    list $c1 $c2
} {10 20}
test io-34.16 {Tcl_Tell on pipe: always -1} stdio {
    set f1 [open "|[list [interpreter]]" r+]
    set c [tell $f1]
    close $f1
    set c
} -1
test io-34.17 {Tcl_Tell on pipe: always -1} stdio {
    set f1 [open "|[list [interpreter]]" r+]
    puts $f1 {puts hello}
    flush $f1
    set c [tell $f1]
    gets $f1
    close $f1
    set c
} -1
test io-34.18 {Tcl_Tell combined with seeking and reading} {
    file delete $path(test2)
    set f [open $path(test2) w]
    fconfigure $f -translation lf -eofchar {}
    puts -nonewline $f "line1\nline2\nline3\nline4\nline5\n"
    close $f
    set f [open $path(test2)]
    fconfigure $f -translation lf
    set x [tell $f]
    read $f 3
    lappend x [tell $f]
    seek $f 2
    lappend x [tell $f]
    seek $f 10 current
    lappend x [tell $f]
    seek $f 0 end
    lappend x [tell $f]
    close $f
    set x
} {0 3 2 12 30}
test io-34.19 {Tcl_Tell combined with opening in append mode} {
    set f [open $path(test3) w]
    fconfigure $f -translation lf -eofchar {}
    puts $f "abcdefghijklmnopqrstuvwxyz"
    puts $f "abcdefghijklmnopqrstuvwxyz"
    close $f
    set f [open $path(test3) a]
    set c [tell $f]
    close $f
    set c
} 54
test io-34.20 {Tcl_Tell combined with writing} {
    set f [open $path(test3) w]
    set l ""
    seek $f 29 start
    lappend l [tell $f]
    puts -nonewline $f a
    seek $f 39 start
    lappend l [tell $f]
    puts -nonewline $f a
    lappend l [tell $f]
    seek $f 407 end
    lappend l [tell $f]
    close $f
    set l
} {29 39 40 447}
test io-34.21 {Tcl_Seek and Tcl_Tell on large files} {largefileSupport} {
    file delete $path(test3)
    set f [open $path(test3) w]
    fconfigure $f -encoding binary
    set l ""
    lappend l [tell $f]
    puts -nonewline $f abcdef
    lappend l [tell $f]
    flush $f
    lappend l [tell $f]
    # 4GB offset!
    seek $f 0x100000000
    lappend l [tell $f]
    puts -nonewline $f abcdef
    lappend l [tell $f]
    close $f
    lappend l [file size $path(test3)]
    # truncate...
    close [open $path(test3) w]
    lappend l [file size $path(test3)]
    set l
} {0 6 6 4294967296 4294967302 4294967302 0}

# Test Tcl_Eof

test io-35.1 {Tcl_Eof} {
    file delete $path(test1)
    set f [open $path(test1) w]
    puts $f hello
    puts $f hello
    close $f
    set f [open $path(test1)]
    set x [eof $f]
    lappend x [eof $f]
    gets $f
    lappend x [eof $f]
    gets $f
    lappend x [eof $f]
    gets $f
    lappend x [eof $f]
    lappend x [eof $f]
    close $f
    set x
} {0 0 0 0 1 1}
test io-35.2 {Tcl_Eof with pipe} stdio {
    file delete $path(pipe)
    set f1 [open $path(pipe) w]
    puts $f1 {gets stdin}
    puts $f1 {puts hello}
    close $f1
    set f1 [open "|[list [interpreter] $path(pipe)]" r+]
    puts $f1 hello
    set x [eof $f1]
    flush $f1
    lappend x [eof $f1]
    gets $f1
    lappend x [eof $f1]
    gets $f1
    lappend x [eof $f1]
    close $f1
    set x
} {0 0 0 1}
test io-35.3 {Tcl_Eof with pipe} stdio {
    file delete $path(pipe)
    set f1 [open $path(pipe) w]
    puts $f1 {gets stdin}
    puts $f1 {puts hello}
    close $f1
    set f1 [open "|[list [interpreter] $path(pipe)]" r+]
    puts $f1 hello
    set x [eof $f1]
    flush $f1
    lappend x [eof $f1]
    gets $f1
    lappend x [eof $f1]
    gets $f1
    lappend x [eof $f1]
    gets $f1
    lappend x [eof $f1]
    gets $f1
    lappend x [eof $f1]
    close $f1
    set x
} {0 0 0 1 1 1}
test io-35.4 {Tcl_Eof, eof detection on nonblocking file} {nonBlockFiles} {
    file delete $path(test1)
    set f [open $path(test1) w]
    close $f
    set f [open $path(test1) r]
    fconfigure $f -blocking off
    set l ""
    lappend l [gets $f]
    lappend l [eof $f]
    close $f
    set l
} {{} 1}
test io-35.5 {Tcl_Eof, eof detection on nonblocking pipe} stdio {
    file delete $path(pipe)
    set f [open $path(pipe) w]
    puts $f {
	exit
    }
    close $f
    set f [open "|[list [interpreter] $path(pipe)]" r]
    set l ""
    lappend l [gets $f]
    lappend l [eof $f]
    close $f
    set l
} {{} 1}
test io-35.6 {Tcl_Eof, eof char, lf write, auto read} {
    file delete $path(test1)
    set f [open $path(test1) w]
    fconfigure $f -translation lf -eofchar \x1A
    puts $f abc\ndef
    close $f
    set s [file size $path(test1)]
    set f [open $path(test1) r]
    fconfigure $f -translation auto -eofchar \x1A
    set l [string length [read $f]]
    set e [eof $f]
    close $f
    list $s $l $e
} {8 8 1}
test io-35.7 {Tcl_Eof, eof char, lf write, lf read} {
    file delete $path(test1)
    set f [open $path(test1) w]
    fconfigure $f -translation lf -eofchar \x1A
    puts $f abc\ndef
    close $f
    set s [file size $path(test1)]
    set f [open $path(test1) r]
    fconfigure $f -translation lf -eofchar \x1A
    set l [string length [read $f]]
    set e [eof $f]
    close $f
    list $s $l $e
} {8 8 1}
test io-35.8 {Tcl_Eof, eof char, cr write, auto read} {
    file delete $path(test1)
    set f [open $path(test1) w]
    fconfigure $f -translation cr -eofchar \x1A
    puts $f abc\ndef
    close $f
    set s [file size $path(test1)]
    set f [open $path(test1) r]
    fconfigure $f -translation auto -eofchar \x1A
    set l [string length [read $f]]
    set e [eof $f]
    close $f
    list $s $l $e
} {8 8 1}
test io-35.9 {Tcl_Eof, eof char, cr write, cr read} {
    file delete $path(test1)
    set f [open $path(test1) w]
    fconfigure $f -translation cr -eofchar \x1A
    puts $f abc\ndef
    close $f
    set s [file size $path(test1)]
    set f [open $path(test1) r]
    fconfigure $f -translation cr -eofchar \x1A
    set l [string length [read $f]]
    set e [eof $f]
    close $f
    list $s $l $e
} {8 8 1}
test io-35.10 {Tcl_Eof, eof char, crlf write, auto read} {
    file delete $path(test1)
    set f [open $path(test1) w]
    fconfigure $f -translation crlf -eofchar \x1A
    puts $f abc\ndef
    close $f
    set s [file size $path(test1)]
    set f [open $path(test1) r]
    fconfigure $f -translation auto -eofchar \x1A
    set l [string length [read $f]]
    set e [eof $f]
    close $f
    list $s $l $e
} {10 8 1}
test io-35.11 {Tcl_Eof, eof char, crlf write, crlf read} {
    file delete $path(test1)
    set f [open $path(test1) w]
    fconfigure $f -translation crlf -eofchar \x1A
    puts $f abc\ndef
    close $f
    set s [file size $path(test1)]
    set f [open $path(test1) r]
    fconfigure $f -translation crlf -eofchar \x1A
    set l [string length [read $f]]
    set e [eof $f]
    close $f
    list $s $l $e
} {10 8 1}
test io-35.12 {Tcl_Eof, eof char in middle, lf write, auto read} {
    file delete $path(test1)
    set f [open $path(test1) w]
    fconfigure $f -translation lf -eofchar {}
    set i [format abc\ndef\n%cqrs\nuvw 26]
    puts $f $i
    close $f
    set c [file size $path(test1)]
    set f [open $path(test1) r]
    fconfigure $f -translation auto -eofchar \x1A
    set l [string length [read $f]]
    set e [eof $f]
    close $f
    list $c $l $e
} {17 8 1}
test io-35.13 {Tcl_Eof, eof char in middle, lf write, lf read} {
    file delete $path(test1)
    set f [open $path(test1) w]
    fconfigure $f -translation lf -eofchar {}
    set i [format abc\ndef\n%cqrs\nuvw 26]
    puts $f $i
    close $f
    set c [file size $path(test1)]
    set f [open $path(test1) r]
    fconfigure $f -translation lf -eofchar \x1A
    set l [string length [read $f]]
    set e [eof $f]
    close $f
    list $c $l $e
} {17 8 1}
test io-35.14 {Tcl_Eof, eof char in middle, cr write, auto read} {
    file delete $path(test1)
    set f [open $path(test1) w]
    fconfigure $f -translation cr -eofchar {}
    set i [format abc\ndef\n%cqrs\nuvw 26]
    puts $f $i
    close $f
    set c [file size $path(test1)]
    set f [open $path(test1) r]
    fconfigure $f -translation auto -eofchar \x1A
    set l [string length [read $f]]
    set e [eof $f]
    close $f
    list $c $l $e
} {17 8 1}
test io-35.15 {Tcl_Eof, eof char in middle, cr write, cr read} {
    file delete $path(test1)
    set f [open $path(test1) w]
    fconfigure $f -translation cr -eofchar {}
    set i [format abc\ndef\n%cqrs\nuvw 26]
    puts $f $i
    close $f
    set c [file size $path(test1)]
    set f [open $path(test1) r]
    fconfigure $f -translation cr -eofchar \x1A
    set l [string length [read $f]]
    set e [eof $f]
    close $f
    list $c $l $e
} {17 8 1}
test io-35.16 {Tcl_Eof, eof char in middle, crlf write, auto read} {
    file delete $path(test1)
    set f [open $path(test1) w]
    fconfigure $f -translation crlf -eofchar {}
    set i [format abc\ndef\n%cqrs\nuvw 26]
    puts $f $i
    close $f
    set c [file size $path(test1)]
    set f [open $path(test1) r]
    fconfigure $f -translation auto -eofchar \x1A
    set l [string length [read $f]]
    set e [eof $f]
    close $f
    list $c $l $e
} {21 8 1}
test io-35.17 {Tcl_Eof, eof char in middle, crlf write, crlf read} {
    file delete $path(test1)
    set f [open $path(test1) w]
    fconfigure $f -translation crlf -eofchar {}
    set i [format abc\ndef\n%cqrs\nuvw 26]
    puts $f $i
    close $f
    set c [file size $path(test1)]
    set f [open $path(test1) r]
    fconfigure $f -translation crlf -eofchar \x1A
    set l [string length [read $f]]
    set e [eof $f]
    close $f
    list $c $l $e
} {21 8 1}
test io-35.18 {Tcl_Eof, eof char, cr write, crlf read} -body {
    file delete $path(test1)
    set f [open $path(test1) w]
    fconfigure $f -translation cr
    puts $f abc\ndef
    close $f
    set s [file size $path(test1)]
    set f [open $path(test1) r]
    fconfigure $f -translation crlf
    set l [string length [set in [read $f]]]
    set e [eof $f]
    close $f
    list $s $l $e [scan [string index $in end] %c]
} -result {8 8 1 13}
test io-35.18a {Tcl_Eof, eof char, cr write, crlf read} -body {
    file delete $path(test1)
    set f [open $path(test1) w]
    fconfigure $f -translation cr -eofchar \x1A
    puts $f abc\ndef
    close $f
    set s [file size $path(test1)]
    set f [open $path(test1) r]
    fconfigure $f -translation crlf -eofchar \x1A
    set l [string length [set in [read $f]]]
    set e [eof $f]
    close $f
    list $s $l $e [scan [string index $in end] %c]
} -result {8 8 1 13}
test io-35.18b {Tcl_Eof, eof char, cr write, crlf read} -body {
    file delete $path(test1)
    set f [open $path(test1) w]
    fconfigure $f -translation cr -eofchar \x1A
    puts $f {}
    close $f
    set s [file size $path(test1)]
    set f [open $path(test1) r]
    fconfigure $f -translation crlf -eofchar \x1A
    set l [string length [set in [read $f]]]
    set e [eof $f]
    close $f
    list $s $l $e [scan [string index $in end] %c]
} -result {1 1 1 13}
test io-35.18c {Tcl_Eof, eof char, cr write, crlf read} -body {
    file delete $path(test1)
    set f [open $path(test1) w]
    fconfigure $f -translation cr
    puts $f {}
    close $f
    set s [file size $path(test1)]
    set f [open $path(test1) r]
    fconfigure $f -translation crlf
    set l [string length [set in [read $f]]]
    set e [eof $f]
    close $f
    list $s $l $e [scan [string index $in end] %c]
} -result {1 1 1 13}
test io-35.19 {Tcl_Eof, eof char in middle, cr write, crlf read} -body {
    file delete $path(test1)
    set f [open $path(test1) w]
    fconfigure $f -translation cr -eofchar {}
    set i [format abc\ndef\n%cqrs\nuvw 26]
    puts $f $i
    close $f
    set c [file size $path(test1)]
    set f [open $path(test1) r]
    fconfigure $f -translation crlf -eofchar \x1A
    set l [string length [set in [read $f]]]
    set e [eof $f]
    close $f
    list $c $l $e [scan [string index $in end] %c]
} -result {17 8 1 13}
test io-35.20 {Tcl_Eof, eof char in middle, cr write, crlf read} {
    file delete $path(test1)
    set f [open $path(test1) w]
    fconfigure $f -translation cr -eofchar {}
    set i [format \n%cqrsuvw 26]
    puts $f $i
    close $f
    set c [file size $path(test1)]
    set f [open $path(test1) r]
    fconfigure $f -translation crlf -eofchar \x1A
    set l [string length [set in [read $f]]]
    set e [eof $f]
    close $f
    list $c $l $e [scan [string index $in end] %c]
} {9 1 1 13}

# Test Tcl_InputBlocked

test io-36.1 {Tcl_InputBlocked on nonblocking pipe} stdio {
    set f1 [open "|[list [interpreter]]" r+]
    puts $f1 {puts hello_from_pipe}
    flush $f1
    gets $f1
    fconfigure $f1 -blocking off -buffering full
    puts $f1 {puts hello}
    set x ""
    lappend x [gets $f1]
    lappend x [fblocked $f1]
    flush $f1
    after 200
    lappend x [gets $f1]
    lappend x [fblocked $f1]
    lappend x [gets $f1]
    lappend x [fblocked $f1]
    close $f1
    set x
} {{} 1 hello 0 {} 1}
test io-36.1.1 {Tcl_InputBlocked on nonblocking binary pipe} stdio {
    set f1 [open "|[list [interpreter]]" r+]
    chan configure $f1 -encoding binary -translation lf -eofchar {}
    puts $f1 {
	chan configure stdout -encoding binary -translation lf -eofchar {}
	puts hello_from_pipe
    }
    flush $f1
    gets $f1
    fconfigure $f1 -blocking off -buffering full
    puts $f1 {puts hello}
    set x ""
    lappend x [gets $f1]
    lappend x [fblocked $f1]
    flush $f1
    after 200
    lappend x [gets $f1]
    lappend x [fblocked $f1]
    lappend x [gets $f1]
    lappend x [fblocked $f1]
    close $f1
    set x
} {{} 1 hello 0 {} 1}
test io-36.2 {Tcl_InputBlocked on blocking pipe} stdio {
    set f1 [open "|[list [interpreter]]" r+]
    fconfigure $f1 -buffering line
    puts $f1 {puts hello_from_pipe}
    set x ""
    lappend x [gets $f1]
    lappend x [fblocked $f1]
    puts $f1 {exit}
    lappend x [gets $f1]
    lappend x [fblocked $f1]
    lappend x [eof $f1]
    close $f1
    set x
} {hello_from_pipe 0 {} 0 1}
test io-36.3 {Tcl_InputBlocked vs files, short read} {
    file delete $path(test1)
    set f [open $path(test1) w]
    puts $f abcdefghijklmnop
    close $f
    set f [open $path(test1) r]
    set l ""
    lappend l [fblocked $f]
    lappend l [read $f 3]
    lappend l [fblocked $f]
    lappend l [read -nonewline $f]
    lappend l [fblocked $f]
    lappend l [eof $f]
    close $f
    set l
} {0 abc 0 defghijklmnop 0 1}
test io-36.4 {Tcl_InputBlocked vs files, event driven read} {fileevent} {
    proc in {f} {
        variable l
        variable x
	lappend l [read $f 3]
	if {[eof $f]} {lappend l eof; close $f; set x done}
    }
    file delete $path(test1)
    set f [open $path(test1) w]
    puts $f abcdefghijklmnop
    close $f
    set f [open $path(test1) r]
    set l ""
    fileevent $f readable [namespace code [list in $f]]
    variable x
    vwait [namespace which -variable x]
    set l
} {abc def ghi jkl mno {p
} eof}
test io-36.5 {Tcl_InputBlocked vs files, short read, nonblocking} {nonBlockFiles} {
    file delete $path(test1)
    set f [open $path(test1) w]
    puts $f abcdefghijklmnop
    close $f
    set f [open $path(test1) r]
    fconfigure $f -blocking off
    set l ""
    lappend l [fblocked $f]
    lappend l [read $f 3]
    lappend l [fblocked $f]
    lappend l [read -nonewline $f]
    lappend l [fblocked $f]
    lappend l [eof $f]
    close $f
    set l
} {0 abc 0 defghijklmnop 0 1}
test io-36.6 {Tcl_InputBlocked vs files, event driven read} {nonBlockFiles fileevent} {
    proc in {f} {
        variable l
        variable x
	lappend l [read $f 3]
	if {[eof $f]} {lappend l eof; close $f; set x done}
    }
    file delete $path(test1)
    set f [open $path(test1) w]
    puts $f abcdefghijklmnop
    close $f
    set f [open $path(test1) r]
    fconfigure $f -blocking off
    set l ""
    fileevent $f readable [namespace code [list in $f]]
    variable x
    vwait [namespace which -variable x]
    set l
} {abc def ghi jkl mno {p
} eof}

# Test Tcl_InputBuffered

test io-37.1 {Tcl_InputBuffered} {testchannel} {
    set f [open $path(longfile) r]
    fconfigure $f -buffersize 4096
    read $f 3
    set l ""
    lappend l [testchannel inputbuffered $f]
    lappend l [tell $f]
    close $f
    set l
} {4093 3}
test io-37.2 {Tcl_InputBuffered, test input flushing on seek} {testchannel} {
    set f [open $path(longfile) r]
    fconfigure $f -buffersize 4096
    read $f 3
    set l ""
    lappend l [testchannel inputbuffered $f]
    lappend l [tell $f]
    seek $f 0 current
    lappend l [testchannel inputbuffered $f]
    lappend l [tell $f]
    close $f
    set l
} {4093 3 0 3}

# Test Tcl_SetChannelBufferSize, Tcl_GetChannelBufferSize

test io-38.1 {Tcl_GetChannelBufferSize, default buffer size} {
    set f [open $path(longfile) r]
    set s [fconfigure $f -buffersize]
    close $f
    set s
} 4096
test io-38.2 {Tcl_SetChannelBufferSize, Tcl_GetChannelBufferSize} {
    set f [open $path(longfile) r]
    set l ""
    lappend l [fconfigure $f -buffersize]
    fconfigure $f -buffersize 10000
    lappend l [fconfigure $f -buffersize]
    fconfigure $f -buffersize 1
    lappend l [fconfigure $f -buffersize]
    fconfigure $f -buffersize -1
    lappend l [fconfigure $f -buffersize]
    fconfigure $f -buffersize 0
    lappend l [fconfigure $f -buffersize]
    fconfigure $f -buffersize 100000
    lappend l [fconfigure $f -buffersize]
    fconfigure $f -buffersize 10000000
    lappend l [fconfigure $f -buffersize]
    close $f
    set l
} {4096 10000 1 1 1 100000 1048576}
test io-38.3 {Tcl_SetChannelBufferSize, changing buffersize between reads} {
    # This test crashes the interp if Bug #427196 is not fixed

    set chan [open [info script] r]
    fconfigure $chan -buffersize 10
    set var [read $chan 2]
    fconfigure $chan -buffersize 32
    append var [read $chan]
    close $chan
} {}

# Test Tcl_SetChannelOption, Tcl_GetChannelOption

test io-39.1 {Tcl_GetChannelOption} {
    file delete $path(test1)
    set f1 [open $path(test1) w]
    set x [fconfigure $f1 -blocking]
    close $f1
    set x
} 1
test io-39.2 {Tcl_GetChannelOption} {
    file delete $path(test1)
    set f1 [open $path(test1) w]
    set x [fconfigure $f1 -buffering]
    close $f1
    set x
} full
test io-39.3 {Tcl_GetChannelOption} {
    file delete $path(test1)
    set f1 [open $path(test1) w]
    fconfigure $f1 -buffering line
    set x [fconfigure $f1 -buffering]
    close $f1
    set x
} line
test io-39.4 {Tcl_GetChannelOption, Tcl_SetChannelOption} {
    file delete $path(test1)
    set f1 [open $path(test1) w]
    set l ""
    lappend l [fconfigure $f1 -buffering]
    fconfigure $f1 -buffering line
    lappend l [fconfigure $f1 -buffering]
    fconfigure $f1 -buffering none
    lappend l [fconfigure $f1 -buffering]
    fconfigure $f1 -buffering line
    lappend l [fconfigure $f1 -buffering]
    fconfigure $f1 -buffering full
    lappend l [fconfigure $f1 -buffering]
    close $f1
    set l
} {full line none line full}
test io-39.5 {Tcl_GetChannelOption, invariance} {
    file delete $path(test1)
    set f1 [open $path(test1) w]
    set l ""
    lappend l [fconfigure $f1 -buffering]
    lappend l [list [catch {fconfigure $f1 -buffering green} msg] $msg]
    lappend l [fconfigure $f1 -buffering]
    close $f1
    set l
} {full {1 {bad value for -buffering: must be one of full, line, or none}} full}
test io-39.6 {Tcl_SetChannelOption, multiple options} {
    file delete $path(test1)
    set f1 [open $path(test1) w]
    fconfigure $f1 -translation lf -buffering line
    puts $f1 hello
    puts $f1 bye
    set x [file size $path(test1)]
    close $f1
    set x
} 10
test io-39.7 {Tcl_SetChannelOption, buffering, translation} {
    file delete $path(test1)
    set f1 [open $path(test1) w]
    fconfigure $f1 -translation lf
    puts $f1 hello
    puts $f1 bye
    set x ""
    fconfigure $f1 -buffering line
    lappend x [file size $path(test1)]
    puts $f1 really_bye
    lappend x [file size $path(test1)]
    close $f1
    set x
} {0 21}
test io-39.8 {Tcl_SetChannelOption, different buffering options} {
    file delete $path(test1)
    set f1 [open $path(test1) w]
    set l ""
    fconfigure $f1 -translation lf -buffering none -eofchar {}
    puts -nonewline $f1 hello
    lappend l [file size $path(test1)]
    puts -nonewline $f1 hello
    lappend l [file size $path(test1)]
    fconfigure $f1 -buffering full
    puts -nonewline $f1 hello
    lappend l [file size $path(test1)]
    fconfigure $f1 -buffering none
    lappend l [file size $path(test1)]
    puts -nonewline $f1 hello
    lappend l [file size $path(test1)]
    close $f1
    lappend l [file size $path(test1)]
    set l
} {5 10 10 10 20 20}
test io-39.9 {Tcl_SetChannelOption, blocking mode} {nonBlockFiles} {
    file delete $path(test1)
    set f1 [open $path(test1) w]
    close $f1
    set f1 [open $path(test1) r]
    set x ""
    lappend x [fconfigure $f1 -blocking]
    fconfigure $f1 -blocking off
    lappend x [fconfigure $f1 -blocking]
    lappend x [gets $f1]
    lappend x [read $f1 1000]
    lappend x [fblocked $f1]
    lappend x [eof $f1]
    close $f1
    set x
} {1 0 {} {} 0 1}
test io-39.10 {Tcl_SetChannelOption, blocking mode} stdio {
    file delete $path(pipe)
    set f1 [open $path(pipe) w]
    puts $f1 {
	gets stdin
	after 100
	puts hi
	gets stdin
    }
    close $f1
    set x ""
    set f1 [open "|[list [interpreter] $path(pipe)]" r+]
    fconfigure $f1 -blocking off -buffering line
    lappend x [fconfigure $f1 -blocking]
    lappend x [gets $f1]
    lappend x [fblocked $f1]
    fconfigure $f1 -blocking on
    puts $f1 hello
    fconfigure $f1 -blocking off
    lappend x [gets $f1]
    lappend x [fblocked $f1]
    fconfigure $f1 -blocking on
    puts $f1 bye
    fconfigure $f1 -blocking off
    lappend x [gets $f1]
    lappend x [fblocked $f1]
    fconfigure $f1 -blocking on
    lappend x [fconfigure $f1 -blocking]
    lappend x [gets $f1]
    lappend x [fblocked $f1]
    lappend x [eof $f1]
    lappend x [gets $f1]
    lappend x [eof $f1]
    close $f1
    set x
} {0 {} 1 {} 1 {} 1 1 hi 0 0 {} 1}
test io-39.11 {Tcl_SetChannelOption, Tcl_GetChannelOption, buffer size clipped to lower bound} {
    file delete $path(test1)
    set f [open $path(test1) w]
    fconfigure $f -buffersize -10
    set x [fconfigure $f -buffersize]
    close $f
    set x
} 1
test io-39.12 {Tcl_SetChannelOption, Tcl_GetChannelOption buffer size clipped to upper bound} {
    file delete $path(test1)
    set f [open $path(test1) w]
    fconfigure $f -buffersize 10000000
    set x [fconfigure $f -buffersize]
    close $f
    set x
} 1048576
test io-39.13 {Tcl_SetChannelOption, Tcl_GetChannelOption, buffer size} {
    file delete $path(test1)
    set f [open $path(test1) w]
    fconfigure $f -buffersize 40000
    set x [fconfigure $f -buffersize]
    close $f
    set x
} 40000
test io-39.14 {Tcl_SetChannelOption: -encoding, binary & utf-8} {
    file delete $path(test1)
    set f [open $path(test1) w]
    fconfigure $f -encoding {}
    puts -nonewline $f \xE7\x89\xA6
    close $f
    set f [open $path(test1) r]
    fconfigure $f -encoding utf-8
    set x [read $f]
    close $f
    set x
} 牦
test io-39.15 {Tcl_SetChannelOption: -encoding, binary & utf-8} {
    file delete $path(test1)
    set f [open $path(test1) w]
    fconfigure $f -encoding binary
    puts -nonewline $f \xE7\x89\xA6
    close $f
    set f [open $path(test1) r]
    fconfigure $f -encoding utf-8
    set x [read $f]
    close $f
    set x
} 牦
test io-39.16 {Tcl_SetChannelOption: -encoding, errors} {
    file delete $path(test1)
    set f [open $path(test1) w]
    set result [list [catch {fconfigure $f -encoding foobar} msg] $msg]
    close $f
    set result
} {1 {unknown encoding "foobar"}}
test io-39.17 {Tcl_SetChannelOption: -encoding, clearing CHANNEL_NEED_MORE_DATA} {stdio fileevent} {
    set f [open "|[list [interpreter] $path(cat)]" r+]
    fconfigure $f -encoding binary
    puts -nonewline $f "\xE7"
    flush $f
    fconfigure $f -encoding utf-8 -blocking 0
    variable x {}
    fileevent $f readable [namespace code { lappend x [read $f] }]
    vwait [namespace which -variable x]
    after 300 [namespace code { lappend x timeout }]
    vwait [namespace which -variable x]
    fconfigure $f -encoding utf-8
    vwait [namespace which -variable x]
    after 300 [namespace code { lappend x timeout }]
    vwait [namespace which -variable x]
    fconfigure $f -encoding binary
    vwait [namespace which -variable x]
    after 300 [namespace code { lappend x timeout }]
    vwait [namespace which -variable x]
    close $f
    set x
} "{} timeout {} timeout \xE7 timeout"
test io-39.18 {Tcl_SetChannelOption, setting read mode independently} \
	{socket} {
    proc accept {s a p} {close $s}
    set s1 [socket -server [namespace code accept] -myaddr 127.0.0.1 0]
    set port [lindex [fconfigure $s1 -sockname] 2]
    set s2 [socket 127.0.0.1 $port]
    update
    fconfigure $s2 -translation {auto lf}
    set modes [fconfigure $s2 -translation]
    close $s1
    close $s2
    set modes
} {auto lf}
test io-39.19 {Tcl_SetChannelOption, setting read mode independently} \
	{socket} {
    proc accept {s a p} {close $s}
    set s1 [socket -server [namespace code accept] -myaddr 127.0.0.1 0]
    set port [lindex [fconfigure $s1 -sockname] 2]
    set s2 [socket 127.0.0.1 $port]
    update
    fconfigure $s2 -translation {auto crlf}
    set modes [fconfigure $s2 -translation]
    close $s1
    close $s2
    set modes
} {auto crlf}
test io-39.20 {Tcl_SetChannelOption, setting read mode independently} \
	{socket} {
    proc accept {s a p} {close $s}
    set s1 [socket -server [namespace code accept] -myaddr 127.0.0.1 0]
    set port [lindex [fconfigure $s1 -sockname] 2]
    set s2 [socket 127.0.0.1 $port]
    update
    fconfigure $s2 -translation {auto cr}
    set modes [fconfigure $s2 -translation]
    close $s1
    close $s2
    set modes
} {auto cr}
test io-39.21 {Tcl_SetChannelOption, setting read mode independently} \
	{socket} {
    proc accept {s a p} {close $s}
    set s1 [socket -server [namespace code accept] -myaddr 127.0.0.1 0]
    set port [lindex [fconfigure $s1 -sockname] 2]
    set s2 [socket 127.0.0.1 $port]
    update
    fconfigure $s2 -translation {auto auto}
    set modes [fconfigure $s2 -translation]
    close $s1
    close $s2
    set modes
} {auto crlf}
test io-39.22 {Tcl_SetChannelOption, invariance} -constraints {unix deprecated} -body {
    file delete $path(test1)
    set f1 [open $path(test1) w+]
    set l ""
    lappend l [fconfigure $f1 -eofchar]
    fconfigure $f1 -eofchar {O {}}
    lappend l [fconfigure $f1 -eofchar]
    fconfigure $f1 -eofchar D
    lappend l [fconfigure $f1 -eofchar]
    close $f1
    set l
} -result {{} O D}
test io-39.22a {Tcl_SetChannelOption, invariance} -constraints deprecated -body {
    file delete $path(test1)
    set f1 [open $path(test1) w+]
    set l [list]
    fconfigure $f1 -eofchar {O {}}
    lappend l [fconfigure $f1 -eofchar]
    fconfigure $f1 -eofchar D
    lappend l [fconfigure $f1 -eofchar]
    lappend l [list [catch {fconfigure $f1 -eofchar {1 2 3}} msg] $msg]
    close $f1
    set l
} -result {O D {1 {bad value for -eofchar: must be non-NUL ASCII character}}}
test io-39.23 {Tcl_GetChannelOption, server socket is not readable or
        writeable, it should still have valid -eofchar and -translation options } {
    set l [list]
    set sock [socket -server [namespace code accept] -myaddr 127.0.0.1 0]
    lappend l [fconfigure $sock -eofchar] [fconfigure $sock -translation]
    close $sock
    set l
} {{} auto}
test io-39.24 {Tcl_SetChannelOption, server socket is not readable or
        writable so we can't change -eofchar or -translation } {
    set l [list]
    set sock [socket -server [namespace code accept] -myaddr 127.0.0.1 0]
    fconfigure $sock -eofchar D -translation lf
    lappend l [fconfigure $sock -eofchar] [fconfigure $sock -translation]
    close $sock
    set l
} {{} auto}

test io-40.1 {POSIX open access modes: RDWR} {
    file delete $path(test3)
    set f [open $path(test3) w]
    puts $f xyzzy
    close $f
    set f [open $path(test3) RDWR]
    puts -nonewline $f "ab"
    seek $f 0 current
    set x [gets $f]
    close $f
    set f [open $path(test3) r]
    lappend x [gets $f]
    close $f
    set x
} {zzy abzzy}
test io-40.2 {POSIX open access modes: CREAT} {unix} {
    file delete $path(test3)
    set f [open $path(test3) {WRONLY CREAT} 0o600]
    file stat $path(test3) stats
    set x [format "%#o" [expr {$stats(mode)&0o777}]]
    puts $f "line 1"
    close $f
    set f [open $path(test3) r]
    lappend x [gets $f]
    close $f
    set x
} {0o600 {line 1}}
test io-40.3 {POSIX open access modes: CREAT} {unix umask} {
    # This test only works if your umask is 2, like ouster's.
    file delete $path(test3)
    set f [open $path(test3) {WRONLY CREAT}]
    close $f
    file stat $path(test3) stats
    format 0o%03o [expr {$stats(mode)&0o777}]
} [format 0o%03o [expr {0o666 & ~ $umaskValue}]]
test io-40.4 {POSIX open access modes: CREAT} {
    file delete $path(test3)
    set f [open $path(test3) w]
    fconfigure $f -eofchar {}
    puts $f xyzzy
    close $f
    set f [open $path(test3) {WRONLY CREAT}]
    fconfigure $f -eofchar {}
    puts -nonewline $f "ab"
    close $f
    set f [open $path(test3) r]
    set x [gets $f]
    close $f
    set x
} abzzy
test io-40.5 {POSIX open access modes: APPEND} {
    file delete $path(test3)
    set f [open $path(test3) w]
    fconfigure $f -translation lf -eofchar {}
    puts $f xyzzy
    close $f
    set f [open $path(test3) {WRONLY APPEND}]
    fconfigure $f -translation lf
    puts $f "new line"
    seek $f 0
    puts $f "abc"
    close $f
    set f [open $path(test3) r]
    fconfigure $f -translation lf
    set x ""
    seek $f 6 current
    lappend x [gets $f]
    lappend x [gets $f]
    close $f
    set x
} {{new line} abc}
test io-40.6 {POSIX open access modes: EXCL} -match regexp -body {
    file delete $path(test3)
    set f [open $path(test3) w]
    puts $f xyzzy
    close $f
    open $path(test3) {WRONLY CREAT EXCL}
} -returnCodes error -result {(?i)couldn't open ".*test3": file (already )?exists}
test io-40.7 {POSIX open access modes: EXCL} {
    file delete $path(test3)
    set f [open $path(test3) {WRONLY CREAT EXCL}]
    fconfigure $f -eofchar {}
    puts $f "A test line"
    close $f
    viewFile test3
} {A test line}
test io-40.8 {POSIX open access modes: TRUNC} {
    file delete $path(test3)
    set f [open $path(test3) w]
    puts $f xyzzy
    close $f
    set f [open $path(test3) {WRONLY TRUNC}]
    puts $f abc
    close $f
    set f [open $path(test3) r]
    set x [gets $f]
    close $f
    set x
} abc
test io-40.9 {POSIX open access modes: NONBLOCK} {nonPortable unix} {
    file delete $path(test3)
    set f [open $path(test3) {WRONLY NONBLOCK CREAT}]
    puts $f "NONBLOCK test"
    close $f
    set f [open $path(test3) r]
    set x [gets $f]
    close $f
    set x
} {NONBLOCK test}
test io-40.10 {POSIX open access modes: RDONLY} {
    set f [open $path(test1) w]
    puts $f "two lines: this one"
    puts $f "and this"
    close $f
    set f [open $path(test1) RDONLY]
    set x [list [gets $f] [catch {puts $f Test} msg] $msg]
    close $f
    string compare [string tolower $x] \
	[list {two lines: this one} 1 \
		[format "channel \"%s\" wasn't opened for writing" $f]]
} 0
test io-40.11 {POSIX open access modes: RDONLY} -match regexp -body {
    file delete $path(test3)
    open $path(test3) RDONLY
} -returnCodes error -result {(?i)couldn't open ".*test3": no such file or directory}
test io-40.12 {POSIX open access modes: WRONLY} -match regexp -body {
    file delete $path(test3)
    open $path(test3) WRONLY
} -returnCodes error -result {(?i)couldn't open ".*test3": no such file or directory}
test io-40.13 {POSIX open access modes: WRONLY} {
    makeFile xyzzy test3
    set f [open $path(test3) WRONLY]
    fconfigure $f -eofchar {}
    puts -nonewline $f "ab"
    seek $f 0 current
    set x [list [catch {gets $f} msg] $msg]
    close $f
    lappend x [viewFile test3]
    string compare [string tolower $x] \
	[list 1 "channel \"$f\" wasn't opened for reading" abzzy]
} 0
test io-40.14 {POSIX open access modes: RDWR} -match regexp -body {
    file delete $path(test3)
    open $path(test3) RDWR
} -returnCodes error -result {(?i)couldn't open ".*test3": no such file or directory}
test io-40.15 {POSIX open access modes: RDWR} {
    makeFile xyzzy test3
    set f [open $path(test3) RDWR]
    puts -nonewline $f "ab"
    seek $f 0 current
    set x [gets $f]
    close $f
    lappend x [viewFile test3]
} {zzy abzzy}
test io-40.16 {tilde substitution in open} -constraints makeFileInHome -setup {
    makeFile {Some text} _test_ ~
} -body {
    file exists [file join $::env(HOME) _test_]
} -cleanup {
    removeFile _test_ ~
} -result 1
test io-40.17 {tilde substitution in open} {
    set home $::env(HOME)
    unset ::env(HOME)
    set x [list [catch {open ~/foo} msg] $msg]
    set ::env(HOME) $home
    set x
} {1 {couldn't open "~/foo": no such file or directory}}

test io-41.1 {Tcl_FileeventCmd: errors} {fileevent} {
    list [catch {fileevent foo} msg] $msg
} {1 {wrong # args: should be "fileevent channelId event ?script?"}}
test io-41.2 {Tcl_FileeventCmd: errors} {fileevent} {
    list [catch {fileevent foo bar baz q} msg] $msg
} {1 {wrong # args: should be "fileevent channelId event ?script?"}}
test io-41.3 {Tcl_FileeventCmd: errors} {fileevent} {
    list [catch {fileevent gorp readable} msg] $msg
} {1 {can not find channel named "gorp"}}
test io-41.4 {Tcl_FileeventCmd: errors} {fileevent} {
    list [catch {fileevent gorp writable} msg] $msg
} {1 {can not find channel named "gorp"}}
test io-41.5 {Tcl_FileeventCmd: errors} {fileevent} {
    list [catch {fileevent gorp who-knows} msg] $msg
} {1 {bad event name "who-knows": must be readable or writable}}

#
# Test fileevent on a file
#

set path(foo) [makeFile {} foo]
set f [open $path(foo) w+]

test io-42.1 {Tcl_FileeventCmd: creating, deleting, querying} {fileevent} {
    list [fileevent $f readable] [fileevent $f writable]
} {{} {}}
test io-42.2 {Tcl_FileeventCmd: replacing} {fileevent} {
    set result {}
    fileevent $f r "first script"
    lappend result [fileevent $f readable]
    fileevent $f r "new script"
    lappend result [fileevent $f readable]
    fileevent $f r "yet another"
    lappend result [fileevent $f readable]
    fileevent $f r ""
    lappend result [fileevent $f readable]
} {{first script} {new script} {yet another} {}}
test io-42.3 {Tcl_FileeventCmd: replacing, with NULL chars in script} {fileevent} {
    set result {}
    fileevent $f r "first scr\x00ipt"
    lappend result [string length [fileevent $f readable]]
    fileevent $f r "new scr\x00ipt"
    lappend result [string length [fileevent $f readable]]
    fileevent $f r "yet ano\x00ther"
    lappend result [string length [fileevent $f readable]]
    fileevent $f r ""
    lappend result [fileevent $f readable]
} {13 11 12 {}}


test io-43.1 {Tcl_FileeventCmd: creating, deleting, querying} {stdio unixExecs fileevent} {
    set result {}
    fileevent $f readable "script 1"
    lappend result [fileevent $f readable] [fileevent $f writable]
    fileevent $f writable "write script"
    lappend result [fileevent $f readable] [fileevent $f writable]
    fileevent $f readable {}
    lappend result [fileevent $f readable] [fileevent $f writable]
    fileevent $f writable {}
    lappend result [fileevent $f readable] [fileevent $f writable]
} {{script 1} {} {script 1} {write script} {} {write script} {} {}}
test io-43.2 {Tcl_FileeventCmd: deleting when many present} -setup {
    set f2 [open "|[list cat -u]" r+]
    set f3 [open "|[list cat -u]" r+]
} -constraints {stdio unixExecs fileevent} -body {
    set result {}
    lappend result [fileevent $f r] [fileevent $f2 r] [fileevent $f3 r]
    fileevent $f r "read f"
    fileevent $f2 r "read f2"
    fileevent $f3 r "read f3"
    lappend result [fileevent $f r] [fileevent $f2 r] [fileevent $f3 r]
    fileevent $f2 r {}
    lappend result [fileevent $f r] [fileevent $f2 r] [fileevent $f3 r]
    fileevent $f3 r {}
    lappend result [fileevent $f r] [fileevent $f2 r] [fileevent $f3 r]
    fileevent $f r {}
    lappend result [fileevent $f r] [fileevent $f2 r] [fileevent $f3 r]
} -cleanup {
    catch {close $f2}
    catch {close $f3}
} -result {{} {} {} {read f} {read f2} {read f3} {read f} {} {read f3} {read f} {} {} {} {} {}}

test io-44.1 {FileEventProc procedure: normal read event} -setup {
    set f2 [open "|[list cat -u]" r+]
    set f3 [open "|[list cat -u]" r+]
} -constraints {stdio unixExecs fileevent} -body {
    fileevent $f2 readable [namespace code {
	set x [gets $f2]; fileevent $f2 readable {}
    }]
    puts $f2 text; flush $f2
    variable x initial
    vwait [namespace which -variable x]
    set x
} -cleanup {
    catch {close $f2}
    catch {close $f3}
} -result {text}
test io-44.2 {FileEventProc procedure: error in read event} -constraints {
    stdio unixExecs fileevent
} -setup {
    set f2 [open "|[list cat -u]" r+]
    set f3 [open "|[list cat -u]" r+]
    proc myHandler {msg options} {
	variable x $msg
    }
    set handler [interp bgerror {}]
    interp bgerror {} [namespace which myHandler]
} -body {
    fileevent $f2 readable {error bogus}
    puts $f2 text; flush $f2
    variable x initial
    vwait [namespace which -variable x]
    list $x [fileevent $f2 readable]
} -cleanup {
    interp bgerror {} $handler
    catch {close $f2}
    catch {close $f3}
} -result {bogus {}}
test io-44.3 {FileEventProc procedure: normal write event} -setup {
    set f2 [open "|[list cat -u]" r+]
    set f3 [open "|[list cat -u]" r+]
} -constraints {stdio unixExecs fileevent} -body {
    fileevent $f2 writable [namespace code {
	lappend x "triggered"
	incr count -1
	if {$count <= 0} {
	    fileevent $f2 writable {}
	}
    }]
    variable x initial
    set count 3
    vwait [namespace which -variable x]
    vwait [namespace which -variable x]
    vwait [namespace which -variable x]
    set x
} -cleanup {
    catch {close $f2}
    catch {close $f3}
} -result {initial triggered triggered triggered}
test io-44.4 {FileEventProc procedure: eror in write event} -constraints {
    stdio unixExecs fileevent
} -setup {
    set f2 [open "|[list cat -u]" r+]
    set f3 [open "|[list cat -u]" r+]
    proc myHandler {msg options} {
	variable x $msg
    }
    set handler [interp bgerror {}]
    interp bgerror {} [namespace which myHandler]
} -body {
    fileevent $f2 writable {error bad-write}
    variable x initial
    vwait [namespace which -variable x]
    list $x [fileevent $f2 writable]
} -cleanup {
    interp bgerror {} $handler
    catch {close $f2}
    catch {close $f3}
} -result {bad-write {}}
test io-44.5 {FileEventProc procedure: end of file} -constraints {
    stdio unixExecs fileevent
} -body {
    set f4 [open "|[list [interpreter] $path(cat) << foo]" r]
    fileevent $f4 readable [namespace code {
	if {[gets $f4 line] < 0} {
	    lappend x eof
	    fileevent $f4 readable {}
	} else {
	    lappend x $line
	}
    }]
    variable x initial
    vwait [namespace which -variable x]
    vwait [namespace which -variable x]
    set x
} -cleanup {
    close $f4
} -result {initial foo eof}

close $f

test io-44.6 {FileEventProc procedure: write-only non-blocking channel} -setup {
} -constraints {stdio fileevent openpipe} -body {

    namespace eval refchan {
	namespace ensemble create
	namespace export *


	proc finalize {chan args} {
	    namespace delete c_$chan
	}

	proc initialize {chan args} {
	    namespace eval c_$chan {}
	    namespace upvar c_$chan watching watching
	    set watching {}
	    list finalize initialize seek watch write
	}


	proc watch {chan args} {
	    namespace upvar c_$chan watching watching
	    foreach arg $args {
		switch $arg {
		    write {
			if {$arg ni $watching} {
			    lappend watching $arg
			}
			chan postevent $chan $arg
		    }
		}
	    }
	}


	proc write {chan args} {
	    chan postevent $chan write
	    return 1
	}
    }
    set f [chan create w [namespace which refchan]]
    chan configure $f -blocking 0
    set data "some data"
    set x 0
    chan event $f writable [namespace code {
	puts $f $data
	incr count [string length $data]
	if {$count > 262144} {
	    chan event $f writable {}
	    set x done
	}
    }]
    set token [after 10000 [namespace code {
	set x timeout
    }]]
    vwait [namespace which -variable x]
    return $x
} -cleanup {
    after cancel $token
    catch {chan close $f}
} -result done


makeFile "foo bar" foo

test io-45.1 {DeleteFileEvent, cleanup on close} {fileevent} {
    set f [open $path(foo) r]
    fileevent $f readable [namespace code {
	lappend x "binding triggered: \"[gets $f]\""
	fileevent $f readable {}
    }]
    close $f
    set x initial
    after 100 [namespace code { set y done }]
    variable y
    vwait [namespace which -variable y]
    set x
} {initial}
test io-45.2 {DeleteFileEvent, cleanup on close} {fileevent} {
    set f  [open $path(foo) r]
    set f2 [open $path(foo) r]
    fileevent $f readable [namespace code {
	    lappend x "f triggered: \"[gets $f]\""
	    fileevent $f readable {}
	}]
    fileevent $f2 readable [namespace code {
	lappend x "f2 triggered: \"[gets $f2]\""
	fileevent $f2 readable {}
    }]
    close $f
    variable x initial
    vwait [namespace which -variable x]
    close $f2
    set x
} {initial {f2 triggered: "foo bar"}}
test io-45.3 {DeleteFileEvent, cleanup on close} {fileevent} {
    set f  [open $path(foo) r]
    set f2 [open $path(foo) r]
    set f3 [open $path(foo) r]
    fileevent $f readable {f script}
    fileevent $f2 readable {f2 script}
    fileevent $f3 readable {f3 script}
    set x {}
    close $f2
    lappend x [catch {fileevent $f readable} msg] $msg \
	    [catch {fileevent $f2 readable}] \
	    [catch {fileevent $f3 readable} msg] $msg
    close $f3
    lappend x [catch {fileevent $f readable} msg] $msg \
	    [catch {fileevent $f2 readable}] \
	    [catch {fileevent $f3 readable}]
    close $f
    lappend x [catch {fileevent $f readable}] \
	    [catch {fileevent $f2 readable}] \
	    [catch {fileevent $f3 readable}]
} {0 {f script} 1 0 {f3 script} 0 {f script} 1 1 1 1 1}

# Execute these tests only if the "testfevent" command is present.

test io-46.1 {Tcl event loop vs multiple interpreters} {testfevent fileevent notOSX} {
    testfevent create
    set script "set f \[[list open $path(foo) r]]\n"
    append script {
	set x "no event"
	fileevent $f readable [namespace code {
	    set x "f triggered: [gets $f]"
	    fileevent $f readable {}
	}]
    }
    set timer [after 10 lappend x timeout]
    testfevent cmd $script
    vwait x
    after cancel $timer
    testfevent cmd {close $f}
    list [testfevent cmd {set x}] [testfevent cmd {info commands after}]
} {{f triggered: foo bar} after}
test io-46.2 {Tcl event loop vs multiple interpreters} testfevent {
    testfevent create
    testfevent cmd {
        variable x 0
        after 100 {set x triggered}
        vwait [namespace which -variable x]
        set x
    }
} {triggered}
test io-46.3 {Tcl event loop vs multiple interpreters} testfevent {
    testfevent create
    testfevent cmd {
        set x 0
        after 10 {lappend x timer}
        after 30
        set result $x
        update idletasks
        lappend result $x
        update
        lappend result $x
    }
} {0 0 {0 timer}}

test io-47.1 {fileevent vs multiple interpreters} {testfevent fileevent} {
    set f  [open $path(foo) r]
    set f2 [open $path(foo) r]
    set f3 [open $path(foo) r]
    fileevent $f readable {script 1}
    testfevent create
    testfevent share $f2
    testfevent cmd "fileevent $f2 readable {script 2}"
    fileevent $f3 readable {sript 3}
    set x {}
    lappend x [fileevent $f2 readable]
    testfevent delete
    lappend x [fileevent $f readable] [fileevent $f2 readable] \
        [fileevent $f3 readable]
    close $f
    close $f2
    close $f3
    set x
} {{} {script 1} {} {sript 3}}
test io-47.2 {deleting fileevent on interpreter delete} {testfevent fileevent} {
    set f  [open $path(foo) r]
    set f2 [open $path(foo) r]
    set f3 [open $path(foo) r]
    set f4 [open $path(foo) r]
    fileevent $f readable {script 1}
    testfevent create
    testfevent share $f2
    testfevent share $f3
    testfevent cmd "fileevent $f2 readable {script 2}
        fileevent $f3 readable {script 3}"
    fileevent $f4 readable {script 4}
    testfevent delete
    set x [list [fileevent $f readable] [fileevent $f2 readable] \
                [fileevent $f3 readable] [fileevent $f4 readable]]
    close $f
    close $f2
    close $f3
    close $f4
    set x
} {{script 1} {} {} {script 4}}
test io-47.3 {deleting fileevent on interpreter delete} {testfevent fileevent} {
    set f  [open $path(foo) r]
    set f2 [open $path(foo) r]
    set f3 [open $path(foo) r]
    set f4 [open $path(foo) r]
    testfevent create
    testfevent share $f3
    testfevent share $f4
    fileevent $f readable {script 1}
    fileevent $f2 readable {script 2}
    testfevent cmd "fileevent $f3 readable {script 3}
      fileevent $f4 readable {script 4}"
    testfevent delete
    set x [list [fileevent $f readable] [fileevent $f2 readable] \
                [fileevent $f3 readable] [fileevent $f4 readable]]
    close $f
    close $f2
    close $f3
    close $f4
    set x
} {{script 1} {script 2} {} {}}
test io-47.4 {file events on shared files and multiple interpreters} {testfevent fileevent} {
    set f  [open $path(foo) r]
    set f2 [open $path(foo) r]
    testfevent create
    testfevent share $f
    testfevent cmd "fileevent $f readable {script 1}"
    fileevent $f readable {script 2}
    fileevent $f2 readable {script 3}
    set x [list [fileevent $f2 readable] \
                [testfevent cmd "fileevent $f readable"] \
                [fileevent $f readable]]
    testfevent delete
    close $f
    close $f2
    set x
} {{script 3} {script 1} {script 2}}
test io-47.5 {file events on shared files, deleting file events} {testfevent fileevent} {
    set f [open $path(foo) r]
    testfevent create
    testfevent share $f
    testfevent cmd "fileevent $f readable {script 1}"
    fileevent $f readable {script 2}
    testfevent cmd "fileevent $f readable {}"
    set x [list [testfevent cmd "fileevent $f readable"] \
                [fileevent $f readable]]
    testfevent delete
    close $f
    set x
} {{} {script 2}}
test io-47.6 {file events on shared files, deleting file events} {testfevent fileevent} {
    set f [open $path(foo) r]
    testfevent create
    testfevent share $f
    testfevent cmd "fileevent $f readable {script 1}"
    fileevent $f readable {script 2}
    fileevent $f readable {}
    set x [list [testfevent cmd "fileevent $f readable"] \
                [fileevent $f readable]]
    testfevent delete
    close $f
    set x
} {{script 1} {}}
unset path(foo)
removeFile foo

set path(bar) [makeFile {} bar]

test io-48.1 {testing readability conditions} {fileevent} {
    set f [open $path(bar) w]
    puts $f abcdefg
    puts $f abcdefg
    puts $f abcdefg
    puts $f abcdefg
    puts $f abcdefg
    close $f
    set f [open $path(bar) r]
    fileevent $f readable [namespace code [list consume $f]]
    proc consume {f} {
	variable l
	variable x
	lappend l called
	if {[eof $f]} {
	    close $f
	    set x done
	} else {
	    gets $f
	}
    }
    set l ""
    variable x not_done
    vwait [namespace which -variable x]
    list $x $l
} {done {called called called called called called called}}
test io-48.2 {testing readability conditions} {nonBlockFiles fileevent} {
    set f [open $path(bar) w]
    puts $f abcdefg
    puts $f abcdefg
    puts $f abcdefg
    puts $f abcdefg
    puts $f abcdefg
    close $f
    set f [open $path(bar) r]
    fileevent $f readable [namespace code [list consume $f]]
    fconfigure $f -blocking off
    proc consume {f} {
	variable x
	variable l
	lappend l called
	if {[eof $f]} {
	    close $f
	    set x done
	} else {
	    gets $f
	}
    }
    set l ""
    variable x not_done
    vwait [namespace which -variable x]
    list $x $l
} {done {called called called called called called called}}
set path(my_script) [makeFile {} my_script]
test io-48.3 {testing readability conditions} {stdio unix nonBlockFiles fileevent} {
    set f [open $path(bar) w]
    puts $f abcdefg
    puts $f abcdefg
    puts $f abcdefg
    puts $f abcdefg
    puts $f abcdefg
    close $f
    set f [open $path(my_script) w]
    puts $f {
	proc copy_slowly {f} {
	    while {![eof $f]} {
		puts [gets $f]
		after 200
	    }
	    close $f
	}
    }
    close $f
    set f [open "|[list [interpreter]]" r+]
    fileevent  $f readable [namespace code [list consume $f]]
    fconfigure $f -buffering line
    fconfigure $f -blocking off
    proc consume {f} {
	variable l
	variable x
	if {[eof $f]} {
	    set x done
	} else {
	    gets $f
	    lappend l [fblocked $f]
	    gets $f
	    lappend l [fblocked $f]
	}
    }
    set l ""
    variable x not_done
    puts $f [list source $path(my_script)]
    puts $f "set f \[[list open $path(bar) r]]"
    puts $f {copy_slowly $f}
    puts $f {exit}
    vwait [namespace which -variable x]
    close $f
    list $x $l
} {done {0 1 0 1 0 1 0 1 0 1 0 1 0 0}}
unset path(bar)
removeFile bar

test io-48.4 {lf write, testing readability, ^Z termination, auto read mode} {fileevent} {
    file delete $path(test1)
    set f [open $path(test1) w]
    fconfigure $f -translation lf
    variable c [format "abc\ndef\n%c" 26]
    puts -nonewline $f $c
    close $f
    proc consume {f} {
	variable l
	variable c
	variable x
	if {[eof $f]} {
	   set x done
	   close $f
	} else {
	   lappend l [gets $f]
	   incr c
	}
    }
    set c 0
    set l ""
    set f [open $path(test1) r]
    fconfigure $f -translation auto -eofchar \x1A
    fileevent $f readable [namespace code [list consume $f]]
    variable x
    vwait [namespace which -variable x]
    list $c $l
} {3 {abc def {}}}
test io-48.5 {lf write, testing readability, ^Z in middle, auto read mode} {fileevent} {
    file delete $path(test1)
    set f [open $path(test1) w]
    fconfigure $f -translation lf
    set c [format "abc\ndef\n%cfoo\nbar\n" 26]
    puts -nonewline $f $c
    close $f
    proc consume {f} {
	variable l
	variable x
	variable c
	if {[eof $f]} {
	   set x done
	   close $f
	} else {
	   lappend l [gets $f]
	   incr c
	}
    }
    set c 0
    set l ""
    set f [open $path(test1) r]
    fconfigure $f -translation auto -eofchar \x1A
    fileevent $f readable [namespace code [list consume $f]]
    variable x
    vwait [namespace which -variable x]
    list $c $l
} {3 {abc def {}}}
test io-48.6 {cr write, testing readability, ^Z termination, auto read mode} {fileevent} {
    file delete $path(test1)
    set f [open $path(test1) w]
    fconfigure $f -translation cr
    set c [format "abc\ndef\n%c" 26]
    puts -nonewline $f $c
    close $f
    proc consume {f} {
	variable l
	variable x
	variable c
	if {[eof $f]} {
	   set x done
	   close $f
	} else {
	   lappend l [gets $f]
	   incr c
	}
    }
    set c 0
    set l ""
    set f [open $path(test1) r]
    fconfigure $f -translation auto -eofchar \x1A
    fileevent $f readable [namespace code [list consume $f]]
    variable x
    vwait [namespace which -variable x]
    list $c $l
} {3 {abc def {}}}
test io-48.7 {cr write, testing readability, ^Z in middle, auto read mode} {fileevent} {
    file delete $path(test1)
    set f [open $path(test1) w]
    fconfigure $f -translation cr
    set c [format "abc\ndef\n%cfoo\nbar\n" 26]
    puts -nonewline $f $c
    close $f
    proc consume {f} {
	variable l
	variable c
	variable x
	if {[eof $f]} {
	   set x done
	   close $f
	} else {
	   lappend l [gets $f]
	   incr c
	}
    }
    set c 0
    set l ""
    set f [open $path(test1) r]
    fconfigure $f -translation auto -eofchar \x1A
    fileevent $f readable [namespace code [list consume $f]]
    variable x
    vwait [namespace which -variable x]
    list $c $l
} {3 {abc def {}}}
test io-48.8 {crlf write, testing readability, ^Z termination, auto read mode} {fileevent} {
    file delete $path(test1)
    set f [open $path(test1) w]
    fconfigure $f -translation crlf
    set c [format "abc\ndef\n%c" 26]
    puts -nonewline $f $c
    close $f
    proc consume {f} {
	variable l
	variable x
	variable c
	if {[eof $f]} {
	   set x done
	   close $f
	} else {
	   lappend l [gets $f]
	   incr c
	}
    }
    set c 0
    set l ""
    set f [open $path(test1) r]
    fconfigure $f -translation auto -eofchar \x1A
    fileevent $f readable [namespace code [list consume $f]]
    variable x
    vwait [namespace which -variable x]
    list $c $l
} {3 {abc def {}}}
test io-48.9 {crlf write, testing readability, ^Z in middle, auto read mode} {fileevent} {
    file delete $path(test1)
    set f [open $path(test1) w]
    fconfigure $f -translation crlf
    set c [format "abc\ndef\n%cfoo\nbar\n" 26]
    puts -nonewline $f $c
    close $f
    proc consume {f} {
	variable l
	variable c
	variable x
	if {[eof $f]} {
	   set x done
	   close $f
	} else {
	   lappend l [gets $f]
	   incr c
	}
    }
    set c 0
    set l ""
    set f [open $path(test1) r]
    fconfigure $f -translation auto -eofchar \x1A
    fileevent $f readable [namespace code [list consume $f]]
    variable x
    vwait [namespace which -variable x]
    list $c $l
} {3 {abc def {}}}
test io-48.10 {lf write, testing readability, ^Z in middle, lf read mode} {fileevent} {
    file delete $path(test1)
    set f [open $path(test1) w]
    fconfigure $f -translation lf
    set c [format "abc\ndef\n%cfoo\nbar\n" 26]
    puts -nonewline $f $c
    close $f
    proc consume {f} {
	variable l
	variable c
	variable x
	if {[eof $f]} {
	   set x done
	   close $f
	} else {
	   lappend l [gets $f]
	   incr c
	}
    }
    set c 0
    set l ""
    set f [open $path(test1) r]
    fconfigure $f -translation lf -eofchar \x1A
    fileevent $f readable [namespace code [list consume $f]]
    variable x
    vwait [namespace which -variable x]
    list $c $l
} {3 {abc def {}}}
test io-48.11 {lf write, testing readability, ^Z termination, lf read mode} {fileevent} {
    file delete $path(test1)
    set f [open $path(test1) w]
    fconfigure $f -translation lf
    set c [format "abc\ndef\n%c" 26]
    puts -nonewline $f $c
    close $f
    proc consume {f} {
	variable l
	variable x
	variable c
	if {[eof $f]} {
	   set x done
	   close $f
	} else {
	   lappend l [gets $f]
	   incr c
	}
    }
    set c 0
    set l ""
    set f [open $path(test1) r]
    fconfigure $f -translation lf -eofchar \x1A
    fileevent $f readable [namespace code [list consume $f]]
    variable x
    vwait [namespace which -variable x]
    list $c $l
} {3 {abc def {}}}
test io-48.12 {cr write, testing readability, ^Z in middle, cr read mode} {fileevent} {
    file delete $path(test1)
    set f [open $path(test1) w]
    fconfigure $f -translation cr
    set c [format "abc\ndef\n%cfoo\nbar\n" 26]
    puts -nonewline $f $c
    close $f
    proc consume {f} {
	variable l
	variable x
	variable c
	if {[eof $f]} {
	   set x done
	   close $f
	} else {
	   lappend l [gets $f]
	   incr c
	}
    }
    set c 0
    set l ""
    set f [open $path(test1) r]
    fconfigure $f -translation cr -eofchar \x1A
    fileevent $f readable [namespace code [list consume $f]]
    variable x
    vwait [namespace which -variable x]
    list $c $l
} {3 {abc def {}}}
test io-48.13 {cr write, testing readability, ^Z termination, cr read mode} {fileevent} {
    file delete $path(test1)
    set f [open $path(test1) w]
    fconfigure $f -translation cr
    set c [format "abc\ndef\n%c" 26]
    puts -nonewline $f $c
    close $f
    proc consume {f} {
	variable c
	variable x
	variable l
	if {[eof $f]} {
	   set x done
	   close $f
	} else {
	   lappend l [gets $f]
	   incr c
	}
    }
    set c 0
    set l ""
    set f [open $path(test1) r]
    fconfigure $f -translation cr -eofchar \x1A
    fileevent $f readable [namespace code [list consume $f]]
    variable x
    vwait [namespace which -variable x]
    list $c $l
} {3 {abc def {}}}
test io-48.14 {crlf write, testing readability, ^Z in middle, crlf read mode} {fileevent} {
    file delete $path(test1)
    set f [open $path(test1) w]
    fconfigure $f -translation crlf
    set c [format "abc\ndef\n%cfoo\nbar\n" 26]
    puts -nonewline $f $c
    close $f
    proc consume {f} {
	variable c
	variable x
	variable l
	if {[eof $f]} {
	   set x done
	   close $f
	} else {
	   lappend l [gets $f]
	   incr c
	}
    }
    set c 0
    set l ""
    set f [open $path(test1) r]
    fconfigure $f -translation crlf -eofchar \x1A
    fileevent $f readable [namespace code [list consume $f]]
    variable x
    vwait [namespace which -variable x]
    list $c $l
} {3 {abc def {}}}
test io-48.15 {crlf write, testing readability, ^Z termi, crlf read mode} {fileevent} {
    file delete $path(test1)
    set f [open $path(test1) w]
    fconfigure $f -translation crlf
    set c [format "abc\ndef\n%c" 26]
    puts -nonewline $f $c
    close $f
    proc consume {f} {
	variable c
	variable x
	variable l
	if {[eof $f]} {
	   set x done
	   close $f
	} else {
	   lappend l [gets $f]
	   incr c
	}
    }
    set c 0
    set l ""
    set f [open $path(test1) r]
    fconfigure $f -translation crlf -eofchar \x1A
    fileevent $f readable [namespace code [list consume $f]]
    variable x
    vwait [namespace which -variable x]
    list $c $l
} {3 {abc def {}}}

test io-49.1 {testing crlf reading, leftover cr disgorgment} {
    file delete $path(test1)
    set f [open $path(test1) w]
    fconfigure $f -translation lf
    puts -nonewline $f "a\rb\rc\r\n"
    close $f
    set f [open $path(test1) r]
    set l ""
    lappend l [file size $path(test1)]
    fconfigure $f -translation crlf
    lappend l [read $f 1]
    lappend l [tell $f]
    lappend l [read $f 1]
    lappend l [tell $f]
    lappend l [read $f 1]
    lappend l [tell $f]
    lappend l [read $f 1]
    lappend l [tell $f]
    lappend l [read $f 1]
    lappend l [tell $f]
    lappend l [read $f 1]
    lappend l [tell $f]
    lappend l [eof $f]
    lappend l [read $f 1]
    lappend l [eof $f]
    close $f
    set l
} "7 a 1 [list \r] 2 b 3 [list \r] 4 c 5 {
} 7 0 {} 1"
test io-49.2 {testing crlf reading, leftover cr disgorgment} {
    file delete $path(test1)
    set f [open $path(test1) w]
    fconfigure $f -translation lf
    puts -nonewline $f "a\rb\rc\r\n"
    close $f
    set f [open $path(test1) r]
    set l ""
    lappend l [file size $path(test1)]
    fconfigure $f -translation crlf
    lappend l [read $f 2]
    lappend l [tell $f]
    lappend l [read $f 2]
    lappend l [tell $f]
    lappend l [read $f 2]
    lappend l [tell $f]
    lappend l [eof $f]
    lappend l [read $f 2]
    lappend l [tell $f]
    lappend l [eof $f]
    close $f
    set l
} "7 [list a\r] 2 [list b\r] 4 [list c\n] 7 0 {} 7 1"
test io-49.3 {testing crlf reading, leftover cr disgorgment} {
    file delete $path(test1)
    set f [open $path(test1) w]
    fconfigure $f -translation lf
    puts -nonewline $f "a\rb\rc\r\n"
    close $f
    set f [open $path(test1) r]
    set l ""
    lappend l [file size $path(test1)]
    fconfigure $f -translation crlf
    lappend l [read $f 3]
    lappend l [tell $f]
    lappend l [read $f 3]
    lappend l [tell $f]
    lappend l [eof $f]
    lappend l [read $f 3]
    lappend l [tell $f]
    lappend l [eof $f]
    close $f
    set l
} "7 [list a\rb] 3 [list \rc\n] 7 0 {} 7 1"
test io-49.4 {testing crlf reading, leftover cr disgorgment} {
    file delete $path(test1)
    set f [open $path(test1) w]
    fconfigure $f -translation lf
    puts -nonewline $f "a\rb\rc\r\n"
    close $f
    set f [open $path(test1) r]
    set l ""
    lappend l [file size $path(test1)]
    fconfigure $f -translation crlf
    lappend l [read $f 3]
    lappend l [tell $f]
    lappend l [gets $f]
    lappend l [tell $f]
    lappend l [eof $f]
    lappend l [gets $f]
    lappend l [tell $f]
    lappend l [eof $f]
    close $f
    set l
} "7 [list a\rb] 3 [list \rc] 7 0 {} 7 1"
test io-49.5 {testing crlf reading, leftover cr disgorgment} {
    file delete $path(test1)
    set f [open $path(test1) w]
    fconfigure $f -translation lf
    puts -nonewline $f "a\rb\rc\r\n"
    close $f
    set f [open $path(test1) r]
    set l ""
    lappend l [file size $path(test1)]
    fconfigure $f -translation crlf
    lappend l [set x [gets $f]]
    lappend l [tell $f]
    lappend l [gets $f]
    lappend l [tell $f]
    lappend l [eof $f]
    close $f
    set l
} [list 7 a\rb\rc 7 {} 7 1]

test io-50.1 {testing handler deletion} -constraints {testchannelevent testservicemode} -setup {
    file delete $path(test1)
} -body {
    set f [open $path(test1) w]
    close $f
    update
    proc delhandler {f} {
	variable z
	set z called
	testchannelevent $f delete 0
    }
    set z not_called
    set timer [after 50 lappend z timeout]
    testservicemode 0
    set f [open $path(test1) r]
    testchannelevent $f add readable [namespace code [list delhandler $f]]
    testservicemode 1
    vwait z
    after cancel $timer
    set z
} -cleanup {
    close $f
} -result called
test io-50.2 {testing handler deletion with multiple handlers} -constraints {testchannelevent testservicemode} -setup {
    file delete $path(test1)
} -body {
    set f [open $path(test1) w]
    close $f
    proc delhandler {f i} {
	variable z
	lappend z "called delhandler $i"
	testchannelevent $f delete 0
    }
    set z ""
    testservicemode 0
    set f [open $path(test1) r]
    testchannelevent $f add readable [namespace code [list delhandler $f 1]]
    testchannelevent $f add readable [namespace code [list delhandler $f 0]]
    testservicemode 1
    set timer [after 50 lappend z timeout]
    vwait z
    after cancel $timer
    set z
} -cleanup {
    close $f
} -result {{called delhandler 0} {called delhandler 1}}
test io-50.3 {testing handler deletion with multiple handlers} -constraints {testchannelevent testservicemode} -setup {
    file delete $path(test1)
} -body {
    set f [open $path(test1) w]
    close $f
    set z ""
    proc notcalled {f i} {
	variable z
	lappend z "notcalled was called!! $f $i"
    }
    proc delhandler {f i} {
	variable z
	testchannelevent $f delete 1
	lappend z "delhandler $i called"
	testchannelevent $f delete 0
	lappend z "delhandler $i deleted myself"
    }
    set z ""
    testservicemode 0
    set f [open $path(test1) r]
    testchannelevent $f add readable [namespace code [list notcalled $f 1]]
    testchannelevent $f add readable [namespace code [list delhandler $f 0]]
    testservicemode 1
    set timer [after 50 lappend z timeout]
    vwait z
    after cancel $timer
    set z
} -cleanup {
    close $f
} -result {{delhandler 0 called} {delhandler 0 deleted myself}}
test io-50.4 {testing handler deletion vs reentrant calls} -constraints {testchannelevent testservicemode} -setup {
    file delete $path(test1)
    update
} -body {
    set f [open $path(test1) w]
    close $f
    update
    proc delrecursive {f} {
	variable z
	variable u
	if {"$u" == "recursive"} {
	    testchannelevent $f delete 0
	    lappend z "delrecursive deleting recursive"
	} else {
	    lappend z "delrecursive calling recursive"
	    set u recursive
	    update
	}
    }
    variable u toplevel
    variable z ""
    testservicemode 0
    set f [open $path(test1) r]
    testchannelevent $f add readable [namespace code [list delrecursive $f]]
    testservicemode 1
    set timer [after 50 lappend z timeout]
    vwait z
    after cancel $timer
    set z
} -cleanup {
    close $f
} -result {{delrecursive calling recursive} {delrecursive deleting recursive}}
test io-50.5 {testing handler deletion vs reentrant calls} -constraints {testchannelevent testservicemode notOSX} -setup {
    file delete $path(test1)
} -body {
    set f [open $path(test1) w]
    close $f
    proc notcalled {f} {
	variable z
	lappend z "notcalled was called!! $f"
    }
    proc del {f} {
	variable u
	variable z
	if {"$u" == "recursive"} {
	    testchannelevent $f delete 1
	    lappend z "del deleted notcalled"
	    testchannelevent $f delete 0
	    lappend z "del deleted myself"
	} else {
	    set u recursive
	    lappend z "del calling recursive"
	    set timer [after 50 lappend z timeout]
	    vwait z
	    after cancel $timer
	    lappend z "del after recursive"
	}
    }
    set z ""
    set u toplevel
    testservicemode 0
    set f [open $path(test1) r]
    testchannelevent $f add readable [namespace code [list notcalled $f]]
    testchannelevent $f add readable [namespace code [list del $f]]
    testservicemode 1
    set timer [after 50 set z timeout]
    vwait z
    after cancel $timer
    set z
} -cleanup {
    close $f
} -result [list {del calling recursive} {del deleted notcalled} \
	       {del deleted myself} {del after recursive}]
test io-50.6 {testing handler deletion vs reentrant calls} -constraints {testchannelevent testservicemode} -setup {
    file delete $path(test1)
} -body {
    set f [open $path(test1) w]
    close $f
    proc first {f} {
	variable u
	variable z
	variable done
	if {"$u" == "toplevel"} {
	    lappend z "first called"
	    set u first
	    set timer [after 50 lappend z timeout]
	    vwait z
	    after cancel $timer
	    lappend z "first after toplevel"
	    set done 1
	} else {
	    lappend z "first called not toplevel"
	}
    }
    proc second {f} {
	variable u
	variable z
	if {"$u" == "first"} {
	    lappend z "second called, first time"
	    set u second
	    testchannelevent $f delete 0
	} elseif {"$u" == "second"} {
	    lappend z "second called, second time"
	    testchannelevent $f delete 0
	} else {
	    lappend z "second called, cannot happen!"
	    testchannelevent $f removeall
	}
    }
    set z ""
    set u toplevel
    set done 0
    testservicemode 0
    set f [open $path(test1) r]
    testchannelevent $f add readable [namespace code [list second $f]]
    testchannelevent $f add readable [namespace code [list first $f]]
    testservicemode 1
    update
    if {!$done} {
	set timer2 [after 200 set done 1]
	vwait done
	after cancel $timer2
    }
    set z
} -cleanup {
    close $f
} -result [list {first called} {first called not toplevel} \
	{second called, first time} {second called, second time} \
	{first after toplevel}]
test io-51.1 {Test old socket deletion on Macintosh} {socket} {
    set x 0
    set result ""
    proc accept {s a p} {
	variable x
	variable wait
	fconfigure $s -blocking off
	puts $s "sock[incr x]"
	close $s
	set wait done
    }
    set ss [socket -server [namespace code accept] -myaddr 127.0.0.1 0]
    set port [lindex [fconfigure $ss -sockname] 2]

    variable wait ""
    set cs [socket 127.0.0.1 $port]
    vwait [namespace which -variable wait]
    lappend result [gets $cs]
    close $cs

    set wait ""
    set cs [socket 127.0.0.1 $port]
    vwait [namespace which -variable wait]
    lappend result [gets $cs]
    close $cs

    set wait ""
    set cs [socket 127.0.0.1 $port]
    vwait [namespace which -variable wait]
    lappend result [gets $cs]
    close $cs

    set wait ""
    set cs [socket 127.0.0.1 $port]
    vwait [namespace which -variable wait]
    lappend result [gets $cs]
    close $cs
    close $ss
    set result
} {sock1 sock2 sock3 sock4}

test io-52.1 {TclCopyChannel} {fcopy} {
    file delete $path(test1)
    set f1 [open $thisScript]
    set f2 [open $path(test1) w]
    fcopy $f1 $f2 -command { # }
    catch { fcopy $f1 $f2 } msg
    close $f1
    close $f2
    string compare $msg "channel \"$f1\" is busy"
} {0}
test io-52.2 {TclCopyChannel} {fcopy} {
    file delete $path(test1)
    set f1 [open $thisScript]
    set f2 [open $path(test1) w]
    set f3 [open $thisScript]
    fcopy $f1 $f2 -command { # }
    catch { fcopy $f3 $f2 } msg
    close $f1
    close $f2
    close $f3
    string compare $msg "channel \"$f2\" is busy"
} {0}
test io-52.3 {TclCopyChannel} {fcopy} {
    file delete $path(test1)
    set f1 [open $thisScript]
    set f2 [open $path(test1) w]
    fconfigure $f1 -translation lf -encoding iso8859-1 -blocking 0
    fconfigure $f2 -translation cr -encoding iso8859-1 -blocking 0
    set s0 [fcopy $f1 $f2]
    set result [list [fconfigure $f1 -blocking] [fconfigure $f2 -blocking]]
    close $f1
    close $f2
    set s1 [file size $thisScript]
    set s2 [file size $path(test1)]
    if {("$s1" == "$s2") && ($s0 == $s1)} {
        lappend result ok
    }
    set result
} {0 0 ok}
test io-52.4 {TclCopyChannel} {fcopy} {
    file delete $path(test1)
    set f1 [open $thisScript]
    set f2 [open $path(test1) w]
    fconfigure $f1 -translation lf -blocking 0
    fconfigure $f2 -translation cr -blocking 0
    fcopy $f1 $f2 -size 40
    set result [list [fblocked $f1] [fconfigure $f1 -blocking] [fconfigure $f2 -blocking]]
    close $f1
    close $f2
    lappend result [file size $path(test1)]
} {0 0 0 40}
test io-52.4.1 {TclCopyChannel} {fcopy} {
    file delete $path(test1)
    set f1 [open $thisScript]
    set f2 [open $path(test1) w]
    fconfigure $f1 -translation lf -blocking 0 -buffersize 10000000
    fconfigure $f2 -translation cr -blocking 0
    fcopy $f1 $f2 -size 40
    set result [list [fblocked $f1] [fconfigure $f1 -blocking] [fconfigure $f2 -blocking]]
    close $f1
    close $f2
    lappend result [file size $path(test1)]
} {0 0 0 40}
test io-52.5 {TclCopyChannel, all} {fcopy} {
    file delete $path(test1)
    set f1 [open $thisScript]
    set f2 [open $path(test1) w]
    fconfigure $f1 -translation lf -encoding iso8859-1 -blocking 0
    fconfigure $f2 -translation lf -encoding iso8859-1 -blocking 0
    fcopy $f1 $f2 -size -1 ;# -1 means 'copy all', same as if no -size specified.
    set result [list [fconfigure $f1 -blocking] [fconfigure $f2 -blocking]]
    close $f1
    close $f2
    set s1 [file size $thisScript]
    set s2 [file size $path(test1)]
    if {"$s1" == "$s2"} {
        lappend result ok
    }
    set result
} {0 0 ok}
test io-52.5a {TclCopyChannel, all, other negative value} {fcopy} {
    file delete $path(test1)
    set f1 [open $thisScript]
    set f2 [open $path(test1) w]
    fconfigure $f1 -translation lf -encoding iso8859-1 -blocking 0
    fconfigure $f2 -translation lf -encoding iso8859-1 -blocking 0
    fcopy $f1 $f2 -size -2 ;# < 0 behaves like -1, copy all
    set result [list [fconfigure $f1 -blocking] [fconfigure $f2 -blocking]]
    close $f1
    close $f2
    set s1 [file size $thisScript]
    set s2 [file size $path(test1)]
    if {"$s1" == "$s2"} {
        lappend result ok
    }
    set result
} {0 0 ok}
test io-52.5b {TclCopyChannel, all, wrap to negative value} {fcopy} {
    file delete $path(test1)
    set f1 [open $thisScript]
    set f2 [open $path(test1) w]
    fconfigure $f1 -translation lf -encoding iso8859-1 -blocking 0
    fconfigure $f2 -translation lf -encoding iso8859-1 -blocking 0
    fcopy $f1 $f2 -size 3221176172 ;# Wrapped to < 0, behaves like -1, copy all
    set result [list [fconfigure $f1 -blocking] [fconfigure $f2 -blocking]]
    close $f1
    close $f2
    set s1 [file size $thisScript]
    set s2 [file size $path(test1)]
    if {"$s1" == "$s2"} {
        lappend result ok
    }
    set result
} {0 0 ok}
test io-52.6 {TclCopyChannel} {fcopy} {
    file delete $path(test1)
    set f1 [open $thisScript]
    set f2 [open $path(test1) w]
    fconfigure $f1 -translation lf -encoding iso8859-1 -blocking 0
    fconfigure $f2 -translation lf -encoding iso8859-1 -blocking 0
    set s0 [fcopy $f1 $f2 -size [expr {[file size $thisScript] + 5}]]
    set result [list [fconfigure $f1 -blocking] [fconfigure $f2 -blocking]]
    close $f1
    close $f2
    set s1 [file size $thisScript]
    set s2 [file size $path(test1)]
    if {("$s1" == "$s2") && ($s0 == $s1)} {
        lappend result ok
    }
    set result
} {0 0 ok}
test io-52.7 {TclCopyChannel} {fcopy} {
    file delete $path(test1)
    set f1 [open $thisScript]
    set f2 [open $path(test1) w]
    fconfigure $f1 -translation lf -encoding iso8859-1 -blocking 0
    fconfigure $f2 -translation lf -encoding iso8859-1 -blocking 0
    fcopy $f1 $f2
    set result [list [fconfigure $f1 -blocking] [fconfigure $f2 -blocking]]
    set s1 [file size $thisScript]
    set s2 [file size $path(test1)]
    close $f1
    close $f2
    if {"$s1" == "$s2"} {
        lappend result ok
    }
    set result
} {0 0 ok}
test io-52.8 {TclCopyChannel} {stdio fcopy} {
    file delete $path(test1)
    file delete $path(pipe)
    set f1 [open $path(pipe) w]
    fconfigure $f1 -translation lf
    puts $f1 "
	puts ready
	gets stdin
	set f1 \[open [list $thisScript] r\]
	fconfigure \$f1 -translation lf
	puts \[read \$f1 100\]
	close \$f1
    "
    close $f1
    set f1 [open "|[list [interpreter] $path(pipe)]" r+]
    fconfigure $f1 -translation lf
    gets $f1
    puts $f1 ready
    flush $f1
    set f2 [open $path(test1) w]
    fconfigure $f2 -translation lf
    set s0 [fcopy $f1 $f2 -size 40]
    catch {close $f1}
    close $f2
    list $s0 [file size $path(test1)]
} {40 40}
# Empty files, to register them with the test facility
set path(kyrillic.txt)   [makeFile {} kyrillic.txt]
set path(utf8-fcopy.txt) [makeFile {} utf8-fcopy.txt]
set path(utf8-rp.txt)    [makeFile {} utf8-rp.txt]
# Create kyrillic file, use lf translation to avoid os eol issues
set out [open $path(kyrillic.txt) w]
fconfigure $out -encoding koi8-r -translation lf
puts       $out "АА"
close      $out
test io-52.9 {TclCopyChannel & encodings} {fcopy} {
    # Copy kyrillic to UTF-8, using fcopy.

    set in  [open $path(kyrillic.txt) r]
    set out [open $path(utf8-fcopy.txt) w]

    fconfigure $in  -encoding koi8-r -translation lf
    fconfigure $out -encoding utf-8 -translation lf

    fcopy $in $out
    close $in
    close $out

    # Do the same again, but differently (read/puts).

    set in  [open $path(kyrillic.txt) r]
    set out [open $path(utf8-rp.txt) w]

    fconfigure $in  -encoding koi8-r -translation lf
    fconfigure $out -encoding utf-8 -translation lf

    puts -nonewline $out [read $in]

    close $in
    close $out

    list [file size $path(kyrillic.txt)] \
	    [file size $path(utf8-fcopy.txt)] \
	    [file size $path(utf8-rp.txt)]
} {3 5 5}
test io-52.10 {TclCopyChannel & encodings} {fcopy} {
    # encoding to binary (=> implies that the
    # internal utf-8 is written)

    set in  [open $path(kyrillic.txt) r]
    set out [open $path(utf8-fcopy.txt) w]

    fconfigure $in  -encoding koi8-r -translation lf
    # -translation binary is also -encoding binary
    fconfigure $out -translation binary

    fcopy $in $out
    close $in
    close $out

    file size $path(utf8-fcopy.txt)
} 5
test io-52.11 {TclCopyChannel & encodings} -setup {
    set out [open $path(utf8-fcopy.txt) w]
    fconfigure $out -encoding utf-8 -translation lf
    puts $out "АА"
    close $out
} -constraints {fcopy} -body {
    # binary to encoding => the input has to be
    # in utf-8 to make sense to the encoder

    set in  [open $path(utf8-fcopy.txt) r]
    set out [open $path(kyrillic.txt) w]

    # -translation binary is also -encoding binary
    fconfigure $in  -translation binary
    fconfigure $out -encoding koi8-r -translation lf

    fcopy $in $out
    close $in
    close $out

    file size $path(kyrillic.txt)
} -result 3

test io-52.12 {coverage of -translation auto} {
    file delete $path(test1) $path(test2)
    set out [open $path(test1) wb]
    chan configure $out -translation lf
    puts -nonewline $out abcdefg\rhijklmn\nopqrstu\r\nvwxyz
    close $out
    set in [open $path(test1)]
    chan configure $in -buffersize 8
    set out [open $path(test2) w]
    chan configure $out -translation lf
    fcopy $in $out
    close $in
    close $out
    file size $path(test2)
} 29
test io-52.13 {coverage of -translation cr} {
    file delete $path(test1) $path(test2)
    set out [open $path(test1) wb]
    chan configure $out -translation lf
    puts -nonewline $out abcdefg\rhijklmn\nopqrstu\r\nvwxyz
    close $out
    set in [open $path(test1)]
    chan configure $in -buffersize 8 -translation cr
    set out [open $path(test2) w]
    chan configure $out -translation lf
    fcopy $in $out
    close $in
    close $out
    file size $path(test2)
} 30
test io-52.14 {coverage of -translation crlf} {
    file delete $path(test1) $path(test2)
    set out [open $path(test1) wb]
    chan configure $out -translation lf
    puts -nonewline $out abcdefg\rhijklmn\nopqrstu\r\nvwxyz
    close $out
    set in [open $path(test1)]
    chan configure $in -buffersize 8 -translation crlf
    set out [open $path(test2) w]
    chan configure $out -translation lf
    fcopy $in $out
    close $in
    close $out
    file size $path(test2)
} 29
test io-52.14.1 {coverage of -translation crlf} {
    file delete $path(test1) $path(test2)
    set out [open $path(test1) wb]
    chan configure $out -translation lf
    puts -nonewline $out abcdefg\rhijklmn\nopqrstu\r\nvwxyz
    close $out
    set in [open $path(test1)]
    chan configure $in -buffersize 8 -translation crlf
    set out [open $path(test2) w]
    fcopy $in $out -size 2
    close $in
    close $out
    file size $path(test2)
} 2
test io-52.14.2 {coverage of -translation crlf} {
    file delete $path(test1) $path(test2)
    set out [open $path(test1) wb]
    chan configure $out -translation lf
    puts -nonewline $out abcdefg\rhijklmn\nopqrstu\r\nvwxyz
    close $out
    set in [open $path(test1)]
    chan configure $in -translation crlf
    set out [open $path(test2) w]
    fcopy $in $out -size 9
    close $in
    close $out
    file size $path(test2)
} 9
test io-52.15 {coverage of -translation crlf} {
    file delete $path(test1) $path(test2)
    set out [open $path(test1) wb]
    chan configure $out -translation lf
    puts -nonewline $out abcdefg\r
    close $out
    set in [open $path(test1)]
    chan configure $in -buffersize 8 -translation crlf
    set out [open $path(test2) w]
    fcopy $in $out
    close $in
    close $out
    file size $path(test2)
} 8
test io-52.16 {coverage of eofChar handling} {
    file delete $path(test1) $path(test2)
    set out [open $path(test1) wb]
    chan configure $out -translation lf
    puts -nonewline $out abcdefg\rhijklmn\nopqrstu\r\nvwxyz
    close $out
    set in [open $path(test1)]
    chan configure $in -buffersize 8 -translation lf -eofchar a
    set out [open $path(test2) w]
    fcopy $in $out
    close $in
    close $out
    file size $path(test2)
} 0
test io-52.17 {coverage of eofChar handling} {
    file delete $path(test1) $path(test2)
    set out [open $path(test1) wb]
    chan configure $out -translation lf
    puts -nonewline $out abcdefg\rhijklmn\nopqrstu\r\nvwxyz
    close $out
    set in [open $path(test1)]
    chan configure $in -buffersize 8 -translation lf -eofchar d
    set out [open $path(test2) w]
    fcopy $in $out
    close $in
    close $out
    file size $path(test2)
} 3
test io-52.18 {coverage of eofChar handling} {
    file delete $path(test1) $path(test2)
    set out [open $path(test1) wb]
    chan configure $out -translation lf
    puts -nonewline $out abcdefg\rhijklmn\nopqrstu\r\nvwxyz
    close $out
    set in [open $path(test1)]
    chan configure $in -buffersize 8 -translation crlf -eofchar h
    set out [open $path(test2) w]
    fcopy $in $out
    close $in
    close $out
    file size $path(test2)
} 8
test io-52.19 {coverage of eofChar handling} {
    file delete $path(test1) $path(test2)
    set out [open $path(test1) wb]
    chan configure $out -translation lf
    puts -nonewline $out abcdefg\rhijklmn\nopqrstu\r\nvwxyz
    close $out
    set in [open $path(test1)]
    chan configure $in -buffersize 10 -translation crlf -eofchar h
    set out [open $path(test2) w]
    fcopy $in $out
    close $in
    close $out
    file size $path(test2)
} 8
test io-52.20 {TclCopyChannel & encodings} -setup {
    set out [open $path(utf8-fcopy.txt) w]
    fconfigure $out -encoding utf-8 -translation lf
    puts $out "Á"
    close $out
} -constraints {fcopy} -body {
    # binary to encoding => the input has to be
    # in utf-8 to make sense to the encoder

    set in  [open $path(utf8-fcopy.txt) r]
    set out [open $path(kyrillic.txt) w]

    # Using "-encoding ascii" means reading the "Á" gives an error
    fconfigure $in  -encoding ascii
    fconfigure $out -encoding koi8-r -translation lf

    fcopy $in $out
} -cleanup {
    close $in
    close $out
} -returnCodes 1 -match glob -result {error reading "file*": illegal byte sequence}
test io-52.21 {TclCopyChannel & encodings} -setup {
    set out [open $path(utf8-fcopy.txt) w]
    fconfigure $out -encoding utf-8 -translation lf
    puts $out "Á"
    close $out
} -constraints {fcopy} -body {
    # binary to encoding => the input has to be
    # in utf-8 to make sense to the encoder

    set in  [open $path(utf8-fcopy.txt) r]
    set out [open $path(kyrillic.txt) w]

    # Using "-encoding ascii" means writing the "Á" gives an error
    fconfigure $in  -encoding utf-8
    fconfigure $out -encoding ascii -translation lf

    fcopy $in $out
} -cleanup {
    close $in
    close $out
} -returnCodes 1 -match glob -result {error writing "file*": illegal byte sequence}
test io-52.22 {TclCopyChannel & encodings} -setup {
    set out [open $path(utf8-fcopy.txt) w]
    fconfigure $out -encoding utf-8 -translation lf
    puts $out "Á"
    close $out
} -constraints {fcopy} -body {
    # binary to encoding => the input has to be
    # in utf-8 to make sense to the encoder

    set in  [open $path(utf8-fcopy.txt) r]
    set out [open $path(kyrillic.txt) w]

    # Using "-encoding ascii" means reading the "Á" gives an error
    fconfigure $in  -encoding ascii
    fconfigure $out -encoding koi8-r -translation lf
    proc ::xxx args {
        set ::s0 $args
    }

    fcopy $in $out -command ::xxx
    vwait ::s0
    set ::s0
} -cleanup {
    close $in
    close $out
    unset ::s0
} -match glob -result {0 {error reading "file*": illegal byte sequence}}
test io-52.23 {TclCopyChannel & encodings} -setup {
    set out [open $path(utf8-fcopy.txt) w]
    fconfigure $out -encoding utf-8 -translation lf
    puts $out "Á"
    close $out
} -constraints {fcopy} -body {
    # binary to encoding => the input has to be
    # in utf-8 to make sense to the encoder

    set in  [open $path(utf8-fcopy.txt) r]
    set out [open $path(kyrillic.txt) w]

    # Using "-encoding ascii" means writing the "Á" gives an error
    fconfigure $in  -encoding utf-8
    fconfigure $out -encoding ascii -translation lf
    proc ::xxx args {
        set ::s0 $args
    }

    fcopy $in $out -command ::xxx
    vwait ::s0
    set ::s0
} -cleanup {
    close $in
    close $out
    unset ::s0
} -match glob -result {0 {error writing "file*": illegal byte sequence}}


test io-53.1 {CopyData} {fcopy} {
    file delete $path(test1)
    set f1 [open $thisScript]
    set f2 [open $path(test1) w]
    fconfigure $f1 -translation lf -blocking 0
    fconfigure $f2 -translation cr -blocking 0
    fcopy $f1 $f2 -size 0
    set result [list [fconfigure $f1 -blocking] [fconfigure $f2 -blocking]]
    close $f1
    close $f2
    lappend result [file size $path(test1)]
} {0 0 0}
test io-53.2 {CopyData} {fcopy} {
    file delete $path(test1)
    set f1 [open $thisScript]
    set f2 [open $path(test1) w]
    fconfigure $f1 -translation lf -encoding iso8859-1 -blocking 0
    fconfigure $f2 -translation cr -encoding iso8859-1 -blocking 0
    fcopy $f1 $f2 -command [namespace code {set s0}]
    set result [list [fconfigure $f1 -blocking] [fconfigure $f2 -blocking]]
    variable s0
    vwait [namespace which -variable s0]
    close $f1
    close $f2
    set s1 [file size $thisScript]
    set s2 [file size $path(test1)]
    if {("$s1" == "$s2") && ($s0 == $s1)} {
        lappend result ok
    }
    set result
} {0 0 ok}
test io-53.3 {CopyData: background read underflow} {stdio unix fcopy} {
    file delete $path(test1)
    file delete $path(pipe)
    set f1 [open $path(pipe) w]
    puts -nonewline $f1 {
	puts ready
	flush stdout				;# Don't assume line buffered!
	fcopy stdin stdout -command { set x }
	vwait x
	set f [}
    puts $f1 [list open $path(test1) w]]
    puts $f1 {
	fconfigure $f -translation lf
	puts $f "done"
	close $f
    }
    close $f1
    set f1 [open "|[list [interpreter] $path(pipe)]" r+]
    set result [gets $f1]
    puts $f1 line1
    flush $f1
    lappend result [gets $f1]
    puts $f1 line2
    flush $f1
    lappend result [gets $f1]
    close $f1
    after 500
    set f [open $path(test1)]
    lappend result [read $f]
    close $f
    set result
} "ready line1 line2 {done\n}"
test io-53.4 {CopyData: background write overflow} {stdio fileevent fcopy} {
    set big bbbbbbbbbbbbbbbbbbbbbbbbbbbbbbbbbbbbbbbbbbbbbbbbbbbbbbbbbbbbbbbb\n
    variable x
    for {set x 0} {$x < 12} {incr x} {
	append big $big
    }
    file delete $path(pipe)
    set f1 [open $path(pipe) w]
    puts $f1 {
	puts ready
	fcopy stdin stdout -command { set x }
	vwait x
    }
    close $f1
    set f1 [open "|[list [interpreter] $path(pipe)]" r+]
    set result [gets $f1]
    fconfigure $f1 -blocking 0
    puts $f1 $big
    flush $f1
    set result ""
    fileevent $f1 read [namespace code {
	append result [read $f1 1024]
	if {[string length $result] >= [string length $big]+1} {
	    set x done
	}
    }]
    vwait [namespace which -variable x]
    close $f1
    set big {}
    set x
} done
test io-53.4.1 {Bug 894da183c8} {stdio fcopy} {
    set big bbbbbbbbbbbbbbbbbbbbbbbbbbbbbbbbbbbbbbbbbbbbbbbbbbbbbbbbbbbbbbbb\n
    variable x
    for {set x 0} {$x < 12} {incr x} {
	append big $big
    }
    file delete $path(pipe)
    set f1 [open $path(pipe) w]
    puts $f1 [list file delete $path(test1)]
    puts $f1 {
	puts ready
	set f [open io-53.4.1 w]
	chan configure $f -translation lf
	fcopy stdin $f -command { set x }
	vwait x
	close $f
    }
    puts $f1 "close \[[list open $path(test1) w]]"
    close $f1
    set f1 [open "|[list [interpreter] $path(pipe)]" r+]
    set result [gets $f1]
    fconfigure $f1 -blocking 0 -buffersize 125000 -translation lf
    puts $f1 $big
    fconfigure $f1 -blocking 1
    close $f1
    set big {}
    while {[catch {glob $path(test1)}]} {after 50}
    file delete $path(test1)
    set check [file size io-53.4.1]
    file delete io-53.4.1
    set check
} 266241
set result {}
proc FcopyTestAccept {sock args} {
    after 1000 "close $sock"
}
proc FcopyTestDone {bytes {error {}}} {
    variable fcopyTestDone
    if {[string length $error]} {
	set fcopyTestDone 1
    } else {
	set fcopyTestDone 0
    }
}
test io-53.5 {CopyData: error during fcopy} {socket fcopy} {
    variable fcopyTestDone
    set listen [socket -server [namespace code FcopyTestAccept] -myaddr 127.0.0.1 0]
    set in [open $thisScript]	;# 126 K
    set out [socket 127.0.0.1 [lindex [fconfigure $listen -sockname] 2]]
    catch {unset fcopyTestDone}
    close $listen	;# This means the socket open never really succeeds
    fcopy $in $out -command [namespace code FcopyTestDone]
    variable fcopyTestDone
    if {![info exists fcopyTestDone]} {
	vwait [namespace which -variable fcopyTestDone]		;# The error occurs here in the b.g.
    }
    close $in
    close $out
    set fcopyTestDone	;# 1 for error condition
} 1
test io-53.6 {CopyData: error during fcopy} {stdio fcopy} {
    variable fcopyTestDone
    file delete $path(pipe)
    file delete $path(test1)
    catch {unset fcopyTestDone}
    set f1 [open $path(pipe) w]
    puts $f1 "exit 1"
    close $f1
    set in [open "|[list [interpreter] $path(pipe)]" r+]
    set out [open $path(test1) w]
    fcopy $in $out -command [namespace code FcopyTestDone]
    variable fcopyTestDone
    if {![info exists fcopyTestDone]} {
	vwait [namespace which -variable fcopyTestDone]
    }
    catch {close $in}
    close $out
    set fcopyTestDone	;# 0 for plain end of file
} {0}
proc doFcopy {in out {bytes 0} {error {}}} {
    variable fcopyTestDone
    variable fcopyTestCount
    incr fcopyTestCount $bytes
    if {[string length $error]} {
	set fcopyTestDone 1
    } elseif {[eof $in]} {
	set fcopyTestDone 0
    } else {
        # Delay next fcopy to wait for size>0 input bytes
        after 100 [list fcopy $in $out -size 1000 \
		-command [namespace code [list doFcopy $in $out]]]
    }
}
test io-53.7 {CopyData: Flooding fcopy from pipe} {stdio fcopy} {
    variable fcopyTestDone
    file delete $path(pipe)
    catch {unset fcopyTestDone}
    set fcopyTestCount 0
    set f1 [open $path(pipe) w]
    puts $f1 {
	# Write  10 bytes / 10 msec
	proc Write {count} {
	    puts -nonewline "1234567890"
	    if {[incr count -1]} {
	        after 10 [list Write $count]
	    } else {
	        set ::ready 1
	    }
	}
	fconfigure stdout -buffering none
	Write 345 ;# 3450 bytes ~3.45 sec
	vwait ready
	exit 0
    }
    close $f1
    set in [open "|[list [interpreter] $path(pipe) &]" r+]
    set out [open $path(test1) w]
    doFcopy $in $out
    variable fcopyTestDone
    if {![info exists fcopyTestDone]} {
	vwait [namespace which -variable fcopyTestDone]
    }
    catch {close $in}
    close $out
    # -1=error 0=script error N=number of bytes
    expr {($fcopyTestDone == 0) ? $fcopyTestCount : -1}
} {3450}
test io-53.8 {CopyData: async callback and error handling, Bug 1932639} -setup {
    # copy progress callback. errors out intentionally
    proc ::cmd args {
	lappend ::RES "CMD $args"
	error !STOP
    }
    # capture callback error here
    proc ::bgerror args {
	lappend ::RES "bgerror/OK $args"
	set ::forever has-been-reached
	return
    }
    # Files we use for our channels
    set foo [makeFile ashgdfashdgfasdhgfasdhgf foo]
    set bar [makeFile {} bar]
    # Channels to copy between
    set f [open $foo r] ; fconfigure $f -translation binary
    set g [open $bar w] ; fconfigure $g -translation binary -buffering none
} -constraints {stdio fcopy} -body {
    # Record input size, so that result is always defined
    lappend ::RES [file size $bar]
    # Run the copy. Should not invoke -command now.
    fcopy $f $g -size 2 -command ::cmd
    # Check that -command was not called synchronously
    set sbs [file size $bar]
    lappend ::RES [expr {($sbs > 0) ? "sync/FAIL" : "sync/OK"}] $sbs
    # Now let the async part happen. Should capture the error in cmd
    # via bgerror. If not break the event loop via timer.
    set token [after 1000 {
	lappend ::RES {bgerror/FAIL timeout}
	set ::forever has-been-reached
    }]
    vwait ::forever
    catch {after cancel $token}
    # Report
    set ::RES
} -cleanup {
    close $f
    close $g
    catch {unset ::RES}
    catch {unset ::forever}
    rename ::cmd {}
    rename ::bgerror {}
    removeFile foo
    removeFile bar
} -result {0 sync/OK 0 {CMD 2} {bgerror/OK !STOP}}
test io-53.8a {CopyData: async callback and error handling, Bug 1932639, at eof} -setup {
    # copy progress callback. errors out intentionally
    proc ::cmd args {
	lappend ::RES "CMD $args"
	set ::forever has-been-reached
	return
    }
    # Files we use for our channels
    set foo [makeFile ashgdfashdgfasdhgfasdhgf foo]
    set bar [makeFile {} bar]
    # Channels to copy between
    set f [open $foo r] ; fconfigure $f -translation binary
    set g [open $bar w] ; fconfigure $g -translation binary -buffering none
} -constraints {stdio fcopy} -body {
    # Initialize and force eof on the input.
    seek $f 0 end ; read $f 1
    set ::RES [eof $f]
    # Run the copy. Should not invoke -command now.
    fcopy $f $g -size 2 -command ::cmd
    # Check that -command was not called synchronously
    lappend ::RES [expr {([llength $::RES] > 1) ? "sync/FAIL" : "sync/OK"}]
    # Now let the async part happen. Should capture the eof in cmd
    # If not break the event loop via timer.
    set token [after 1000 {
	lappend ::RES {cmd/FAIL timeout}
	set ::forever has-been-reached
    }]
    vwait ::forever
    catch {after cancel $token}
    # Report
    set ::RES
} -cleanup {
    close $f
    close $g
    catch {unset ::RES}
    catch {unset ::forever}
    rename ::cmd {}
    removeFile foo
    removeFile bar
} -result {1 sync/OK {CMD 0}}
test io-53.8b {CopyData: async callback and -size 0} -setup {
    # copy progress callback. errors out intentionally
    proc ::cmd args {
	lappend ::RES "CMD $args"
	set ::forever has-been-reached
	return
    }
    # Files we use for our channels
    set foo [makeFile ashgdfashdgfasdhgfasdhgf foo]
    set bar [makeFile {} bar]
    # Channels to copy between
    set f [open $foo r] ; fconfigure $f -translation binary
    set g [open $bar w] ; fconfigure $g -translation binary -buffering none
} -constraints {stdio fcopy} -body {
	set ::RES {}
    # Run the copy. Should not invoke -command now.
    fcopy $f $g -size 0 -command ::cmd
    # Check that -command was not called synchronously
    lappend ::RES [expr {([llength $::RES] > 1) ? "sync/FAIL" : "sync/OK"}]
    # Now let the async part happen. Should capture the eof in cmd
    # If not break the event loop via timer.
    set token [after 1000 {
	lappend ::RES {cmd/FAIL timeout}
	set ::forever has-been-reached
    }]
    vwait ::forever
    catch {after cancel $token}
    # Report
    set ::RES
} -cleanup {
    close $f
    close $g
    catch {unset ::RES}
    catch {unset ::forever}
    rename ::cmd {}
    removeFile foo
    removeFile bar
} -result {sync/OK {CMD 0}}
test io-53.9 {CopyData: -size and event interaction, Bug 780533} -setup {
    set out [makeFile {} out]
    set err [makeFile {} err]
    set pipe [open "|[list [info nameofexecutable] 2> $err]" r+]
    fconfigure $pipe -translation binary -buffering line
    puts $pipe {
	fconfigure stdout -translation binary -buffering line
	puts stderr Waiting...
	after 1000
	foreach x {a b c} {
	    puts stderr Looping...
	    puts $x
	    after 500
	}
	proc bye args {
	    if {[gets stdin line]<0} {
		puts stderr "CHILD: EOF detected, exiting"
		exit
	    } else {
		puts stderr "CHILD: ignoring line: $line"
	    }
	}
	puts stderr Now-sleeping-forever
	fileevent stdin readable bye
	vwait forever
    }
    proc ::done args {
	set ::forever OK
	return
    }
    set ::forever {}
    set out [open $out w]
} -constraints {stdio fcopy} -body {
    fcopy $pipe $out -size 6 -command ::done
    set token [after 5000 {
	set ::forever {fcopy hangs}
    }]
    vwait ::forever
    catch {after cancel $token}
    set ::forever
} -cleanup {
    close $pipe
    rename ::done {}
    after 1000;			# Give Windows time to kill the process
    catch {close $out}
    catch {removeFile out}
    catch {removeFile err}
    catch {unset ::forever}
} -result OK
test io-53.10 {Bug 1350564, multi-directional fcopy} -setup {
    set err [makeFile {} err]
    set pipe [open "|[list [info nameofexecutable] 2> $err]" r+]
    fconfigure $pipe -translation binary -buffering line
    puts $pipe {
	fconfigure stderr -buffering line
	# Kill server when pipe closed by invoker.
	proc bye args {
	    if {![eof stdin]} { gets stdin ; return }
	    puts stderr BYE
	    exit
	}
	# Server code. Bi-directional copy between 2 sockets.
	proc geof {sok} {
	    puts stderr DONE/$sok
	    close $sok
	}
	proc new {sok args} {
	    puts stderr NEW/$sok
	    global l srv
	    fconfigure $sok -translation binary -buffering none
	    lappend l $sok
	    if {[llength $l]==2} {
		close $srv
		foreach {a b} $l break
		fcopy $a $b -command [list geof $a]
		fcopy $b $a -command [list geof $b]
		puts stderr 2COPY
	    }
	    puts stderr ...
	}
	puts stderr SRV
	set l {}
	set srv [socket -server new 9999]
	puts stderr WAITING
	fileevent stdin readable bye
	puts OK
	vwait forever
    }
    # wait for OK from server.
    gets $pipe
    # Now the two clients.
    proc ::done {sock} {
	if {[eof $sock]} { close $sock ; return }
	lappend ::forever [gets $sock]
	return
    }
    set a [socket 127.0.0.1 9999]
    set b [socket 127.0.0.1 9999]
    fconfigure $a -translation binary -buffering none
    fconfigure $b -translation binary -buffering none
    fileevent  $a readable [list ::done $a]
    fileevent  $b readable [list ::done $b]
} -constraints {stdio fcopy} -body {
    # Now pass data through the server in both directions.
    set ::forever {}
    puts $a AB
    vwait ::forever
    puts $b BA
    vwait ::forever
    set ::forever
} -cleanup {
    catch {close $a}
    catch {close $b}
    close $pipe
    rename ::done {}
    after 1000 ;# Give Windows time to kill the process
    removeFile err
    catch {unset ::forever}
} -result {AB BA}
test io-53.11 {Bug 2895565} -setup {
    set in [makeFile {} in]
    set f [open $in w]
    fconfigure $f -encoding utf-8 -translation binary
    puts -nonewline $f [string repeat "Ho hum\n" 11]
    close $f
    set inChan [open $in r]
    fconfigure $inChan -translation binary
    set out [makeFile {} out]
    set outChan [open $out w]
    fconfigure $outChan -encoding cp1252 -translation crlf
    proc CopyDone {bytes args} {
	variable done
	if {[llength $args]} {
	    set done "Error: '[lindex $args 0]' after $bytes bytes copied"
	} else {
	    set done "$bytes bytes copied"
	}
    }
} -body {
    variable done
    after 2000 [list set [namespace which -variable done] timeout]
    fcopy $inChan $outChan -size 40 -command [namespace which CopyDone]
    vwait [namespace which -variable done]
    set done
} -cleanup {
    close $outChan
    close $inChan
    removeFile out
    removeFile in
} -result {40 bytes copied}
test io-53.12 {CopyData: foreground short reads, aka bug 3096275} {stdio unix fcopy} {
    file delete $path(pipe)
    set f1 [open $path(pipe) w]
    puts -nonewline $f1 {
	fconfigure stdin -translation binary -blocking 0
	fconfigure stdout -buffering none -translation binary
	fcopy stdin stdout
    }
    close $f1
    set f1 [open "|[list [interpreter] $path(pipe)]" r+]
    fconfigure $f1 -translation binary -buffering none
    puts -nonewline $f1 A
    after 2000 {set ::done timeout}
    fileevent $f1 readable {set ::done ok}
    vwait ::done
    set ch [read $f1 1]
    close $f1
    list $::done $ch
} {ok A}
test io-53.13 {TclCopyChannel: read error reporting} -setup {
    proc driver {cmd args} {
        variable buffer
        variable index
        set chan [lindex $args 0]
        switch -- $cmd {
            initialize {
                return {initialize finalize watch read}
            }
            finalize {
                return
            }
            watch {}
            read {
		error FAIL
            }
        }
    }
    set outFile [makeFile {} out]
} -body {
    set in [chan create read [namespace which driver]]
    chan configure $in -translation binary
    set out [open $outFile wb]
    chan copy $in $out
} -cleanup {
    catch {close $in}
    catch {close $out}
    removeFile out
    rename driver {}
} -result {error reading "*": *} -returnCodes error -match glob
test io-53.14 {TclCopyChannel: write error reporting} -setup {
    proc driver {cmd args} {
        variable buffer
        variable index
        set chan [lindex $args 0]
        switch -- $cmd {
            initialize {
                return {initialize finalize watch write}
            }
            finalize {
                return
            }
            watch {}
            write {
                error FAIL
            }
        }
    }
    set inFile [makeFile {aaa} in]
} -body {
    set in [open $inFile rb]
    set out [chan create write [namespace which driver]]
    chan configure $out -translation binary
    chan copy $in $out
} -cleanup {
    catch {close $in}
    catch {close $out}
    removeFile in
    rename driver {}
} -result {error writing "*": *} -returnCodes error -match glob
test io-53.15 {[ed29c4da21] DoRead: fblocked seen as error} -setup {
    proc driver {cmd args} {
        variable buffer
        variable index
        variable blocked
        set chan [lindex $args 0]
        switch -- $cmd {
            initialize {
                set index($chan) 0
                set buffer($chan) [encoding convertto utf-8 \
                        [string repeat a 100]]
                set blocked($chan) 1
                return {initialize finalize watch read}
            }
            finalize {
                unset index($chan) buffer($chan) blocked($chan)
                return
            }
            watch {}
            read {
                if {$blocked($chan)} {
                    set blocked($chan) [expr {!$blocked($chan)}]
                    return -code error EAGAIN
                }
                set n [lindex $args 1]
                set new [expr {$index($chan) + $n}]
                set result [string range $buffer($chan) $index($chan) $new-1]
                set index($chan) $new
                return $result
            }
        }
    }
    set c [chan create read [namespace which driver]]
    chan configure $c -encoding utf-8
    set out [makeFile {} out]
    set outChan [open $out w]
    chan configure $outChan -encoding utf-8
} -body {
    chan copy $c $outChan
} -cleanup {
    close $outChan
    close $c
    removeFile out
} -result 100
test io-53.16 {[ed29c4da21] MBRead: fblocked seen as error} -setup {
    proc driver {cmd args} {
        variable buffer
        variable index
        variable blocked
        set chan [lindex $args 0]
        switch -- $cmd {
            initialize {
                set index($chan) 0
                set buffer($chan) [encoding convertto utf-8 \
                        [string repeat a 100]]
                set blocked($chan) 1
                return {initialize finalize watch read}
            }
            finalize {
                unset index($chan) buffer($chan) blocked($chan)
                return
            }
            watch {}
            read {
                if {$blocked($chan)} {
                    set blocked($chan) [expr {!$blocked($chan)}]
                    return -code error EAGAIN
                }
                set n [lindex $args 1]
                set new [expr {$index($chan) + $n}]
                set result [string range $buffer($chan) $index($chan) $new-1]
                set index($chan) $new
                return $result
            }
        }
    }
    set c [chan create read [namespace which driver]]
    chan configure $c -encoding utf-8 -translation lf
    set out [makeFile {} out]
    set outChan [open $out w]
    chan configure $outChan -encoding utf-8 -translation lf
} -body {
    chan copy $c $outChan
} -cleanup {
    close $outChan
    close $c
    removeFile out
} -result 100
test io-53.17 {[7c187a3773] MBWrite: proper inQueueTail handling} -setup {
    proc driver {cmd args} {
        variable buffer
        variable index
        set chan [lindex $args 0]
        switch -- $cmd {
            initialize {
                set index($chan) 0
                set buffer($chan) [encoding convertto utf-8 \
                        line\n[string repeat a 100]line\n]
                return {initialize finalize watch read}
            }
            finalize {
                unset index($chan) buffer($chan)
                return
            }
            watch {}
            read {
                set n [lindex $args 1]
                set new [expr {$index($chan) + $n}]
                set result [string range $buffer($chan) $index($chan) $new-1]
                set index($chan) $new
                return $result
            }
        }
    }
    set c [chan create read [namespace which driver]]
    chan configure $c -encoding utf-8 -translation lf -buffersize 107
    set out [makeFile {} out]
    set outChan [open $out w]
    chan configure $outChan -encoding utf-8 -translation lf
} -body {
    list [gets $c] [chan copy $c $outChan -size 100] [gets $c]
} -cleanup {
    close $outChan
    close $c
    removeFile out
} -result {line 100 line}

test io-54.1 {Recursive channel events} {socket fileevent notWinCI} {
    # This test checks to see if file events are delivered during recursive
    # event loops when there is buffered data on the channel.

    proc accept {s a p} {
	variable as
	fconfigure $s -translation lf
	puts $s "line 1\nline2\nline3"
	flush $s
	set as $s
    }
    proc readit {s next} {
	variable x
	variable result
	lappend result $next
	if {$next == 1} {
	    fileevent $s readable [namespace code [list readit $s 2]]
	    vwait [namespace which -variable x]
	}
	incr x
    }
    set ss [socket -server [namespace code accept] -myaddr 127.0.0.1 0]

    # We need to delay on some systems until the creation of the
    # server socket completes.

    set done 0
    for {set i 0} {$i < 10} {incr i} {
	if {![catch {set cs [socket 127.0.0.1 [lindex [fconfigure $ss -sockname] 2]]}]} {
	    set done 1
	    break
	}
	after 100
    }
    if {$done == 0} {
	close $ss
	error "failed to connect to server"
    }
    variable result {}
    variable x 0
    variable as
    vwait [namespace which -variable as]
    fconfigure $cs -translation lf
    lappend result [gets $cs]
    fconfigure $cs -blocking off
    fileevent $cs readable [namespace code [list readit $cs 1]]
    set a [after 2000 [namespace code { set x failure }]]
    vwait [namespace which -variable x]
    after cancel $a
    close $as
    close $ss
    close $cs
    list $result $x
} {{{line 1} 1 2} 2}
test io-54.2 {Testing for busy-wait in recursive channel events} {socket fileevent} {
    set accept {}
    set after {}
    variable s [socket -server [namespace code accept] -myaddr 127.0.0.1 0]
    proc accept {s a p} {
	variable counter
	variable accept

	set accept $s
	set counter 0
	fconfigure $s -blocking off -buffering line -translation lf
	fileevent $s readable [namespace code "doit $s"]
    }
    proc doit {s} {
	variable counter
	variable after

	incr counter
	set l [gets $s]
	if {"$l" == ""} {
	    fileevent $s readable [namespace code "doit1 $s"]
	    set after [after 1000 [namespace code newline]]
	}
    }
    proc doit1 {s} {
	variable counter
	variable accept

	incr counter
	set l [gets $s]
	close $s
	set accept {}
    }
    proc producer {} {
	variable s
	variable writer

	set writer [socket 127.0.0.1 [lindex [fconfigure $s -sockname] 2]]
	fconfigure $writer -buffering line
	puts -nonewline $writer hello
	flush $writer
    }
    proc newline {} {
	variable done
	variable writer

	puts $writer hello
	flush $writer
	set done 1
    }
    producer
    variable done
    vwait [namespace which -variable done]
    close $writer
    close $s
    after cancel $after
    if {$accept != {}} {close $accept}
    set counter
} 1

set path(fooBar) [makeFile {} fooBar]

test io-55.1 {ChannelEventScriptInvoker: deletion} -constraints {
    fileevent
} -setup {
    variable x
    proc eventScript {fd} {
	variable x
	close $fd
	error "planned error"
	set x whoops
    }
    proc myHandler args {
	variable x got_error
    }
    set handler [interp bgerror {}]
    interp bgerror {} [namespace which myHandler]
} -body {
    set f [open $path(fooBar) w]
    fileevent $f writable [namespace code [list eventScript $f]]
    variable x not_done
    vwait [namespace which -variable x]
    set x
} -cleanup {
    interp bgerror {} $handler
} -result {got_error}

test io-56.1 {ChannelTimerProc} {testchannelevent} {
    set f [open $path(fooBar) w]
    puts $f "this is a test"
    close $f
    set f [open $path(fooBar) r]
    testchannelevent $f add readable [namespace code {
	read $f 1
	incr x
    }]
    variable x 0
    vwait [namespace which -variable x]
    vwait [namespace which -variable x]
    set result $x
    testchannelevent $f set 0 none
    after idle [namespace code {set y done}]
    variable y
    vwait [namespace which -variable y]
    close $f
    lappend result $y
} {2 done}

test io-57.1 {buffered data and file events, gets} {fileevent} {
    proc accept {sock args} {
	variable s2
	set s2 $sock
    }
    set server [socket -server [namespace code accept] -myaddr 127.0.0.1 0]
    set s [socket 127.0.0.1 [lindex [fconfigure $server -sockname] 2]]
    variable s2
    vwait [namespace which -variable s2]
    update
    fileevent $s2 readable [namespace code {lappend result readable}]
    puts $s "12\n34567890"
    flush $s
    variable result [gets $s2]
    after 1000 [namespace code {lappend result timer}]
    vwait [namespace which -variable result]
    lappend result [gets $s2]
    vwait [namespace which -variable result]
    close $s
    close $s2
    close $server
    set result
} {12 readable 34567890 timer}
test io-57.2 {buffered data and file events, read} {fileevent} {
    proc accept {sock args} {
	variable s2
	set s2 $sock
    }
    set server [socket -server [namespace code accept] -myaddr 127.0.0.1 0]
    set s [socket 127.0.0.1 [lindex [fconfigure $server -sockname] 2]]
    variable s2
    vwait [namespace which -variable s2]
    update
    fileevent $s2 readable [namespace code {lappend result readable}]
    puts -nonewline $s "1234567890"
    flush $s
    variable result [read $s2 1]
    after 1000 [namespace code {lappend result timer}]
    vwait [namespace which -variable result]
    lappend result [read $s2 9]
    vwait [namespace which -variable result]
    close $s
    close $s2
    close $server
    set result
} {1 readable 234567890 timer}

test io-58.1 {Tcl_NotifyChannel and error when closing} {stdio unixOrWin fileevent} {
    set out [open $path(script) w]
    puts $out {
	puts "normal message from pipe"
	puts stderr "error message from pipe"
	exit 1
    }
    proc readit {pipe} {
	variable x
	variable result
	if {[eof $pipe]} {
	    set x [catch {close $pipe} line]
	    lappend result catch $line
	} else {
	    gets $pipe line
	    lappend result gets $line
	}
    }
    close $out
    set pipe [open "|[list [interpreter] $path(script)]" r]
    fileevent $pipe readable [namespace code [list readit $pipe]]
    variable x ""
    set result ""
    vwait [namespace which -variable x]
    list $x $result
} {1 {gets {normal message from pipe} gets {} catch {error message from pipe}}}

test io-59.1 {Thread reference of channels} {testmainthread testchannel} {
    # TIP #10
    # More complicated tests (like that the reference changes as a
    # channel is moved from thread to thread) can be done only in the
    # extension which fully implements the moving of channels between
    # threads, i.e. 'Threads'.

    set f [open $path(longfile) r]
    set result [testchannel mthread $f]
    close $f
    string equal $result [testmainthread]
} {1}

test io-60.1 {writing illegal utf sequences} {fileevent testbytestring} {
    # This test will hang in older revisions of the core.

    set out [open $path(script) w]
    puts $out "catch {load $::tcltestlib Tcltest}"
    puts $out {
	puts ABC[testbytestring \xE2]
	exit 1
    }
    proc readit {pipe} {
	variable x
	variable result
	if {[eof $pipe]} {
	    set x [catch {close $pipe} line]
	    lappend result catch $line
	} else {
	    gets $pipe line
	    lappend result gets $line
	}
    }
    close $out
    set pipe [open "|[list [interpreter] $path(script)]" r]
    fileevent $pipe readable [namespace code [list readit $pipe]]
    variable x ""
    set result ""
    vwait [namespace which -variable x]

    # cut of the remainder of the error stack, especially the filename
    set result [lreplace $result 3 3 [lindex [split [lindex $result 3] \n] 0]]
    list $x $result
} {1 {gets ABC catch {error writing "stdout": illegal byte sequence}}}

test io-61.1 {Reset eof state after changing the eof char} -setup {
    set datafile [makeFile {} eofchar]
    set f [open $datafile w]
    fconfigure $f -translation binary
    puts -nonewline $f [string repeat "Ho hum\n" 11]
    puts $f =
    set line [string repeat "Ge gla " 4]
    puts -nonewline $f [string repeat [string trimright $line]\n 834]
    close $f
} -body {
    set f [open $datafile r]
    fconfigure $f -eofchar =
    set res {}
    lappend res [read $f; tell $f]
    fconfigure $f -eofchar {}
    lappend res [read $f 1]
    lappend res [read $f; tell $f]
    # Any seek zaps the internals into a good state.
    #seek $f 0 start
    #seek $f 0 current
    #lappend res [read $f; tell $f]
    close $f
    set res
} -cleanup {
    removeFile eofchar
} -result {77 = 23431}


# Test the cutting and splicing of channels, this is incidentially the
# attach/detach facility of package Thread, but __without any
# safeguards__. It can also be used to emulate transfer of channels
# between threads, and is used for that here.

test io-70.0 {Cutting & Splicing channels} {testchannel} {
    set f [makeFile {... dummy ...} cutsplice]
    set c [open $f r]

    set     res {}
    lappend res [catch {seek $c 0 start}]
    testchannel cut $c

    lappend res [catch {seek $c 0 start}]
    testchannel splice $c

    lappend res [catch {seek $c 0 start}]
    close $c

    removeFile cutsplice

    set res
} {0 1 0}


test io-70.1 {Transfer channel} {testchannel thread} {
    set f [makeFile {... dummy ...} cutsplice]
    set c [open $f r]

    set     res {}
    lappend res [catch {seek $c 0 start}]
    testchannel cut $c
    lappend res [catch {seek $c 0 start}]

    set tid [thread::create -preserved]
    thread::send $tid [list set c $c]
    thread::send $tid {load {} Tcltest}
    lappend res [thread::send $tid {
	testchannel splice $c
	set res [catch {seek $c 0 start}]
	close $c
	set res
    }]

    thread::release $tid
    removeFile cutsplice

    set res
} {0 1 0}

# ### ### ### ######### ######### #########

foreach {n msg expected} {
     0 {}                                 {}
     1 {{message only}}                   {{message only}}
     2 {-options x}                       {-options x}
     3 {-options {x y} {the message}}     {-options {x y} {the message}}

     4 {-code 1     -level 0 -f ba snarf} {-code 1     -level 0 -f ba snarf}
     5 {-code 0     -level 0 -f ba snarf} {-code 1     -level 0 -f ba snarf}
     6 {-code 1     -level 5 -f ba snarf} {-code 1     -level 0 -f ba snarf}
     7 {-code 0     -level 5 -f ba snarf} {-code 1     -level 0 -f ba snarf}
     8 {-code error -level 0 -f ba snarf} {-code error -level 0 -f ba snarf}
     9 {-code ok    -level 0 -f ba snarf} {-code 1     -level 0 -f ba snarf}
    10 {-code error -level 5 -f ba snarf} {-code error -level 0 -f ba snarf}
    11 {-code ok    -level 5 -f ba snarf} {-code 1     -level 0 -f ba snarf}
    12 {-code boss  -level 0 -f ba snarf} {-code 1     -level 0 -f ba snarf}
    13 {-code boss  -level 5 -f ba snarf} {-code 1     -level 0 -f ba snarf}
    14 {-code 1     -level 0 -f ba}       {-code 1     -level 0 -f ba}
    15 {-code 0     -level 0 -f ba}       {-code 1     -level 0 -f ba}
    16 {-code 1     -level 5 -f ba}       {-code 1     -level 0 -f ba}
    17 {-code 0     -level 5 -f ba}       {-code 1     -level 0 -f ba}
    18 {-code error -level 0 -f ba}       {-code error -level 0 -f ba}
    19 {-code ok    -level 0 -f ba}       {-code 1     -level 0 -f ba}
    20 {-code error -level 5 -f ba}       {-code error -level 0 -f ba}
    21 {-code ok    -level 5 -f ba}       {-code 1     -level 0 -f ba}
    22 {-code boss  -level 0 -f ba}       {-code 1     -level 0 -f ba}
    23 {-code boss  -level 5 -f ba}       {-code 1     -level 0 -f ba}
    24 {-code 1     -level X -f ba snarf} {-code 1     -level 0 -f ba snarf}
    25 {-code 0     -level X -f ba snarf} {-code 1     -level 0 -f ba snarf}
    26 {-code error -level X -f ba snarf} {-code error -level 0 -f ba snarf}
    27 {-code ok    -level X -f ba snarf} {-code 1     -level 0 -f ba snarf}
    28 {-code boss  -level X -f ba snarf} {-code 1     -level 0 -f ba snarf}
    29 {-code 1     -level X -f ba}       {-code 1     -level 0 -f ba}
    30 {-code 0     -level X -f ba}       {-code 1     -level 0 -f ba}
    31 {-code error -level X -f ba}       {-code error -level 0 -f ba}
    32 {-code ok    -level X -f ba}       {-code 1     -level 0 -f ba}
    33 {-code boss  -level X -f ba}       {-code 1     -level 0 -f ba}

    34 {-code 1 -code 1     -level 0 -f ba snarf} {-code 1 -code 1     -level 0 -f ba snarf}
    35 {-code 1 -code 0     -level 0 -f ba snarf} {-code 1             -level 0 -f ba snarf}
    36 {-code 1 -code 1     -level 5 -f ba snarf} {-code 1 -code 1     -level 0 -f ba snarf}
    37 {-code 1 -code 0     -level 5 -f ba snarf} {-code 1             -level 0 -f ba snarf}
    38 {-code 1 -code error -level 0 -f ba snarf} {-code 1 -code error -level 0 -f ba snarf}
    39 {-code 1 -code ok    -level 0 -f ba snarf} {-code 1             -level 0 -f ba snarf}
    40 {-code 1 -code error -level 5 -f ba snarf} {-code 1 -code error -level 0 -f ba snarf}
    41 {-code 1 -code ok    -level 5 -f ba snarf} {-code 1             -level 0 -f ba snarf}
    42 {-code 1 -code boss  -level 0 -f ba snarf} {-code 1             -level 0 -f ba snarf}
    43 {-code 1 -code boss  -level 5 -f ba snarf} {-code 1             -level 0 -f ba snarf}
    44 {-code 1 -code 1     -level 0 -f ba}       {-code 1 -code 1     -level 0 -f ba}
    45 {-code 1 -code 0     -level 0 -f ba}       {-code 1             -level 0 -f ba}
    46 {-code 1 -code 1     -level 5 -f ba}       {-code 1 -code 1     -level 0 -f ba}
    47 {-code 1 -code 0     -level 5 -f ba}       {-code 1             -level 0 -f ba}
    48 {-code 1 -code error -level 0 -f ba}       {-code 1 -code error -level 0 -f ba}
    49 {-code 1 -code ok    -level 0 -f ba}       {-code 1             -level 0 -f ba}
    50 {-code 1 -code error -level 5 -f ba}       {-code 1 -code error -level 0 -f ba}
    51 {-code 1 -code ok    -level 5 -f ba}       {-code 1             -level 0 -f ba}
    52 {-code 1 -code boss  -level 0 -f ba}       {-code 1             -level 0 -f ba}
    53 {-code 1 -code boss  -level 5 -f ba}       {-code 1             -level 0 -f ba}
    54 {-code 1 -code 1     -level X -f ba snarf} {-code 1 -code 1     -level 0 -f ba snarf}
    55 {-code 1 -code 0     -level X -f ba snarf} {-code 1             -level 0 -f ba snarf}
    56 {-code 1 -code error -level X -f ba snarf} {-code 1 -code error -level 0 -f ba snarf}
    57 {-code 1 -code ok    -level X -f ba snarf} {-code 1             -level 0 -f ba snarf}
    58 {-code 1 -code boss  -level X -f ba snarf} {-code 1             -level 0 -f ba snarf}
    59 {-code 1 -code 1     -level X -f ba}       {-code 1 -code 1     -level 0 -f ba}
    60 {-code 1 -code 0     -level X -f ba}       {-code 1             -level 0 -f ba}
    61 {-code 1 -code error -level X -f ba}       {-code 1 -code error -level 0 -f ba}
    62 {-code 1 -code ok    -level X -f ba}       {-code 1             -level 0 -f ba}
    63 {-code 1 -code boss  -level X -f ba}       {-code 1             -level 0 -f ba}

    64 {-code 0 -code 1     -level 0 -f ba snarf} {-code 1 -level 0 -f ba snarf}
    65 {-code 0 -code 0     -level 0 -f ba snarf} {-code 1 -level 0 -f ba snarf}
    66 {-code 0 -code 1     -level 5 -f ba snarf} {-code 1 -level 0 -f ba snarf}
    67 {-code 0 -code 0     -level 5 -f ba snarf} {-code 1 -level 0 -f ba snarf}
    68 {-code 0 -code error -level 0 -f ba snarf} {-code 1 -level 0 -f ba snarf}
    69 {-code 0 -code ok    -level 0 -f ba snarf} {-code 1 -level 0 -f ba snarf}
    70 {-code 0 -code error -level 5 -f ba snarf} {-code 1 -level 0 -f ba snarf}
    71 {-code 0 -code ok    -level 5 -f ba snarf} {-code 1 -level 0 -f ba snarf}
    72 {-code 0 -code boss  -level 0 -f ba snarf} {-code 1 -level 0 -f ba snarf}
    73 {-code 0 -code boss  -level 5 -f ba snarf} {-code 1 -level 0 -f ba snarf}
    74 {-code 0 -code 1     -level 0 -f ba}       {-code 1 -level 0 -f ba}
    75 {-code 0 -code 0     -level 0 -f ba}       {-code 1 -level 0 -f ba}
    76 {-code 0 -code 1     -level 5 -f ba}       {-code 1 -level 0 -f ba}
    77 {-code 0 -code 0     -level 5 -f ba}       {-code 1 -level 0 -f ba}
    78 {-code 0 -code error -level 0 -f ba}       {-code 1 -level 0 -f ba}
    79 {-code 0 -code ok    -level 0 -f ba}       {-code 1 -level 0 -f ba}
    80 {-code 0 -code error -level 5 -f ba}       {-code 1 -level 0 -f ba}
    81 {-code 0 -code ok    -level 5 -f ba}       {-code 1 -level 0 -f ba}
    82 {-code 0 -code boss  -level 0 -f ba}       {-code 1 -level 0 -f ba}
    83 {-code 0 -code boss  -level 5 -f ba}       {-code 1 -level 0 -f ba}
    84 {-code 0 -code 1     -level X -f ba snarf} {-code 1 -level 0 -f ba snarf}
    85 {-code 0 -code 0     -level X -f ba snarf} {-code 1 -level 0 -f ba snarf}
    86 {-code 0 -code error -level X -f ba snarf} {-code 1 -level 0 -f ba snarf}
    87 {-code 0 -code ok    -level X -f ba snarf} {-code 1 -level 0 -f ba snarf}
    88 {-code 0 -code boss  -level X -f ba snarf} {-code 1 -level 0 -f ba snarf}
    89 {-code 0 -code 1     -level X -f ba}       {-code 1 -level 0 -f ba}
    90 {-code 0 -code 0     -level X -f ba}       {-code 1 -level 0 -f ba}
    91 {-code 0 -code error -level X -f ba}       {-code 1 -level 0 -f ba}
    92 {-code 0 -code ok    -level X -f ba}       {-code 1 -level 0 -f ba}
    93 {-code 0 -code boss  -level X -f ba}       {-code 1 -level 0 -f ba}

    94 {-code 1     -code 1 -level 0 -f ba snarf} {-code 1 -code 1     -level 0 -f ba snarf}
    95 {-code 0     -code 1 -level 0 -f ba snarf} {-code 1             -level 0 -f ba snarf}
    96 {-code 1     -code 1 -level 5 -f ba snarf} {-code 1 -code 1     -level 0 -f ba snarf}
    97 {-code 0     -code 1 -level 5 -f ba snarf} {-code 1             -level 0 -f ba snarf}
    98 {-code error -code 1 -level 0 -f ba snarf} {-code error -code 1 -level 0 -f ba snarf}
    99 {-code ok    -code 1 -level 0 -f ba snarf} {-code 1             -level 0 -f ba snarf}
    a0 {-code error -code 1 -level 5 -f ba snarf} {-code error -code 1 -level 0 -f ba snarf}
    a1 {-code ok    -code 1 -level 5 -f ba snarf} {-code 1             -level 0 -f ba snarf}
    a2 {-code boss  -code 1 -level 0 -f ba snarf} {-code 1             -level 0 -f ba snarf}
    a3 {-code boss  -code 1 -level 5 -f ba snarf} {-code 1             -level 0 -f ba snarf}
    a4 {-code 1     -code 1 -level 0 -f ba}       {-code 1 -code 1     -level 0 -f ba}
    a5 {-code 0     -code 1 -level 0 -f ba}       {-code 1             -level 0 -f ba}
    a6 {-code 1     -code 1 -level 5 -f ba}       {-code 1 -code 1     -level 0 -f ba}
    a7 {-code 0     -code 1 -level 5 -f ba}       {-code 1             -level 0 -f ba}
    a8 {-code error -code 1 -level 0 -f ba}       {-code error -code 1 -level 0 -f ba}
    a9 {-code ok    -code 1 -level 0 -f ba}       {-code 1             -level 0 -f ba}
    b0 {-code error -code 1 -level 5 -f ba}       {-code error -code 1 -level 0 -f ba}
    b1 {-code ok    -code 1 -level 5 -f ba}       {-code 1             -level 0 -f ba}
    b2 {-code boss  -code 1 -level 0 -f ba}       {-code 1             -level 0 -f ba}
    b3 {-code boss  -code 1 -level 5 -f ba}       {-code 1             -level 0 -f ba}
    b4 {-code 1     -code 1 -level X -f ba snarf} {-code 1 -code 1     -level 0 -f ba snarf}
    b5 {-code 0     -code 1 -level X -f ba snarf} {-code 1             -level 0 -f ba snarf}
    b6 {-code error -code 1 -level X -f ba snarf} {-code error -code 1 -level 0 -f ba snarf}
    b7 {-code ok    -code 1 -level X -f ba snarf} {-code 1             -level 0 -f ba snarf}
    b8 {-code boss  -code 1 -level X -f ba snarf} {-code 1             -level 0 -f ba snarf}
    b9 {-code 1     -code 1 -level X -f ba}       {-code 1 -code 1     -level 0 -f ba}
    c0 {-code 0     -code 1 -level X -f ba}       {-code 1             -level 0 -f ba}
    c1 {-code error -code 1 -level X -f ba}       {-code error -code 1 -level 0 -f ba}
    c2 {-code ok    -code 1 -level X -f ba}       {-code 1             -level 0 -f ba}
    c3 {-code boss  -code 1 -level X -f ba}       {-code 1             -level 0 -f ba}

    c4 {-code 1     -code 0 -level 0 -f ba snarf} {-code 1 -level 0 -f ba snarf}
    c5 {-code 0     -code 0 -level 0 -f ba snarf} {-code 1 -level 0 -f ba snarf}
    c6 {-code 1     -code 0 -level 5 -f ba snarf} {-code 1 -level 0 -f ba snarf}
    c7 {-code 0     -code 0 -level 5 -f ba snarf} {-code 1 -level 0 -f ba snarf}
    c8 {-code error -code 0 -level 0 -f ba snarf} {-code 1 -level 0 -f ba snarf}
    c9 {-code ok    -code 0 -level 0 -f ba snarf} {-code 1 -level 0 -f ba snarf}
    d0 {-code error -code 0 -level 5 -f ba snarf} {-code 1 -level 0 -f ba snarf}
    d1 {-code ok    -code 0 -level 5 -f ba snarf} {-code 1 -level 0 -f ba snarf}
    d2 {-code boss  -code 0 -level 0 -f ba snarf} {-code 1 -level 0 -f ba snarf}
    d3 {-code boss  -code 0 -level 5 -f ba snarf} {-code 1 -level 0 -f ba snarf}
    d4 {-code 1     -code 0 -level 0 -f ba}       {-code 1 -level 0 -f ba}
    d5 {-code 0     -code 0 -level 0 -f ba}       {-code 1 -level 0 -f ba}
    d6 {-code 1     -code 0 -level 5 -f ba}       {-code 1 -level 0 -f ba}
    d7 {-code 0     -code 0 -level 5 -f ba}       {-code 1 -level 0 -f ba}
    d8 {-code error -code 0 -level 0 -f ba}       {-code 1 -level 0 -f ba}
    d9 {-code ok    -code 0 -level 0 -f ba}       {-code 1 -level 0 -f ba}
    e0 {-code error -code 0 -level 5 -f ba}       {-code 1 -level 0 -f ba}
    e1 {-code ok    -code 0 -level 5 -f ba}       {-code 1 -level 0 -f ba}
    e2 {-code boss  -code 0 -level 0 -f ba}       {-code 1 -level 0 -f ba}
    e3 {-code boss  -code 0 -level 5 -f ba}       {-code 1 -level 0 -f ba}
    e4 {-code 1     -code 0 -level X -f ba snarf} {-code 1 -level 0 -f ba snarf}
    e5 {-code 0     -code 0 -level X -f ba snarf} {-code 1 -level 0 -f ba snarf}
    e6 {-code error -code 0 -level X -f ba snarf} {-code 1 -level 0 -f ba snarf}
    e7 {-code ok    -code 0 -level X -f ba snarf} {-code 1 -level 0 -f ba snarf}
    e8 {-code boss  -code 0 -level X -f ba snarf} {-code 1 -level 0 -f ba snarf}
    e9 {-code 1     -code 0 -level X -f ba}       {-code 1 -level 0 -f ba}
    f0 {-code 0     -code 0 -level X -f ba}       {-code 1 -level 0 -f ba}
    f1 {-code error -code 0 -level X -f ba}       {-code 1 -level 0 -f ba}
    f2 {-code ok    -code 0 -level X -f ba}       {-code 1 -level 0 -f ba}
    f3 {-code boss  -code 0 -level X -f ba}       {-code 1 -level 0 -f ba}
} {
    test io-71.$n {Tcl_SetChannelError} {testchannel} {

	set f [makeFile {... dummy ...} cutsplice]
	set c [open $f r]

	set res [testchannel setchannelerror $c [lrange $msg 0 end]]
	close $c
	removeFile cutsplice

	set res
    } [lrange $expected 0 end]

    test io-72.$n {Tcl_SetChannelErrorInterp} {testchannel} {

	set f [makeFile {... dummy ...} cutsplice]
	set c [open $f r]

	set res [testchannel setchannelerrorinterp $c [lrange $msg 0 end]]
	close $c
	removeFile cutsplice

	set res
    } [lrange $expected 0 end]
}

test io-73.1 {channel Tcl_Obj SetChannelFromAny} {} {
    # Test for Bug 1847044 - don't spoil type unless we have a valid channel
    catch {close [lreplace [list a] 0 end]}
} {1}

test io-73.2 {channel Tcl_Obj SetChannelFromAny, bug 2407783} -setup {
    # Invalidate internalrep of 'channel' Tcl_Obj when transiting between interpreters.
    set f [open [info script] r]
} -body {
    interp create foo
    seek $f 0
    set code [catch {interp eval foo [list seek $f 0]} msg]
    # The string map converts the changing channel handle to a fixed string
    list $code [string map [list $f @@] $msg]
} -cleanup {
    close $f
} -result {1 {can not find channel named "@@"}}

test io-73.3 {[5adc350683] [gets] after EOF} -setup {
    set fn [makeFile {} io-73.3]
    set rfd [open $fn r]
    set wfd [open $fn a]
    chan configure $wfd -buffering line
    read $rfd
} -body {
    set result [eof $rfd]
    puts $wfd "more data"
    lappend result [eof $rfd]
    lappend result [gets $rfd]
    lappend result [eof $rfd]
    lappend result [gets $rfd]
    lappend result [eof $rfd]
} -cleanup {
    close $wfd
    close $rfd
    removeFile io-73.3
} -result {1 1 {more data} 0 {} 1}

test io-73.4 {[5adc350683] [read] after EOF} -setup {
    set fn [makeFile {} io-73.4]
    set rfd [open $fn r]
    set wfd [open $fn a]
    chan configure $wfd -buffering line
    read $rfd
} -body {
    set result [eof $rfd]
    puts $wfd "more data"
    lappend result [eof $rfd]
    lappend result [read $rfd]
    lappend result [eof $rfd]
} -cleanup {
    close $wfd
    close $rfd
    removeFile io-73.4
} -result {1 1 {more data
} 1}

test io-73.5 {effect of eof on encoding end flags} -setup {
    set fn [makeFile {} io-73.5]
    set rfd [open $fn r]
    set wfd [open $fn a]
    chan configure $wfd -buffering none -translation binary
    chan configure $rfd -buffersize 5 -encoding utf-8
    read $rfd
} -body {
    set result [eof $rfd]
    puts -nonewline $wfd more\xC2\xA0data
    lappend result [eof $rfd]
    lappend result [read $rfd]
    lappend result [eof $rfd]
} -cleanup {
    close $wfd
    close $rfd
    removeFile io-73.5
} -result [list 1 1 more\xA0data 1]

test io-74.1 {[104f2885bb] improper cache validity check} -setup {
    set fn [makeFile {} io-74.1]
    set rfd [open $fn r]
    testobj freeallvars
    interp create child
} -constraints testobj -body {
    teststringobj set 1 [string range $rfd 0 end]
    read [teststringobj get 1]
    testobj duplicate 1 2
    interp transfer {} $rfd child
    catch {read [teststringobj get 1]}
    read [teststringobj get 2]
} -cleanup {
    interp delete child
    testobj freeallvars
    removeFile io-74.1
} -returnCodes error -match glob -result {can not find channel named "*"}

test io-75.1 {multibyte encoding error read results in raw bytes (-nocomplainencoding 1)} -setup {
    set fn [makeFile {} io-75.1]
    set f [open $fn w+]
    fconfigure $f -encoding binary
    # In UTF-8, a byte 0xCx starts a multibyte sequence and must be followed
    # by a byte > 0x7F. This is violated to get an invalid sequence.
    puts -nonewline $f A\xC0\x40
    flush $f
    seek $f 0
    fconfigure $f -encoding utf-8 -nocomplainencoding 1 -buffering none
} -body {
    set d [read $f]
    binary scan $d H* hd
    set hd
} -cleanup {
    close $f
    removeFile io-75.1
} -result 41c040

test io-75.2 {unrepresentable character write passes and is replaced by ? (-nocomplainencoding 1)} -setup {
    set fn [makeFile {} io-75.2]
    set f [open $fn w+]
    fconfigure $f -encoding iso8859-1 -nocomplainencoding 1
} -body {
    puts -nonewline $f A\u2022
    flush $f
    seek $f 0
    read $f
} -cleanup {
    close $f
    removeFile io-75.2
} -result A?

# Incomplete sequence test.
# This error may IMHO only be detected with the close.
# But the read already returns the incomplete sequence.
test io-75.3 {incomplete multibyte encoding read is ignored (-nocomplainencoding 1)} -setup {
    set fn [makeFile {} io-75.3]
    set f [open $fn w+]
    fconfigure $f -encoding binary
    puts -nonewline $f "A\xC0"
    flush $f
    seek $f 0
    fconfigure $f -encoding utf-8 -buffering none -nocomplainencoding 1
} -body {
    set d [read $f]
    close $f
    binary scan $d H* hd
    set hd
} -cleanup {
    removeFile io-75.3
} -result 41c0

# As utf-8 has a special treatment in multi-byte decoding, also test another
# one.
test io-75.4 {shiftjis encoding error read results in raw bytes (-nocomplainencoding 1)} -setup {
    set fn [makeFile {} io-75.4]
    set f [open $fn w+]
    fconfigure $f -encoding binary
    # In shiftjis, \x81 starts a two-byte sequence.
    # But 2nd byte \xFF is not allowed
    puts -nonewline $f A\x81\xFFA
    flush $f
    seek $f 0
    fconfigure $f -encoding shiftjis -buffering none -eofchar "" -translation lf -nocomplainencoding 1
} -body {
    set d [read $f]
    binary scan $d H* hd
    set hd
} -cleanup {
    close $f
    removeFile io-75.4
} -result 4181ff41

test io-75.5 {invalid utf-8 encoding read is ignored (-nocomplainencoding 1)} -setup {
    set fn [makeFile {} io-75.5]
    set f [open $fn w+]
    fconfigure $f -encoding binary
    puts -nonewline $f A\x81
    flush $f
    seek $f 0
    fconfigure $f -encoding utf-8 -buffering none -eofchar "" -translation lf -nocomplainencoding 1
} -body {
    set d [read $f]
    close $f
    binary scan $d H* hd
    set hd
} -cleanup {
    removeFile io-75.5
} -result 4181

<<<<<<< HEAD
test io-75.6 {invalid utf-8 encoding read is not ignored} -setup {
    set fn [makeFile {} io-75.6]
    set f [open $fn w+]
    fconfigure $f -encoding binary
    # \x81 is invalid in utf-8
    puts -nonewline $f A\x81
    flush $f
    seek $f 0
    fconfigure $f -encoding utf-8 -buffering none -eofchar "" -translation lf
} -body {
    set d [read $f]
    binary scan $d H* hd
    lappend hd [catch {read $f} msg]
    close $f
    lappend hd $msg
} -cleanup {
    removeFile io-75.6
} -match glob -result {41 1 {error reading "*": illegal byte sequence}}

test io-75.7 {invalid utf-8 encoding eof handling} -setup {
    set fn [makeFile {} io-75.7]
    set f [open $fn w+]
    fconfigure $f -encoding binary
    # \xA1 is invalid in utf-8. -eofchar is not detected, because it comes later.
    puts -nonewline $f A\xA1\x1A
    flush $f
    seek $f 0
    fconfigure $f -encoding utf-8 -buffering none -eofchar \x1A -translation lf
} -body {
    set d [read $f]
    binary scan $d H* hd
    lappend hd [eof $f]
    lappend hd [catch {read $f} msg]
    lappend hd $msg
    fconfigure $f -encoding iso8859-1
    lappend hd [read $f];# We changed encoding, so now we can read the \xA1
    close $f
    set hd
} -cleanup {
    removeFile io-75.7
} -match glob -result {41 0 1 {error reading "*": illegal byte sequence} ¡}

test io-75.8 {invalid utf-8 encoding eof handling} -setup {
=======
test io-75.8 {invalid utf-8 encoding eof handling (-strictencoding 1)} -setup {
>>>>>>> 62d9150e
    set fn [makeFile {} io-75.8]
    set f [open $fn w+]
    fconfigure $f -encoding binary
    # \x81 is invalid in utf-8, but since \x1A comes first, -eofchar takes precedence.
    puts -nonewline $f A\x1A\x81
    flush $f
    seek $f 0
    fconfigure $f -encoding utf-8 -buffering none -eofchar \x1A -translation lf
} -body {
    set d [read $f]
    binary scan $d H* hd
    lappend hd [eof $f]
    lappend hd [read $f]
    close $f
    set hd
} -cleanup {
    removeFile io-75.8
} -result {41 1 {}}

test io-75.9 {unrepresentable character write passes and is replaced by ?} -setup {
    set fn [makeFile {} io-75.9]
    set f [open $fn w+]
    fconfigure $f -encoding iso8859-1
} -body {
    catch {puts -nonewline $f "A\u2022"} msg
    flush $f
    seek $f 0
    list [read $f] $msg
} -cleanup {
    close $f
    removeFile io-75.9
} -match glob -result [list {A} {error writing "*": illegal byte sequence}]

# Incomplete sequence test.
# This error may IMHO only be detected with the close.
# But the read already returns the incomplete sequence.
test io-75.10 {incomplete multibyte encoding read is ignored} -setup {
    set fn [makeFile {} io-75.10]
    set f [open $fn w+]
    fconfigure $f -encoding binary
    puts -nonewline $f A\xC0
    flush $f
    seek $f 0
    fconfigure $f -encoding utf-8 -nocomplainencoding 1 -buffering none
} -body {
    set d [read $f]
    close $f
    binary scan $d H* hd
    set hd
} -cleanup {
    removeFile io-75.10
} -result 41c0
# The current result returns the orphan byte as byte.
# This may be expected due to special utf-8 handling.

# As utf-8 has a special treatment in multi-byte decoding, also test another
# one.
test io-75.11 {shiftjis encoding error read results in raw bytes} -setup {
    set fn [makeFile {} io-75.11]
    set f [open $fn w+]
    fconfigure $f -encoding binary
    # In shiftjis, \x81 starts a two-byte sequence.
    # But 2nd byte \xFF is not allowed
    puts -nonewline $f A\x81\xFFA
    flush $f
    seek $f 0
    fconfigure $f -encoding shiftjis -buffering none -eofchar "" -translation lf
} -body {
    set d [read $f]
    binary scan $d H* hd
    lappend hd [catch {set d [read $f]} msg]
    lappend hd $msg
} -cleanup {
    close $f
    removeFile io-75.11
} -match glob -result {41 1 {error reading "*": illegal byte sequence}}

test io-75.12 {invalid utf-8 encoding read is ignored} -setup {
    set fn [makeFile {} io-75.12]
    set f [open $fn w+]
    fconfigure $f -encoding binary
    puts -nonewline $f A\x81
    flush $f
    seek $f 0
    fconfigure $f -encoding utf-8 -nocomplainencoding 1 -buffering none -eofchar "" -translation lf
} -body {
    set d [read $f]
    close $f
    binary scan $d H* hd
    set hd
} -cleanup {
    removeFile io-75.12
} -result 4181
test io-75.13 {invalid utf-8 encoding read is not ignored} -setup {
    set fn [makeFile {} io-75.13]
    set f [open $fn w+]
    fconfigure $f -encoding binary
    # \x81 is invalid in utf-8
    puts -nonewline $f "A\x81"
    flush $f
    seek $f 0
    fconfigure $f -encoding utf-8 -buffering none -eofchar "" -translation lf
} -body {
    set d [read $f]
    binary scan $d H* hd
    lappend hd [catch {read $f} msg]
    close $f
    lappend hd $msg
} -cleanup {
    removeFile io-75.13
} -match glob -result {41 1 {error reading "*": illegal byte sequence}}

# ### ### ### ######### ######### #########



test io-76.0 {channel modes} -setup {
    set datafile [makeFile {some characters} dummy]
    set f [open $datafile r]
} -constraints testchannel -body {
    testchannel mode $f
} -cleanup {
    close $f
    removeFile dummy
} -result {read {}}

test io-76.1 {channel modes} -setup {
    set datafile [makeFile {some characters} dummy]
    set f [open $datafile w]
} -constraints testchannel -body {
    testchannel mode $f
} -cleanup {
    close $f
    removeFile dummy
} -result {{} write}

test io-76.2 {channel modes} -setup {
    set datafile [makeFile {some characters} dummy]
    set f [open $datafile r+]
} -constraints testchannel -body {
    testchannel mode $f
} -cleanup {
    close $f
    removeFile dummy
} -result {read write}

test io-76.3 {channel mode dropping} -setup {
    set datafile [makeFile {some characters} dummy]
    set f [open $datafile r]
} -constraints testchannel -body {
    testchannel mremove-wr $f
    list [testchannel mode $f] [testchannel maxmode $f]
} -cleanup {
    close $f
    removeFile dummy
} -result {{read {}} {read {}}}

test io-76.4 {channel mode dropping} -setup {
    set datafile [makeFile {some characters} dummy]
    set f [open $datafile r]
} -constraints testchannel -body {
    testchannel mremove-rd $f
} -returnCodes error -cleanup {
    close $f
    removeFile dummy
} -match glob -result {Tcl_RemoveChannelMode error: Bad mode, would make channel inacessible. Channel: "*"}

test io-76.5 {channel mode dropping} -setup {
    set datafile [makeFile {some characters} dummy]
    set f [open $datafile w]
} -constraints testchannel -body {
    testchannel mremove-rd $f
    list [testchannel mode $f] [testchannel maxmode $f]
} -cleanup {
    close $f
    removeFile dummy
} -result {{{} write} {{} write}}

test io-76.6 {channel mode dropping} -setup {
    set datafile [makeFile {some characters} dummy]
    set f [open $datafile w]
} -constraints testchannel -body {
    testchannel mremove-wr $f
} -returnCodes error -cleanup {
    close $f
    removeFile dummy
} -match glob -result {Tcl_RemoveChannelMode error: Bad mode, would make channel inacessible. Channel: "*"}

test io-76.7 {channel mode dropping} -setup {
    set datafile [makeFile {some characters} dummy]
    set f [open $datafile r+]
} -constraints testchannel -body {
    testchannel mremove-rd $f
    list [testchannel mode $f] [testchannel maxmode $f]
} -cleanup {
    close $f
    removeFile dummy
} -result {{{} write} {read write}}

test io-76.8 {channel mode dropping} -setup {
    set datafile [makeFile {some characters} dummy]
    set f [open $datafile r+]
} -constraints testchannel -body {
    testchannel mremove-wr $f
    list [testchannel mode $f] [testchannel maxmode $f]
} -cleanup {
    close $f
    removeFile dummy
} -result {{read {}} {read write}}

test io-76.9 {channel mode dropping} -setup {
    set datafile [makeFile {some characters} dummy]
    set f [open $datafile r+]
} -constraints testchannel -body {
    testchannel mremove-wr $f
    testchannel mremove-rd $f
} -returnCodes error -cleanup {
    close $f
    removeFile dummy
} -match glob -result {Tcl_RemoveChannelMode error: Bad mode, would make channel inacessible. Channel: "*"}

test io-76.10 {channel mode dropping} -setup {
    set datafile [makeFile {some characters} dummy]
    set f [open $datafile r+]
} -constraints testchannel -body {
    testchannel mremove-rd $f
    testchannel mremove-wr $f
} -returnCodes error -cleanup {
    close $f
    removeFile dummy
} -match glob -result {Tcl_RemoveChannelMode error: Bad mode, would make channel inacessible. Channel: "*"}

# cleanup
foreach file [list fooBar longfile script script2 output test1 pipe my_script \
	test2 test3 cat stdout kyrillic.txt utf8-fcopy.txt utf8-rp.txt] {
    removeFile $file
}
cleanupTests
}
namespace delete ::tcl::test::io
return<|MERGE_RESOLUTION|>--- conflicted
+++ resolved
@@ -9223,7 +9223,6 @@
     removeFile io-75.5
 } -result 4181
 
-<<<<<<< HEAD
 test io-75.6 {invalid utf-8 encoding read is not ignored} -setup {
     set fn [makeFile {} io-75.6]
     set f [open $fn w+]
@@ -9267,9 +9266,6 @@
 } -match glob -result {41 0 1 {error reading "*": illegal byte sequence} ¡}
 
 test io-75.8 {invalid utf-8 encoding eof handling} -setup {
-=======
-test io-75.8 {invalid utf-8 encoding eof handling (-strictencoding 1)} -setup {
->>>>>>> 62d9150e
     set fn [makeFile {} io-75.8]
     set f [open $fn w+]
     fconfigure $f -encoding binary
