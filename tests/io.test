# Copyright © 1991-1994 The Regents of the University of California.
# Copyright © 1994-1997 Sun Microsystems, Inc.
# Copyright © 1998-1999 Scriptics Corporation.
#
# See the file "license.terms" for information on usage and redistribution
# of this file, and for a DISCLAIMER OF ALL WARRANTIES.

# You may distribute and/or modify this program under the terms of the GNU
# Affero General Public License as published by the Free Software Foundation,
# either version 3 of the License, or (at your option) any later version.
#
# See the file "COPYING" for information on usage and redistribution
# of this file, and for a DISCLAIMER OF ALL WARRANTIES.

# Functionality covered: operation of all IO commands, and all procedures
# defined in generic/tclIO.c.
#
# This file contains a collection of tests for one or more of the Tcl
# built-in commands.  Sourcing this file into Tcl runs the tests and
# generates output for errors.  No output means no errors were found.

if {"::tcltest" ni [namespace children]} {
    package require tcltest 2.5
}

namespace eval ::tcl::test::io {
    namespace import ::tcltest::*

    variable umaskValue
    variable path
    variable f
    variable i
    variable n
    variable v
    variable msg
    variable expected

    catch {
	::tcltest::loadTestedCommands
	package require -exact tcl::test [info patchlevel]
	set ::tcltestlib [info loaded {} Tcltest]
    }
    source [file join [file dirname [info script]] tcltests.tcl]

testConstraint pointerIs64bit [expr {$::tcl_platform(pointerSize) >= 8}]
testConstraint testbytestring [llength [info commands testbytestring]]
testConstraint testchannel      [llength [info commands testchannel]]
testConstraint testfevent       [llength [info commands testfevent]]
testConstraint testchannelevent [llength [info commands testchannelevent]]
testConstraint testmainthread   [llength [info commands testmainthread]]
testConstraint testobj		[llength [info commands testobj]]
testConstraint testservicemode  [llength [info commands testservicemode]]
# Some things fail under Windows in Continuous Integration systems for subtle
# reasons such as CI often running with elevated privileges in a container.
testConstraint notWinCI [expr {
    $::tcl_platform(platform) ne "windows" || ![info exists ::env(CI)]}]
testConstraint notOSX [expr {$::tcl_platform(os) ne "Darwin"}]
# File permissions broken on wsl without some "exotic" wsl configuration
testConstraint notWsl [expr {[llength [array names ::env *WSL*]] == 0}]

# You need a *very* special environment to do some tests.  In
# particular, many file systems do not support large-files...
testConstraint largefileSupport [expr {$::tcl_platform(os) ne "Darwin"}]

# some tests can only be run is umask is 2
# if "umask" cannot be run, the tests will be skipped.
set umaskValue 0
testConstraint umask [expr {![catch {set umaskValue [scan [exec /bin/sh -c umask] %o]}]}]

testConstraint makeFileInHome [expr {![file exists ~/_test_] && [file writable ~]}]

# set up a long data file for some of the following tests

set path(longfile) [makeFile {} longfile]
set f [open $path(longfile) w]
fconfigure $f -eofchar {} -translation lf
for { set i 0 } { $i < 100 } { incr i} {
    puts $f "#123456789abcdef0123456789abcdef0123456789abcdef0123456789abcdef0123456789abcdef
\#123456789abcdef01
\#"
    }
close $f

set path(cat) [makeFile {
    set f stdin
    if {$argv != ""} {
	set f [open [lindex $argv 0]]
    }
    fconfigure $f -encoding binary -translation lf -blocking 0 -eofchar \x1A
    fconfigure stdout -encoding binary -translation lf -buffering none
    fileevent $f readable "foo $f"
    proc foo {f} {
	set x [read $f]
	catch {puts -nonewline $x}
	if {[eof $f]} {
	    close $f
	    exit 0
	}
    }
    vwait forever
} cat]

set thisScript [file join [pwd] [info script]]

proc contents {file} {
    set f [open $file]
    fconfigure $f -translation binary
    set a [read $f]
    close $f
    return $a
}

test io-1.5 {Tcl_WriteChars: CheckChannelErrors} {emptyTest} {
    # no test, need to cause an async error.
} {}
set path(test1) [makeFile {} test1]
test io-1.6 {Tcl_WriteChars: WriteBytes} {
    set f [open $path(test1) w]
    fconfigure $f -encoding binary
    puts -nonewline $f "a\x4D\x00"
    close $f
    contents $path(test1)
} "a\x4D\x00"
test io-1.7 {Tcl_WriteChars: WriteChars} {
    set f [open $path(test1) w]
    fconfigure $f -encoding shiftjis
    puts -nonewline $f "a乍\x00"
    close $f
    contents $path(test1)
} "a\x93\xE1\x00"
set path(test2) [makeFile {} test2]
test io-1.8 {Tcl_WriteChars: WriteChars} {
    # This test written for SF bug #506297.
    #
    # Executing this test without the fix for the referenced bug
    # applied to tcl will cause tcl, more specifically WriteChars, to
    # go into an infinite loop.

    set f [open $path(test2) w]
    fconfigure      $f -encoding iso2022-jp
    puts -nonewline $f [format %s%c [string repeat " " 4] 12399]
    close           $f
    contents $path(test2)
} "    \x1B\$B\$O\x1B(B"

test io-1.9 {Tcl_WriteChars: WriteChars} {
    # When closing a channel with an encoding that appends
    # escape bytes, check for the case where the escape
    # bytes overflow the current IO buffer. The bytes
    # should be moved into a new buffer.

    set data "1234567890 [format %c 12399]"

    set sizes [list]

    # With default buffer size
    set f [open $path(test2) w]
    fconfigure      $f -encoding iso2022-jp
    puts -nonewline $f $data
    close           $f
    lappend sizes [file size $path(test2)]

    # With buffer size equal to the length
    # of the data, the escape bytes would
    # go into the next buffer.

    set f [open $path(test2) w]
    fconfigure      $f -encoding iso2022-jp -buffersize 16
    puts -nonewline $f $data
    close           $f
    lappend sizes [file size $path(test2)]

    # With buffer size that is large enough
    # to hold 1 byte of escaped data, but
    # not all 3. This should not write
    # the escape bytes to the first buffer
    # and then again to the second buffer.

    set f [open $path(test2) w]
    fconfigure      $f -encoding iso2022-jp -buffersize 17
    puts -nonewline $f $data
    close           $f
    lappend sizes [file size $path(test2)]

    # With buffer size that can hold 2 out of
    # 3 bytes of escaped data.

    set f [open $path(test2) w]
    fconfigure      $f -encoding iso2022-jp -buffersize 18
    puts -nonewline $f $data
    close           $f
    lappend sizes [file size $path(test2)]

    # With buffer size that can hold all the
    # data and escape bytes.

    set f [open $path(test2) w]
    fconfigure      $f -encoding iso2022-jp -buffersize 19
    puts -nonewline $f $data
    close           $f
    lappend sizes [file size $path(test2)]

    set sizes
} {19 19 19 19 19}

proc testreadwrite {size {mode ""} args} {
    set tmpfile [file join [temporaryDirectory] io-1.10.tmp]
    set w [string repeat A $size]
    try {
        set fd [open $tmpfile w$mode]
        try {
            if {[llength $args]} {
                fconfigure $fd {*}$args
            }
            puts -nonewline $fd $w
        } finally {
            close $fd
        }
        set fd [open $tmpfile r$mode]
        try {
            if {[llength $args]} {
                fconfigure $fd {*}$args
            }
            set r [read $fd]
        } finally {
            close $fd
        }
    } finally {
        file delete $tmpfile
    }
    string equal $w $r
}

test io-1.10 {WriteChars: large file (> INT_MAX). Bug 3d01d51bc4} -constraints {
    pointerIs64bit perf
} -body {
    testreadwrite 0x80000000
} -result 1
test io-1.11 {WriteChars: large file (> UINT_MAX). Bug 3d01d51bc4} -constraints {
    pointerIs64bit perf
} -body {
    testreadwrite 0x100000000 "" -buffersize 1000000
} -result 1
test io-1.12 {WriteChars: large file (== UINT_MAX). Bug 90ff9b7f73} -constraints {
    pointerIs64bit perf
} -body {
    # *Exactly* UINT_MAX - separate bug from the general large file tests
    testreadwrite 0xffffffff
} -result 1

test io-2.1 {WriteBytes} {
    # loop until all bytes are written

    set f [open $path(test1) w]
    fconfigure $f  -encoding binary -buffersize 16 -translation crlf
    puts $f "abcdefghijklmnopqrstuvwxyz"
    close $f
    contents $path(test1)
} "abcdefghijklmnopqrstuvwxyz\r\n"
test io-2.2 {WriteBytes: savedLF > 0} {
    # After flushing buffer, there was a \n left over from the last
    # \n -> \r\n expansion.  It gets stuck at beginning of this buffer.

    set f [open $path(test1) w]
    fconfigure $f -encoding binary -buffersize 16 -translation crlf
    puts -nonewline $f "123456789012345\n12"
    set x [list [contents $path(test1)]]
    close $f
    lappend x [contents $path(test1)]
} [list "123456789012345\r" "123456789012345\r\n12"]
test io-2.3 {WriteBytes: flush on line} {
    # Tcl "line" buffering has weird behavior: if current buffer contains
    # a \n, entire buffer gets flushed.  Logical behavior would be to flush
    # only up to the \n.

    set f [open $path(test1) w]
    fconfigure $f -encoding binary -buffering line -translation crlf
    puts -nonewline $f "\n12"
    set x [contents $path(test1)]
    close $f
    set x
} "\r\n12"
test io-2.4 {WriteBytes: reset sawLF after each buffer} {
    set f [open $path(test1) w]
     fconfigure $f -encoding binary -buffering line -translation lf \
	     -buffersize 16
    puts -nonewline $f "abcdefg\nhijklmnopqrstuvwxyz"
    set x [list [contents $path(test1)]]
    close $f
    lappend x [contents $path(test1)]
} [list "abcdefg\nhijklmno" "abcdefg\nhijklmnopqrstuvwxyz"]
test io-2.5 {WriteBytes: large file (> INT_MAX). Bug 3d01d51bc4} -constraints {
    pointerIs64bit perf
} -body {
    # Binary mode
    testreadwrite 0x80000000 b
} -result 1
test io-2.6 {WriteBytes: large file (> UINT_MAX). Bug 3d01d51bc4} -constraints {
    pointerIs64bit perf
} -body {
    # Binary mode
    testreadwrite 0x100000000 b -buffersize 1000000
} -result 1
test io-2.7 {WriteBytes: large file (== UINT_MAX). Bug 90ff9b7f73} -constraints {
    pointerIs64bit perf
} -body {
    # *Exactly* UINT_MAX - separate bug from the general large file tests
    testreadwrite 0xffffffff b
} -result 1


test io-3.1 {WriteChars: compatibility with WriteBytes} {
    # loop until all bytes are written

    set f [open $path(test1) w]
    fconfigure $f -encoding ascii -buffersize 16 -translation crlf
    puts $f "abcdefghijklmnopqrstuvwxyz"
    close $f
    contents $path(test1)
} "abcdefghijklmnopqrstuvwxyz\r\n"
test io-3.2 {WriteChars: compatibility with WriteBytes: savedLF > 0} {
    # After flushing buffer, there was a \n left over from the last
    # \n -> \r\n expansion.  It gets stuck at beginning of this buffer.

    set f [open $path(test1) w]
    fconfigure $f -encoding ascii -buffersize 16 -translation crlf
    puts -nonewline $f "123456789012345\n12"
    set x [list [contents $path(test1)]]
    close $f
    lappend x [contents $path(test1)]
} [list "123456789012345\r" "123456789012345\r\n12"]
test io-3.3 {WriteChars: compatibility with WriteBytes: flush on line} {
    # Tcl "line" buffering has weird behavior: if current buffer contains
    # a \n, entire buffer gets flushed.  Logical behavior would be to flush
    # only up to the \n.

    set f [open $path(test1) w]
    fconfigure $f -encoding ascii -buffering line -translation crlf
    puts -nonewline $f "\n12"
    set x [contents $path(test1)]
    close $f
    set x
} "\r\n12"
test io-3.4 {WriteChars: loop over stage buffer} -body {
    # stage buffer maps to more than can be queued at once.

    set f [open $path(test1) w]
    fconfigure $f -encoding jis0208 -buffersize 16 -profile tcl8
    puts -nonewline $f "\\\\\\\\\\\\\\\\\\\\\\\\\\\\\\"
    set x [list [contents $path(test1)]]
    close $f
    lappend x [contents $path(test1)]
} -cleanup {
    catch {close $f}
} -result [list "!)!)!)!)!)!)!)!)" "!)!)!)!)!)!)!)!)!)!)!)!)!)!)!)"]
test io-3.5 {WriteChars: saved != 0} -body {
    # Bytes produced by UtfToExternal from end of last channel buffer
    # had to be moved to beginning of next channel buffer to preserve
    # requested buffersize.

    set f [open $path(test1) w]
    fconfigure $f -encoding jis0208 -buffersize 17 -profile tcl8
    puts -nonewline $f "\\\\\\\\\\\\\\\\\\\\\\\\\\\\\\"
    set x [list [contents $path(test1)]]
    close $f
    lappend x [contents $path(test1)]
} -cleanup {
    catch {close $f}
} -result [list "!)!)!)!)!)!)!)!)!" "!)!)!)!)!)!)!)!)!)!)!)!)!)!)!)"]
test io-3.6 {WriteChars: (stageRead + dstWrote == 0)} {
    # One incomplete UTF-8 character at end of staging buffer.  Backup
    # in src to the beginning of that UTF-8 character and try again.
    #
    # Translate the first 16 bytes, produce 14 bytes of output, 2 left over
    # (first two bytes of Ａ in UTF-8).  Given those two bytes try
    # translating them again, find that no bytes are read produced, and break
    # to outer loop where those two bytes will have the remaining 4 bytes
    # (the last byte of Ａ plus the all of Ｂ) appended.

    set f [open $path(test1) w]
    fconfigure $f -encoding shiftjis -buffersize 16
    puts -nonewline $f "12345678901234ＡＢ"
    set x [list [contents $path(test1)]]
    close $f
    lappend x [contents $path(test1)]
} [list "12345678901234\x82\x60" "12345678901234\x82\x60\x82\x61"]
test io-3.7 {WriteChars: (bufPtr->nextAdded > bufPtr->length)} -body {
    # When translating UTF-8 to external, the produced bytes went past end
    # of the channel buffer.  This is done purpose -- we then truncate the
    # bytes at the end of the partial character to preserve the requested
    # blocksize on flush.  The truncated bytes are moved to the beginning
    # of the next channel buffer.

    set f [open $path(test1) w]
    fconfigure $f -encoding jis0208 -buffersize 17 -profile tcl8
    puts -nonewline $f "\\\\\\\\\\\\\\\\\\\\\\\\\\\\\\"
    set x [list [contents $path(test1)]]
    close $f
    lappend x [contents $path(test1)]
} -cleanup {
    catch {close $f}
} -result [list "!)!)!)!)!)!)!)!)!" "!)!)!)!)!)!)!)!)!)!)!)!)!)!)!)"]
test io-3.8 {WriteChars: reset sawLF after each buffer} {
    set f [open $path(test1) w]
    fconfigure $f -encoding ascii -buffering line -translation lf \
	     -buffersize 16
    puts -nonewline $f "abcdefg\nhijklmnopqrstuvwxyz"
    set x [list [contents $path(test1)]]
    close $f
    lappend x [contents $path(test1)]
} [list "abcdefg\nhijklmno" "abcdefg\nhijklmnopqrstuvwxyz"]
test io-3.9 {Write: flush line-buffered channels when crlf is split over two buffers} -body {
    # https://core.tcl-lang.org/tcllib/tktedit?name=c9d8a52fe
    set f [open $path(test1) w]
    fconfigure $f -buffering line -translation crlf -buffersize 8
    puts $f "1234567"
    string map {"\r" "<cr>" "\n" "<lf>"} [contents $path(test1)]
} -cleanup {
    close $f
} -result "1234567<cr><lf>"

test io-4.1 {TranslateOutputEOL: lf} {
    # search for \n

    set f [open $path(test1) w]
    fconfigure $f -buffering line -translation lf
    puts $f "abcde"
    set x [list [contents $path(test1)]]
    close $f
    lappend x [contents $path(test1)]
} [list "abcde\n" "abcde\n"]
test io-4.2 {TranslateOutputEOL: cr} {
    # search for \n, replace with \r

    set f [open $path(test1) w]
    fconfigure $f -buffering line -translation cr
    puts $f "abcde"
    set x [list [contents $path(test1)]]
    close $f
    lappend x [contents $path(test1)]
} [list "abcde\r" "abcde\r"]
test io-4.3 {TranslateOutputEOL: crlf} {
    # simple case: search for \n, replace with \r

    set f [open $path(test1) w]
    fconfigure $f -buffering line -translation crlf
    puts $f "abcde"
    set x [list [contents $path(test1)]]
    close $f
    lappend x [contents $path(test1)]
} [list "abcde\r\n" "abcde\r\n"]
test io-4.4 {TranslateOutputEOL: crlf} {
    # keep storing more bytes in output buffer until output buffer is full.
    # We have 13 bytes initially that would turn into 18 bytes.  Fill
    # dest buffer while (dstEnd < dstMax).

    set f [open $path(test1) w]
    fconfigure $f -translation crlf -buffersize 16
    puts -nonewline $f "1234567\n\n\n\n\nA"
    set x [list [contents $path(test1)]]
    close $f
    lappend x [contents $path(test1)]
} [list "1234567\r\n\r\n\r\n\r\n\r" "1234567\r\n\r\n\r\n\r\n\r\nA"]
test io-4.5 {TranslateOutputEOL: crlf} {
    # Check for overflow of the destination buffer

    set f [open $path(test1) w]
    fconfigure $f -translation crlf -buffersize 12
    puts -nonewline $f "12345678901\n456789012345678901234"
    close $f
    set x [contents $path(test1)]
} "12345678901\r\n456789012345678901234"

test io-5.1 {CheckFlush: not full} {
    set f [open $path(test1) w]
    fconfigure $f
    puts -nonewline $f "12345678901234567890"
    set x [list [contents $path(test1)]]
    close $f
    lappend x [contents $path(test1)]
} [list "" "12345678901234567890"]
test io-5.2 {CheckFlush: full} {
    set f [open $path(test1) w]
    fconfigure $f -buffersize 16
    puts -nonewline $f "12345678901234567890"
    set x [list [contents $path(test1)]]
    close $f
    lappend x [contents $path(test1)]
} [list "1234567890123456" "12345678901234567890"]
test io-5.3 {CheckFlush: not line} {
    set f [open $path(test1) w]
    fconfigure $f -buffering line
    puts -nonewline $f "12345678901234567890"
    set x [list [contents $path(test1)]]
    close $f
    lappend x [contents $path(test1)]
} [list "" "12345678901234567890"]
test io-5.4 {CheckFlush: line} {
    set f [open $path(test1) w]
    fconfigure $f -buffering line -translation lf -encoding ascii
    puts -nonewline $f "1234567890\n1234567890"
    set x [list [contents $path(test1)]]
    close $f
    lappend x [contents $path(test1)]
} [list "1234567890\n1234567890" "1234567890\n1234567890"]
test io-5.5 {CheckFlush: none} {
    set f [open $path(test1) w]
    fconfigure $f -buffering none
    puts -nonewline $f "1234567890"
    set x [list [contents $path(test1)]]
    close $f
    lappend x [contents $path(test1)]
} [list "1234567890" "1234567890"]

test io-6.1 {Tcl_GetsObj: working} {
    set f [open $path(test1) w]
    puts $f "foo\nboo"
    close $f
    set f [open $path(test1)]
    set x [gets $f]
    close $f
    set x
} {foo}
test io-6.2 {Tcl_GetsObj: CheckChannelErrors() != 0} emptyTest {
    # no test, need to cause an async error.
} {}
test io-6.3 {Tcl_GetsObj: how many have we used?} {
    # if (bufPtr != NULL) {oldRemoved = bufPtr->nextRemoved}

    set f [open $path(test1) w]
    fconfigure $f -translation crlf
    puts $f "abc\ndefg"
    close $f
    set f [open $path(test1)]
    set x [list [tell $f] [gets $f line] [tell $f] [gets $f line] $line]
    close $f
    set x
} {0 3 5 4 defg}
test io-6.4 {Tcl_GetsObj: encoding == NULL} {
    set f [open $path(test1) w]
    fconfigure $f -translation binary
    puts $f "\x81\x34\x00"
    close $f
    set f [open $path(test1)]
    fconfigure $f -translation binary
    set x [list [gets $f line] $line]
    close $f
    set x
} [list 3 "\x81\x34\x00"]
test io-6.5 {Tcl_GetsObj: encoding != NULL} {
    set f [open $path(test1) w]
    fconfigure $f -translation binary
    puts $f "\x88\xEA\x92\x9A"
    close $f
    set f [open $path(test1)]
    fconfigure $f -encoding shiftjis
    set x [list [gets $f line] $line]
    close $f
    set x
} [list 2 "一丁"]
set a "bbbbbbbbbbbbbbbbbbbbbbbbbbbbbbbbbbbbbbbbbbbbbbbbbbbbbbbbbbbbbbbb"
append a $a
append a $a
test io-6.6 {Tcl_GetsObj: loop test} {
    # if (dst >= dstEnd)

    set f [open $path(test1) w]
    puts $f $a
    puts $f hi
    close $f
    set f [open $path(test1)]
    set x [list [gets $f line] $line]
    close $f
    set x
} [list 256 $a]
test io-6.7 {Tcl_GetsObj: error in input} stdio {
    # if (FilterInputBytes(chanPtr, &gs) != 0)

    set f [open "|[list [interpreter] $path(cat)]" w+]
    puts -nonewline $f "hi\nwould"
    flush $f
    gets $f
    fconfigure $f -blocking 0
    set x [gets $f line]
    close $f
    set x
} {-1}
test io-6.8 {Tcl_GetsObj: remember if EOF is seen} {
    set f [open $path(test1) w]
    puts $f "abcdef\x1Aghijk\nwombat"
    close $f
    set f [open $path(test1)]
    fconfigure $f -eofchar \x1A
    set x [list [gets $f line] $line [gets $f line] $line]
    close $f
    set x
} {6 abcdef -1 {}}
test io-6.9 {Tcl_GetsObj: remember if EOF is seen} {
    set f [open $path(test1) w]
    puts $f "abcdefghijk\nwom\x1Abat"
    close $f
    set f [open $path(test1)]
    fconfigure $f -eofchar \x1A
    set x [list [gets $f line] $line [gets $f line] $line]
    close $f
    set x
} {11 abcdefghijk 3 wom}
# Comprehensive tests
test io-6.10 {Tcl_GetsObj: lf mode: no chars} {
    set f [open $path(test1) w]
    close $f
    set f [open $path(test1)]
    fconfigure $f -translation lf
    set x [list [gets $f line] $line]
    close $f
    set x
} {-1 {}}
test io-6.11 {Tcl_GetsObj: lf mode: lone \n} {
    set f [open $path(test1) w]
    fconfigure $f -translation lf
    puts -nonewline $f "\n"
    close $f
    set f [open $path(test1)]
    fconfigure $f -translation lf
    set x [list [gets $f line] $line [gets $f line] $line]
    close $f
    set x
} {0 {} -1 {}}
test io-6.12 {Tcl_GetsObj: lf mode: lone \r} {
    set f [open $path(test1) w]
    fconfigure $f -translation lf
    puts -nonewline $f "\r"
    close $f
    set f [open $path(test1)]
    fconfigure $f -translation lf
    set x [list [gets $f line] $line [gets $f line] $line]
    close $f
    set x
} [list 1 "\r" -1 ""]
test io-6.13 {Tcl_GetsObj: lf mode: 1 char} {
    set f [open $path(test1) w]
    fconfigure $f -translation lf
    puts -nonewline $f a
    close $f
    set f [open $path(test1)]
    fconfigure $f -translation lf
    set x [list [gets $f line] $line [gets $f line] $line]
    close $f
    set x
} {1 a -1 {}}
test io-6.14 {Tcl_GetsObj: lf mode: 1 char followed by EOL} {
    set f [open $path(test1) w]
    fconfigure $f -translation lf
    puts -nonewline $f "a\n"
    close $f
    set f [open $path(test1)]
    fconfigure $f -translation lf
    set x [list [gets $f line] $line [gets $f line] $line]
    close $f
    set x
} {1 a -1 {}}
test io-6.15 {Tcl_GetsObj: lf mode: several chars} {
    set f [open $path(test1) w]
    fconfigure $f -translation lf
    puts -nonewline $f "abcd\nefgh\rijkl\r\nmnop"
    close $f
    set f [open $path(test1)]
    fconfigure $f -translation lf
    set x [list [gets $f line] $line [gets $f line] $line [gets $f line] $line [gets $f line] $line]
    close $f
    set x
} [list 4 "abcd" 10 "efgh\rijkl\r" 4 "mnop" -1 ""]
test io-6.16 {Tcl_GetsObj: cr mode: no chars} {
    set f [open $path(test1) w]
    close $f
    set f [open $path(test1)]
    fconfigure $f -translation cr
    set x [list [gets $f line] $line]
    close $f
    set x
} {-1 {}}
test io-6.17 {Tcl_GetsObj: cr mode: lone \n} {
    set f [open $path(test1) w]
    fconfigure $f -translation lf
    puts -nonewline $f "\n"
    close $f
    set f [open $path(test1)]
    fconfigure $f -translation cr
    set x [list [gets $f line] $line [gets $f line] $line]
    close $f
    set x
} [list 1 "\n" -1 ""]
test io-6.18 {Tcl_GetsObj: cr mode: lone \r} {
    set f [open $path(test1) w]
    fconfigure $f -translation lf
    puts -nonewline $f "\r"
    close $f
    set f [open $path(test1)]
    fconfigure $f -translation cr
    set x [list [gets $f line] $line [gets $f line] $line]
    close $f
    set x
} {0 {} -1 {}}
test io-6.19 {Tcl_GetsObj: cr mode: 1 char} {
    set f [open $path(test1) w]
    fconfigure $f -translation lf
    puts -nonewline $f a
    close $f
    set f [open $path(test1)]
    fconfigure $f -translation cr
    set x [list [gets $f line] $line [gets $f line] $line]
    close $f
    set x
} {1 a -1 {}}
test io-6.20 {Tcl_GetsObj: cr mode: 1 char followed by EOL} {
    set f [open $path(test1) w]
    fconfigure $f -translation lf
    puts -nonewline $f "a\r"
    close $f
    set f [open $path(test1)]
    fconfigure $f -translation cr
    set x [list [gets $f line] $line [gets $f line] $line]
    close $f
    set x
} {1 a -1 {}}
test io-6.21 {Tcl_GetsObj: cr mode: several chars} {
    set f [open $path(test1) w]
    fconfigure $f -translation lf
    puts -nonewline $f "abcd\nefgh\rijkl\r\nmnop"
    close $f
    set f [open $path(test1)]
    fconfigure $f -translation cr
    set x [list [gets $f line] $line [gets $f line] $line [gets $f line] $line [gets $f line] $line]
    close $f
    set x
} [list 9 "abcd\nefgh" 4 "ijkl" 5 "\nmnop" -1 ""]
test io-6.22 {Tcl_GetsObj: crlf mode: no chars} {
    set f [open $path(test1) w]
    close $f
    set f [open $path(test1)]
    fconfigure $f -translation crlf
    set x [list [gets $f line] $line]
    close $f
    set x
} {-1 {}}
test io-6.23 {Tcl_GetsObj: crlf mode: lone \n} {
    set f [open $path(test1) w]
    fconfigure $f -translation lf
    puts -nonewline $f "\n"
    close $f
    set f [open $path(test1)]
    fconfigure $f -translation crlf
    set x [list [gets $f line] $line [gets $f line] $line]
    close $f
    set x
} [list 1 "\n" -1 ""]
test io-6.24 {Tcl_GetsObj: crlf mode: lone \r} {
    set f [open $path(test1) w]
    fconfigure $f -translation lf
    puts -nonewline $f "\r"
    close $f
    set f [open $path(test1)]
    fconfigure $f -translation crlf
    set x [list [gets $f line] $line [gets $f line] $line]
    close $f
    set x
} [list 1 "\r" -1 ""]
test io-6.25 {Tcl_GetsObj: crlf mode: \r\r} {
    set f [open $path(test1) w]
    fconfigure $f -translation lf
    puts -nonewline $f "\r\r"
    close $f
    set f [open $path(test1)]
    fconfigure $f -translation crlf
    set x [list [gets $f line] $line [gets $f line] $line]
    close $f
    set x
} [list 2 "\r\r" -1 ""]
test io-6.26 {Tcl_GetsObj: crlf mode: \r\n} {
    set f [open $path(test1) w]
    fconfigure $f -translation lf
    puts -nonewline $f "\r\n"
    close $f
    set f [open $path(test1)]
    fconfigure $f -translation crlf
    set x [list [gets $f line] $line [gets $f line] $line]
    close $f
    set x
} [list 0 "" -1 ""]
test io-6.27 {Tcl_GetsObj: crlf mode: 1 char} {
    set f [open $path(test1) w]
    fconfigure $f -translation lf
    puts -nonewline $f a
    close $f
    set f [open $path(test1)]
    fconfigure $f -translation crlf
    set x [list [gets $f line] $line [gets $f line] $line]
    close $f
    set x
} {1 a -1 {}}
test io-6.28 {Tcl_GetsObj: crlf mode: 1 char followed by EOL} {
    set f [open $path(test1) w]
    fconfigure $f -translation lf
    puts -nonewline $f "a\r\n"
    close $f
    set f [open $path(test1)]
    fconfigure $f -translation crlf
    set x [list [gets $f line] $line [gets $f line] $line]
    close $f
    set x
} {1 a -1 {}}
test io-6.29 {Tcl_GetsObj: crlf mode: several chars} {
    set f [open $path(test1) w]
    fconfigure $f -translation lf
    puts -nonewline $f "abcd\nefgh\rijkl\r\nmnop"
    close $f
    set f [open $path(test1)]
    fconfigure $f -translation crlf
    set x [list [gets $f line] $line [gets $f line] $line [gets $f line] $line]
    close $f
    set x
} [list 14 "abcd\nefgh\rijkl" 4 "mnop" -1 ""]
test io-6.30 {Tcl_GetsObj: crlf mode: buffer exhausted} {testchannel} {
    # if (eol >= dstEnd)

    set f [open $path(test1) w]
    fconfigure $f -translation lf
    puts -nonewline $f "123456789012345\r\nabcdefghijklmnoprstuvwxyz"
    close $f
    set f [open $path(test1)]
    fconfigure $f -translation crlf -buffersize 16
    set x [list [gets $f line] $line [testchannel inputbuffered $f]]
    close $f
    set x
} [list 15 "123456789012345" 15]
test io-6.31 {Tcl_GetsObj: crlf mode: buffer exhausted, blocked} {stdio testchannel fileevent} {
    # (FilterInputBytes() != 0)

    set f [open "|[list [interpreter] $path(cat)]" w+]
    fconfigure $f -translation {crlf lf} -buffering none
    puts -nonewline $f "bbbbbbbbbbbbbb\r\n123456789012345\r"
    fconfigure $f -buffersize 16
    set x [gets $f]
    fconfigure $f -blocking 0
    lappend x [gets $f line] $line [fblocked $f] [testchannel inputbuffered $f]
    close $f
    set x
} [list "bbbbbbbbbbbbbb" -1 "" 1 16]
test io-6.32 {Tcl_GetsObj: crlf mode: buffer exhausted, more data} {testchannel} {
    # not (FilterInputBytes() != 0)

    set f [open $path(test1) w]
    fconfigure $f -translation lf
    puts -nonewline $f "123456789012345\r\n123"
    close $f
    set f [open $path(test1)]
    fconfigure $f -translation crlf -buffersize 16
    set x [list [gets $f line] $line [tell $f] [testchannel inputbuffered $f]]
    close $f
    set x
} [list 15 "123456789012345" 17 3]
test io-6.33 {Tcl_GetsObj: crlf mode: buffer exhausted, at eof} {
    # eol still equals dstEnd

    set f [open $path(test1) w]
    fconfigure $f -translation lf
    puts -nonewline $f "123456789012345\r"
    close $f
    set f [open $path(test1)]
    fconfigure $f -translation crlf -buffersize 16
    set x [list [gets $f line] $line [eof $f]]
    close $f
    set x
} [list 16 "123456789012345\r" 1]
test io-6.34 {Tcl_GetsObj: crlf mode: buffer exhausted, not followed by \n} {
    # not (*eol == '\n')

    set f [open $path(test1) w]
    fconfigure $f -translation lf
    puts -nonewline $f "123456789012345\rabcd\r\nefg"
    close $f
    set f [open $path(test1)]
    fconfigure $f -translation crlf -buffersize 16
    set x [list [gets $f line] $line [tell $f]]
    close $f
    set x
} [list 20 "123456789012345\rabcd" 22]
test io-6.35 {Tcl_GetsObj: auto mode: no chars} {
    set f [open $path(test1) w]
    close $f
    set f [open $path(test1)]
    fconfigure $f -translation auto
    set x [list [gets $f line] $line]
    close $f
    set x
} {-1 {}}
test io-6.36 {Tcl_GetsObj: auto mode: lone \n} {
    set f [open $path(test1) w]
    fconfigure $f -translation lf
    puts -nonewline $f "\n"
    close $f
    set f [open $path(test1)]
    fconfigure $f -translation auto
    set x [list [gets $f line] $line [gets $f line] $line]
    close $f
    set x
} [list 0 "" -1 ""]
test io-6.37 {Tcl_GetsObj: auto mode: lone \r} {
    set f [open $path(test1) w]
    fconfigure $f -translation lf
    puts -nonewline $f "\r"
    close $f
    set f [open $path(test1)]
    fconfigure $f -translation auto
    set x [list [gets $f line] $line [gets $f line] $line]
    close $f
    set x
} [list 0 "" -1 ""]
test io-6.38 {Tcl_GetsObj: auto mode: \r\r} {
    set f [open $path(test1) w]
    fconfigure $f -translation lf
    puts -nonewline $f "\r\r"
    close $f
    set f [open $path(test1)]
    fconfigure $f -translation auto
    set x [list [gets $f line] $line [gets $f line] $line [gets $f line] $line]
    close $f
    set x
} [list 0 "" 0 "" -1 ""]
test io-6.39 {Tcl_GetsObj: auto mode: \r\n} {
    set f [open $path(test1) w]
    fconfigure $f -translation lf
    puts -nonewline $f "\r\n"
    close $f
    set f [open $path(test1)]
    fconfigure $f -translation auto
    set x [list [gets $f line] $line [gets $f line] $line]
    close $f
    set x
} [list 0 "" -1 ""]
test io-6.40 {Tcl_GetsObj: auto mode: 1 char} {
    set f [open $path(test1) w]
    fconfigure $f -translation lf
    puts -nonewline $f a
    close $f
    set f [open $path(test1)]
    fconfigure $f -translation auto
    set x [list [gets $f line] $line [gets $f line] $line]
    close $f
    set x
} {1 a -1 {}}
test io-6.41 {Tcl_GetsObj: auto mode: 1 char followed by EOL} {
    set f [open $path(test1) w]
    fconfigure $f -translation lf
    puts -nonewline $f "a\r\n"
    close $f
    set f [open $path(test1)]
    fconfigure $f -translation auto
    set x [list [gets $f line] $line [gets $f line] $line]
    close $f
    set x
} {1 a -1 {}}
test io-6.42 {Tcl_GetsObj: auto mode: several chars} {
    set f [open $path(test1) w]
    fconfigure $f -translation lf
    puts -nonewline $f "abcd\nefgh\rijkl\r\nmnop"
    close $f
    set f [open $path(test1)]
    fconfigure $f -translation auto
    set x [list [gets $f line] $line [gets $f line] $line]
    lappend x [gets $f line] $line [gets $f line] $line [gets $f line] $line
    close $f
    set x
} [list 4 "abcd" 4 "efgh" 4 "ijkl" 4 "mnop" -1 ""]
test io-6.43 {Tcl_GetsObj: input saw cr} {stdio testchannel fileevent} {
    # if (chanPtr->flags & INPUT_SAW_CR)

    set f [open "|[list [interpreter] $path(cat)]" w+]
    fconfigure $f -translation {auto lf} -buffering none
    puts -nonewline $f "bbbbbbbbbbbbbbb\n123456789abcdef\r"
    fconfigure $f -buffersize 16
    set x [list [gets $f]]
    fconfigure $f -blocking 0
    lappend x [gets $f line] $line [testchannel queuedcr $f]
    fconfigure $f -blocking 1
    puts -nonewline $f "\nabcd\refg\x1A"
    lappend x [gets $f line] $line [testchannel queuedcr $f]
    lappend x [gets $f line] $line
    close $f
    set x
} [list "bbbbbbbbbbbbbbb" 15 "123456789abcdef" 1 4 "abcd" 0 3 "efg"]
test io-6.44 {Tcl_GetsObj: input saw cr, not followed by cr} {stdio testchannel fileevent} {
    # not (*eol == '\n')

    set f [open "|[list [interpreter] $path(cat)]" w+]
    fconfigure $f -translation {auto lf} -buffering none
    puts -nonewline $f "bbbbbbbbbbbbbbb\n123456789abcdef\r"
    fconfigure $f -buffersize 16
    set x [list [gets $f]]
    fconfigure $f -blocking 0
    lappend x [gets $f line] $line [testchannel queuedcr $f]
    fconfigure $f -blocking 1
    puts -nonewline $f "abcd\refg\x1A"
    lappend x [gets $f line] $line [testchannel queuedcr $f]
    lappend x [gets $f line] $line
    close $f
    set x
} [list "bbbbbbbbbbbbbbb" 15 "123456789abcdef" 1 4 "abcd" 0 3 "efg"]
test io-6.45 {Tcl_GetsObj: input saw cr, skip right number of bytes} {stdio testchannel fileevent} {
    # Tcl_ExternalToUtf()

    set f [open "|[list [interpreter] $path(cat)]" w+]
    fconfigure $f -translation {auto lf} -buffering none
    fconfigure $f -encoding utf-16
    puts -nonewline $f "bbbbbbbbbbbbbbb\n123456789abcdef\r"
    fconfigure $f -buffersize 16
    gets $f
    fconfigure $f -blocking 0
    set x [list [gets $f line] $line [testchannel queuedcr $f]]
    fconfigure $f -blocking 1
    puts -nonewline $f "\nabcd\refg"
    lappend x [gets $f line] $line [testchannel queuedcr $f]
    close $f
    set x
} [list 15 "123456789abcdef" 1 4 "abcd" 0]
test io-6.46 {Tcl_GetsObj: input saw cr, followed by just \n should give eof} {stdio testchannel fileevent} {
    # memmove()

    set f [open "|[list [interpreter] $path(cat)]" w+]
    fconfigure $f -translation {auto lf} -buffering none
    puts -nonewline $f "bbbbbbbbbbbbbbb\n123456789abcdef\r"
    fconfigure $f -buffersize 16
    gets $f
    fconfigure $f -blocking 0
    set x [list [gets $f line] $line [testchannel queuedcr $f]]
    fconfigure $f -blocking 1
    puts -nonewline $f "\n\x1A"
    lappend x [gets $f line] $line [testchannel queuedcr $f]
    close $f
    set x
} [list 15 "123456789abcdef" 1 -1 "" 0]
test io-6.47 {Tcl_GetsObj: auto mode: \r at end of buffer, peek for \n} {testchannel} {
    # (eol == dstEnd)

    set f [open $path(test1) w]
    fconfigure $f -translation lf
    puts -nonewline $f "123456789012345\r\nabcdefghijklmnopq"
    close $f
    set f [open $path(test1)]
    fconfigure $f -translation auto -buffersize 16
    set x [list [gets $f] [testchannel inputbuffered $f]]
    close $f
    set x
} [list "123456789012345" 15]
test io-6.48 {Tcl_GetsObj: auto mode: \r at end of buffer, no more avail} {testchannel} {
    # PeekAhead() did not get any, so (eol >= dstEnd)

    set f [open $path(test1) w]
    fconfigure $f -translation lf
    puts -nonewline $f "123456789012345\r"
    close $f
    set f [open $path(test1)]
    fconfigure $f -translation auto -buffersize 16
    set x [list [gets $f] [testchannel queuedcr $f]]
    close $f
    set x
} [list "123456789012345" 1]
test io-6.49 {Tcl_GetsObj: auto mode: \r followed by \n} {testchannel} {
    # if (*eol == '\n') {skip++}

    set f [open $path(test1) w]
    fconfigure $f -translation lf
    puts -nonewline $f "123456\r\n78901"
    close $f
    set f [open $path(test1)]
    set x [list [gets $f] [testchannel queuedcr $f] [tell $f] [gets $f]]
    close $f
    set x
} [list "123456" 0 8 "78901"]
test io-6.50 {Tcl_GetsObj: auto mode: \r not followed by \n} {testchannel} {
    # not (*eol == '\n')

    set f [open $path(test1) w]
    fconfigure $f -translation lf
    puts -nonewline $f "123456\r78901"
    close $f
    set f [open $path(test1)]
    set x [list [gets $f] [testchannel queuedcr $f] [tell $f] [gets $f]]
    close $f
    set x
} [list "123456" 0 7 "78901"]
test io-6.51 {Tcl_GetsObj: auto mode: \n} {
    # else if (*eol == '\n') {goto gotoeol;}

    set f [open $path(test1) w]
    fconfigure $f -translation lf
    puts -nonewline $f "123456\n78901"
    close $f
    set f [open $path(test1)]
    set x [list [gets $f] [tell $f] [gets $f]]
    close $f
    set x
} [list "123456" 7 "78901"]
test io-6.52 {Tcl_GetsObj: saw EOF character} {testchannel} {
    # if (eof != NULL)

    set f [open $path(test1) w]
    fconfigure $f -translation lf
    puts -nonewline $f "123456\x1Ak9012345\r"
    close $f
    set f [open $path(test1)]
    fconfigure $f -eofchar \x1A
    set x [list [gets $f] [testchannel queuedcr $f] [tell $f] [gets $f]]
    close $f
    set x
} [list "123456" 0 6 ""]
test io-6.53 {Tcl_GetsObj: device EOF} {
    # didn't produce any bytes

    set f [open $path(test1) w]
    close $f
    set f [open $path(test1)]
    set x [list [gets $f line] $line [eof $f]]
    close $f
    set x
} {-1 {} 1}
test io-6.54 {Tcl_GetsObj: device EOF} {
    # got some bytes before EOF.

    set f [open $path(test1) w]
    puts -nonewline $f abc
    close $f
    set f [open $path(test1)]
    set x [list [gets $f line] $line [eof $f]]
    close $f
    set x
} {3 abc 1}
test io-6.55 {Tcl_GetsObj: overconverted} {
    # Tcl_ExternalToUtf(), make sure state updated

    set f [open $path(test1) w]
    fconfigure $f -encoding iso2022-jp
    puts $f "there一ok\n丁more bytes\nhere"
    close $f
    set f [open $path(test1)]
    fconfigure $f -encoding iso2022-jp
    set x [list [gets $f line] $line [gets $f line] $line [gets $f line] $line]
    close $f
    set x
} [list 8 "there一ok" 11 "丁more bytes" 4 "here"]
test io-6.56 {Tcl_GetsObj: incomplete lines should disable file events} {stdio fileevent} {
    update
    set f [open "|[list [interpreter] $path(cat)]" w+]
    fconfigure $f -buffering none
    puts -nonewline $f "foobar"
    fconfigure $f -blocking 0
    variable x {}
    after 500 [namespace code { lappend x timeout }]
    fileevent $f readable [namespace code { lappend x [gets $f] }]
    vwait [namespace which -variable x]
    vwait [namespace which -variable x]
    fconfigure $f -blocking 1
    puts -nonewline $f "baz\n"
    after 500 [namespace code { lappend x timeout }]
    fconfigure $f -blocking 0
    vwait [namespace which -variable x]
    vwait [namespace which -variable x]
    close $f
    set x
} {{} timeout foobarbaz timeout}

test io-7.1 {FilterInputBytes: split up character at end of buffer} {
    # (result == TCL_CONVERT_MULTIBYTE)

    set f [open $path(test1) w]
    fconfigure $f -encoding shiftjis
    puts $f "1234567890123０１２３４\nend"
    close $f
    set f [open $path(test1)]
    fconfigure $f -encoding shiftjis -buffersize 16
    set x [gets $f]
    close $f
    set x
} "1234567890123０１２３４"
test io-7.2 {FilterInputBytes: split up character in middle of buffer} {
    # (bufPtr->nextAdded < bufPtr->bufLength)

    set f [open $path(test1) w]
    fconfigure $f -encoding binary
    puts -nonewline $f "1234567890\n123\x82\x4F\x82\x50\x82"
    close $f
    set f [open $path(test1)]
    fconfigure $f -encoding shiftjis -profile tcl8
    set x [list [gets $f line] $line [eof $f]]
    close $f
    set x
} [list 10 "1234567890" 0]
test io-7.3 {FilterInputBytes: split up character at EOF} testchannel {
    set f [open $path(test1) w]
    fconfigure $f -encoding binary
    puts -nonewline $f "1234567890123\x82\x4F\x82\x50\x82"
    close $f
    set f [open $path(test1)]
    fconfigure $f -encoding shiftjis -profile tcl8
    set x [list [gets $f line] $line]
    lappend x [tell $f] [testchannel inputbuffered $f] [eof $f]
    lappend x [gets $f line] $line
    close $f
    set x
} [list 16 "1234567890123０１\x82" 18 0 1 -1 ""]
test io-7.4 {FilterInputBytes: recover from split up character} {stdio fileevent} {
    set f [open "|[list [interpreter] $path(cat)]" w+]
    fconfigure $f -encoding binary -buffering none
    puts -nonewline $f "1234567890123\x82\x4F\x82\x50\x82"
    fconfigure $f -encoding shiftjis -blocking 0
    fileevent $f read [namespace code "ready $f"]
    variable x {}
    proc ready {f} {
	variable x
	lappend x [gets $f line] $line [fblocked $f]
    }
    vwait [namespace which -variable x]
    fconfigure $f -encoding binary -blocking 1
    puts $f "\x51\x82\x52"
    fconfigure $f -encoding shiftjis
    vwait [namespace which -variable x]
    close $f
    set x
} [list -1 "" 1 17 "1234567890123０１２３" 0]

test io-8.1 {PeekAhead: only go to device if no more cached data} {testchannel} {
    # (bufPtr->nextPtr == NULL)

    set f [open $path(test1) w]
    fconfigure $f -encoding ascii -translation lf
    puts -nonewline $f "123456789012345\r\n2345678"
    close $f
    set f [open $path(test1)]
    fconfigure $f -encoding ascii -translation auto -buffersize 16
    # here
    gets $f
    set x [testchannel inputbuffered $f]
    close $f
    set x
} "7"
test io-8.2 {PeekAhead: only go to device if no more cached data} {stdio testchannel fileevent} {
    # not (bufPtr->nextPtr == NULL)

    set f [open "|[list [interpreter] $path(cat)]" w+]
    fconfigure $f -translation lf -encoding ascii -buffering none
    puts -nonewline $f "123456789012345\r\nbcdefghijklmnopqrstuvwxyz"
    variable x {}
    fileevent $f read [namespace code "ready $f"]
    proc ready {f} {
	variable x
	lappend x [gets $f line] $line [testchannel inputbuffered $f]
    }
    fconfigure $f -encoding utf-16 -buffersize 16 -blocking 0
    vwait [namespace which -variable x]
    fconfigure $f -translation auto -encoding ascii -blocking 1
    # here
    vwait [namespace which -variable x]
    close $f
    set x
} [list -1 "" 42 15 "123456789012345" 25]
test io-8.3 {PeekAhead: no cached data available} {stdio testchannel fileevent} {
    # (bytesLeft == 0)

    set f [open "|[list [interpreter] $path(cat)]" w+]
    fconfigure $f -translation {auto binary}
    puts -nonewline $f "abcdefghijklmno\r"
    flush $f
    set x [list [gets $f line] $line [testchannel queuedcr $f]]
    close $f
    set x
} [list 15 "abcdefghijklmno" 1]
set a "123456789012345678901234567890"
append a "123456789012345678901234567890"
append a "1234567890123456789012345678901"
test io-8.4 {PeekAhead: cached data available in this buffer} {
    # not (bytesLeft == 0)

    set f [open $path(test1) w+]
    fconfigure $f -translation binary
    puts $f "${a}\r\nabcdef"
    close $f
    set f [open $path(test1)]
    fconfigure $f -encoding binary -translation auto

    # "${a}\r" was converted in one operation (because ENCODING_LINESIZE
    # is 30).  To check if "\n" follows, calls PeekAhead and determines
    # that cached data is available in buffer w/o having to call driver.

    set x [gets $f]
    close $f
    set x
} $a
unset a
test io-8.5 {PeekAhead: don't peek if last read was short} {stdio testchannel fileevent} {
    # (bufPtr->nextAdded < bufPtr->length)

    set f [open "|[list [interpreter] $path(cat)]" w+]
    fconfigure $f -translation {auto binary}
    puts -nonewline $f "abcdefghijklmno\r"
    flush $f
    # here
    set x [list [gets $f line] $line [testchannel queuedcr $f]]
    close $f
    set x
} {15 abcdefghijklmno 1}
test io-8.6 {PeekAhead: change to non-blocking mode} {stdio testchannel fileevent} {
    # ((chanPtr->flags & CHANNEL_NONBLOCKING) == 0)

    set f [open "|[list [interpreter] $path(cat)]" w+]
    fconfigure $f -translation {auto binary} -buffersize 16
    puts -nonewline $f "abcdefghijklmno\r"
    flush $f
    # here
    set x [list [gets $f line] $line [testchannel queuedcr $f]]
    close $f
    set x
} {15 abcdefghijklmno 1}
test io-8.7 {PeekAhead: cleanup} {stdio testchannel fileevent} {
    # Make sure bytes are removed from buffer.

    set f [open "|[list [interpreter] $path(cat)]" w+]
    fconfigure $f -translation {auto binary} -buffering none
    puts -nonewline $f "abcdefghijklmno\r"
    # here
    set x [list [gets $f line] $line [testchannel queuedcr $f]]
    puts -nonewline $f "\x1A"
    lappend x [gets $f line] $line
    close $f
    set x
} {15 abcdefghijklmno 1 -1 {}}

test io-9.1 {CommonGetsCleanup} emptyTest {
} {}

test io-10.1 {Tcl_ReadChars: CheckChannelErrors} emptyTest {
    # no test, need to cause an async error.
} {}
test io-10.2 {Tcl_ReadChars: loop until enough copied} {
    # one time
    # for (copied = 0; (unsigned) toRead > 0; )

    set f [open $path(test1) w]
    puts $f abcdefghijklmnop
    close $f

    set f [open $path(test1)]
    set x [read $f 5]
    close $f
    set x
} {abcde}
test io-10.3 {Tcl_ReadChars: loop until enough copied} {
    # multiple times
    # for (copied = 0; (unsigned) toRead > 0; )

    set f [open $path(test1) w]
    puts $f abcdefghijklmnopqrstuvwxyz
    close $f

    set f [open $path(test1)]
    fconfigure $f -buffersize 16
    # here
    set x [read $f 19]
    close $f
    set x
} {abcdefghijklmnopqrs}
test io-10.4 {Tcl_ReadChars: no more in channel buffer} {
    # (copiedNow < 0)

    set f [open $path(test1) w]
    puts -nonewline $f abcdefghijkl
    close $f

    set f [open $path(test1)]
    # here
    set x [read $f 1000]
    close $f
    set x
} {abcdefghijkl}
test io-10.5 {Tcl_ReadChars: stop on EOF} {
    # (chanPtr->flags & CHANNEL_EOF)

    set f [open $path(test1) w]
    puts -nonewline $f abcdefghijkl
    close $f

    set f [open $path(test1)]
    # here
    set x [read $f 1000]
    close $f
    set x
} {abcdefghijkl}

test io-11.1 {ReadBytes: want to read a lot} {
    # ((unsigned) toRead > (unsigned) srcLen)

    set f [open $path(test1) w]
    puts -nonewline $f abcdefghijkl
    close $f
    set f [open $path(test1)]
    fconfigure $f -encoding binary
    # here
    set x [read $f 1000]
    close $f
    set x
} {abcdefghijkl}
test io-11.2 {ReadBytes: want to read all} {
    # ((unsigned) toRead > (unsigned) srcLen)

    set f [open $path(test1) w]
    puts -nonewline $f abcdefghijkl
    close $f
    set f [open $path(test1)]
    fconfigure $f -encoding binary
    # here
    set x [read $f]
    close $f
    set x
} {abcdefghijkl}
test io-11.3 {ReadBytes: allocate more space} {
    # (toRead > length - offset - 1)

    set f [open $path(test1) w]
    puts -nonewline $f abcdefghijklmnopqrstuvwxyz
    close $f
    set f [open $path(test1)]
    fconfigure $f -buffersize 16 -encoding binary
    # here
    set x [read $f]
    close $f
    set x
} {abcdefghijklmnopqrstuvwxyz}
test io-11.4 {ReadBytes: EOF char found} {
    # (TranslateInputEOL() != 0)

    set f [open $path(test1) w]
    puts $f abcdefghijklmnopqrstuvwxyz
    close $f
    set f [open $path(test1)]
    fconfigure $f -eofchar m -encoding binary
    # here
    set x [list [read $f] [eof $f] [read $f] [eof $f]]
    close $f
    set x
} [list "abcdefghijkl" 1 "" 1]

test io-12.1 {ReadChars: want to read a lot} {
    # ((unsigned) toRead > (unsigned) srcLen)

    set f [open $path(test1) w]
    puts -nonewline $f abcdefghijkl
    close $f
    set f [open $path(test1)]
    # here
    set x [read $f 1000]
    close $f
    set x
} {abcdefghijkl}
test io-12.2 {ReadChars: want to read all} {
    # ((unsigned) toRead > (unsigned) srcLen)

    set f [open $path(test1) w]
    puts -nonewline $f abcdefghijkl
    close $f
    set f [open $path(test1)]
    # here
    set x [read $f]
    close $f
    set x
} {abcdefghijkl}
test io-12.3 {ReadChars: allocate more space} {
    # (toRead > length - offset - 1)

    set f [open $path(test1) w]
    puts -nonewline $f abcdefghijklmnopqrstuvwxyz
    close $f
    set f [open $path(test1)]
    fconfigure $f -buffersize 16
    # here
    set x [read $f]
    close $f
    set x
} {abcdefghijklmnopqrstuvwxyz}
test io-12.4 {ReadChars: split-up char} {stdio testchannel fileevent} {
    # (srcRead == 0)

    set f [open "|[list [interpreter] $path(cat)]" w+]
    fconfigure $f -encoding binary -buffering none -buffersize 16
    puts -nonewline $f "123456789012345\x96"
    fconfigure $f -encoding shiftjis -blocking 0

    fileevent $f read [namespace code "ready $f"]
    proc ready {f} {
	variable x
	lappend x [read $f] [testchannel inputbuffered $f]
    }
    variable x {}

    fconfigure $f -encoding shiftjis
    vwait [namespace which -variable x]
    fconfigure $f -encoding binary -blocking 1
    puts -nonewline $f "\x7B"
    after 500			;# Give the cat process time to catch up
    fconfigure $f -encoding shiftjis -blocking 0
    vwait [namespace which -variable x]
    close $f
    set x
} [list "123456789012345" 1 "本" 0]
test io-12.5 {ReadChars: fileevents on partial characters} {stdio fileevent} {
    set path(test1) [makeFile {
	fconfigure stdout -encoding binary -buffering none
	gets stdin; puts -nonewline "\xE7"
	gets stdin; puts -nonewline "\x89"
	gets stdin; puts -nonewline "\xA6"
    } test1]
    set f [open "|[list [interpreter] $path(test1)]" r+]
    fileevent $f readable [namespace code {
	lappend x [read $f]
	if {[eof $f]} {
	    lappend x eof
	}
    }]
    puts $f "go1"
    flush $f
    fconfigure $f -blocking 0 -encoding utf-8
    variable x {}
    vwait [namespace which -variable x]
    after 500 [namespace code { lappend x timeout }]
    vwait [namespace which -variable x]
    puts $f "go2"
    flush $f
    vwait [namespace which -variable x]
    after 500 [namespace code { lappend x timeout }]
    vwait [namespace which -variable x]
    puts $f "go3"
    flush $f
    vwait [namespace which -variable x]
    vwait [namespace which -variable x]
    lappend x [catch {close $f} msg] $msg
    set x
} "{} timeout {} timeout 牦 {} eof 0 {}"
test io-12.6 {ReadChars: too many chars read} {
    proc driver {cmd args} {
	variable buffer
	variable index
	set chan [lindex $args 0]
	switch -- $cmd {
	    initialize {
		set index($chan) 0
		set buffer($chan) [encoding convertto utf-8 \
			[string repeat 뻯 20][string repeat . 20]]
		return {initialize finalize watch read}
	    }
	    finalize {
		unset index($chan) buffer($chan)
		return
	    }
	    watch {}
	    read {
		set n [lindex $args 1]
		set new [expr {$index($chan) + $n}]
		set result [string range $buffer($chan) $index($chan) $new-1]
		set index($chan) $new
		return $result
	    }
	}
    }
    set c [chan create read [namespace which driver]]
    chan configure $c -encoding utf-8
    while {![eof $c]} {
	read $c 15
    }
    close $c
} {}
test io-12.7 {ReadChars: too many chars read [bc5b790099]} {
    proc driver {cmd args} {
	variable buffer
	variable index
	set chan [lindex $args 0]
	switch -- $cmd {
	    initialize {
		set index($chan) 0
		set buffer($chan) [encoding convertto utf-8 \
			[string repeat 뻯 10]....뻯]
		return {initialize finalize watch read}
	    }
	    finalize {
		unset index($chan) buffer($chan)
		return
	    }
	    watch {}
	    read {
		set n [lindex $args 1]
		set new [expr {$index($chan) + $n}]
		set result [string range $buffer($chan) $index($chan) $new-1]
		set index($chan) $new
		return $result
	    }
	}
    }
    set c [chan create read [namespace which driver]]
    chan configure $c -encoding utf-8
    while {![eof $c]} {
	read $c 7
    }
    close $c
} {}
test io-12.8 {ReadChars: multibyte chars split} {
    set f [open $path(test1) w]
    fconfigure $f -translation binary
    puts -nonewline $f [string repeat a 9]\xC2\xA0
    close $f
    set f [open $path(test1)]
    fconfigure $f -encoding utf-8 -buffersize 10
    set in [read $f]
    close $f
    scan [string index $in end] %c
} 160


apply [list {} {
    set template {
	test {io-12.9 @variant@} {ReadChars: multibyte chars split, default (strict)} -body {
	    set res {}
	    set f [open $path(test1) w]
	    fconfigure $f -translation binary
	    puts -nonewline $f [string repeat a 9]\xC2
	    close $f
	    set f [open $path(test1)]
	    fconfigure $f -encoding utf-8 @strict@ -buffersize 10
	    set status [catch {read $f} cres copts]
	    if {$status} {
		set in [dict get $copts -result]
	    } else {
		set in $cres 
	    }
	    lappend res $in
	    lappend res $status $cres
	    set scan [scan [string index $in end] %c]
	    lappend res $scan

	    set status [catch {read $f} cres copts]
	    if {$status} {
		set in [dict get $copts -result]
	    } else {
		set in $cres 
	    }
	    lappend res $in
	    lappend res $status $cres
	    set scan [scan [string index $in end] %c]
	    lappend res $scan
	    set res
	} -cleanup {
	    catch {close $f}
	} -match glob -result @result@
    }

    set errorres {{read aaaaaaaaa} 1 {error reading "file*":\
	invalid or incomplete multibyte or wide character} 97\
	{read {}} 1 {error reading "file*":\
	invalid or incomplete multibyte or wide character} 125}

    # if default encoding is not currently to strict
    # foreach variant {default encodingstrict} strict {{} {-encodingstrict 1}} 
    foreach variant {
	{profile default} {profile strict} {profile tcl8}
    } strict {{} {-profile strict} {-profile tcl8}} result [list \
	$errorres $errorres [
	    list aaaaaaaaa\xC2 0 aaaaaaaaa\xC2 194 {} 0 {} {}]
    ] {
	set script [string map [
	    list @result@ [list $result] @variant@ $variant @strict@ $strict] $template] 
	uplevel 1 $script
    }
} [namespace current]]


test io-13.1 {TranslateInputEOL: cr mode} {} {
    set f [open $path(test1) w]
    fconfigure $f -translation lf
    puts -nonewline $f "abcd\rdef\r"
    close $f
    set f [open $path(test1)]
    fconfigure $f -translation cr
    set x [read $f]
    close $f
    set x
} "abcd\ndef\n"
test io-13.2 {TranslateInputEOL: crlf mode} {
    set f [open $path(test1) w]
    fconfigure $f -translation lf
    puts -nonewline $f "abcd\r\ndef\r\n"
    close $f
    set f [open $path(test1)]
    fconfigure $f -translation crlf
    set x [read $f]
    close $f
    set x
} "abcd\ndef\n"
test io-13.3 {TranslateInputEOL: crlf mode: naked cr} {
    # (src >= srcMax)

    set f [open $path(test1) w]
    fconfigure $f -translation lf
    puts -nonewline $f "abcd\r\ndef\r"
    close $f
    set f [open $path(test1)]
    fconfigure $f -translation crlf
    set x [read $f]
    close $f
    set x
} "abcd\ndef\r"
test io-13.4 {TranslateInputEOL: crlf mode: cr followed by not \n} {
    # (src >= srcMax)

    set f [open $path(test1) w]
    fconfigure $f -translation lf
    puts -nonewline $f "abcd\r\ndef\rfgh"
    close $f
    set f [open $path(test1)]
    fconfigure $f -translation crlf
    set x [read $f]
    close $f
    set x
} "abcd\ndef\rfgh"
test io-13.5 {TranslateInputEOL: crlf mode: naked lf} {
    # (src >= srcMax)

    set f [open $path(test1) w]
    fconfigure $f -translation lf
    puts -nonewline $f "abcd\r\ndef\nfgh"
    close $f
    set f [open $path(test1)]
    fconfigure $f -translation crlf
    set x [read $f]
    close $f
    set x
} "abcd\ndef\nfgh"
test io-13.6 {TranslateInputEOL: auto mode: saw cr in last segment} {stdio testchannel fileevent} {
    # (chanPtr->flags & INPUT_SAW_CR)
    # This test may fail on slower machines.

    set f [open "|[list [interpreter] $path(cat)]" w+]
    fconfigure $f -blocking 0 -buffering none -translation {auto lf}

    fileevent $f read [namespace code "ready $f"]
    proc ready {f} {
	variable x
	lappend x [read $f] [testchannel queuedcr $f]
    }
    variable x {}
    variable y {}

    puts -nonewline $f "abcdefghj\r"
    after 500 [namespace code {set y ok}]
    vwait [namespace which -variable y]

    puts -nonewline $f "\n01234"
    after 500 [namespace code {set y ok}]
    vwait [namespace which -variable y]

    close $f
    set x
} [list "abcdefghj\n" 1 "01234" 0]
test io-13.7 {TranslateInputEOL: auto mode: naked \r} testchannel {
    # (src >= srcMax)

    set f [open $path(test1) w]
    fconfigure $f -translation lf
    puts -nonewline $f "abcd\r"
    close $f
    set f [open $path(test1)]
    fconfigure $f -translation auto
    set x [list [read $f] [testchannel queuedcr $f]]
    close $f
    set x
} [list "abcd\n" 1]
test io-13.8 {TranslateInputEOL: auto mode: \r\n} {
    # (*src == '\n')

    set f [open $path(test1) w]
    fconfigure $f -translation lf
    puts -nonewline $f "abcd\r\ndef"
    close $f
    set f [open $path(test1)]
    fconfigure $f -translation auto
    set x [read $f]
    close $f
    set x
} "abcd\ndef"
test io-13.8.1 {TranslateInputEOL: auto mode: \r\n} {
    set f [open $path(test1) w]
    fconfigure $f -translation lf
    puts -nonewline $f "abcd\r\ndef"
    close $f
    set f [open $path(test1)]
    fconfigure $f -translation auto
    set x {}
    lappend x [read $f 5]
    lappend x [read $f]
    close $f
    set x
} [list "abcd\n" "def"]
test io-13.8.2 {TranslateInputEOL: auto mode: \r\n} {
    set f [open $path(test1) w]
    fconfigure $f -translation lf
    puts -nonewline $f "abcd\r\ndef"
    close $f
    set f [open $path(test1)]
    fconfigure $f -translation auto -buffersize 6
    set x {}
    lappend x [read $f 5]
    lappend x [read $f]
    close $f
    set x
} [list "abcd\n" "def"]
test io-13.8.3 {TranslateInputEOL: auto mode: \r\n} {
    set f [open $path(test1) w]
    fconfigure $f -translation lf
    puts -nonewline $f "abcd\r\n\r\ndef"
    close $f
    set f [open $path(test1)]
    fconfigure $f -translation auto -buffersize 7
    set x {}
    lappend x [read $f 5]
    lappend x [read $f]
    close $f
    set x
} [list "abcd\n" "\ndef"]
test io-13.9 {TranslateInputEOL: auto mode: \r followed by not \n} {
    set f [open $path(test1) w]
    fconfigure $f -translation lf
    puts -nonewline $f "abcd\rdef"
    close $f
    set f [open $path(test1)]
    fconfigure $f -translation auto
    set x [read $f]
    close $f
    set x
} "abcd\ndef"
test io-13.10 {TranslateInputEOL: auto mode: \n} {
    # not (*src == '\r')

    set f [open $path(test1) w]
    fconfigure $f -translation lf
    puts -nonewline $f "abcd\ndef"
    close $f
    set f [open $path(test1)]
    fconfigure $f -translation auto
    set x [read $f]
    close $f
    set x
} "abcd\ndef"
test io-13.11 {TranslateInputEOL: EOF char} {
    # (*chanPtr->inEofChar != '\x00')

    set f [open $path(test1) w]
    fconfigure $f -translation lf
    puts -nonewline $f "abcd\ndefgh"
    close $f
    set f [open $path(test1)]
    fconfigure $f -translation auto -eofchar e
    set x [read $f]
    close $f
    set x
} "abcd\nd"
test io-13.12 {TranslateInputEOL: find EOF char in src} {
    # (*chanPtr->inEofChar != '\x00')

    set f [open $path(test1) w]
    fconfigure $f -translation lf
    puts -nonewline $f "\r\n\r\n\r\nab\r\n\r\ndef\r\n\r\n\r\n"
    close $f
    set f [open $path(test1)]
    fconfigure $f -translation auto -eofchar e
    set x [read $f]
    close $f
    set x
} "\n\n\nab\n\nd"

# Test standard handle management. The functions tested are
# Tcl_SetStdChannel and Tcl_GetStdChannel. Incidentally we are
# also testing channel table management.

if {[info commands testchannel] != ""} {
    set consoleFileNames [lsort [testchannel open]]
} else {
    # just to avoid an error
    set consoleFileNames [list]
}

test io-14.1 {Tcl_SetStdChannel and Tcl_GetStdChannel} {testchannel} {
    set l ""
    lappend l [fconfigure stdin -buffering]
    lappend l [fconfigure stdout -buffering]
    lappend l [fconfigure stderr -buffering]
    lappend l [lsort [testchannel open]]
    set l
} [list line line none $consoleFileNames]
test io-14.2 {Tcl_SetStdChannel and Tcl_GetStdChannel} {
    interp create x
    set l ""
    lappend l [x eval {fconfigure stdin -buffering}]
    lappend l [x eval {fconfigure stdout -buffering}]
    lappend l [x eval {fconfigure stderr -buffering}]
    interp delete x
    set l
} {line line none}
set path(test3) [makeFile {} test3]
test io-14.3 {Tcl_SetStdChannel & Tcl_GetStdChannel} exec {
    set f [open $path(test1) w]
    puts -nonewline $f {
	close stdin
	close stdout
	close stderr
	set f  [}
    puts $f [list open $path(test1) r]]
    puts $f "set f2 \[[list open $path(test2) w]]"
    puts $f "set f3 \[[list open $path(test3) w]]"
    puts $f {	puts stdout [gets stdin]
	puts stdout out
	puts stderr err
	close $f
	close $f2
	close $f3
    }
    close $f
    set result [exec [interpreter] $path(test1)]
    set f  [open $path(test2) r]
    set f2 [open $path(test3) r]
    lappend result [read $f] [read $f2]
    close $f
    close $f2
    set result
} {{
out
} {err
}}
# This test relies on the fact that stdout is used before stderr
test io-14.4 {Tcl_SetStdChannel & Tcl_GetStdChannel} {exec} {
    set f [open $path(test1) w]
    puts -nonewline $f { close stdin
	close stdout
	close stderr
	set f  [}
    puts $f [list open $path(test1) r]]
    puts $f "set f2 \[[list open $path(test2) w]]"
    puts $f "set f3 \[[list open $path(test3) w]]"
    puts $f {	puts stdout [gets stdin]
	puts stdout $f2
	puts stderr $f3
	close $f
	close $f2
	close $f3
    }
    close $f
    set result [exec [interpreter] $path(test1)]
    set f  [open $path(test2) r]
    set f2 [open $path(test3) r]
    lappend result [read $f] [read $f2]
    close $f
    close $f2
    set result
} {{ close stdin
stdout
} {stderr
}}
catch {interp delete z}
test io-14.5 {Tcl_GetChannel: stdio name translation} {
    interp create z
    eof stdin
    catch {z eval flush stdin} msg1
    catch {z eval close stdin} msg2
    catch {z eval flush stdin} msg3
    set result [list $msg1 $msg2 $msg3]
    interp delete z
    set result
} {{channel "stdin" wasn't opened for writing} {} {can not find channel named "stdin"}}
test io-14.6 {Tcl_GetChannel: stdio name translation} {
    interp create z
    eof stdout
    catch {z eval flush stdout} msg1
    catch {z eval close stdout} msg2
    catch {z eval flush stdout} msg3
    set result [list $msg1 $msg2 $msg3]
    interp delete z
    set result
} {{} {} {can not find channel named "stdout"}}
test io-14.7 {Tcl_GetChannel: stdio name translation} {
    interp create z
    eof stderr
    catch {z eval flush stderr} msg1
    catch {z eval close stderr} msg2
    catch {z eval flush stderr} msg3
    set result [list $msg1 $msg2 $msg3]
    interp delete z
    set result
} {{} {} {can not find channel named "stderr"}}
set path(script) [makeFile {} script]
test io-14.8 {reuse of stdio special channels} stdio {
    file delete $path(script)
    file delete $path(test1)
    set f [open $path(script) w]
    puts -nonewline $f {
	close stderr
	set f [}
    puts $f [list open $path(test1) w]]
    puts -nonewline $f {
	puts stderr hello
	close $f
	set f [}
    puts $f [list open $path(test1) r]]
    puts $f {
	puts [gets $f]
    }
    close $f
    set f [open "|[list [interpreter] $path(script)]" r]
    set c [gets $f]
    close $f
    set c
} hello
test io-14.9 {reuse of stdio special channels} {stdio fileevent} {
    file delete $path(script)
    file delete $path(test1)
    set f [open $path(script) w]
    puts $f {
	array set path [lindex $argv 0]
	set f [open $path(test1) w]
	puts $f hello
	close $f
	close stderr
	set f [open "|[list [info nameofexecutable] $path(cat) $path(test1)]" r]
	puts [gets $f]
    }
    close $f
    set f [open "|[list [interpreter] $path(script) [array get path]]" r]
    set c [gets $f]
    close $f
    # Added delay to give Windows time to stop the spawned process and clean
    # up its grip on the file test1. Added delete as proper test cleanup.
    # The failing tests were 18.1 and 18.2 as first re-users of file "test1".
    after 10000
    file delete $path(script)
    file delete $path(test1)
    set c
} hello

test io-15.1 {Tcl_CreateCloseHandler} emptyTest {
} {}

test io-16.1 {Tcl_DeleteCloseHandler} emptyTest {
} {}

# Test channel table management. The functions tested are
# GetChannelTable, DeleteChannelTable, Tcl_RegisterChannel,
# Tcl_UnregisterChannel, Tcl_GetChannel and Tcl_CreateChannel.
#
# These functions use "eof stdin" to ensure that the standard
# channels are added to the channel table of the interpreter.

test io-17.1 {GetChannelTable, DeleteChannelTable on std handles} {testchannel} {
    set l1 [testchannel refcount stdin]
    eof stdin
    interp create x
    set l ""
    lappend l [expr {[testchannel refcount stdin] - $l1}]
    x eval {eof stdin}
    lappend l [expr {[testchannel refcount stdin] - $l1}]
    interp delete x
    lappend l [expr {[testchannel refcount stdin] - $l1}]
    set l
} {0 1 0}
test io-17.2 {GetChannelTable, DeleteChannelTable on std handles} {testchannel} {
    set l1 [testchannel refcount stdout]
    eof stdin
    interp create x
    set l ""
    lappend l [expr {[testchannel refcount stdout] - $l1}]
    x eval {eof stdout}
    lappend l [expr {[testchannel refcount stdout] - $l1}]
    interp delete x
    lappend l [expr {[testchannel refcount stdout] - $l1}]
    set l
} {0 1 0}
test io-17.3 {GetChannelTable, DeleteChannelTable on std handles} {testchannel} {
    set l1 [testchannel refcount stderr]
    eof stdin
    interp create x
    set l ""
    lappend l [expr {[testchannel refcount stderr] - $l1}]
    x eval {eof stderr}
    lappend l [expr {[testchannel refcount stderr] - $l1}]
    interp delete x
    lappend l [expr {[testchannel refcount stderr] - $l1}]
    set l
} {0 1 0}

test io-18.1 {Tcl_RegisterChannel, Tcl_UnregisterChannel} {testchannel} {
    file delete -force $path(test1)
    set l ""
    set f [open $path(test1) w]
    lappend l [lindex [testchannel info $f] 15]
    close $f
    if {[catch {lindex [testchannel info $f] 15} msg]} {
	lappend l $msg
    } else {
	lappend l "very broken: $f found after being closed"
    }
    string compare [string tolower $l] \
	[list 1 [format "can not find channel named \"%s\"" $f]]
} 0
test io-18.2 {Tcl_RegisterChannel, Tcl_UnregisterChannel} {testchannel} {
    file delete -force $path(test1)
    set l ""
    set f [open $path(test1) w]
    lappend l [lindex [testchannel info $f] 15]
    interp create x
    interp share "" $f x
    lappend l [lindex [testchannel info $f] 15]
    x eval close $f
    lappend l [lindex [testchannel info $f] 15]
    interp delete x
    lappend l [lindex [testchannel info $f] 15]
    close $f
    if {[catch {lindex [testchannel info $f] 15} msg]} {
	lappend l $msg
    } else {
	lappend l "very broken: $f found after being closed"
    }
    string compare [string tolower $l] \
	[list 1 2 1 1 [format "can not find channel named \"%s\"" $f]]
} 0
test io-18.3 {Tcl_RegisterChannel, Tcl_UnregisterChannel} {testchannel} {
    file delete $path(test1)
    set l ""
    set f [open $path(test1) w]
    lappend l [lindex [testchannel info $f] 15]
    interp create x
    interp share "" $f x
    lappend l [lindex [testchannel info $f] 15]
    interp delete x
    lappend l [lindex [testchannel info $f] 15]
    close $f
    if {[catch {lindex [testchannel info $f] 15} msg]} {
	lappend l $msg
    } else {
	lappend l "very broken: $f found after being closed"
    }
    string compare [string tolower $l] \
	[list 1 2 1 [format "can not find channel named \"%s\"" $f]]
} 0

test io-19.1 {Tcl_GetChannel->Tcl_GetStdChannel, standard handles} {
    eof stdin
} 0
test io-19.2 {testing Tcl_GetChannel, user opened handle} {
    file delete $path(test1)
    set f [open $path(test1) w]
    set x [eof $f]
    close $f
    set x
} 0
test io-19.3 {Tcl_GetChannel, channel not found} {
    list [catch {eof file34} msg] $msg
} {1 {can not find channel named "file34"}}
test io-19.4 {Tcl_CreateChannel, insertion into channel table} {testchannel} {
    file delete $path(test1)
    set f [open $path(test1) w]
    set l ""
    lappend l [eof $f]
    close $f
    if {[catch {lindex [testchannel info $f] 15} msg]} {
	lappend l $msg
    } else {
	lappend l "very broken: $f found after being closed"
    }
    string compare [string tolower $l] \
	[list 0 [format "can not find channel named \"%s\"" $f]]
} 0

test io-20.1 {Tcl_CreateChannel: initial settings} {
	set a [open $path(test2) w]
    set old [encoding system]
    encoding system ascii
    set f [open $path(test1) w]
    set x [fconfigure $f -encoding]
    close $f
    encoding system $old
	close $a
    set x
} {ascii}
test io-20.2 {Tcl_CreateChannel: initial settings} {win} {
    set f [open $path(test1) w+]
    set x [list [fconfigure $f -eofchar] [fconfigure $f -translation]]
    close $f
    set x
} {{} {auto crlf}}
test io-20.3 {Tcl_CreateChannel: initial settings} {unix} {
    set f [open $path(test1) w+]
    set x [list [fconfigure $f -eofchar] [fconfigure $f -translation]]
    close $f
    set x
} {{} {auto lf}}
set path(stdout) [makeFile {} stdout]
test io-20.5 {Tcl_CreateChannel: install channel in empty slot} stdio {
    set f [open $path(script) w]
    puts -nonewline $f {
	close stdout
	set f1 [}
    puts $f [list open $path(stdout) w]]
    puts $f {
	fconfigure $f1 -buffersize 777
	puts stderr [fconfigure stdout -buffersize]
    }
    close $f
    set f [open "|[list [interpreter] $path(script)]"]
    catch {close $f} msg
    set msg
} {777}

test io-21.1 {CloseChannelsOnExit} emptyTest {
} {}

# Test management of attributes associated with a channel, such as
# its default translation, its name and type, etc. The functions
# tested in this group are Tcl_GetChannelName,
# Tcl_GetChannelType and Tcl_GetChannelFile. Tcl_GetChannelInstanceData
# not tested because files do not use the instance data.

test io-22.1 {Tcl_GetChannelMode} emptyTest {
    # Not used anywhere in Tcl.
} {}

test io-23.1 {Tcl_GetChannelName} {testchannel} {
    file delete $path(test1)
    set f [open $path(test1) w]
    set n [testchannel name $f]
    close $f
    string compare $n $f
} 0

test io-24.1 {Tcl_GetChannelType} {testchannel} {
    file delete $path(test1)
    set f [open $path(test1) w]
    set t [testchannel type $f]
    close $f
    string compare $t file
} 0

test io-25.1 {Tcl_GetChannelHandle, input} {testchannel} {
    set f [open $path(test1) w]
    fconfigure $f -translation lf -eofchar {}
    puts $f "1234567890\n098765432"
    close $f
    set f [open $path(test1) r]
    gets $f
    set l ""
    lappend l [testchannel inputbuffered $f]
    lappend l [tell $f]
    close $f
    set l
} {10 11}
test io-25.2 {Tcl_GetChannelHandle, output} {testchannel} {
    file delete $path(test1)
    set f [open $path(test1) w]
    fconfigure $f -translation lf
    puts $f hello
    set l ""
    lappend l [testchannel outputbuffered $f]
    lappend l [tell $f]
    flush $f
    lappend l [testchannel outputbuffered $f]
    lappend l [tell $f]
    close $f
    file delete $path(test1)
    set l
} {6 6 0 6}

test io-26.1 {Tcl_GetChannelInstanceData} stdio {
    # "pid" command uses Tcl_GetChannelInstanceData
    # Don't care what pid is (but must be a number), just want to exercise it.

    set f [open "|[list [interpreter] << exit]"]
    expr {[pid $f]}
    close $f
} {}

# Test flushing. The functions tested here are FlushChannel.

test io-27.1 {FlushChannel, no output buffered} {
    file delete $path(test1)
    set f [open $path(test1) w]
    flush $f
    set s [file size $path(test1)]
    close $f
    set s
} 0
test io-27.2 {FlushChannel, some output buffered} {
    file delete $path(test1)
    set f [open $path(test1) w]
    fconfigure $f -translation lf -eofchar {}
    set l ""
    puts $f hello
    lappend l [file size $path(test1)]
    flush $f
    lappend l [file size $path(test1)]
    close $f
    lappend l [file size $path(test1)]
    set l
} {0 6 6}
test io-27.3 {FlushChannel, implicit flush on close} {
    file delete $path(test1)
    set f [open $path(test1) w]
    fconfigure $f -translation lf -eofchar {}
    set l ""
    puts $f hello
    lappend l [file size $path(test1)]
    close $f
    lappend l [file size $path(test1)]
    set l
} {0 6}
test io-27.4 {FlushChannel, implicit flush when buffer fills} {
    file delete $path(test1)
    set f [open $path(test1) w]
    fconfigure $f -translation lf -eofchar {}
    fconfigure $f -buffersize 60
    set l ""
    lappend l [file size $path(test1)]
    for {set i 0} {$i < 12} {incr i} {
	puts $f hello
    }
    lappend l [file size $path(test1)]
    flush $f
    lappend l [file size $path(test1)]
    close $f
    set l
} {0 60 72}
test io-27.5 {FlushChannel, implicit flush when buffer fills and on close} \
	{unixOrWin} {
    file delete $path(test1)
    set f [open $path(test1) w]
    fconfigure $f -translation lf -buffersize 60 -eofchar {}
    set l ""
    lappend l [file size $path(test1)]
    for {set i 0} {$i < 12} {incr i} {
	puts $f hello
    }
    lappend l [file size $path(test1)]
    close $f
    lappend l [file size $path(test1)]
    set l
} {0 60 72}
set path(pipe)   [makeFile {} pipe]
set path(output) [makeFile {} output]
test io-27.6 {FlushChannel, async flushing, async close} \
	{stdio asyncPipeClose notWinCI} {
    # This test may fail on old Unix systems (seen on IRIX64 6.5) with
    # obsolete gettimeofday() calls.  See Tcl Bugs 3530533, 1942197.
    file delete $path(pipe)
    file delete $path(output)
    set f [open $path(pipe) w]
    puts $f "set f \[[list open $path(output) w]]"
    puts $f {
	fconfigure $f -translation lf -buffering none -eofchar {}
	while {![eof stdin]} {
	    after 20
	    puts -nonewline $f [read stdin 1024]
	}
	close $f
    }
    close $f
    set x 01234567890123456789012345678901
    for {set i 0} {$i < 11} {incr i} {
	set x "$x$x"
    }
    set f [open $path(output) w]
    close $f
    set f [open "|[list [interpreter] $path(pipe)]" w]
    fconfigure $f -blocking off
    puts -nonewline $f $x
    close $f
    set counter 0
    while {([file size $path(output)] < 65536) && ($counter < 1000)} {
	after 20 [list incr [namespace which -variable counter]]
	vwait [namespace which -variable counter]
    }
    if {$counter == 1000} {
	set result "file size only [file size $path(output)]"
    } else {
	set result ok
    }
} ok

# Tests closing a channel. The functions tested are CloseChannel and Tcl_Close.

test io-28.1 {CloseChannel called when all references are dropped} {testchannel} {
    file delete $path(test1)
    set f [open $path(test1) w]
    interp create x
    interp share "" $f x
    set l ""
    lappend l [testchannel refcount $f]
    x eval close $f
    interp delete x
    lappend l [testchannel refcount $f]
    close $f
    set l
} {2 1}
test io-28.2 {CloseChannel called when all references are dropped} {
    file delete $path(test1)
    set f [open $path(test1) w]
    interp create x
    interp share "" $f x
    puts -nonewline $f abc
    close $f
    x eval puts $f def
    x eval close $f
    interp delete x
    set f [open $path(test1) r]
    set l [gets $f]
    close $f
    set l
} abcdef
test io-28.3 {CloseChannel, not called before output queue is empty} \
	{stdio asyncPipeClose nonPortable} {
    file delete $path(pipe)
    file delete $path(output)
    set f [open $path(pipe) w]
    puts $f {

	# Need to not have eof char appended on close, because the other
	# side of the pipe already closed, so that writing would cause an
	# error "invalid file".

	fconfigure stdout -eofchar {}
	fconfigure stderr -eofchar {}

	set f [open $path(output) w]
	fconfigure $f -translation lf -buffering none
	for {set x 0} {$x < 20} {incr x} {
	    after 20
	    puts -nonewline $f [read stdin 1024]
	}
	close $f
    }
    close $f
    set x 01234567890123456789012345678901
    for {set i 0} {$i < 11} {incr i} {
	set x "$x$x"
    }
    set f [open $path(output) w]
    close $f
    set f [open "|[list [interpreter] pipe]" r+]
    fconfigure $f -blocking off -eofchar {}

    puts -nonewline $f $x
    close $f
    set counter 0
    while {([file size $path(output)] < 20480) && ($counter < 1000)} {
	after 20 [list incr [namespace which -variable counter]]
	vwait [namespace which -variable counter]
    }
    if {$counter == 1000} {
	set result probably_broken
    } else {
	set result ok
    }
} ok
test io-28.4 Tcl_Close testchannel {
    file delete $path(test1)
    set l {}
    lappend l [lsort [testchannel open]]
    set f [open $path(test1) w]
    lappend l [lsort [testchannel open]]
    close $f
    lappend l [lsort [testchannel open]]
    set x [list $consoleFileNames \
		[lsort [list {*}$consoleFileNames $f]] \
		$consoleFileNames]
    string compare $l $x
} 0
test io-28.5 {Tcl_Close vs standard handles} {stdio unix testchannel} {
    file delete $path(script)
    set f [open $path(script) w]
    puts $f {
	close stdin
	puts [testchannel open]
    }
    close $f
    set f [open "|[list [interpreter] $path(script)]" r]
    set l [gets $f]
    close $f
    lsort $l
} {file1 file2}


test io-28.6 {
	close channel in write event handler

	Should not produce a segmentation fault in a Tcl built with
	--enable-symbols and -DPURIFY
} debugpurify {
    variable done
    variable res
    after 0 [list coroutine c1 apply [list {} {
	variable done
	set chan [chan create w {apply {args {
	    list initialize finalize watch write configure blocking
	}}}]
	chan configure $chan -blocking 0
	while 1 {
	    chan event $chan writable [list [info coroutine]]
	    yield
	    close $chan
	    set done 1
	    return
	}
    } [namespace current]]]
    vwait [namespace current]::done
return success
} success


test io-28.7 {
    close channel in read event handler

	Should not produce a segmentation fault in a Tcl built with
	--enable-symbols and -DPURIFY
} debugpurify {
    variable done
    variable res
    after 0 [list coroutine c1 apply [list {} {
	variable done
	set chan [chan create r {apply {{cmd chan args} {
	    switch $cmd {
		blocking - finalize {
		}
		watch {
		    chan postevent $chan read
		}
		initialize {
		    list initialize finalize watch read write configure blocking
		}
		default {
		    error [list {unexpected command} $cmd]
		}
	    }
	}}}]
	chan configure $chan -blocking 0
	while 1 {
	    chan event $chan readable [list [info coroutine]]
	    yield
	    close $chan
	    set done 1
	    return
	}
    } [namespace current]]]
    vwait [namespace current]::done
return success
} success



test io-29.1 {Tcl_WriteChars, channel not writable} {
    list [catch {puts stdin hello} msg] $msg
} {1 {channel "stdin" wasn't opened for writing}}
test io-29.2 {Tcl_WriteChars, empty string} {
    file delete $path(test1)
    set f [open $path(test1) w]
    fconfigure $f -eofchar {}
    puts -nonewline $f ""
    close $f
    file size $path(test1)
} 0
test io-29.3 {Tcl_WriteChars, nonempty string} {
    file delete $path(test1)
    set f [open $path(test1) w]
    fconfigure $f -eofchar {}
    puts -nonewline $f hello
    close $f
    file size $path(test1)
} 5
test io-29.4 {Tcl_WriteChars, buffering in full buffering mode} {testchannel} {
    file delete $path(test1)
    set f [open $path(test1) w]
    fconfigure $f -translation lf -buffering full -eofchar {}
    puts $f hello
    set l ""
    lappend l [testchannel outputbuffered $f]
    lappend l [file size $path(test1)]
    flush $f
    lappend l [testchannel outputbuffered $f]
    lappend l [file size $path(test1)]
    close $f
    set l
} {6 0 0 6}
test io-29.5 {Tcl_WriteChars, buffering in line buffering mode} {testchannel} {
    file delete $path(test1)
    set f [open $path(test1) w]
    fconfigure $f -translation lf -buffering line -eofchar {}
    puts -nonewline $f hello
    set l ""
    lappend l [testchannel outputbuffered $f]
    lappend l [file size $path(test1)]
    puts $f hello
    lappend l [testchannel outputbuffered $f]
    lappend l [file size $path(test1)]
    close $f
    set l
} {5 0 0 11}
test io-29.6 {Tcl_WriteChars, buffering in no buffering mode} {testchannel} {
    file delete $path(test1)
    set f [open $path(test1) w]
    fconfigure $f -translation lf -buffering none -eofchar {}
    puts -nonewline $f hello
    set l ""
    lappend l [testchannel outputbuffered $f]
    lappend l [file size $path(test1)]
    puts $f hello
    lappend l [testchannel outputbuffered $f]
    lappend l [file size $path(test1)]
    close $f
    set l
} {0 5 0 11}
test io-29.7 {Tcl_Flush, full buffering} {testchannel} {
    file delete $path(test1)
    set f [open $path(test1) w]
    fconfigure $f -translation lf -buffering full -eofchar {}
    puts -nonewline $f hello
    set l ""
    lappend l [testchannel outputbuffered $f]
    lappend l [file size $path(test1)]
    puts $f hello
    lappend l [testchannel outputbuffered $f]
    lappend l [file size $path(test1)]
    flush $f
    lappend l [testchannel outputbuffered $f]
    lappend l [file size $path(test1)]
    close $f
    set l
} {5 0 11 0 0 11}
test io-29.8 {Tcl_Flush, full buffering} {testchannel} {
    file delete $path(test1)
    set f [open $path(test1) w]
    fconfigure $f -translation lf -buffering line
    puts -nonewline $f hello
    set l ""
    lappend l [testchannel outputbuffered $f]
    lappend l [file size $path(test1)]
    flush $f
    lappend l [testchannel outputbuffered $f]
    lappend l [file size $path(test1)]
    puts $f hello
    lappend l [testchannel outputbuffered $f]
    lappend l [file size $path(test1)]
    flush $f
    lappend l [testchannel outputbuffered $f]
    lappend l [file size $path(test1)]
    close $f
    set l
} {5 0 0 5 0 11 0 11}
test io-29.9 {Tcl_Flush, channel not writable} {
    list [catch {flush stdin} msg] $msg
} {1 {channel "stdin" wasn't opened for writing}}
test io-29.10 {Tcl_WriteChars, looping and buffering} {
    file delete $path(test1)
    set f1 [open $path(test1) w]
    fconfigure $f1 -translation lf -eofchar {}
    set f2 [open $path(longfile) r]
    for {set x 0} {$x < 10} {incr x} {
	puts $f1 [gets $f2]
    }
    close $f2
    close $f1
    file size $path(test1)
} 387
test io-29.11 {Tcl_WriteChars, no newline, implicit flush} {
    file delete $path(test1)
    set f1 [open $path(test1) w]
    fconfigure $f1 -eofchar {}
    set f2 [open $path(longfile) r]
    for {set x 0} {$x < 10} {incr x} {
	puts -nonewline $f1 [gets $f2]
    }
    close $f1
    close $f2
    file size $path(test1)
} 377
test io-29.12 {Tcl_WriteChars on a pipe} stdio {
    file delete $path(test1)
    file delete $path(pipe)
    set f1 [open $path(pipe) w]
    puts $f1 "set f1 \[[list open $path(longfile) r]]"
    puts $f1 {
	for {set x 0} {$x < 10} {incr x} {
	    puts [gets $f1]
	}
    }
    close $f1
    set f1 [open "|[list [interpreter] $path(pipe)]" r]
    set f2 [open $path(longfile) r]
    set y ok
    for {set x 0} {$x < 10} {incr x} {
	set l1 [gets $f1]
	set l2 [gets $f2]
	if {"$l1" != "$l2"} {
	    set y broken
	}
    }
    close $f1
    close $f2
    set y
} ok
test io-29.13 {Tcl_WriteChars to a pipe, line buffered} stdio {
    file delete $path(test1)
    file delete $path(pipe)
    set f1 [open $path(pipe) w]
    puts $f1 {
	puts [gets stdin]
	puts [gets stdin]
    }
    close $f1
    set y ok
    set f1 [open "|[list [interpreter] $path(pipe)]" r+]
    fconfigure $f1 -buffering line
    set f2 [open $path(longfile) r]
    set line [gets $f2]
    puts $f1 $line
    set backline [gets $f1]
    if {"$line" != "$backline"} {
	set y broken
    }
    set line [gets $f2]
    puts $f1 $line
    set backline [gets $f1]
    if {"$line" != "$backline"} {
	set y broken
    }
    close $f1
    close $f2
    set y
} ok
test io-29.14 {Tcl_WriteChars, buffering and implicit flush at close} {
    file delete $path(test3)
    set f [open $path(test3) w]
    puts -nonewline $f "Text1"
    puts -nonewline $f " Text 2"
    puts $f " Text 3"
    close $f
    set f [open $path(test3) r]
    set x [gets $f]
    close $f
    set x
} {Text1 Text 2 Text 3}
test io-29.15 {Tcl_Flush, channel not open for writing} {
    file delete $path(test1)
    set fd [open $path(test1) w]
    close $fd
    set fd [open $path(test1) r]
    set x [list [catch {flush $fd} msg] $msg]
    close $fd
    string compare $x \
	[list 1 "channel \"$fd\" wasn't opened for writing"]
} 0
test io-29.16 {Tcl_Flush on pipe opened only for reading} stdio {
    set fd [open "|[list [interpreter] cat longfile]" r]
    set x [list [catch {flush $fd} msg] $msg]
    catch {close $fd}
    string compare $x \
	[list 1 "channel \"$fd\" wasn't opened for writing"]
} 0
test io-29.17 {Tcl_WriteChars buffers, then Tcl_Flush flushes} {
    file delete $path(test1)
    set f1 [open $path(test1) w]
    fconfigure $f1 -translation lf
    puts $f1 hello
    puts $f1 hello
    puts $f1 hello
    flush $f1
    set x [file size $path(test1)]
    close $f1
    set x
} 18
test io-29.18 {Tcl_WriteChars and Tcl_Flush intermixed} {
    file delete $path(test1)
    set x ""
    set f1 [open $path(test1) w]
    fconfigure $f1 -translation lf
    puts $f1 hello
    puts $f1 hello
    puts $f1 hello
    flush $f1
    lappend x [file size $path(test1)]
    puts $f1 hello
    flush $f1
    lappend x [file size $path(test1)]
    puts $f1 hello
    flush $f1
    lappend x [file size $path(test1)]
    close $f1
    set x
} {18 24 30}
test io-29.19 {Explicit and implicit flushes} {
    file delete $path(test1)
    set f1 [open $path(test1) w]
    fconfigure $f1 -translation lf -eofchar {}
    set x ""
    puts $f1 hello
    puts $f1 hello
    puts $f1 hello
    flush $f1
    lappend x [file size $path(test1)]
    puts $f1 hello
    flush $f1
    lappend x [file size $path(test1)]
    puts $f1 hello
    close $f1
    lappend x [file size $path(test1)]
    set x
} {18 24 30}
test io-29.20 {Implicit flush when buffer is full} {
    file delete $path(test1)
    set f1 [open $path(test1) w]
    fconfigure $f1 -translation lf -eofchar {}
    set line "abcdefghijklmnopqrstuvwxyzABCDEFGHIJKLMNOPQRSTUVWXYZ0123456789"
    for {set x 0} {$x < 100} {incr x} {
      puts $f1 $line
    }
    set z ""
    lappend z [file size $path(test1)]
    for {set x 0} {$x < 100} {incr x} {
	puts $f1 $line
    }
    lappend z [file size $path(test1)]
    close $f1
    lappend z [file size $path(test1)]
    set z
} {4096 12288 12600}
test io-29.21 {Tcl_Flush to pipe} stdio {
    file delete $path(pipe)
    set f1 [open $path(pipe) w]
    puts $f1 {set x [read stdin 6]}
    puts $f1 {set cnt [string length $x]}
    puts $f1 {puts "read $cnt characters"}
    close $f1
    set f1 [open "|[list [interpreter] $path(pipe)]" r+]
    puts $f1 hello
    flush $f1
    set x [gets $f1]
    catch {close $f1}
    set x
} "read 6 characters"
test io-29.22 {Tcl_Flush called at other end of pipe} stdio {
    file delete $path(pipe)
    set f1 [open $path(pipe) w]
    puts $f1 {
	fconfigure stdout -buffering full
	puts hello
	puts hello
	flush stdout
	gets stdin
	puts bye
	flush stdout
    }
    close $f1
    set f1 [open "|[list [interpreter] $path(pipe)]" r+]
    set x ""
    lappend x [gets $f1]
    lappend x [gets $f1]
    puts $f1 hello
    flush $f1
    lappend x [gets $f1]
    close $f1
    set x
} {hello hello bye}
test io-29.23 {Tcl_Flush and line buffering at end of pipe} stdio {
    file delete $path(pipe)
    set f1 [open $path(pipe) w]
    puts $f1 {
	puts hello
	puts hello
	gets stdin
	puts bye
    }
    close $f1
    set f1 [open "|[list [interpreter] $path(pipe)]" r+]
    set x ""
    lappend x [gets $f1]
    lappend x [gets $f1]
    puts $f1 hello
    flush $f1
    lappend x [gets $f1]
    close $f1
    set x
} {hello hello bye}
test io-29.24 {Tcl_WriteChars and Tcl_Flush move end of file} {
    set f [open $path(test3) w]
    puts $f "Line 1"
    puts $f "Line 2"
    set f2 [open $path(test3)]
    set x {}
    lappend x [read -nonewline $f2]
    close $f2
    flush $f
    set f2 [open $path(test3)]
    lappend x [read -nonewline $f2]
    close $f2
    close $f
    set x
} "{} {Line 1\nLine 2}"
test io-29.25 {Implicit flush with Tcl_Flush to command pipelines} {stdio fileevent} {
    file delete $path(test3)
    set f [open "|[list [interpreter] $path(cat) | [interpreter] $path(cat) > $path(test3)]" w]
    puts $f "Line 1"
    puts $f "Line 2"
    close $f
    after 100
    set f [open $path(test3) r]
    set x [read $f]
    close $f
    set x
} "Line 1\nLine 2\n"
test io-29.26 {Tcl_Flush, Tcl_Write on bidirectional pipelines} {stdio unixExecs} {
    set f [open "|[list cat -u]" r+]
    puts $f "Line1"
    flush $f
    set x [gets $f]
    close $f
    set x
} {Line1}
test io-29.27 {Tcl_Flush on closed pipeline} stdio {
    file delete $path(pipe)
    set f [open $path(pipe) w]
    puts $f {exit}
    close $f
    set f [open "|[list [interpreter] $path(pipe)]" r+]
    gets $f
    puts $f output
    after 50
    #
    # The flush below will get a SIGPIPE. This is an expected part of
    # test and indicates that the test operates correctly. If you run
    # this test under a debugger, the signal will by intercepted unless
    # you disable the debugger's signal interception.
    #
    if {[catch {flush $f} msg]} {
	set x [list 1 $msg $::errorCode]
	catch {close $f}
    } else {
	if {[catch {close $f} msg]} {
	    set x [list 1 $msg $::errorCode]
	} else {
	    set x {this was supposed to fail and did not}
	}
    }
    regsub {".*":} $x {"":} x
    string tolower $x
} {1 {error flushing "": broken pipe} {posix epipe {broken pipe}}}
test io-29.28 {Tcl_WriteChars, lf mode} {
    file delete $path(test1)
    set f [open $path(test1) w]
    fconfigure $f -translation lf -eofchar {}
    puts $f hello\nthere\nand\nhere
    flush $f
    set s [file size $path(test1)]
    close $f
    set s
} 21
test io-29.29 {Tcl_WriteChars, cr mode} {
    file delete $path(test1)
    set f [open $path(test1) w]
    fconfigure $f -translation cr -eofchar {}
    puts $f hello\nthere\nand\nhere
    close $f
    file size $path(test1)
} 21
test io-29.30 {Tcl_WriteChars, crlf mode} {
    file delete $path(test1)
    set f [open $path(test1) w]
    fconfigure $f -translation crlf -eofchar {}
    puts $f hello\nthere\nand\nhere
    close $f
    file size $path(test1)
} 25
test io-29.31 {Tcl_WriteChars, background flush} stdio {
    # This test may fail on old Unix systems (seen on IRIX64 6.5) with
    # obsolete gettimeofday() calls.  See Tcl Bugs 3530533, 1942197.
    file delete $path(pipe)
    file delete $path(output)
    set f [open $path(pipe) w]
    puts $f "set f \[[list open $path(output)  w]]"
    puts $f {fconfigure $f -translation lf}
    set x [list while {![eof stdin]}]
    set x "$x {"
    puts $f $x
    puts $f {  puts -nonewline $f [read stdin 4096]}
    puts $f {  flush $f}
    puts $f "}"
    puts $f {close $f}
    close $f
    set x 01234567890123456789012345678901
    for {set i 0} {$i < 11} {incr i} {
	set x "$x$x"
    }
    set f [open $path(output) w]
    close $f
    set f [open "|[list [interpreter] $path(pipe)]" r+]
    fconfigure $f -blocking off
    puts -nonewline $f $x
    close $f
    set counter 0
    while {([file size $path(output)] < 65536) && ($counter < 1000)} {
	after 10 [list incr [namespace which -variable counter]]
	vwait [namespace which -variable counter]
    }
    if {$counter == 1000} {
	set result "file size only [file size $path(output)]"
    } else {
	set result ok
    }
    # allow a little time for the background process to close.
    # otherwise, the following test fails on the [file delete $path(output)]
    # on Windows because a process still has the file open.
    after 100 set v 1; vwait v
    set result
} ok
test io-29.32 {Tcl_WriteChars, background flush to slow reader} \
	{stdio asyncPipeClose notWinCI} {
    # This test may fail on old Unix systems (seen on IRIX64 6.5) with
    # obsolete gettimeofday() calls.  See Tcl Bugs 3530533, 1942197.
    file delete $path(pipe)
    file delete $path(output)
    set f [open $path(pipe) w]
    puts $f "set f \[[list open $path(output) w]]"
    puts $f {fconfigure $f -translation lf}
    set x [list while {![eof stdin]}]
    set x "$x \{"
    puts $f $x
    puts $f {  after 20}
    puts $f {  puts -nonewline $f [read stdin 1024]}
    puts $f {  flush $f}
    puts $f "\}"
    puts $f {close $f}
    close $f
    set x 01234567890123456789012345678901
    for {set i 0} {$i < 11} {incr i} {
	set x "$x$x"
    }
    set f [open $path(output) w]
    close $f
    set f [open "|[list [interpreter] $path(pipe)]" r+]
    fconfigure $f -blocking off
    puts -nonewline $f $x
    close $f
    set counter 0
    while {([file size $path(output)] < 65536) && ($counter < 1000)} {
	after 20 [list incr [namespace which -variable counter]]
	vwait [namespace which -variable counter]
    }
    if {$counter == 1000} {
	set result "file size only [file size $path(output)]"
    } else {
	set result ok
    }
} ok
test io-29.33 {Tcl_Flush, implicit flush on exit} {exec} {
    set f [open $path(script) w]
    puts $f "set f \[[list open $path(test1) w]]"
    puts $f {fconfigure $f -translation lf
	puts $f hello
	puts $f bye
	puts $f strange
    }
    close $f
    exec [interpreter] $path(script)
    set f [open $path(test1) r]
    set r [read $f]
    close $f
    set r
} "hello\nbye\nstrange\n"
set path(script2) [makeFile {} script2]
test io-29.33b {TIP#398, no implicit flush of nonblocking on exit} {exec} {
    set f [open $path(script) w]
    puts $f {
		fconfigure stdout -blocking 0
		puts -nonewline stdout [string repeat A 655360]
		flush stdout
	}
    close $f
    set f [open $path(script2) w]
    puts $f {after 2000}
    close $f
	set t1 [clock milliseconds]
	set ff [open "|[list [interpreter] $path(script2)]" w]
	catch {unset ::env(TCL_FLUSH_NONBLOCKING_ON_EXIT)}
	exec [interpreter] $path(script) >@ $ff
	set t2 [clock milliseconds]
	close $ff
	expr {($t2-$t1)/2000 ? $t2-$t1 : 0}
} 0
test io-29.34 {Tcl_Close, async flush on close, using sockets} {socket tempNotMac fileevent} {
    variable c 0
    variable x running
    set l abcdefghijklmnopqrstuvwxyzabcdefghijklmnopqrstuvwxyzabcdefghijklmnopqrstuvwxyz
    proc writelots {s l} {
	for {set i 0} {$i < 9000} {incr i} {
	    puts $s $l
	}
    }
    proc accept {s a p} {
	variable x
	fileevent $s readable [namespace code [list readit $s]]
	fconfigure $s -blocking off
	set x accepted
    }
    proc readit {s} {
	variable c
	variable x
	set l [gets $s]

	if {[eof $s]} {
	    close $s
	    set x done
	} elseif {([string length $l] > 0) || ![fblocked $s]} {
	    incr c
	}
    }
    set ss [socket -server [namespace code accept] -myaddr 127.0.0.1 0]
    set cs [socket 127.0.0.1 [lindex [fconfigure $ss -sockname] 2]]
    vwait [namespace which -variable x]
    fconfigure $cs -blocking off
    writelots $cs $l
    close $cs
    close $ss
    vwait [namespace which -variable x]
    set c
} 9000
test io-29.35 {Tcl_Close vs fileevent vs multiple interpreters} {socket tempNotMac fileevent} {
    # On Mac, this test screws up sockets such that subsequent tests using port 2828
    # either cause errors or panic().

    catch {interp delete x}
    catch {interp delete y}
    interp create x
    interp create y
    set s [socket -server [namespace code accept] -myaddr 127.0.0.1 0]
    proc accept {s a p} {
	puts $s hello
	close $s
    }
    set c [socket 127.0.0.1 [lindex [fconfigure $s -sockname] 2]]
    interp share {} $c x
    interp share {} $c y
    close $c
    x eval {
	proc readit {s} {
	    gets $s
	    if {[eof $s]} {
		close $s
	    }
	}
    }
    y eval {
	proc readit {s} {
	    gets $s
	    if {[eof $s]} {
		close $s
	    }
	}
    }
    x eval "fileevent $c readable \{readit $c\}"
    y eval "fileevent $c readable \{readit $c\}"
    y eval [list close $c]
    update
    close $s
    interp delete x
    interp delete y
} ""

test io-29.36.1 {gets on translation auto with "\r" in QA communication mode, possible regression, bug [b3977d199b]} -constraints {
    socket tempNotMac fileevent
} -setup {
    set s [open "|[list [interpreter] << {
    proc accept {so args} {
	fconfigure $so -translation binary
	puts -nonewline $so "who are you?\r"; flush $so
	set a [gets $so]
	puts -nonewline $so "really $a?\r"; flush $so
	set a [gets $so]
	close $so
	set ::done $a
    }
    set s [socket -server [namespace code accept] -myaddr 127.0.0.1 0]
    puts [lindex [fconfigure $s -sockname] 2]
    foreach c {1 2} {
	vwait ::done
	puts $::done
    }
    }]" r]
    set c {}
    set result {}
} -body {
    set port [gets $s]
    foreach t {{cr lf} {auto lf}} {
	set c [socket 127.0.0.1 $port]
	fconfigure $c -buffering line -translation $t
	lappend result $t
	while {1} {
	    set q [gets $c]
	    switch -- $q {
		"who are you?"   {puts $c "client"}
		"really client?" {puts $c "yes"; lappend result $q; break}
		default {puts $c "wrong"; lappend result "unexpected input \"$q\""; break}
	    }
	}
	lappend result [gets $s]
	close $c; set c {}
    }
    set result
} -cleanup {
    close $s
    if {$c ne {}} { close $c }
    unset -nocomplain s c port t q
} -result [list {cr lf} "really client?" yes {auto lf} "really client?" yes]
test io-29.36.2 {gets on translation auto with "\r\n" in different buffers, bug [b3977d199b]} -constraints {
    socket tempNotMac fileevent
} -setup {
    set s [socket -server [namespace code accept] -myaddr 127.0.0.1 0]
    set c {}
} -body {
    set ::cnt 0
    proc accept {so args} {
	fconfigure $so -translation binary
	puts -nonewline $so "1 line\r"
	puts -nonewline $so "\n2 li"
	flush $so
	# now force separate packets
	puts -nonewline $so "ne\r"
	flush $so
	if {$::cnt & 1} {
	    vwait ::cli; # simulate short delay (so client can process events, just wait for it)
	} else {
	    # we don't have a delay, so client would get the lines as single chunk
	}
	# we'll try with "\r" and without "\r" (to cover both branches, where "\r" and "eof" causes exit from [gets] by 3rd line)
	puts -nonewline $so "\n3 line"
	if {!($::cnt % 3)} {
	    puts -nonewline $so "\r"
	}
	flush $so
	close $so
    }
    while {$::cnt < 6} { incr ::cnt
	set c [socket 127.0.0.1 [lindex [fconfigure $s -sockname] 2]]
	fconfigure $c -blocking 0 -buffering line -translation auto
	fileevent $c readable [list apply {c {
	    if {[gets $c line] >= 0} {
		lappend ::cli <$line>
	    } elseif {[eof $c]} {
		set ::done 1
	    }
	}} $c]
	vwait ::done
	close $c; set c {}
    }
    set ::cli
} -cleanup {
    close $s
    if {$c ne {}} { close $c }
    unset -nocomplain ::done ::cli ::cnt s c
} -result [lrepeat 6 {<1 line>} {<2 line>} {<3 line>}]

# Test end of line translations. Procedures tested are Tcl_Write, Tcl_Read.

test io-30.1 {Tcl_Write lf, Tcl_Read lf} {
    file delete $path(test1)
    set f [open $path(test1) w]
    fconfigure $f -translation lf
    puts $f hello\nthere\nand\nhere
    close $f
    set f [open $path(test1) r]
    fconfigure $f -translation lf
    set x [read $f]
    close $f
    set x
} "hello\nthere\nand\nhere\n"
test io-30.2 {Tcl_Write lf, Tcl_Read cr} {
    file delete $path(test1)
    set f [open $path(test1) w]
    fconfigure $f -translation lf
    puts $f hello\nthere\nand\nhere
    close $f
    set f [open $path(test1) r]
    fconfigure $f -translation cr
    set x [read $f]
    close $f
    set x
} "hello\nthere\nand\nhere\n"
test io-30.3 {Tcl_Write lf, Tcl_Read crlf} {
    file delete $path(test1)
    set f [open $path(test1) w]
    fconfigure $f -translation lf
    puts $f hello\nthere\nand\nhere
    close $f
    set f [open $path(test1) r]
    fconfigure $f -translation crlf
    set x [read $f]
    close $f
    set x
} "hello\nthere\nand\nhere\n"
test io-30.4 {Tcl_Write cr, Tcl_Read cr} {
    file delete $path(test1)
    set f [open $path(test1) w]
    fconfigure $f -translation cr
    puts $f hello\nthere\nand\nhere
    close $f
    set f [open $path(test1) r]
    fconfigure $f -translation cr
    set x [read $f]
    close $f
    set x
} "hello\nthere\nand\nhere\n"
test io-30.5 {Tcl_Write cr, Tcl_Read lf} {
    file delete $path(test1)
    set f [open $path(test1) w]
    fconfigure $f -translation cr
    puts $f hello\nthere\nand\nhere
    close $f
    set f [open $path(test1) r]
    fconfigure $f -translation lf
    set x [read $f]
    close $f
    set x
} "hello\rthere\rand\rhere\r"
test io-30.6 {Tcl_Write cr, Tcl_Read crlf} {
    file delete $path(test1)
    set f [open $path(test1) w]
    fconfigure $f -translation cr
    puts $f hello\nthere\nand\nhere
    close $f
    set f [open $path(test1) r]
    fconfigure $f -translation crlf
    set x [read $f]
    close $f
    set x
} "hello\rthere\rand\rhere\r"
test io-30.7 {Tcl_Write crlf, Tcl_Read crlf} {
    file delete $path(test1)
    set f [open $path(test1) w]
    fconfigure $f -translation crlf
    puts $f hello\nthere\nand\nhere
    close $f
    set f [open $path(test1) r]
    fconfigure $f -translation crlf
    set x [read $f]
    close $f
    set x
} "hello\nthere\nand\nhere\n"
test io-30.8 {Tcl_Write crlf, Tcl_Read lf} {
    file delete $path(test1)
    set f [open $path(test1) w]
    fconfigure $f -translation crlf
    puts $f hello\nthere\nand\nhere
    close $f
    set f [open $path(test1) r]
    fconfigure $f -translation lf
    set x [read $f]
    close $f
    set x
} "hello\r\nthere\r\nand\r\nhere\r\n"
test io-30.9 {Tcl_Write crlf, Tcl_Read cr} {
    file delete $path(test1)
    set f [open $path(test1) w]
    fconfigure $f -translation crlf
    puts $f hello\nthere\nand\nhere
    close $f
    set f [open $path(test1) r]
    fconfigure $f -translation cr
    set x [read $f]
    close $f
    set x
} "hello\n\nthere\n\nand\n\nhere\n\n"
test io-30.10 {Tcl_Write lf, Tcl_Read auto} {
    file delete $path(test1)
    set f [open $path(test1) w]
    fconfigure $f -translation lf
    puts $f hello\nthere\nand\nhere
    close $f
    set f [open $path(test1) r]
    set c [read $f]
    set x [fconfigure $f -translation]
    close $f
    list $c $x
} {{hello
there
and
here
} auto}
test io-30.11 {Tcl_Write cr, Tcl_Read auto} {
    file delete $path(test1)
    set f [open $path(test1) w]
    fconfigure $f -translation cr
    puts $f hello\nthere\nand\nhere
    close $f
    set f [open $path(test1) r]
    set c [read $f]
    set x [fconfigure $f -translation]
    close $f
    list $c $x
} {{hello
there
and
here
} auto}
test io-30.12 {Tcl_Write crlf, Tcl_Read auto} {
    file delete $path(test1)
    set f [open $path(test1) w]
    fconfigure $f -translation crlf
    puts $f hello\nthere\nand\nhere
    close $f
    set f [open $path(test1) r]
    set c [read $f]
    set x [fconfigure $f -translation]
    close $f
    list $c $x
} {{hello
there
and
here
} auto}
test io-30.13 {Tcl_Write crlf on block boundary, Tcl_Read auto} {
    file delete $path(test1)
    set f [open $path(test1) w]
    fconfigure $f -translation crlf
    set line "123456789ABCDE"	;# 14 char plus crlf
    puts -nonewline $f x	;# shift crlf across block boundary
    for {set i 0} {$i < 700} {incr i} {
	puts $f $line
    }
    close $f
    set f [open $path(test1) r]
    fconfigure $f -translation auto
    set c [read $f]
    close $f
    string length $c
} [expr {700*15+1}]
test io-30.14 {Tcl_Write crlf on block boundary, Tcl_Read crlf} {
    file delete $path(test1)
    set f [open $path(test1) w]
    fconfigure $f -translation crlf
    set line "123456789ABCDE"	;# 14 char plus crlf
    puts -nonewline $f x	;# shift crlf across block boundary
    for {set i 0} {$i < 700} {incr i} {
	puts $f $line
    }
    close $f
    set f [open $path(test1) r]
    fconfigure $f -translation crlf
    set c [read $f]
    close $f
    string length $c
} [expr {700*15+1}]
test io-30.15 {Tcl_Write mixed, Tcl_Read auto} {
    file delete $path(test1)
    set f [open $path(test1) w]
    fconfigure $f -translation lf
    puts $f hello\nthere\nand\rhere
    close $f
    set f [open $path(test1) r]
    fconfigure $f -translation auto
    set c [read $f]
    close $f
    set c
} {hello
there
and
here
}
test io-30.16 {Tcl_Write ^Z at end, Tcl_Read auto} {
    file delete $path(test1)
    set f [open $path(test1) w]
    fconfigure $f -translation lf
    puts -nonewline $f hello\nthere\nand\rhere\n\x1A
    close $f
    set f [open $path(test1) r]
    fconfigure $f -translation auto -eofchar \x1A
    set c [read $f]
    close $f
    set c
} {hello
there
and
here
}
test io-30.17 {Tcl_Write, implicit ^Z at end, Tcl_Read auto} {win} {
    file delete $path(test1)
    set f [open $path(test1) w]
    fconfigure $f -translation lf -eofchar \x1A
    puts $f hello\nthere\nand\rhere
    close $f
    set f [open $path(test1) r]
    fconfigure $f -translation auto -eofchar \x1A
    set c [read $f]
    close $f
    set c
} {hello
there
and
here
}
test io-30.18 {Tcl_Write, ^Z in middle, Tcl_Read auto} {
    file delete $path(test1)
    set f [open $path(test1) w]
    fconfigure $f -translation lf
    set s [format "abc\ndef\n%cghi\nqrs" 26]
    puts $f $s
    close $f
    set f [open $path(test1) r]
    fconfigure $f -translation auto -eofchar \x1A
    set l ""
    lappend l [gets $f]
    lappend l [gets $f]
    lappend l [eof $f]
    lappend l [gets $f]
    lappend l [eof $f]
    lappend l [gets $f]
    lappend l [eof $f]
    close $f
    set l
} {abc def 0 {} 1 {} 1}
test io-30.19 {Tcl_Write, ^Z no newline in middle, Tcl_Read auto} {
    file delete $path(test1)
    set f [open $path(test1) w]
    fconfigure $f -translation lf
    set s [format "abc\ndef\n%cghi\nqrs" 26]
    puts $f $s
    close $f
    set f [open $path(test1) r]
    fconfigure $f -translation auto -eofchar \x1A
    set l ""
    lappend l [gets $f]
    lappend l [gets $f]
    lappend l [eof $f]
    lappend l [gets $f]
    lappend l [eof $f]
    lappend l [gets $f]
    lappend l [eof $f]
    close $f
    set l
} {abc def 0 {} 1 {} 1}
test io-30.20 {Tcl_Write, ^Z in middle ignored, Tcl_Read lf} {
    file delete $path(test1)
    set f [open $path(test1) w]
    fconfigure $f -translation lf -eofchar {}
    set s [format "abc\ndef\n%cghi\nqrs" 26]
    puts $f $s
    close $f
    set f [open $path(test1) r]
    fconfigure $f -translation lf -eofchar {}
    set l ""
    lappend l [gets $f]
    lappend l [gets $f]
    lappend l [eof $f]
    lappend l [gets $f]
    lappend l [eof $f]
    lappend l [gets $f]
    lappend l [eof $f]
    lappend l [gets $f]
    lappend l [eof $f]
    close $f
    set l
} "abc def 0 \x1Aghi 0 qrs 0 {} 1"
test io-30.21 {Tcl_Write, ^Z in middle ignored, Tcl_Read cr} {
    file delete $path(test1)
    set f [open $path(test1) w]
    fconfigure $f -translation lf -eofchar {}
    set s [format "abc\ndef\n%cghi\nqrs" 26]
    puts $f $s
    close $f
    set f [open $path(test1) r]
    fconfigure $f -translation cr -eofchar {}
    set l ""
    set x [gets $f]
    lappend l [string compare $x "abc\ndef\n\x1Aghi\nqrs\n"]
    lappend l [eof $f]
    lappend l [gets $f]
    lappend l [eof $f]
    close $f
    set l
} {0 1 {} 1}
test io-30.22 {Tcl_Write, ^Z in middle ignored, Tcl_Read crlf} {
    file delete $path(test1)
    set f [open $path(test1) w]
    fconfigure $f -translation lf -eofchar {}
    set s [format "abc\ndef\n%cghi\nqrs" 26]
    puts $f $s
    close $f
    set f [open $path(test1) r]
    fconfigure $f -translation crlf -eofchar {}
    set l ""
    set x [gets $f]
    lappend l [string compare $x "abc\ndef\n\x1Aghi\nqrs\n"]
    lappend l [eof $f]
    lappend l [gets $f]
    lappend l [eof $f]
    close $f
    set l
} {0 1 {} 1}
test io-30.23 {Tcl_Write lf, ^Z in middle, Tcl_Read auto} {
    file delete $path(test1)
    set f [open $path(test1) w]
    fconfigure $f -translation lf
    set c [format abc\ndef\n%cqrs\ntuv 26]
    puts $f $c
    close $f
    set f [open $path(test1) r]
    fconfigure $f -translation auto -eofchar \x1A
    set c [string length [read $f]]
    set e [eof $f]
    close $f
    list $c $e
} {8 1}
test io-30.24 {Tcl_Write lf, ^Z in middle, Tcl_Read lf} {
    file delete $path(test1)
    set f [open $path(test1) w]
    fconfigure $f -translation lf
    set c [format abc\ndef\n%cqrs\ntuv 26]
    puts $f $c
    close $f
    set f [open $path(test1) r]
    fconfigure $f -translation lf -eofchar \x1A
    set c [string length [read $f]]
    set e [eof $f]
    close $f
    list $c $e
} {8 1}
test io-30.25 {Tcl_Write cr, ^Z in middle, Tcl_Read auto} {
    file delete $path(test1)
    set f [open $path(test1) w]
    fconfigure $f -translation cr
    set c [format abc\ndef\n%cqrs\ntuv 26]
    puts $f $c
    close $f
    set f [open $path(test1) r]
    fconfigure $f -translation auto -eofchar \x1A
    set c [string length [read $f]]
    set e [eof $f]
    close $f
    list $c $e
} {8 1}
test io-30.26 {Tcl_Write cr, ^Z in middle, Tcl_Read cr} {
    file delete $path(test1)
    set f [open $path(test1) w]
    fconfigure $f -translation cr
    set c [format abc\ndef\n%cqrs\ntuv 26]
    puts $f $c
    close $f
    set f [open $path(test1) r]
    fconfigure $f -translation cr -eofchar \x1A
    set c [string length [read $f]]
    set e [eof $f]
    close $f
    list $c $e
} {8 1}
test io-30.27 {Tcl_Write crlf, ^Z in middle, Tcl_Read auto} {
    file delete $path(test1)
    set f [open $path(test1) w]
    fconfigure $f -translation crlf
    set c [format abc\ndef\n%cqrs\ntuv 26]
    puts $f $c
    close $f
    set f [open $path(test1) r]
    fconfigure $f -translation auto -eofchar \x1A
    set c [string length [read $f]]
    set e [eof $f]
    close $f
    list $c $e
} {8 1}
test io-30.28 {Tcl_Write crlf, ^Z in middle, Tcl_Read crlf} {
    file delete $path(test1)
    set f [open $path(test1) w]
    fconfigure $f -translation crlf
    set c [format abc\ndef\n%cqrs\ntuv 26]
    puts $f $c
    close $f
    set f [open $path(test1) r]
    fconfigure $f -translation crlf -eofchar \x1A
    set c [string length [read $f]]
    set e [eof $f]
    close $f
    list $c $e
} {8 1}

# Test end of line translations. Functions tested are Tcl_Write and Tcl_Gets.

test io-31.1 {Tcl_Write lf, Tcl_Gets auto} {
    file delete $path(test1)
    set f [open $path(test1) w]
    fconfigure $f -translation lf
    puts $f hello\nthere\nand\nhere
    close $f
    set f [open $path(test1) r]
    set l ""
    lappend l [gets $f]
    lappend l [tell $f]
    lappend l [fconfigure $f -translation]
    lappend l [gets $f]
    lappend l [tell $f]
    lappend l [fconfigure $f -translation]
    close $f
    set l
} {hello 6 auto there 12 auto}
test io-31.2 {Tcl_Write cr, Tcl_Gets auto} {
    file delete $path(test1)
    set f [open $path(test1) w]
    fconfigure $f -translation cr
    puts $f hello\nthere\nand\nhere
    close $f
    set f [open $path(test1) r]
    set l ""
    lappend l [gets $f]
    lappend l [tell $f]
    lappend l [fconfigure $f -translation]
    lappend l [gets $f]
    lappend l [tell $f]
    lappend l [fconfigure $f -translation]
    close $f
    set l
} {hello 6 auto there 12 auto}
test io-31.3 {Tcl_Write crlf, Tcl_Gets auto} {
    file delete $path(test1)
    set f [open $path(test1) w]
    fconfigure $f -translation crlf
    puts $f hello\nthere\nand\nhere
    close $f
    set f [open $path(test1) r]
    set l ""
    lappend l [gets $f]
    lappend l [tell $f]
    lappend l [fconfigure $f -translation]
    lappend l [gets $f]
    lappend l [tell $f]
    lappend l [fconfigure $f -translation]
    close $f
    set l
} {hello 7 auto there 14 auto}
test io-31.4 {Tcl_Write lf, Tcl_Gets lf} {
    file delete $path(test1)
    set f [open $path(test1) w]
    fconfigure $f -translation lf
    puts $f hello\nthere\nand\nhere
    close $f
    set f [open $path(test1) r]
    fconfigure $f -translation lf
    set l ""
    lappend l [gets $f]
    lappend l [tell $f]
    lappend l [fconfigure $f -translation]
    lappend l [gets $f]
    lappend l [tell $f]
    lappend l [fconfigure $f -translation]
    close $f
    set l
} {hello 6 lf there 12 lf}
test io-31.5 {Tcl_Write lf, Tcl_Gets cr} {
    file delete $path(test1)
    set f [open $path(test1) w]
    fconfigure $f -translation lf
    puts $f hello\nthere\nand\nhere
    close $f
    set f [open $path(test1) r]
    fconfigure $f -translation cr
    set l ""
    lappend l [string length [gets $f]]
    lappend l [tell $f]
    lappend l [fconfigure $f -translation]
    lappend l [eof $f]
    lappend l [gets $f]
    lappend l [tell $f]
    lappend l [fconfigure $f -translation]
    lappend l [eof $f]
    close $f
    set l
} {21 21 cr 1 {} 21 cr 1}
test io-31.6 {Tcl_Write lf, Tcl_Gets crlf} {
    file delete $path(test1)
    set f [open $path(test1) w]
    fconfigure $f -translation lf
    puts $f hello\nthere\nand\nhere
    close $f
    set f [open $path(test1) r]
    fconfigure $f -translation crlf
    set l ""
    lappend l [string length [gets $f]]
    lappend l [tell $f]
    lappend l [fconfigure $f -translation]
    lappend l [eof $f]
    lappend l [gets $f]
    lappend l [tell $f]
    lappend l [fconfigure $f -translation]
    lappend l [eof $f]
    close $f
    set l
} {21 21 crlf 1 {} 21 crlf 1}
test io-31.7 {Tcl_Write cr, Tcl_Gets cr} {
    file delete $path(test1)
    set f [open $path(test1) w]
    fconfigure $f -translation cr
    puts $f hello\nthere\nand\nhere
    close $f
    set f [open $path(test1) r]
    fconfigure $f -translation cr
    set l ""
    lappend l [gets $f]
    lappend l [tell $f]
    lappend l [fconfigure $f -translation]
    lappend l [eof $f]
    lappend l [gets $f]
    lappend l [tell $f]
    lappend l [fconfigure $f -translation]
    lappend l [eof $f]
    close $f
    set l
} {hello 6 cr 0 there 12 cr 0}
test io-31.8 {Tcl_Write cr, Tcl_Gets lf} {
    file delete $path(test1)
    set f [open $path(test1) w]
    fconfigure $f -translation cr
    puts $f hello\nthere\nand\nhere
    close $f
    set f [open $path(test1) r]
    fconfigure $f -translation lf
    set l ""
    lappend l [string length [gets $f]]
    lappend l [tell $f]
    lappend l [fconfigure $f -translation]
    lappend l [eof $f]
    lappend l [gets $f]
    lappend l [tell $f]
    lappend l [fconfigure $f -translation]
    lappend l [eof $f]
    close $f
    set l
} {21 21 lf 1 {} 21 lf 1}
test io-31.9 {Tcl_Write cr, Tcl_Gets crlf} {
    file delete $path(test1)
    set f [open $path(test1) w]
    fconfigure $f -translation cr
    puts $f hello\nthere\nand\nhere
    close $f
    set f [open $path(test1) r]
    fconfigure $f -translation crlf
    set l ""
    lappend l [string length [gets $f]]
    lappend l [tell $f]
    lappend l [fconfigure $f -translation]
    lappend l [eof $f]
    lappend l [gets $f]
    lappend l [tell $f]
    lappend l [fconfigure $f -translation]
    lappend l [eof $f]
    close $f
    set l
} {21 21 crlf 1 {} 21 crlf 1}
test io-31.10 {Tcl_Write crlf, Tcl_Gets crlf} {
    file delete $path(test1)
    set f [open $path(test1) w]
    fconfigure $f -translation crlf
    puts $f hello\nthere\nand\nhere
    close $f
    set f [open $path(test1) r]
    fconfigure $f -translation crlf
    set l ""
    lappend l [gets $f]
    lappend l [tell $f]
    lappend l [fconfigure $f -translation]
    lappend l [eof $f]
    lappend l [gets $f]
    lappend l [tell $f]
    lappend l [fconfigure $f -translation]
    lappend l [eof $f]
    close $f
    set l
} {hello 7 crlf 0 there 14 crlf 0}
test io-31.11 {Tcl_Write crlf, Tcl_Gets cr} {
    file delete $path(test1)
    set f [open $path(test1) w]
    fconfigure $f -translation crlf
    puts $f hello\nthere\nand\nhere
    close $f
    set f [open $path(test1) r]
    fconfigure $f -translation cr
    set l ""
    lappend l [gets $f]
    lappend l [tell $f]
    lappend l [fconfigure $f -translation]
    lappend l [eof $f]
    lappend l [string length [gets $f]]
    lappend l [tell $f]
    lappend l [fconfigure $f -translation]
    lappend l [eof $f]
    close $f
    set l
} {hello 6 cr 0 6 13 cr 0}
test io-31.12 {Tcl_Write crlf, Tcl_Gets lf} {
    file delete $path(test1)
    set f [open $path(test1) w]
    fconfigure $f -translation crlf
    puts $f hello\nthere\nand\nhere
    close $f
    set f [open $path(test1) r]
    fconfigure $f -translation lf
    set l ""
    lappend l [string length [gets $f]]
    lappend l [tell $f]
    lappend l [fconfigure $f -translation]
    lappend l [eof $f]
    lappend l [string length [gets $f]]
    lappend l [tell $f]
    lappend l [fconfigure $f -translation]
    lappend l [eof $f]
    close $f
    set l
} {6 7 lf 0 6 14 lf 0}
test io-31.13 {binary mode is synonym of lf mode} {
    file delete $path(test1)
    set f [open $path(test1) w]
    fconfigure $f -translation binary
    set x [fconfigure $f -translation]
    close $f
    set x
} lf
#
# Test io-9.14 has been removed because "auto" output translation mode is
# not supported.
#
test io-31.14 {Tcl_Write mixed, Tcl_Gets auto} {
    file delete $path(test1)
    set f [open $path(test1) w]
    fconfigure $f -translation lf
    puts $f hello\nthere\rand\r\nhere
    close $f
    set f [open $path(test1) r]
    fconfigure $f -translation auto
    set l ""
    lappend l [gets $f]
    lappend l [gets $f]
    lappend l [gets $f]
    lappend l [gets $f]
    lappend l [eof $f]
    lappend l [gets $f]
    lappend l [eof $f]
    close $f
    set l
} {hello there and here 0 {} 1}
test io-31.15 {Tcl_Write mixed, Tcl_Gets auto} {
    file delete $path(test1)
    set f [open $path(test1) w]
    fconfigure $f -translation lf
    puts -nonewline $f hello\nthere\rand\r\nhere\r
    close $f
    set f [open $path(test1) r]
    fconfigure $f -translation auto
    set l ""
    lappend l [gets $f]
    lappend l [gets $f]
    lappend l [gets $f]
    lappend l [gets $f]
    lappend l [eof $f]
    lappend l [gets $f]
    lappend l [eof $f]
    close $f
    set l
} {hello there and here 0 {} 1}
test io-31.16 {Tcl_Write mixed, Tcl_Gets auto} {
    file delete $path(test1)
    set f [open $path(test1) w]
    fconfigure $f -translation lf
    puts -nonewline $f hello\nthere\rand\r\nhere\n
    close $f
    set f [open $path(test1) r]
    set l ""
    lappend l [gets $f]
    lappend l [gets $f]
    lappend l [gets $f]
    lappend l [gets $f]
    lappend l [eof $f]
    lappend l [gets $f]
    lappend l [eof $f]
    close $f
    set l
} {hello there and here 0 {} 1}
test io-31.17 {Tcl_Write mixed, Tcl_Gets auto} {
    file delete $path(test1)
    set f [open $path(test1) w]
    fconfigure $f -translation lf
    puts -nonewline $f hello\nthere\rand\r\nhere\r\n
    close $f
    set f [open $path(test1) r]
    fconfigure $f -translation auto
    set l ""
    lappend l [gets $f]
    lappend l [gets $f]
    lappend l [gets $f]
    lappend l [gets $f]
    lappend l [eof $f]
    lappend l [gets $f]
    lappend l [eof $f]
    close $f
    set l
} {hello there and here 0 {} 1}
test io-31.18 {Tcl_Write ^Z at end, Tcl_Gets auto} {
    file delete $path(test1)
    set f [open $path(test1) w]
    fconfigure $f -translation lf
    set s [format "hello\nthere\nand\rhere\n\%c" 26]
    puts $f $s
    close $f
    set f [open $path(test1) r]
    fconfigure $f -translation auto -eofchar \x1A
    set l ""
    lappend l [gets $f]
    lappend l [gets $f]
    lappend l [gets $f]
    lappend l [gets $f]
    lappend l [eof $f]
    lappend l [gets $f]
    lappend l [eof $f]
    close $f
    set l
} {hello there and here 0 {} 1}
test io-31.19 {Tcl_Write, implicit ^Z at end, Tcl_Gets auto} {
    file delete $path(test1)
    set f [open $path(test1) w]
    fconfigure $f -translation lf -eofchar \x1A
    puts $f hello\nthere\nand\rhere
    close $f
    set f [open $path(test1) r]
    fconfigure $f -translation auto -eofchar \x1A
    set l ""
    lappend l [gets $f]
    lappend l [gets $f]
    lappend l [gets $f]
    lappend l [gets $f]
    lappend l [eof $f]
    lappend l [gets $f]
    lappend l [eof $f]
    close $f
    set l
} {hello there and here 0 {} 1}
test io-31.20 {Tcl_Write, ^Z in middle, Tcl_Gets auto, eofChar} {
    file delete $path(test1)
    set f [open $path(test1) w]
    fconfigure $f -translation lf
    set s [format "abc\ndef\n%cqrs\ntuv" 26]
    puts $f $s
    close $f
    set f [open $path(test1) r]
    fconfigure $f -translation auto -eofchar \x1A
    set l ""
    lappend l [gets $f]
    lappend l [gets $f]
    lappend l [eof $f]
    lappend l [gets $f]
    lappend l [eof $f]
    close $f
    set l
} {abc def 0 {} 1}
test io-31.21 {Tcl_Write, no newline ^Z in middle, Tcl_Gets auto, eofChar} {
    file delete $path(test1)
    set f [open $path(test1) w]
    fconfigure $f -translation lf
    set s [format "abc\ndef\n%cqrs\ntuv" 26]
    puts $f $s
    close $f
    set f [open $path(test1) r]
    fconfigure $f -translation auto -eofchar \x1A
    set l ""
    lappend l [gets $f]
    lappend l [gets $f]
    lappend l [eof $f]
    lappend l [gets $f]
    lappend l [eof $f]
    close $f
    set l
} {abc def 0 {} 1}
test io-31.22 {Tcl_Write, ^Z in middle ignored, Tcl_Gets lf} {
    file delete $path(test1)
    set f [open $path(test1) w]
    fconfigure $f -translation lf -eofchar {}
    set s [format "abc\ndef\n%cqrs\ntuv" 26]
    puts $f $s
    close $f
    set f [open $path(test1) r]
    fconfigure $f -translation lf -eofchar {}
    set l ""
    lappend l [gets $f]
    lappend l [gets $f]
    lappend l [eof $f]
    lappend l [gets $f]
    lappend l [eof $f]
    lappend l [gets $f]
    lappend l [eof $f]
    lappend l [gets $f]
    lappend l [eof $f]
    close $f
    set l
} "abc def 0 \x1Aqrs 0 tuv 0 {} 1"
test io-31.23 {Tcl_Write, ^Z in middle ignored, Tcl_Gets cr} {
    file delete $path(test1)
    set f [open $path(test1) w]
    fconfigure $f -translation cr -eofchar {}
    set s [format "abc\ndef\n%cqrs\ntuv" 26]
    puts $f $s
    close $f
    set f [open $path(test1) r]
    fconfigure $f -translation cr -eofchar {}
    set l ""
    lappend l [gets $f]
    lappend l [gets $f]
    lappend l [eof $f]
    lappend l [gets $f]
    lappend l [eof $f]
    lappend l [gets $f]
    lappend l [eof $f]
    lappend l [gets $f]
    lappend l [eof $f]
    close $f
    set l
} "abc def 0 \x1Aqrs 0 tuv 0 {} 1"
test io-31.24 {Tcl_Write, ^Z in middle ignored, Tcl_Gets crlf} {
    file delete $path(test1)
    set f [open $path(test1) w]
    fconfigure $f -translation crlf -eofchar {}
    set s [format "abc\ndef\n%cqrs\ntuv" 26]
    puts $f $s
    close $f
    set f [open $path(test1) r]
    fconfigure $f -translation crlf -eofchar {}
    set l ""
    lappend l [gets $f]
    lappend l [gets $f]
    lappend l [eof $f]
    lappend l [gets $f]
    lappend l [eof $f]
    lappend l [gets $f]
    lappend l [eof $f]
    lappend l [gets $f]
    lappend l [eof $f]
    close $f
    set l
} "abc def 0 \x1Aqrs 0 tuv 0 {} 1"
test io-31.25 {Tcl_Write lf, ^Z in middle, Tcl_Gets auto} {
    file delete $path(test1)
    set f [open $path(test1) w]
    fconfigure $f -translation lf
    set s [format "abc\ndef\n%cqrs\ntuv" 26]
    puts $f $s
    close $f
    set f [open $path(test1) r]
    fconfigure $f -translation auto -eofchar \x1A
    set l ""
    lappend l [gets $f]
    lappend l [gets $f]
    lappend l [eof $f]
    lappend l [gets $f]
    lappend l [eof $f]
    close $f
    set l
} {abc def 0 {} 1}
test io-31.26 {Tcl_Write lf, ^Z in middle, Tcl_Gets lf} {
    file delete $path(test1)
    set f [open $path(test1) w]
    fconfigure $f -translation lf
    set s [format "abc\ndef\n%cqrs\ntuv" 26]
    puts $f $s
    close $f
    set f [open $path(test1) r]
    fconfigure $f -translation lf -eofchar \x1A
    set l ""
    lappend l [gets $f]
    lappend l [gets $f]
    lappend l [eof $f]
    lappend l [gets $f]
    lappend l [eof $f]
    close $f
    set l
} {abc def 0 {} 1}
test io-31.27 {Tcl_Write cr, ^Z in middle, Tcl_Gets auto} {
    file delete $path(test1)
    set f [open $path(test1) w]
    fconfigure $f -translation cr -eofchar {}
    set s [format "abc\ndef\n%cqrs\ntuv" 26]
    puts $f $s
    close $f
    set f [open $path(test1) r]
    fconfigure $f -translation auto -eofchar \x1A
    set l ""
    lappend l [gets $f]
    lappend l [gets $f]
    lappend l [eof $f]
    lappend l [gets $f]
    lappend l [eof $f]
    close $f
    set l
} {abc def 0 {} 1}
test io-31.28 {Tcl_Write cr, ^Z in middle, Tcl_Gets cr} {
    file delete $path(test1)
    set f [open $path(test1) w]
    fconfigure $f -translation cr -eofchar {}
    set s [format "abc\ndef\n%cqrs\ntuv" 26]
    puts $f $s
    close $f
    set f [open $path(test1) r]
    fconfigure $f -translation cr -eofchar \x1A
    set l ""
    lappend l [gets $f]
    lappend l [gets $f]
    lappend l [eof $f]
    lappend l [gets $f]
    lappend l [eof $f]
    close $f
    set l
} {abc def 0 {} 1}
test io-31.29 {Tcl_Write crlf, ^Z in middle, Tcl_Gets auto} {
    file delete $path(test1)
    set f [open $path(test1) w]
    fconfigure $f -translation crlf -eofchar {}
    set s [format "abc\ndef\n%cqrs\ntuv" 26]
    puts $f $s
    close $f
    set f [open $path(test1) r]
    fconfigure $f -translation auto -eofchar \x1A
    set l ""
    lappend l [gets $f]
    lappend l [gets $f]
    lappend l [eof $f]
    lappend l [gets $f]
    lappend l [eof $f]
    close $f
    set l
} {abc def 0 {} 1}
test io-31.30 {Tcl_Write crlf, ^Z in middle, Tcl_Gets crlf} {
    file delete $path(test1)
    set f [open $path(test1) w]
    fconfigure $f -translation crlf -eofchar {}
    set s [format "abc\ndef\n%cqrs\ntuv" 26]
    puts $f $s
    close $f
    set f [open $path(test1) r]
    fconfigure $f -translation crlf -eofchar \x1A
    set l ""
    lappend l [gets $f]
    lappend l [gets $f]
    lappend l [eof $f]
    lappend l [gets $f]
    lappend l [eof $f]
    close $f
    set l
} {abc def 0 {} 1}
test io-31.31 {Tcl_Write crlf on block boundary, Tcl_Gets crlf} {
    file delete $path(test1)
    set f [open $path(test1) w]
    fconfigure $f -translation crlf
    set line "123456789ABCDE"	;# 14 char plus crlf
    puts -nonewline $f x	;# shift crlf across block boundary
    for {set i 0} {$i < 700} {incr i} {
	puts $f $line
    }
    close $f
    set f [open $path(test1) r]
    fconfigure $f -translation crlf
    set c ""
    while {[gets $f line] >= 0} {
	append c $line\n
    }
    close $f
    string length $c
} [expr {700*15+1}]
test io-31.32 {Tcl_Write crlf on block boundary, Tcl_Gets auto} {
    file delete $path(test1)
    set f [open $path(test1) w]
    fconfigure $f -translation crlf
    set line "123456789ABCDE"	;# 14 char plus crlf
    puts -nonewline $f x	;# shift crlf across block boundary
    for {set i 0} {$i < 700} {incr i} {
	puts $f $line
    }
    close $f
    set f [open $path(test1) r]
    fconfigure $f -translation auto
    set c ""
    while {[gets $f line] >= 0} {
	append c $line\n
    }
    close $f
    string length $c
} [expr {700*15+1}]

# Test Tcl_Read and buffering.

test io-32.1 {Tcl_Read, channel not readable} {
    list [catch {read stdout} msg] $msg
} {1 {channel "stdout" wasn't opened for reading}}
test io-32.2 {Tcl_Read, zero byte count} {
    read stdin 0
} ""
test io-32.3 {Tcl_Read, negative byte count} {
    set f [open $path(longfile) r]
    set l [list [catch {read $f -1} msg] $msg]
    close $f
    set l
} {1 {expected non-negative integer but got "-1"}}
test io-32.4 {Tcl_Read, positive byte count} {
    set f [open $path(longfile) r]
    set x [read $f 1024]
    set s [string length $x]
    unset x
    close $f
    set s
} 1024
test io-32.5 {Tcl_Read, multiple buffers} {
    set f [open $path(longfile) r]
    fconfigure $f -buffersize 100
    set x [read $f 1024]
    set s [string length $x]
    unset x
    close $f
    set s
} 1024
test io-32.6 {Tcl_Read, very large read} {
    set f1 [open $path(longfile) r]
    set z [read $f1 1000000]
    close $f1
    set l [string length $z]
    set x ok
    set z [file size $path(longfile)]
    if {$z != $l} {
	set x broken
    }
    set x
} ok
test io-32.7 {Tcl_Read, nonblocking, file} {nonBlockFiles} {
    set f1 [open $path(longfile) r]
    fconfigure $f1 -blocking off
    set z [read $f1 20]
    close $f1
    set l [string length $z]
    set x ok
    if {$l != 20} {
	set x broken
    }
    set x
} ok
test io-32.8 {Tcl_Read, nonblocking, file} {nonBlockFiles} {
    set f1 [open $path(longfile) r]
    fconfigure $f1 -blocking off
    set z [read $f1 1000000]
    close $f1
    set x ok
    set l [string length $z]
    set z [file size $path(longfile)]
    if {$z != $l} {
	set x broken
    }
    set x
} ok
test io-32.9 {Tcl_Read, read to end of file} {
    set f1 [open $path(longfile) r]
    set z [read $f1]
    close $f1
    set l [string length $z]
    set x ok
    set z [file size $path(longfile)]
    if {$z != $l} {
	set x broken
    }
    set x
} ok
test io-32.10 {Tcl_Read from a pipe} stdio {
    file delete $path(pipe)
    set f1 [open $path(pipe) w]
    puts $f1 {puts [gets stdin]}
    close $f1
    set f1 [open "|[list [interpreter] $path(pipe)]" r+]
    puts $f1 hello
    flush $f1
    set x [read $f1]
    close $f1
    set x
} "hello\n"
test io-32.11 {Tcl_Read from a pipe} stdio {
    file delete $path(pipe)
    set f1 [open $path(pipe) w]
    puts $f1 {puts [gets stdin]}
    puts $f1 {puts [gets stdin]}
    close $f1
    set f1 [open "|[list [interpreter] $path(pipe)]" r+]
    puts $f1 hello
    flush $f1
    set x ""
    lappend x [read $f1 6]
    puts $f1 hello
    flush $f1
    lappend x [read $f1]
    close $f1
    set x
} {{hello
} {hello
}}
test io-32.11.1 {Tcl_Read from a pipe} stdio {
    file delete $path(pipe)
    set f1 [open $path(pipe) w]
    puts $f1 {chan configure stdout -translation crlf}
    puts $f1 {puts [gets stdin]}
    puts $f1 {puts [gets stdin]}
    close $f1
    set f1 [open "|[list [interpreter] $path(pipe)]" r+]
    puts $f1 hello
    flush $f1
    set x ""
    lappend x [read $f1 6]
    puts $f1 hello
    flush $f1
    lappend x [read $f1]
    close $f1
    set x
} {{hello
} {hello
}}
test io-32.11.2 {Tcl_Read from a pipe} stdio {
    file delete $path(pipe)
    set f1 [open $path(pipe) w]
    puts $f1 {chan configure stdout -translation crlf}
    puts $f1 {puts [gets stdin]}
    puts $f1 {puts [gets stdin]}
    close $f1
    set f1 [open "|[list [interpreter] $path(pipe)]" r+]
    puts $f1 hello
    flush $f1
    set x ""
    lappend x [read $f1 6]
    puts $f1 hello
    flush $f1
    lappend x [read $f1]
    close $f1
    set x
} {{hello
} {hello
}}
test io-32.12 {Tcl_Read, -nonewline} {
    file delete $path(test1)
    set f1 [open $path(test1) w]
    puts $f1 hello
    puts $f1 bye
    close $f1
    set f1 [open $path(test1) r]
    set c [read -nonewline $f1]
    close $f1
    set c
} {hello
bye}
test io-32.13 {Tcl_Read, -nonewline} {
    file delete $path(test1)
    set f1 [open $path(test1) w]
    puts $f1 hello
    puts $f1 bye
    close $f1
    set f1 [open $path(test1) r]
    set c [read -nonewline $f1]
    close $f1
    list [string length $c] $c
} {9 {hello
bye}}
test io-32.14 {Tcl_Read, reading in small chunks} {
    file delete $path(test1)
    set f [open $path(test1) w]
    puts $f "Two lines: this one"
    puts $f "and this one"
    close $f
    set f [open $path(test1)]
    set x [list [read $f 1] [read $f 2] [read $f]]
    close $f
    set x
} {T wo { lines: this one
and this one
}}
test io-32.15 {Tcl_Read, asking for more input than available} {
    file delete $path(test1)
    set f [open $path(test1) w]
    puts $f "Two lines: this one"
    puts $f "and this one"
    close $f
    set f [open $path(test1)]
    set x [read $f 100]
    close $f
    set x
} {Two lines: this one
and this one
}
test io-32.16 {Tcl_Read, read to end of file with -nonewline} {
    file delete $path(test1)
    set f [open $path(test1) w]
    puts $f "Two lines: this one"
    puts $f "and this one"
    close $f
    set f [open $path(test1)]
    set x [read -nonewline $f]
    close $f
    set x
} {Two lines: this one
and this one}

# Test Tcl_Gets.

test io-33.1 {Tcl_Gets, reading what was written} {
    file delete $path(test1)
    set f1 [open $path(test1) w]
    set y "first line"
    puts $f1 $y
    close $f1
    set f1 [open $path(test1) r]
    set x [gets $f1]
    set z ok
    if {"$x" != "$y"} {
	set z broken
    }
    close $f1
    set z
} ok
test io-33.2 {Tcl_Gets into variable} {
    set f1 [open $path(longfile) r]
    set c [gets $f1 x]
    set l [string length x]
    set z ok
    if {$l != $l} {
	set z broken
    }
    close $f1
    set z
} ok
test io-33.3 {Tcl_Gets from pipe} stdio {
    file delete $path(pipe)
    set f1 [open $path(pipe) w]
    puts $f1 {puts [gets stdin]}
    close $f1
    set f1 [open "|[list [interpreter] $path(pipe)]" r+]
    puts $f1 hello
    flush $f1
    set x [gets $f1]
    close $f1
    set z ok
    if {"$x" != "hello"} {
	set z broken
    }
    set z
} ok
test io-33.4 {Tcl_Gets with long line} {
    file delete $path(test3)
    set f [open $path(test3) w]
    puts -nonewline $f "abcdefghijklmnopqrstuvwxyzABCDEFGHIJKLMNOPQRSTUVWXYZ"
    puts -nonewline $f "abcdefghijklmnopqrstuvwxyzABCDEFGHIJKLMNOPQRSTUVWXYZ"
    puts -nonewline $f "abcdefghijklmnopqrstuvwxyzABCDEFGHIJKLMNOPQRSTUVWXYZ"
    puts -nonewline $f "abcdefghijklmnopqrstuvwxyzABCDEFGHIJKLMNOPQRSTUVWXYZ"
    puts $f "abcdefghijklmnopqrstuvwxyzABCDEFGHIJKLMNOPQRSTUVWXYZ"
    close $f
    set f [open $path(test3)]
    set x [gets $f]
    close $f
    set x
} {abcdefghijklmnopqrstuvwxyzABCDEFGHIJKLMNOPQRSTUVWXYZabcdefghijklmnopqrstuvwxyzABCDEFGHIJKLMNOPQRSTUVWXYZabcdefghijklmnopqrstuvwxyzABCDEFGHIJKLMNOPQRSTUVWXYZabcdefghijklmnopqrstuvwxyzABCDEFGHIJKLMNOPQRSTUVWXYZabcdefghijklmnopqrstuvwxyzABCDEFGHIJKLMNOPQRSTUVWXYZ}
set f [open $path(test3) w]
puts -nonewline $f "abcdefghijklmnopqrstuvwxyzABCDEFGHIJKLMNOPQRSTUVWXYZ"
puts -nonewline $f "abcdefghijklmnopqrstuvwxyzABCDEFGHIJKLMNOPQRSTUVWXYZ"
puts -nonewline $f "abcdefghijklmnopqrstuvwxyzABCDEFGHIJKLMNOPQRSTUVWXYZ"
puts -nonewline $f "abcdefghijklmnopqrstuvwxyzABCDEFGHIJKLMNOPQRSTUVWXYZ"
puts $f "abcdefghijklmnopqrstuvwxyzABCDEFGHIJKLMNOPQRSTUVWXYZ"
close $f
test io-33.5 {Tcl_Gets with long line} {
    set f [open $path(test3)]
    set x [gets $f y]
    close $f
    list $x $y
} {260 abcdefghijklmnopqrstuvwxyzABCDEFGHIJKLMNOPQRSTUVWXYZabcdefghijklmnopqrstuvwxyzABCDEFGHIJKLMNOPQRSTUVWXYZabcdefghijklmnopqrstuvwxyzABCDEFGHIJKLMNOPQRSTUVWXYZabcdefghijklmnopqrstuvwxyzABCDEFGHIJKLMNOPQRSTUVWXYZabcdefghijklmnopqrstuvwxyzABCDEFGHIJKLMNOPQRSTUVWXYZ}
test io-33.6 {Tcl_Gets and end of file} {
    file delete $path(test3)
    set f [open $path(test3) w]
    puts -nonewline $f "Test1\nTest2"
    close $f
    set f [open $path(test3)]
    set x {}
    set y {}
    lappend x [gets $f y] $y
    set y {}
    lappend x [gets $f y] $y
    set y {}
    lappend x [gets $f y] $y
    close $f
    set x
} {5 Test1 5 Test2 -1 {}}
test io-33.7 {Tcl_Gets and bad variable} {
    set f [open $path(test3) w]
    puts $f "Line 1"
    puts $f "Line 2"
    close $f
    catch {unset x}
    set x 24
    set f [open $path(test3) r]
    set result [list [catch {gets $f x(0)} msg] $msg]
    close $f
    set result
} {1 {can't set "x(0)": variable isn't array}}
test io-33.8 {Tcl_Gets, exercising double buffering} {
    set f [open $path(test3) w]
    fconfigure $f -translation lf -eofchar {}
    set x ""
    for {set y 0} {$y < 99} {incr y} {set x "a$x"}
    for {set y 0} {$y < 100} {incr y} {puts $f $x}
    close $f
    set f [open $path(test3) r]
    fconfigure $f -translation lf
    for {set y 0} {$y < 100} {incr y} {gets $f}
    close $f
    set y
} 100
test io-33.9 {Tcl_Gets, exercising double buffering} {
    set f [open $path(test3) w]
    fconfigure $f -translation lf -eofchar {}
    set x ""
    for {set y 0} {$y < 99} {incr y} {set x "a$x"}
    for {set y 0} {$y < 200} {incr y} {puts $f $x}
    close $f
    set f [open $path(test3) r]
    fconfigure $f -translation lf
    for {set y 0} {$y < 200} {incr y} {gets $f}
    close $f
    set y
} 200
test io-33.10 {Tcl_Gets, exercising double buffering} {
    set f [open $path(test3) w]
    fconfigure $f -translation lf -eofchar {}
    set x ""
    for {set y 0} {$y < 99} {incr y} {set x "a$x"}
    for {set y 0} {$y < 300} {incr y} {puts $f $x}
    close $f
    set f [open $path(test3) r]
    fconfigure $f -translation lf
    for {set y 0} {$y < 300} {incr y} {gets $f}
    close $f
    set y
} 300
test io-33.11 {TclGetsObjBinary, [10dc6daa37]} -setup {
    proc driver {cmd args} {
	variable buffer
	variable index
	set chan [lindex $args 0]
	switch -- $cmd {
	    initialize {
		set index($chan) 0
		set buffer($chan) .......
		return {initialize finalize watch read}
	    }
	    finalize {
		unset index($chan) buffer($chan)
		return
	    }
	    watch {}
	    read {
		set n [lindex $args 1]
		if {$n > 3} {set n 3}
		set new [expr {$index($chan) + $n}]
		set result [string range $buffer($chan) $index($chan) $new-1]
		set index($chan) $new
		return $result
	    }
	}
    }
} -body {
    set c [chan create read [namespace which driver]]
    chan configure $c -translation binary -blocking 0
    list [gets $c] [gets $c] [gets $c] [gets $c]
} -cleanup {
    close $c
    rename driver {}
} -result {{} {} {} .......}
test io-33.12 {Tcl_GetsObj, [10dc6daa37]} -setup {
    proc driver {cmd args} {
	variable buffer
	variable index
	set chan [lindex $args 0]
	switch -- $cmd {
	    initialize {
		set index($chan) 0
		set buffer($chan) .......
		return {initialize finalize watch read}
	    }
	    finalize {
		unset index($chan) buffer($chan)
		return
	    }
	    watch {}
	    read {
		set n [lindex $args 1]
		if {$n > 3} {set n 3}
		set new [expr {$index($chan) + $n}]
		set result [string range $buffer($chan) $index($chan) $new-1]
		set index($chan) $new
		return $result
	    }
	}
    }
} -body {
    set c [chan create read [namespace which driver]]
    chan configure $c -blocking 0
    list [gets $c] [gets $c] [gets $c] [gets $c]
} -cleanup {
    close $c
    rename driver {}
} -result {{} {} {} .......}
test io-33.13 {Tcl_GetsObj, [10dc6daa37]} -setup {
    proc driver {cmd args} {
	variable buffer
	variable index
	set chan [lindex $args 0]
	switch -- $cmd {
	    initialize {
		set index($chan) 0
		set buffer($chan) [string repeat \
			[string repeat . 64]\n[string repeat . 25] 2]
		return {initialize finalize watch read}
	    }
	    finalize {
		unset index($chan) buffer($chan)
		return
	    }
	    watch {}
	    read {
		set n [lindex $args 1]
		if {$n > 65} {set n 65}
		set new [expr {$index($chan) + $n}]
		set result [string range $buffer($chan) $index($chan) $new-1]
		set index($chan) $new
		return $result
	    }
	}
    }
} -body {
    set c [chan create read [namespace which driver]]
    chan configure $c -blocking 0
    list [gets $c] [gets $c] [gets $c] [gets $c] [gets $c]
} -cleanup {
    close $c
    rename driver {}
} -result [list [string repeat . 64] {} [string repeat . 89] \
	[string repeat . 25] {}]

# Test Tcl_Seek and Tcl_Tell.

test io-34.1 {Tcl_Seek to current position at start of file} {
    set f1 [open $path(longfile) r]
    seek $f1 0 current
    set c [tell $f1]
    close $f1
    set c
} 0
test io-34.2 {Tcl_Seek to offset from start} {
    file delete $path(test1)
    set f1 [open $path(test1) w]
    fconfigure $f1 -translation lf -eofchar {}
    puts $f1 "abcdefghijklmnopqrstuvwxyz"
    puts $f1 "abcdefghijklmnopqrstuvwxyz"
    close $f1
    set f1 [open $path(test1) r]
    seek $f1 10 start
    set c [tell $f1]
    close $f1
    set c
} 10
test io-34.3 {Tcl_Seek to end of file} {
    file delete $path(test1)
    set f1 [open $path(test1) w]
    fconfigure $f1 -translation lf -eofchar {}
    puts $f1 "abcdefghijklmnopqrstuvwxyz"
    puts $f1 "abcdefghijklmnopqrstuvwxyz"
    close $f1
    set f1 [open $path(test1) r]
    seek $f1 0 end
    set c [tell $f1]
    close $f1
    set c
} 54
test io-34.4 {Tcl_Seek to offset from end of file} {
    file delete $path(test1)
    set f1 [open $path(test1) w]
    fconfigure $f1 -translation lf -eofchar {}
    puts $f1 "abcdefghijklmnopqrstuvwxyz"
    puts $f1 "abcdefghijklmnopqrstuvwxyz"
    close $f1
    set f1 [open $path(test1) r]
    seek $f1 -10 end
    set c [tell $f1]
    close $f1
    set c
} 44
test io-34.5 {Tcl_Seek to offset from current position} {
    file delete $path(test1)
    set f1 [open $path(test1) w]
    fconfigure $f1 -translation lf -eofchar {}
    puts $f1 "abcdefghijklmnopqrstuvwxyz"
    puts $f1 "abcdefghijklmnopqrstuvwxyz"
    close $f1
    set f1 [open $path(test1) r]
    seek $f1 10 current
    seek $f1 10 current
    set c [tell $f1]
    close $f1
    set c
} 20
test io-34.6 {Tcl_Seek to offset from end of file} {
    file delete $path(test1)
    set f1 [open $path(test1) w]
    fconfigure $f1 -translation lf -eofchar {}
    puts $f1 "abcdefghijklmnopqrstuvwxyz"
    puts $f1 "abcdefghijklmnopqrstuvwxyz"
    close $f1
    set f1 [open $path(test1) r]
    seek $f1 -10 end
    set c [tell $f1]
    set r [read $f1]
    close $f1
    list $c $r
} {44 {rstuvwxyz
}}
test io-34.7 {Tcl_Seek to offset from end of file, then to current position} {
    file delete $path(test1)
    set f1 [open $path(test1) w]
    fconfigure $f1 -translation lf -eofchar {}
    puts $f1 "abcdefghijklmnopqrstuvwxyz"
    puts $f1 "abcdefghijklmnopqrstuvwxyz"
    close $f1
    set f1 [open $path(test1) r]
    seek $f1 -10 end
    set c1 [tell $f1]
    set r1 [read $f1 5]
    seek $f1 0 current
    set c2 [tell $f1]
    close $f1
    list $c1 $r1 $c2
} {44 rstuv 49}
test io-34.8 {Tcl_Seek on pipes: not supported} stdio {
    set f1 [open "|[list [interpreter]]" r+]
    set x [list [catch {seek $f1 0 current} msg] $msg]
    close $f1
    regsub {".*":} $x {"":} x
    string tolower $x
} {1 {error during seek on "": invalid argument}}
test io-34.9 {Tcl_Seek, testing buffered input flushing} {
    file delete $path(test3)
    set f [open $path(test3) w]
    fconfigure $f -eofchar {}
    puts -nonewline $f "abcdefghijklmnopqrstuvwxyzABCDEFGHIJKLMNOPQRSTUVWXYZ"
    close $f
    set f [open $path(test3) RDWR]
    set x [read $f 1]
    seek $f 3
    lappend x [read $f 1]
    seek $f 0 start
    lappend x [read $f 1]
    seek $f 10 current
    lappend x [read $f 1]
    seek $f -2 end
    lappend x [read $f 1]
    seek $f 50 end
    lappend x [read $f 1]
    seek $f 1
    lappend x [read $f 1]
    close $f
    set x
} {a d a l Y {} b}
set path(test3) [makeFile {} test3]
test io-34.10 {Tcl_Seek testing flushing of buffered input} {
    set f [open $path(test3) w]
    fconfigure $f -translation lf
    puts $f xyz\n123
    close $f
    set f [open $path(test3) r+]
    fconfigure $f -translation lf
    set x [gets $f]
    seek $f 0 current
    puts $f 456
    close $f
    list $x [viewFile test3]
} "xyz {xyz
456}"
test io-34.11 {Tcl_Seek testing flushing of buffered output} {
    set f [open $path(test3) w]
    puts $f xyz\n123
    close $f
    set f [open $path(test3) w+]
    puts $f xyzzy
    seek $f 2
    set x [gets $f]
    close $f
    list $x [viewFile test3]
} "zzy xyzzy"
test io-34.12 {Tcl_Seek testing combination of write, seek back and read} {
    set f [open $path(test3) w]
    fconfigure $f -translation lf -eofchar {}
    puts $f xyz\n123
    close $f
    set f [open $path(test3) a+]
    fconfigure $f -translation lf -eofchar {}
    puts $f xyzzy
    flush $f
    set x [tell $f]
    seek $f -4 cur
    set y [gets $f]
    close $f
    list $x [viewFile test3] $y
} {14 {xyz
123
xyzzy} zzy}
test io-34.13 {Tcl_Tell at start of file} {
    file delete $path(test1)
    set f1 [open $path(test1) w]
    set p [tell $f1]
    close $f1
    set p
} 0
test io-34.14 {Tcl_Tell after seek to end of file} {
    file delete $path(test1)
    set f1 [open $path(test1) w]
    fconfigure $f1 -translation lf -eofchar {}
    puts $f1 "abcdefghijklmnopqrstuvwxyz"
    puts $f1 "abcdefghijklmnopqrstuvwxyz"
    close $f1
    set f1 [open $path(test1) r]
    seek $f1 0 end
    set c1 [tell $f1]
    close $f1
    set c1
} 54
test io-34.15 {Tcl_Tell combined with seeking} {
    file delete $path(test1)
    set f1 [open $path(test1) w]
    fconfigure $f1 -translation lf -eofchar {}
    puts $f1 "abcdefghijklmnopqrstuvwxyz"
    puts $f1 "abcdefghijklmnopqrstuvwxyz"
    close $f1
    set f1 [open $path(test1) r]
    seek $f1 10 start
    set c1 [tell $f1]
    seek $f1 10 current
    set c2 [tell $f1]
    close $f1
    list $c1 $c2
} {10 20}
test io-34.16 {Tcl_Tell on pipe: always -1} stdio {
    set f1 [open "|[list [interpreter]]" r+]
    set c [tell $f1]
    close $f1
    set c
} -1
test io-34.17 {Tcl_Tell on pipe: always -1} stdio {
    set f1 [open "|[list [interpreter]]" r+]
    puts $f1 {puts hello}
    flush $f1
    set c [tell $f1]
    gets $f1
    close $f1
    set c
} -1
test io-34.18 {Tcl_Tell combined with seeking and reading} {
    file delete $path(test2)
    set f [open $path(test2) w]
    fconfigure $f -translation lf -eofchar {}
    puts -nonewline $f "line1\nline2\nline3\nline4\nline5\n"
    close $f
    set f [open $path(test2)]
    fconfigure $f -translation lf
    set x [tell $f]
    read $f 3
    lappend x [tell $f]
    seek $f 2
    lappend x [tell $f]
    seek $f 10 current
    lappend x [tell $f]
    seek $f 0 end
    lappend x [tell $f]
    close $f
    set x
} {0 3 2 12 30}
test io-34.19 {Tcl_Tell combined with opening in append mode} {
    set f [open $path(test3) w]
    fconfigure $f -translation lf -eofchar {}
    puts $f "abcdefghijklmnopqrstuvwxyz"
    puts $f "abcdefghijklmnopqrstuvwxyz"
    close $f
    set f [open $path(test3) a]
    set c [tell $f]
    close $f
    set c
} 54
test io-34.20 {Tcl_Tell combined with writing} {
    set f [open $path(test3) w]
    set l ""
    seek $f 29 start
    lappend l [tell $f]
    puts -nonewline $f a
    seek $f 39 start
    lappend l [tell $f]
    puts -nonewline $f a
    lappend l [tell $f]
    seek $f 407 end
    lappend l [tell $f]
    close $f
    set l
} {29 39 40 447}
test io-34.21 {Tcl_Seek and Tcl_Tell on large files} {largefileSupport} {
    file delete $path(test3)
    set f [open $path(test3) w]
    fconfigure $f -encoding binary
    set l ""
    lappend l [tell $f]
    puts -nonewline $f abcdef
    lappend l [tell $f]
    flush $f
    lappend l [tell $f]
    # 4GB offset!
    seek $f 0x100000000
    lappend l [tell $f]
    puts -nonewline $f abcdef
    lappend l [tell $f]
    close $f
    lappend l [file size $path(test3)]
    # truncate...
    close [open $path(test3) w]
    lappend l [file size $path(test3)]
    set l
} {0 6 6 4294967296 4294967302 4294967302 0}

# Test Tcl_Eof

test io-35.1 {Tcl_Eof} {
    file delete $path(test1)
    set f [open $path(test1) w]
    puts $f hello
    puts $f hello
    close $f
    set f [open $path(test1)]
    set x [eof $f]
    lappend x [eof $f]
    gets $f
    lappend x [eof $f]
    gets $f
    lappend x [eof $f]
    gets $f
    lappend x [eof $f]
    lappend x [eof $f]
    close $f
    set x
} {0 0 0 0 1 1}
test io-35.2 {Tcl_Eof with pipe} stdio {
    file delete $path(pipe)
    set f1 [open $path(pipe) w]
    puts $f1 {gets stdin}
    puts $f1 {puts hello}
    close $f1
    set f1 [open "|[list [interpreter] $path(pipe)]" r+]
    puts $f1 hello
    set x [eof $f1]
    flush $f1
    lappend x [eof $f1]
    gets $f1
    lappend x [eof $f1]
    gets $f1
    lappend x [eof $f1]
    close $f1
    set x
} {0 0 0 1}
test io-35.3 {Tcl_Eof with pipe} stdio {
    file delete $path(pipe)
    set f1 [open $path(pipe) w]
    puts $f1 {gets stdin}
    puts $f1 {puts hello}
    close $f1
    set f1 [open "|[list [interpreter] $path(pipe)]" r+]
    puts $f1 hello
    set x [eof $f1]
    flush $f1
    lappend x [eof $f1]
    gets $f1
    lappend x [eof $f1]
    gets $f1
    lappend x [eof $f1]
    gets $f1
    lappend x [eof $f1]
    gets $f1
    lappend x [eof $f1]
    close $f1
    set x
} {0 0 0 1 1 1}
test io-35.4 {Tcl_Eof, eof detection on nonblocking file} {nonBlockFiles} {
    file delete $path(test1)
    set f [open $path(test1) w]
    close $f
    set f [open $path(test1) r]
    fconfigure $f -blocking off
    set l ""
    lappend l [gets $f]
    lappend l [eof $f]
    close $f
    set l
} {{} 1}
test io-35.5 {Tcl_Eof, eof detection on nonblocking pipe} stdio {
    file delete $path(pipe)
    set f [open $path(pipe) w]
    puts $f {
	exit
    }
    close $f
    set f [open "|[list [interpreter] $path(pipe)]" r]
    set l ""
    lappend l [gets $f]
    lappend l [eof $f]
    close $f
    set l
} {{} 1}
test io-35.6 {Tcl_Eof, eof char, lf write, auto read} {
    file delete $path(test1)
    set f [open $path(test1) w]
    fconfigure $f -translation lf -eofchar \x1A
    puts $f abc\ndef
    close $f
    set s [file size $path(test1)]
    set f [open $path(test1) r]
    fconfigure $f -translation auto -eofchar \x1A
    set l [string length [read $f]]
    set e [eof $f]
    close $f
    list $s $l $e
} {8 8 1}
test io-35.7 {Tcl_Eof, eof char, lf write, lf read} {
    file delete $path(test1)
    set f [open $path(test1) w]
    fconfigure $f -translation lf -eofchar \x1A
    puts $f abc\ndef
    close $f
    set s [file size $path(test1)]
    set f [open $path(test1) r]
    fconfigure $f -translation lf -eofchar \x1A
    set l [string length [read $f]]
    set e [eof $f]
    close $f
    list $s $l $e
} {8 8 1}
test io-35.8 {Tcl_Eof, eof char, cr write, auto read} {
    file delete $path(test1)
    set f [open $path(test1) w]
    fconfigure $f -translation cr -eofchar \x1A
    puts $f abc\ndef
    close $f
    set s [file size $path(test1)]
    set f [open $path(test1) r]
    fconfigure $f -translation auto -eofchar \x1A
    set l [string length [read $f]]
    set e [eof $f]
    close $f
    list $s $l $e
} {8 8 1}
test io-35.9 {Tcl_Eof, eof char, cr write, cr read} {
    file delete $path(test1)
    set f [open $path(test1) w]
    fconfigure $f -translation cr -eofchar \x1A
    puts $f abc\ndef
    close $f
    set s [file size $path(test1)]
    set f [open $path(test1) r]
    fconfigure $f -translation cr -eofchar \x1A
    set l [string length [read $f]]
    set e [eof $f]
    close $f
    list $s $l $e
} {8 8 1}
test io-35.10 {Tcl_Eof, eof char, crlf write, auto read} {
    file delete $path(test1)
    set f [open $path(test1) w]
    fconfigure $f -translation crlf -eofchar \x1A
    puts $f abc\ndef
    close $f
    set s [file size $path(test1)]
    set f [open $path(test1) r]
    fconfigure $f -translation auto -eofchar \x1A
    set l [string length [read $f]]
    set e [eof $f]
    close $f
    list $s $l $e
} {10 8 1}
test io-35.11 {Tcl_Eof, eof char, crlf write, crlf read} {
    file delete $path(test1)
    set f [open $path(test1) w]
    fconfigure $f -translation crlf -eofchar \x1A
    puts $f abc\ndef
    close $f
    set s [file size $path(test1)]
    set f [open $path(test1) r]
    fconfigure $f -translation crlf -eofchar \x1A
    set l [string length [read $f]]
    set e [eof $f]
    close $f
    list $s $l $e
} {10 8 1}
test io-35.12 {Tcl_Eof, eof char in middle, lf write, auto read} {
    file delete $path(test1)
    set f [open $path(test1) w]
    fconfigure $f -translation lf -eofchar {}
    set i [format abc\ndef\n%cqrs\nuvw 26]
    puts $f $i
    close $f
    set c [file size $path(test1)]
    set f [open $path(test1) r]
    fconfigure $f -translation auto -eofchar \x1A
    set l [string length [read $f]]
    set e [eof $f]
    close $f
    list $c $l $e
} {17 8 1}
test io-35.13 {Tcl_Eof, eof char in middle, lf write, lf read} {
    file delete $path(test1)
    set f [open $path(test1) w]
    fconfigure $f -translation lf -eofchar {}
    set i [format abc\ndef\n%cqrs\nuvw 26]
    puts $f $i
    close $f
    set c [file size $path(test1)]
    set f [open $path(test1) r]
    fconfigure $f -translation lf -eofchar \x1A
    set l [string length [read $f]]
    set e [eof $f]
    close $f
    list $c $l $e
} {17 8 1}
test io-35.14 {Tcl_Eof, eof char in middle, cr write, auto read} {
    file delete $path(test1)
    set f [open $path(test1) w]
    fconfigure $f -translation cr -eofchar {}
    set i [format abc\ndef\n%cqrs\nuvw 26]
    puts $f $i
    close $f
    set c [file size $path(test1)]
    set f [open $path(test1) r]
    fconfigure $f -translation auto -eofchar \x1A
    set l [string length [read $f]]
    set e [eof $f]
    close $f
    list $c $l $e
} {17 8 1}
test io-35.15 {Tcl_Eof, eof char in middle, cr write, cr read} {
    file delete $path(test1)
    set f [open $path(test1) w]
    fconfigure $f -translation cr -eofchar {}
    set i [format abc\ndef\n%cqrs\nuvw 26]
    puts $f $i
    close $f
    set c [file size $path(test1)]
    set f [open $path(test1) r]
    fconfigure $f -translation cr -eofchar \x1A
    set l [string length [read $f]]
    set e [eof $f]
    close $f
    list $c $l $e
} {17 8 1}
test io-35.16 {Tcl_Eof, eof char in middle, crlf write, auto read} {
    file delete $path(test1)
    set f [open $path(test1) w]
    fconfigure $f -translation crlf -eofchar {}
    set i [format abc\ndef\n%cqrs\nuvw 26]
    puts $f $i
    close $f
    set c [file size $path(test1)]
    set f [open $path(test1) r]
    fconfigure $f -translation auto -eofchar \x1A
    set l [string length [read $f]]
    set e [eof $f]
    close $f
    list $c $l $e
} {21 8 1}
test io-35.17 {Tcl_Eof, eof char in middle, crlf write, crlf read} {
    file delete $path(test1)
    set f [open $path(test1) w]
    fconfigure $f -translation crlf -eofchar {}
    set i [format abc\ndef\n%cqrs\nuvw 26]
    puts $f $i
    close $f
    set c [file size $path(test1)]
    set f [open $path(test1) r]
    fconfigure $f -translation crlf -eofchar \x1A
    set l [string length [read $f]]
    set e [eof $f]
    close $f
    list $c $l $e
} {21 8 1}
test io-35.18 {Tcl_Eof, eof char, cr write, crlf read} -body {
    file delete $path(test1)
    set f [open $path(test1) w]
    fconfigure $f -translation cr
    puts $f abc\ndef
    close $f
    set s [file size $path(test1)]
    set f [open $path(test1) r]
    fconfigure $f -translation crlf
    set l [string length [set in [read $f]]]
    set e [eof $f]
    close $f
    list $s $l $e [scan [string index $in end] %c]
} -result {8 8 1 13}
test io-35.18a {Tcl_Eof, eof char, cr write, crlf read} -body {
    file delete $path(test1)
    set f [open $path(test1) w]
    fconfigure $f -translation cr -eofchar \x1A
    puts $f abc\ndef
    close $f
    set s [file size $path(test1)]
    set f [open $path(test1) r]
    fconfigure $f -translation crlf -eofchar \x1A
    set l [string length [set in [read $f]]]
    set e [eof $f]
    close $f
    list $s $l $e [scan [string index $in end] %c]
} -result {8 8 1 13}
test io-35.18b {Tcl_Eof, eof char, cr write, crlf read} -body {
    file delete $path(test1)
    set f [open $path(test1) w]
    fconfigure $f -translation cr -eofchar \x1A
    puts $f {}
    close $f
    set s [file size $path(test1)]
    set f [open $path(test1) r]
    fconfigure $f -translation crlf -eofchar \x1A
    set l [string length [set in [read $f]]]
    set e [eof $f]
    close $f
    list $s $l $e [scan [string index $in end] %c]
} -result {1 1 1 13}
test io-35.18c {Tcl_Eof, eof char, cr write, crlf read} -body {
    file delete $path(test1)
    set f [open $path(test1) w]
    fconfigure $f -translation cr
    puts $f {}
    close $f
    set s [file size $path(test1)]
    set f [open $path(test1) r]
    fconfigure $f -translation crlf
    set l [string length [set in [read $f]]]
    set e [eof $f]
    close $f
    list $s $l $e [scan [string index $in end] %c]
} -result {1 1 1 13}
test io-35.19 {Tcl_Eof, eof char in middle, cr write, crlf read} -body {
    file delete $path(test1)
    set f [open $path(test1) w]
    fconfigure $f -translation cr -eofchar {}
    set i [format abc\ndef\n%cqrs\nuvw 26]
    puts $f $i
    close $f
    set c [file size $path(test1)]
    set f [open $path(test1) r]
    fconfigure $f -translation crlf -eofchar \x1A
    set l [string length [set in [read $f]]]
    set e [eof $f]
    close $f
    list $c $l $e [scan [string index $in end] %c]
} -result {17 8 1 13}
test io-35.20 {Tcl_Eof, eof char in middle, cr write, crlf read} {
    file delete $path(test1)
    set f [open $path(test1) w]
    fconfigure $f -translation cr -eofchar {}
    set i [format \n%cqrsuvw 26]
    puts $f $i
    close $f
    set c [file size $path(test1)]
    set f [open $path(test1) r]
    fconfigure $f -translation crlf -eofchar \x1A
    set l [string length [set in [read $f]]]
    set e [eof $f]
    close $f
    list $c $l $e [scan [string index $in end] %c]
} {9 1 1 13}

# Test Tcl_InputBlocked

test io-36.1 {Tcl_InputBlocked on nonblocking pipe} stdio {
    set f1 [open "|[list [interpreter]]" r+]
    puts $f1 {puts hello_from_pipe}
    flush $f1
    gets $f1
    fconfigure $f1 -blocking off -buffering full
    puts $f1 {puts hello}
    set x ""
    lappend x [gets $f1]
    lappend x [fblocked $f1]
    flush $f1
    after 200
    lappend x [gets $f1]
    lappend x [fblocked $f1]
    lappend x [gets $f1]
    lappend x [fblocked $f1]
    close $f1
    set x
} {{} 1 hello 0 {} 1}
test io-36.1.1 {Tcl_InputBlocked on nonblocking binary pipe} stdio {
    set f1 [open "|[list [interpreter]]" r+]
    chan configure $f1 -encoding binary -translation lf -eofchar {}
    puts $f1 {
	chan configure stdout -encoding binary -translation lf -eofchar {}
	puts hello_from_pipe
    }
    flush $f1
    gets $f1
    fconfigure $f1 -blocking off -buffering full
    puts $f1 {puts hello}
    set x ""
    lappend x [gets $f1]
    lappend x [fblocked $f1]
    flush $f1
    after 200
    lappend x [gets $f1]
    lappend x [fblocked $f1]
    lappend x [gets $f1]
    lappend x [fblocked $f1]
    close $f1
    set x
} {{} 1 hello 0 {} 1}
test io-36.2 {Tcl_InputBlocked on blocking pipe} stdio {
    set f1 [open "|[list [interpreter]]" r+]
    fconfigure $f1 -buffering line
    puts $f1 {puts hello_from_pipe}
    set x ""
    lappend x [gets $f1]
    lappend x [fblocked $f1]
    puts $f1 {exit}
    lappend x [gets $f1]
    lappend x [fblocked $f1]
    lappend x [eof $f1]
    close $f1
    set x
} {hello_from_pipe 0 {} 0 1}
test io-36.3 {Tcl_InputBlocked vs files, short read} {
    file delete $path(test1)
    set f [open $path(test1) w]
    puts $f abcdefghijklmnop
    close $f
    set f [open $path(test1) r]
    set l ""
    lappend l [fblocked $f]
    lappend l [read $f 3]
    lappend l [fblocked $f]
    lappend l [read -nonewline $f]
    lappend l [fblocked $f]
    lappend l [eof $f]
    close $f
    set l
} {0 abc 0 defghijklmnop 0 1}
test io-36.4 {Tcl_InputBlocked vs files, event driven read} {fileevent} {
    proc in {f} {
	variable l
	variable x
	lappend l [read $f 3]
	if {[eof $f]} {lappend l eof; close $f; set x done}
    }
    file delete $path(test1)
    set f [open $path(test1) w]
    puts $f abcdefghijklmnop
    close $f
    set f [open $path(test1) r]
    set l ""
    fileevent $f readable [namespace code [list in $f]]
    variable x
    vwait [namespace which -variable x]
    set l
} {abc def ghi jkl mno {p
} eof}
test io-36.5 {Tcl_InputBlocked vs files, short read, nonblocking} {nonBlockFiles} {
    file delete $path(test1)
    set f [open $path(test1) w]
    puts $f abcdefghijklmnop
    close $f
    set f [open $path(test1) r]
    fconfigure $f -blocking off
    set l ""
    lappend l [fblocked $f]
    lappend l [read $f 3]
    lappend l [fblocked $f]
    lappend l [read -nonewline $f]
    lappend l [fblocked $f]
    lappend l [eof $f]
    close $f
    set l
} {0 abc 0 defghijklmnop 0 1}
test io-36.6 {Tcl_InputBlocked vs files, event driven read} {nonBlockFiles fileevent} {
    proc in {f} {
	variable l
	variable x
	lappend l [read $f 3]
	if {[eof $f]} {lappend l eof; close $f; set x done}
    }
    file delete $path(test1)
    set f [open $path(test1) w]
    puts $f abcdefghijklmnop
    close $f
    set f [open $path(test1) r]
    fconfigure $f -blocking off
    set l ""
    fileevent $f readable [namespace code [list in $f]]
    variable x
    vwait [namespace which -variable x]
    set l
} {abc def ghi jkl mno {p
} eof}

# Test Tcl_InputBuffered

test io-37.1 {Tcl_InputBuffered} {testchannel} {
    set f [open $path(longfile) r]
    fconfigure $f -buffersize 4096
    read $f 3
    set l ""
    lappend l [testchannel inputbuffered $f]
    lappend l [tell $f]
    close $f
    set l
} {4093 3}
test io-37.2 {Tcl_InputBuffered, test input flushing on seek} {testchannel} {
    set f [open $path(longfile) r]
    fconfigure $f -buffersize 4096
    read $f 3
    set l ""
    lappend l [testchannel inputbuffered $f]
    lappend l [tell $f]
    seek $f 0 current
    lappend l [testchannel inputbuffered $f]
    lappend l [tell $f]
    close $f
    set l
} {4093 3 0 3}

# Test Tcl_SetChannelBufferSize, Tcl_GetChannelBufferSize

test io-38.1 {Tcl_GetChannelBufferSize, default buffer size} {
    set f [open $path(longfile) r]
    set s [fconfigure $f -buffersize]
    close $f
    set s
} 4096
test io-38.2 {Tcl_SetChannelBufferSize, Tcl_GetChannelBufferSize} {
    set f [open $path(longfile) r]
    set l ""
    lappend l [fconfigure $f -buffersize]
    fconfigure $f -buffersize 10000
    lappend l [fconfigure $f -buffersize]
    fconfigure $f -buffersize 1
    lappend l [fconfigure $f -buffersize]
    fconfigure $f -buffersize -1
    lappend l [fconfigure $f -buffersize]
    fconfigure $f -buffersize 0
    lappend l [fconfigure $f -buffersize]
    fconfigure $f -buffersize 100000
    lappend l [fconfigure $f -buffersize]
    fconfigure $f -buffersize 10000000
    lappend l [fconfigure $f -buffersize]
    close $f
    set l
} {4096 10000 1 1 1 100000 1048576}
test io-38.3 {Tcl_SetChannelBufferSize, changing buffersize between reads} {
    # This test crashes the interp if Bug #427196 is not fixed

    set chan [open [info script] r]
    fconfigure $chan -buffersize 10 -encoding utf-8
    set var [read $chan 2]
    fconfigure $chan -buffersize 32
    append var [read $chan]
    close $chan
} {}

# Test Tcl_SetChannelOption, Tcl_GetChannelOption

test io-39.1 {Tcl_GetChannelOption} {
    file delete $path(test1)
    set f1 [open $path(test1) w]
    set x [fconfigure $f1 -blocking]
    close $f1
    set x
} 1
test io-39.2 {Tcl_GetChannelOption} {
    file delete $path(test1)
    set f1 [open $path(test1) w]
    set x [fconfigure $f1 -buffering]
    close $f1
    set x
} full
test io-39.3 {Tcl_GetChannelOption} {
    file delete $path(test1)
    set f1 [open $path(test1) w]
    fconfigure $f1 -buffering line
    set x [fconfigure $f1 -buffering]
    close $f1
    set x
} line
test io-39.4 {Tcl_GetChannelOption, Tcl_SetChannelOption} {
    file delete $path(test1)
    set f1 [open $path(test1) w]
    set l ""
    lappend l [fconfigure $f1 -buffering]
    fconfigure $f1 -buffering line
    lappend l [fconfigure $f1 -buffering]
    fconfigure $f1 -buffering none
    lappend l [fconfigure $f1 -buffering]
    fconfigure $f1 -buffering line
    lappend l [fconfigure $f1 -buffering]
    fconfigure $f1 -buffering full
    lappend l [fconfigure $f1 -buffering]
    close $f1
    set l
} {full line none line full}
test io-39.5 {Tcl_GetChannelOption, invariance} {
    file delete $path(test1)
    set f1 [open $path(test1) w]
    set l ""
    lappend l [fconfigure $f1 -buffering]
    lappend l [list [catch {fconfigure $f1 -buffering green} msg] $msg]
    lappend l [fconfigure $f1 -buffering]
    close $f1
    set l
} {full {1 {bad value for -buffering: must be one of full, line, or none}} full}
test io-39.6 {Tcl_SetChannelOption, multiple options} {
    file delete $path(test1)
    set f1 [open $path(test1) w]
    fconfigure $f1 -translation lf -buffering line
    puts $f1 hello
    puts $f1 bye
    set x [file size $path(test1)]
    close $f1
    set x
} 10
test io-39.7 {Tcl_SetChannelOption, buffering, translation} {
    file delete $path(test1)
    set f1 [open $path(test1) w]
    fconfigure $f1 -translation lf
    puts $f1 hello
    puts $f1 bye
    set x ""
    fconfigure $f1 -buffering line
    lappend x [file size $path(test1)]
    puts $f1 really_bye
    lappend x [file size $path(test1)]
    close $f1
    set x
} {0 21}
test io-39.8 {Tcl_SetChannelOption, different buffering options} {
    file delete $path(test1)
    set f1 [open $path(test1) w]
    set l ""
    fconfigure $f1 -translation lf -buffering none -eofchar {}
    puts -nonewline $f1 hello
    lappend l [file size $path(test1)]
    puts -nonewline $f1 hello
    lappend l [file size $path(test1)]
    fconfigure $f1 -buffering full
    puts -nonewline $f1 hello
    lappend l [file size $path(test1)]
    fconfigure $f1 -buffering none
    lappend l [file size $path(test1)]
    puts -nonewline $f1 hello
    lappend l [file size $path(test1)]
    close $f1
    lappend l [file size $path(test1)]
    set l
} {5 10 10 10 20 20}
test io-39.9 {Tcl_SetChannelOption, blocking mode} {nonBlockFiles} {
    file delete $path(test1)
    set f1 [open $path(test1) w]
    close $f1
    set f1 [open $path(test1) r]
    set x ""
    lappend x [fconfigure $f1 -blocking]
    fconfigure $f1 -blocking off
    lappend x [fconfigure $f1 -blocking]
    lappend x [gets $f1]
    lappend x [read $f1 1000]
    lappend x [fblocked $f1]
    lappend x [eof $f1]
    close $f1
    set x
} {1 0 {} {} 0 1}
test io-39.10 {Tcl_SetChannelOption, blocking mode} stdio {
    file delete $path(pipe)
    set f1 [open $path(pipe) w]
    puts $f1 {
	gets stdin
	after 100
	puts hi
	gets stdin
    }
    close $f1
    set x ""
    set f1 [open "|[list [interpreter] $path(pipe)]" r+]
    fconfigure $f1 -blocking off -buffering line
    lappend x [fconfigure $f1 -blocking]
    lappend x [gets $f1]
    lappend x [fblocked $f1]
    fconfigure $f1 -blocking on
    puts $f1 hello
    fconfigure $f1 -blocking off
    lappend x [gets $f1]
    lappend x [fblocked $f1]
    fconfigure $f1 -blocking on
    puts $f1 bye
    fconfigure $f1 -blocking off
    lappend x [gets $f1]
    lappend x [fblocked $f1]
    fconfigure $f1 -blocking on
    lappend x [fconfigure $f1 -blocking]
    lappend x [gets $f1]
    lappend x [fblocked $f1]
    lappend x [eof $f1]
    lappend x [gets $f1]
    lappend x [eof $f1]
    close $f1
    set x
} {0 {} 1 {} 1 {} 1 1 hi 0 0 {} 1}
test io-39.11 {Tcl_SetChannelOption, Tcl_GetChannelOption, buffer size clipped to lower bound} {
    file delete $path(test1)
    set f [open $path(test1) w]
    fconfigure $f -buffersize -10
    set x [fconfigure $f -buffersize]
    close $f
    set x
} 1
test io-39.12 {Tcl_SetChannelOption, Tcl_GetChannelOption buffer size clipped to upper bound} {
    file delete $path(test1)
    set f [open $path(test1) w]
    fconfigure $f -buffersize 10000000
    set x [fconfigure $f -buffersize]
    close $f
    set x
} 1048576
test io-39.13 {Tcl_SetChannelOption, Tcl_GetChannelOption, buffer size} {
    file delete $path(test1)
    set f [open $path(test1) w]
    fconfigure $f -buffersize 40000
    set x [fconfigure $f -buffersize]
    close $f
    set x
} 40000
test io-39.14 {Tcl_SetChannelOption: -encoding, binary & utf-8} {
    file delete $path(test1)
    set f [open $path(test1) w]
    fconfigure $f -encoding {}
    puts -nonewline $f \xE7\x89\xA6
    close $f
    set f [open $path(test1) r]
    fconfigure $f -encoding utf-8
    set x [read $f]
    close $f
    set x
} 牦
test io-39.15 {Tcl_SetChannelOption: -encoding, binary & utf-8} {
    file delete $path(test1)
    set f [open $path(test1) w]
    fconfigure $f -encoding binary
    puts -nonewline $f \xE7\x89\xA6
    close $f
    set f [open $path(test1) r]
    fconfigure $f -encoding utf-8
    set x [read $f]
    close $f
    set x
} 牦
test io-39.16 {Tcl_SetChannelOption: -encoding (shortened to "-en"), errors} -body {
    file delete $path(test1)
    set f [open $path(test1) w]
    fconfigure $f -en foobar
} -cleanup {
    close $f
} -returnCodes 1 -result {unknown encoding "foobar"}
test io-39.16a {Tcl_SetChannelOption: -encoding (invalid shortening to "-e"), errors} -body {
    file delete $path(test1)
    set f [open $path(test1) w]
    fconfigure $f -e foobar
} -cleanup {
    close $f
} -returnCodes 1 -match glob -result {bad option "-e": should be one of *}
test io-39.17 {Tcl_SetChannelOption: -encoding, clearing CHANNEL_NEED_MORE_DATA} {stdio fileevent} {
    set f [open "|[list [interpreter] $path(cat)]" r+]
    fconfigure $f -encoding binary
    puts -nonewline $f "\xE7"
    flush $f
    fconfigure $f -encoding utf-8 -blocking 0
    variable x {}
    fileevent $f readable [namespace code { lappend x [read $f] }]
    vwait [namespace which -variable x]
    after 300 [namespace code { lappend x timeout }]
    vwait [namespace which -variable x]
    fconfigure $f -encoding utf-8
    vwait [namespace which -variable x]
    after 300 [namespace code { lappend x timeout }]
    vwait [namespace which -variable x]
    fconfigure $f -encoding binary
    vwait [namespace which -variable x]
    after 300 [namespace code { lappend x timeout }]
    vwait [namespace which -variable x]
    close $f
    set x
} "{} timeout {} timeout \xE7 timeout"
test io-39.18 {Tcl_SetChannelOption, setting read mode independently} \
	{socket} {
    proc accept {s a p} {close $s}
    set s1 [socket -server [namespace code accept] -myaddr 127.0.0.1 0]
    set port [lindex [fconfigure $s1 -sockname] 2]
    set s2 [socket 127.0.0.1 $port]
    update
    fconfigure $s2 -translation {auto lf}
    set modes [fconfigure $s2 -translation]
    close $s1
    close $s2
    set modes
} {auto lf}
test io-39.19 {Tcl_SetChannelOption, setting read mode independently} \
	{socket} {
    proc accept {s a p} {close $s}
    set s1 [socket -server [namespace code accept] -myaddr 127.0.0.1 0]
    set port [lindex [fconfigure $s1 -sockname] 2]
    set s2 [socket 127.0.0.1 $port]
    update
    fconfigure $s2 -translation {auto crlf}
    set modes [fconfigure $s2 -translation]
    close $s1
    close $s2
    set modes
} {auto crlf}
test io-39.20 {Tcl_SetChannelOption, setting read mode independently} \
	{socket} {
    proc accept {s a p} {close $s}
    set s1 [socket -server [namespace code accept] -myaddr 127.0.0.1 0]
    set port [lindex [fconfigure $s1 -sockname] 2]
    set s2 [socket 127.0.0.1 $port]
    update
    fconfigure $s2 -translation {auto cr}
    set modes [fconfigure $s2 -translation]
    close $s1
    close $s2
    set modes
} {auto cr}
test io-39.21 {Tcl_SetChannelOption, setting read mode independently} \
	{socket} {
    proc accept {s a p} {close $s}
    set s1 [socket -server [namespace code accept] -myaddr 127.0.0.1 0]
    set port [lindex [fconfigure $s1 -sockname] 2]
    set s2 [socket 127.0.0.1 $port]
    update
    fconfigure $s2 -translation {auto auto}
    set modes [fconfigure $s2 -translation]
    close $s1
    close $s2
    set modes
} {auto crlf}
test io-39.22 {Tcl_SetChannelOption, invariance} -constraints unix -body {
    file delete $path(test1)
    set f1 [open $path(test1) w+]
    set l ""
    lappend l [fconfigure $f1 -eofchar]
    fconfigure $f1 -eofchar {O {}}
    lappend l [fconfigure $f1 -eofchar]
    fconfigure $f1 -eofchar D
    lappend l [fconfigure $f1 -eofchar]
    close $f1
    set l
} -result {{} O D}
test io-39.22a {Tcl_SetChannelOption, invariance} -body {
    file delete $path(test1)
    set f1 [open $path(test1) w+]
    set l [list]
    fconfigure $f1 -eofchar {O {}}
    lappend l [fconfigure $f1 -eofchar]
    fconfigure $f1 -eofchar D
    lappend l [fconfigure $f1 -eofchar]
    lappend l [list [catch {fconfigure $f1 -eofchar {1 2 3}} msg] $msg]
    close $f1
    set l
} -result {O D {1 {bad value for -eofchar: must be non-NUL ASCII character}}}
test io-39.23 {Tcl_GetChannelOption, server socket is not readable or
	writable, it should still have valid -eofchar and -translation options } {
    set l [list]
    set sock [socket -server [namespace code accept] -myaddr 127.0.0.1 0]
    lappend l [fconfigure $sock -eofchar] [fconfigure $sock -translation]
    close $sock
    set l
} {{} auto}
test io-39.24 {Tcl_SetChannelOption, server socket is not readable or
	writable so we can't change -eofchar or -translation } {
    set l [list]
    set sock [socket -server [namespace code accept] -myaddr 127.0.0.1 0]
    fconfigure $sock -eofchar D -translation lf
    lappend l [fconfigure $sock -eofchar] [fconfigure $sock -translation]
    close $sock
    set l
} {{} auto}

test io-40.1 {POSIX open access modes: RDWR} {
    file delete $path(test3)
    set f [open $path(test3) w]
    puts $f xyzzy
    close $f
    set f [open $path(test3) RDWR]
    puts -nonewline $f "ab"
    seek $f 0 current
    set x [gets $f]
    close $f
    set f [open $path(test3) r]
    lappend x [gets $f]
    close $f
    set x
} {zzy abzzy}
test io-40.2 {POSIX open access modes: CREAT} {unix notWsl} {
    file delete $path(test3)
    set f [open $path(test3) {WRONLY CREAT} 0o600]
    file stat $path(test3) stats
    set x [format "%#o" [expr {$stats(mode)&0o777}]]
    puts $f "line 1"
    close $f
    set f [open $path(test3) r]
    lappend x [gets $f]
    close $f
    set x
} {0o600 {line 1}}
test io-40.3 {POSIX open access modes: CREAT} {unix umask notWsl} {
    # This test only works if your umask is 2, like ouster's.
    file delete $path(test3)
    set f [open $path(test3) {WRONLY CREAT}]
    close $f
    file stat $path(test3) stats
    format 0o%03o [expr {$stats(mode)&0o777}]
} [format 0o%03o [expr {0o666 & ~ $umaskValue}]]
test io-40.4 {POSIX open access modes: CREAT} {
    file delete $path(test3)
    set f [open $path(test3) w]
    fconfigure $f -eofchar {}
    puts $f xyzzy
    close $f
    set f [open $path(test3) {WRONLY CREAT}]
    fconfigure $f -eofchar {}
    puts -nonewline $f "ab"
    close $f
    set f [open $path(test3) r]
    set x [gets $f]
    close $f
    set x
} abzzy
test io-40.5 {POSIX open access modes: APPEND} {
    file delete $path(test3)
    set f [open $path(test3) w]
    fconfigure $f -translation lf -eofchar {}
    puts $f xyzzy
    close $f
    set f [open $path(test3) {WRONLY APPEND}]
    fconfigure $f -translation lf
    puts $f "new line"
    seek $f 0
    puts $f "abc"
    close $f
    set f [open $path(test3) r]
    fconfigure $f -translation lf
    set x ""
    seek $f 6 current
    lappend x [gets $f]
    lappend x [gets $f]
    close $f
    set x
} {{new line} abc}
test io-40.6 {POSIX open access modes: EXCL} -match regexp -body {
    file delete $path(test3)
    set f [open $path(test3) w]
    puts $f xyzzy
    close $f
    open $path(test3) {WRONLY CREAT EXCL}
} -returnCodes error -result {(?i)couldn't open ".*test3": file (already )?exists}
test io-40.7 {POSIX open access modes: EXCL} {
    file delete $path(test3)
    set f [open $path(test3) {WRONLY CREAT EXCL}]
    fconfigure $f -eofchar {}
    puts $f "A test line"
    close $f
    viewFile test3
} {A test line}
test io-40.8 {POSIX open access modes: TRUNC} {
    file delete $path(test3)
    set f [open $path(test3) w]
    puts $f xyzzy
    close $f
    set f [open $path(test3) {WRONLY TRUNC}]
    puts $f abc
    close $f
    set f [open $path(test3) r]
    set x [gets $f]
    close $f
    set x
} abc
test io-40.9 {POSIX open access modes: NONBLOCK} {nonPortable unix} {
    file delete $path(test3)
    set f [open $path(test3) {WRONLY NONBLOCK CREAT}]
    puts $f "NONBLOCK test"
    close $f
    set f [open $path(test3) r]
    set x [gets $f]
    close $f
    set x
} {NONBLOCK test}
test io-40.10 {POSIX open access modes: RDONLY} {
    set f [open $path(test1) w]
    puts $f "two lines: this one"
    puts $f "and this"
    close $f
    set f [open $path(test1) RDONLY]
    set x [list [gets $f] [catch {puts $f Test} msg] $msg]
    close $f
    string compare [string tolower $x] \
	[list {two lines: this one} 1 \
		[format "channel \"%s\" wasn't opened for writing" $f]]
} 0
test io-40.11 {POSIX open access modes: RDONLY} -match regexp -body {
    file delete $path(test3)
    open $path(test3) RDONLY
} -returnCodes error -result {(?i)couldn't open ".*test3": no such file or directory}
test io-40.12 {POSIX open access modes: WRONLY} -match regexp -body {
    file delete $path(test3)
    open $path(test3) WRONLY
} -returnCodes error -result {(?i)couldn't open ".*test3": no such file or directory}
test io-40.13 {POSIX open access modes: WRONLY} {
    makeFile xyzzy test3
    set f [open $path(test3) WRONLY]
    fconfigure $f -eofchar {}
    puts -nonewline $f "ab"
    seek $f 0 current
    set x [list [catch {gets $f} msg] $msg]
    close $f
    lappend x [viewFile test3]
    string compare [string tolower $x] \
	[list 1 "channel \"$f\" wasn't opened for reading" abzzy]
} 0
test io-40.14 {POSIX open access modes: RDWR} -match regexp -body {
    file delete $path(test3)
    open $path(test3) RDWR
} -returnCodes error -result {(?i)couldn't open ".*test3": no such file or directory}
test io-40.15 {POSIX open access modes: RDWR} {
    makeFile xyzzy test3
    set f [open $path(test3) RDWR]
    puts -nonewline $f "ab"
    seek $f 0 current
    set x [gets $f]
    close $f
    lappend x [viewFile test3]
} {zzy abzzy}
test io-40.16 {tilde substitution in open} -constraints makeFileInHome -setup {
    makeFile {Some text} _test_ ~
} -body {
    file exists [file join $::env(HOME) _test_]
} -cleanup {
    removeFile _test_ ~
} -result 1
test io-40.17 {tilde substitution in open} {
    set home $::env(HOME)
    unset ::env(HOME)
    set x [list [catch {open ~/foo} msg] $msg]
    set ::env(HOME) $home
    set x
} {1 {couldn't open "~/foo": no such file or directory}}

test io-41.1 {Tcl_FileeventCmd: errors} {fileevent} {
    list [catch {fileevent foo} msg] $msg
} {1 {wrong # args: should be "fileevent channelId event ?script?"}}
test io-41.2 {Tcl_FileeventCmd: errors} {fileevent} {
    list [catch {fileevent foo bar baz q} msg] $msg
} {1 {wrong # args: should be "fileevent channelId event ?script?"}}
test io-41.3 {Tcl_FileeventCmd: errors} {fileevent} {
    list [catch {fileevent gorp readable} msg] $msg
} {1 {can not find channel named "gorp"}}
test io-41.4 {Tcl_FileeventCmd: errors} {fileevent} {
    list [catch {fileevent gorp writable} msg] $msg
} {1 {can not find channel named "gorp"}}
test io-41.5 {Tcl_FileeventCmd: errors} {fileevent} {
    list [catch {fileevent gorp who-knows} msg] $msg
} {1 {bad event name "who-knows": must be readable or writable}}

#
# Test fileevent on a file
#

set path(foo) [makeFile {} foo]
set f [open $path(foo) w+]

test io-42.1 {Tcl_FileeventCmd: creating, deleting, querying} {fileevent} {
    list [fileevent $f readable] [fileevent $f writable]
} {{} {}}
test io-42.2 {Tcl_FileeventCmd: replacing} {fileevent} {
    set result {}
    fileevent $f r "first script"
    lappend result [fileevent $f readable]
    fileevent $f r "new script"
    lappend result [fileevent $f readable]
    fileevent $f r "yet another"
    lappend result [fileevent $f readable]
    fileevent $f r ""
    lappend result [fileevent $f readable]
} {{first script} {new script} {yet another} {}}
test io-42.3 {Tcl_FileeventCmd: replacing, with NULL chars in script} {fileevent} {
    set result {}
    fileevent $f r "first scr\x00ipt"
    lappend result [string length [fileevent $f readable]]
    fileevent $f r "new scr\x00ipt"
    lappend result [string length [fileevent $f readable]]
    fileevent $f r "yet ano\x00ther"
    lappend result [string length [fileevent $f readable]]
    fileevent $f r ""
    lappend result [fileevent $f readable]
} {13 11 12 {}}


test io-43.1 {Tcl_FileeventCmd: creating, deleting, querying} {stdio unixExecs fileevent} {
    set result {}
    fileevent $f readable "script 1"
    lappend result [fileevent $f readable] [fileevent $f writable]
    fileevent $f writable "write script"
    lappend result [fileevent $f readable] [fileevent $f writable]
    fileevent $f readable {}
    lappend result [fileevent $f readable] [fileevent $f writable]
    fileevent $f writable {}
    lappend result [fileevent $f readable] [fileevent $f writable]
} {{script 1} {} {script 1} {write script} {} {write script} {} {}}
test io-43.2 {Tcl_FileeventCmd: deleting when many present} -setup {
    set f2 [open "|[list cat -u]" r+]
    set f3 [open "|[list cat -u]" r+]
} -constraints {stdio unixExecs fileevent} -body {
    set result {}
    lappend result [fileevent $f r] [fileevent $f2 r] [fileevent $f3 r]
    fileevent $f r "read f"
    fileevent $f2 r "read f2"
    fileevent $f3 r "read f3"
    lappend result [fileevent $f r] [fileevent $f2 r] [fileevent $f3 r]
    fileevent $f2 r {}
    lappend result [fileevent $f r] [fileevent $f2 r] [fileevent $f3 r]
    fileevent $f3 r {}
    lappend result [fileevent $f r] [fileevent $f2 r] [fileevent $f3 r]
    fileevent $f r {}
    lappend result [fileevent $f r] [fileevent $f2 r] [fileevent $f3 r]
} -cleanup {
    catch {close $f2}
    catch {close $f3}
} -result {{} {} {} {read f} {read f2} {read f3} {read f} {} {read f3} {read f} {} {} {} {} {}}

test io-44.1 {FileEventProc procedure: normal read event} -setup {
    set f2 [open "|[list cat -u]" r+]
    set f3 [open "|[list cat -u]" r+]
} -constraints {stdio unixExecs fileevent} -body {
    fileevent $f2 readable [namespace code {
	set x [gets $f2]; fileevent $f2 readable {}
    }]
    puts $f2 text; flush $f2
    variable x initial
    vwait [namespace which -variable x]
    set x
} -cleanup {
    catch {close $f2}
    catch {close $f3}
} -result {text}
test io-44.2 {FileEventProc procedure: error in read event} -constraints {
    stdio unixExecs fileevent
} -setup {
    set f2 [open "|[list cat -u]" r+]
    set f3 [open "|[list cat -u]" r+]
    proc myHandler {msg options} {
	variable x $msg
    }
    set handler [interp bgerror {}]
    interp bgerror {} [namespace which myHandler]
} -body {
    fileevent $f2 readable {error bogus}
    puts $f2 text; flush $f2
    variable x initial
    vwait [namespace which -variable x]
    list $x [fileevent $f2 readable]
} -cleanup {
    interp bgerror {} $handler
    catch {close $f2}
    catch {close $f3}
} -result {bogus {}}
test io-44.3 {FileEventProc procedure: normal write event} -setup {
    set f2 [open "|[list cat -u]" r+]
    set f3 [open "|[list cat -u]" r+]
} -constraints {stdio unixExecs fileevent} -body {
    fileevent $f2 writable [namespace code {
	lappend x "triggered"
	incr count -1
	if {$count <= 0} {
	    fileevent $f2 writable {}
	}
    }]
    variable x initial
    set count 3
    vwait [namespace which -variable x]
    vwait [namespace which -variable x]
    vwait [namespace which -variable x]
    set x
} -cleanup {
    catch {close $f2}
    catch {close $f3}
} -result {initial triggered triggered triggered}
test io-44.4 {FileEventProc procedure: eror in write event} -constraints {
    stdio unixExecs fileevent
} -setup {
    set f2 [open "|[list cat -u]" r+]
    set f3 [open "|[list cat -u]" r+]
    proc myHandler {msg options} {
	variable x $msg
    }
    set handler [interp bgerror {}]
    interp bgerror {} [namespace which myHandler]
} -body {
    fileevent $f2 writable {error bad-write}
    variable x initial
    vwait [namespace which -variable x]
    list $x [fileevent $f2 writable]
} -cleanup {
    interp bgerror {} $handler
    catch {close $f2}
    catch {close $f3}
} -result {bad-write {}}
test io-44.5 {FileEventProc procedure: end of file} -constraints {
    stdio unixExecs fileevent
} -body {
    set f4 [open "|[list [interpreter] $path(cat) << foo]" r]
    fileevent $f4 readable [namespace code {
	if {[gets $f4 line] < 0} {
	    lappend x eof
	    fileevent $f4 readable {}
	} else {
	    lappend x $line
	}
    }]
    variable x initial
    vwait [namespace which -variable x]
    vwait [namespace which -variable x]
    set x
} -cleanup {
    close $f4
} -result {initial foo eof}

close $f

test io-44.6 {FileEventProc procedure: write-only non-blocking channel} -setup {
} -constraints {stdio fileevent openpipe} -body {

    namespace eval refchan {
	namespace ensemble create
	namespace export *


	proc finalize {chan args} {
	    namespace delete c_$chan
	}

	proc initialize {chan args} {
	    namespace eval c_$chan {}
	    namespace upvar c_$chan watching watching
	    set watching {}
	    list finalize initialize seek watch write
	}


	proc watch {chan args} {
	    namespace upvar c_$chan watching watching
	    foreach arg $args {
		switch $arg {
		    write {
			if {$arg ni $watching} {
			    lappend watching $arg
			}
			chan postevent $chan $arg
		    }
		}
	    }
	}


	proc write {chan args} {
	    chan postevent $chan write
	    return 1
	}
    }
    set f [chan create w [namespace which refchan]]
    chan configure $f -blocking 0
    set data "some data"
    set x 0
    chan event $f writable [namespace code {
	puts $f $data
	incr count [string length $data]
	if {$count > 262144} {
	    chan event $f writable {}
	    set x done
	}
    }]
    set token [after 10000 [namespace code {
	set x timeout
    }]]
    vwait [namespace which -variable x]
    return $x
} -cleanup {
    after cancel $token
    catch {chan close $f}
} -result done


makeFile "foo bar" foo

test io-45.1 {DeleteFileEvent, cleanup on close} {fileevent} {
    set f [open $path(foo) r]
    fileevent $f readable [namespace code {
	lappend x "binding triggered: \"[gets $f]\""
	fileevent $f readable {}
    }]
    close $f
    set x initial
    after 100 [namespace code { set y done }]
    variable y
    vwait [namespace which -variable y]
    set x
} {initial}
test io-45.2 {DeleteFileEvent, cleanup on close} {fileevent} {
    set f  [open $path(foo) r]
    set f2 [open $path(foo) r]
    fileevent $f readable [namespace code {
	    lappend x "f triggered: \"[gets $f]\""
	    fileevent $f readable {}
	}]
    fileevent $f2 readable [namespace code {
	lappend x "f2 triggered: \"[gets $f2]\""
	fileevent $f2 readable {}
    }]
    close $f
    variable x initial
    vwait [namespace which -variable x]
    close $f2
    set x
} {initial {f2 triggered: "foo bar"}}
test io-45.3 {DeleteFileEvent, cleanup on close} {fileevent} {
    set f  [open $path(foo) r]
    set f2 [open $path(foo) r]
    set f3 [open $path(foo) r]
    fileevent $f readable {f script}
    fileevent $f2 readable {f2 script}
    fileevent $f3 readable {f3 script}
    set x {}
    close $f2
    lappend x [catch {fileevent $f readable} msg] $msg \
	    [catch {fileevent $f2 readable}] \
	    [catch {fileevent $f3 readable} msg] $msg
    close $f3
    lappend x [catch {fileevent $f readable} msg] $msg \
	    [catch {fileevent $f2 readable}] \
	    [catch {fileevent $f3 readable}]
    close $f
    lappend x [catch {fileevent $f readable}] \
	    [catch {fileevent $f2 readable}] \
	    [catch {fileevent $f3 readable}]
} {0 {f script} 1 0 {f3 script} 0 {f script} 1 1 1 1 1}

# Execute these tests only if the "testfevent" command is present.

test io-46.1 {Tcl event loop vs multiple interpreters} {testfevent fileevent notOSX} {
    testfevent create
    set script "set f \[[list open $path(foo) r]]\n"
    append script {
	set x "no event"
	fileevent $f readable [namespace code {
	    set x "f triggered: [gets $f]"
	    fileevent $f readable {}
	}]
    }
    set timer [after 10 lappend x timeout]
    testfevent cmd $script
    vwait x
    after cancel $timer
    testfevent cmd {close $f}
    list [testfevent cmd {set x}] [testfevent cmd {info commands after}]
} {{f triggered: foo bar} after}
test io-46.2 {Tcl event loop vs multiple interpreters} testfevent {
    testfevent create
    testfevent cmd {
	variable x 0
	after 100 {set x triggered}
	vwait [namespace which -variable x]
	set x
    }
} {triggered}
test io-46.3 {Tcl event loop vs multiple interpreters} testfevent {
    testfevent create
    testfevent cmd {
	set x 0
	after 10 {lappend x timer}
	after 30
	set result $x
	update idletasks
	lappend result $x
	update
	lappend result $x
    }
} {0 0 {0 timer}}

test io-47.1 {fileevent vs multiple interpreters} {testfevent fileevent} {
    set f  [open $path(foo) r]
    set f2 [open $path(foo) r]
    set f3 [open $path(foo) r]
    fileevent $f readable {script 1}
    testfevent create
    testfevent share $f2
    testfevent cmd "fileevent $f2 readable {script 2}"
    fileevent $f3 readable {sript 3}
    set x {}
    lappend x [fileevent $f2 readable]
    testfevent delete
    lappend x [fileevent $f readable] [fileevent $f2 readable] \
	[fileevent $f3 readable]
    close $f
    close $f2
    close $f3
    set x
} {{} {script 1} {} {sript 3}}
test io-47.2 {deleting fileevent on interpreter delete} {testfevent fileevent} {
    set f  [open $path(foo) r]
    set f2 [open $path(foo) r]
    set f3 [open $path(foo) r]
    set f4 [open $path(foo) r]
    fileevent $f readable {script 1}
    testfevent create
    testfevent share $f2
    testfevent share $f3
    testfevent cmd "fileevent $f2 readable {script 2}
	fileevent $f3 readable {script 3}"
    fileevent $f4 readable {script 4}
    testfevent delete
    set x [list [fileevent $f readable] [fileevent $f2 readable] \
		[fileevent $f3 readable] [fileevent $f4 readable]]
    close $f
    close $f2
    close $f3
    close $f4
    set x
} {{script 1} {} {} {script 4}}
test io-47.3 {deleting fileevent on interpreter delete} {testfevent fileevent} {
    set f  [open $path(foo) r]
    set f2 [open $path(foo) r]
    set f3 [open $path(foo) r]
    set f4 [open $path(foo) r]
    testfevent create
    testfevent share $f3
    testfevent share $f4
    fileevent $f readable {script 1}
    fileevent $f2 readable {script 2}
    testfevent cmd "fileevent $f3 readable {script 3}
    fileevent $f4 readable {script 4}"
    testfevent delete
    set x [list [fileevent $f readable] [fileevent $f2 readable] \
		[fileevent $f3 readable] [fileevent $f4 readable]]
    close $f
    close $f2
    close $f3
    close $f4
    set x
} {{script 1} {script 2} {} {}}
test io-47.4 {file events on shared files and multiple interpreters} {testfevent fileevent} {
    set f  [open $path(foo) r]
    set f2 [open $path(foo) r]
    testfevent create
    testfevent share $f
    testfevent cmd "fileevent $f readable {script 1}"
    fileevent $f readable {script 2}
    fileevent $f2 readable {script 3}
    set x [list [fileevent $f2 readable] \
		[testfevent cmd "fileevent $f readable"] \
		[fileevent $f readable]]
    testfevent delete
    close $f
    close $f2
    set x
} {{script 3} {script 1} {script 2}}
test io-47.5 {file events on shared files, deleting file events} {testfevent fileevent} {
    set f [open $path(foo) r]
    testfevent create
    testfevent share $f
    testfevent cmd "fileevent $f readable {script 1}"
    fileevent $f readable {script 2}
    testfevent cmd "fileevent $f readable {}"
    set x [list [testfevent cmd "fileevent $f readable"] \
		[fileevent $f readable]]
    testfevent delete
    close $f
    set x
} {{} {script 2}}
test io-47.6 {file events on shared files, deleting file events} {testfevent fileevent} {
    set f [open $path(foo) r]
    testfevent create
    testfevent share $f
    testfevent cmd "fileevent $f readable {script 1}"
    fileevent $f readable {script 2}
    fileevent $f readable {}
    set x [list [testfevent cmd "fileevent $f readable"] \
		[fileevent $f readable]]
    testfevent delete
    close $f
    set x
} {{script 1} {}}
unset path(foo)
removeFile foo

set path(bar) [makeFile {} bar]

test io-48.1 {testing readability conditions} {fileevent} {
    set f [open $path(bar) w]
    puts $f abcdefg
    puts $f abcdefg
    puts $f abcdefg
    puts $f abcdefg
    puts $f abcdefg
    close $f
    set f [open $path(bar) r]
    fileevent $f readable [namespace code [list consume $f]]
    proc consume {f} {
	variable l
	variable x
	lappend l called
	if {[eof $f]} {
	    close $f
	    set x done
	} else {
	    gets $f
	}
    }
    set l ""
    variable x not_done
    vwait [namespace which -variable x]
    list $x $l
} {done {called called called called called called called}}
test io-48.2 {testing readability conditions} {nonBlockFiles fileevent} {
    set f [open $path(bar) w]
    puts $f abcdefg
    puts $f abcdefg
    puts $f abcdefg
    puts $f abcdefg
    puts $f abcdefg
    close $f
    set f [open $path(bar) r]
    fileevent $f readable [namespace code [list consume $f]]
    fconfigure $f -blocking off
    proc consume {f} {
	variable x
	variable l
	lappend l called
	if {[eof $f]} {
	    close $f
	    set x done
	} else {
	    gets $f
	}
    }
    set l ""
    variable x not_done
    vwait [namespace which -variable x]
    list $x $l
} {done {called called called called called called called}}
set path(my_script) [makeFile {} my_script]
test io-48.3 {testing readability conditions} {stdio unix nonBlockFiles fileevent} {
    set f [open $path(bar) w]
    puts $f abcdefg
    puts $f abcdefg
    puts $f abcdefg
    puts $f abcdefg
    puts $f abcdefg
    close $f
    set f [open $path(my_script) w]
    puts $f {
	proc copy_slowly {f} {
	    while {![eof $f]} {
		puts [gets $f]
		after 200
	    }
	    close $f
	}
    }
    close $f
    set f [open "|[list [interpreter]]" r+]
    fileevent  $f readable [namespace code [list consume $f]]
    fconfigure $f -buffering line
    fconfigure $f -blocking off
    proc consume {f} {
	variable l
	variable x
	if {[eof $f]} {
	    set x done
	} else {
	    gets $f
	    lappend l [fblocked $f]
	    gets $f
	    lappend l [fblocked $f]
	}
    }
    set l ""
    variable x not_done
    puts $f [list source $path(my_script)]
    puts $f "set f \[[list open $path(bar) r]]"
    puts $f {copy_slowly $f}
    puts $f {exit}
    vwait [namespace which -variable x]
    close $f
    list $x $l
} {done {0 1 0 1 0 1 0 1 0 1 0 1 0 0}}
unset path(bar)
removeFile bar

test io-48.4 {lf write, testing readability, ^Z termination, auto read mode} {fileevent} {
    file delete $path(test1)
    set f [open $path(test1) w]
    fconfigure $f -translation lf
    variable c [format "abc\ndef\n%c" 26]
    puts -nonewline $f $c
    close $f
    proc consume {f} {
	variable l
	variable c
	variable x
	if {[eof $f]} {
	   set x done
	   close $f
	} else {
	   lappend l [gets $f]
	   incr c
	}
    }
    set c 0
    set l ""
    set f [open $path(test1) r]
    fconfigure $f -translation auto -eofchar \x1A
    fileevent $f readable [namespace code [list consume $f]]
    variable x
    vwait [namespace which -variable x]
    list $c $l
} {3 {abc def {}}}
test io-48.5 {lf write, testing readability, ^Z in middle, auto read mode} {fileevent} {
    file delete $path(test1)
    set f [open $path(test1) w]
    fconfigure $f -translation lf
    set c [format "abc\ndef\n%cfoo\nbar\n" 26]
    puts -nonewline $f $c
    close $f
    proc consume {f} {
	variable l
	variable x
	variable c
	if {[eof $f]} {
	   set x done
	   close $f
	} else {
	   lappend l [gets $f]
	   incr c
	}
    }
    set c 0
    set l ""
    set f [open $path(test1) r]
    fconfigure $f -translation auto -eofchar \x1A
    fileevent $f readable [namespace code [list consume $f]]
    variable x
    vwait [namespace which -variable x]
    list $c $l
} {3 {abc def {}}}
test io-48.6 {cr write, testing readability, ^Z termination, auto read mode} {fileevent} {
    file delete $path(test1)
    set f [open $path(test1) w]
    fconfigure $f -translation cr
    set c [format "abc\ndef\n%c" 26]
    puts -nonewline $f $c
    close $f
    proc consume {f} {
	variable l
	variable x
	variable c
	if {[eof $f]} {
	   set x done
	   close $f
	} else {
	   lappend l [gets $f]
	   incr c
	}
    }
    set c 0
    set l ""
    set f [open $path(test1) r]
    fconfigure $f -translation auto -eofchar \x1A
    fileevent $f readable [namespace code [list consume $f]]
    variable x
    vwait [namespace which -variable x]
    list $c $l
} {3 {abc def {}}}
test io-48.7 {cr write, testing readability, ^Z in middle, auto read mode} {fileevent} {
    file delete $path(test1)
    set f [open $path(test1) w]
    fconfigure $f -translation cr
    set c [format "abc\ndef\n%cfoo\nbar\n" 26]
    puts -nonewline $f $c
    close $f
    proc consume {f} {
	variable l
	variable c
	variable x
	if {[eof $f]} {
	   set x done
	   close $f
	} else {
	   lappend l [gets $f]
	   incr c
	}
    }
    set c 0
    set l ""
    set f [open $path(test1) r]
    fconfigure $f -translation auto -eofchar \x1A
    fileevent $f readable [namespace code [list consume $f]]
    variable x
    vwait [namespace which -variable x]
    list $c $l
} {3 {abc def {}}}
test io-48.8 {crlf write, testing readability, ^Z termination, auto read mode} {fileevent} {
    file delete $path(test1)
    set f [open $path(test1) w]
    fconfigure $f -translation crlf
    set c [format "abc\ndef\n%c" 26]
    puts -nonewline $f $c
    close $f
    proc consume {f} {
	variable l
	variable x
	variable c
	if {[eof $f]} {
	   set x done
	   close $f
	} else {
	   lappend l [gets $f]
	   incr c
	}
    }
    set c 0
    set l ""
    set f [open $path(test1) r]
    fconfigure $f -translation auto -eofchar \x1A
    fileevent $f readable [namespace code [list consume $f]]
    variable x
    vwait [namespace which -variable x]
    list $c $l
} {3 {abc def {}}}
test io-48.9 {crlf write, testing readability, ^Z in middle, auto read mode} {fileevent} {
    file delete $path(test1)
    set f [open $path(test1) w]
    fconfigure $f -translation crlf
    set c [format "abc\ndef\n%cfoo\nbar\n" 26]
    puts -nonewline $f $c
    close $f
    proc consume {f} {
	variable l
	variable c
	variable x
	if {[eof $f]} {
	   set x done
	   close $f
	} else {
	   lappend l [gets $f]
	   incr c
	}
    }
    set c 0
    set l ""
    set f [open $path(test1) r]
    fconfigure $f -translation auto -eofchar \x1A
    fileevent $f readable [namespace code [list consume $f]]
    variable x
    vwait [namespace which -variable x]
    list $c $l
} {3 {abc def {}}}
test io-48.10 {lf write, testing readability, ^Z in middle, lf read mode} {fileevent} {
    file delete $path(test1)
    set f [open $path(test1) w]
    fconfigure $f -translation lf
    set c [format "abc\ndef\n%cfoo\nbar\n" 26]
    puts -nonewline $f $c
    close $f
    proc consume {f} {
	variable l
	variable c
	variable x
	if {[eof $f]} {
	   set x done
	   close $f
	} else {
	   lappend l [gets $f]
	   incr c
	}
    }
    set c 0
    set l ""
    set f [open $path(test1) r]
    fconfigure $f -translation lf -eofchar \x1A
    fileevent $f readable [namespace code [list consume $f]]
    variable x
    vwait [namespace which -variable x]
    list $c $l
} {3 {abc def {}}}
test io-48.11 {lf write, testing readability, ^Z termination, lf read mode} {fileevent} {
    file delete $path(test1)
    set f [open $path(test1) w]
    fconfigure $f -translation lf
    set c [format "abc\ndef\n%c" 26]
    puts -nonewline $f $c
    close $f
    proc consume {f} {
	variable l
	variable x
	variable c
	if {[eof $f]} {
	   set x done
	   close $f
	} else {
	   lappend l [gets $f]
	   incr c
	}
    }
    set c 0
    set l ""
    set f [open $path(test1) r]
    fconfigure $f -translation lf -eofchar \x1A
    fileevent $f readable [namespace code [list consume $f]]
    variable x
    vwait [namespace which -variable x]
    list $c $l
} {3 {abc def {}}}
test io-48.12 {cr write, testing readability, ^Z in middle, cr read mode} {fileevent} {
    file delete $path(test1)
    set f [open $path(test1) w]
    fconfigure $f -translation cr
    set c [format "abc\ndef\n%cfoo\nbar\n" 26]
    puts -nonewline $f $c
    close $f
    proc consume {f} {
	variable l
	variable x
	variable c
	if {[eof $f]} {
	   set x done
	   close $f
	} else {
	   lappend l [gets $f]
	   incr c
	}
    }
    set c 0
    set l ""
    set f [open $path(test1) r]
    fconfigure $f -translation cr -eofchar \x1A
    fileevent $f readable [namespace code [list consume $f]]
    variable x
    vwait [namespace which -variable x]
    list $c $l
} {3 {abc def {}}}
test io-48.13 {cr write, testing readability, ^Z termination, cr read mode} {fileevent} {
    file delete $path(test1)
    set f [open $path(test1) w]
    fconfigure $f -translation cr
    set c [format "abc\ndef\n%c" 26]
    puts -nonewline $f $c
    close $f
    proc consume {f} {
	variable c
	variable x
	variable l
	if {[eof $f]} {
	   set x done
	   close $f
	} else {
	   lappend l [gets $f]
	   incr c
	}
    }
    set c 0
    set l ""
    set f [open $path(test1) r]
    fconfigure $f -translation cr -eofchar \x1A
    fileevent $f readable [namespace code [list consume $f]]
    variable x
    vwait [namespace which -variable x]
    list $c $l
} {3 {abc def {}}}
test io-48.14 {crlf write, testing readability, ^Z in middle, crlf read mode} {fileevent} {
    file delete $path(test1)
    set f [open $path(test1) w]
    fconfigure $f -translation crlf
    set c [format "abc\ndef\n%cfoo\nbar\n" 26]
    puts -nonewline $f $c
    close $f
    proc consume {f} {
	variable c
	variable x
	variable l
	if {[eof $f]} {
	   set x done
	   close $f
	} else {
	   lappend l [gets $f]
	   incr c
	}
    }
    set c 0
    set l ""
    set f [open $path(test1) r]
    fconfigure $f -translation crlf -eofchar \x1A
    fileevent $f readable [namespace code [list consume $f]]
    variable x
    vwait [namespace which -variable x]
    list $c $l
} {3 {abc def {}}}
test io-48.15 {crlf write, testing readability, ^Z termi, crlf read mode} {fileevent} {
    file delete $path(test1)
    set f [open $path(test1) w]
    fconfigure $f -translation crlf
    set c [format "abc\ndef\n%c" 26]
    puts -nonewline $f $c
    close $f
    proc consume {f} {
	variable c
	variable x
	variable l
	if {[eof $f]} {
	   set x done
	   close $f
	} else {
	   lappend l [gets $f]
	   incr c
	}
    }
    set c 0
    set l ""
    set f [open $path(test1) r]
    fconfigure $f -translation crlf -eofchar \x1A
    fileevent $f readable [namespace code [list consume $f]]
    variable x
    vwait [namespace which -variable x]
    list $c $l
} {3 {abc def {}}}

test io-49.1 {testing crlf reading, leftover cr disgorgment} {
    file delete $path(test1)
    set f [open $path(test1) w]
    fconfigure $f -translation lf
    puts -nonewline $f "a\rb\rc\r\n"
    close $f
    set f [open $path(test1) r]
    set l ""
    lappend l [file size $path(test1)]
    fconfigure $f -translation crlf
    lappend l [read $f 1]
    lappend l [tell $f]
    lappend l [read $f 1]
    lappend l [tell $f]
    lappend l [read $f 1]
    lappend l [tell $f]
    lappend l [read $f 1]
    lappend l [tell $f]
    lappend l [read $f 1]
    lappend l [tell $f]
    lappend l [read $f 1]
    lappend l [tell $f]
    lappend l [eof $f]
    lappend l [read $f 1]
    lappend l [eof $f]
    close $f
    set l
} "7 a 1 [list \r] 2 b 3 [list \r] 4 c 5 {
} 7 0 {} 1"
test io-49.2 {testing crlf reading, leftover cr disgorgment} {
    file delete $path(test1)
    set f [open $path(test1) w]
    fconfigure $f -translation lf
    puts -nonewline $f "a\rb\rc\r\n"
    close $f
    set f [open $path(test1) r]
    set l ""
    lappend l [file size $path(test1)]
    fconfigure $f -translation crlf
    lappend l [read $f 2]
    lappend l [tell $f]
    lappend l [read $f 2]
    lappend l [tell $f]
    lappend l [read $f 2]
    lappend l [tell $f]
    lappend l [eof $f]
    lappend l [read $f 2]
    lappend l [tell $f]
    lappend l [eof $f]
    close $f
    set l
} "7 [list a\r] 2 [list b\r] 4 [list c\n] 7 0 {} 7 1"
test io-49.3 {testing crlf reading, leftover cr disgorgment} {
    file delete $path(test1)
    set f [open $path(test1) w]
    fconfigure $f -translation lf
    puts -nonewline $f "a\rb\rc\r\n"
    close $f
    set f [open $path(test1) r]
    set l ""
    lappend l [file size $path(test1)]
    fconfigure $f -translation crlf
    lappend l [read $f 3]
    lappend l [tell $f]
    lappend l [read $f 3]
    lappend l [tell $f]
    lappend l [eof $f]
    lappend l [read $f 3]
    lappend l [tell $f]
    lappend l [eof $f]
    close $f
    set l
} "7 [list a\rb] 3 [list \rc\n] 7 0 {} 7 1"
test io-49.4 {testing crlf reading, leftover cr disgorgment} {
    file delete $path(test1)
    set f [open $path(test1) w]
    fconfigure $f -translation lf
    puts -nonewline $f "a\rb\rc\r\n"
    close $f
    set f [open $path(test1) r]
    set l ""
    lappend l [file size $path(test1)]
    fconfigure $f -translation crlf
    lappend l [read $f 3]
    lappend l [tell $f]
    lappend l [gets $f]
    lappend l [tell $f]
    lappend l [eof $f]
    lappend l [gets $f]
    lappend l [tell $f]
    lappend l [eof $f]
    close $f
    set l
} "7 [list a\rb] 3 [list \rc] 7 0 {} 7 1"
test io-49.5 {testing crlf reading, leftover cr disgorgment} {
    file delete $path(test1)
    set f [open $path(test1) w]
    fconfigure $f -translation lf
    puts -nonewline $f "a\rb\rc\r\n"
    close $f
    set f [open $path(test1) r]
    set l ""
    lappend l [file size $path(test1)]
    fconfigure $f -translation crlf
    lappend l [set x [gets $f]]
    lappend l [tell $f]
    lappend l [gets $f]
    lappend l [tell $f]
    lappend l [eof $f]
    close $f
    set l
} [list 7 a\rb\rc 7 {} 7 1]

test io-50.1 {testing handler deletion} -constraints {testchannelevent testservicemode} -setup {
    file delete $path(test1)
} -body {
    set f [open $path(test1) w]
    close $f
    update
    proc delhandler {f} {
	variable z
	set z called
	testchannelevent $f delete 0
    }
    set z not_called
    set timer [after 50 lappend z timeout]
    testservicemode 0
    set f [open $path(test1) r]
    testchannelevent $f add readable [namespace code [list delhandler $f]]
    testservicemode 1
    vwait z
    after cancel $timer
    set z
} -cleanup {
    close $f
} -result called
test io-50.2 {testing handler deletion with multiple handlers} -constraints {testchannelevent testservicemode} -setup {
    file delete $path(test1)
} -body {
    set f [open $path(test1) w]
    close $f
    proc delhandler {f i} {
	variable z
	lappend z "called delhandler $i"
	testchannelevent $f delete 0
    }
    set z ""
    testservicemode 0
    set f [open $path(test1) r]
    testchannelevent $f add readable [namespace code [list delhandler $f 1]]
    testchannelevent $f add readable [namespace code [list delhandler $f 0]]
    testservicemode 1
    set timer [after 50 lappend z timeout]
    vwait z
    after cancel $timer
    set z
} -cleanup {
    close $f
} -result {{called delhandler 0} {called delhandler 1}}
test io-50.3 {testing handler deletion with multiple handlers} -constraints {testchannelevent testservicemode} -setup {
    file delete $path(test1)
} -body {
    set f [open $path(test1) w]
    close $f
    set z ""
    proc notcalled {f i} {
	variable z
	lappend z "notcalled was called!! $f $i"
    }
    proc delhandler {f i} {
	variable z
	testchannelevent $f delete 1
	lappend z "delhandler $i called"
	testchannelevent $f delete 0
	lappend z "delhandler $i deleted myself"
    }
    set z ""
    testservicemode 0
    set f [open $path(test1) r]
    testchannelevent $f add readable [namespace code [list notcalled $f 1]]
    testchannelevent $f add readable [namespace code [list delhandler $f 0]]
    testservicemode 1
    set timer [after 50 lappend z timeout]
    vwait z
    after cancel $timer
    set z
} -cleanup {
    close $f
} -result {{delhandler 0 called} {delhandler 0 deleted myself}}
test io-50.4 {testing handler deletion vs reentrant calls} -constraints {testchannelevent testservicemode} -setup {
    file delete $path(test1)
    update
} -body {
    set f [open $path(test1) w]
    close $f
    update
    proc delrecursive {f} {
	variable z
	variable u
	if {"$u" == "recursive"} {
	    testchannelevent $f delete 0
	    lappend z "delrecursive deleting recursive"
	} else {
	    lappend z "delrecursive calling recursive"
	    set u recursive
	    update
	}
    }
    variable u toplevel
    variable z ""
    testservicemode 0
    set f [open $path(test1) r]
    testchannelevent $f add readable [namespace code [list delrecursive $f]]
    testservicemode 1
    set timer [after 50 lappend z timeout]
    vwait z
    after cancel $timer
    set z
} -cleanup {
    close $f
} -result {{delrecursive calling recursive} {delrecursive deleting recursive}}
test io-50.5 {testing handler deletion vs reentrant calls} -constraints {testchannelevent testservicemode notOSX} -setup {
    file delete $path(test1)
} -body {
    set f [open $path(test1) w]
    close $f
    proc notcalled {f} {
	variable z
	lappend z "notcalled was called!! $f"
    }
    proc del {f} {
	variable u
	variable z
	if {"$u" == "recursive"} {
	    testchannelevent $f delete 1
	    lappend z "del deleted notcalled"
	    testchannelevent $f delete 0
	    lappend z "del deleted myself"
	} else {
	    set u recursive
	    lappend z "del calling recursive"
	    set timer [after 50 lappend z timeout]
	    vwait z
	    after cancel $timer
	    lappend z "del after recursive"
	}
    }
    set z ""
    set u toplevel
    testservicemode 0
    set f [open $path(test1) r]
    testchannelevent $f add readable [namespace code [list notcalled $f]]
    testchannelevent $f add readable [namespace code [list del $f]]
    testservicemode 1
    set timer [after 50 set z timeout]
    vwait z
    after cancel $timer
    set z
} -cleanup {
    close $f
} -result [list {del calling recursive} {del deleted notcalled} \
	       {del deleted myself} {del after recursive}]
test io-50.6 {testing handler deletion vs reentrant calls} -constraints {testchannelevent testservicemode} -setup {
    file delete $path(test1)
} -body {
    set f [open $path(test1) w]
    close $f
    proc first {f} {
	variable u
	variable z
	variable done
	if {"$u" == "toplevel"} {
	    lappend z "first called"
	    set u first
	    set timer [after 50 lappend z timeout]
	    vwait z
	    after cancel $timer
	    lappend z "first after toplevel"
	    set done 1
	} else {
	    lappend z "first called not toplevel"
	}
    }
    proc second {f} {
	variable u
	variable z
	if {"$u" == "first"} {
	    lappend z "second called, first time"
	    set u second
	    testchannelevent $f delete 0
	} elseif {"$u" == "second"} {
	    lappend z "second called, second time"
	    testchannelevent $f delete 0
	} else {
	    lappend z "second called, cannot happen!"
	    testchannelevent $f removeall
	}
    }
    set z ""
    set u toplevel
    set done 0
    testservicemode 0
    set f [open $path(test1) r]
    testchannelevent $f add readable [namespace code [list second $f]]
    testchannelevent $f add readable [namespace code [list first $f]]
    testservicemode 1
    update
    if {!$done} {
	set timer2 [after 200 set done 1]
	vwait done
	after cancel $timer2
    }
    set z
} -cleanup {
    close $f
} -result [list {first called} {first called not toplevel} \
	{second called, first time} {second called, second time} \
	{first after toplevel}]
test io-51.1 {Test old socket deletion on Macintosh} {socket} {
    set x 0
    set result ""
    proc accept {s a p} {
	variable x
	variable wait
	fconfigure $s -blocking off
	puts $s "sock[incr x]"
	close $s
	set wait done
    }
    set ss [socket -server [namespace code accept] -myaddr 127.0.0.1 0]
    set port [lindex [fconfigure $ss -sockname] 2]

    variable wait ""
    set cs [socket 127.0.0.1 $port]
    vwait [namespace which -variable wait]
    lappend result [gets $cs]
    close $cs

    set wait ""
    set cs [socket 127.0.0.1 $port]
    vwait [namespace which -variable wait]
    lappend result [gets $cs]
    close $cs

    set wait ""
    set cs [socket 127.0.0.1 $port]
    vwait [namespace which -variable wait]
    lappend result [gets $cs]
    close $cs

    set wait ""
    set cs [socket 127.0.0.1 $port]
    vwait [namespace which -variable wait]
    lappend result [gets $cs]
    close $cs
    close $ss
    set result
} {sock1 sock2 sock3 sock4}

test io-52.1 {TclCopyChannel} {fcopy} {
    file delete $path(test1)
    set f1 [open $thisScript]
    set f2 [open $path(test1) w]
    fcopy $f1 $f2 -command { # }
    catch { fcopy $f1 $f2 } msg
    close $f1
    close $f2
    string compare $msg "channel \"$f1\" is busy"
} {0}
test io-52.2 {TclCopyChannel} {fcopy} {
    file delete $path(test1)
    set f1 [open $thisScript]
    set f2 [open $path(test1) w]
    set f3 [open $thisScript]
    fcopy $f1 $f2 -command { # }
    catch { fcopy $f3 $f2 } msg
    close $f1
    close $f2
    close $f3
    string compare $msg "channel \"$f2\" is busy"
} {0}
test io-52.3 {TclCopyChannel} {fcopy} {
    file delete $path(test1)
    set f1 [open $thisScript]
    set f2 [open $path(test1) w]
    fconfigure $f1 -encoding utf-8 -translation lf -encoding iso8859-1 -blocking 0
    fconfigure $f2 -encoding utf-8 -translation cr -encoding iso8859-1 -blocking 0
    set s0 [fcopy $f1 $f2]
    set result [list [fconfigure $f1 -blocking] [fconfigure $f2 -blocking]]
    close $f1
    close $f2
    set s1 [file size $thisScript]
    set s2 [file size $path(test1)]
    if {("$s1" == "$s2") && ($s0 == $s1)} {
	lappend result ok
    }
    set result
} {0 0 ok}
test io-52.4 {TclCopyChannel} {fcopy} {
    file delete $path(test1)
    set f1 [open $thisScript]
    set f2 [open $path(test1) w]
    fconfigure $f1 -encoding utf-8 -translation lf -blocking 0
    fconfigure $f2 -encoding utf-8 -translation cr -blocking 0
    fcopy $f1 $f2 -size 40
    set result [list [fblocked $f1] [fconfigure $f1 -blocking] [fconfigure $f2 -blocking]]
    close $f1
    close $f2
    # the file size is 41 because "©" is encoded in two bytes
    lappend result [file size $path(test1)]
} {0 0 0 41}
test io-52.4.1 {TclCopyChannel} {fcopy} {
    file delete $path(test1)
    set f1 [open $thisScript]
    set f2 [open $path(test1) w]
    fconfigure $f1 -encoding utf-8 -translation lf -blocking 0 -buffersize 10000000
    fconfigure $f2 -encoding utf-8 -translation cr -blocking 0
    fcopy $f1 $f2 -size 40
    set result [list [fblocked $f1] [fconfigure $f1 -blocking] [fconfigure $f2 -blocking]]
    close $f1
    close $f2
    # the file size is 41 because "©" is encoded in two bytes
    lappend result [file size $path(test1)]
} {0 0 0 41}
test io-52.5 {TclCopyChannel, all} {fcopy} {
    file delete $path(test1)
    set f1 [open $thisScript]
    set f2 [open $path(test1) w]
    fconfigure $f1 -translation lf -encoding iso8859-1 -blocking 0
    fconfigure $f2 -translation lf -encoding iso8859-1 -blocking 0
    fcopy $f1 $f2 -size -1 ;# -1 means 'copy all', same as if no -size specified.
    set result [list [fconfigure $f1 -blocking] [fconfigure $f2 -blocking]]
    close $f1
    close $f2
    set s1 [file size $thisScript]
    set s2 [file size $path(test1)]
    if {"$s1" == "$s2"} {
	lappend result ok
    }
    set result
} {0 0 ok}
test io-52.5a {TclCopyChannel, all, other negative value} {fcopy} {
    file delete $path(test1)
    set f1 [open $thisScript]
    set f2 [open $path(test1) w]
    fconfigure $f1 -translation lf -encoding iso8859-1 -blocking 0
    fconfigure $f2 -translation lf -encoding iso8859-1 -blocking 0
    fcopy $f1 $f2 -size -2 ;# < 0 behaves like -1, copy all
    set result [list [fconfigure $f1 -blocking] [fconfigure $f2 -blocking]]
    close $f1
    close $f2
    set s1 [file size $thisScript]
    set s2 [file size $path(test1)]
    if {"$s1" == "$s2"} {
	lappend result ok
    }
    set result
} {0 0 ok}
test io-52.5b {TclCopyChannel, all, wrap to negative value} {fcopy} {
    file delete $path(test1)
    set f1 [open $thisScript]
    set f2 [open $path(test1) w]
    fconfigure $f1 -translation lf -encoding iso8859-1 -blocking 0
    fconfigure $f2 -translation lf -encoding iso8859-1 -blocking 0
    fcopy $f1 $f2 -size 3221176172 ;# Wrapped to < 0, behaves like -1, copy all
    set result [list [fconfigure $f1 -blocking] [fconfigure $f2 -blocking]]
    close $f1
    close $f2
    set s1 [file size $thisScript]
    set s2 [file size $path(test1)]
    if {"$s1" == "$s2"} {
	lappend result ok
    }
    set result
} {0 0 ok}
test io-52.6 {TclCopyChannel} {fcopy} {
    file delete $path(test1)
    set f1 [open $thisScript]
    set f2 [open $path(test1) w]
    fconfigure $f1 -translation lf -encoding iso8859-1 -blocking 0
    fconfigure $f2 -translation lf -encoding iso8859-1 -blocking 0
    set s0 [fcopy $f1 $f2 -size [expr {[file size $thisScript] + 5}]]
    set result [list [fconfigure $f1 -blocking] [fconfigure $f2 -blocking]]
    close $f1
    close $f2
    set s1 [file size $thisScript]
    set s2 [file size $path(test1)]
    if {("$s1" == "$s2") && ($s0 == $s1)} {
	lappend result ok
    }
    set result
} {0 0 ok}
test io-52.7 {TclCopyChannel} {fcopy} {
    file delete $path(test1)
    set f1 [open $thisScript]
    set f2 [open $path(test1) w]
    fconfigure $f1 -translation lf -encoding iso8859-1 -blocking 0
    fconfigure $f2 -translation lf -encoding iso8859-1 -blocking 0
    fcopy $f1 $f2
    set result [list [fconfigure $f1 -blocking] [fconfigure $f2 -blocking]]
    set s1 [file size $thisScript]
    set s2 [file size $path(test1)]
    close $f1
    close $f2
    if {"$s1" == "$s2"} {
	lappend result ok
    }
    set result
} {0 0 ok}
test io-52.8 {TclCopyChannel} {stdio fcopy} {
    file delete $path(test1)
    file delete $path(pipe)
    set f1 [open $path(pipe) w]
    fconfigure $f1 -translation lf
    puts $f1 "
	puts ready
	gets stdin
	set f1 \[open [list $thisScript] r\]
	fconfigure \$f1 -encoding utf-8 -translation lf
	puts \[read \$f1 100\]
	close \$f1
    "
    close $f1
    set f1 [open "|[list [interpreter] $path(pipe)]" r+]
    fconfigure $f1 -translation lf
    gets $f1
    puts $f1 ready
    flush $f1
    set f2 [open $path(test1) w]
    fconfigure $f2 -encoding utf-8 -translation lf
    set s0 [fcopy $f1 $f2 -size 40]
    catch {close $f1}
    close $f2
    # the file size is 41 because "©" is encoded in two bytes
    list $s0 [file size $path(test1)]
} {40 41}
# Empty files, to register them with the test facility
set path(kyrillic.txt)   [makeFile {} kyrillic.txt]
set path(utf8-fcopy.txt) [makeFile {} utf8-fcopy.txt]
set path(utf8-rp.txt)    [makeFile {} utf8-rp.txt]
# Create kyrillic file, use lf translation to avoid os eol issues
set out [open $path(kyrillic.txt) w]
fconfigure $out -encoding koi8-r -translation lf
puts       $out "АА"
close      $out
test io-52.9 {TclCopyChannel & encodings} {fcopy} {
    # Copy kyrillic to UTF-8, using fcopy.

    set in  [open $path(kyrillic.txt) r]
    set out [open $path(utf8-fcopy.txt) w]

    fconfigure $in  -encoding koi8-r -translation lf
    fconfigure $out -encoding utf-8 -translation lf

    fcopy $in $out
    close $in
    close $out

    # Do the same again, but differently (read/puts).

    set in  [open $path(kyrillic.txt) r]
    set out [open $path(utf8-rp.txt) w]

    fconfigure $in  -encoding koi8-r -translation lf
    fconfigure $out -encoding utf-8 -translation lf

    puts -nonewline $out [read $in]

    close $in
    close $out

    list [file size $path(kyrillic.txt)] \
	    [file size $path(utf8-fcopy.txt)] \
	    [file size $path(utf8-rp.txt)]
} {3 5 5}
test io-52.10 {TclCopyChannel & encodings} -constraints fcopy -body {
    set in  [open $path(kyrillic.txt) r]
    set out [open $path(utf8-fcopy.txt) w]

    fconfigure $in  -encoding koi8-r -translation lf
    # -translation binary is also -encoding binary
    fconfigure $out -translation binary

    fcopy $in $out

    file size $path(utf8-fcopy.txt)
} -cleanup {
    close $in
    close $out
} -returnCodes 1 -match glob -result {error writing "*":\
    invalid or incomplete multibyte or wide character}
test io-52.11 {TclCopyChannel & encodings} -setup {
    set out [open $path(utf8-fcopy.txt) w]
    fconfigure $out -encoding utf-8 -translation lf -profile strict
    puts $out АА
    close $out
} -constraints {fcopy} -body {
    set in  [open $path(utf8-fcopy.txt) r]
    set out [open $path(kyrillic.txt) w]
    # -translation binary is also -encoding binary
    fconfigure $in  -translation binary
    fconfigure $out -encoding koi8-r -translation lf -profile strict
    catch {fcopy $in $out} cres copts
	return $cres
} -cleanup {
	if {$in in [chan names]} {
		close $in
	}
	if {$out in [chan names]} {
		close $out
	}
    catch {unset cres}
} -match glob -result  {error writing "*": invalid or incomplete\
	multibyte or wide character}

test io-52.12 {coverage of -translation auto} {
    file delete $path(test1) $path(test2)
    set out [open $path(test1) wb]
    chan configure $out -translation lf
    puts -nonewline $out abcdefg\rhijklmn\nopqrstu\r\nvwxyz
    close $out
    set in [open $path(test1)]
    chan configure $in -buffersize 8
    set out [open $path(test2) w]
    chan configure $out -translation lf
    fcopy $in $out
    close $in
    close $out
    file size $path(test2)
} 29
test io-52.13 {coverage of -translation cr} {
    file delete $path(test1) $path(test2)
    set out [open $path(test1) wb]
    chan configure $out -translation lf
    puts -nonewline $out abcdefg\rhijklmn\nopqrstu\r\nvwxyz
    close $out
    set in [open $path(test1)]
    chan configure $in -buffersize 8 -translation cr
    set out [open $path(test2) w]
    chan configure $out -translation lf
    fcopy $in $out
    close $in
    close $out
    file size $path(test2)
} 30
test io-52.14 {coverage of -translation crlf} {
    file delete $path(test1) $path(test2)
    set out [open $path(test1) wb]
    chan configure $out -translation lf
    puts -nonewline $out abcdefg\rhijklmn\nopqrstu\r\nvwxyz
    close $out
    set in [open $path(test1)]
    chan configure $in -buffersize 8 -translation crlf
    set out [open $path(test2) w]
    chan configure $out -translation lf
    fcopy $in $out
    close $in
    close $out
    file size $path(test2)
} 29
test io-52.14.1 {coverage of -translation crlf} {
    file delete $path(test1) $path(test2)
    set out [open $path(test1) wb]
    chan configure $out -translation lf
    puts -nonewline $out abcdefg\rhijklmn\nopqrstu\r\nvwxyz
    close $out
    set in [open $path(test1)]
    chan configure $in -buffersize 8 -translation crlf
    set out [open $path(test2) w]
    fcopy $in $out -size 2
    close $in
    close $out
    file size $path(test2)
} 2
test io-52.14.2 {coverage of -translation crlf} {
    file delete $path(test1) $path(test2)
    set out [open $path(test1) wb]
    chan configure $out -translation lf
    puts -nonewline $out abcdefg\rhijklmn\nopqrstu\r\nvwxyz
    close $out
    set in [open $path(test1)]
    chan configure $in -translation crlf
    set out [open $path(test2) w]
    fcopy $in $out -size 9
    close $in
    close $out
    file size $path(test2)
} 9
test io-52.15 {coverage of -translation crlf} {
    file delete $path(test1) $path(test2)
    set out [open $path(test1) wb]
    chan configure $out -translation lf
    puts -nonewline $out abcdefg\r
    close $out
    set in [open $path(test1)]
    chan configure $in -buffersize 8 -translation crlf
    set out [open $path(test2) w]
    fcopy $in $out
    close $in
    close $out
    file size $path(test2)
} 8
test io-52.16 {coverage of eofChar handling} {
    file delete $path(test1) $path(test2)
    set out [open $path(test1) wb]
    chan configure $out -translation lf
    puts -nonewline $out abcdefg\rhijklmn\nopqrstu\r\nvwxyz
    close $out
    set in [open $path(test1)]
    chan configure $in -buffersize 8 -translation lf -eofchar a
    set out [open $path(test2) w]
    fcopy $in $out
    close $in
    close $out
    file size $path(test2)
} 0
test io-52.17 {coverage of eofChar handling} {
    file delete $path(test1) $path(test2)
    set out [open $path(test1) wb]
    chan configure $out -translation lf
    puts -nonewline $out abcdefg\rhijklmn\nopqrstu\r\nvwxyz
    close $out
    set in [open $path(test1)]
    chan configure $in -buffersize 8 -translation lf -eofchar d
    set out [open $path(test2) w]
    fcopy $in $out
    close $in
    close $out
    file size $path(test2)
} 3
test io-52.18 {coverage of eofChar handling} {
    file delete $path(test1) $path(test2)
    set out [open $path(test1) wb]
    chan configure $out -translation lf
    puts -nonewline $out abcdefg\rhijklmn\nopqrstu\r\nvwxyz
    close $out
    set in [open $path(test1)]
    chan configure $in -buffersize 8 -translation crlf -eofchar h
    set out [open $path(test2) w]
    fcopy $in $out
    close $in
    close $out
    file size $path(test2)
} 8
test io-52.19 {coverage of eofChar handling} {
    file delete $path(test1) $path(test2)
    set out [open $path(test1) wb]
    chan configure $out -translation lf
    puts -nonewline $out abcdefg\rhijklmn\nopqrstu\r\nvwxyz
    close $out
    set in [open $path(test1)]
    chan configure $in -buffersize 10 -translation crlf -eofchar h
    set out [open $path(test2) w]
    fcopy $in $out
    close $in
    close $out
    file size $path(test2)
} 8
test io-52.20 {TclCopyChannel & encodings} -setup {
    set out [open $path(utf8-fcopy.txt) w]
    fconfigure $out -encoding utf-8 -translation lf
    puts $out "Á"
    close $out
} -constraints {fcopy} -body {
    # binary to encoding => the input has to be
    # in utf-8 to make sense to the encoder

    set in  [open $path(utf8-fcopy.txt) r]
    set out [open $path(kyrillic.txt) w]

    # Using "-encoding ascii" means reading the "Á" gives an error
    fconfigure $in  -encoding ascii -profile strict
    fconfigure $out -encoding koi8-r -translation lf

    fcopy $in $out
} -cleanup {
    close $in
    close $out
} -returnCodes 1 -match glob -result {error reading "file*": invalid or incomplete multibyte or wide character}
test io-52.21 {TclCopyChannel & encodings} -setup {
    set out [open $path(utf8-fcopy.txt) w]
    fconfigure $out -encoding utf-8 -translation lf
    puts $out "Á"
    close $out
} -constraints {fcopy} -body {
    # binary to encoding => the input has to be
    # in utf-8 to make sense to the encoder

    set in  [open $path(utf8-fcopy.txt) r]
    set out [open $path(kyrillic.txt) w]

    # Using "-encoding ascii" means writing the "Á" gives an error
    fconfigure $in  -encoding utf-8
    fconfigure $out -encoding ascii -translation lf -profile strict

    fcopy $in $out
} -cleanup {
    close $in
    close $out
} -returnCodes 1 -match glob -result {error writing "file*": invalid or incomplete multibyte or wide character}
test io-52.22 {TclCopyChannel & encodings} -setup {
    set out [open $path(utf8-fcopy.txt) w]
    fconfigure $out -encoding utf-8 -translation lf
    puts $out "Á"
    close $out
} -constraints {fcopy} -body {
    # binary to encoding => the input has to be
    # in utf-8 to make sense to the encoder

    set in  [open $path(utf8-fcopy.txt) r]
    set out [open $path(kyrillic.txt) w]

    # Using "-encoding ascii" means reading the "Á" gives an error
    fconfigure $in  -encoding ascii -profile strict
    fconfigure $out -encoding koi8-r -translation lf
    proc ::xxx args {
	set ::s0 $args
    }

    fcopy $in $out -command ::xxx
    vwait ::s0
    set ::s0
} -cleanup {
    close $in
    close $out
    unset ::s0
} -match glob -result {0 {error reading "file*": invalid or incomplete multibyte or wide character}}
test io-52.23 {TclCopyChannel & encodings} -setup {
    set out [open $path(utf8-fcopy.txt) w]
    fconfigure $out -encoding utf-8 -translation lf
    puts $out "Á"
    close $out
} -constraints {fcopy} -body {
    # binary to encoding => the input has to be
    # in utf-8 to make sense to the encoder

    set in  [open $path(utf8-fcopy.txt) r]
    set out [open $path(kyrillic.txt) w]

    # Using "-encoding ascii" means writing the "Á" gives an error
    fconfigure $in  -encoding utf-8
    fconfigure $out -encoding ascii -translation lf -profile strict
    proc ::xxx args {
	set ::s0 $args
    }

    fcopy $in $out -command ::xxx
    vwait ::s0
    set ::s0
} -cleanup {
    close $in
    close $out
    unset ::s0
} -match glob -result {0 {error writing "file*": invalid or incomplete multibyte or wide character}}

test io-52.24 {fcopy -size should always be characters} -setup {
    set out [open utf8-fcopy-52.24.txt w]
    fconfigure $out -encoding utf-8 -translation lf
    puts $out "Á"
    close $out
} -constraints {fcopy} -body {
    set in  [open utf8-fcopy-52.24.txt r]
    set out [open utf8-fcopy-52.24.out.txt w+]

    fconfigure $in  -encoding utf-8 -profile tcl8
    fconfigure $out -encoding utf-8 -profile tcl8
    fcopy $in $out -size 1
	seek $out 0
	# a result of \xc3 means that only the first byte of the utf-8 encoding of
	# Á made it into to the output file.
	read $out
} -cleanup {
    close $in
    close $out
	catch {file delete utf8-fcopy-52.24.txt}
    catch {file delete utf8-fcopy-52.24.out.txt}
} -result Á


test io-53.1 {CopyData} {fcopy} {
    file delete $path(test1)
    set f1 [open $thisScript]
    set f2 [open $path(test1) w]
    fconfigure $f1 -translation lf -blocking 0
    fconfigure $f2 -translation cr -blocking 0
    fcopy $f1 $f2 -size 0
    set result [list [fconfigure $f1 -blocking] [fconfigure $f2 -blocking]]
    close $f1
    close $f2
    lappend result [file size $path(test1)]
} {0 0 0}
test io-53.2 {CopyData} {fcopy} {
    file delete $path(test1)
    set f1 [open $thisScript]
    set f2 [open $path(test1) w]
    fconfigure $f1 -translation lf -encoding iso8859-1 -blocking 0
    fconfigure $f2 -translation cr -encoding iso8859-1 -blocking 0
    fcopy $f1 $f2 -command [namespace code {set s0}]
    set result [list [fconfigure $f1 -blocking] [fconfigure $f2 -blocking]]
    variable s0
    vwait [namespace which -variable s0]
    close $f1
    close $f2
    set s1 [file size $thisScript]
    set s2 [file size $path(test1)]
    if {("$s1" == "$s2") && ($s0 == $s1)} {
	lappend result ok
    }
    set result
} {0 0 ok}
test io-53.3 {CopyData: background read underflow} {stdio unix fcopy} {
    file delete $path(test1)
    file delete $path(pipe)
    set f1 [open $path(pipe) w]
    puts -nonewline $f1 {
	puts ready
	flush stdout				;# Don't assume line buffered!
	fcopy stdin stdout -command { set x }
	vwait x
	set f [}
    puts $f1 [list open $path(test1) w]]
    puts $f1 {
	fconfigure $f -translation lf
	puts $f "done"
	close $f
    }
    close $f1
    set f1 [open "|[list [interpreter] $path(pipe)]" r+]
    set result [gets $f1]
    puts $f1 line1
    flush $f1
    lappend result [gets $f1]
    puts $f1 line2
    flush $f1
    lappend result [gets $f1]
    close $f1
    after 500
    set f [open $path(test1)]
    lappend result [read $f]
    close $f
    set result
} "ready line1 line2 {done\n}"
test io-53.4 {CopyData: background write overflow} {stdio fileevent fcopy} {
    set big bbbbbbbbbbbbbbbbbbbbbbbbbbbbbbbbbbbbbbbbbbbbbbbbbbbbbbbbbbbbbbbb\n
    variable x
    for {set x 0} {$x < 12} {incr x} {
	append big $big
    }
    file delete $path(pipe)
    set f1 [open $path(pipe) w]
    puts $f1 {
	puts ready
	fcopy stdin stdout -command { set x }
	vwait x
    }
    close $f1
    set f1 [open "|[list [interpreter] $path(pipe)]" r+]
    set result [gets $f1]
    fconfigure $f1 -blocking 0
    puts $f1 $big
    flush $f1
    set result ""
    fileevent $f1 read [namespace code {
	append result [read $f1 1024]
	if {[string length $result] >= [string length $big]+1} {
	    set x done
	}
    }]
    vwait [namespace which -variable x]
    close $f1
    set big {}
    set x
} done
test io-53.4.1 {Bug 894da183c8} {stdio fcopy} {
    set big bbbbbbbbbbbbbbbbbbbbbbbbbbbbbbbbbbbbbbbbbbbbbbbbbbbbbbbbbbbbbbbb\n
    variable x
    for {set x 0} {$x < 12} {incr x} {
	append big $big
    }
    file delete $path(pipe)
    set f1 [open $path(pipe) w]
    puts $f1 [list file delete $path(test1)]
    puts $f1 {
	puts ready
	set f [open io-53.4.1 w]
	chan configure $f -translation lf
	fcopy stdin $f -command { set x }
	vwait x
	close $f
    }
    puts $f1 "close \[[list open $path(test1) w]]"
    close $f1
    set f1 [open "|[list [interpreter] $path(pipe)]" r+]
    set result [gets $f1]
    fconfigure $f1 -blocking 0 -buffersize 125000 -translation lf
    puts $f1 $big
    fconfigure $f1 -blocking 1
    close $f1
    set big {}
    while {[catch {glob $path(test1)}]} {after 50}
    file delete $path(test1)
    set check [file size io-53.4.1]
    file delete io-53.4.1
    set check
} 266241
set result {}
proc FcopyTestAccept {sock args} {
    after 1000 "close $sock"
}
proc FcopyTestDone {bytes {error {}}} {
    variable fcopyTestDone
    if {[string length $error]} {
	set fcopyTestDone 1
    } else {
	set fcopyTestDone 0
    }
}
test io-53.5 {CopyData: error during fcopy} {socket fcopy} {
    variable fcopyTestDone
    set listen [socket -server [namespace code FcopyTestAccept] -myaddr 127.0.0.1 0]
    set in [open $thisScript]	;# 126 K
    set out [socket 127.0.0.1 [lindex [fconfigure $listen -sockname] 2]]
    catch {unset fcopyTestDone}
    close $listen	;# This means the socket open never really succeeds
    fconfigure $in -encoding utf-8
    fconfigure $out -encoding utf-8
    fcopy $in $out -command [namespace code FcopyTestDone]
    variable fcopyTestDone
    if {![info exists fcopyTestDone]} {
	vwait [namespace which -variable fcopyTestDone]		;# The error occurs here in the b.g.
    }
    close $in
    close $out
    set fcopyTestDone	;# 1 for error condition
} 1
test io-53.6 {CopyData: error during fcopy} {stdio fcopy} {
    variable fcopyTestDone
    file delete $path(pipe)
    file delete $path(test1)
    catch {unset fcopyTestDone}
    set f1 [open $path(pipe) w]
    puts $f1 "exit 1"
    close $f1
    set in [open "|[list [interpreter] $path(pipe)]" r+]
    set out [open $path(test1) w]
    fcopy $in $out -command [namespace code FcopyTestDone]
    variable fcopyTestDone
    if {![info exists fcopyTestDone]} {
	vwait [namespace which -variable fcopyTestDone]
    }
    catch {close $in}
    close $out
    set fcopyTestDone	;# 0 for plain end of file
} {0}
proc doFcopy {in out {bytes 0} {error {}}} {
    variable fcopyTestDone
    variable fcopyTestCount
    incr fcopyTestCount $bytes
    if {[string length $error]} {
	set fcopyTestDone 1
    } elseif {[eof $in]} {
	set fcopyTestDone 0
    } else {
	# Delay next fcopy to wait for size>0 input bytes
	after 100 [list fcopy $in $out -size 1000 \
		-command [namespace code [list doFcopy $in $out]]]
    }
}
test io-53.7 {CopyData: Flooding fcopy from pipe} {stdio fcopy} {
    variable fcopyTestDone
    file delete $path(pipe)
    catch {unset fcopyTestDone}
    set fcopyTestCount 0
    set f1 [open $path(pipe) w]
    puts $f1 {
	# Write  10 bytes / 10 msec
	proc Write {count} {
	    puts -nonewline "1234567890"
	    if {[incr count -1]} {
		after 10 [list Write $count]
	    } else {
		set ::ready 1
	    }
	}
	fconfigure stdout -buffering none
	Write 345 ;# 3450 bytes ~3.45 sec
	vwait ready
	exit 0
    }
    close $f1
    set in [open "|[list [interpreter] $path(pipe) &]" r+]
    set out [open $path(test1) w]
    doFcopy $in $out
    variable fcopyTestDone
    if {![info exists fcopyTestDone]} {
	vwait [namespace which -variable fcopyTestDone]
    }
    catch {close $in}
    close $out
    # -1=error 0=script error N=number of bytes
    expr {($fcopyTestDone == 0) ? $fcopyTestCount : -1}
} {3450}
test io-53.8 {CopyData: async callback and error handling, Bug 1932639} -setup {
    # copy progress callback. errors out intentionally
    proc ::cmd args {
	lappend ::RES "CMD $args"
	error !STOP
    }
    # capture callback error here
    proc ::bgerror args {
	lappend ::RES "bgerror/OK $args"
	set ::forever has-been-reached
	return
    }
    # Files we use for our channels
    set foo [makeFile ashgdfashdgfasdhgfasdhgf foo]
    set bar [makeFile {} bar]
    # Channels to copy between
    set f [open $foo r] ; fconfigure $f -translation binary
    set g [open $bar w] ; fconfigure $g -translation binary -buffering none
} -constraints {stdio fcopy} -body {
    # Record input size, so that result is always defined
    lappend ::RES [file size $bar]
    # Run the copy. Should not invoke -command now.
    fcopy $f $g -size 2 -command ::cmd
    # Check that -command was not called synchronously
    set sbs [file size $bar]
    lappend ::RES [expr {($sbs > 0) ? "sync/FAIL" : "sync/OK"}] $sbs
    # Now let the async part happen. Should capture the error in cmd
    # via bgerror. If not break the event loop via timer.
    set token [after 1000 {
	lappend ::RES {bgerror/FAIL timeout}
	set ::forever has-been-reached
    }]
    vwait ::forever
    catch {after cancel $token}
    # Report
    set ::RES
} -cleanup {
    close $f
    close $g
    catch {unset ::RES}
    catch {unset ::forever}
    rename ::cmd {}
    rename ::bgerror {}
    removeFile foo
    removeFile bar
} -result {0 sync/OK 0 {CMD 2} {bgerror/OK !STOP}}
test io-53.8a {CopyData: async callback and error handling, Bug 1932639, at eof} -setup {
    # copy progress callback. errors out intentionally
    proc ::cmd args {
	lappend ::RES "CMD $args"
	set ::forever has-been-reached
	return
    }
    # Files we use for our channels
    set foo [makeFile ashgdfashdgfasdhgfasdhgf foo]
    set bar [makeFile {} bar]
    # Channels to copy between
    set f [open $foo r] ; fconfigure $f -translation binary
    set g [open $bar w] ; fconfigure $g -translation binary -buffering none
} -constraints {stdio fcopy} -body {
    # Initialize and force eof on the input.
    seek $f 0 end ; read $f 1
    set ::RES [eof $f]
    # Run the copy. Should not invoke -command now.
    fcopy $f $g -size 2 -command ::cmd
    # Check that -command was not called synchronously
    lappend ::RES [expr {([llength $::RES] > 1) ? "sync/FAIL" : "sync/OK"}]
    # Now let the async part happen. Should capture the eof in cmd
    # If not break the event loop via timer.
    set token [after 1000 {
	lappend ::RES {cmd/FAIL timeout}
	set ::forever has-been-reached
    }]
    vwait ::forever
    catch {after cancel $token}
    # Report
    set ::RES
} -cleanup {
    close $f
    close $g
    catch {unset ::RES}
    catch {unset ::forever}
    rename ::cmd {}
    removeFile foo
    removeFile bar
} -result {1 sync/OK {CMD 0}}
test io-53.8b {CopyData: async callback and -size 0} -setup {
    # copy progress callback. errors out intentionally
    proc ::cmd args {
	lappend ::RES "CMD $args"
	set ::forever has-been-reached
	return
    }
    # Files we use for our channels
    set foo [makeFile ashgdfashdgfasdhgfasdhgf foo]
    set bar [makeFile {} bar]
    # Channels to copy between
    set f [open $foo r] ; fconfigure $f -translation binary
    set g [open $bar w] ; fconfigure $g -translation binary -buffering none
} -constraints {stdio fcopy} -body {
	set ::RES {}
    # Run the copy. Should not invoke -command now.
    fcopy $f $g -size 0 -command ::cmd
    # Check that -command was not called synchronously
    lappend ::RES [expr {([llength $::RES] > 1) ? "sync/FAIL" : "sync/OK"}]
    # Now let the async part happen. Should capture the eof in cmd
    # If not break the event loop via timer.
    set token [after 1000 {
	lappend ::RES {cmd/FAIL timeout}
	set ::forever has-been-reached
    }]
    vwait ::forever
    catch {after cancel $token}
    # Report
    set ::RES
} -cleanup {
    close $f
    close $g
    catch {unset ::RES}
    catch {unset ::forever}
    rename ::cmd {}
    removeFile foo
    removeFile bar
} -result {sync/OK {CMD 0}}
test io-53.9 {CopyData: -size and event interaction, Bug 780533} -setup {
    set out [makeFile {} out]
    set err [makeFile {} err]
    set pipe [open "|[list [info nameofexecutable] 2> $err]" r+]
    fconfigure $pipe -translation binary -buffering line
    puts $pipe {
	fconfigure stdout -translation binary -buffering line
	puts stderr Waiting...
	after 1000
	foreach x {a b c} {
	    puts stderr Looping...
	    puts $x
	    after 500
	}
	proc bye args {
	    if {[gets stdin line]<0} {
		puts stderr "CHILD: EOF detected, exiting"
		exit
	    } else {
		puts stderr "CHILD: ignoring line: $line"
	    }
	}
	puts stderr Now-sleeping-forever
	fileevent stdin readable bye
	vwait forever
    }
    proc ::done args {
	set ::forever OK
	return
    }
    set ::forever {}
    set out [open $out w]
} -constraints {stdio fcopy} -body {
    fcopy $pipe $out -size 6 -command ::done
    set token [after 5000 {
	set ::forever {fcopy hangs}
    }]
    vwait ::forever
    catch {after cancel $token}
    set ::forever
} -cleanup {
    close $pipe
    rename ::done {}
    after 1000;			# Give Windows time to kill the process
    catch {close $out}
    catch {removeFile out}
    catch {removeFile err}
    catch {unset ::forever}
} -result OK
test io-53.10 {Bug 1350564, multi-directional fcopy} -setup {
    set err [makeFile {} err]
    set pipe [open "|[list [info nameofexecutable] 2> $err]" r+]
    fconfigure $pipe -translation binary -buffering line
    puts $pipe {
	fconfigure stderr -buffering line
	# Kill server when pipe closed by invoker.
	proc bye args {
	    if {![eof stdin]} { gets stdin ; return }
	    puts stderr BYE
	    exit
	}
	# Server code. Bi-directional copy between 2 sockets.
	proc geof {sok} {
	    puts stderr DONE/$sok
	    close $sok
	}
	proc new {sok args} {
	    puts stderr NEW/$sok
	    global l srv
	    fconfigure $sok -translation binary -buffering none
	    lappend l $sok
	    if {[llength $l]==2} {
		close $srv
		foreach {a b} $l break
		fcopy $a $b -command [list geof $a]
		fcopy $b $a -command [list geof $b]
		puts stderr 2COPY
	    }
	    puts stderr ...
	}
	puts stderr SRV
	set l {}
	set srv [socket -server new -myaddr 127.0.0.1 0]
        set port [lindex [fconfigure $srv -sockname] 2]
	puts stderr WAITING
	fileevent stdin readable bye
	puts "OK $port"
	vwait forever
    }
    # wait for OK from server.
    lassign [gets $pipe] ok port
    # Now the two clients.
    proc ::done {sock} {
	if {[eof $sock]} { close $sock ; return }
	lappend ::forever [gets $sock]
	return
    }
    set a [socket 127.0.0.1 $port]
    set b [socket 127.0.0.1 $port]
    fconfigure $a -translation binary -buffering none
    fconfigure $b -translation binary -buffering none
    fileevent  $a readable [list ::done $a]
    fileevent  $b readable [list ::done $b]
} -constraints {stdio fcopy} -body {
    # Now pass data through the server in both directions.
    set ::forever {}
    puts $a AB
    vwait ::forever
    puts $b BA
    vwait ::forever
    set ::forever
} -cleanup {
    catch {close $a}
    catch {close $b}
    close $pipe
    rename ::done {}
    after 1000 ;# Give Windows time to kill the process
    removeFile err
    catch {unset ::forever}
} -result {AB BA}
test io-53.11 {Bug 2895565} -setup {
    set in [makeFile {} in]
    set f [open $in w]
    fconfigure $f -encoding utf-8 -translation binary
    puts -nonewline $f [string repeat "Ho hum\n" 11]
    close $f
    set inChan [open $in r]
    fconfigure $inChan -translation binary
    set out [makeFile {} out]
    set outChan [open $out w]
    fconfigure $outChan -encoding cp1252 -translation crlf
    proc CopyDone {bytes args} {
	variable done
	if {[llength $args]} {
	    set done "Error: '[lindex $args 0]' after $bytes bytes copied"
	} else {
	    set done "$bytes bytes copied"
	}
    }
} -body {
    variable done
    after 2000 [list set [namespace which -variable done] timeout]
    fcopy $inChan $outChan -size 40 -command [namespace which CopyDone]
    vwait [namespace which -variable done]
    set done
} -cleanup {
    close $outChan
    close $inChan
    removeFile out
    removeFile in
} -result {40 bytes copied}
test io-53.12.0 {CopyData: foreground short reads, aka bug 3096275} {stdio unix fcopy} {
    file delete $path(pipe)
    set f1 [open $path(pipe) w]
    puts -nonewline $f1 {
	fconfigure stdin -translation binary -blocking 0
	fconfigure stdout -buffering none -translation binary
	fcopy stdin stdout
    }
    close $f1
    set f1 [open "|[list [interpreter] $path(pipe)]" r+]
    fconfigure $f1 -translation binary -buffering none
    puts -nonewline $f1 A
    after 2000 {set ::done timeout}
    fileevent $f1 readable {set ::done ok}
    vwait ::done
    set ch [read $f1 1]
    close $f1
    list $::done $ch
} {ok A}
test io-53.12.1 {
    Issue 9ca87e6286262a62.
    CopyData: foreground short reads via ReadChars().
    Related to report 3096275 for ReadBytes().

    Prior to the fix this test waited forever for read() to return.
} {stdio unix fcopy} {
    file delete $path(output)
    set f1 [open $path(output) w]
    puts -nonewline $f1 {
	chan configure stdin -encoding iso8859-1 -translation lf -buffering none
	fcopy stdin stdout
    }
    close $f1
    set f1 [open "|[list [info nameofexecutable] $path(output)]" r+]
    try {
	chan configure $f1 -encoding utf-8  -buffering none
	puts -nonewline $f1 A
	set ch [read $f1 1]
    } finally {
	if {$f1 in [chan names]} {
	    close $f1
	}
    }
    lindex $ch
} A
test io-53.13 {TclCopyChannel: read error reporting} -setup {
    proc driver {cmd args} {
	variable buffer
	variable index
	set chan [lindex $args 0]
	switch -- $cmd {
	    initialize {
		return {initialize finalize watch read}
	    }
	    finalize {
		return
	    }
	    watch {}
	    read {
		error FAIL
	    }
	}
    }
    set outFile [makeFile {} out]
} -body {
    set in [chan create read [namespace which driver]]
    chan configure $in -translation binary
    set out [open $outFile wb]
    chan copy $in $out
} -cleanup {
    catch {close $in}
    catch {close $out}
    removeFile out
    rename driver {}
} -result {error reading "rc*": *} -returnCodes error -match glob
test io-53.14 {TclCopyChannel: write error reporting} -setup {
    proc driver {cmd args} {
	variable buffer
	variable index
	set chan [lindex $args 0]
	switch -- $cmd {
	    initialize {
		return {initialize finalize watch write}
	    }
	    finalize {
		return
	    }
	    watch {}
	    write {
		error FAIL
	    }
	}
    }
    set inFile [makeFile {aaa} in]
} -body {
    set in [open $inFile rb]
    set out [chan create write [namespace which driver]]
    chan configure $out -translation binary
    chan copy $in $out
} -cleanup {
    catch {close $in}
    catch {close $out}
    removeFile in
    rename driver {}
} -result {error writing "*": *} -returnCodes error -match glob
test io-53.15 {[ed29c4da21] DoRead: fblocked seen as error} -setup {
    proc driver {cmd args} {
	variable buffer
	variable index
	variable blocked
	set chan [lindex $args 0]
	switch -- $cmd {
	    initialize {
		set index($chan) 0
		set buffer($chan) [encoding convertto utf-8 \
			[string repeat a 100]]
		set blocked($chan) 1
		return {initialize finalize watch read}
	    }
	    finalize {
		unset index($chan) buffer($chan) blocked($chan)
		return
	    }
	    watch {}
	    read {
		if {$blocked($chan)} {
		    set blocked($chan) [expr {!$blocked($chan)}]
		    return -code error EAGAIN
		}
		set n [lindex $args 1]
		set new [expr {$index($chan) + $n}]
		set result [string range $buffer($chan) $index($chan) $new-1]
		set index($chan) $new
		return $result
	    }
	}
    }
    set c [chan create read [namespace which driver]]
    chan configure $c -encoding utf-8
    set out [makeFile {} out]
    set outChan [open $out w]
    chan configure $outChan -encoding utf-8
} -body {
    chan copy $c $outChan
} -cleanup {
    close $outChan
    close $c
    removeFile out
} -result 100
test io-53.16 {[ed29c4da21] MBRead: fblocked seen as error} -setup {
    proc driver {cmd args} {
	variable buffer
	variable index
	variable blocked
	set chan [lindex $args 0]
	switch -- $cmd {
	    initialize {
		set index($chan) 0
		set buffer($chan) [encoding convertto utf-8 \
			[string repeat a 100]]
		set blocked($chan) 1
		return {initialize finalize watch read}
	    }
	    finalize {
		unset index($chan) buffer($chan) blocked($chan)
		return
	    }
	    watch {}
	    read {
		if {$blocked($chan)} {
		    set blocked($chan) [expr {!$blocked($chan)}]
		    return -code error EAGAIN
		}
		set n [lindex $args 1]
		set new [expr {$index($chan) + $n}]
		set result [string range $buffer($chan) $index($chan) $new-1]
		set index($chan) $new
		return $result
	    }
	}
    }
    set c [chan create read [namespace which driver]]
    chan configure $c -encoding utf-8 -translation lf
    set out [makeFile {} out]
    set outChan [open $out w]
    chan configure $outChan -encoding utf-8 -translation lf
} -body {
    chan copy $c $outChan
} -cleanup {
    close $outChan
    close $c
    removeFile out
} -result 100
test io-53.17 {[7c187a3773] MBWrite: proper inQueueTail handling} -setup {
    proc driver {cmd args} {
	variable buffer
	variable index
	set chan [lindex $args 0]
	switch -- $cmd {
	    initialize {
		set index($chan) 0
		set buffer($chan) [encoding convertto utf-8 \
			line\n[string repeat a 100]line\n]
		return {initialize finalize watch read}
	    }
	    finalize {
		unset index($chan) buffer($chan)
		return
	    }
	    watch {}
	    read {
		set n [lindex $args 1]
		set new [expr {$index($chan) + $n}]
		set result [string range $buffer($chan) $index($chan) $new-1]
		set index($chan) $new
		return $result
	    }
	}
    }
    set c [chan create read [namespace which driver]]
    chan configure $c -encoding utf-8 -translation lf -buffersize 107
    set out [makeFile {} out]
    set outChan [open $out w]
    chan configure $outChan -encoding utf-8 -translation lf
} -body {
    list [gets $c] [chan copy $c $outChan -size 100] [gets $c]
} -cleanup {
    close $outChan
    close $c
    removeFile out
} -result {line 100 line}

test io-54.1 {Recursive channel events} {socket fileevent notWinCI} {
    # This test checks to see if file events are delivered during recursive
    # event loops when there is buffered data on the channel.

    proc accept {s a p} {
	variable as
	fconfigure $s -translation lf
	puts $s "line 1\nline2\nline3"
	flush $s
	set as $s
    }
    proc readit {s next} {
	variable x
	variable result
	lappend result $next
	if {$next == 1} {
	    fileevent $s readable [namespace code [list readit $s 2]]
	    vwait [namespace which -variable x]
	}
	incr x
    }
    set ss [socket -server [namespace code accept] -myaddr 127.0.0.1 0]

    # We need to delay on some systems until the creation of the
    # server socket completes.

    set done 0
    for {set i 0} {$i < 10} {incr i} {
	if {![catch {set cs [socket 127.0.0.1 [lindex [fconfigure $ss -sockname] 2]]}]} {
	    set done 1
	    break
	}
	after 100
    }
    if {$done == 0} {
	close $ss
	error "failed to connect to server"
    }
    variable result {}
    variable x 0
    variable as
    vwait [namespace which -variable as]
    fconfigure $cs -translation lf
    lappend result [gets $cs]
    fconfigure $cs -blocking off
    fileevent $cs readable [namespace code [list readit $cs 1]]
    set a [after 2000 [namespace code { set x failure }]]
    vwait [namespace which -variable x]
    after cancel $a
    close $as
    close $ss
    close $cs
    list $result $x
} {{{line 1} 1 2} 2}
test io-54.2 {Testing for busy-wait in recursive channel events} {socket fileevent} {
    set accept {}
    set after {}
    variable s [socket -server [namespace code accept] -myaddr 127.0.0.1 0]
    proc accept {s a p} {
	variable counter
	variable accept

	set accept $s
	set counter 0
	fconfigure $s -blocking off -buffering line -translation lf
	fileevent $s readable [namespace code "doit $s"]
    }
    proc doit {s} {
	variable counter
	variable after

	incr counter
	set l [gets $s]
	if {"$l" == ""} {
	    fileevent $s readable [namespace code "doit1 $s"]
	    set after [after 1000 [namespace code newline]]
	}
    }
    proc doit1 {s} {
	variable counter
	variable accept

	incr counter
	set l [gets $s]
	close $s
	set accept {}
    }
    proc producer {} {
	variable s
	variable writer

	set writer [socket 127.0.0.1 [lindex [fconfigure $s -sockname] 2]]
	fconfigure $writer -buffering line
	puts -nonewline $writer hello
	flush $writer
    }
    proc newline {} {
	variable done
	variable writer

	puts $writer hello
	flush $writer
	set done 1
    }
    producer
    variable done
    vwait [namespace which -variable done]
    close $writer
    close $s
    after cancel $after
    if {$accept != {}} {close $accept}
    set counter
} 1

set path(fooBar) [makeFile {} fooBar]

test io-55.1 {ChannelEventScriptInvoker: deletion} -constraints {
    fileevent
} -setup {
    variable x
    proc eventScript {fd} {
	variable x
	close $fd
	error "planned error"
	set x whoops
    }
    proc myHandler args {
	variable x got_error
    }
    set handler [interp bgerror {}]
    interp bgerror {} [namespace which myHandler]
} -body {
    set f [open $path(fooBar) w]
    fileevent $f writable [namespace code [list eventScript $f]]
    variable x not_done
    vwait [namespace which -variable x]
    set x
} -cleanup {
    interp bgerror {} $handler
} -result {got_error}

test io-56.1 {ChannelTimerProc} {testchannelevent} {
    set f [open $path(fooBar) w]
    puts $f "this is a test"
    close $f
    set f [open $path(fooBar) r]
    testchannelevent $f add readable [namespace code {
	read $f 1
	incr x
    }]
    variable x 0
    vwait [namespace which -variable x]
    vwait [namespace which -variable x]
    set result $x
    testchannelevent $f set 0 none
    after idle [namespace code {set y done}]
    variable y
    vwait [namespace which -variable y]
    close $f
    lappend result $y
} {2 done}

test io-57.1 {buffered data and file events, gets} {fileevent} {
    proc accept {sock args} {
	variable s2
	set s2 $sock
    }
    set server [socket -server [namespace code accept] -myaddr 127.0.0.1 0]
    set s [socket 127.0.0.1 [lindex [fconfigure $server -sockname] 2]]
    variable s2
    vwait [namespace which -variable s2]
    update
    fileevent $s2 readable [namespace code {lappend result readable}]
    puts $s "12\n34567890"
    flush $s
    variable result [gets $s2]
    after 1000 [namespace code {lappend result timer}]
    vwait [namespace which -variable result]
    lappend result [gets $s2]
    vwait [namespace which -variable result]
    close $s
    close $s2
    close $server
    set result
} {12 readable 34567890 timer}
test io-57.2 {buffered data and file events, read} {fileevent} {
    proc accept {sock args} {
	variable s2
	set s2 $sock
    }
    set server [socket -server [namespace code accept] -myaddr 127.0.0.1 0]
    set s [socket 127.0.0.1 [lindex [fconfigure $server -sockname] 2]]
    variable s2
    vwait [namespace which -variable s2]
    update
    fileevent $s2 readable [namespace code {lappend result readable}]
    puts -nonewline $s "1234567890"
    flush $s
    variable result [read $s2 1]
    after 1000 [namespace code {lappend result timer}]
    vwait [namespace which -variable result]
    lappend result [read $s2 9]
    vwait [namespace which -variable result]
    close $s
    close $s2
    close $server
    set result
} {1 readable 234567890 timer}

test io-58.1 {Tcl_NotifyChannel and error when closing} {stdio unixOrWin fileevent} {
    set out [open $path(script) w]
    puts $out {
	puts "normal message from pipe"
	puts stderr "error message from pipe"
	exit 1
    }
    proc readit {pipe} {
	variable x
	variable result
	if {[eof $pipe]} {
	    set x [catch {close $pipe} line]
	    lappend result catch $line
	} else {
	    gets $pipe line
	    lappend result gets $line
	}
    }
    close $out
    set pipe [open "|[list [interpreter] $path(script)]" r]
    fileevent $pipe readable [namespace code [list readit $pipe]]
    variable x ""
    set result ""
    vwait [namespace which -variable x]
    list $x $result
} {1 {gets {normal message from pipe} gets {} catch {error message from pipe}}}

test io-59.1 {Thread reference of channels} {testmainthread testchannel} {
    # TIP #10
    # More complicated tests (like that the reference changes as a
    # channel is moved from thread to thread) can be done only in the
    # extension which fully implements the moving of channels between
    # threads, i.e. 'Threads'.

    set f [open $path(longfile) r]
    set result [testchannel mthread $f]
    close $f
    string equal $result [testmainthread]
} {1}

test io-60.1 {writing illegal utf sequences} {fileevent testbytestring} {
    # This test will hang in older revisions of the core.

    set out [open $path(script) w]
    puts $out "catch {load $::tcltestlib Tcltest}"
    puts $out {
	puts ABC[testbytestring \xE2]
	exit 1
    }
    proc readit {pipe} {
	variable x
	variable result
	if {[eof $pipe]} {
	    set x [catch {close $pipe} line]
	    lappend result catch $line
	} else {
	    gets $pipe line
	    lappend result gets $line
	}
    }
    close $out
    set pipe [open "|[list [interpreter] $path(script)]" r]
    fileevent $pipe readable [namespace code [list readit $pipe]]
    variable x ""
    set result ""
    vwait [namespace which -variable x]

    # cut of the remainder of the error stack, especially the filename
    set result [lreplace $result 3 3 [lindex [split [lindex $result 3] \n] 0]]
    list $x $result
} {1 {gets ABC catch {error writing "stdout": invalid or incomplete multibyte or wide character}}}

test io-61.1 {Reset eof state after changing the eof char} -setup {
    set datafile [makeFile {} eofchar]
    set f [open $datafile w]
    fconfigure $f -translation binary
    puts -nonewline $f [string repeat "Ho hum\n" 11]
    puts $f =
    set line [string repeat "Ge gla " 4]
    puts -nonewline $f [string repeat [string trimright $line]\n 834]
    close $f
} -body {
    set f [open $datafile r]
    fconfigure $f -eofchar =
    set res {}
    lappend res [read $f; tell $f]
    fconfigure $f -eofchar {}
    lappend res [read $f 1]
    lappend res [read $f; tell $f]
    # Any seek zaps the internals into a good state.
    #seek $f 0 start
    #seek $f 0 current
    #lappend res [read $f; tell $f]
    close $f
    set res
} -cleanup {
    removeFile eofchar
} -result {77 = 23431}


# Test the cutting and splicing of channels, this is incidentally the
# attach/detach facility of package Thread, but __without any
# safeguards__. It can also be used to emulate transfer of channels
# between threads, and is used for that here.

test io-70.0 {Cutting & Splicing channels} {testchannel} {
    set f [makeFile {... dummy ...} cutsplice]
    set c [open $f r]

    set     res {}
    lappend res [catch {seek $c 0 start}]
    testchannel cut $c

    lappend res [catch {seek $c 0 start}]
    testchannel splice $c

    lappend res [catch {seek $c 0 start}]
    close $c

    removeFile cutsplice

    set res
} {0 1 0}


test io-70.1 {Transfer channel} {testchannel thread} {
    set f [makeFile {... dummy ...} cutsplice]
    set c [open $f r]

    set     res {}
    lappend res [catch {seek $c 0 start}]
    testchannel cut $c
    lappend res [catch {seek $c 0 start}]

    set tid [thread::create -preserved]
    thread::send $tid [list set c $c]
    thread::send $tid {load {} Tcltest}
    lappend res [thread::send $tid {
	testchannel splice $c
	set res [catch {seek $c 0 start}]
	close $c
	set res
    }]

    thread::release $tid
    removeFile cutsplice

    set res
} {0 1 0}

# ### ### ### ######### ######### #########

foreach {n msg expected} {
     0 {}                                 {}
     1 {{message only}}                   {{message only}}
     2 {-options x}                       {-options x}
     3 {-options {x y} {the message}}     {-options {x y} {the message}}

     4 {-code 1     -level 0 -f ba snarf} {-code 1     -level 0 -f ba snarf}
     5 {-code 0     -level 0 -f ba snarf} {-code 1     -level 0 -f ba snarf}
     6 {-code 1     -level 5 -f ba snarf} {-code 1     -level 0 -f ba snarf}
     7 {-code 0     -level 5 -f ba snarf} {-code 1     -level 0 -f ba snarf}
     8 {-code error -level 0 -f ba snarf} {-code error -level 0 -f ba snarf}
     9 {-code ok    -level 0 -f ba snarf} {-code 1     -level 0 -f ba snarf}
    10 {-code error -level 5 -f ba snarf} {-code error -level 0 -f ba snarf}
    11 {-code ok    -level 5 -f ba snarf} {-code 1     -level 0 -f ba snarf}
    12 {-code boss  -level 0 -f ba snarf} {-code 1     -level 0 -f ba snarf}
    13 {-code boss  -level 5 -f ba snarf} {-code 1     -level 0 -f ba snarf}
    14 {-code 1     -level 0 -f ba}       {-code 1     -level 0 -f ba}
    15 {-code 0     -level 0 -f ba}       {-code 1     -level 0 -f ba}
    16 {-code 1     -level 5 -f ba}       {-code 1     -level 0 -f ba}
    17 {-code 0     -level 5 -f ba}       {-code 1     -level 0 -f ba}
    18 {-code error -level 0 -f ba}       {-code error -level 0 -f ba}
    19 {-code ok    -level 0 -f ba}       {-code 1     -level 0 -f ba}
    20 {-code error -level 5 -f ba}       {-code error -level 0 -f ba}
    21 {-code ok    -level 5 -f ba}       {-code 1     -level 0 -f ba}
    22 {-code boss  -level 0 -f ba}       {-code 1     -level 0 -f ba}
    23 {-code boss  -level 5 -f ba}       {-code 1     -level 0 -f ba}
    24 {-code 1     -level X -f ba snarf} {-code 1     -level 0 -f ba snarf}
    25 {-code 0     -level X -f ba snarf} {-code 1     -level 0 -f ba snarf}
    26 {-code error -level X -f ba snarf} {-code error -level 0 -f ba snarf}
    27 {-code ok    -level X -f ba snarf} {-code 1     -level 0 -f ba snarf}
    28 {-code boss  -level X -f ba snarf} {-code 1     -level 0 -f ba snarf}
    29 {-code 1     -level X -f ba}       {-code 1     -level 0 -f ba}
    30 {-code 0     -level X -f ba}       {-code 1     -level 0 -f ba}
    31 {-code error -level X -f ba}       {-code error -level 0 -f ba}
    32 {-code ok    -level X -f ba}       {-code 1     -level 0 -f ba}
    33 {-code boss  -level X -f ba}       {-code 1     -level 0 -f ba}

    34 {-code 1 -code 1     -level 0 -f ba snarf} {-code 1 -code 1     -level 0 -f ba snarf}
    35 {-code 1 -code 0     -level 0 -f ba snarf} {-code 1             -level 0 -f ba snarf}
    36 {-code 1 -code 1     -level 5 -f ba snarf} {-code 1 -code 1     -level 0 -f ba snarf}
    37 {-code 1 -code 0     -level 5 -f ba snarf} {-code 1             -level 0 -f ba snarf}
    38 {-code 1 -code error -level 0 -f ba snarf} {-code 1 -code error -level 0 -f ba snarf}
    39 {-code 1 -code ok    -level 0 -f ba snarf} {-code 1             -level 0 -f ba snarf}
    40 {-code 1 -code error -level 5 -f ba snarf} {-code 1 -code error -level 0 -f ba snarf}
    41 {-code 1 -code ok    -level 5 -f ba snarf} {-code 1             -level 0 -f ba snarf}
    42 {-code 1 -code boss  -level 0 -f ba snarf} {-code 1             -level 0 -f ba snarf}
    43 {-code 1 -code boss  -level 5 -f ba snarf} {-code 1             -level 0 -f ba snarf}
    44 {-code 1 -code 1     -level 0 -f ba}       {-code 1 -code 1     -level 0 -f ba}
    45 {-code 1 -code 0     -level 0 -f ba}       {-code 1             -level 0 -f ba}
    46 {-code 1 -code 1     -level 5 -f ba}       {-code 1 -code 1     -level 0 -f ba}
    47 {-code 1 -code 0     -level 5 -f ba}       {-code 1             -level 0 -f ba}
    48 {-code 1 -code error -level 0 -f ba}       {-code 1 -code error -level 0 -f ba}
    49 {-code 1 -code ok    -level 0 -f ba}       {-code 1             -level 0 -f ba}
    50 {-code 1 -code error -level 5 -f ba}       {-code 1 -code error -level 0 -f ba}
    51 {-code 1 -code ok    -level 5 -f ba}       {-code 1             -level 0 -f ba}
    52 {-code 1 -code boss  -level 0 -f ba}       {-code 1             -level 0 -f ba}
    53 {-code 1 -code boss  -level 5 -f ba}       {-code 1             -level 0 -f ba}
    54 {-code 1 -code 1     -level X -f ba snarf} {-code 1 -code 1     -level 0 -f ba snarf}
    55 {-code 1 -code 0     -level X -f ba snarf} {-code 1             -level 0 -f ba snarf}
    56 {-code 1 -code error -level X -f ba snarf} {-code 1 -code error -level 0 -f ba snarf}
    57 {-code 1 -code ok    -level X -f ba snarf} {-code 1             -level 0 -f ba snarf}
    58 {-code 1 -code boss  -level X -f ba snarf} {-code 1             -level 0 -f ba snarf}
    59 {-code 1 -code 1     -level X -f ba}       {-code 1 -code 1     -level 0 -f ba}
    60 {-code 1 -code 0     -level X -f ba}       {-code 1             -level 0 -f ba}
    61 {-code 1 -code error -level X -f ba}       {-code 1 -code error -level 0 -f ba}
    62 {-code 1 -code ok    -level X -f ba}       {-code 1             -level 0 -f ba}
    63 {-code 1 -code boss  -level X -f ba}       {-code 1             -level 0 -f ba}

    64 {-code 0 -code 1     -level 0 -f ba snarf} {-code 1 -level 0 -f ba snarf}
    65 {-code 0 -code 0     -level 0 -f ba snarf} {-code 1 -level 0 -f ba snarf}
    66 {-code 0 -code 1     -level 5 -f ba snarf} {-code 1 -level 0 -f ba snarf}
    67 {-code 0 -code 0     -level 5 -f ba snarf} {-code 1 -level 0 -f ba snarf}
    68 {-code 0 -code error -level 0 -f ba snarf} {-code 1 -level 0 -f ba snarf}
    69 {-code 0 -code ok    -level 0 -f ba snarf} {-code 1 -level 0 -f ba snarf}
    70 {-code 0 -code error -level 5 -f ba snarf} {-code 1 -level 0 -f ba snarf}
    71 {-code 0 -code ok    -level 5 -f ba snarf} {-code 1 -level 0 -f ba snarf}
    72 {-code 0 -code boss  -level 0 -f ba snarf} {-code 1 -level 0 -f ba snarf}
    73 {-code 0 -code boss  -level 5 -f ba snarf} {-code 1 -level 0 -f ba snarf}
    74 {-code 0 -code 1     -level 0 -f ba}       {-code 1 -level 0 -f ba}
    75 {-code 0 -code 0     -level 0 -f ba}       {-code 1 -level 0 -f ba}
    76 {-code 0 -code 1     -level 5 -f ba}       {-code 1 -level 0 -f ba}
    77 {-code 0 -code 0     -level 5 -f ba}       {-code 1 -level 0 -f ba}
    78 {-code 0 -code error -level 0 -f ba}       {-code 1 -level 0 -f ba}
    79 {-code 0 -code ok    -level 0 -f ba}       {-code 1 -level 0 -f ba}
    80 {-code 0 -code error -level 5 -f ba}       {-code 1 -level 0 -f ba}
    81 {-code 0 -code ok    -level 5 -f ba}       {-code 1 -level 0 -f ba}
    82 {-code 0 -code boss  -level 0 -f ba}       {-code 1 -level 0 -f ba}
    83 {-code 0 -code boss  -level 5 -f ba}       {-code 1 -level 0 -f ba}
    84 {-code 0 -code 1     -level X -f ba snarf} {-code 1 -level 0 -f ba snarf}
    85 {-code 0 -code 0     -level X -f ba snarf} {-code 1 -level 0 -f ba snarf}
    86 {-code 0 -code error -level X -f ba snarf} {-code 1 -level 0 -f ba snarf}
    87 {-code 0 -code ok    -level X -f ba snarf} {-code 1 -level 0 -f ba snarf}
    88 {-code 0 -code boss  -level X -f ba snarf} {-code 1 -level 0 -f ba snarf}
    89 {-code 0 -code 1     -level X -f ba}       {-code 1 -level 0 -f ba}
    90 {-code 0 -code 0     -level X -f ba}       {-code 1 -level 0 -f ba}
    91 {-code 0 -code error -level X -f ba}       {-code 1 -level 0 -f ba}
    92 {-code 0 -code ok    -level X -f ba}       {-code 1 -level 0 -f ba}
    93 {-code 0 -code boss  -level X -f ba}       {-code 1 -level 0 -f ba}

    94 {-code 1     -code 1 -level 0 -f ba snarf} {-code 1 -code 1     -level 0 -f ba snarf}
    95 {-code 0     -code 1 -level 0 -f ba snarf} {-code 1             -level 0 -f ba snarf}
    96 {-code 1     -code 1 -level 5 -f ba snarf} {-code 1 -code 1     -level 0 -f ba snarf}
    97 {-code 0     -code 1 -level 5 -f ba snarf} {-code 1             -level 0 -f ba snarf}
    98 {-code error -code 1 -level 0 -f ba snarf} {-code error -code 1 -level 0 -f ba snarf}
    99 {-code ok    -code 1 -level 0 -f ba snarf} {-code 1             -level 0 -f ba snarf}
    a0 {-code error -code 1 -level 5 -f ba snarf} {-code error -code 1 -level 0 -f ba snarf}
    a1 {-code ok    -code 1 -level 5 -f ba snarf} {-code 1             -level 0 -f ba snarf}
    a2 {-code boss  -code 1 -level 0 -f ba snarf} {-code 1             -level 0 -f ba snarf}
    a3 {-code boss  -code 1 -level 5 -f ba snarf} {-code 1             -level 0 -f ba snarf}
    a4 {-code 1     -code 1 -level 0 -f ba}       {-code 1 -code 1     -level 0 -f ba}
    a5 {-code 0     -code 1 -level 0 -f ba}       {-code 1             -level 0 -f ba}
    a6 {-code 1     -code 1 -level 5 -f ba}       {-code 1 -code 1     -level 0 -f ba}
    a7 {-code 0     -code 1 -level 5 -f ba}       {-code 1             -level 0 -f ba}
    a8 {-code error -code 1 -level 0 -f ba}       {-code error -code 1 -level 0 -f ba}
    a9 {-code ok    -code 1 -level 0 -f ba}       {-code 1             -level 0 -f ba}
    b0 {-code error -code 1 -level 5 -f ba}       {-code error -code 1 -level 0 -f ba}
    b1 {-code ok    -code 1 -level 5 -f ba}       {-code 1             -level 0 -f ba}
    b2 {-code boss  -code 1 -level 0 -f ba}       {-code 1             -level 0 -f ba}
    b3 {-code boss  -code 1 -level 5 -f ba}       {-code 1             -level 0 -f ba}
    b4 {-code 1     -code 1 -level X -f ba snarf} {-code 1 -code 1     -level 0 -f ba snarf}
    b5 {-code 0     -code 1 -level X -f ba snarf} {-code 1             -level 0 -f ba snarf}
    b6 {-code error -code 1 -level X -f ba snarf} {-code error -code 1 -level 0 -f ba snarf}
    b7 {-code ok    -code 1 -level X -f ba snarf} {-code 1             -level 0 -f ba snarf}
    b8 {-code boss  -code 1 -level X -f ba snarf} {-code 1             -level 0 -f ba snarf}
    b9 {-code 1     -code 1 -level X -f ba}       {-code 1 -code 1     -level 0 -f ba}
    c0 {-code 0     -code 1 -level X -f ba}       {-code 1             -level 0 -f ba}
    c1 {-code error -code 1 -level X -f ba}       {-code error -code 1 -level 0 -f ba}
    c2 {-code ok    -code 1 -level X -f ba}       {-code 1             -level 0 -f ba}
    c3 {-code boss  -code 1 -level X -f ba}       {-code 1             -level 0 -f ba}

    c4 {-code 1     -code 0 -level 0 -f ba snarf} {-code 1 -level 0 -f ba snarf}
    c5 {-code 0     -code 0 -level 0 -f ba snarf} {-code 1 -level 0 -f ba snarf}
    c6 {-code 1     -code 0 -level 5 -f ba snarf} {-code 1 -level 0 -f ba snarf}
    c7 {-code 0     -code 0 -level 5 -f ba snarf} {-code 1 -level 0 -f ba snarf}
    c8 {-code error -code 0 -level 0 -f ba snarf} {-code 1 -level 0 -f ba snarf}
    c9 {-code ok    -code 0 -level 0 -f ba snarf} {-code 1 -level 0 -f ba snarf}
    d0 {-code error -code 0 -level 5 -f ba snarf} {-code 1 -level 0 -f ba snarf}
    d1 {-code ok    -code 0 -level 5 -f ba snarf} {-code 1 -level 0 -f ba snarf}
    d2 {-code boss  -code 0 -level 0 -f ba snarf} {-code 1 -level 0 -f ba snarf}
    d3 {-code boss  -code 0 -level 5 -f ba snarf} {-code 1 -level 0 -f ba snarf}
    d4 {-code 1     -code 0 -level 0 -f ba}       {-code 1 -level 0 -f ba}
    d5 {-code 0     -code 0 -level 0 -f ba}       {-code 1 -level 0 -f ba}
    d6 {-code 1     -code 0 -level 5 -f ba}       {-code 1 -level 0 -f ba}
    d7 {-code 0     -code 0 -level 5 -f ba}       {-code 1 -level 0 -f ba}
    d8 {-code error -code 0 -level 0 -f ba}       {-code 1 -level 0 -f ba}
    d9 {-code ok    -code 0 -level 0 -f ba}       {-code 1 -level 0 -f ba}
    e0 {-code error -code 0 -level 5 -f ba}       {-code 1 -level 0 -f ba}
    e1 {-code ok    -code 0 -level 5 -f ba}       {-code 1 -level 0 -f ba}
    e2 {-code boss  -code 0 -level 0 -f ba}       {-code 1 -level 0 -f ba}
    e3 {-code boss  -code 0 -level 5 -f ba}       {-code 1 -level 0 -f ba}
    e4 {-code 1     -code 0 -level X -f ba snarf} {-code 1 -level 0 -f ba snarf}
    e5 {-code 0     -code 0 -level X -f ba snarf} {-code 1 -level 0 -f ba snarf}
    e6 {-code error -code 0 -level X -f ba snarf} {-code 1 -level 0 -f ba snarf}
    e7 {-code ok    -code 0 -level X -f ba snarf} {-code 1 -level 0 -f ba snarf}
    e8 {-code boss  -code 0 -level X -f ba snarf} {-code 1 -level 0 -f ba snarf}
    e9 {-code 1     -code 0 -level X -f ba}       {-code 1 -level 0 -f ba}
    f0 {-code 0     -code 0 -level X -f ba}       {-code 1 -level 0 -f ba}
    f1 {-code error -code 0 -level X -f ba}       {-code 1 -level 0 -f ba}
    f2 {-code ok    -code 0 -level X -f ba}       {-code 1 -level 0 -f ba}
    f3 {-code boss  -code 0 -level X -f ba}       {-code 1 -level 0 -f ba}
} {
    test io-71.$n {Tcl_SetChannelError} {testchannel} {

	set f [makeFile {... dummy ...} cutsplice]
	set c [open $f r]

	set res [testchannel setchannelerror $c [lrange $msg 0 end]]
	close $c
	removeFile cutsplice

	set res
    } [lrange $expected 0 end]

    test io-72.$n {Tcl_SetChannelErrorInterp} {testchannel} {

	set f [makeFile {... dummy ...} cutsplice]
	set c [open $f r]

	set res [testchannel setchannelerrorinterp $c [lrange $msg 0 end]]
	close $c
	removeFile cutsplice

	set res
    } [lrange $expected 0 end]
}

test io-73.1 {channel Tcl_Obj SetChannelFromAny} {} {
    # Test for Bug 1847044 - don't spoil type unless we have a valid channel
    catch {close [lreplace [list a] 0 end]}
} {1}

test io-73.2 {channel Tcl_Obj SetChannelFromAny, bug 2407783} -setup {
    # Invalidate internalrep of 'channel' Tcl_Obj when transiting between interpreters.
    set f [open [info script] r]
} -body {
    interp create foo
    seek $f 0
    set code [catch {interp eval foo [list seek $f 0]} msg]
    # The string map converts the changing channel handle to a fixed string
    list $code [string map [list $f @@] $msg]
} -cleanup {
    close $f
} -result {1 {can not find channel named "@@"}}

test io-73.3 {[5adc350683] [gets] after EOF} -setup {
    set fn [makeFile {} io-73.3]
    set rfd [open $fn r]
    set wfd [open $fn a]
    chan configure $wfd -buffering line
    read $rfd
} -body {
    set result [eof $rfd]
    puts $wfd "more data"
    lappend result [eof $rfd]
    lappend result [gets $rfd]
    lappend result [eof $rfd]
    lappend result [gets $rfd]
    lappend result [eof $rfd]
} -cleanup {
    close $wfd
    close $rfd
    removeFile io-73.3
} -result {1 1 {more data} 0 {} 1}

test io-73.4 {[5adc350683] [read] after EOF} -setup {
    set fn [makeFile {} io-73.4]
    set rfd [open $fn r]
    set wfd [open $fn a]
    chan configure $wfd -buffering line
    read $rfd
} -body {
    set result [eof $rfd]
    puts $wfd "more data"
    lappend result [eof $rfd]
    lappend result [read $rfd]
    lappend result [eof $rfd]
} -cleanup {
    close $wfd
    close $rfd
    removeFile io-73.4
} -result {1 1 {more data
} 1}

test io-73.5 {effect of eof on encoding end flags} -setup {
    set fn [makeFile {} io-73.5]
    set rfd [open $fn r]
    set wfd [open $fn a]
    chan configure $wfd -buffering none -translation binary
    chan configure $rfd -buffersize 5 -encoding utf-8
    read $rfd
} -body {
    set result [eof $rfd]
    puts -nonewline $wfd more\xC2\xA0data
    lappend result [eof $rfd]
    lappend result [read $rfd]
    lappend result [eof $rfd]
} -cleanup {
    close $wfd
    close $rfd
    removeFile io-73.5
} -result [list 1 1 more\xA0data 1]

test io-74.1 {[104f2885bb] improper cache validity check} -setup {
    set fn [makeFile {} io-74.1]
    set rfd [open $fn r]
    testobj freeallvars
    interp create child
} -constraints testobj -body {
    teststringobj set 1 [string range $rfd 0 end]
    read [teststringobj get 1]
    testobj duplicate 1 2
    interp transfer {} $rfd child
    catch {read [teststringobj get 1]}
    read [teststringobj get 2]
} -cleanup {
    interp delete child
    testobj freeallvars
    removeFile io-74.1
} -returnCodes error -match glob -result {can not find channel named "*"}

test io-75.1 {multibyte encoding error read results in raw bytes (-profile tcl8)} -setup {
    set fn [makeFile {} io-75.1]
    set f [open $fn w+]
    fconfigure $f -encoding binary
    # In UTF-8, a byte 0xCx starts a multibyte sequence and must be followed
    # by a byte > 0x7F. This is violated to get an invalid sequence.
    puts -nonewline $f A\xC0\x40
    flush $f
    seek $f 0
    fconfigure $f -encoding utf-8 -profile tcl8 -buffering none
} -body {
    set d [read $f]
    binary scan $d H* hd
    set hd
} -cleanup {
    close $f
    removeFile io-75.1
} -result 41c040

test io-75.2 {unrepresentable character write passes and is replaced by ? (-profile tcl8)} -setup {
    set fn [makeFile {} io-75.2]
    set f [open $fn w+]
    fconfigure $f -encoding iso8859-1 -profile tcl8
} -body {
    puts -nonewline $f A\u2022
    flush $f
    seek $f 0
    read $f
} -cleanup {
    close $f
    removeFile io-75.2
} -result A?

# Incomplete sequence test.
# This error may IMHO only be detected with the close.
# But the read already returns the incomplete sequence.
test io-75.3 {incomplete multibyte encoding read is ignored (-profile tcl8)} -setup {
    set fn [makeFile {} io-75.3]
    set f [open $fn w+]
    fconfigure $f -encoding binary
    puts -nonewline $f "A\xC0"
    flush $f
    seek $f 0
    fconfigure $f -encoding utf-8 -buffering none -profile tcl8
} -body {
    set d [read $f]
    binary scan $d H* hd
    set hd
} -cleanup {
    close $f
    removeFile io-75.3
} -result 41c0

# As utf-8 has a special treatment in multi-byte decoding, also test another
# one.
test io-75.4 {shiftjis encoding error read results in raw bytes (-profile tcl8)} -setup {
    set fn [makeFile {} io-75.4]
    set f [open $fn w+]
    fconfigure $f -encoding binary
    # In shiftjis, \x81 starts a two-byte sequence.
    # But 2nd byte \xFF is not allowed
    puts -nonewline $f A\x81\xFFA
    flush $f
    seek $f 0
    fconfigure $f -encoding shiftjis -buffering none -eofchar "" -translation lf -profile tcl8
} -body {
    set d [read $f]
    binary scan $d H* hd
    set hd
} -cleanup {
    close $f
    removeFile io-75.4
} -result 4181ff41

test io-75.5 {invalid utf-8 encoding read is ignored (-profile tcl8)} -setup {
    set fn [makeFile {} io-75.5]
    set f [open $fn w+]
    fconfigure $f -encoding binary
    puts -nonewline $f A\x81
    flush $f
    seek $f 0
    fconfigure $f -encoding utf-8 -buffering none -eofchar "" -translation lf -profile tcl8
} -body {
    set d [read $f]
    binary scan $d H* hd
    set hd
} -cleanup {
    close $f
    removeFile io-75.5
} -result 4181

test io-75.6.read {invalid utf-8 encoding, read is not ignored (-encodingstrict 1)} -setup {
    set fn [makeFile {} io-75.6]
    set f [open $fn w+]
    fconfigure $f -encoding binary
    # \x81 is invalid in utf-8
    puts -nonewline $f A\x81
    flush $f
    seek $f 0
    fconfigure $f -encoding utf-8 -buffering none -eofchar "" -translation lf \
	-profile strict
} -body {
    set status [catch {read $f} cres copts]
    set d [dict get $copts -result read]
    binary scan $d H* hd
    lappend hd $status $cres
} -cleanup {
    close $f
    removeFile io-75.6
} -match glob -result {41 1 {error reading "file*":\
	invalid or incomplete multibyte or wide character}}


test io-75.6.gets {invalid utf-8 encoding, gets is not ignored (-profile strict)} -setup {
    set fn [makeFile {} io-75.6]
    set f [open $fn w+]
    fconfigure $f -encoding binary
    # \x81 is an incomplete byte sequence in utf-8
    puts -nonewline $f A\x81
    flush $f
    seek $f 0
    fconfigure $f -encoding utf-8 -buffering none -eofchar {} \
	    -translation lf -profile strict
} -body {
    gets $f
} -cleanup {
    close $f
    removeFile io-75.6
} -match glob -returnCodes 1 -result {error reading "file*":\
	invalid or incomplete multibyte or wide character}

test io-75.7.gets {
    invalid utf-8 encoding gets is not ignored (-profile strict)
} -setup {
    set fn [makeFile {} io-75.7]
    set f [open $fn w+]
    fconfigure $f -encoding binary
    # \x81 is invalid in utf-8
    puts -nonewline $f A\x81
    flush $f
    seek $f 0
    fconfigure $f -encoding utf-8 -buffering none -eofchar {} -translation lf \
	    -profile strict
} -body {
    list [catch {read $f} msg] $msg
} -cleanup {
    close $f
    removeFile io-75.7
    unset msg f fn
} -match glob -result {1 {error reading "file*":\
    invalid or incomplete multibyte or wide character}}

test io-75.7.read {invalid utf-8 encoding eof handling (-profile strict)} -setup {
    set fn [makeFile {} io-75.7]
    set f [open $fn w+]
    fconfigure $f -encoding binary
    # \xA1 is invalid in utf-8. -eofchar is not detected, because it comes later.
    puts -nonewline $f A\xA1\x1A
    flush $f
    seek $f 0
    fconfigure $f -encoding utf-8 -buffering none -eofchar \x1A \
	-translation lf -profile strict
} -body {
    set status [catch {read $f} cres copts]
    set d [dict get $copts -result read]
    binary scan $d H* hd
    lappend hd [eof $f]
    lappend hd $status
    lappend hd $cres
    fconfigure $f -encoding iso8859-1
    lappend hd [read $f];# We changed encoding, so now we can read the \xA1
    close $f
    set hd
} -cleanup {
    removeFile io-75.7
} -match glob -result {41 0 1 {error reading "file*":\
	invalid or incomplete multibyte or wide character} ¡}

test io-75.7.read {invalid utf-8 encoding eof handling (-profile strict)} -setup {
    set fn [makeFile {} io-75.7]
    set f [open $fn w+]
    fconfigure $f -encoding binary
    # \xA1 is invalid in utf-8. -eofchar is not detected, because it comes later.
    puts -nonewline $f A\xA1\x1A
    flush $f
    seek $f 0
    fconfigure $f -encoding utf-8 -buffering none -eofchar \x1A \
	-translation lf -profile strict
} -body {
    set status [catch {read $f} cres copts]
    set d [dict get $copts -result read]
    binary scan $d H* hd
    lappend hd [eof $f]
    lappend hd $status
    lappend hd $cres
    fconfigure $f -encoding iso8859-1
    lappend hd [read $f];# We changed encoding, so now we can read the \xA1
    close $f
    set hd
} -cleanup {
    removeFile io-75.7
} -match glob -result {41 0 1 {error reading "file*":\
	invalid or incomplete multibyte or wide character} ¡}

test io-75.8.incomplete {
    incomplete uft-8 char after eof char is not an error (-profile strict)
} -setup {
    set hd {}
    set fn [makeFile {} io-75.8]
    set f [open $fn w+]
    fconfigure $f -encoding binary
	# \x81 is invalid in utf-8, but since the eof character \x1A comes first,
	# -eofchar takes precedence.
    puts -nonewline $f A\x1A\x81
    flush $f
    seek $f 0
    fconfigure $f -encoding utf-8 -buffering none -eofchar \x1A \
	-translation lf -profile strict
} -body {
    set d [read $f]
    binary scan $d H* hd
    lappend hd [eof $f]
    # there should be no error on additional reads
    lappend hd [read $f]
    close $f
    set hd
} -cleanup {
    removeFile io-75.8
} -result {41 1 {}}


test {io-75.8 {invalid after eof}} {
	invalid utf-8 after eof char is not an error (-profile strict)
} -setup {
    set res {}
    set fn [makeFile {} io-75.8]
    set f [open $fn w+]
    fconfigure $f -encoding binary
    # \xc0\x80 is invalid utf-8 data, but because the eof character \x1A
    # appears first, it's not an error.
    puts -nonewline $f A\x1a\xc0\x80
    flush $f
    seek $f 0
    fconfigure $f -encoding utf-8 -buffering none -eofchar \x1A \
	-translation lf -profile strict
} -body {
    set d [read $f]
    foreach char [split $d {}] {
	lappend res [format %x [scan $char %c]]
    }
    lappend res [eof $f]
    # there should be no error on additional reads
    lappend res [read $f]
    close $f
    set res
} -cleanup {
    removeFile io-75.8
} -result {41 1 {}}


test {io-75.8 {invalid before eof}} {
	invalid utf-8 encoding eof handling (-profile strict)
} -setup {
    set fn [makeFile {} io-75.8]
    set f [open $fn w+]
    # This also configures the channel encoding profile as strict.
    fconfigure $f -encoding binary
    # \x81 is invalid in utf-8. -eofchar is not detected, because it comes later.
    puts -nonewline $f A\x81\x81\x1A
    flush $f
    seek $f 0
    fconfigure $f -encoding utf-8 -buffering none -eofchar \x1A \
	-translation lf -profile strict
} -body {
    set res [list [catch {read $f} msg] [eof $f]]
    chan configure $f -encoding iso8859-1
    lappend res [read $f 1]
    chan configure $f -encoding utf-8
    lappend res [catch {read $f 1} msg] $msg
} -cleanup {
    close $f
    removeFile io-75.8
    unset res msg fn f
} -match glob -result "1 0 \x81 1 {error reading \"*\":\
    invalid or incomplete multibyte or wide character}"


test io-strict-multibyte-eof {
    incomplete utf-8 sequence immediately prior to eof character

    See issue 25cdcb7e8fb381fb
} -setup {
    set chan [file tempfile];
    fconfigure $chan -encoding binary
    puts -nonewline $chan \x81\x1A
    flush $chan
    seek $chan 0
    chan configure $chan -encoding utf-8 -profile strict
} -body {
    list [catch {read $chan 1} msg] $msg
} -cleanup {
    close $chan
    unset msg chan
} -match glob -result {1 {error reading "*":\
    invalid or incomplete multibyte or wide character}}

<<<<<<< HEAD

test io-75.9 {unrepresentable character write passes and is replaced by ?} -setup {
=======
test io-75.9 {unrepresentable character write throws error in strict profile} -setup {
>>>>>>> ad31fb2e
    set fn [makeFile {} io-75.9]
    set f [open $fn w+]
    fconfigure $f -encoding iso8859-1 -profile strict
} -body {
    catch {puts -nonewline $f "A\u2022"} msg
    flush $f
    seek $f 0
    list [read $f] $msg
} -cleanup {
    close $f
    removeFile io-75.9
    unset f
} -match glob -result [list {A} {error writing "*":\
    invalid or incomplete multibyte or wide character}]

apply [list {} {
    set template {
	test {io-75.10 ${mode}} {
	    incomplete multibyte encoding read is an error
	} -setup {
	    set res {}
	    set fn [makeFile {} io-75.10]
	    set f [open $fn w+]
	    fconfigure $f -encoding binary
	    puts -nonewline $f A\xC0
	    flush $f
	    seek $f 0
	    fconfigure $f -encoding utf-8 -buffering none {*}${option}
	} -body {
	    set status [catch {read $f} cres copts]
	    set d [dict get $copts -result read]
	    close $f
	    binary scan $d H* hd
	    lappend res $hd
	    lappend res $status
	    lappend res $cres
	    return $res
	} -cleanup {
	    removeFile io-75.10
	} -match glob -result {41 1 {error reading "file*":\
		invalid or incomplete multibyte or wide character}}
    }
	# the default encoding mode is not currently strict
    #foreach mode {default strict} option {{} {-encodingstrict 1}} 
    foreach mode {{profile strict}} option {{-profile strict}} {
	set test [string map [
	    list {${mode}} [list $mode] {${option}} [list $option]] $template]
	uplevel $test
    }
} [namespace current]]
test {io-75.10 {profile tcl8}} {
    incomplete multibyte encoding read is not ignored because "binary" sets
    profile to strict
} -setup {
    set res {}
    set fn [makeFile {} io-75.10]
    set f [open $fn w+]
    fconfigure $f -encoding binary
    puts -nonewline $f A\xC0
    flush $f
    seek $f 0
    fconfigure $f -encoding utf-8 -buffering none
} -body {
    catch {read $f} errmsg
    lappend res $errmsg
    seek $f 0
    chan configure $f -profile tcl8
    set d [read $f]
    binary scan $d H* hd
    lappend res $hd
    return $res
} -cleanup {
    close $f
    removeFile io-75.10
    unset result
} -match glob -result {{error reading "file*":\
    invalid or incomplete multibyte or wide character} 41c0}

# The current result returns the orphan byte as byte.
# This may be expected due to special utf-8 handling.

# As utf-8 has a special treatment in multi-byte decoding, also test another
# one.
test io-75.11 {shiftjis encoding error read results in raw bytes} -setup {
    set fn [makeFile {} io-75.11]
    set f [open $fn w+]
    fconfigure $f -encoding binary
    # In shiftjis, \x81 starts a two-byte sequence.
    # But 2nd byte \xFF is not allowed
    puts -nonewline $f A\x81\xFFA
    flush $f
    seek $f 0
    fconfigure $f -encoding shiftjis -blocking 0 -eofchar {} -translation lf \
	-profile strict
} -body {
    set d [read $f]
    binary scan $d H* hd
    lappend hd [catch {set d [read $f]} msg] $msg
} -cleanup {
    close $f
    removeFile io-75.11
    unset d hd msg f
} -match glob -result {41 1 {error reading "file*":\
    invalid or incomplete multibyte or wide character}}


apply [list {} {
    set template {
	test {io-75.12 ${mode}} {invalid utf-8 encoding read returns an error} -setup {
	    set res {}
	    set fn [makeFile {} io-75.12]
	    set f [open $fn w+]
	    fconfigure $f -encoding binary
	    puts -nonewline $f A\x81
	    flush $f
	    seek $f 0
	    fconfigure $f -encoding utf-8 -buffering none -eofchar {} \
		    -translation lf {*}${option}
	} -body {
	    set status [catch {read $f} cres copts]
	    set d [dict get $copts -result read]
	    close $f
	    binary scan $d H* hd
	    lappend res $hd $status $cres
	    return $res
	} -cleanup {
	    removeFile io-75.12
	} -match glob -result {41 1 {error reading "file*":\
		invalid or incomplete multibyte or wide character}}
    }

    # the default encoding mod is not currently strict
    #foreach mode {default strict} option {{} {-encodingstrict 1}}
    foreach mode {{profile strict}} option {{-profile strict}} {
	set test [string map [
	    list {${mode}} [list $mode] {${option}} [list $option]] $template]
	uplevel $test
    }
} [namespace current]]


test {io-75.12 {profile tcl8}} {
    invalid utf-8 encoding read, is not ignored because setting the encoding to
    "binary" also sets the profile to strict
} -setup {
    set res {}
    set fn [makeFile {} io-75.12]
    set f [open $fn w+]
    fconfigure $f -encoding binary
    puts -nonewline $f A\x81
    flush $f
    seek $f 0
    fconfigure $f -encoding utf-8 -buffering none -eofchar {} \
	-translation lf
} -body {
    catch {read $f} errmsg
    lappend res $errmsg
    chan configure $f -profile tcl8
    seek $f 0
    set d [read $f]
    binary scan $d H* hd
    lappend res $hd
    return $res
} -cleanup {
    close $f
    removeFile io-75.12
    unset res
} -match glob -result {{error reading "file*":\
    invalid or incomplete multibyte or wide character} 4181}
test io-75.13 {
    In blocking mode [read] produces an error and leaves the data succesfully
    read so far in the return options dictionary.
} -setup {
    set fn [makeFile {} io-75.13]
    set f [open $fn w+]
    fconfigure $f -encoding binary
    # \x81 is invalid in utf-8
    puts -nonewline $f A\x81
    flush $f
    seek $f 0
    fconfigure $f -encoding utf-8 -eofchar "" -translation lf -profile strict
} -body {
    set status [catch {read $f} cres copts]
    set d [dict get $copts -result read]
    binary scan $d H* hd
    lappend hd $status
    lappend hd $cres
} -cleanup {
    close $f
    removeFile io-75.13
} -match glob -result {41 1 {error reading "file*":\
	invalid or incomplete multibyte or wide character}}
test io-75.13.nonblocking {
    In nonblocking mode when there is an encoding error the data that has been
    successfully read so far is returned first and then the error is returned
    on the next call to [read].
} -setup {
    set fn [makeFile {} io-75.13]
    set f [open $fn w+]
    fconfigure $f -encoding binary
    # \x81 is invalid in utf-8
    puts -nonewline $f A\x81
    flush $f
    seek $f 0
    fconfigure $f -encoding utf-8 -blocking 0 -eofchar {} -translation lf \
	-profile strict
} -body {
    set d [read $f]
    binary scan $d H* hd
    lappend hd [catch {read $f} msg] $msg
} -cleanup {
    close $f
    removeFile io-75.13
    unset d hd msg f fn
} -match glob -result {41 1 {error reading "file*":\
    invalid or incomplete multibyte or wide character}}

test io-75.14 {
	[gets] succesfully returns lines prior to error

	invalid utf-8 encoding [gets] continues in non-strict mode after error
} -setup {
    set chan [file tempfile]
    fconfigure $chan -encoding binary
    # \xC0\n is an invalid utf-8 sequence
    puts -nonewline $chan a\nb\nc\xC0\nd\n
    flush $chan
    seek $chan 0
    fconfigure $chan -encoding utf-8 -buffering none -eofchar {} \
	-translation auto -profile strict
} -body {
    set res [gets $chan]
    lappend res [gets $chan]
    lappend res [catch {gets $chan} msg] $msg
    chan configure $chan -profile tcl8
    lappend res [gets $chan]
    lappend res [gets $chan]
    return $res
} -cleanup {
    close $chan
    unset chan res msg
} -match glob -result {a b 1 {error reading "*":\
    invalid or incomplete multibyte or wide character} cÀ d}

test io-75.15 {
    invalid utf-8 encoding strict
    gets does not hang
    gets succeeds for the first two lines
} -setup {
    set res {}
    set chan [file tempfile]
    fconfigure $chan -encoding binary
    # \xC0\x40 is an invalid utf-8 sequence
    puts $chan hello\nAB\nCD\xC0\x40EF\nGHI
	seek $chan 0
} -body {
    #Now try to read it with [gets]
    fconfigure $chan -encoding utf-8 -profile strict
    lappend res [gets $chan]
    lappend res [gets $chan]
    lappend res [catch {gets $chan} msg] $msg
    lappend res [catch {gets $chan} msg] $msg
	chan configure $chan -translation binary
	set data [read $chan 4]
	foreach char [split $data {}] {
		scan $char %c ord
		lappend res [format %x $ord]
	}
    fconfigure $chan -encoding utf-8 -profile strict -translation auto
	lappend res [gets $chan]
	lappend res [gets $chan]
    return $res
} -cleanup {
    close $chan
    unset chan res msg data
} -match glob -result {hello AB 1 {error reading "*": invalid or incomplete multibyte or wide character}\
    1 {error reading "*": invalid or incomplete multibyte or wide character} 43 44 c0 40 EF GHI}

test io-75.14 {invalid utf-8 encoding [gets] coninues in non-strict mode after error} -setup {
    set res {}
    set fn [makeFile {} io-75.14]
    set f [open $fn w+]
    fconfigure $f -encoding binary
    # \xc0 is invalid in utf-8
    puts -nonewline $f a\nb\xc0\nc\n
    flush $f
    seek $f 0
    fconfigure $f -encoding utf-8 -buffering none -eofchar {} -translation lf -profile strict
} -body {
    lappend res [gets $f]
    set status [catch {gets $f} cres copts]
    lappend res $status $cres
    chan configure $f -profile tcl8 
    lappend res [gets $f]
    lappend res [gets $f]
    close $f
    return $res
} -cleanup {
    removeFile io-75.14
} -match glob -result {a 1 {error reading "file*":\
	invalid or incomplete multibyte or wide character} bÀ c}


test io-75.15 {invalid utf-8 encoding strict gets should not hang} -setup {
    set res {}
    set fn [makeFile {} io-75.15]
    set chan [open $fn w+]
    fconfigure $chan -encoding binary
    # This is not valid UTF-8
    puts $chan hello\nAB\xc0\x40CD\nEFG
    close $chan
} -body {
    #Now try to read it with [gets]
    set chan [open $fn]
    fconfigure $chan -encoding utf-8 -profile strict
    lappend res [gets $chan]
    set status [catch {gets $chan} cres copts]
    lappend res $status $cres
    set status [catch {gets $chan} cres copts]
    lappend res $status $cres
	lappend res [dict get $copts -result]
	chan configure $chan -encoding binary
	foreach char [split [read $chan 2] {}] {
	    lappend res [format %x [scan $char %c]]
	}
    return $res
} -cleanup {
    close $chan
    removeFile io-75.15
} -match glob -result {hello 1 {error reading "file*":\
	invalid or incomplete multibyte or wide character} 1 {error reading "file*":\
	invalid or incomplete multibyte or wide character} {read AB} 41 42}

# ### ### ### ######### ######### #########



test io-76.0 {channel modes} -setup {
    set datafile [makeFile {some characters} dummy]
    set f [open $datafile r]
} -constraints testchannel -body {
    testchannel mode $f
} -cleanup {
    close $f
    removeFile dummy
} -result {read {}}

test io-76.1 {channel modes} -setup {
    set datafile [makeFile {some characters} dummy]
    set f [open $datafile w]
} -constraints testchannel -body {
    testchannel mode $f
} -cleanup {
    close $f
    removeFile dummy
} -result {{} write}

test io-76.2 {channel modes} -setup {
    set datafile [makeFile {some characters} dummy]
    set f [open $datafile r+]
} -constraints testchannel -body {
    testchannel mode $f
} -cleanup {
    close $f
    removeFile dummy
} -result {read write}

test io-76.3 {channel mode dropping} -setup {
    set datafile [makeFile {some characters} dummy]
    set f [open $datafile r]
} -constraints testchannel -body {
    testchannel mremove-wr $f
    list [testchannel mode $f] [testchannel maxmode $f]
} -cleanup {
    close $f
    removeFile dummy
} -result {{read {}} {read {}}}

test io-76.4 {channel mode dropping} -setup {
    set datafile [makeFile {some characters} dummy]
    set f [open $datafile r]
} -constraints testchannel -body {
    testchannel mremove-rd $f
} -returnCodes error -cleanup {
    close $f
    removeFile dummy
} -match glob -result {Tcl_RemoveChannelMode error:\
    Bad mode, would make channel inacessible. Channel: "*"}

test io-76.5 {channel mode dropping} -setup {
    set datafile [makeFile {some characters} dummy]
    set f [open $datafile w]
} -constraints testchannel -body {
    testchannel mremove-rd $f
    list [testchannel mode $f] [testchannel maxmode $f]
} -cleanup {
    close $f
    removeFile dummy
} -result {{{} write} {{} write}}

test io-76.6 {channel mode dropping} -setup {
    set datafile [makeFile {some characters} dummy]
    set f [open $datafile w]
} -constraints testchannel -body {
    testchannel mremove-wr $f
} -returnCodes error -cleanup {
    close $f
    removeFile dummy
} -match glob -result {Tcl_RemoveChannelMode error:\
    Bad mode, would make channel inacessible. Channel: "*"}

test io-76.7 {channel mode dropping} -setup {
    set datafile [makeFile {some characters} dummy]
    set f [open $datafile r+]
} -constraints testchannel -body {
    testchannel mremove-rd $f
    list [testchannel mode $f] [testchannel maxmode $f]
} -cleanup {
    close $f
    removeFile dummy
} -result {{{} write} {read write}}

test io-76.8 {channel mode dropping} -setup {
    set datafile [makeFile {some characters} dummy]
    set f [open $datafile r+]
} -constraints testchannel -body {
    testchannel mremove-wr $f
    list [testchannel mode $f] [testchannel maxmode $f]
} -cleanup {
    close $f
    removeFile dummy
} -result {{read {}} {read write}}

test io-76.9 {channel mode dropping} -setup {
    set datafile [makeFile {some characters} dummy]
    set f [open $datafile r+]
} -constraints testchannel -body {
    testchannel mremove-wr $f
    testchannel mremove-rd $f
} -returnCodes error -cleanup {
    close $f
    removeFile dummy
} -match glob -result {Tcl_RemoveChannelMode error:\
    Bad mode, would make channel inacessible. Channel: "*"}

test io-76.10 {channel mode dropping} -setup {
    set datafile [makeFile {some characters} dummy]
    set f [open $datafile r+]
} -constraints testchannel -body {
    testchannel mremove-rd $f
    testchannel mremove-wr $f
} -returnCodes error -cleanup {
    close $f
    removeFile dummy
} -match glob -result {Tcl_RemoveChannelMode error:\
    Bad mode, would make channel inacessible. Channel: "*"}

# cleanup
foreach file [list fooBar longfile script script2 output test1 pipe my_script \
	test2 test3 cat stdout kyrillic.txt utf8-fcopy.txt utf8-rp.txt] {
    removeFile $file
}
cleanupTests
}
namespace delete ::tcl::test::io
return<|MERGE_RESOLUTION|>--- conflicted
+++ resolved
@@ -9522,12 +9522,8 @@
 } -match glob -result {1 {error reading "*":\
     invalid or incomplete multibyte or wide character}}
 
-<<<<<<< HEAD
-
-test io-75.9 {unrepresentable character write passes and is replaced by ?} -setup {
-=======
+
 test io-75.9 {unrepresentable character write throws error in strict profile} -setup {
->>>>>>> ad31fb2e
     set fn [makeFile {} io-75.9]
     set f [open $fn w+]
     fconfigure $f -encoding iso8859-1 -profile strict
