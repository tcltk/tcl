#! /usr/bin/env tclsh

package require tcltest 2.5
namespace import ::tcltest::*
testConstraint exec          [llength [info commands exec]]
<<<<<<< HEAD
testConstraint nodep [tcl::build-info no-deprecate]
testConstraint debug [tcl::build-info debug]
testConstraint purify [tcl::build-info purify]
testConstraint debugpurify [
    expr {
	![tcl::build-info memdebug]
	&& [testConstraint debug]
	&& [testConstraint purify]
    }]
=======
if {[namespace which testdebug] ne {}} {
	testConstraint debug         [testdebug]
	testConstraint purify        [testpurify]
	testConstraint debugpurify   [
		expr {
		![testConstraint memory]
		&&
		[testConstraint debug]
		&&
		[testConstraint purify]
	}]
}
testConstraint nodep         [info exists tcl_precision]
>>>>>>> 43d72b8d
testConstraint fcopy         [llength [info commands fcopy]]
testConstraint fileevent     [llength [info commands fileevent]]
testConstraint thread        [expr {![catch {package require Thread 2.7-}]}]
testConstraint notValgrind   [expr {![testConstraint valgrind]}]


namespace eval ::tcltests {


    proc init {} {
	if {[namespace which ::tcl::file::tempdir] eq {}} {
	    interp alias {} [namespace current]::tempdir {} [
		namespace current]::tempdir_alternate
	} else {
	    interp alias {} [namespace current]::tempdir {} ::tcl::file::tempdir
	}
    }


    proc tempdir_alternate {} {
	close [file tempfile tempfile]
	set tmpdir [file dirname $tempfile]
	set execname [info nameofexecutable]
	regsub -all {[^[:alpha:][:digit:]]} $execname _ execname
	for {set i 0} {$i < 10000} {incr i} {
	    set time [clock milliseconds]
	    set name $tmpdir/${execname}_${time}_$i
	    if {![file exists $name]} {
		file mkdir $name
		return $name
	    }
	}
	error [list {could not create temporary directory}]
    }

    init

    package provide tcltests 0.1
}
<|MERGE_RESOLUTION|>--- conflicted
+++ resolved
@@ -2,8 +2,7 @@
 
 package require tcltest 2.5
 namespace import ::tcltest::*
-testConstraint exec          [llength [info commands exec]]
-<<<<<<< HEAD
+testConstraint exec [llength [info commands exec]]
 testConstraint nodep [tcl::build-info no-deprecate]
 testConstraint debug [tcl::build-info debug]
 testConstraint purify [tcl::build-info purify]
@@ -13,21 +12,6 @@
 	&& [testConstraint debug]
 	&& [testConstraint purify]
     }]
-=======
-if {[namespace which testdebug] ne {}} {
-	testConstraint debug         [testdebug]
-	testConstraint purify        [testpurify]
-	testConstraint debugpurify   [
-		expr {
-		![testConstraint memory]
-		&&
-		[testConstraint debug]
-		&&
-		[testConstraint purify]
-	}]
-}
-testConstraint nodep         [info exists tcl_precision]
->>>>>>> 43d72b8d
 testConstraint fcopy         [llength [info commands fcopy]]
 testConstraint fileevent     [llength [info commands fileevent]]
 testConstraint thread        [expr {![catch {package require Thread 2.7-}]}]
