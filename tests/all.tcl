--- conflicted
+++ resolved
@@ -9,11 +9,6 @@
 #
 # See the file "license.terms" for information on usage and redistribution
 # of this file, and for a DISCLAIMER OF ALL WARRANTIES.
-<<<<<<< HEAD
-# 
-# RCS: @(#) $Id: all.tcl,v 1.19 2006/11/03 00:34:52 hobbs Exp $
-=======
->>>>>>> 3f68670d
 
 package require Tcl 8.5
 package require tcltest 2.2
