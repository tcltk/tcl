--- conflicted
+++ resolved
@@ -262,9 +262,7 @@
     file delete $path(test1)
 } -body {
     set f1 [open $path(test1) w]
-<<<<<<< HEAD
-    fconfigure $f1 -translation binary -buffering none -buffersize 4040 \
-		-eofchar {} -encoding binary -profile tcl8
+    fconfigure $f1 -translation binary -buffering none -buffersize 4040 -profile tcl8
     fconfigure $f1
 } -cleanup {
     catch {close $f1}
@@ -272,16 +270,6 @@
 test iocmd-8.10 {fconfigure command} -returnCodes error -body {
     fconfigure a b
 } -result {can not find channel named "a"}
-=======
-    fconfigure $f1 -translation binary -buffering none -buffersize 4040
-    set x [fconfigure $f1]
-    close $f1
-    set x
-} {-blocking 1 -buffering none -buffersize 4040 -encoding binary -eofchar {} -translation lf}
-test iocmd-8.10 {fconfigure command} {
-    list [catch {fconfigure a b} msg] $msg
-} {1 {can not find channel named "a"}}
->>>>>>> badb9a1d
 set path(fconfigure.dummy) [makeFile {} fconfigure.dummy]
 test iocmd-8.11 {fconfigure command} -body {
     set chan [open $path(fconfigure.dummy) r]
