# -*- tcl -*-
# Commands covered: open, close, gets, read, puts, seek, tell, eof, flush,
#		    fblocked, fconfigure, open, channel, fcopy
#
# This file contains a collection of tests for one or more of the Tcl
# built-in commands.  Sourcing this file into Tcl runs the tests and
# generates output for errors.  No output means no errors were found.
#
# Copyright © 1991-1994 The Regents of the University of California.
# Copyright © 1994-1996 Sun Microsystems, Inc.
# Copyright © 1998-1999 Scriptics Corporation.
#
# See the file "license.terms" for information on usage and redistribution
# of this file, and for a DISCLAIMER OF ALL WARRANTIES.

if {"::tcltest" ni [namespace children]} {
    package require tcltest 2.5
    namespace import -force ::tcltest::*
}
source [file join [file dirname [info script]] tcltests.tcl]

::tcltest::loadTestedCommands
catch [list package require -exact tcl::test [info patchlevel]]

# Custom constraints used in this file
testConstraint testchannel	[llength [info commands testchannel]]

#----------------------------------------------------------------------

test iocmd-1.1 {puts command} {
   list [catch {puts} msg] $msg
} {1 {wrong # args: should be "puts ?-nonewline? ?channelId? string"}}
test iocmd-1.2 {puts command} {
   list [catch {puts a b c d e f g} msg] $msg
} {1 {wrong # args: should be "puts ?-nonewline? ?channelId? string"}}
test iocmd-1.3 {puts command} {
   list [catch {puts froboz -nonewline kablooie} msg] $msg
} {1 {wrong # args: should be "puts ?-nonewline? ?channelId? string"}}
test iocmd-1.4 {puts command} {
   list [catch {puts froboz hello} msg] $msg
} {1 {can not find channel named "froboz"}}
test iocmd-1.5 {puts command} {
   list [catch {puts stdin hello} msg] $msg
} {1 {channel "stdin" wasn't opened for writing}}

set path(test1) [makeFile {} test1]

test iocmd-1.6 {puts command} {
    set f [open $path(test1) w]
    fconfigure $f -translation lf -eofchar {}
    puts -nonewline $f foobar
    close $f
    file size $path(test1)
} 6
test iocmd-1.7 {puts command} {
    set f [open $path(test1) w]
    fconfigure $f -translation lf -eofchar {}
    puts $f foobar
    close $f
    file size $path(test1)
} 7
test iocmd-1.8 {puts command} {
    set f [open $path(test1) w]
    fconfigure $f -translation lf -eofchar {} -encoding iso8859-1
    puts -nonewline $f [binary format a4a5 foo bar]
    close $f
    file size $path(test1)
} 9

test iocmd-2.1 {flush command} {
   list [catch {flush} msg] $msg
} {1 {wrong # args: should be "flush channelId"}}
test iocmd-2.2 {flush command} {
   list [catch {flush a b c d e} msg] $msg
} {1 {wrong # args: should be "flush channelId"}}
test iocmd-2.3 {flush command} {
   list [catch {flush foo} msg] $msg
} {1 {can not find channel named "foo"}}
test iocmd-2.4 {flush command} {
   list [catch {flush stdin} msg] $msg
} {1 {channel "stdin" wasn't opened for writing}}

test iocmd-3.1 {gets command} {
   list [catch {gets} msg] $msg
} {1 {wrong # args: should be "gets channelId ?varName?"}}
test iocmd-3.2 {gets command} {
   list [catch {gets a b c d e f g} msg] $msg
} {1 {wrong # args: should be "gets channelId ?varName?"}}
test iocmd-3.3 {gets command} {
   list [catch {gets aaa} msg] $msg
} {1 {can not find channel named "aaa"}}
test iocmd-3.4 {gets command} {
   list [catch {gets stdout} msg] $msg
} {1 {channel "stdout" wasn't opened for reading}}
test iocmd-3.5 {gets command} {
    set f [open $path(test1) w]
    puts $f [binary format a4a5 foo bar]
    close $f
    set f [open $path(test1) r]
    set result [gets $f]
    close $f
    set x foo\x00
    set x "${x}bar\x00\x00"
    string compare $x $result
} 0

test iocmd-4.1 {read command} {
   list [catch {read} msg] $msg
} {1 {wrong # args: should be "read channelId ?numChars?" or "read ?-nonewline? channelId"}}
test iocmd-4.2 {read command} {
   list [catch {read a b c d e f g h} msg] $msg
} {1 {wrong # args: should be "read channelId ?numChars?" or "read ?-nonewline? channelId"}}
test iocmd-4.3 {read command} {
   list [catch {read aaa} msg] $msg
} {1 {can not find channel named "aaa"}}
test iocmd-4.4 {read command} {
   list [catch {read -nonewline} msg] $msg
} {1 {wrong # args: should be "read channelId ?numChars?" or "read ?-nonewline? channelId"}}
test iocmd-4.5 {read command} {
   list [catch {read -nonew file4} msg] $msg $::errorCode
} {1 {can not find channel named "-nonew"} {TCL LOOKUP CHANNEL -nonew}}
test iocmd-4.6 {read command} {
   list [catch {read stdout} msg] $msg
} {1 {channel "stdout" wasn't opened for reading}}
test iocmd-4.7 {read command} {
   list [catch {read -nonewline stdout} msg] $msg
} {1 {channel "stdout" wasn't opened for reading}}
test iocmd-4.8 {read command with incorrect combination of arguments} {
    file delete $path(test1)
    set f [open $path(test1) w]
    puts $f "Two lines: this one"
    puts $f "and this one"
    close $f
    set f [open $path(test1)]
    set x [list [catch {read -nonewline $f 20 z} msg] $msg $::errorCode]
    close $f
    set x
} {1 {wrong # args: should be "read channelId ?numChars?" or "read ?-nonewline? channelId"} {TCL WRONGARGS}}
test iocmd-4.9 {read command} {
    list [catch {read stdin foo} msg] $msg $::errorCode
} {1 {expected non-negative integer but got "foo"} {TCL VALUE NUMBER}}
test iocmd-4.10 {read command} {
    list [catch {read file107} msg] $msg $::errorCode
} {1 {can not find channel named "file107"} {TCL LOOKUP CHANNEL file107}}
set path(test3) [makeFile {} test3]
test iocmd-4.11 {read command} {
    set f [open $path(test3) w]
    set x [list [catch {read $f} msg] $msg $::errorCode]
    close $f
    string compare [string tolower $x] \
	[list 1 [format "channel \"%s\" wasn't opened for reading" $f] none]
} 0
test iocmd-4.12 {read command} -setup {
    set f [open $path(test1)]
} -body {
    read $f 12z
} -cleanup {
    close $f
} -result {expected non-negative integer but got "12z"} -errorCode {TCL VALUE NUMBER}

test iocmd-5.1 {seek command} -returnCodes error -body {
    seek
} -result {wrong # args: should be "seek channelId offset ?origin?"}
test iocmd-5.2 {seek command} -returnCodes error -body {
    seek a b c d e f g
} -result {wrong # args: should be "seek channelId offset ?origin?"}
test iocmd-5.3 {seek command} -returnCodes error -body {
    seek stdin gugu
} -result {expected integer but got "gugu"}
test iocmd-5.4 {seek command} -returnCodes error -body {
    seek stdin 100 gugu
} -result {bad origin "gugu": must be start, current, or end}

test iocmd-6.1 {tell command} {
    list [catch {tell} msg] $msg
} {1 {wrong # args: should be "tell channelId"}}
test iocmd-6.2 {tell command} {
    list [catch {tell a b c d e} msg] $msg
} {1 {wrong # args: should be "tell channelId"}}
test iocmd-6.3 {tell command} {
    list [catch {tell aaa} msg] $msg
} {1 {can not find channel named "aaa"}}

test iocmd-7.1 {close command} {
    list [catch {close} msg] $msg
} {1 {wrong # args: should be "close channelId ?direction?"}}
test iocmd-7.2 {close command} {
    list [catch {close a b c d e} msg] $msg
} {1 {wrong # args: should be "close channelId ?direction?"}}
test iocmd-7.3 {close command} {
    list [catch {close aaa} msg] $msg
} {1 {can not find channel named "aaa"}}
test iocmd-7.4 {close command} -setup {
    set chan [open [info script] r]
} -body {
    chan close $chan bar
} -cleanup {
    close $chan
} -returnCodes error -result "bad direction \"bar\": must be read or write"
test iocmd-7.5 {close command} -setup {
    set chan [open [info script] r]
} -body {
    chan close $chan write
} -cleanup {
    close $chan
} -returnCodes error -result "Half-close of write-side not possible, side not opened or already closed"

proc expectedOpts {got extra} {
    set basicOpts {
	-blocking -buffering -buffersize -encoding -eofchar -profile -translation
    }
    set opts [list {*}$basicOpts {*}$extra]
    lset opts end [string cat "or " [lindex $opts end]]
    return [format {bad option "%s": should be one of %s} $got [join $opts ", "]]
}
test iocmd-8.1 {fconfigure command} -returnCodes error -body {
    fconfigure
} -result {wrong # args: should be "fconfigure channelId ?-option value ...?"}
test iocmd-8.2 {fconfigure command} -returnCodes error -body {
    fconfigure a b c d e f
} -result {wrong # args: should be "fconfigure channelId ?-option value ...?"}
test iocmd-8.3 {fconfigure command} -returnCodes error -body {
    fconfigure a b
} -result {can not find channel named "a"}
test iocmd-8.4 {fconfigure command} -setup {
    file delete $path(test1)
    set f1 [open $path(test1) w]
} -body {
    fconfigure $f1 froboz
} -returnCodes error -cleanup {
    close $f1
} -result [expectedOpts "froboz" {}]
test iocmd-8.5 {fconfigure command} -returnCodes error -body {
    fconfigure stdin -buffering froboz
} -result {bad value for -buffering: must be one of full, line, or none}
test iocmd-8.6 {fconfigure command} -returnCodes error -body {
    fconfigure stdin -translation froboz
} -result {bad value for -translation: must be one of auto, binary, cr, lf, crlf, or platform}
test iocmd-8.7 {fconfigure command} -setup {
    file delete $path(test1)
} -body {
    set f1 [open $path(test1) w]
    fconfigure $f1 -translation lf -eofchar {} -encoding utf-16 -profile tcl8
    fconfigure $f1
} -cleanup {
    catch {close $f1}
} -result {-blocking 1 -buffering full -buffersize 4096 -encoding utf-16 -eofchar {} -profile tcl8 -translation lf}
test iocmd-8.8 {fconfigure command} -setup {
    file delete $path(test1)
    set x {}
} -body {
    set f1 [open $path(test1) w]
    fconfigure $f1 -translation lf -buffering line -buffersize 3030 \
		-eofchar {} -encoding utf-16 -profile tcl8
    lappend x [fconfigure $f1 -buffering]
    lappend x [fconfigure $f1]
} -cleanup {
    catch {close $f1}
} -result {line {-blocking 1 -buffering line -buffersize 3030 -encoding utf-16 -eofchar {} -profile tcl8 -translation lf}}
test iocmd-8.9 {fconfigure command} -setup {
    file delete $path(test1)
} -body {
    set f1 [open $path(test1) w]
    fconfigure $f1 -translation binary -buffering none -buffersize 4040 \
		-eofchar {} -encoding binary -profile tcl8
    fconfigure $f1
} -cleanup {
    catch {close $f1}
} -result {-blocking 1 -buffering none -buffersize 4040 -encoding binary -eofchar {} -profile tcl8 -translation lf}
test iocmd-8.10 {fconfigure command} -returnCodes error -body {
    fconfigure a b
} -result {can not find channel named "a"}
set path(fconfigure.dummy) [makeFile {} fconfigure.dummy]
test iocmd-8.11 {fconfigure command} -body {
    set chan [open $path(fconfigure.dummy) r]
    fconfigure $chan -froboz blarfo
} -returnCodes error -cleanup {
    catch {close $chan}
} -result [expectedOpts "-froboz" {}]
test iocmd-8.12 {fconfigure command} -body {
    set chan [open $path(fconfigure.dummy) r]
    fconfigure $chan -b blarfo
} -returnCodes error -cleanup {
    catch {close $chan}
} -result [expectedOpts "-b" {}]
test iocmd-8.13 {fconfigure command} -body {
    set chan [open $path(fconfigure.dummy) r]
    fconfigure $chan -buffer blarfo
} -returnCodes error -cleanup {
    catch {close $chan}
} -result [expectedOpts "-buffer" {}]
removeFile fconfigure.dummy
test iocmd-8.14 {fconfigure command} {
    fconfigure stdin -buffers
} 4096
test iocmd-8.15 {fconfigure command / tcp channel} -constraints {socket unixOrWin} -setup {
    set srv [socket -server iocmdSRV -myaddr 127.0.0.1 0]
    set port [lindex [fconfigure $srv -sockname] 2]
    proc iocmdSRV {sock ip port} {close $sock}
    set cli [socket 127.0.0.1 $port]
} -body {
    fconfigure $cli -blah
} -cleanup {
    close $cli
    close $srv
    unset cli srv port
    rename iocmdSRV {}
} -returnCodes error -result [expectedOpts "-blah" {-connecting -keepalive -nodelay -peername -sockname}]
test iocmd-8.16 {fconfigure command / tcp channel} -constraints socket -setup {
    set srv [socket -server iocmdSRV -myaddr 127.0.0.1 0]
    set port [lindex [fconfigure $srv -sockname] 2]
    proc iocmdSRV {sock ip port} {close $sock}
    set cli [socket 127.0.0.1 $port]
} -body {
    expr {[lindex [fconfigure $cli -peername] 2] == $port}
} -cleanup {
    close $cli
    close $srv
    unset cli srv port
    rename iocmdSRV {}
} -result 1
test iocmd-8.17 {fconfigure command / tcp channel} -constraints nonPortable -setup {
    set srv [socket -server iocmdSRV -myaddr 127.0.0.1 0]
    set port [lindex [fconfigure $srv -sockname] 2]
    proc iocmdSRV {sock ip port} {close $sock}
    set cli [socket 127.0.0.1 $port]
} -body {
    # It is possible that you don't get the connection reset by peer
    # error but rather a valid answer. Depends on the tcp implementation
    update
    puts $cli "blah"
    flush $cli;			# that flush could/should fail too
    update
    regsub -all {can([^:])+: } [catch {fconfigure $cli -peername} msg] {}
} -cleanup {
    close $cli
    close $srv
    unset cli srv port
    rename iocmdSRV {}
} -result 1
test iocmd-8.18 {fconfigure command / unix tty channel} -constraints {nonPortable unix} -setup {
    set tty ""
} -body {
    # might fail if /dev/ttya is unavailable
    set tty [open /dev/ttya]
    fconfigure $tty -blah blih
} -cleanup {
    if {$tty ne ""} {
	close $tty
    }
} -returnCodes error -result [expectedOpts "-blah" {-closemode -inputmode -mode -queue -ttystatus -xchar}]
test iocmd-8.19 {fconfigure command / win tty channel} -constraints {nonPortable win} -setup {
    set tty ""
} -body {
    # might fail early if com1 is unavailable
    set tty [open com1]
    fconfigure $tty -blah blih
} -cleanup {
    if {$tty ne ""} {
	close $tty
    }
} -returnCodes error -result [expectedOpts "-blah" {-closemode -mode -handshake -pollinterval -sysbuffer -timeout -ttycontrol -xchar}]
test iocmd-8.20 {fconfigure command / win console channel} -constraints {nonPortable win} -setup {
    # I don't know how else to open the console, but this is non-portable
    set console stdin
} -body {
    fconfigure $console -blah blih
} -returnCodes error -result [expectedOpts "-blah" {-inputmode}]
# TODO: Test parsing of serial channel options (nonPortable, since requires an
# open channel to work with).
<<<<<<< HEAD
=======
test iocmd-8.21 {fconfigure command / -nocomplainencoding 0 error} -constraints {
    deprecated obsolete
} -setup {
    # I don't know how else to open the console, but this is non-portable
    set console stdin
} -body {
    fconfigure $console -nocomplainencoding 0
} -returnCodes error -result "bad value for -nocomplainencoding: only true allowed"
test iocmd-8.22 {fconfigure command / -nocomplainencoding 0, no error if -strictencoding already defined} -setup {
    set console stdin
    set oldprofile [fconfigure $console -profile]
} -constraints {
    obsolete
} -body {
    fconfigure $console -strictencoding 1
    fconfigure $console -nocomplainencoding 0
    fconfigure $console -nocomplainencoding
} -cleanup {
    fconfigure $console -strictencoding $oldmode
} -result 0

>>>>>>> 4d949ef8

test iocmd-9.1 {eof command} {
    list [catch {eof} msg] $msg $::errorCode
} {1 {wrong # args: should be "eof channelId"} {TCL WRONGARGS}}
test iocmd-9.2 {eof command} {
    list [catch {eof a b} msg] $msg $::errorCode
} {1 {wrong # args: should be "eof channelId"} {TCL WRONGARGS}}
test iocmd-9.3 {eof command} {
    catch {close file100}
    list [catch {eof file100} msg] $msg $::errorCode
} {1 {can not find channel named "file100"} {TCL LOOKUP CHANNEL file100}}

# The tests for Tcl_ExecObjCmd are in exec.test

test iocmd-10.1 {fblocked command} {
    list [catch {fblocked} msg] $msg
} {1 {wrong # args: should be "fblocked channelId"}}
test iocmd-10.2 {fblocked command} {
    list [catch {fblocked a b c d e f g} msg] $msg
} {1 {wrong # args: should be "fblocked channelId"}}
test iocmd-10.3 {fblocked command} {
    list [catch {fblocked file1000} msg] $msg
} {1 {can not find channel named "file1000"}}
test iocmd-10.4 {fblocked command} {
    list [catch {fblocked stdout} msg] $msg
} {1 {channel "stdout" wasn't opened for reading}}
test iocmd-10.5 {fblocked command} {
    fblocked stdin
} 0

set path(test4) [makeFile {} test4]
set path(test5) [makeFile {} test5]

test iocmd-11.1 {I/O to command pipelines} {unixOrWin unixExecs} {
    set f [open $path(test4) w]
    close $f
    list [catch {open "| cat < \"$path(test4)\" > \"$path(test5)\"" w} msg] $msg $::errorCode
} {1 {can't write input to command: standard input was redirected} {TCL OPERATION EXEC BADREDIRECT}}
test iocmd-11.2 {I/O to command pipelines} {unixOrWin unixExecs} {
    list [catch {open "| echo > \"$path(test5)\"" r} msg] $msg $::errorCode
} {1 {can't read output from command: standard output was redirected} {TCL OPERATION EXEC BADREDIRECT}}
test iocmd-11.3 {I/O to command pipelines} {unixOrWin unixExecs} {
    list [catch {open "| echo > \"$path(test5)\"" r+} msg] $msg $::errorCode
} {1 {can't read output from command: standard output was redirected} {TCL OPERATION EXEC BADREDIRECT}}
test iocmd-11.4 {I/O to command pipelines} {notValgrind unixOrWin} {
    list [catch {open "| no_such_command_exists" rb} msg] $msg $::errorCode
} {1 {couldn't execute "no_such_command_exists": no such file or directory} {POSIX ENOENT {no such file or directory}}}

test iocmd-12.1 {POSIX open access modes: RDONLY} {
    file delete $path(test1)
    set f [open $path(test1) w]
    puts $f "Two lines: this one"
    puts $f "and this one"
    close $f
    set f [open $path(test1) RDONLY]
    set x [list [gets $f] [catch {puts $f Test} msg] $msg]
    close $f
    string compare $x \
	"{Two lines: this one} 1 [list [format "channel \"%s\" wasn't opened for writing" $f]]"
} 0
test iocmd-12.2 {POSIX open access modes: RDONLY} -match regexp -body {
    file delete $path(test3)
    open $path(test3) RDONLY
} -returnCodes error -result {(?i)couldn't open ".*test3": no such file or directory}
test iocmd-12.3 {POSIX open access modes: WRONLY} -match regexp -body {
    file delete $path(test3)
    open $path(test3) WRONLY
} -returnCodes error -result {(?i)couldn't open ".*test3": no such file or directory}
#
# Test 13.4 relies on assigning the same channel name twice.
#
test iocmd-12.4 {POSIX open access modes: WRONLY} {unix} {
    file delete $path(test3)
    set f [open $path(test3) w]
    fconfigure $f -eofchar {}
    puts $f xyzzy
    close $f
    set f [open $path(test3) WRONLY]
    fconfigure $f -eofchar {}
    puts -nonewline $f "ab"
    seek $f 0 current
    set x [list [catch {gets $f} msg] $msg]
    close $f
    set f [open $path(test3) r]
    fconfigure $f -eofchar {}
    lappend x [gets $f]
    close $f
    set y [list 1 [format "channel \"%s\" wasn't opened for reading" $f] abzzy]
    string compare $x $y
} 0
test iocmd-12.5 {POSIX open access modes: RDWR} -match regexp -body {
    file delete $path(test3)
    open $path(test3) RDWR
} -returnCodes error -result {(?i)couldn't open ".*test3": no such file or directory}
test iocmd-12.6 {POSIX open access modes: errors} {
    concat [catch {open $path(test3) "FOO \{BAR BAZ"} msg] $msg\n$::errorInfo
} "1 unmatched open brace in list
unmatched open brace in list
    while processing open access modes \"FOO {BAR BAZ\"
    invoked from within
\"open \$path(test3) \"FOO \\{BAR BAZ\"\""
test iocmd-12.7 {POSIX open access modes: errors} {
  list [catch {open $path(test3) {FOO BAR BAZ}} msg] $msg
} {1 {invalid access mode "FOO": must be RDONLY, WRONLY, RDWR, APPEND, BINARY, CREAT, EXCL, NOCTTY, NONBLOCK, or TRUNC}}
test iocmd-12.8 {POSIX open access modes: errors} {
    list [catch {open $path(test3) {TRUNC CREAT}} msg] $msg
} {1 {access mode must include either RDONLY, WRONLY, or RDWR}}
close [open $path(test3) w]
test iocmd-12.9 {POSIX open access modes: BINARY} {
    list [catch {open $path(test1) BINARY} msg] $msg
} {1 {access mode must include either RDONLY, WRONLY, or RDWR}}
test iocmd-12.10 {POSIX open access modes: BINARY} {
    set f [open $path(test1) {WRONLY BINARY TRUNC}]
    puts $f a
    puts $f b
    puts -nonewline $f c	;# contents are now 5 bytes: a\nb\nc
    close $f
    set f [open $path(test1) r]
    fconfigure $f -translation binary
    set result [string length [read $f]]
    close $f
    set result
} 5
test iocmd-12.11 {POSIX open access modes: BINARY} -body {
    set f [open $path(test1) {WRONLY BINARY TRUNC}]
    puts $f Ɉ		;# throws an exception
} -cleanup {
    close $f
} -returnCodes 1 -match glob -result {error writing "*": illegal byte sequence}
test iocmd-12.12 {POSIX open access modes: BINARY} {
    set f [open $path(test1) {WRONLY BINARY TRUNC}]
    puts $f H
    close $f
    set f [open $path(test1) r]
    fconfigure $f -translation binary
    set result [read -nonewline $f]
    close $f
    set result
} H

test iocmd-13.1 {errors in open command} {
    list [catch {open} msg] $msg
} {1 {wrong # args: should be "open fileName ?access? ?permissions?"}}
test iocmd-13.2 {errors in open command} {
    list [catch {open a b c d} msg] $msg
} {1 {wrong # args: should be "open fileName ?access? ?permissions?"}}
test iocmd-13.3 {errors in open command} {
    list [catch {open $path(test1) x} msg] $msg
} {1 {illegal access mode "x"}}
test iocmd-13.4 {errors in open command} {
    list [catch {open $path(test1) rw} msg] $msg
} {1 {illegal access mode "rw"}}
test iocmd-13.5 {errors in open command} {
    list [catch {open $path(test1) r+1} msg] $msg
} {1 {illegal access mode "r+1"}}
test iocmd-13.6 {errors in open command} {
    set msg [list [catch {open _non_existent_} msg] $msg $::errorCode]
    regsub [file join {} _non_existent_] $msg "_non_existent_" msg
    string tolower $msg
} {1 {couldn't open "_non_existent_": no such file or directory} {posix enoent {no such file or directory}}}
test iocmd-13.7 {errors in open command} {
    list [catch {open $path(test1) b} msg] $msg
} {1 {illegal access mode "b"}}
test iocmd-13.8 {errors in open command} {
    list [catch {open $path(test1) rbb} msg] $msg
} {1 {illegal access mode "rbb"}}
test iocmd-13.9 {errors in open command} {
    list [catch {open $path(test1) r++} msg] $msg
} {1 {illegal access mode "r++"}}
test iocmd-13.10.1 {open for append, a mode} -setup {
    set log   [makeFile {} out]
    set chans {}
} -body {
    foreach i { 0 1 2 3 4 5 6 7 8 9 } {
	puts [set ch [open $log a]] $i
	lappend chans $ch
    }
    foreach ch $chans {catch {close $ch}}
    lsort [split [string trim [viewFile out]] \n]
} -cleanup {
    removeFile out
    # Ensure that channels are gone, even if body failed to do so
    foreach ch $chans {catch {close $ch}}
} -result {0 1 2 3 4 5 6 7 8 9}
test iocmd-13.10.2 {open for append, O_APPEND} -setup {
    set log   [makeFile {} out]
    set chans {}
} -body {
    foreach i { 0 1 2 3 4 5 6 7 8 9 } {
	puts [set ch [open $log {WRONLY CREAT APPEND}]] $i
	lappend chans $ch
    }
    foreach ch $chans {catch {close $ch}}
    lsort [split [string trim [viewFile out]] \n]
} -cleanup {
    removeFile out
    # Ensure that channels are gone, even if body failed to do so
    foreach ch $chans {catch {close $ch}}
} -result {0 1 2 3 4 5 6 7 8 9}
test ioCmd-13.11 {open ... a+ must not use O_APPEND: Bug 1773127} -setup {
    set f [makeFile {} ioutil41.tmp]
    set fid [open $f wb]
    puts -nonewline $fid 123
    close $fid
} -body {
    set fid [open $f ab+]
    puts -nonewline $fid 456
    seek $fid 2
    set d [read $fid 2]
    seek $fid 4
    puts -nonewline $fid x
    close $fid
    set fid [open $f rb]
    append d [read $fid]
    close $fid
    return $d
} -cleanup {
    removeFile $f
} -result 341234x6


test iocmd-14.1 {file id parsing errors} {
    list [catch {eof gorp} msg] $msg $::errorCode
} {1 {can not find channel named "gorp"} {TCL LOOKUP CHANNEL gorp}}
test iocmd-14.2 {file id parsing errors} {
    list [catch {eof filex} msg] $msg
} {1 {can not find channel named "filex"}}
test iocmd-14.3 {file id parsing errors} {
    list [catch {eof file12a} msg] $msg
} {1 {can not find channel named "file12a"}}
test iocmd-14.4 {file id parsing errors} {
    list [catch {eof file123} msg] $msg
} {1 {can not find channel named "file123"}}
test iocmd-14.5 {file id parsing errors} {
    list [catch {eof stdout} msg] $msg
} {0 0}
test iocmd-14.6 {file id parsing errors} {
    list [catch {eof stdin} msg] $msg
} {0 0}
test iocmd-14.7 {file id parsing errors} {
    list [catch {eof stdout} msg] $msg
} {0 0}
test iocmd-14.8 {file id parsing errors} {
    list [catch {eof stderr} msg] $msg
} {0 0}
test iocmd-14.9 {file id parsing errors} {
    list [catch {eof stderr1} msg] $msg
} {1 {can not find channel named "stderr1"}}

set f [open $path(test1) w]
close $f

set expect "1 {can not find channel named \"$f\"}"
test iocmd-14.10 {file id parsing errors} {
    list [catch {eof $f} msg] $msg
} $expect

test iocmd-15.1 {Tcl_FcopyObjCmd} {fcopy} {
    list [catch {fcopy} msg] $msg
} {1 {wrong # args: should be "fcopy input output ?-size size? ?-command callback?"}}
test iocmd-15.2 {Tcl_FcopyObjCmd} {fcopy} {
    list [catch {fcopy 1} msg] $msg
} {1 {wrong # args: should be "fcopy input output ?-size size? ?-command callback?"}}
test iocmd-15.3 {Tcl_FcopyObjCmd} {fcopy} {
    list [catch {fcopy 1 2 3 4 5 6 7} msg] $msg
} {1 {wrong # args: should be "fcopy input output ?-size size? ?-command callback?"}}
test iocmd-15.4 {Tcl_FcopyObjCmd} {fcopy} {
    list [catch {fcopy 1 2 3} msg] $msg
} {1 {wrong # args: should be "fcopy input output ?-size size? ?-command callback?"}}
test iocmd-15.5 {Tcl_FcopyObjCmd} {fcopy} {
    list [catch {fcopy 1 2 3 4 5} msg] $msg
} {1 {wrong # args: should be "fcopy input output ?-size size? ?-command callback?"}}

set path(test2) [makeFile {} test2]
set f [open $path(test1) w]
close $f
set rfile [open $path(test1) r]
set wfile [open $path(test2) w]

test iocmd-15.6 {Tcl_FcopyObjCmd} {fcopy} {
    list [catch {fcopy foo $wfile} msg] $msg
} {1 {can not find channel named "foo"}}
test iocmd-15.7 {Tcl_FcopyObjCmd} {fcopy} {
    list [catch {fcopy $rfile foo} msg] $msg
} {1 {can not find channel named "foo"}}
test iocmd-15.8 {Tcl_FcopyObjCmd} {fcopy} {
    list [catch {fcopy $wfile $wfile} msg] $msg
} "1 {channel \"$wfile\" wasn't opened for reading}"
test iocmd-15.9 {Tcl_FcopyObjCmd} {fcopy} {
    list [catch {fcopy $rfile $rfile} msg] $msg
} "1 {channel \"$rfile\" wasn't opened for writing}"
test iocmd-15.10 {Tcl_FcopyObjCmd} {fcopy} {
    list [catch {fcopy $rfile $wfile foo bar} msg] $msg
} {1 {bad option "foo": must be -size or -command}}
test iocmd-15.11 {Tcl_FcopyObjCmd} {fcopy} {
    list [catch {fcopy $rfile $wfile -size foo} msg] $msg
} {1 {expected integer but got "foo"}}
test iocmd-15.12 {Tcl_FcopyObjCmd} {fcopy} {
    list [catch {fcopy $rfile $wfile -command bar -size foo} msg] $msg
} {1 {expected integer but got "foo"}}

close $rfile
close $wfile

# ### ### ### ######### ######### #########
## Testing the reflected channel.

test iocmd-20.0 {chan, wrong#args} {
    catch {chan} msg
    set msg
} {wrong # args: should be "chan subcommand ?arg ...?"}
test iocmd-20.1 {chan, unknown method} -body {
    chan foo
} -returnCodes error -match glob -result {unknown or ambiguous subcommand "foo": must be *}

# --- --- --- --------- --------- ---------
# chan create, and method "initalize"

test iocmd-21.0 {chan create, wrong#args, not enough} {
    catch {chan create} msg
    set msg
} {wrong # args: should be "chan create mode cmdprefix"}
test iocmd-21.1 {chan create, wrong#args, too many} {
    catch {chan create a b c} msg
    set msg
} {wrong # args: should be "chan create mode cmdprefix"}
test iocmd-21.2 {chan create, invalid r/w mode, empty} {
    proc foo {} {}
    catch {chan create {} foo} msg
    rename foo {}
    set msg
} {bad mode list: is empty}
test iocmd-21.3 {chan create, invalid r/w mode, bad string} {
    proc foo {} {}
    catch {chan create {c} foo} msg
    rename foo {}
    set msg
} {bad mode "c": must be read or write}
test iocmd-21.4 {chan create, bad handler, not a list} {
    catch {chan create {r w} "foo \{"} msg
    set msg
} {unmatched open brace in list}
test iocmd-21.5 {chan create, bad handler, not a command} {
    catch {chan create {r w} foo} msg
    set msg
} {invalid command name "foo"}
test iocmd-21.6 {chan create, initialize failed, bad signature} {
    proc foo {} {}
    catch {chan create {r w} foo} msg
    rename foo {}
    set msg
} {wrong # args: should be "foo"}
test iocmd-21.7 {chan create, initialize failed, bad signature} {
    proc foo {} {}
    catch {chan create {r w} ::foo} msg
    rename foo {}
    set msg
} {wrong # args: should be "::foo"}
test iocmd-21.8 {chan create, initialize failed, bad result, not a list} -body {
    proc foo {args} {return "\{"}
    catch {chan create {r w} foo} msg
    rename foo {}
    set ::errorInfo
} -match glob -result {chan handler "foo initialize" returned non-list: *}
test iocmd-21.9 {chan create, initialize failed, bad result, not a list} -body {
    proc foo {args} {return \{\{\}}
    catch {chan create {r w} foo} msg
    rename foo {}
    set msg
} -match glob -result {chan handler "foo initialize" returned non-list: *}
test iocmd-21.10 {chan create, initialize failed, bad result, empty list} -body {
    proc foo {args} {}
    catch {chan create {r w} foo} msg
    rename foo {}
    set msg
} -match glob -result {*all required methods*}
test iocmd-21.11 {chan create, initialize failed, bad result, bogus method name} -body {
    proc foo {args} {return 1}
    catch {chan create {r w} foo} msg
    rename foo {}
    set msg
} -match glob -result {*bad method "1": must be *}
test iocmd-21.12 {chan create, initialize failed, bad result, bogus method name} -body {
    proc foo {args} {return {a b c}}
    catch {chan create {r w} foo} msg
    rename foo {}
    set msg
} -match glob -result {*bad method "c": must be *}
test iocmd-21.13 {chan create, initialize failed, bad result, required methods missing} -body {
    proc foo {args} {return {initialize finalize}}
    catch {chan create {r w} foo} msg
    rename foo {}
    set msg
} -match glob -result {*all required methods*}
test iocmd-21.14 {chan create, initialize failed, bad result, mode/handler mismatch} -body {
    proc foo {args} {return {initialize finalize watch read}}
    catch {chan create {r w} foo} msg
    rename foo {}
    set msg
} -match glob -result {*lacks a "write" method}
test iocmd-21.15 {chan create, initialize failed, bad result, mode/handler mismatch} -body {
    proc foo {args} {return {initialize finalize watch write}}
    catch {chan create {r w} foo} msg
    rename foo {}
    set msg
} -match glob -result {*lacks a "read" method}
test iocmd-21.16 {chan create, initialize failed, bad result, cget(all) mismatch} -body {
    proc foo {args} {return {initialize finalize watch cget write read}}
    catch {chan create {r w} foo} msg
    rename foo {}
    set msg
} -match glob -result {*supports "cget" but not "cgetall"}
test iocmd-21.17 {chan create, initialize failed, bad result, cget(all) mismatch} -body {
    proc foo {args} {return {initialize finalize watch cgetall read write}}
    catch {chan create {r w} foo} msg
    rename foo {}
    set msg
} -match glob -result {*supports "cgetall" but not "cget"}
test iocmd-21.18 {chan create, initialize ok, creates channel} -match glob -body {
    proc foo {args} {
	global  res
	lappend res $args
	if {[lindex $args 0] ne "initialize"} {return}
	return {initialize finalize watch read write}
    }
    set res {}
    lappend res [file channel rc*]
    lappend res [chan create {r w} foo]
    lappend res [close [lindex $res end]]
    lappend res [file channel rc*]
    rename foo {}
    set res
} -result {{} {initialize rc* {read write}} rc* {finalize rc*} {} {}}
test iocmd-21.19 {chan create, init failure -> no channel, no finalize} -match glob -body {
    proc foo {args} {
	global  res
	lappend res $args
	return {}
    }
    set res {}
    lappend res [file channel rc*]
    lappend res [catch {chan create {r w} foo} msg]
    lappend res $msg
    lappend res [file channel rc*]
    rename foo {}
    set res
} -result {{} {initialize rc* {read write}} 1 {*all required methods*} {}}
test iocmd-21.20 {Bug 88aef05cda} -setup {
    proc foo {method chan args} {
	switch -- $method blocking {
	    chan configure $chan -blocking [lindex $args 0]
	    return
	} initialize {
	    return {initialize finalize watch blocking read write
		    configure cget cgetall}
	} finalize {
	    return
	}
    }
    set ch [chan create {read write} foo]
} -body {
    chan configure $ch -blocking 0
} -cleanup {
    close $ch
    rename foo {}
} -match glob -returnCodes 1 -result {*(infinite loop?)*}
test iocmd-21.21 {[close] in [read] segfaults} -setup {
    proc foo {method chan args} {
	switch -- $method initialize {
	    return {initialize finalize watch read}
	} finalize {} watch {} read {
	    close $chan
	    return a
	}
    }
    set ch [chan create read foo]
} -body {
    read $ch 0
} -cleanup {
    close $ch
    rename foo {}
} -result {}
test iocmd-21.22 {[close] in [read] segfaults} -setup {
    proc foo {method chan args} {
	switch -- $method initialize {
	    return {initialize finalize watch read}
	} finalize {} watch {} read {
	    catch {close $chan}
	    return a
	}
    }
    set ch [chan create read foo]
} -body {
    read $ch 1
} -returnCodes error -cleanup {
    catch {close $ch}
    rename foo {}
} -match glob -result {*invalid argument*}
test iocmd-21.23 {[close] in [gets] segfaults} -setup {
    proc foo {method chan args} {
	switch -- $method initialize {
	    return {initialize finalize watch read}
	} finalize {} watch {} read {
	    catch {close $chan}
	    return \n
	}
    }
    set ch [chan create read foo]
} -body {
    gets $ch
} -cleanup {
    catch {close $ch}
    rename foo {}
} -result {}
test iocmd-21.24 {[close] in binary [gets] segfaults} -setup {
    proc foo {method chan args} {
	switch -- $method initialize {
	    return {initialize finalize watch read}
	} finalize {} watch {} read {
	    catch {close $chan}
	    return \n
	}
    }
    set ch [chan create read foo]
} -body {
    chan configure $ch -translation binary
    gets $ch
} -cleanup {
    catch {close $ch}
    rename foo {}
} -result {}

# --- --- --- --------- --------- ---------
# Helper commands to record the arguments to handler methods.

# Stored in a script so that the threads and interpreters needing this
# code do not need their own copy but can access this variable.

set helperscript {

proc note  {item}  {global res; lappend res $item; return}
proc track {}      {upvar args item; note $item; return}
proc notes {items} {foreach i $items {note $i}}
# This forces the return options to be in the order that the test expects!
proc noteOpts opts {global res; lappend res [dict merge {
    -code !?! -level !?! -errorcode !?! -errorline !?! -errorinfo !?!
} $opts]; return}

# Helper command, canned result for 'initialize' method.
# Gets the optional methods as arguments. Use return features
# to post the result higher up.

proc init {args} {
    lappend args initialize finalize watch read write
    return -code return $args
}
proc oninit {args} {
    upvar args hargs
    if {[lindex $hargs 0] ne "initialize"} {return}
    lappend args initialize finalize watch read write
    return -code return $args
}
proc onfinal {} {
    upvar args hargs
    if {[lindex $hargs 0] ne "finalize"} {return}
    return -code return ""
}

proc onwatch {} {
    upvar args hargs
    lassign $hargs watch chan eventspec
    if {$watch ne "watch"} return
    foreach spec $eventspec {
	chan postevent $chan $spec
    }
    return
}

}

# Set everything up in the main thread.
eval $helperscript

# --- --- --- --------- --------- ---------
# method finalize

test iocmd-22.1 {chan finalize, handler destruction has no effect on channel} -match glob -body {
    set res {}
    proc foo {args} {track; oninit; return}
    note [set c [chan create {r w} foo]]
    rename foo {}
    note [file channels rc*]
    note [catch {close $c} msg]; note $msg
    note [file channels rc*]
    set res
} -result {{initialize rc* {read write}} rc* rc* 1 {invalid command name "foo"} {}}
test iocmd-22.2 {chan finalize, for close} -match glob -body {
    set res {}
    proc foo {args} {track; oninit; return {}}
    note [set c [chan create {r w} foo]]
    close $c
    # Close deleted the channel.
    note [file channels rc*]
    # Channel destruction does not kill handler command!
    note [info command foo]
    rename foo {}
    set res
} -result {{initialize rc* {read write}} rc* {finalize rc*} {} foo}
test iocmd-22.3 {chan finalize, for close, error, close error} -match glob -body {
    set res {}
    proc foo {args} {track; oninit; return -code error 5}
    note [set c [chan create {r w} foo]]
    note [catch {close $c} msg]; note $msg
    # Channel is gone despite error.
    note [file channels rc*]
    rename foo {}
    set res
} -result {{initialize rc* {read write}} rc* {finalize rc*} 1 5 {}}
test iocmd-22.4 {chan finalize, for close, error, close error} -match glob -body {
    set res {}
    proc foo {args} {track; oninit; error FOO}
    note [set c [chan create {r w} foo]]
    note [catch {close $c} msg]; note $msg; note $::errorInfo
    rename foo {}
    set res
} -result {{initialize rc* {read write}} rc* {finalize rc*} 1 FOO {FOO
*"close $c"}}
test iocmd-22.5 {chan finalize, for close, arbitrary result, ignored} -match glob -body {
    set res {}
    proc foo {args} {track; oninit; return SOMETHING}
    note [set c [chan create {r w} foo]]
    note [catch {close $c} msg]; note $msg
    rename foo {}
    set res
} -result {{initialize rc* {read write}} rc* {finalize rc*} 0 {}}
test iocmd-22.6 {chan finalize, for close, break, close error} -match glob -body {
    set res {}
    proc foo {args} {track; oninit; return -code 3}
    note [set c [chan create {r w} foo]]
    note [catch {close $c} msg]; note $msg
    rename foo {}
    set res
} -result {{initialize rc* {read write}} rc* {finalize rc*} 1 *bad code*}
test iocmd-22.7 {chan finalize, for close, continue, close error} -match glob -body {
    set res {}
    proc foo {args} {track; oninit; return -code 4}
    note [set c [chan create {r w} foo]]
    note [catch {close $c} msg]; note $msg
    rename foo {}
    set res
} -result {{initialize rc* {read write}} rc* {finalize rc*} 1 *bad code*}
test iocmd-22.8 {chan finalize, for close, custom code, close error} -match glob -body {
    set res {}
    proc foo {args} {track; oninit; return -code 777 BANG}
    note [set c [chan create {r w} foo]]
    note [catch {close $c} msg]; note $msg
    rename foo {}
    set res
} -result {{initialize rc* {read write}} rc* {finalize rc*} 1 *bad code*}
test iocmd-22.9 {chan finalize, for close, ignore level, close error} -match glob -setup {
    set res {}
} -body {
    proc foo {args} {track; oninit; return -level 5 -code 777 BANG}
    note [set c [chan create {r w} foo]]
    note [catch {close $c} msg opt]; note $msg; noteOpts $opt
    return $res
} -cleanup {
    rename foo {}
} -result {{initialize rc* {read write}} rc* {finalize rc*} 1 *bad code* {-code 1 -level 0 -errorcode NONE -errorline 1 -errorinfo *bad code*subcommand "finalize"*}}

# --- === *** ###########################
# method read

test iocmd-23.1 {chan read, regular data return} -match glob -body {
    set res {}
    proc foo {args} {
	oninit; onfinal; track
	return snarf
    }
    set c [chan create {r w} foo]
    note [read $c 10]
    close $c
    rename foo {}
    set res
} -result {{read rc* 4096} {read rc* 4096} snarfsnarf}
test iocmd-23.2 {chan read, bad data return, to much} -match glob -body {
    set res {}
    proc foo {args} {
	oninit; onfinal; track
	return [string repeat snarf 1000]
    }
    set c [chan create {r w} foo]
    note [catch {read $c 2} msg]; note $msg
    close $c
    rename foo {}
    set res
} -result {{read rc* 4096} 1 {read delivered more than requested}}
test iocmd-23.3 {chan read, for non-readable channel} -match glob -body {
    set res {}
    proc foo {args} {
	oninit; onfinal; track; note MUST_NOT_HAPPEN
    }
    set c [chan create {w} foo]
    note [catch {read $c 2} msg]; note $msg
    close $c
    rename foo {}
    set res
} -result {1 {channel "rc*" wasn't opened for reading}}
test iocmd-23.4 {chan read, error return} -match glob -body {
    set res {}
    proc foo {args} {
	oninit; onfinal; track
	return -code error BOOM!
    }
    set c [chan create {r w} foo]
    note [catch {read $c 2} msg]; note $msg
    close $c
    rename foo {}
    set res
} -result {{read rc* 4096} 1 BOOM!}
test iocmd-23.5 {chan read, break return is error} -match glob -body {
    set res {}
    proc foo {args} {
	oninit; onfinal; track
	return -code break BOOM!
    }
    set c [chan create {r w} foo]
    note [catch {read $c 2} msg]; note $msg
    close $c
    rename foo {}
    set res
} -result {{read rc* 4096} 1 *bad code*}
test iocmd-23.6 {chan read, continue return is error} -match glob -body {
    set res {}
    proc foo {args} {
	oninit; onfinal; track
	return -code continue BOOM!
    }
    set c [chan create {r w} foo]
    note [catch {read $c 2} msg]; note $msg
    close $c
    rename foo {}
    set res
} -result {{read rc* 4096} 1 *bad code*}
test iocmd-23.7 {chan read, custom return is error} -match glob -body {
    set res {}
    proc foo {args} {
	oninit; onfinal; track
	return -code 777 BOOM!
    }
    set c [chan create {r w} foo]
    note [catch {read $c 2} msg]; note $msg
    close $c
    rename foo {}
    set res
} -result {{read rc* 4096} 1 *bad code*}
test iocmd-23.8 {chan read, level is squashed} -match glob -body {
    set res {}
    proc foo {args} {
	oninit; onfinal; track
	return -level 55 -code 777 BOOM!
    }
    set c [chan create {r w} foo]
    note [catch {read $c 2} msg opt]; note $msg; noteOpts $opt
    close $c
    rename foo {}
    set res
} -result {{read rc* 4096} 1 *bad code* {-code 1 -level 0 -errorcode NONE -errorline 1 -errorinfo *bad code*subcommand "read"*}}
test iocmd-23.9 {chan read, no data means eof} -match glob -setup {
    set res {}
    proc foo {args} {
	oninit; onfinal; track
	return ""
    }
    set c [chan create {r w} foo]
} -body {
    note [read $c 2]
    note [eof $c]
    set res
} -cleanup {
    close $c
    rename foo {}
    unset res
} -result {{read rc* 4096} {} 1}
test iocmd-23.10 {chan read, EAGAIN means no data, yet no eof either} -match glob -setup {
    set res {}
    proc foo {args} {
	oninit; onfinal; track
	error EAGAIN
    }
    set c [chan create {r w} foo]
} -body {
    note [read $c 2]
    note [eof $c]
    set res
} -cleanup {
    close $c
    rename foo {}
    unset res
} -result {{read rc* 4096} {} 0}
test iocmd-23.11 {chan read, close pulls the rug out} -match glob -body {
    set res {}
    proc foo {args} {
	oninit; onfinal; track
	set args [lassign $args sub id]
	if {$sub ne "read"} {return}
	close $id
	return {}
    }
    set c [chan create {r} foo]
    note [read $c]
    rename foo {}
    set res
} -result {{read rc* 4096} {}}

# --- === *** ###########################
# method write

test iocmd-24.1 {chan write, regular write} -match glob -body {
    set res {}
    proc foo {args} {
	oninit; onfinal; track
	set     written [string length [lindex $args 2]]
	note   $written
	return $written
    }
    set c [chan create {r w} foo]
    puts -nonewline $c snarf; flush $c
    close $c
    rename foo {}
    set res
} -result {{write rc* snarf} 5}
test iocmd-24.2 {chan write, partial write is ok} -match glob -body {
    set res {}
    proc foo {args} {
	oninit; onfinal; track
	set     written [string length [lindex $args 2]]
	if {$written > 10} {set written [expr {$written / 2}]}
	note   $written
	return $written
    }
    set c [chan create {r w} foo]
    puts -nonewline $c snarfsnarfsnarf; flush $c
    close $c
    rename foo {}
    set res
} -result {{write rc* snarfsnarfsnarf} 7 {write rc* arfsnarf} 8}
test iocmd-24.3 {chan write, failed write} -match glob -body {
    set res {}
    proc foo {args} {oninit; onfinal; track; note -1; return -1}
    set c [chan create {r w} foo]
    puts -nonewline $c snarfsnarfsnarf; flush $c
    close $c
    rename foo {}
    set res
} -result {{write rc* snarfsnarfsnarf} -1}
test iocmd-24.4 {chan write, non-writable channel} -match glob -body {
    set res {}
    proc foo {args} {oninit; onfinal; track; note MUST_NOT_HAPPEN; return}
    set c [chan create {r} foo]
    note [catch {puts -nonewline $c snarfsnarfsnarf; flush $c} msg]; note $msg
    close $c
    rename foo {}
    set res
} -result {1 {channel "rc*" wasn't opened for writing}}
test iocmd-24.5 {chan write, bad result, more written than data} -match glob -body {
    set res {}
    proc foo {args} {oninit; onfinal; track; return 10000}
    set c [chan create {r w} foo]
    note [catch {puts -nonewline $c snarf; flush $c} msg]; note $msg
    close $c
    rename foo {}
    set res
} -result {{write rc* snarf} 1 {write wrote more than requested}}
test iocmd-24.6 {chan write, bad result, zero-length write} -match glob -body {
    set res {}
    proc foo {args} {oninit; onfinal; track; return 0}
    set c [chan create {r w} foo]
    note [catch {puts -nonewline $c snarf; flush $c} msg]; note $msg
    close $c
    rename foo {}
    set res
} -result {{write rc* snarf} 1 {write wrote nothing}}
test iocmd-24.7 {chan write, failed write, error return} -match glob -body {
    set res {}
    proc foo {args} {oninit; onfinal; track; return -code error BOOM!}
    set c [chan create {r w} foo]
    note [catch {puts -nonewline $c snarfsnarfsnarf; flush $c} msg]
    note $msg
    close $c
    rename foo {}
    set res
} -result {{write rc* snarfsnarfsnarf} 1 BOOM!}
test iocmd-24.8 {chan write, failed write, error return} -match glob -body {
    set res {}
    proc foo {args} {oninit; onfinal; track; error BOOM!}
    set c [chan create {r w} foo]
    notes [catch {puts -nonewline $c snarfsnarfsnarf; flush $c} msg]
    note $msg
    close $c
    rename foo {}
    set res
} -result {{write rc* snarfsnarfsnarf} 1 BOOM!}
test iocmd-24.9 {chan write, failed write, break return is error} -match glob -body {
    set res {}
    proc foo {args} {oninit; onfinal; track; return -code break BOOM!}
    set c [chan create {r w} foo]
    note [catch {puts -nonewline $c snarfsnarfsnarf; flush $c} msg]
    note $msg
    close $c
    rename foo {}
    set res
} -result {{write rc* snarfsnarfsnarf} 1 *bad code*}
test iocmd-24.10 {chan write, failed write, continue return is error} -match glob -body {
    set res {}
    proc foo {args} {oninit; onfinal; track; return -code continue BOOM!}
    set c [chan create {r w} foo]
    note [catch {puts -nonewline $c snarfsnarfsnarf; flush $c} msg]
    note $msg
    close $c
    rename foo {}
    set res
} -result {{write rc* snarfsnarfsnarf} 1 *bad code*}
test iocmd-24.11 {chan write, failed write, custom return is error} -match glob -body {
    set res {}
    proc foo {args} {oninit; onfinal; track; return -code 777 BOOM!}
    set c [chan create {r w} foo]
    note [catch {puts -nonewline $c snarfsnarfsnarf; flush $c} msg]
    note $msg
    close $c
    rename foo {}
    set res
} -result {{write rc* snarfsnarfsnarf} 1 *bad code*}
test iocmd-24.12 {chan write, failed write, non-numeric return is error} -match glob -body {
    set res {}
    proc foo {args} {oninit; onfinal; track; return BANG}
    set c [chan create {r w} foo]
    note [catch {puts -nonewline $c snarfsnarfsnarf; flush $c} msg]
    note $msg
    close $c
    rename foo {}
    set res
} -result {{write rc* snarfsnarfsnarf} 1 {expected integer but got "BANG"}}
test iocmd-24.13 {chan write, failed write, level is ignored} -match glob -body {
    set res {}
    proc foo {args} {oninit; onfinal; track; return -level 55 -code 777 BOOM!}
    set c [chan create {r w} foo]
    note [catch {puts -nonewline $c snarfsnarfsnarf; flush $c} msg opt]
    note $msg
    noteOpts $opt
    close $c
    rename foo {}
    set res
} -result {{write rc* snarfsnarfsnarf} 1 *bad code* {-code 1 -level 0 -errorcode NONE -errorline 1 -errorinfo *bad code*subcommand "write"*}}
test iocmd-24.14 {chan write, no EAGAIN means that writing is allowed at this time, bug 2936225} -match glob -setup {
    set res {}
    proc foo {args} {
	oninit; onfinal; track
	return 3
    }
    set c [chan create {r w} foo]
} -body {
    note [puts -nonewline $c ABC ; flush $c]
    set res
} -cleanup {
    close $c
    rename foo {}
    unset res
} -result {{write rc* ABC} {}}
test iocmd-24.15 {chan write, EAGAIN means that writing is not allowed at this time, bug 2936225} -match glob -setup {
    set res {}
    proc foo {args} {
	oninit; onfinal; track
	# Note: The EAGAIN signals that the channel cannot accept
	# write requests right now, this in turn causes the IO core to
	# request the generation of writable events (see expected
	# result below, and compare to case 24.14 above).
	error EAGAIN
    }
    set c [chan create {r w} foo]
} -body {
    note [puts -nonewline $c ABC ; flush $c]
    set res
} -cleanup {
    close $c
    rename foo {}
    unset res
} -result {{write rc* ABC} {watch rc* write} {}}

# --- === *** ###########################
# method cgetall

test iocmd-25.1 {chan configure, cgetall, standard options} -match glob -body {
    set res {}
    proc foo {args} {oninit; onfinal; track; note MUST_NOT_HAPPEN; return}
    set c [chan create {r w} foo]
    note [fconfigure $c]
    close $c
    rename foo {}
    set res
} -result {{-blocking 1 -buffering full -buffersize 4096 -encoding * -eofchar {{} {}} -profile * -translation {auto *}}}
test iocmd-25.2 {chan configure, cgetall, no options} -match glob -body {
    set res {}
    proc foo {args} {oninit cget cgetall; onfinal; track; return ""}
    set c [chan create {r w} foo]
    note [fconfigure $c]
    close $c
    rename foo {}
    set res
} -result {{cgetall rc*} {-blocking 1 -buffering full -buffersize 4096 -encoding * -eofchar {{} {}} -profile * -translation {auto *}}}
test iocmd-25.3 {chan configure, cgetall, regular result} -match glob -body {
    set res {}
    proc foo {args} {
	oninit cget cgetall; onfinal; track
	return "-bar foo -snarf x"
    }
    set c [chan create {r w} foo]
    note [fconfigure $c]
    close $c
    rename foo {}
    set res
} -result {{cgetall rc*} {-blocking 1 -buffering full -buffersize 4096 -encoding * -eofchar {{} {}} -profile * -translation {auto *} -bar foo -snarf x}}
test iocmd-25.4 {chan configure, cgetall, bad result, list of uneven length} -match glob -body {
    set res {}
    proc foo {args} {
	oninit cget cgetall; onfinal; track
	return "-bar"
    }
    set c [chan create {r w} foo]
    note [catch {fconfigure $c} msg]; note $msg
    close $c
    rename foo {}
    set res
} -result {{cgetall rc*} 1 {Expected list with even number of elements, got 1 element instead}}
test iocmd-25.5 {chan configure, cgetall, bad result, not a list} -match glob -body {
    set res {}
    proc foo {args} {
	oninit cget cgetall; onfinal; track
	return "\{"
    }
    set c [chan create {r w} foo]
    note [catch {fconfigure $c} msg]; note $msg
    close $c
    rename foo {}
    set res
} -result {{cgetall rc*} 1 {unmatched open brace in list}}
test iocmd-25.6 {chan configure, cgetall, error return} -match glob -body {
    set res {}
    proc foo {args} {
	oninit cget cgetall; onfinal; track
	return -code error BOOM!
    }
    set c [chan create {r w} foo]
    note [catch {fconfigure $c} msg]; note $msg
    close $c
    rename foo {}
    set res
} -result {{cgetall rc*} 1 BOOM!}
test iocmd-25.7 {chan configure, cgetall, break return is error} -match glob -body {
    set res {}
    proc foo {args} {
	oninit cget cgetall; onfinal; track
	return -code break BOOM!
    }
    set c [chan create {r w} foo]
    note [catch {fconfigure $c} msg]; note $msg
    close $c
    rename foo {}
    set res
} -result {{cgetall rc*} 1 *bad code*}
test iocmd-25.8 {chan configure, cgetall, continue return is error} -match glob -body {
    set res {}
    proc foo {args} {
	oninit cget cgetall; onfinal; track
	return -code continue BOOM!
    }
    set c [chan create {r w} foo]
    note [catch {fconfigure $c} msg]; note $msg
    close $c
    rename foo {}
    set res
} -result {{cgetall rc*} 1 *bad code*}
test iocmd-25.9 {chan configure, cgetall, custom return is error} -match glob -body {
    set res {}
    proc foo {args} {
	oninit cget cgetall; onfinal; track
	return -code 777 BOOM!
    }
    set c [chan create {r w} foo]
    note [catch {fconfigure $c} msg]; note $msg
    close $c
    rename foo {}
    set res
} -result {{cgetall rc*} 1 *bad code*}
test iocmd-25.10 {chan configure, cgetall, level is ignored} -match glob -body {
    set res {}
    proc foo {args} {
	oninit cget cgetall; onfinal; track
	return -level 55 -code 777 BANG
    }
    set c [chan create {r w} foo]
    note [catch {fconfigure $c} msg opt]; note $msg; noteOpts $opt
    close $c
    rename foo {}
    set res
} -result {{cgetall rc*} 1 *bad code* {-code 1 -level 0 -errorcode NONE -errorline 1 -errorinfo *bad code*subcommand "cgetall"*}}

# --- === *** ###########################
# method configure

test iocmd-26.1 {chan configure, set standard option} -match glob -body {
    set res {}
    proc foo {args} {
	oninit configure; onfinal; track; note MUST_NOT_HAPPEN; return
    }
    set c [chan create {r w} foo]
    note [fconfigure $c -translation lf]
    close $c
    rename foo {}
    set res
} -result {{}}
test iocmd-26.2 {chan configure, set option, error return} -match glob -body {
    set res {}
    proc foo {args} {
	oninit configure; onfinal; track
	return -code error BOOM!
    }
    set c [chan create {r w} foo]
    note [catch {fconfigure $c -rc-foo bar} msg]; note $msg
    close $c
    rename foo {}
    set res
} -result {{configure rc* -rc-foo bar} 1 BOOM!}
test iocmd-26.3 {chan configure, set option, ok return} -match glob -body {
    set res {}
    proc foo {args} {oninit configure; onfinal; track; return}
    set c [chan create {r w} foo]
    note [fconfigure $c -rc-foo bar]
    close $c
    rename foo {}
    set res
} -result {{configure rc* -rc-foo bar} {}}
test iocmd-26.4 {chan configure, set option, break return is error} -match glob -body {
    set res {}
    proc foo {args} {
	oninit configure; onfinal; track
	return -code break BOOM!
    }
    set c [chan create {r w} foo]
    note [catch {fconfigure $c -rc-foo bar} msg]; note $msg
    close $c
    rename foo {}
    set res
} -result {{configure rc* -rc-foo bar} 1 *bad code*}
test iocmd-26.5 {chan configure, set option, continue return is error} -match glob -body {
    set res {}
    proc foo {args} {
	oninit configure; onfinal; track
	return -code continue BOOM!
    }
    set c [chan create {r w} foo]
    note [catch {fconfigure $c -rc-foo bar} msg]; note $msg
    close $c
    rename foo {}
    set res
} -result {{configure rc* -rc-foo bar} 1 *bad code*}
test iocmd-26.6 {chan configure, set option, custom return is error} -match glob -body {
    set res {}
    proc foo {args} {
	oninit configure; onfinal; track
	return -code 444 BOOM!
    }
    set c [chan create {r w} foo]
    note [catch {fconfigure $c -rc-foo bar} msg]; note $msg
    close $c
    rename foo {}
    set res
} -result {{configure rc* -rc-foo bar} 1 *bad code*}
test iocmd-26.7 {chan configure, set option, level is ignored} -match glob -body {
    set res {}
    proc foo {args} {
	oninit configure; onfinal; track
	return -level 55 -code 444 BANG
    }
    set c [chan create {r w} foo]
    note [catch {fconfigure $c -rc-foo bar} msg opt]; note $msg; noteOpts $opt
    close $c
    rename foo {}
    set res
} -result {{configure rc* -rc-foo bar} 1 *bad code* {-code 1 -level 0 -errorcode NONE -errorline 1 -errorinfo *bad code*subcommand "configure"*}}

# --- === *** ###########################
# method cget

test iocmd-27.1 {chan configure, get option, ok return} -match glob -body {
    set res {}
    proc foo {args} {oninit cget cgetall; onfinal; track; return foo}
    set c [chan create {r w} foo]
    note [fconfigure $c -rc-foo]
    close $c
    rename foo {}
    set res
} -result {{cget rc* -rc-foo} foo}
test iocmd-27.2 {chan configure, get option, error return} -match glob -body {
    set res {}
    proc foo {args} {
	oninit cget cgetall; onfinal; track
	return -code error BOOM!
    }
    set c [chan create {r w} foo]
    note [catch {fconfigure $c -rc-foo} msg]; note $msg
    close $c
    rename foo {}
    set res
} -result {{cget rc* -rc-foo} 1 BOOM!}
test iocmd-27.3 {chan configure, get option, break return is error} -match glob -body {
    set res {}
    proc foo {args} {
	oninit cget cgetall; onfinal; track
	return -code error BOOM!
    }
    set c [chan create {r w} foo]
    note [catch {fconfigure $c -rc-foo} msg]; note $msg
    close $c
    rename foo {}
    set res
} -result {{cget rc* -rc-foo} 1 BOOM!}
test iocmd-27.4 {chan configure, get option, continue return is error} -match glob -body {
    set res {}
    proc foo {args} {
	oninit cget cgetall; onfinal; track
	return -code continue BOOM!
    }
    set c [chan create {r w} foo]
    note [catch {fconfigure $c -rc-foo} msg]; note $msg
    close $c
    rename foo {}
    set res
} -result {{cget rc* -rc-foo} 1 *bad code*}
test iocmd-27.5 {chan configure, get option, custom return is error} -match glob -body {
    set res {}
    proc foo {args} {
	oninit cget cgetall; onfinal; track
	return -code 333 BOOM!
    }
    set c [chan create {r w} foo]
    note [catch {fconfigure $c -rc-foo} msg]; note $msg
    close $c
    rename foo {}
    set res
} -result {{cget rc* -rc-foo} 1 *bad code*}
test iocmd-27.6 {chan configure, get option, level is ignored} -match glob -body {
    set res {}
    proc foo {args} {
	oninit cget cgetall; onfinal; track
	return -level 77 -code 333 BANG
    }
    set c [chan create {r w} foo]
    note [catch {fconfigure $c -rc-foo} msg opt]; note $msg; noteOpts $opt
    close $c
    rename foo {}
    set res
} -result {{cget rc* -rc-foo} 1 *bad code* {-code 1 -level 0 -errorcode NONE -errorline 1 -errorinfo *bad code*subcommand "cget"*}}

# --- === *** ###########################
# method seek

test iocmd-28.1 {chan tell, not supported by handler} -match glob -body {
    set res {}
    proc foo {args} {oninit; onfinal; track; note MUST_NOT_HAPPEN; return}
    set c [chan create {r w} foo]
    note [tell $c]
    close $c
    rename foo {}
    set res
} -result {-1}
test iocmd-28.2 {chan tell, error return} -match glob -body {
    set res {}
    proc foo {args} {oninit seek; onfinal; track; return -code error BOOM!}
    set c [chan create {r w} foo]
    note [catch {tell $c} msg]; note $msg
    close $c
    rename foo {}
    set res
} -result {{seek rc* 0 current} 1 BOOM!}
test iocmd-28.3 {chan tell, break return is error} -match glob -body {
    set res {}
    proc foo {args} {oninit seek; onfinal; track; return -code break BOOM!}
    set c [chan create {r w} foo]
    note [catch {tell $c} msg]; note $msg
    close $c
    rename foo {}
    set res
} -result {{seek rc* 0 current} 1 *bad code*}
test iocmd-28.4 {chan tell, continue return is error} -match glob -body {
    set res {}
    proc foo {args} {oninit seek; onfinal; track; return -code continue BOOM!}
    set c [chan create {r w} foo]
    note [catch {tell $c} msg]; note $msg
    close $c
    rename foo {}
    set res
} -result {{seek rc* 0 current} 1 *bad code*}
test iocmd-28.5 {chan tell, custom return is error} -match glob -body {
    set res {}
    proc foo {args} {oninit seek; onfinal; track; return -code 222 BOOM!}
    set c [chan create {r w} foo]
    note [catch {tell $c} msg]; note $msg
    close $c
    rename foo {}
    set res
} -result {{seek rc* 0 current} 1 *bad code*}
test iocmd-28.6 {chan tell, level is ignored} -match glob -body {
    set res {}
    proc foo {args} {oninit seek; onfinal; track; return -level 11 -code 222 BANG}
    set c [chan create {r w} foo]
    note [catch {tell $c} msg opt]; note $msg; noteOpts $opt
    close $c
    rename foo {}
    set res
} -result {{seek rc* 0 current} 1 *bad code* {-code 1 -level 0 -errorcode NONE -errorline 1 -errorinfo *bad code*subcommand "seek"*}}
test iocmd-28.7 {chan tell, regular return} -match glob -body {
    set res {}
    proc foo {args} {oninit seek; onfinal; track; return 88}
    set c [chan create {r w} foo]
    note [tell $c]
    close $c
    rename foo {}
    set res
} -result {{seek rc* 0 current} 88}
test iocmd-28.8 {chan tell, negative return} -match glob -body {
    set res {}
    proc foo {args} {oninit seek; onfinal; track; return -1}
    set c [chan create {r w} foo]
    note [catch {tell $c} msg]; note $msg
    close $c
    rename foo {}
    set res
} -result {{seek rc* 0 current} 1 {Tried to seek before origin}}
test iocmd-28.9 {chan tell, string return} -match glob -body {
    set res {}
    proc foo {args} {oninit seek; onfinal; track; return BOGUS}
    set c [chan create {r w} foo]
    note [catch {tell $c} msg]; note $msg
    close $c
    rename foo {}
    set res
} -result {{seek rc* 0 current} 1 {expected integer but got "BOGUS"}}
test iocmd-28.10 {chan seek, not supported by handler} -match glob -body {
    set res {}
    proc foo {args} {oninit; onfinal; track; note MUST_NOT_HAPPEN; return}
    set c [chan create {r w} foo]
    note [catch {seek $c 0 start} msg]; note $msg
    close $c
    rename foo {}
    set res
} -result {1 {error during seek on "rc*": invalid argument}}
test iocmd-28.11 {chan seek, error return} -match glob -body {
    set res {}
    proc foo {args} {oninit seek; onfinal; track; return -code error BOOM!}
    set c [chan create {r w} foo]
    note [catch {seek $c 0 start} msg]; note $msg
    close $c
    rename foo {}
    set res
} -result {{seek rc* 0 start} 1 BOOM!}
test iocmd-28.12 {chan seek, break return is error} -match glob -body {
    set res {}
    proc foo {args} {oninit seek; onfinal; track; return -code break BOOM!}
    set c [chan create {r w} foo]
    note [catch {seek $c 0 start} msg]; note $msg
    close $c
    rename foo {}
    set res
} -result {{seek rc* 0 start} 1 *bad code*}
test iocmd-28.13 {chan seek, continue return is error} -match glob -body {
    set res {}
    proc foo {args} {oninit seek; onfinal; track; return -code continue BOOM!}
    set c [chan create {r w} foo]
    note [catch {seek $c 0 start} msg]; note $msg
    close $c
    rename foo {}
    set res
} -result {{seek rc* 0 start} 1 *bad code*}
test iocmd-28.14 {chan seek, custom return is error} -match glob -body {
    set res {}
    proc foo {args} {oninit seek; onfinal; track; return -code 99 BOOM!}
    set c [chan create {r w} foo]
    note [catch {seek $c 0 start} msg]; note $msg
    close $c
    rename foo {}
    set res
} -result {{seek rc* 0 start} 1 *bad code*}
test iocmd-28.15 {chan seek, level is ignored} -match glob -body {
    set res {}
    proc foo {args} {oninit seek; onfinal; track; return -level 33 -code 99 BANG}
    set c [chan create {r w} foo]
    note [catch {seek $c 0 start} msg opt]; note $msg; noteOpts $opt
    close $c
    rename foo {}
    set res
} -result {{seek rc* 0 start} 1 *bad code* {-code 1 -level 0 -errorcode NONE -errorline 1 -errorinfo *bad code*subcommand "seek"*}}
test iocmd-28.16 {chan seek, bogus return, negative location} -match glob -body {
    set res {}
    proc foo {args} {oninit seek; onfinal; track; return -45}
    set c [chan create {r w} foo]
    note [catch {seek $c 0 start} msg]; note $msg
    close $c
    rename foo {}
    set res
} -result {{seek rc* 0 start} 1 {Tried to seek before origin}}
test iocmd-28.17 {chan seek, bogus return, string return} -match glob -body {
    set res {}
    proc foo {args} {oninit seek; onfinal; track; return BOGUS}
    set c [chan create {r w} foo]
    note [catch {seek $c 0 start} msg]; note $msg
    close $c
    rename foo {}
    set res
} -result {{seek rc* 0 start} 1 {expected integer but got "BOGUS"}}
test iocmd-28.18 {chan seek, ok result} -match glob -body {
    set res {}
    proc foo {args} {oninit seek; onfinal; track; return 23}
    set c [chan create {r w} foo]
    note [seek $c 0 current]
    close $c
    rename foo {}
    set res
} -result {{seek rc* 0 current} {}}
foreach {testname code} {
    iocmd-28.19.0 start
    iocmd-28.19.1 current
    iocmd-28.19.2 end
} {
    test $testname "chan seek, base conversion, $code" -match glob -body {
	set res {}
	proc foo {args} {oninit seek; onfinal; track; return 0}
	set c [chan create {r w} foo]
	note [seek $c 0 $code]
	close $c
	rename foo {}
	set res
    } -result [list [list seek rc* 0 $code] {}]
}

# --- === *** ###########################
# method blocking

test iocmd-29.1 {chan blocking, no handler support} -match glob -body {
    set res {}
    proc foo {args} {oninit; onfinal; track; note MUST_NOT_HAPPEN; return}
    set c [chan create {r w} foo]
    note [fconfigure $c -blocking]
    close $c
    rename foo {}
    set res
} -result {1}
test iocmd-29.2 {chan blocking, no handler support} -match glob -body {
    set res {}
    proc foo {args} {oninit; onfinal; track; note MUST_NOT_HAPPEN; return}
    set c [chan create {r w} foo]
    note [fconfigure $c -blocking 0]
    note [fconfigure $c -blocking]
    close $c
    rename foo {}
    set res
} -result {{} 0}
test iocmd-29.3 {chan blocking, retrieval, handler support} -match glob -body {
    set res {}
    proc foo {args} {oninit blocking; onfinal; track; note MUST_NOT_HAPPEN; return}
    set c [chan create {r w} foo]
    note [fconfigure $c -blocking]
    close $c
    rename foo {}
    set res
} -result {1}
test iocmd-29.4 {chan blocking, resetting, handler support} -match glob -body {
    set res {}
    proc foo {args} {oninit blocking; onfinal; track; return}
    set c [chan create {r w} foo]
    note [fconfigure $c -blocking 0]
    note [fconfigure $c -blocking]
    close $c
    rename foo {}
    set res
} -result {{blocking rc* 0} {} 0}
test iocmd-29.5 {chan blocking, setting, handler support} -match glob -body {
    set res {}
    proc foo {args} {oninit blocking; onfinal; track; return}
    set c [chan create {r w} foo]
    note [fconfigure $c -blocking 1]
    note [fconfigure $c -blocking]
    close $c
    rename foo {}
    set res
} -result {{blocking rc* 1} {} 1}
test iocmd-29.6 {chan blocking, error return} -match glob -body {
    set res {}
    proc foo {args} {oninit blocking; onfinal; track; error BOOM!}
    set c [chan create {r w} foo]
    note [catch {fconfigure $c -blocking 0} msg]; note $msg
    # Catch the close. It changes blocking mode internally, and runs into the error result.
    catch {close $c}
    rename foo {}
    set res
} -result {{blocking rc* 0} 1 BOOM!}
test iocmd-29.7 {chan blocking, break return is error} -match glob -body {
    set res {}
    proc foo {args} {oninit blocking; onfinal; track; return -code break BOOM!}
    set c [chan create {r w} foo]
    note [catch {fconfigure $c -blocking 0} msg]; note $msg
    catch {close $c}
    rename foo {}
    set res
} -result {{blocking rc* 0} 1 *bad code*}
test iocmd-29.8 {chan blocking, continue return is error} -match glob -body {
    set res {}
    proc foo {args} {oninit blocking; onfinal; track; return -code continue BOOM!}
    set c [chan create {r w} foo]
    note [catch {fconfigure $c -blocking 0} msg]; note $msg
    catch {close $c}
    rename foo {}
    set res
} -result {{blocking rc* 0} 1 *bad code*}
test iocmd-29.9 {chan blocking, custom return is error} -match glob -body {
    set res {}
    proc foo {args} {oninit blocking; onfinal; track; return -code 44 BOOM!}
    set c [chan create {r w} foo]
    note [catch {fconfigure $c -blocking 0} msg]; note $msg
    catch {close $c}
    rename foo {}
    set res
} -result {{blocking rc* 0} 1 *bad code*}
test iocmd-29.10 {chan blocking, level is ignored} -match glob -setup {
    set res {}
} -body {
    proc foo {args} {oninit blocking; onfinal; track; return -level 99 -code 44 BANG}
    set c [chan create {r w} foo]
    note [catch {fconfigure $c -blocking 0} msg opt]; note $msg; noteOpts $opt
    catch {close $c}
    return $res
} -cleanup {
    rename foo {}
} -result {{blocking rc* 0} 1 *bad code* {-code 1 -level 0 -errorcode NONE -errorline 1 -errorinfo *bad code*subcommand "blocking"*}}
test iocmd-29.11 {chan blocking, regular return ok, value ignored} -match glob -body {
    set res {}
    proc foo {args} {oninit blocking; onfinal; track; return BOGUS}
    set c [chan create {r w} foo]
    note [catch {fconfigure $c -blocking 0} msg]; note $msg
    catch {close $c}
    rename foo {}
    set res
} -result {{blocking rc* 0} 0 {}}

# --- === *** ###########################
# method watch

test iocmd-30.1 {chan watch, read interest, some return} -match glob -body {
    set res {}
    proc foo {args} {oninit; onfinal; track; return IGNORED}
    set c [chan create {r w} foo]
    note [fileevent $c readable {set tick $tick}]
    close $c			;# 2nd watch, interest zero.
    rename foo {}
    set res
} -result {{watch rc* read} {} {watch rc* {}}}
test iocmd-30.2 {chan watch, write interest, error return} -match glob -body {
    set res {}
    proc foo {args} {oninit; onfinal; track; return -code error BOOM!_IGNORED}
    set c [chan create {r w} foo]
    note [fileevent $c writable {set tick $tick}]
    note [fileevent $c writable {}]
    close $c
    rename foo {}
    set res
} -result {{watch rc* write} {} {watch rc* {}} {}}
test iocmd-30.3 {chan watch, accumulated interests} -match glob -body {
    set res {}
    proc foo {args} {oninit; onfinal; track; return}
    set c [chan create {r w} foo]
    note [fileevent $c writable {set tick $tick}]
    note [fileevent $c readable {set tick $tick}]
    note [fileevent $c writable {}]
    note [fileevent $c readable {}]
    close $c
    rename foo {}
    set res
} -result {{watch rc* write} {} {watch rc* {read write}} {} {watch rc* read} {} {watch rc* {}} {}}
test iocmd-30.4 {chan watch, unchanged interest not forwarded} -match glob -body {
    set res {}
    proc foo {args} {oninit; onfinal; track; return}
    set c [chan create {r w} foo]
    note [fileevent $c writable {set tick $tick}]
    note [fileevent $c readable {set tick $tick}] ;# Script is changing,
    note [fileevent $c readable {set tock $tock}] ;# interest does not.
    close $c		;# 3rd and 4th watch, removing the event handlers.
    rename foo {}
    set res
} -result {{watch rc* write} {} {watch rc* {read write}} {} {} {watch rc* write} {watch rc* {}}}

# --- === *** ###########################
# chan postevent

test iocmd-31.1 {chan postevent, restricted to reflected channels} -match glob -body {
    set c [open [makeFile {} goo] r]
    catch {chan postevent $c {r w}} msg
    close $c
    removeFile goo
    set msg
} -result {can not find reflected channel named "file*"}
test iocmd-31.2 {chan postevent, unwanted events} -match glob -body {
    set res {}
    proc foo {args} {oninit; onfinal; track; return}
    set c [chan create {r w} foo]
    catch {chan postevent $c {r w}} msg; note $msg
    close $c
    rename foo {}
    set res
} -result {{tried to post events channel "rc*" is not interested in}}
test iocmd-31.3 {chan postevent, bad input, empty list} -match glob -body {
    set res {}
    proc foo {args} {oninit; onfinal; track; return}
    set c [chan create {r w} foo]
    catch {chan postevent $c {}} msg; note $msg
    close $c
    rename foo {}
    set res
} -result {{bad event list: is empty}}
test iocmd-31.4 {chan postevent, bad input, illlegal keyword} -match glob -body {
    set res {}
    proc foo {args} {oninit; onfinal; track; return}
    set c [chan create {r w} foo]
    catch {chan postevent $c goo} msg; note $msg
    close $c
    rename foo {}
    set res
} -result {{bad event "goo": must be read or write}}
test iocmd-31.5 {chan postevent, bad input, not a list} -match glob -body {
    set res {}
    proc foo {args} {oninit; onfinal; track; return}
    set c [chan create {r w} foo]
    catch {chan postevent $c "\{"} msg; note $msg
    close $c
    rename foo {}
    set res
} -result {{unmatched open brace in list}}
test iocmd-31.6 {chan postevent, posted events do happen} -match glob -body {
    set res {}
    proc foo {args} {oninit; onfinal; track; return}
    set c [chan create {r w} foo]
    set tock {}
    note [fileevent $c readable {lappend res TOCK; set tock 1}]
    set stop [after 15000 {lappend res TIMEOUT; set tock 1}]
    after  1000 {note [chan postevent $c r]}
    vwait ::tock
    catch {after cancel $stop}
    close $c
    rename foo {}
    set res
} -result {{watch rc* read} {} {} TOCK {watch rc* {}}}
test iocmd-31.7 {chan postevent, posted events do happen} -match glob -body {
    set res {}
    proc foo {args} {oninit; onfinal; track; return}
    set c [chan create {r w} foo]
    note [fileevent $c writable {lappend res TOCK; set tock 1}]
    set stop [after 15000 {lappend res TIMEOUT; set tock 1}]
    after  1000 {note [chan postevent $c w]}
    vwait ::tock
    catch {after cancel $stop}
    close $c
    rename foo {}
    set res
} -result {{watch rc* write} {} {} TOCK {watch rc* {}}}
test iocmd-31.8 {chan postevent after close throws error} -match glob -setup {
    proc foo {args} {oninit; onfinal; track; return}
    proc dummy args { return }
    set c [chan create {r w} foo]
    fileevent $c readable dummy
} -body {
    close $c
    chan postevent $c read
} -cleanup {
    rename foo   {}
    rename dummy {}
} -returnCodes error -result {can not find reflected channel named "rc*"}
test iocmd-31.9 {
    chan postevent

    call to current coroutine

    see 67a5eabbd3d1
} -match glob -body {
    set res {}
    proc foo {args} {oninit; onwatch; onfinal; track; return}
    set c [chan create {r w} foo]
    after 0 [list ::apply [list c {
	coroutine c1 ::apply [list c {
	    chan event $c readable [list [info coroutine]]
	    yield
	    set ::done READING
	} [namespace current]] $c
    } [namespace current]] $c]
    set stop [after 10000 {set done TIMEOUT}]
    vwait ::done
    catch {after cancel $stop}
    lappend res $done
    close $c
    rename foo {}
    set res
} -result {{watch rc* read} READING {watch rc* {}}}

# --- === *** ###########################
# 'Pull the rug' tests. Create channel in a interpreter A, move to
# other interpreter B, destroy the origin interpreter (A) before or
# during access from B. Must not crash, must return proper errors.

test iocmd-32.0 {origin interpreter of moved channel gone} -match glob -body {

    set ida [interp create];#puts <<$ida>>
    set idb [interp create];#puts <<$idb>>

    # Magic to get the test* commands in the children
    load {} Tcltest $ida
    load {} Tcltest $idb

    # Set up channel in interpreter
    interp eval $ida $helperscript
    set chan [interp eval $ida {
	proc foo {args} {oninit seek; onfinal; track; return}
	set chan [chan create {r w} foo]
	fconfigure $chan -buffering none
	set chan
    }]

    # Move channel to 2nd interpreter.
    interp eval $ida [list testchannel cut    $chan]
    interp eval $idb [list testchannel splice $chan]

    # Kill origin interpreter, then access channel from 2nd interpreter.
    interp delete $ida

    set     res {}
    lappend res [catch {interp eval $idb [list puts  $chan shoo]} msg] $msg
    lappend res [catch {interp eval $idb [list tell  $chan]}      msg] $msg
    lappend res [catch {interp eval $idb [list seek  $chan 1]}    msg] $msg
    lappend res [catch {interp eval $idb [list gets  $chan]}      msg] $msg
    lappend res [catch {interp eval $idb [list close $chan]}      msg] $msg
    set res

} -cleanup {
    interp delete $idb
} -constraints {testchannel} \
    -result {1 {Owner lost} 1 {Owner lost} 1 {Owner lost} 1 {Owner lost} 1 {Owner lost}}

test iocmd-32.1 {origin interpreter of moved channel destroyed during access} -match glob -body {

    set ida [interp create];#puts <<$ida>>
    set idb [interp create];#puts <<$idb>>

    # Magic to get the test* commands in the children
    load {} Tcltest $ida
    load {} Tcltest $idb

    # Set up channel in thread
    set chan [interp eval $ida $helperscript]
    set chan [interp eval $ida {
	proc foo {args} {
	    oninit; onfinal; track;
	    # destroy interpreter during channel access
	    suicide
	}
	set chan [chan create {r w} foo]
	fconfigure $chan -buffering none
	set chan
    }]
    interp alias $ida suicide {} interp delete $ida

    # Move channel to 2nd thread.
    interp eval $ida [list testchannel cut    $chan]
    interp eval $idb [list testchannel splice $chan]

    # Run access from interpreter B, this will give us a synchronous
    # response.

    interp eval $idb [list set chan $chan]
    set res [interp eval $idb {
	# wait a bit, give the main thread the time to start its event
	# loop to wait for the response from B
	after 2000
	catch { puts $chan shoo } res
	set res
    }]
    set res
} -cleanup {
    interp delete $idb
} -constraints {testchannel} -result {Owner lost}

test iocmd-32.2 {delete interp of reflected chan} {
    # Bug 3034840
    # Run this test in an interp with memory debugging to panic
    # on the double free
    interp create child
    child eval {
        proc no-op args {}
        proc driver {sub args} {return {initialize finalize watch read}}
        chan event [chan create read driver] readable no-op
    }
    interp delete child
} {}

# ### ### ### ######### ######### #########
## Same tests as above, but exercising the code forwarding and
## receiving driver operations to the originator thread.

# -*- tcl -*-
# ### ### ### ######### ######### #########
## Testing the reflected channel (Thread forwarding).
#
## The id numbers refer to the original test without thread
## forwarding, and gaps due to tests not applicable to forwarding are
## left to keep this asociation.

# ### ### ### ######### ######### #########
## Helper command. Runs a script in a separate thread and returns the
## result. A channel is transfered into the thread as well, and list of
## configuation variables

proc inthread {chan script args} {
    # Test thread.

    set tid [thread::create -preserved]
    thread::send $tid {load {} Tcltest}

    # Init thread configuration.
    # - Listed variables
    # - Id of main thread
    # - A number of helper commands

    foreach v $args {
	upvar 1 $v x
	thread::send $tid [list set $v $x]

    }
    thread::send $tid [list set mid [thread::id]]
    thread::send $tid {
	proc note {item} {global notes; lappend notes $item}
	proc notes {} {global notes; return $notes}
	proc noteOpts opts {global notes; lappend notes [dict merge {
	    -code !?! -level !?! -errorcode !?! -errorline !?! -errorinfo !?!
	} $opts]}
    }
    thread::send $tid [list proc s {} [list uplevel 1 $script]]; # (*)

    # Transfer channel (cut/splice aka detach/attach)

    testchannel cut $chan
    thread::send $tid [list testchannel splice $chan]

    # Run test script, also run local event loop!
    # The local event loop waits for the result to come back.
    # It is also necessary for the execution of forwarded channel
    # operations.

    set ::tres ""
    thread::send -async $tid {
	after 500
	catch {s} res; # This runs the script, 's' was defined at (*)
	thread::send -async $mid [list set ::tres $res]
    }
    vwait ::tres
    # Remove test thread, and return the captured result.

    thread::release $tid
    return $::tres
}

# ### ### ### ######### ######### #########

# ### ### ### ######### ######### #########

test iocmd.tf-22.2 {chan finalize, for close} -match glob -body {
    set res {}
    proc foo {args} {track; oninit; return {}}
    note [set c [chan create {r w} foo]]
    note [inthread $c {
	close $c
	# Close the deleted the channel.
	file channels rc*
    } c]
    # Channel destruction does not kill handler command!
    note [info command foo]
    rename foo {}
    set res
} -constraints {testchannel thread} -result {{initialize rc* {read write}} rc* {finalize rc*} {} foo}
test iocmd.tf-22.3 {chan finalize, for close, error, close error} -match glob -body {
    set res {}
    proc foo {args} {track; oninit; return -code error 5}
    note [set c [chan create {r w} foo]]
    notes [inthread $c {
	note [catch {close $c} msg]; note $msg
	# Channel is gone despite error.
	note [file channels rc*]
	notes
    } c]
    rename foo {}
    set res
} -constraints {testchannel thread} -result {{initialize rc* {read write}} rc* {finalize rc*} 1 5 {}}
test iocmd.tf-22.4 {chan finalize, for close, error, close errror} -match glob -body {
    set res {}
    proc foo {args} {track; oninit; error FOO}
    note [set c [chan create {r w} foo]]
    notes [inthread $c {
	note [catch {close $c} msg]; note $msg
	notes
    } c]
    rename foo {}
    set res
} -constraints {testchannel thread} -result {{initialize rc* {read write}} rc* {finalize rc*} 1 FOO}
test iocmd.tf-22.5 {chan finalize, for close, arbitrary result} -match glob -body {
    set res {}
    proc foo {args} {track; oninit; return SOMETHING}
    note [set c [chan create {r w} foo]]
    notes [inthread $c {
	note [catch {close $c} msg]; note $msg
	notes
    } c]
    rename foo {}
    set res
} -constraints {testchannel thread} -result {{initialize rc* {read write}} rc* {finalize rc*} 0 {}}
test iocmd.tf-22.6 {chan finalize, for close, break, close error} -match glob -body {
    set res {}
    proc foo {args} {track; oninit; return -code 3}
    note [set c [chan create {r w} foo]]
    notes [inthread $c {
	note [catch {close $c} msg]; note $msg
	notes
    } c]
    rename foo {}
    set res
} -result {{initialize rc* {read write}} rc* {finalize rc*} 1 *bad code*} \
    -constraints {testchannel thread}
test iocmd.tf-22.7 {chan finalize, for close, continue, close error} -match glob -body {
    set res {}
    proc foo {args} {track; oninit; return -code 4}
    note [set c [chan create {r w} foo]]
    notes [inthread $c {
	note [catch {close $c} msg]; note $msg
	notes
    } c]
    rename foo {}
    set res
} -result {{initialize rc* {read write}} rc* {finalize rc*} 1 *bad code*} \
    -constraints {testchannel thread}
test iocmd.tf-22.8 {chan finalize, for close, custom code, close error} -match glob -body {
    set res {}
    proc foo {args} {track; oninit; return -code 777 BANG}
    note [set c [chan create {r w} foo]]
    notes [inthread $c {
	note [catch {close $c} msg]; note $msg
	notes
    } c]
    rename foo {}
    set res
} -result {{initialize rc* {read write}} rc* {finalize rc*} 1 *bad code*} \
    -constraints {testchannel thread}
test iocmd.tf-22.9 {chan finalize, for close, ignore level, close error} -match glob -body {
    set res {}
    proc foo {args} {track; oninit; return -level 5 -code 777 BANG}
    note [set c [chan create {r w} foo]]
    notes [inthread $c {
	note [catch {close $c} msg opt]; note $msg; noteOpts $opt
	notes
    } c]
    rename foo {}
    set res
} -result {{initialize rc* {read write}} rc* {finalize rc*} 1 *bad code* {-code 1 -level 0 -errorcode NONE -errorline 1 -errorinfo *bad code*subcommand "finalize"*}} \
    -constraints {testchannel thread}

# --- === *** ###########################
# method read

test iocmd.tf-23.1 {chan read, regular data return} -match glob -body {
    set res {}
    proc foo {args} {
	oninit; onfinal; track
	return snarf
    }
    set c [chan create {r w} foo]
    notes [inthread $c {
	note [read $c 10]
	close $c
	notes
    } c]
    rename foo {}
    set res
} -constraints {testchannel thread} -result {{read rc* 4096} {read rc* 4096} snarfsnarf}
test iocmd.tf-23.2 {chan read, bad data return, to much} -match glob -body {
    set res {}
    proc foo {args} {
	oninit; onfinal; track
	return [string repeat snarf 1000]
    }
    set c [chan create {r w} foo]
    notes [inthread $c {
	note [catch {[read $c 2]} msg]; note $msg
	close $c
	notes
    } c]
    rename foo {}
    set res
} -constraints {testchannel thread} -result {{read rc* 4096} 1 {read delivered more than requested}}
test iocmd.tf-23.3 {chan read, for non-readable channel} -match glob -body {
    set res {}
    proc foo {args} {
	oninit; onfinal; track; note MUST_NOT_HAPPEN
    }
    set c [chan create {w} foo]
    notes [inthread $c {
	note [catch {[read $c 2]} msg]; note $msg
	close $c
	notes
    } c]
    rename foo {}
    set res
} -constraints {testchannel thread} -result {1 {channel "rc*" wasn't opened for reading}}
test iocmd.tf-23.4 {chan read, error return} -match glob -body {
    set res {}
    proc foo {args} {
	oninit; onfinal; track
	return -code error BOOM!
    }
    set c [chan create {r w} foo]
    notes [inthread $c {
	note [catch {read $c 2} msg]; note $msg
	close $c
	notes
    } c]
    rename foo {}
    set res
} -result {{read rc* 4096} 1 BOOM!} \
    -constraints {testchannel thread}
test iocmd.tf-23.5 {chan read, break return is error} -match glob -body {
    set res {}
    proc foo {args} {
	oninit; onfinal; track
	return -code break BOOM!
    }
    set c [chan create {r w} foo]
    notes [inthread $c {
	note [catch {read $c 2} msg]; note $msg
	close $c
	notes
    } c]
    rename foo {}
    set res
} -result {{read rc* 4096} 1 *bad code*} \
    -constraints {testchannel thread}
test iocmd.tf-23.6 {chan read, continue return is error} -match glob -body {
    set res {}
    proc foo {args} {
	oninit; onfinal; track
	return -code continue BOOM!
    }
    set c [chan create {r w} foo]
    notes [inthread $c {
	note [catch {read $c 2} msg]; note $msg
	close $c
	notes
    } c]
    rename foo {}
    set res
} -result {{read rc* 4096} 1 *bad code*} \
    -constraints {testchannel thread}
test iocmd.tf-23.7 {chan read, custom return is error} -match glob -body {
    set res {}
    proc foo {args} {
	oninit; onfinal; track
	return -code 777 BOOM!
    }
    set c [chan create {r w} foo]
    notes [inthread $c {
	note [catch {read $c 2} msg]; note $msg
	close $c
	notes
    } c]
    rename foo {}
    set res
} -result {{read rc* 4096} 1 *bad code*} \
    -constraints {testchannel thread}
test iocmd.tf-23.8 {chan read, level is squashed} -match glob -body {
    set res {}
    proc foo {args} {
	oninit; onfinal; track
	return -level 55 -code 777 BOOM!
    }
    set c [chan create {r w} foo]
    notes [inthread $c {
	note [catch {read $c 2} msg opt]; note $msg; noteOpts $opt
	close $c
	notes
    } c]
    rename foo {}
    set res
} -result {{read rc* 4096} 1 *bad code* {-code 1 -level 0 -errorcode NONE -errorline 1 -errorinfo *bad code*subcommand "read"*}} \
    -constraints {testchannel thread}
test iocmd.tf-23.9 {chan read, no data means eof} -match glob -setup {
    set res {}
    proc foo {args} {
	oninit; onfinal; track
	return ""
    }
    set c [chan create {r w} foo]
} -body {
    notes [inthread $c {
	note [read $c 2]
	note [eof $c]
	close $c
	notes
    } c]
    set res
} -cleanup {
    rename foo {}
    unset res
} -result {{read rc* 4096} {} 1} \
    -constraints {testchannel thread}
test iocmd.tf-23.10 {chan read, EAGAIN means no data, yet no eof either} -match glob -setup {
    set res {}
    proc foo {args} {
	oninit; onfinal; track
	error EAGAIN
    }
    set c [chan create {r w} foo]
} -body {
    notes [inthread $c {
	note [read $c 2]
	note [eof $c]
	close $c
	notes
    } c]
    set res
} -cleanup {
    rename foo {}
    unset res
} -result {{read rc* 4096} {} 0} \
    -constraints {testchannel thread}

# --- === *** ###########################
# method write

test iocmd.tf-24.1 {chan write, regular write} -match glob -body {
    set res {}
    proc foo {args} {
	oninit; onfinal; track
	set     written [string length [lindex $args 2]]
	note   $written
	return $written
    }
    set c [chan create {r w} foo]
    inthread $c {
	puts -nonewline $c snarf; flush $c
	close $c
    } c
    rename foo {}
    set res
} -constraints {testchannel thread} -result {{write rc* snarf} 5}
test iocmd.tf-24.2 {chan write, ack partial writes} -match glob -body {
    set res {}
    proc foo {args} {
	oninit; onfinal; track
	set     written [string length [lindex $args 2]]
	if {$written > 10} {set written [expr {$written / 2}]}
	note   $written
	return $written
    }
    set c [chan create {r w} foo]
    inthread $c {
	puts -nonewline $c snarfsnarfsnarf; flush $c
	close $c
    } c
    rename foo {}
    set res
} -constraints {testchannel thread} -result {{write rc* snarfsnarfsnarf} 7 {write rc* arfsnarf} 8}
test iocmd.tf-24.3 {chan write, failed write} -match glob -body {
    set res {}
    proc foo {args} {oninit; onfinal; track; note -1; return -1}
    set c [chan create {r w} foo]
    inthread $c {
	puts -nonewline $c snarfsnarfsnarf; flush $c
	close $c
    } c
    rename foo {}
    set res
} -constraints {testchannel thread} -result {{write rc* snarfsnarfsnarf} -1}
test iocmd.tf-24.4 {chan write, non-writable channel} -match glob -body {
    set res {}
    proc foo {args} {oninit; onfinal; track; note MUST_NOT_HAPPEN; return}
    set c [chan create {r} foo]
    notes [inthread $c {
	note [catch {puts -nonewline $c snarfsnarfsnarf; flush $c} msg]
	note $msg
	close $c
	notes
    } c]
    rename foo {}
    set res
} -constraints {testchannel thread} -result {1 {channel "rc*" wasn't opened for writing}}
test iocmd.tf-24.5 {chan write, bad result, more written than data} -match glob -body {
    set res {}
    proc foo {args} {oninit; onfinal; track; return 10000}
    set c [chan create {r w} foo]
    notes [inthread $c {
	note [catch {puts -nonewline $c snarf; flush $c} msg]
	note $msg
	close $c
	notes
    } c]
    rename foo {}
    set res
} -constraints {testchannel thread} -result {{write rc* snarf} 1 {write wrote more than requested}}
test iocmd.tf-24.6 {chan write, zero writes} -match glob -body {
    set res {}
    proc foo {args} {oninit; onfinal; track; return 0}
    set c [chan create {r w} foo]
    notes [inthread $c {
	note [catch {puts -nonewline $c snarf; flush $c} msg]
	note $msg
	close $c
	notes
    } c]
    rename foo {}
    set res
} -constraints {testchannel thread} -result {{write rc* snarf} 1 {write wrote more than requested}}
test iocmd.tf-24.7 {chan write, failed write, error return} -match glob -body {
    set res {}
    proc foo {args} {oninit; onfinal; track; return -code error BOOM!}
    set c [chan create {r w} foo]
    notes [inthread $c {
	note [catch {puts -nonewline $c snarfsnarfsnarf; flush $c} msg]
	note $msg
	close $c
	notes
    } c]
    rename foo {}
    set res
} -result {{write rc* snarfsnarfsnarf} 1 BOOM!} \
    -constraints {testchannel thread}
test iocmd.tf-24.8 {chan write, failed write, error return} -match glob -body {
    set res {}
    proc foo {args} {oninit; onfinal; track; error BOOM!}
    set c [chan create {r w} foo]
    notes [inthread $c {
	note [catch {puts -nonewline $c snarfsnarfsnarf; flush $c} msg]
	note $msg
	close $c
	notes
    } c]
    rename foo {}
    set res
} -result {{write rc* snarfsnarfsnarf} 1 BOOM!} \
    -constraints {testchannel thread}
test iocmd.tf-24.9 {chan write, failed write, break return is error} -match glob -body {
    set res {}
    proc foo {args} {oninit; onfinal; track; return -code break BOOM!}
    set c [chan create {r w} foo]
    notes [inthread $c {
	note [catch {puts -nonewline $c snarfsnarfsnarf; flush $c} msg]
	note $msg
	close $c
	notes
    } c]
    rename foo {}
    set res
} -result {{write rc* snarfsnarfsnarf} 1 *bad code*} \
    -constraints {testchannel thread}
test iocmd.tf-24.10 {chan write, failed write, continue return is error} -match glob -body {
    set res {}
    proc foo {args} {oninit; onfinal; track; return -code continue BOOM!}
    set c [chan create {r w} foo]
    notes [inthread $c {
	note [catch {puts -nonewline $c snarfsnarfsnarf; flush $c} msg]
	note $msg
	close $c
	notes
    } c]
    rename foo {}
    set res
} -result {{write rc* snarfsnarfsnarf} 1 *bad code*} \
    -constraints {testchannel thread}
test iocmd.tf-24.11 {chan write, failed write, custom return is error} -match glob -body {
    set res {}
    proc foo {args} {oninit; onfinal; track; return -code 777 BOOM!}
    set c [chan create {r w} foo]
    notes [inthread $c {
	note [catch {puts -nonewline $c snarfsnarfsnarf; flush $c} msg]
	note $msg
	close $c
	notes
    } c]
    rename foo {}
    set res
} -result {{write rc* snarfsnarfsnarf} 1 *bad code*} \
    -constraints {testchannel thread}
test iocmd.tf-24.12 {chan write, failed write, non-numeric return is error} -match glob -body {
    set res {}
    proc foo {args} {oninit; onfinal; track; return BANG}
    set c [chan create {r w} foo]
    notes [inthread $c {
	note [catch {puts -nonewline $c snarfsnarfsnarf; flush $c} msg]
	note $msg
	close $c
	notes
    } c]
    rename foo {}
    set res
} -result {{write rc* snarfsnarfsnarf} 1 {expected integer but got "BANG"}} \
    -constraints {testchannel thread}
test iocmd.tf-24.13 {chan write, failed write, level is ignored} -match glob -body {
    set res {}
    proc foo {args} {oninit; onfinal; track; return -level 55 -code 777 BOOM!}
    set c [chan create {r w} foo]
    notes [inthread $c {
	note [catch {puts -nonewline $c snarfsnarfsnarf; flush $c} msg opt]
	note $msg
	noteOpts $opt
	close $c
	notes
    } c]
    rename foo {}
    set res
} -result {{write rc* snarfsnarfsnarf} 1 *bad code* {-code 1 -level 0 -errorcode NONE -errorline 1 -errorinfo *bad code*subcommand "write"*}} \
    -constraints {testchannel thread}
test iocmd.tf-24.14 {chan write, no EAGAIN means that writing is allowed at this time, bug 2936225} -match glob -setup {
    set res {}
    proc foo {args} {
	oninit; onfinal; track
	return 3
    }
    set c [chan create {r w} foo]
} -body {
    notes [inthread $c {
	note [puts -nonewline $c ABC ; flush $c]
	close $c
	notes
    } c]
    set res
} -cleanup {
    rename foo {}
    unset res
} -result {{write rc* ABC} {}} \
    -constraints {testchannel thread}
test iocmd.tf-24.15 {chan write, EAGAIN means that writing is not allowed at this time, bug 2936225} -match glob -setup {
    set res {}
    proc foo {args} {
	oninit; onfinal; track
	# Note: The EAGAIN signals that the channel cannot accept
	# write requests right now, this in turn causes the IO core to
	# request the generation of writable events (see expected
	# result below, and compare to case 24.14 above).
	error EAGAIN
    }
    set c [chan create {r w} foo]
} -body {
    notes [inthread $c {
	note [puts -nonewline $c ABC ; flush $c]
	close $c
	notes
    } c]
    set res
} -cleanup {
    proc foo {args} {onfinal; set ::done-24.15 1; return 3}
    after 1000 {set ::done-24.15 2}
    vwait done-24.15
    rename foo {}
    unset res
} -result {{write rc* ABC} {watch rc* write} {}} \
    -constraints {testchannel thread}

test iocmd.tf-24.16 {chan write, note the background flush setup by close due to the EAGAIN leaving data in buffers.} -match glob -setup {
    set res {}
    proc foo {args} {
	oninit; onfinal; track
	# Note: The EAGAIN signals that the channel cannot accept
	# write requests right now, this in turn causes the IO core to
	# request the generation of writable events (see expected
	# result below, and compare to case 24.14 above).
	error EAGAIN
    }
    set c [chan create {r w} foo]
} -body {
    notes [inthread $c {
	note [puts -nonewline $c ABC ; flush $c]
	close $c
	notes
    } c]
    # Replace handler with all-tracking one which doesn't error.
    # This will tell us if a write-due-flush is there.
    proc foo {args} { onfinal; note BG ; track ; set ::endbody-24.16 1}
    # Flush (sic!) the event-queue to capture the write from a
    # BG-flush.
    after 1000 {set ::endbody-24.16 2}
    vwait endbody-24.16
    set res
} -cleanup {
    proc foo {args} {onfinal; set ::done-24.16 1; return 3}
    after 1000 {set ::done-24.16 2}
    vwait done-24.16
    rename foo {}
    unset res
} -result {{write rc* ABC} {watch rc* write} {} BG {write rc* ABC}} \
    -constraints {testchannel thread}

test iocmd.tf-24.17.bug3522560 {postevent for transfered channel} \
    -constraints {testchannel thread} -setup {
    # This test exposes how the execution of postevent in the handler thread causes
    # a crash if we are not properly injecting the events into the owning thread instead.
    # With the injection the test will simply complete without crash.

    set beat 10000
    set drive 999
    set data ...---...

    proc LOG {text} {
	#puts stderr "[thread::id]: $text"
	return
    }

    proc POST {hi} {
	LOG "-> [info level 0]"
	chan postevent $hi read
	LOG "<- [info level 0]"

	set ::timer [after $::drive [info level 0]]
	return
    }

    proc HANDLER {op ch args} {
	lappend ::res [lrange [info level 0] 1 end]
	LOG "-> [info level 0]"
	set ret {}
	switch -glob -- $op {
	    init* {set ret {initialize finalize watch read}}
	    watch {
		set l [lindex $args 0]
		catch {after cancel $::timer}
		if {[llength $l]} {
		    set ::timer [after $::drive [list POST $ch]]
		}
	    }
	    finalize {
		catch { after cancel $::timer }
		after 500 {set ::forever now}
	    }
	    read {
		set ret $::data
		set ::data {} ; # Next is EOF.
	    }
	}
	LOG "<- [info level 0] : $ret"
	return $ret
    }
} -body {
    LOG BEGIN
    set ch [chan create {read} HANDLER]

    set tid [thread::create {
	proc LOG {text} {
	    #puts stderr "\t\t\t\t\t\t[thread::id]: $text"
	    return
	}
	LOG THREAD-STARTED
	load {} Tcltest
	proc bgerror s {
	    LOG BGERROR:$s
	}
	vwait forever
	LOG THREAD-DONE
    }]

    testchannel cut $ch
    thread::send $tid [list set thech $ch]
    thread::send $tid [list set beat $beat]
    thread::send -async $tid {
	LOG SPLICE-BEG
	testchannel splice $thech
	LOG SPLICE-END
	proc PROCESS {ch} {
	    LOG "-> [info level 0]"
	    if {[eof $ch]} {
		close $ch
		set ::done 1
		set c <<EOF>>
	    } else {
		set c [read $ch 1]
	    }
	    LOG "GOTCHAR: $c"
	    LOG "<- [info level 0]"
	}
	LOG THREAD-FILEEVENT
	fconfigure $thech -translation binary -blocking 0
	fileevent  $thech readable [list PROCESS $thech]
	LOG THREAD-NOEVENT-LOOP
	set done 0
	while {!$done} {
	    after $beat
	    LOG THREAD-HEARTBEAT
	    update
	}
	LOG THREAD-LOOP-DONE
	#thread::exit
	# Thread exits cause leaks;  Use clean thread shutdown
	set forever yourGirl
    }

    LOG MAIN_WAITING
    vwait forever
    LOG MAIN_DONE

    set res
} -cleanup {
    after cancel $::timer
    rename LOG {}
    rename POST {}
    rename HANDLER {}
    unset beat drive data forever res tid ch timer
} -match glob \
    -result {{initialize rc* read} {watch rc* read} {read rc* 4096} {watch rc* {}} {watch rc* read} {read rc* 4096} {watch rc* {}} {finalize rc*}}

# --- === *** ###########################
# method cgetall

test iocmd.tf-25.1 {chan configure, cgetall, standard options} -match glob -body {
    set res {}
    proc foo {args} {oninit; onfinal; track; note MUST_NOT_HAPPEN; return}
    set c [chan create {r w} foo]
    notes [inthread $c {
	note [fconfigure $c]
	close $c
	notes
    } c]
    rename foo {}
    set res
} -constraints {testchannel thread} \
    -result {{-blocking 1 -buffering full -buffersize 4096 -encoding * -eofchar {} * -translation {auto *}}}
test iocmd.tf-25.2 {chan configure, cgetall, no options} -match glob -body {
    set res {}
    proc foo {args} {oninit cget cgetall; onfinal; track; return ""}
    set c [chan create {r w} foo]
    notes [inthread $c {
	note [fconfigure $c]
	close $c
	notes
    } c]
    rename foo {}
    set res
} -constraints {testchannel thread} \
    -result {{cgetall rc*} {-blocking 1 -buffering full -buffersize 4096 -encoding * -eofchar {} * -translation {auto *}}}
test iocmd.tf-25.3 {chan configure, cgetall, regular result} -match glob -body {
    set res {}
    proc foo {args} {
	oninit cget cgetall; onfinal; track
	return "-bar foo -snarf x"
    }
    set c [chan create {r w} foo]
    notes [inthread $c {
	note [fconfigure $c]
	close $c
	notes
    } c]
    rename foo {}
    set res
} -constraints {testchannel thread} \
    -result {{cgetall rc*} {-blocking 1 -buffering full -buffersize 4096 -encoding * -eofchar {} * -translation {auto *} -bar foo -snarf x}}
test iocmd.tf-25.4 {chan configure, cgetall, bad result, list of uneven length} -match glob -body {
    set res {}
    proc foo {args} {
	oninit cget cgetall; onfinal; track
	return "-bar"
    }
    set c [chan create {r w} foo]
    notes [inthread $c {
	note [catch {fconfigure $c} msg]
	note $msg
	close $c
	notes
    } c]
    rename foo {}
    set res
} -constraints {testchannel thread} -result {{cgetall rc*} 1 {Expected list with even number of elements, got 1 element instead}}
test iocmd.tf-25.5 {chan configure, cgetall, bad result, not a list} -match glob -body {
    set res {}
    proc foo {args} {
	oninit cget cgetall; onfinal; track
	return "\{"
    }
    set c [chan create {r w} foo]
    notes [inthread $c {
	note [catch {fconfigure $c} msg]
	note $msg
	close $c
	notes
    } c]
    rename foo {}
    set res
} -constraints {testchannel thread} -result {{cgetall rc*} 1 {unmatched open brace in list}}
test iocmd.tf-25.6 {chan configure, cgetall, error return} -match glob -body {
    set res {}
    proc foo {args} {
	oninit cget cgetall; onfinal; track
	return -code error BOOM!
    }
    set c [chan create {r w} foo]
    notes [inthread $c {
	note [catch {fconfigure $c} msg]
	note $msg
	close $c
	notes
    } c]
    rename foo {}
    set res
} -constraints {testchannel thread} -result {{cgetall rc*} 1 BOOM!}
test iocmd.tf-25.7 {chan configure, cgetall, break return is error} -match glob -body {
    set res {}
    proc foo {args} {
	oninit cget cgetall; onfinal; track
	return -code break BOOM!
    }
    set c [chan create {r w} foo]
    notes [inthread $c {
	note [catch {fconfigure $c} msg]
	note $msg
	close $c
	notes
    } c]
    rename foo {}
    set res
} -result {{cgetall rc*} 1 *bad code*} \
    -constraints {testchannel thread}
test iocmd.tf-25.8 {chan configure, cgetall, continue return is error} -match glob -body {
    set res {}
    proc foo {args} {
	oninit cget cgetall; onfinal; track
	return -code continue BOOM!
    }
    set c [chan create {r w} foo]
    notes [inthread $c {
	note [catch {fconfigure $c} msg]
	note $msg
	close $c
	notes
    } c]
    rename foo {}
    set res
} -result {{cgetall rc*} 1 *bad code*} \
    -constraints {testchannel thread}
test iocmd.tf-25.9 {chan configure, cgetall, custom return is error} -match glob -body {
    set res {}
    proc foo {args} {
	oninit cget cgetall; onfinal; track
	return -code 777 BOOM!
    }
    set c [chan create {r w} foo]
    notes [inthread $c {
	note [catch {fconfigure $c} msg]
	note $msg
	close $c
	notes
    } c]
    rename foo {}
    set res
} -result {{cgetall rc*} 1 *bad code*} \
    -constraints {testchannel thread}
test iocmd.tf-25.10 {chan configure, cgetall, level is ignored} -match glob -body {
    set res {}
    proc foo {args} {
	oninit cget cgetall; onfinal; track
	return -level 55 -code 777 BANG
    }
    set c [chan create {r w} foo]
    notes [inthread $c {
	note [catch {fconfigure $c} msg opt]
	note $msg
	noteOpts $opt
	close $c
	notes
    } c]
    rename foo {}
    set res
} -result {{cgetall rc*} 1 *bad code* {-code 1 -level 0 -errorcode NONE -errorline 1 -errorinfo *bad code*subcommand "cgetall"*}} \
    -constraints {testchannel thread}

# --- === *** ###########################
# method configure

test iocmd.tf-26.1 {chan configure, set standard option} -match glob -body {
    set res {}
    proc foo {args} {
	oninit configure; onfinal; track; note MUST_NOT_HAPPEN; return
    }
    set c [chan create {r w} foo]
    notes [inthread $c {
	note [fconfigure $c -translation lf]
	close $c
	notes
    } c]
    rename foo {}
    set res
} -constraints {testchannel thread} -result {{}}
test iocmd.tf-26.2 {chan configure, set option, error return} -match glob -body {
    set res {}
    proc foo {args} {
	oninit configure; onfinal; track
	return -code error BOOM!
    }
    set c [chan create {r w} foo]
    notes [inthread $c {
	note [catch {fconfigure $c -rc-foo bar} msg]
	note $msg
	close $c
	notes
    } c]
    rename foo {}
    set res
} -constraints {testchannel thread} -result {{configure rc* -rc-foo bar} 1 BOOM!}
test iocmd.tf-26.3 {chan configure, set option, ok return} -match glob -body {
    set res {}
    proc foo {args} {oninit configure; onfinal; track; return}
    set c [chan create {r w} foo]
    notes [inthread $c {
	note [fconfigure $c -rc-foo bar]
	close $c
	notes
    } c]
    rename foo {}
    set res
} -constraints {testchannel thread} -result {{configure rc* -rc-foo bar} {}}
test iocmd.tf-26.4 {chan configure, set option, break return is error} -match glob -body {
    set res {}
    proc foo {args} {
	oninit configure; onfinal; track
	return -code break BOOM!
    }
    set c [chan create {r w} foo]
    notes [inthread $c {
	note [catch {fconfigure $c -rc-foo bar} msg]
	note $msg
	close $c
	notes
    } c]
    rename foo {}
    set res
} -result {{configure rc* -rc-foo bar} 1 *bad code*} \
    -constraints {testchannel thread}
test iocmd.tf-26.5 {chan configure, set option, continue return is error} -match glob -body {
    set res {}
    proc foo {args} {
	oninit configure; onfinal; track
	return -code continue BOOM!
    }
    set c [chan create {r w} foo]
    notes [inthread $c {
	note [catch {fconfigure $c -rc-foo bar} msg]
	note $msg
	close $c
	notes
    } c]
    rename foo {}
    set res
} -result {{configure rc* -rc-foo bar} 1 *bad code*} \
    -constraints {testchannel thread}
test iocmd.tf-26.6 {chan configure, set option, custom return is error} -match glob -body {
    set res {}
    proc foo {args} {
	oninit configure; onfinal; track
	return -code 444 BOOM!
    }
    set c [chan create {r w} foo]
    notes [inthread $c {
	note [catch {fconfigure $c -rc-foo bar} msg]
	note $msg
	close $c
	notes
    } c]
    rename foo {}
    set res
} -result {{configure rc* -rc-foo bar} 1 *bad code*} \
    -constraints {testchannel thread}
test iocmd.tf-26.7 {chan configure, set option, level is ignored} -match glob -body {
    set res {}
    proc foo {args} {
	oninit configure; onfinal; track
	return -level 55 -code 444 BANG
    }
    set c [chan create {r w} foo]
    notes [inthread $c {
	note [catch {fconfigure $c -rc-foo bar} msg opt]
	note $msg
	noteOpts $opt
	close $c
	notes
    } c]
    rename foo {}
    set res
} -result {{configure rc* -rc-foo bar} 1 *bad code* {-code 1 -level 0 -errorcode NONE -errorline 1 -errorinfo *bad code*subcommand "configure"*}} \
    -constraints {testchannel thread}

# --- === *** ###########################
# method cget

test iocmd.tf-27.1 {chan configure, get option, ok return} -match glob -body {
    set res {}
    proc foo {args} {oninit cget cgetall; onfinal; track; return foo}
    set c [chan create {r w} foo]
    notes [inthread $c {
	note [fconfigure $c -rc-foo]
	close $c
	notes
    } c]
    rename foo {}
    set res
} -constraints {testchannel thread} -result {{cget rc* -rc-foo} foo}
test iocmd.tf-27.2 {chan configure, get option, error return} -match glob -body {
    set res {}
    proc foo {args} {
	oninit cget cgetall; onfinal; track
	return -code error BOOM!
    }
    set c [chan create {r w} foo]
    notes [inthread $c {
	note [catch {fconfigure $c -rc-foo} msg]
	note $msg
	close $c
	notes
    } c]
    rename foo {}
    set res
} -constraints {testchannel thread} -result {{cget rc* -rc-foo} 1 BOOM!}
test iocmd.tf-27.3 {chan configure, get option, break return is error} -match glob -body {
    set res {}
    proc foo {args} {
	oninit cget cgetall; onfinal; track
	return -code error BOOM!
    }
    set c [chan create {r w} foo]
    notes [inthread $c {
	note [catch {fconfigure $c -rc-foo} msg]
	note $msg
	close $c
	notes
    } c]
    rename foo {}
    set res
} -result {{cget rc* -rc-foo} 1 BOOM!} \
    -constraints {testchannel thread}
test iocmd.tf-27.4 {chan configure, get option, continue return is error} -match glob -body {
    set res {}
    proc foo {args} {
	oninit cget cgetall; onfinal; track
	return -code continue BOOM!
    }
    set c [chan create {r w} foo]
    notes [inthread $c {
	note [catch {fconfigure $c -rc-foo} msg]
	note $msg
	close $c
	notes
    } c]
    rename foo {}
    set res
} -result {{cget rc* -rc-foo} 1 *bad code*} \
    -constraints {testchannel thread}
test iocmd.tf-27.5 {chan configure, get option, custom return is error} -match glob -body {
    set res {}
    proc foo {args} {
	oninit cget cgetall; onfinal; track
	return -code 333 BOOM!
    }
    set c [chan create {r w} foo]
    notes [inthread $c {
	note [catch {fconfigure $c -rc-foo} msg]
	note $msg
	close $c
	notes
    } c]
    rename foo {}
    set res
} -result {{cget rc* -rc-foo} 1 *bad code*} \
    -constraints {testchannel thread}
test iocmd.tf-27.6 {chan configure, get option, level is ignored} -match glob -body {
    set res {}
    proc foo {args} {
	oninit cget cgetall; onfinal; track
	return -level 77 -code 333 BANG
    }
    set c [chan create {r w} foo]
    notes [inthread $c {
	note [catch {fconfigure $c -rc-foo} msg opt]
	note $msg
	noteOpts $opt
	close $c
	notes
    } c]
    rename foo {}
    set res
} -result {{cget rc* -rc-foo} 1 *bad code* {-code 1 -level 0 -errorcode NONE -errorline 1 -errorinfo *bad code*subcommand "cget"*}} \
    -constraints {testchannel thread}

# --- === *** ###########################
# method seek

test iocmd.tf-28.1 {chan tell, not supported by handler} -match glob -body {
    set res {}
    proc foo {args} {oninit; onfinal; track; note MUST_NOT_HAPPEN; return}
    set c [chan create {r w} foo]
    notes [inthread $c {
	note [tell $c]
	close $c
	notes
    } c]
    rename foo {}
    set res
} -result {-1} \
    -constraints {testchannel thread}
test iocmd.tf-28.2 {chan tell, error return} -match glob -body {
    set res {}
    proc foo {args} {oninit seek; onfinal; track; return -code error BOOM!}
    set c [chan create {r w} foo]
    notes [inthread $c {
	note [catch {tell $c} msg]
	note $msg
	close $c
	notes
    } c]
    rename foo {}
    set res
} -result {{seek rc* 0 current} 1 BOOM!} \
    -constraints {testchannel thread}
test iocmd.tf-28.3 {chan tell, break return is error} -match glob -body {
    set res {}
    proc foo {args} {oninit seek; onfinal; track; return -code break BOOM!}
    set c [chan create {r w} foo]
    notes [inthread $c {
	note [catch {tell $c} msg]
	note $msg
	close $c
	notes
    } c]
    rename foo {}
    set res
} -result {{seek rc* 0 current} 1 *bad code*} \
    -constraints {testchannel thread}
test iocmd.tf-28.4 {chan tell, continue return is error} -match glob -body {
    set res {}
    proc foo {args} {oninit seek; onfinal; track; return -code continue BOOM!}
    set c [chan create {r w} foo]
    notes [inthread $c {
	note [catch {tell $c} msg]
	note $msg
	close $c
	notes
    } c]
    rename foo {}
    set res
} -result {{seek rc* 0 current} 1 *bad code*} \
    -constraints {testchannel thread}
test iocmd.tf-28.5 {chan tell, custom return is error} -match glob -body {
    set res {}
    proc foo {args} {oninit seek; onfinal; track; return -code 222 BOOM!}
    set c [chan create {r w} foo]
    notes [inthread $c {
	note [catch {tell $c} msg]
	note $msg
	close $c
	notes
    } c]
    rename foo {}
    set res
} -result {{seek rc* 0 current} 1 *bad code*} \
    -constraints {testchannel thread}
test iocmd.tf-28.6 {chan tell, level is ignored} -match glob -body {
    set res {}
    proc foo {args} {oninit seek; onfinal; track; return -level 11 -code 222 BANG}
    set c [chan create {r w} foo]
    notes [inthread $c {
	note [catch {tell $c} msg opt]
	note $msg
	noteOpts $opt
	close $c
	notes
    } c]
    rename foo {}
    set res
} -result {{seek rc* 0 current} 1 *bad code* {-code 1 -level 0 -errorcode NONE -errorline 1 -errorinfo *bad code*subcommand "seek"*}} \
    -constraints {testchannel thread}
test iocmd.tf-28.7 {chan tell, regular return} -match glob -body {
    set res {}
    proc foo {args} {oninit seek; onfinal; track; return 88}
    set c [chan create {r w} foo]
    notes [inthread $c {
	note [tell $c]
	close $c
	notes
    } c]
    rename foo {}
    set res
} -result {{seek rc* 0 current} 88} \
    -constraints {testchannel thread}
test iocmd.tf-28.8 {chan tell, negative return} -match glob -body {
    set res {}
    proc foo {args} {oninit seek; onfinal; track; return -1}
    set c [chan create {r w} foo]
    notes [inthread $c {
	note [catch {tell $c} msg]
	note $msg
	close $c
	notes
    } c]
    rename foo {}
    set res
} -result {{seek rc* 0 current} 1 {Tried to seek before origin}} \
    -constraints {testchannel thread}
test iocmd.tf-28.9 {chan tell, string return} -match glob -body {
    set res {}
    proc foo {args} {oninit seek; onfinal; track; return BOGUS}
    set c [chan create {r w} foo]
    notes [inthread $c {
	note [catch {tell $c} msg]
	note $msg
	close $c
	notes
    } c]
    rename foo {}
    set res
} -result {{seek rc* 0 current} 1 {expected integer but got "BOGUS"}} \
    -constraints {testchannel thread}
test iocmd.tf-28.10 {chan seek, not supported by handler} -match glob -body {
    set res {}
    proc foo {args} {oninit; onfinal; track; note MUST_NOT_HAPPEN; return}
    set c [chan create {r w} foo]
    notes [inthread $c {
	note [catch {seek $c 0 start} msg]
	note $msg
	close $c
	notes
    } c]
    rename foo {}
    set res
} -result {1 {error during seek on "rc*": invalid argument}} \
    -constraints {testchannel thread}
test iocmd.tf-28.11 {chan seek, error return} -match glob -body {
    set res {}
    proc foo {args} {oninit seek; onfinal; track; return -code error BOOM!}
    set c [chan create {r w} foo]
    notes [inthread $c {
	note [catch {seek $c 0 start} msg]
	note $msg
	close $c
	notes
    } c]
    rename foo {}
    set res
} -result {{seek rc* 0 start} 1 BOOM!} \
    -constraints {testchannel thread}
test iocmd.tf-28.12 {chan seek, break return is error} -match glob -body {
    set res {}
    proc foo {args} {oninit seek; onfinal; track; return -code break BOOM!}
    set c [chan create {r w} foo]
    notes [inthread $c {
	note [catch {seek $c 0 start} msg]
	note $msg
	close $c
	notes
    } c]
    rename foo {}
    set res
} -result {{seek rc* 0 start} 1 *bad code*} \
    -constraints {testchannel thread}
test iocmd.tf-28.13 {chan seek, continue return is error} -match glob -body {
    set res {}
    proc foo {args} {oninit seek; onfinal; track; return -code continue BOOM!}
    set c [chan create {r w} foo]
    notes [inthread $c {
	note [catch {seek $c 0 start} msg]
	note $msg
	close $c
	notes
    } c]
    rename foo {}
    set res
} -result {{seek rc* 0 start} 1 *bad code*} \
    -constraints {testchannel thread}
test iocmd.tf-28.14 {chan seek, custom return is error} -match glob -body {
    set res {}
    proc foo {args} {oninit seek; onfinal; track; return -code 99 BOOM!}
    set c [chan create {r w} foo]
    notes [inthread $c {
	note [catch {seek $c 0 start} msg]
	note $msg
	close $c
	notes
    } c]
    rename foo {}
    set res
} -result {{seek rc* 0 start} 1 *bad code*} \
    -constraints {testchannel thread}
test iocmd.tf-28.15 {chan seek, level is ignored} -match glob -body {
    set res {}
    proc foo {args} {oninit seek; onfinal; track; return -level 33 -code 99 BANG}
    set c [chan create {r w} foo]
    notes [inthread $c {
	note [catch {seek $c 0 start} msg opt]
	note $msg
	noteOpts $opt
	close $c
	notes
    } c]
    rename foo {}
    set res
} -result {{seek rc* 0 start} 1 *bad code* {-code 1 -level 0 -errorcode NONE -errorline 1 -errorinfo *bad code*subcommand "seek"*}} \
    -constraints {testchannel thread}
test iocmd.tf-28.16 {chan seek, bogus return, negative location} -match glob -body {
    set res {}
    proc foo {args} {oninit seek; onfinal; track; return -45}
    set c [chan create {r w} foo]
    notes [inthread $c {
	note [catch {seek $c 0 start} msg]
	note $msg
	close $c
	notes
    } c]
    rename foo {}
    set res
} -result {{seek rc* 0 start} 1 {Tried to seek before origin}} \
    -constraints {testchannel thread}
test iocmd.tf-28.17 {chan seek, bogus return, string return} -match glob -body {
    set res {}
    proc foo {args} {oninit seek; onfinal; track; return BOGUS}
    set c [chan create {r w} foo]
    notes [inthread $c {
	note [catch {seek $c 0 start} msg]
	note $msg
	close $c
	notes
    } c]
    rename foo {}
    set res
} -result {{seek rc* 0 start} 1 {expected integer but got "BOGUS"}} \
    -constraints {testchannel thread}
test iocmd.tf-28.18 {chan seek, ok result} -match glob -body {
    set res {}
    proc foo {args} {oninit seek; onfinal; track; return 23}
    set c [chan create {r w} foo]
    notes [inthread $c {
	note [seek $c 0 current]
	close $c
	notes
    } c]
    rename foo {}
    set res
} -result {{seek rc* 0 current} {}} \
    -constraints {testchannel thread}
foreach {testname code} {
    iocmd.tf-28.19.0 start
    iocmd.tf-28.19.1 current
    iocmd.tf-28.19.2 end
} {
    test $testname "chan seek, base conversion, $code" -match glob -body {
	set res {}
	proc foo {args} {oninit seek; onfinal; track; return 0}
	set c [chan create {r w} foo]
	notes [inthread $c {
	    note [seek $c 0 $code]
	    close $c
	    notes
	} c code]
	rename foo {}
	set res
    } -result [list [list seek rc* 0 $code] {}] \
	-constraints {testchannel thread}
}

# --- === *** ###########################
# method blocking

test iocmd.tf-29.1 {chan blocking, no handler support} -match glob -body {
    set res {}
    proc foo {args} {oninit; onfinal; track; note MUST_NOT_HAPPEN; return}
    set c [chan create {r w} foo]
    notes [inthread $c {
	note [fconfigure $c -blocking]
	close $c
	notes
    } c]
    rename foo {}
    set res
} -result {1} \
    -constraints {testchannel thread}
test iocmd.tf-29.2 {chan blocking, no handler support} -match glob -body {
    set res {}
    proc foo {args} {oninit; onfinal; track; note MUST_NOT_HAPPEN; return}
    set c [chan create {r w} foo]
    notes [inthread $c {
	note [fconfigure $c -blocking 0]
	note [fconfigure $c -blocking]
	close $c
	notes
    } c]
    rename foo {}
    set res
} -result {{} 0} \
    -constraints {testchannel thread}
test iocmd.tf-29.3 {chan blocking, retrieval, handler support} -match glob -body {
    set res {}
    proc foo {args} {oninit blocking; onfinal; track; note MUST_NOT_HAPPEN; return}
    set c [chan create {r w} foo]
    notes [inthread $c {
	note [fconfigure $c -blocking]
	close $c
	notes
    } c]
    rename foo {}
    set res
} -result {1} \
    -constraints {testchannel thread}
test iocmd.tf-29.4 {chan blocking, resetting, handler support} -match glob -body {
    set res {}
    proc foo {args} {oninit blocking; onfinal; track; return}
    set c [chan create {r w} foo]
    notes [inthread $c {
	note [fconfigure $c -blocking 0]
	note [fconfigure $c -blocking]
	close $c
	notes
    } c]
    rename foo {}
    set res
} -result {{blocking rc* 0} {} 0} \
    -constraints {testchannel thread}
test iocmd.tf-29.5 {chan blocking, setting, handler support} -match glob -body {
    set res {}
    proc foo {args} {oninit blocking; onfinal; track; return}
    set c [chan create {r w} foo]
    notes [inthread $c {
	note [fconfigure $c -blocking 1]
	note [fconfigure $c -blocking]
	close $c
	notes
    } c]
    rename foo {}
    set res
} -result {{blocking rc* 1} {} 1} \
    -constraints {testchannel thread}
test iocmd.tf-29.6 {chan blocking, error return} -match glob -body {
    set res {}
    proc foo {args} {oninit blocking; onfinal; track; error BOOM!}
    set c [chan create {r w} foo]
    notes [inthread $c {
	note [catch {fconfigure $c -blocking 0} msg]
	note $msg
	# Catch the close. It changes blocking mode internally, and runs into the error result.
	catch {close $c}
	notes
    } c]
    rename foo {}
    set res
} -result {{blocking rc* 0} 1 BOOM!} \
    -constraints {testchannel thread}
test iocmd.tf-29.7 {chan blocking, break return is error} -match glob -body {
    set res {}
    proc foo {args} {oninit blocking; onfinal; track; return -code break BOOM!}
    set c [chan create {r w} foo]
    notes [inthread $c {
	note [catch {fconfigure $c -blocking 0} msg]
	note $msg
	catch {close $c}
	notes
    } c]
    rename foo {}
    set res
} -result {{blocking rc* 0} 1 *bad code*} \
    -constraints {testchannel thread}
test iocmd.tf-29.8 {chan blocking, continue return is error} -match glob -body {
    set res {}
    proc foo {args} {oninit blocking; onfinal; track; return -code continue BOOM!}
    set c [chan create {r w} foo]
    notes [inthread $c {
	note [catch {fconfigure $c -blocking 0} msg]
	note $msg
	catch {close $c}
	notes
    } c]
    rename foo {}
    set res
} -result {{blocking rc* 0} 1 *bad code*} \
    -constraints {testchannel thread}
test iocmd.tf-29.9 {chan blocking, custom return is error} -match glob -body {
    set res {}
    proc foo {args} {oninit blocking; onfinal; track; return -code 44 BOOM!}
    set c [chan create {r w} foo]
    notes [inthread $c {
	note [catch {fconfigure $c -blocking 0} msg]
	note $msg
	catch {close $c}
	notes
    } c]
    rename foo {}
    set res
} -result {{blocking rc* 0} 1 *bad code*} \
    -constraints {testchannel thread}
test iocmd.tf-29.10 {chan blocking, level is ignored} -match glob -body {
    set res {}
    proc foo {args} {oninit blocking; onfinal; track; return -level 99 -code 44 BANG}
    set c [chan create {r w} foo]
    notes [inthread $c {
	note [catch {fconfigure $c -blocking 0} msg opt]
	note $msg
	noteOpts $opt
	catch {close $c}
	notes
    } c]
    rename foo {}
    set res
} -result {{blocking rc* 0} 1 *bad code* {-code 1 -level 0 -errorcode NONE -errorline 1 -errorinfo *bad code*subcommand "blocking"*}} \
    -constraints {testchannel thread}
test iocmd.tf-29.11 {chan blocking, regular return ok, value ignored} -match glob -body {
    set res {}
    proc foo {args} {oninit blocking; onfinal; track; return BOGUS}
    set c [chan create {r w} foo]
    notes [inthread $c {
	note [catch {fconfigure $c -blocking 0} msg]
	note $msg
	catch {close $c}
	notes
    } c]
    rename foo {}
    set res
} -result {{blocking rc* 0} 0 {}} \
    -constraints {testchannel thread}

# --- === *** ###########################
# method watch

test iocmd.tf-30.1 {chan watch, read interest, some return} -match glob -body {
    set res {}
    proc foo {args} {oninit; onfinal; track; return IGNORED}
    set c [chan create {r w} foo]
    notes [inthread $c {
	note [fileevent $c readable {set tick $tick}]
	close $c		;# 2nd watch, interest zero.
	notes
    } c]
    rename foo {}
    set res
} -constraints {testchannel thread} -result {{watch rc* read} {watch rc* {}} {}}
test iocmd.tf-30.2 {chan watch, write interest, error return} -match glob -body {
    set res {}
    proc foo {args} {oninit; onfinal; track; return -code error BOOM!_IGNORED}
    set c [chan create {r w} foo]
    notes [inthread $c {
	note [fileevent $c writable {set tick $tick}]
	note [fileevent $c writable {}]
	close $c
	notes
    } c]
    rename foo {}
    set res
} -constraints {testchannel thread} -result {{watch rc* write} {watch rc* {}} {} {}}
test iocmd.tf-30.3 {chan watch, accumulated interests} -match glob -body {
    set res {}
    proc foo {args} {oninit; onfinal; track; return}
    set c [chan create {r w} foo]
    notes [inthread $c {
	note [fileevent $c writable {set tick $tick}]
	note [fileevent $c readable {set tick $tick}]
	note [fileevent $c writable {}]
	note [fileevent $c readable {}]
	close $c
	notes
    } c]
    rename foo {}
    set res
} -constraints {testchannel thread} \
    -result {{watch rc* write} {watch rc* {read write}} {watch rc* read} {watch rc* {}} {} {} {} {}}
test iocmd.tf-30.4 {chan watch, unchanged interest not forwarded} -match glob -body {
    set res {}
    proc foo {args} {oninit; onfinal; track; return}
    set c [chan create {r w} foo]
    notes [inthread $c {
	note [fileevent $c writable {set tick $tick}]
	note [fileevent $c readable {set tick $tick}] ;# Script is changing,
	note [fileevent $c readable {set tock $tock}] ;# interest does not.
	close $c	;# 3rd and 4th watch, removing the event handlers.
	notes
    } c]
    rename foo {}
    set res
} -constraints {testchannel thread} \
    -result {{watch rc* write} {watch rc* {read write}} {watch rc* write} {watch rc* {}} {} {} {}}

# --- === *** ###########################
# postevent
# Not possible from a thread not containing the command handler.
# Check that this is rejected.

test iocmd.tf-31.8 {chan postevent, bad input} -match glob -body {
    set res {}
    proc foo {args} {oninit; onfinal; track; return}
    set c [chan create {r w} foo]
    notes [inthread $c {
	catch {chan postevent $c r} msg
	note $msg
	close $c
	notes
    } c]
    rename foo {}
    set res
} -constraints {testchannel thread} \
    -result {{can not find reflected channel named "rc*"}}

# --- === *** ###########################
# 'Pull the rug' tests. Create channel in a thread A, move to other
# thread B, destroy the origin thread (A) before or during access from
# B. Must not crash, must return proper errors.

test iocmd.tf-32.0 {origin thread of moved channel gone} -match glob -body {

    #puts <<$tcltest::mainThread>>main
    set tida [thread::create -preserved];#puts <<$tida>>
    thread::send $tida {load {} Tcltest}

    set tidb [thread::create -preserved];#puts <<$tidb>>
    thread::send $tidb {load {} Tcltest}

    # Set up channel in thread
    thread::send $tida $helperscript
    set chan [thread::send $tida {
	proc foo {args} {oninit seek; onfinal; track; return}
	set chan [chan create {r w} foo]
	fconfigure $chan -buffering none
	set chan
    }]

    # Move channel to 2nd thread.
    thread::send $tida [list testchannel cut $chan]
    thread::send $tidb [list testchannel splice $chan]

    # Kill origin thread, then access channel from 2nd thread.
    thread::release $tida

    set     res {}
    lappend res [catch {thread::send $tidb [list puts  $chan shoo]} msg] $msg

    lappend res [catch {thread::send $tidb [list tell  $chan]}      msg] $msg
    lappend res [catch {thread::send $tidb [list seek  $chan 1]}    msg] $msg
    lappend res [catch {thread::send $tidb [list gets  $chan]}      msg] $msg
    lappend res [catch {thread::send $tidb [list close $chan]}      msg] $msg
    thread::release $tidb
    set res

} -constraints {testchannel thread} \
    -result {1 {Owner lost} 1 {Owner lost} 1 {Owner lost} 1 {Owner lost} 1 {Owner lost}}


# The test iocmd.tf-32.1 unavoidably exhibits a memory leak.  We are testing
# the ability of the reflected channel system to react to the situation where
# the thread in which the driver routines runs exits during driver operations.
# In this case, thread exit handlers signal back to the owner thread so that the
# channel operation does not hang.  There's no way to test this without actually
# exiting a thread in mid-operation, and that action is unavoidably leaky (which
# is why [thread::exit] is advised against).
#
# Use constraints to skip this test while valgrinding so this expected leak
# doesn't prevent a finding of "leak-free".
#
test iocmd.tf-32.1 {origin thread of moved channel destroyed during access} -match glob -body {

    #puts <<$tcltest::mainThread>>main
    set tida [thread::create -preserved];#puts <<$tida>>
    thread::send $tida {load {} Tcltest}
    set tidb [thread::create -preserved];#puts <<$tidb>>
    thread::send $tidb {load {} Tcltest}

    # Set up channel in thread
    thread::send $tida $helperscript
    set chan [thread::send $tida {
	proc foo {args} {
	    oninit; onfinal; track;
	    # destroy thread during channel access
	    thread::exit
	    }
	set chan [chan create {r w} foo]
	fconfigure $chan -buffering none
	set chan
    }]

    # Move channel to 2nd thread.
    thread::send $tida [list testchannel cut    $chan]
    thread::send $tidb [list testchannel splice $chan]

    # Run access from thread B, wait for response from A (A is not
    # using event loop at this point, so the event pile up in the
    # queue.

    thread::send $tidb [list set chan $chan]
    thread::send $tidb [list set mid [thread::id]]
    thread::send -async $tidb {
	# wait a bit, give the main thread the time to start its event
	# loop to wait for the response from B
	after 2000
	catch { puts $chan shoo } res
	thread::send -async $mid [list set ::res $res]
    }
    vwait ::res

    catch {thread::release $tida}
    thread::release $tidb
    set res
} -constraints {testchannel thread notValgrind} \
    -result {Owner lost}

# ### ### ### ######### ######### #########

# ### ### ### ######### ######### #########

rename track {}
# cleanup


# Eliminate valgrind "still reachable" reports on outstanding "Detached"
# structures in the detached list which stem from PipeClose2Proc not waiting
# around for background processes to complete, meaning that previous calls to
# Tcl_ReapDetachedProcs might not have had a chance to reap all processes.
after 10
exec [info nameofexecutable] << {}


foreach file [list test1 test2 test3 test4] {
    removeFile $file
}
# delay long enough for background processes to finish
after 500
removeFile test5
cleanupTests
return<|MERGE_RESOLUTION|>--- conflicted
+++ resolved
@@ -368,30 +368,6 @@
 } -returnCodes error -result [expectedOpts "-blah" {-inputmode}]
 # TODO: Test parsing of serial channel options (nonPortable, since requires an
 # open channel to work with).
-<<<<<<< HEAD
-=======
-test iocmd-8.21 {fconfigure command / -nocomplainencoding 0 error} -constraints {
-    deprecated obsolete
-} -setup {
-    # I don't know how else to open the console, but this is non-portable
-    set console stdin
-} -body {
-    fconfigure $console -nocomplainencoding 0
-} -returnCodes error -result "bad value for -nocomplainencoding: only true allowed"
-test iocmd-8.22 {fconfigure command / -nocomplainencoding 0, no error if -strictencoding already defined} -setup {
-    set console stdin
-    set oldprofile [fconfigure $console -profile]
-} -constraints {
-    obsolete
-} -body {
-    fconfigure $console -strictencoding 1
-    fconfigure $console -nocomplainencoding 0
-    fconfigure $console -nocomplainencoding
-} -cleanup {
-    fconfigure $console -strictencoding $oldmode
-} -result 0
-
->>>>>>> 4d949ef8
 
 test iocmd-9.1 {eof command} {
     list [catch {eof} msg] $msg $::errorCode
@@ -1392,7 +1368,7 @@
     close $c
     rename foo {}
     set res
-} -result {{-blocking 1 -buffering full -buffersize 4096 -encoding * -eofchar {{} {}} -profile * -translation {auto *}}}
+} -result {{-blocking 1 -buffering full -buffersize 4096 -encoding * -eofchar {} -profile * -translation {auto *}}}
 test iocmd-25.2 {chan configure, cgetall, no options} -match glob -body {
     set res {}
     proc foo {args} {oninit cget cgetall; onfinal; track; return ""}
@@ -1401,7 +1377,7 @@
     close $c
     rename foo {}
     set res
-} -result {{cgetall rc*} {-blocking 1 -buffering full -buffersize 4096 -encoding * -eofchar {{} {}} -profile * -translation {auto *}}}
+} -result {{cgetall rc*} {-blocking 1 -buffering full -buffersize 4096 -encoding * -eofchar {} -profile * -translation {auto *}}}
 test iocmd-25.3 {chan configure, cgetall, regular result} -match glob -body {
     set res {}
     proc foo {args} {
@@ -1413,7 +1389,7 @@
     close $c
     rename foo {}
     set res
-} -result {{cgetall rc*} {-blocking 1 -buffering full -buffersize 4096 -encoding * -eofchar {{} {}} -profile * -translation {auto *} -bar foo -snarf x}}
+} -result {{cgetall rc*} {-blocking 1 -buffering full -buffersize 4096 -encoding * -eofchar {} -profile * -translation {auto *} -bar foo -snarf x}}
 test iocmd-25.4 {chan configure, cgetall, bad result, list of uneven length} -match glob -body {
     set res {}
     proc foo {args} {
