--- conflicted
+++ resolved
@@ -1,15 +1,3 @@
-<<<<<<< HEAD
-=======
-# -*- tcl -*-
-# Commands covered: open, close, gets, read, puts, seek, tell, eof, flush,
-#		    fblocked, fconfigure, open, channel, fcopy,
-#		    readFile, writeFile, foreachLine
-#
-# This file contains a collection of tests for one or more of the Tcl
-# built-in commands.  Sourcing this file into Tcl runs the tests and
-# generates output for errors.  No output means no errors were found.
-#
->>>>>>> 6478861f
 # Copyright © 1991-1994 The Regents of the University of California.
 # Copyright © 1994-1996 Sun Microsystems, Inc.
 # Copyright © 1998-1999 Scriptics Corporation.
@@ -25,7 +13,8 @@
 # of this file, and for a DISCLAIMER OF ALL WARRANTIES.
 
 # Commands covered: open, close, gets, read, puts, seek, tell, eof, flush,
-#		    fblocked, fconfigure, open, channel, fcopy
+#		    fblocked, fconfigure, open, channel, fcopy,
+#		    readFile, writFile, foreachLine
 #
 # This file contains a collection of tests for one or more of the Tcl
 # built-in commands.  Sourcing this file into Tcl runs the tests and
