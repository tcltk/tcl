--- conflicted
+++ resolved
@@ -241,44 +241,24 @@
     file delete $path(test1)
 } -body {
     set f1 [open $path(test1) w]
-<<<<<<< HEAD
     fconfigure $f1 -translation lf -eofchar {} -encoding utf-16
-    set x [fconfigure $f1]
-    close $f1
-    set x
-} {-blocking 1 -buffering full -buffersize 4096 -encoding utf-16 -eofchar {} -translation lf}
-test iocmd-8.8 {fconfigure command} {
-=======
-    fconfigure $f1 -translation lf -eofchar {} -encoding unicode
     fconfigure $f1
 } -cleanup {
     catch {close $f1}
-} -result {-blocking 1 -buffering full -buffersize 4096 -encoding unicode -eofchar {} -translation lf}
+} -result {-blocking 1 -buffering full -buffersize 4096 -encoding utf-16 -eofchar {} -translation lf}
 test iocmd-8.8 {fconfigure command} -setup {
->>>>>>> b1139d3d
     file delete $path(test1)
     set x {}
 } -body {
     set f1 [open $path(test1) w]
     fconfigure $f1 -translation lf -buffering line -buffersize 3030 \
-<<<<<<< HEAD
 		-eofchar {} -encoding utf-16
-    set x ""
-    lappend x [fconfigure $f1 -buffering]
-    lappend x [fconfigure $f1]
-    close $f1
-    set x
-} {line {-blocking 1 -buffering line -buffersize 3030 -encoding utf-16 -eofchar {} -translation lf}}
-test iocmd-8.9 {fconfigure command} {
-=======
-		-eofchar {} -encoding unicode
     lappend x [fconfigure $f1 -buffering]
     lappend x [fconfigure $f1]
 } -cleanup {
     catch {close $f1}
-} -result {line {-blocking 1 -buffering line -buffersize 3030 -encoding unicode -eofchar {} -translation lf}}
+} -result {line {-blocking 1 -buffering line -buffersize 3030 -encoding utf-16 -eofchar {} -translation lf}}
 test iocmd-8.9 {fconfigure command} -setup {
->>>>>>> b1139d3d
     file delete $path(test1)
 } -body {
     set f1 [open $path(test1) w]
