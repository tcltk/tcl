# -*- tcl -*-
# Commands covered: open, close, gets, read, puts, seek, tell, eof, flush,
#		    fblocked, fconfigure, open, channel, fcopy,
#		    readFile, writeFile, foreachLine
#
# This file contains a collection of tests for one or more of the Tcl
# built-in commands.  Sourcing this file into Tcl runs the tests and
# generates output for errors.  No output means no errors were found.
#
# Copyright © 1991-1994 The Regents of the University of California.
# Copyright © 1994-1996 Sun Microsystems, Inc.
# Copyright © 1998-1999 Scriptics Corporation.
#
# See the file "license.terms" for information on usage and redistribution
# of this file, and for a DISCLAIMER OF ALL WARRANTIES.

if {"::tcltest" ni [namespace children]} {
    package require tcltest 2.5
    namespace import -force ::tcltest::*
}
source [file join [file dirname [info script]] tcltests.tcl]

::tcltest::loadTestedCommands
catch [list package require -exact tcl::test [info patchlevel]]

# Custom constraints used in this file
testConstraint testchannel	[llength [info commands testchannel]]

#----------------------------------------------------------------------

test iocmd-1.1 {puts command} {
   list [catch {puts} msg] $msg
} {1 {wrong # args: should be "puts ?-nonewline? ?channel? string"}}
test iocmd-1.2 {puts command} {
   list [catch {puts a b c d e f g} msg] $msg
} {1 {wrong # args: should be "puts ?-nonewline? ?channel? string"}}
test iocmd-1.3 {puts command} {
   list [catch {puts froboz -nonewline kablooie} msg] $msg
} {1 {wrong # args: should be "puts ?-nonewline? ?channel? string"}}
test iocmd-1.4 {puts command} {
   list [catch {puts froboz hello} msg] $msg
} {1 {can not find channel named "froboz"}}
test iocmd-1.5 {puts command} {
   list [catch {puts stdin hello} msg] $msg
} {1 {channel "stdin" wasn't opened for writing}}

set path(test1) [makeFile {} test1]

test iocmd-1.6 {puts command} {
    set f [open $path(test1) w]
    fconfigure $f -translation lf -eofchar {}
    puts -nonewline $f foobar
    close $f
    file size $path(test1)
} 6
test iocmd-1.7 {puts command} {
    set f [open $path(test1) w]
    fconfigure $f -translation lf -eofchar {}
    puts $f foobar
    close $f
    file size $path(test1)
} 7
test iocmd-1.8 {puts command} {
    set f [open $path(test1) w]
    fconfigure $f -translation binary
    puts -nonewline $f [binary format a4a5 foo bar]
    close $f
    file size $path(test1)
} 9

test iocmd-2.1 {flush command} {
   list [catch {flush} msg] $msg
} {1 {wrong # args: should be "flush channel"}}
test iocmd-2.2 {flush command} {
   list [catch {flush a b c d e} msg] $msg
} {1 {wrong # args: should be "flush channel"}}
test iocmd-2.3 {flush command} {
   list [catch {flush foo} msg] $msg
} {1 {can not find channel named "foo"}}
test iocmd-2.4 {flush command} {
   list [catch {flush stdin} msg] $msg
} {1 {channel "stdin" wasn't opened for writing}}

test iocmd-3.1 {gets command} {
   list [catch {gets} msg] $msg
} {1 {wrong # args: should be "gets channel ?varName?"}}
test iocmd-3.2 {gets command} {
   list [catch {gets a b c d e f g} msg] $msg
} {1 {wrong # args: should be "gets channel ?varName?"}}
test iocmd-3.3 {gets command} {
   list [catch {gets aaa} msg] $msg
} {1 {can not find channel named "aaa"}}
test iocmd-3.4 {gets command} {
   list [catch {gets stdout} msg] $msg
} {1 {channel "stdout" wasn't opened for reading}}
test iocmd-3.5 {gets command} {
    set f [open $path(test1) w]
    puts $f [binary format a4a5 foo bar]
    close $f
    set f [open $path(test1) r]
    set result [gets $f]
    close $f
    set x foo\x00
    set x "${x}bar\x00\x00"
    string compare $x $result
} 0

test iocmd-4.1 {read command} {
   list [catch {read} msg] $msg
} {1 {wrong # args: should be "read channel ?numChars?" or "read ?-nonewline? channel"}}
test iocmd-4.2 {read command} {
   list [catch {read a b c d e f g h} msg] $msg
} {1 {wrong # args: should be "read channel ?numChars?" or "read ?-nonewline? channel"}}
test iocmd-4.3 {read command} {
   list [catch {read aaa} msg] $msg
} {1 {can not find channel named "aaa"}}
test iocmd-4.4 {read command} {
   list [catch {read -nonewline} msg] $msg
} {1 {wrong # args: should be "read channel ?numChars?" or "read ?-nonewline? channel"}}
test iocmd-4.5 {read command} {
   list [catch {read -nonew file4} msg] $msg $::errorCode
} {1 {can not find channel named "-nonew"} {TCL LOOKUP CHANNEL -nonew}}
test iocmd-4.6 {read command} {
   list [catch {read stdout} msg] $msg
} {1 {channel "stdout" wasn't opened for reading}}
test iocmd-4.7 {read command} {
   list [catch {read -nonewline stdout} msg] $msg
} {1 {channel "stdout" wasn't opened for reading}}
test iocmd-4.8 {read command with incorrect combination of arguments} {
    file delete $path(test1)
    set f [open $path(test1) w]
    puts $f "Two lines: this one"
    puts $f "and this one"
    close $f
    set f [open $path(test1)]
    set x [list [catch {read -nonewline $f 20 z} msg] $msg $::errorCode]
    close $f
    set x
} {1 {wrong # args: should be "read channel ?numChars?" or "read ?-nonewline? channel"} {TCL WRONGARGS}}
test iocmd-4.9 {read command} {
    list [catch {read stdin foo} msg] $msg $::errorCode
} {1 {expected non-negative integer but got "foo"} {TCL VALUE NUMBER}}
test iocmd-4.10 {read command} {
    list [catch {read file107} msg] $msg $::errorCode
} {1 {can not find channel named "file107"} {TCL LOOKUP CHANNEL file107}}
set path(test3) [makeFile {} test3]
test iocmd-4.11 {read command} {
    set f [open $path(test3) w]
    set x [list [catch {read $f} msg] $msg $::errorCode]
    close $f
    string compare [string tolower $x] \
	[list 1 [format "channel \"%s\" wasn't opened for reading" $f] none]
} 0
test iocmd-4.12 {read command} -setup {
    set f [open $path(test1)]
} -body {
    read $f 12z
} -cleanup {
    close $f
} -result {expected non-negative integer but got "12z"} -errorCode {TCL VALUE NUMBER}

test iocmd-5.1 {seek command} -returnCodes error -body {
    seek
} -result {wrong # args: should be "seek channel offset ?origin?"}
test iocmd-5.2 {seek command} -returnCodes error -body {
    seek a b c d e f g
} -result {wrong # args: should be "seek channel offset ?origin?"}
test iocmd-5.3 {seek command} -returnCodes error -body {
    seek stdin gugu
} -result {expected integer but got "gugu"}
test iocmd-5.4 {seek command} -returnCodes error -body {
    seek stdin 100 gugu
} -result {bad origin "gugu": must be start, current, or end}

test iocmd-6.1 {tell command} {
    list [catch {tell} msg] $msg
} {1 {wrong # args: should be "tell channel"}}
test iocmd-6.2 {tell command} {
    list [catch {tell a b c d e} msg] $msg
} {1 {wrong # args: should be "tell channel"}}
test iocmd-6.3 {tell command} {
    list [catch {tell aaa} msg] $msg
} {1 {can not find channel named "aaa"}}

test iocmd-7.1 {close command} {
    list [catch {close} msg] $msg
} {1 {wrong # args: should be "close channel ?direction?"}}
test iocmd-7.2 {close command} {
    list [catch {close a b c d e} msg] $msg
} {1 {wrong # args: should be "close channel ?direction?"}}
test iocmd-7.3 {close command} {
    list [catch {close aaa} msg] $msg
} {1 {can not find channel named "aaa"}}
test iocmd-7.4 {close command} -setup {
    set chan [open [info script] r]
} -body {
    chan close $chan bar
} -cleanup {
    close $chan
} -returnCodes error -result "bad direction \"bar\": must be read or write"
test iocmd-7.5 {close command} -setup {
    set chan [open [info script] r]
} -body {
    chan close $chan write
} -cleanup {
    close $chan
} -returnCodes error -result "Half-close of write-side not possible, side not opened or already closed"

proc expectedOpts {got extra} {
    set basicOpts {
	-blocking -buffering -buffersize -encoding -eofchar -profile -translation
    }
    set opts [list {*}$basicOpts {*}$extra]
    lset opts end [string cat "or " [lindex $opts end]]
    return [format {bad option "%s": should be one of %s} $got [join $opts ", "]]
}
test iocmd-8.1 {fconfigure command} -returnCodes error -body {
    fconfigure
} -result {wrong # args: should be "fconfigure channel ?-option value ...?"}
test iocmd-8.2 {fconfigure command} -returnCodes error -body {
    fconfigure a b c d e f
} -result {wrong # args: should be "fconfigure channel ?-option value ...?"}
test iocmd-8.3 {fconfigure command} -returnCodes error -body {
    fconfigure a b
} -result {can not find channel named "a"}
test iocmd-8.4 {fconfigure command} -setup {
    file delete $path(test1)
    set f1 [open $path(test1) w]
} -body {
    fconfigure $f1 froboz
} -returnCodes error -cleanup {
    close $f1
} -result [expectedOpts "froboz" -stat]
test iocmd-8.5 {fconfigure command} -returnCodes error -body {
    fconfigure stdin -buffering froboz
} -result {bad value for -buffering: must be one of full, line, or none}
test iocmd-8.6 {fconfigure command} -returnCodes error -body {
    fconfigure stdin -translation froboz
} -result {bad value for -translation: must be one of auto, binary, cr, lf, crlf, or platform}
test iocmd-8.7 {fconfigure command} -setup {
    file delete $path(test1)
} -body {
    set f1 [open $path(test1) w]
    fconfigure $f1 -translation lf -eofchar {} -encoding utf-16
    fconfigure $f1
} -cleanup {
    catch {close $f1}
} -result {-blocking 1 -buffering full -buffersize 4096 -encoding utf-16 -eofchar {} -profile strict -translation lf}
test iocmd-8.8 {fconfigure command} -setup {
    file delete $path(test1)
    set x {}
} -body {
    set f1 [open $path(test1) w]
    fconfigure $f1 -translation lf -buffering line -buffersize 3030 \
		-eofchar {} -encoding utf-16 -profile tcl8
    lappend x [fconfigure $f1 -buffering]
    lappend x [fconfigure $f1]
} -cleanup {
    catch {close $f1}
} -result {line {-blocking 1 -buffering line -buffersize 3030 -encoding utf-16 -eofchar {} -profile tcl8 -translation lf}}
test iocmd-8.9 {fconfigure command} -setup {
    file delete $path(test1)
} -body {
    set f1 [open $path(test1) w]
<<<<<<< HEAD
    fconfigure $f1 -translation binary -buffering none -buffersize 4040 \
		-eofchar {} -encoding binary
=======
    fconfigure $f1 -translation binary -buffering none -buffersize 4040 -profile tcl8
>>>>>>> ef86c621
    fconfigure $f1
} -cleanup {
    catch {close $f1}
} -result {-blocking 1 -buffering none -buffersize 4040 -encoding iso8859-1 -eofchar {} -profile strict -translation lf}
test iocmd-8.10 {fconfigure command} -returnCodes error -body {
    fconfigure a b
} -result {can not find channel named "a"}
set path(fconfigure.dummy) [makeFile {} fconfigure.dummy]
test iocmd-8.11 {fconfigure command} -body {
    set chan [open $path(fconfigure.dummy) r]
    fconfigure $chan -froboz blarfo
} -returnCodes error -cleanup {
    catch {close $chan}
} -result [expectedOpts "-froboz" {}]
test iocmd-8.12 {fconfigure command} -body {
    set chan [open $path(fconfigure.dummy) r]
    fconfigure $chan -b blarfo
} -returnCodes error -cleanup {
    catch {close $chan}
} -result [expectedOpts "-b" {}]
test iocmd-8.13 {fconfigure command} -body {
    set chan [open $path(fconfigure.dummy) r]
    fconfigure $chan -buffer blarfo
} -returnCodes error -cleanup {
    catch {close $chan}
} -result [expectedOpts "-buffer" {}]
removeFile fconfigure.dummy
test iocmd-8.14 {fconfigure command} {
    fconfigure stdin -buffers
} 4096
test iocmd-8.15 {fconfigure command / tcp channel} -constraints {socket unixOrWin} -setup {
    set srv [socket -server iocmdSRV -myaddr 127.0.0.1 0]
    set port [lindex [fconfigure $srv -sockname] 2]
    proc iocmdSRV {sock ip port} {close $sock}
    set cli [socket 127.0.0.1 $port]
} -body {
    fconfigure $cli -blah
} -cleanup {
    close $cli
    close $srv
    unset cli srv port
    rename iocmdSRV {}
} -returnCodes error -result [expectedOpts "-blah" {-connecting -keepalive -nodelay -peername -sockname}]
test iocmd-8.16 {fconfigure command / tcp channel} -constraints socket -setup {
    set srv [socket -server iocmdSRV -myaddr 127.0.0.1 0]
    set port [lindex [fconfigure $srv -sockname] 2]
    proc iocmdSRV {sock ip port} {close $sock}
    set cli [socket 127.0.0.1 $port]
} -body {
    expr {[lindex [fconfigure $cli -peername] 2] == $port}
} -cleanup {
    close $cli
    close $srv
    unset cli srv port
    rename iocmdSRV {}
} -result 1
test iocmd-8.17 {fconfigure command / tcp channel} -constraints nonPortable -setup {
    set srv [socket -server iocmdSRV -myaddr 127.0.0.1 0]
    set port [lindex [fconfigure $srv -sockname] 2]
    proc iocmdSRV {sock ip port} {close $sock}
    set cli [socket 127.0.0.1 $port]
} -body {
    # It is possible that you don't get the connection reset by peer
    # error but rather a valid answer. Depends on the tcp implementation
    update
    puts $cli "blah"
    flush $cli;			# that flush could/should fail too
    update
    regsub -all {can([^:])+: } [catch {fconfigure $cli -peername} msg] {}
} -cleanup {
    close $cli
    close $srv
    unset cli srv port
    rename iocmdSRV {}
} -result 1
test iocmd-8.18 {fconfigure command / unix tty channel} -constraints {nonPortable unix} -setup {
    set tty ""
} -body {
    # might fail if /dev/ttya is unavailable
    set tty [open /dev/ttya]
    fconfigure $tty -blah blih
} -cleanup {
    if {$tty ne ""} {
	close $tty
    }
} -returnCodes error -result [expectedOpts "-blah" {-closemode -inputmode -mode -queue -ttystatus -xchar}]
test iocmd-8.19 {fconfigure command / win tty channel} -constraints {nonPortable win} -setup {
    set tty ""
} -body {
    # might fail early if com1 is unavailable
    set tty [open com1]
    fconfigure $tty -blah blih
} -cleanup {
    if {$tty ne ""} {
	close $tty
    }
} -returnCodes error -result [expectedOpts "-blah" {-closemode -mode -handshake -pollinterval -sysbuffer -timeout -ttycontrol -xchar}]
test iocmd-8.20 {fconfigure command / win console channel} -constraints {nonPortable win} -setup {
    # I don't know how else to open the console, but this is non-portable
    set console stdin
} -body {
    fconfigure $console -blah blih
} -returnCodes error -result [expectedOpts "-blah" {-inputmode}]
# TODO: Test parsing of serial channel options (nonPortable, since requires an
# open channel to work with).

test iocmd-8.23 {fconfigure -profile badprofile} -body {
    fconfigure stdin -profile froboz
} -returnCodes error -result {bad profile name "froboz": must be replace, strict, or tcl8}

test iocmd-9.1 {eof command} {
    list [catch {eof} msg] $msg $::errorCode
} {1 {wrong # args: should be "eof channel"} {TCL WRONGARGS}}
test iocmd-9.2 {eof command} {
    list [catch {eof a b} msg] $msg $::errorCode
} {1 {wrong # args: should be "eof channel"} {TCL WRONGARGS}}
test iocmd-9.3 {eof command} {
    catch {close file100}
    list [catch {eof file100} msg] $msg $::errorCode
} {1 {can not find channel named "file100"} {TCL LOOKUP CHANNEL file100}}

# The tests for Tcl_ExecObjCmd are in exec.test

test iocmd-10.1 {fblocked command} {
    list [catch {fblocked} msg] $msg
} {1 {wrong # args: should be "fblocked channel"}}
test iocmd-10.2 {fblocked command} {
    list [catch {fblocked a b c d e f g} msg] $msg
} {1 {wrong # args: should be "fblocked channel"}}
test iocmd-10.3 {fblocked command} {
    list [catch {fblocked file1000} msg] $msg
} {1 {can not find channel named "file1000"}}
test iocmd-10.4 {fblocked command} {
    list [catch {fblocked stdout} msg] $msg
} {1 {channel "stdout" wasn't opened for reading}}
test iocmd-10.5 {fblocked command} {
    fblocked stdin
} 0

set path(test4) [makeFile {} test4]
set path(test5) [makeFile {} test5]

test iocmd-11.1 {I/O to command pipelines} {unixOrWin unixExecs} {
    set f [open $path(test4) w]
    close $f
    list [catch {open "| cat < \"$path(test4)\" > \"$path(test5)\"" w} msg] $msg $::errorCode
} {1 {can't write input to command: standard input was redirected} {TCL OPERATION EXEC BADREDIRECT}}
test iocmd-11.2 {I/O to command pipelines} {unixOrWin unixExecs} {
    list [catch {open "| echo > \"$path(test5)\"" r} msg] $msg $::errorCode
} {1 {can't read output from command: standard output was redirected} {TCL OPERATION EXEC BADREDIRECT}}
test iocmd-11.3 {I/O to command pipelines} {unixOrWin unixExecs} {
    list [catch {open "| echo > \"$path(test5)\"" r+} msg] $msg $::errorCode
} {1 {can't read output from command: standard output was redirected} {TCL OPERATION EXEC BADREDIRECT}}
test iocmd-11.4 {I/O to command pipelines} {notValgrind unixOrWin} {
    list [catch {open "| no_such_command_exists" rb} msg] $msg $::errorCode
} {1 {couldn't execute "no_such_command_exists": no such file or directory} {POSIX ENOENT {no such file or directory}}}

test iocmd-12.1 {POSIX open access modes: RDONLY} {
    file delete $path(test1)
    set f [open $path(test1) w]
    puts $f "Two lines: this one"
    puts $f "and this one"
    close $f
    set f [open $path(test1) RDONLY]
    set x [list [gets $f] [catch {puts $f Test} msg] $msg]
    close $f
    string compare $x \
	"{Two lines: this one} 1 [list [format "channel \"%s\" wasn't opened for writing" $f]]"
} 0
test iocmd-12.2 {POSIX open access modes: RDONLY} -match regexp -body {
    file delete $path(test3)
    open $path(test3) RDONLY
} -returnCodes error -result {(?i)couldn't open ".*test3": no such file or directory}
test iocmd-12.3 {POSIX open access modes: WRONLY} -match regexp -body {
    file delete $path(test3)
    open $path(test3) WRONLY
} -returnCodes error -result {(?i)couldn't open ".*test3": no such file or directory}
#
# Test 13.4 relies on assigning the same channel name twice.
#
test iocmd-12.4 {POSIX open access modes: WRONLY} {unix} {
    file delete $path(test3)
    set f [open $path(test3) w]
    fconfigure $f -eofchar {}
    puts $f xyzzy
    close $f
    set f [open $path(test3) WRONLY]
    fconfigure $f -eofchar {}
    puts -nonewline $f "ab"
    seek $f 0 current
    set x [list [catch {gets $f} msg] $msg]
    close $f
    set f [open $path(test3) r]
    fconfigure $f -eofchar {}
    lappend x [gets $f]
    close $f
    set y [list 1 [format "channel \"%s\" wasn't opened for reading" $f] abzzy]
    string compare $x $y
} 0
test iocmd-12.5 {POSIX open access modes: RDWR} -match regexp -body {
    file delete $path(test3)
    open $path(test3) RDWR
} -returnCodes error -result {(?i)couldn't open ".*test3": no such file or directory}
test iocmd-12.6 {POSIX open access modes: errors} {
    concat [catch {open $path(test3) "FOO \{BAR BAZ"} msg] $msg\n$::errorInfo
} "1 unmatched open brace in list
unmatched open brace in list
    while processing open access modes \"FOO {BAR BAZ\"
    invoked from within
\"open \$path(test3) \"FOO \\{BAR BAZ\"\""
test iocmd-12.7 {POSIX open access modes: errors} {
  list [catch {open $path(test3) {FOO BAR BAZ}} msg] $msg
} {1 {invalid access mode "FOO": must be APPEND, BINARY, CREAT, EXCL, NOCTTY, NONBLOCK, RDONLY, RDWR, TRUNC, or WRONLY}}
test iocmd-12.8 {POSIX open access modes: errors} {
    list [catch {open $path(test3) {TRUNC CREAT}} msg] $msg
} {1 {access mode must include either RDONLY, RDWR, or WRONLY}}
close [open $path(test3) w]
test iocmd-12.9 {POSIX open access modes: BINARY} {
    list [catch {open $path(test1) BINARY} msg] $msg
} {1 {access mode must include either RDONLY, RDWR, or WRONLY}}
test iocmd-12.10 {POSIX open access modes: BINARY} {
    set f [open $path(test1) {WRONLY BINARY TRUNC}]
    puts $f a
    puts $f b
    puts -nonewline $f c	;# contents are now 5 bytes: a\nb\nc
    close $f
    set f [open $path(test1) r]
    fconfigure $f -translation binary
    set result [string length [read $f]]
    close $f
    set result
} 5
test iocmd-12.10.1 {POSIX open access modes: BINARY} -body {
    after 100
    set f [open $path(test1) {WRONLY BINARY TRUNC}]
    puts $f Ɉ		;# throws an exception
} -cleanup {
    close $f
} -returnCodes 1 -match glob -result {error writing "*": invalid or incomplete multibyte or wide character}
test iocmd-12.11 {POSIX open access modes: BINARY} {
    set f [open $path(test1) {WRONLY BINARY TRUNC}]
    puts $f H
    close $f
    set f [open $path(test1) r]
    fconfigure $f -translation binary
    set result [read -nonewline $f]
    close $f
    set result
} H
test iocmd-12.12 {POSIX open access modes: errors} {
  list [catch {open $path(test3) {RDWR WRONLY}} msg] $msg
} {1 {invalid access mode "WRONLY": modes RDONLY, RDWR, and WRONLY cannot be combined}}
test iocmd-12.13 {POSIX open access modes: errors} {
  list [catch {open $path(test3) {BINARY BINARY}} msg] $msg
} {1 {access mode "BINARY" repeated}}
test iocmd-12.14 {POSIX open access modes: errors} {
  list [catch {open $path(test3) {TRUNC}} msg] $msg
} {1 {access mode must include either RDONLY, RDWR, or WRONLY}}

test iocmd-13.1 {errors in open command} {
    list [catch {open} msg] $msg
} {1 {wrong # args: should be "open fileName ?access? ?permissions?"}}
test iocmd-13.2 {errors in open command} {
    list [catch {open a b c d} msg] $msg
} {1 {wrong # args: should be "open fileName ?access? ?permissions?"}}
test iocmd-13.3 {errors in open command} {
    list [catch {open $path(test1) x} msg] $msg
} {1 {illegal access mode "x"}}
test iocmd-13.4 {errors in open command} {
    list [catch {open $path(test1) rw} msg] $msg
} {1 {illegal access mode "rw"}}
test iocmd-13.5 {errors in open command} {
    list [catch {open $path(test1) r+1} msg] $msg
} {1 {illegal access mode "r+1"}}
test iocmd-13.6 {errors in open command} {
    set msg [list [catch {open _non_existent_} msg] $msg $::errorCode]
    regsub [file join {} _non_existent_] $msg "_non_existent_" msg
    string tolower $msg
} {1 {couldn't open "_non_existent_": no such file or directory} {posix enoent {no such file or directory}}}
test iocmd-13.7 {errors in open command} {
    list [catch {open $path(test1) b} msg] $msg
} {1 {illegal access mode "b"}}
test iocmd-13.8 {errors in open command} {
    list [catch {open $path(test1) rbb} msg] $msg
} {1 {illegal access mode "rbb"}}
test iocmd-13.9 {errors in open command} {
    list [catch {open $path(test1) r++} msg] $msg
} {1 {illegal access mode "r++"}}
test iocmd-13.10.1 {open for append, a mode} -setup {
    set log   [makeFile {} out]
    set chans {}
} -body {
    foreach i { 0 1 2 3 4 5 6 7 8 9 } {
	puts [set ch [open $log a]] $i
	lappend chans $ch
    }
    foreach ch $chans {catch {close $ch}}
    lsort [split [string trim [viewFile out]] \n]
} -cleanup {
    removeFile out
    # Ensure that channels are gone, even if body failed to do so
    foreach ch $chans {catch {close $ch}}
} -result {0 1 2 3 4 5 6 7 8 9}
test iocmd-13.10.2 {open for append, O_APPEND} -setup {
    set log   [makeFile {} out]
    set chans {}
} -body {
    foreach i { 0 1 2 3 4 5 6 7 8 9 } {
	puts [set ch [open $log {WRONLY CREAT APPEND}]] $i
	lappend chans $ch
    }
    foreach ch $chans {catch {close $ch}}
    lsort [split [string trim [viewFile out]] \n]
} -cleanup {
    removeFile out
    # Ensure that channels are gone, even if body failed to do so
    foreach ch $chans {catch {close $ch}}
} -result {0 1 2 3 4 5 6 7 8 9}
test ioCmd-13.11 {open ... a+ must not use O_APPEND: Bug 1773127} -setup {
    set f [makeFile {} ioutil41.tmp]
    set fid [open $f wb]
    puts -nonewline $fid 123
    close $fid
} -body {
    set fid [open $f ab+]
    puts -nonewline $fid 456
    seek $fid 2
    set d [read $fid 2]
    seek $fid 4
    puts -nonewline $fid x
    close $fid
    set fid [open $f rb]
    append d [read $fid]
    close $fid
    return $d
} -cleanup {
    removeFile $f
} -result 341234x6
test ioCmd-13.12 {open file produces something that has fconfigure -stat} -setup {
    set f [makeFile {} iocmd13_12]
    set result {}
} -body {
    set fd [open $f wb]
    set result [dict get [fconfigure $fd -stat] type]
    fconfigure $fd -buffering none
    puts -nonewline $fd abc
    # Three ways of getting the size; all should agree!
    lappend result [tell $fd] [file size $f] \
	[dict get [fconfigure $fd -stat] size]
    puts -nonewline $fd def
    lappend result [tell $fd] [file size $f] \
	[dict get [fconfigure $fd -stat] size]
    puts -nonewline $fd ghi
    lappend result [tell $fd] [file size $f] \
	[dict get [fconfigure $fd -stat] size]
    close $fd
    return $result
} -cleanup {
    removeFile $f
} -result {file 3 3 3 6 6 6 9 9 9}

test iocmd-14.1 {file id parsing errors} {
    list [catch {eof gorp} msg] $msg $::errorCode
} {1 {can not find channel named "gorp"} {TCL LOOKUP CHANNEL gorp}}
test iocmd-14.2 {file id parsing errors} {
    list [catch {eof filex} msg] $msg
} {1 {can not find channel named "filex"}}
test iocmd-14.3 {file id parsing errors} {
    list [catch {eof file12a} msg] $msg
} {1 {can not find channel named "file12a"}}
test iocmd-14.4 {file id parsing errors} {
    list [catch {eof file123} msg] $msg
} {1 {can not find channel named "file123"}}
test iocmd-14.5 {file id parsing errors} {
    list [catch {eof stdout} msg] $msg
} {0 0}
test iocmd-14.6 {file id parsing errors} {
    list [catch {eof stdin} msg] $msg
} {0 0}
test iocmd-14.7 {file id parsing errors} {
    list [catch {eof stdout} msg] $msg
} {0 0}
test iocmd-14.8 {file id parsing errors} {
    list [catch {eof stderr} msg] $msg
} {0 0}
test iocmd-14.9 {file id parsing errors} {
    list [catch {eof stderr1} msg] $msg
} {1 {can not find channel named "stderr1"}}

set f [open $path(test1) w]
close $f

set expect "1 {can not find channel named \"$f\"}"
test iocmd-14.10 {file id parsing errors} {
    list [catch {eof $f} msg] $msg
} $expect

test iocmd-15.1 {Tcl_FcopyObjCmd} {fcopy} {
    list [catch {fcopy} msg] $msg
} {1 {wrong # args: should be "fcopy input output ?-size size? ?-command callback?"}}
test iocmd-15.2 {Tcl_FcopyObjCmd} {fcopy} {
    list [catch {fcopy 1} msg] $msg
} {1 {wrong # args: should be "fcopy input output ?-size size? ?-command callback?"}}
test iocmd-15.3 {Tcl_FcopyObjCmd} {fcopy} {
    list [catch {fcopy 1 2 3 4 5 6 7} msg] $msg
} {1 {wrong # args: should be "fcopy input output ?-size size? ?-command callback?"}}
test iocmd-15.4 {Tcl_FcopyObjCmd} {fcopy} {
    list [catch {fcopy 1 2 3} msg] $msg
} {1 {wrong # args: should be "fcopy input output ?-size size? ?-command callback?"}}
test iocmd-15.5 {Tcl_FcopyObjCmd} {fcopy} {
    list [catch {fcopy 1 2 3 4 5} msg] $msg
} {1 {wrong # args: should be "fcopy input output ?-size size? ?-command callback?"}}

set path(test2) [makeFile {} test2]
set f [open $path(test1) w]
close $f
set rfile [open $path(test1) r]
set wfile [open $path(test2) w]

test iocmd-15.6 {Tcl_FcopyObjCmd} {fcopy} {
    list [catch {fcopy foo $wfile} msg] $msg
} {1 {can not find channel named "foo"}}
test iocmd-15.7 {Tcl_FcopyObjCmd} {fcopy} {
    list [catch {fcopy $rfile foo} msg] $msg
} {1 {can not find channel named "foo"}}
test iocmd-15.8 {Tcl_FcopyObjCmd} {fcopy} {
    list [catch {fcopy $wfile $wfile} msg] $msg
} "1 {channel \"$wfile\" wasn't opened for reading}"
test iocmd-15.9 {Tcl_FcopyObjCmd} {fcopy} {
    list [catch {fcopy $rfile $rfile} msg] $msg
} "1 {channel \"$rfile\" wasn't opened for writing}"
test iocmd-15.10 {Tcl_FcopyObjCmd} {fcopy} {
    list [catch {fcopy $rfile $wfile foo bar} msg] $msg
} {1 {bad option "foo": must be -size or -command}}
test iocmd-15.11 {Tcl_FcopyObjCmd} {fcopy} {
    list [catch {fcopy $rfile $wfile -size foo} msg] $msg
} {1 {expected integer but got "foo"}}
test iocmd-15.12 {Tcl_FcopyObjCmd} {fcopy} {
    list [catch {fcopy $rfile $wfile -command bar -size foo} msg] $msg
} {1 {expected integer but got "foo"}}

close $rfile
close $wfile

# ### ### ### ######### ######### #########
## Testing the reflected channel.

test iocmd-20.0 {chan, wrong#args} {
    catch {chan} msg
    set msg
} {wrong # args: should be "chan subcommand ?arg ...?"}
test iocmd-20.1 {chan, unknown method} -body {
    chan foo
} -returnCodes error -match glob -result {unknown or ambiguous subcommand "foo": must be *}

# --- --- --- --------- --------- ---------
# chan create, and method "initialize"

test iocmd-21.0 {chan create, wrong#args, not enough} {
    catch {chan create} msg
    set msg
} {wrong # args: should be "chan create mode cmdprefix"}
test iocmd-21.1 {chan create, wrong#args, too many} {
    catch {chan create a b c} msg
    set msg
} {wrong # args: should be "chan create mode cmdprefix"}
test iocmd-21.2 {chan create, r/w mode empty} {
    proc foo {cmd args} { return {initialize finalize watch} }
    set chan [chan create {} foo]
    close $chan
    rename foo {}
} {}
test iocmd-21.3 {chan create, invalid r/w mode, bad string} {
    proc foo {} {}
    catch {chan create {c} foo} msg
    rename foo {}
    set msg
} {bad mode "c": must be read or write}
test iocmd-21.4 {chan create, bad handler, not a list} {
    catch {chan create {r w} "foo \{"} msg
    set msg
} {unmatched open brace in list}
test iocmd-21.5 {chan create, bad handler, not a command} {
    catch {chan create {r w} foo} msg
    set msg
} {invalid command name "foo"}
test iocmd-21.6 {chan create, initialize failed, bad signature} {
    proc foo {} {}
    catch {chan create {r w} foo} msg
    rename foo {}
    set msg
} {wrong # args: should be "foo"}
test iocmd-21.7 {chan create, initialize failed, bad signature} {
    proc foo {} {}
    catch {chan create {r w} ::foo} msg
    rename foo {}
    set msg
} {wrong # args: should be "::foo"}
test iocmd-21.8 {chan create, initialize failed, bad result, not a list} -body {
    proc foo {args} {return "\{"}
    catch {chan create {r w} foo} msg
    rename foo {}
    set ::errorInfo
} -match glob -result {chan handler "foo initialize" returned non-list: *}
test iocmd-21.9 {chan create, initialize failed, bad result, not a list} -body {
    proc foo {args} {return \{\{\}}
    catch {chan create {r w} foo} msg
    rename foo {}
    set msg
} -match glob -result {chan handler "foo initialize" returned non-list: *}
test iocmd-21.10 {chan create, initialize failed, bad result, empty list} -body {
    proc foo {args} {}
    catch {chan create {r w} foo} msg
    rename foo {}
    set msg
} -match glob -result {*all required methods*}
test iocmd-21.11 {chan create, initialize failed, bad result, bogus method name} -body {
    proc foo {args} {return 1}
    catch {chan create {r w} foo} msg
    rename foo {}
    set msg
} -match glob -result {*bad method "1": must be *}
test iocmd-21.12 {chan create, initialize failed, bad result, bogus method name} -body {
    proc foo {args} {return {a b c}}
    catch {chan create {r w} foo} msg
    rename foo {}
    set msg
} -match glob -result {*bad method "c": must be *}
test iocmd-21.13 {chan create, initialize failed, bad result, required methods missing} -body {
    proc foo {args} {return {initialize finalize}}
    catch {chan create {r w} foo} msg
    rename foo {}
    set msg
} -match glob -result {*all required methods*}
test iocmd-21.14 {chan create, initialize failed, bad result, mode/handler mismatch} -body {
    proc foo {args} {return {initialize finalize watch read}}
    catch {chan create {r w} foo} msg
    rename foo {}
    set msg
} -match glob -result {*lacks a "write" method}
test iocmd-21.15 {chan create, initialize failed, bad result, mode/handler mismatch} -body {
    proc foo {args} {return {initialize finalize watch write}}
    catch {chan create {r w} foo} msg
    rename foo {}
    set msg
} -match glob -result {*lacks a "read" method}
test iocmd-21.16 {chan create, initialize failed, bad result, cget(all) mismatch} -body {
    proc foo {args} {return {initialize finalize watch cget write read}}
    catch {chan create {r w} foo} msg
    rename foo {}
    set msg
} -match glob -result {*supports "cget" but not "cgetall"}
test iocmd-21.17 {chan create, initialize failed, bad result, cget(all) mismatch} -body {
    proc foo {args} {return {initialize finalize watch cgetall read write}}
    catch {chan create {r w} foo} msg
    rename foo {}
    set msg
} -match glob -result {*supports "cgetall" but not "cget"}
test iocmd-21.18 {chan create, initialize ok, creates channel} -match glob -body {
    proc foo {args} {
	global  res
	lappend res $args
	if {[lindex $args 0] ne "initialize"} {return}
	return {initialize finalize watch read write}
    }
    set res {}
    lappend res [file channel rc*]
    lappend res [chan create {r w} foo]
    lappend res [close [lindex $res end]]
    lappend res [file channel rc*]
    rename foo {}
    set res
} -result {{} {initialize rc* {read write}} rc* {finalize rc*} {} {}}
test iocmd-21.19 {chan create, init failure -> no channel, no finalize} -match glob -body {
    proc foo {args} {
	global  res
	lappend res $args
	return {}
    }
    set res {}
    lappend res [file channel rc*]
    lappend res [catch {chan create {r w} foo} msg]
    lappend res $msg
    lappend res [file channel rc*]
    rename foo {}
    set res
} -result {{} {initialize rc* {read write}} 1 {*all required methods*} {}}
test iocmd-21.20 {Bug 88aef05cda} -setup {
    proc foo {method chan args} {
	switch -- $method blocking {
	    chan configure $chan -blocking [lindex $args 0]
	    return
	} initialize {
	    return {initialize finalize watch blocking read write
		    configure cget cgetall}
	} finalize {
	    return
	}
    }
    set ch [chan create {read write} foo]
} -body {
    chan configure $ch -blocking 0
} -cleanup {
    close $ch
    rename foo {}
} -match glob -returnCodes 1 -result {*(infinite loop?)*}
test iocmd-21.21 {[close] in [read] segfaults} -setup {
    proc foo {method chan args} {
	switch -- $method initialize {
	    return {initialize finalize watch read}
	} finalize {} watch {} read {
	    close $chan
	    return a
	}
    }
    set ch [chan create read foo]
} -body {
    read $ch 0
} -cleanup {
    close $ch
    rename foo {}
} -result {}
test iocmd-21.22 {[close] in [read] segfaults} -setup {
    proc foo {method chan args} {
	switch -- $method initialize {
	    return {initialize finalize watch read}
	} finalize {} watch {} read {
	    catch {close $chan}
	    return a
	}
    }
    set ch [chan create read foo]
} -body {
    read $ch 1
} -returnCodes error -cleanup {
    catch {close $ch}
    rename foo {}
} -match glob -result {*invalid argument*}
test iocmd-21.23 {[close] in [gets] segfaults} -setup {
    proc foo {method chan args} {
	switch -- $method initialize {
	    return {initialize finalize watch read}
	} finalize {} watch {} read {
	    catch {close $chan}
	    return \n
	}
    }
    set ch [chan create read foo]
} -body {
    gets $ch
} -cleanup {
    catch {close $ch}
    rename foo {}
} -result {}
test iocmd-21.24 {[close] in binary [gets] segfaults} -setup {
    proc foo {method chan args} {
	switch -- $method initialize {
	    return {initialize finalize watch read}
	} finalize {} watch {} read {
	    catch {close $chan}
	    return \n
	}
    }
    set ch [chan create read foo]
} -body {
    chan configure $ch -translation binary
    gets $ch
} -cleanup {
    catch {close $ch}
    rename foo {}
} -result {}

# --- --- --- --------- --------- ---------
# Helper commands to record the arguments to handler methods.

# Stored in a script so that the threads and interpreters needing this
# code do not need their own copy but can access this variable.

set helperscript {

proc note  {item}  {global res; lappend res $item; return}
proc track {}      {upvar args item; note $item; return}
proc notes {items} {foreach i $items {note $i}}
# This forces the return options to be in the order that the test expects!
proc noteOpts opts {global res; lappend res [dict merge {
    -code !?! -level !?! -errorcode !?! -errorline !?! -errorinfo !?!
} $opts]; return}

# Helper command, canned result for 'initialize' method.
# Gets the optional methods as arguments. Use return features
# to post the result higher up.

proc init {args} {
    lappend args initialize finalize watch read write
    return -code return $args
}
proc oninit {args} {
    upvar args hargs
    if {[lindex $hargs 0] ne "initialize"} {return}
    lappend args initialize finalize watch read write
    return -code return $args
}
proc onfinal {} {
    upvar args hargs
    if {[lindex $hargs 0] ne "finalize"} {return}
    return -code return ""
}
}

# Set everything up in the main thread.
eval $helperscript

# --- --- --- --------- --------- ---------
# method finalize

test iocmd-22.1 {chan finalize, handler destruction has no effect on channel} -match glob -body {
    set res {}
    proc foo {args} {track; oninit; return}
    note [set c [chan create {r w} foo]]
    rename foo {}
    note [file channels rc*]
    note [catch {close $c} msg]; note $msg
    note [file channels rc*]
    set res
} -result {{initialize rc* {read write}} rc* rc* 1 {invalid command name "foo"} {}}
test iocmd-22.2 {chan finalize, for close} -match glob -body {
    set res {}
    proc foo {args} {track; oninit; return {}}
    note [set c [chan create {r w} foo]]
    close $c
    # Close deleted the channel.
    note [file channels rc*]
    # Channel destruction does not kill handler command!
    note [info command foo]
    rename foo {}
    set res
} -result {{initialize rc* {read write}} rc* {finalize rc*} {} foo}
test iocmd-22.3 {chan finalize, for close, error, close error} -match glob -body {
    set res {}
    proc foo {args} {track; oninit; return -code error 5}
    note [set c [chan create {r w} foo]]
    note [catch {close $c} msg]; note $msg
    # Channel is gone despite error.
    note [file channels rc*]
    rename foo {}
    set res
} -result {{initialize rc* {read write}} rc* {finalize rc*} 1 5 {}}
test iocmd-22.4 {chan finalize, for close, error, close error} -match glob -body {
    set res {}
    proc foo {args} {track; oninit; error FOO}
    note [set c [chan create {r w} foo]]
    note [catch {close $c} msg]; note $msg; note $::errorInfo
    rename foo {}
    set res
} -result {{initialize rc* {read write}} rc* {finalize rc*} 1 FOO {FOO
*"close $c"}}
test iocmd-22.5 {chan finalize, for close, arbitrary result, ignored} -match glob -body {
    set res {}
    proc foo {args} {track; oninit; return SOMETHING}
    note [set c [chan create {r w} foo]]
    note [catch {close $c} msg]; note $msg
    rename foo {}
    set res
} -result {{initialize rc* {read write}} rc* {finalize rc*} 0 {}}
test iocmd-22.6 {chan finalize, for close, break, close error} -match glob -body {
    set res {}
    proc foo {args} {track; oninit; return -code 3}
    note [set c [chan create {r w} foo]]
    note [catch {close $c} msg]; note $msg
    rename foo {}
    set res
} -result {{initialize rc* {read write}} rc* {finalize rc*} 1 *bad code*}
test iocmd-22.7 {chan finalize, for close, continue, close error} -match glob -body {
    set res {}
    proc foo {args} {track; oninit; return -code 4}
    note [set c [chan create {r w} foo]]
    note [catch {close $c} msg]; note $msg
    rename foo {}
    set res
} -result {{initialize rc* {read write}} rc* {finalize rc*} 1 *bad code*}
test iocmd-22.8 {chan finalize, for close, custom code, close error} -match glob -body {
    set res {}
    proc foo {args} {track; oninit; return -code 777 BANG}
    note [set c [chan create {r w} foo]]
    note [catch {close $c} msg]; note $msg
    rename foo {}
    set res
} -result {{initialize rc* {read write}} rc* {finalize rc*} 1 *bad code*}
test iocmd-22.9 {chan finalize, for close, ignore level, close error} -match glob -setup {
    set res {}
} -body {
    proc foo {args} {track; oninit; return -level 5 -code 777 BANG}
    note [set c [chan create {r w} foo]]
    note [catch {close $c} msg opt]; note $msg; noteOpts $opt
    return $res
} -cleanup {
    rename foo {}
} -result {{initialize rc* {read write}} rc* {finalize rc*} 1 *bad code* {-code 1 -level 0 -errorcode NONE -errorline 1 -errorinfo *bad code*subcommand "finalize"*}}

# --- === *** ###########################
# method read

test iocmd-23.1 {chan read, regular data return} -match glob -body {
    set res {}
    proc foo {args} {
	oninit; onfinal; track
	return snarf
    }
    set c [chan create {r w} foo]
    note [read $c 10]
    close $c
    rename foo {}
    set res
} -result {{read rc* 4096} {read rc* 4096} snarfsnarf}
test iocmd-23.2 {chan read, bad data return, too much} -match glob -body {
    set res {}
    proc foo {args} {
	oninit; onfinal; track
	return [string repeat snarf 1000]
    }
    set c [chan create {r w} foo]
    note [catch {read $c 2} msg]; note $msg
    close $c
    rename foo {}
    set res
} -result {{read rc* 4096} 1 {read delivered more than requested}}
test iocmd-23.3 {chan read, for non-readable channel} -match glob -body {
    set res {}
    proc foo {args} {
	oninit; onfinal; track; note MUST_NOT_HAPPEN
    }
    set c [chan create {w} foo]
    note [catch {read $c 2} msg]; note $msg
    close $c
    rename foo {}
    set res
} -result {1 {channel "rc*" wasn't opened for reading}}
test iocmd-23.4 {chan read, error return} -match glob -body {
    set res {}
    proc foo {args} {
	oninit; onfinal; track
	return -code error BOOM!
    }
    set c [chan create {r w} foo]
    note [catch {read $c 2} msg]; note $msg
    close $c
    rename foo {}
    set res
} -result {{read rc* 4096} 1 BOOM!}
test iocmd-23.5 {chan read, break return is error} -match glob -body {
    set res {}
    proc foo {args} {
	oninit; onfinal; track
	return -code break BOOM!
    }
    set c [chan create {r w} foo]
    note [catch {read $c 2} msg]; note $msg
    close $c
    rename foo {}
    set res
} -result {{read rc* 4096} 1 *bad code*}
test iocmd-23.6 {chan read, continue return is error} -match glob -body {
    set res {}
    proc foo {args} {
	oninit; onfinal; track
	return -code continue BOOM!
    }
    set c [chan create {r w} foo]
    note [catch {read $c 2} msg]; note $msg
    close $c
    rename foo {}
    set res
} -result {{read rc* 4096} 1 *bad code*}
test iocmd-23.7 {chan read, custom return is error} -match glob -body {
    set res {}
    proc foo {args} {
	oninit; onfinal; track
	return -code 777 BOOM!
    }
    set c [chan create {r w} foo]
    note [catch {read $c 2} msg]; note $msg
    close $c
    rename foo {}
    set res
} -result {{read rc* 4096} 1 *bad code*}
test iocmd-23.8 {chan read, level is squashed} -match glob -body {
    set res {}
    proc foo {args} {
	oninit; onfinal; track
	return -level 55 -code 777 BOOM!
    }
    set c [chan create {r w} foo]
    note [catch {read $c 2} msg opt]; note $msg; noteOpts $opt
    close $c
    rename foo {}
    set res
} -result {{read rc* 4096} 1 *bad code* {-code 1 -level 0 -errorcode NONE -errorline 1 -errorinfo *bad code*subcommand "read"*}}
test iocmd-23.9 {chan read, no data means eof} -match glob -setup {
    set res {}
    proc foo {args} {
	oninit; onfinal; track
	return ""
    }
    set c [chan create {r w} foo]
} -body {
    note [read $c 2]
    note [eof $c]
    set res
} -cleanup {
    close $c
    rename foo {}
    unset res
} -result {{read rc* 4096} {} 1}
test iocmd-23.10 {chan read, EAGAIN means no data, yet no eof either} -match glob -setup {
    set res {}
    proc foo {args} {
	oninit; onfinal; track
	error EAGAIN
    }
    set c [chan create {r w} foo]
} -body {
    note [read $c 2]
    note [eof $c]
    set res
} -cleanup {
    close $c
    rename foo {}
    unset res
} -result {{read rc* 4096} {} 0}
test iocmd-23.11 {chan read, close pulls the rug out} -match glob -body {
    set res {}
    proc foo {args} {
	oninit; onfinal; track
	set args [lassign $args sub id]
	if {$sub ne "read"} {return}
	close $id
	return {}
    }
    set c [chan create {r} foo]
    note [read $c]
    rename foo {}
    set res
} -result {{read rc* 4096} {}}

# --- === *** ###########################
# method write

test iocmd-24.1 {chan write, regular write} -match glob -body {
    set res {}
    proc foo {args} {
	oninit; onfinal; track
	set     written [string length [lindex $args 2]]
	note   $written
	return $written
    }
    set c [chan create {r w} foo]
    puts -nonewline $c snarf; flush $c
    close $c
    rename foo {}
    set res
} -result {{write rc* snarf} 5}
test iocmd-24.2 {chan write, partial write is ok} -match glob -body {
    set res {}
    proc foo {args} {
	oninit; onfinal; track
	set     written [string length [lindex $args 2]]
	if {$written > 10} {set written [expr {$written / 2}]}
	note   $written
	return $written
    }
    set c [chan create {r w} foo]
    puts -nonewline $c snarfsnarfsnarf; flush $c
    close $c
    rename foo {}
    set res
} -result {{write rc* snarfsnarfsnarf} 7 {write rc* arfsnarf} 8}
test iocmd-24.3 {chan write, failed write} -match glob -body {
    set res {}
    proc foo {args} {oninit; onfinal; track; note -1; return -1}
    set c [chan create {r w} foo]
    puts -nonewline $c snarfsnarfsnarf; flush $c
    close $c
    rename foo {}
    set res
} -result {{write rc* snarfsnarfsnarf} -1}
test iocmd-24.4 {chan write, non-writable channel} -match glob -body {
    set res {}
    proc foo {args} {oninit; onfinal; track; note MUST_NOT_HAPPEN; return}
    set c [chan create {r} foo]
    note [catch {puts -nonewline $c snarfsnarfsnarf; flush $c} msg]; note $msg
    close $c
    rename foo {}
    set res
} -result {1 {channel "rc*" wasn't opened for writing}}
test iocmd-24.5 {chan write, bad result, more written than data} -match glob -body {
    set res {}
    proc foo {args} {oninit; onfinal; track; return 10000}
    set c [chan create {r w} foo]
    note [catch {puts -nonewline $c snarf; flush $c} msg]; note $msg
    close $c
    rename foo {}
    set res
} -result {{write rc* snarf} 1 {write wrote more than requested}}
test iocmd-24.6 {chan write, bad result, zero-length write} -match glob -body {
    set res {}
    proc foo {args} {oninit; onfinal; track; return 0}
    set c [chan create {r w} foo]
    note [catch {puts -nonewline $c snarf; flush $c} msg]; note $msg
    close $c
    rename foo {}
    set res
} -result {{write rc* snarf} 1 {write wrote nothing}}
test iocmd-24.7 {chan write, failed write, error return} -match glob -body {
    set res {}
    proc foo {args} {oninit; onfinal; track; return -code error BOOM!}
    set c [chan create {r w} foo]
    note [catch {puts -nonewline $c snarfsnarfsnarf; flush $c} msg]
    note $msg
    close $c
    rename foo {}
    set res
} -result {{write rc* snarfsnarfsnarf} 1 BOOM!}
test iocmd-24.8 {chan write, failed write, error return} -match glob -body {
    set res {}
    proc foo {args} {oninit; onfinal; track; error BOOM!}
    set c [chan create {r w} foo]
    notes [catch {puts -nonewline $c snarfsnarfsnarf; flush $c} msg]
    note $msg
    close $c
    rename foo {}
    set res
} -result {{write rc* snarfsnarfsnarf} 1 BOOM!}
test iocmd-24.9 {chan write, failed write, break return is error} -match glob -body {
    set res {}
    proc foo {args} {oninit; onfinal; track; return -code break BOOM!}
    set c [chan create {r w} foo]
    note [catch {puts -nonewline $c snarfsnarfsnarf; flush $c} msg]
    note $msg
    close $c
    rename foo {}
    set res
} -result {{write rc* snarfsnarfsnarf} 1 *bad code*}
test iocmd-24.10 {chan write, failed write, continue return is error} -match glob -body {
    set res {}
    proc foo {args} {oninit; onfinal; track; return -code continue BOOM!}
    set c [chan create {r w} foo]
    note [catch {puts -nonewline $c snarfsnarfsnarf; flush $c} msg]
    note $msg
    close $c
    rename foo {}
    set res
} -result {{write rc* snarfsnarfsnarf} 1 *bad code*}
test iocmd-24.11 {chan write, failed write, custom return is error} -match glob -body {
    set res {}
    proc foo {args} {oninit; onfinal; track; return -code 777 BOOM!}
    set c [chan create {r w} foo]
    note [catch {puts -nonewline $c snarfsnarfsnarf; flush $c} msg]
    note $msg
    close $c
    rename foo {}
    set res
} -result {{write rc* snarfsnarfsnarf} 1 *bad code*}
test iocmd-24.12 {chan write, failed write, non-numeric return is error} -match glob -body {
    set res {}
    proc foo {args} {oninit; onfinal; track; return BANG}
    set c [chan create {r w} foo]
    note [catch {puts -nonewline $c snarfsnarfsnarf; flush $c} msg]
    note $msg
    close $c
    rename foo {}
    set res
} -result {{write rc* snarfsnarfsnarf} 1 {expected integer but got "BANG"}}
test iocmd-24.13 {chan write, failed write, level is ignored} -match glob -body {
    set res {}
    proc foo {args} {oninit; onfinal; track; return -level 55 -code 777 BOOM!}
    set c [chan create {r w} foo]
    note [catch {puts -nonewline $c snarfsnarfsnarf; flush $c} msg opt]
    note $msg
    noteOpts $opt
    close $c
    rename foo {}
    set res
} -result {{write rc* snarfsnarfsnarf} 1 *bad code* {-code 1 -level 0 -errorcode NONE -errorline 1 -errorinfo *bad code*subcommand "write"*}}
test iocmd-24.14 {chan write, no EAGAIN means that writing is allowed at this time, bug 2936225} -match glob -setup {
    set res {}
    proc foo {args} {
	oninit; onfinal; track
	return 3
    }
    set c [chan create {r w} foo]
} -body {
    note [puts -nonewline $c ABC ; flush $c]
    set res
} -cleanup {
    close $c
    rename foo {}
    unset res
} -result {{write rc* ABC} {}}
test iocmd-24.15 {chan write, EAGAIN means that writing is not allowed at this time, bug 2936225} -match glob -setup {
    set res {}
    proc foo {args} {
	oninit; onfinal; track
	# Note: The EAGAIN signals that the channel cannot accept
	# write requests right now, this in turn causes the IO core to
	# request the generation of writable events (see expected
	# result below, and compare to case 24.14 above).
	error EAGAIN
    }
    set c [chan create {r w} foo]
} -body {
    note [puts -nonewline $c ABC ; flush $c]
    set res
} -cleanup {
    close $c
    rename foo {}
    unset res
} -result {{write rc* ABC} {watch rc* write} {}}

# --- === *** ###########################
# method cgetall

test iocmd-25.1 {chan configure, cgetall, standard options} -match glob -body {
    set res {}
    proc foo args {oninit; onfinal; track; note MUST_NOT_HAPPEN; return}
    set c [chan create {r w} foo]
    note [fconfigure $c]
    close $c
    rename foo {}
    set res
} -result {{-blocking 1 -buffering full -buffersize 4096 -encoding * -eofchar {} -profile * -translation {auto *}}}
test iocmd-25.2 {chan configure, cgetall, no options} -match glob -body {
    set res {}
    proc foo args {oninit cget cgetall; onfinal; track; return ""}
    set c [chan create {r w} foo]
    note [fconfigure $c]
    close $c
    rename foo {}
    set res
} -result {{cgetall rc*} {-blocking 1 -buffering full -buffersize 4096 -encoding * -eofchar {} -profile * -translation {auto *}}}
test iocmd-25.3 {chan configure, cgetall, regular result} -match glob -body {
    set res {}
    proc foo args {
	oninit cget cgetall; onfinal; track
	return {-bar foo -snarf x}
    }
    set c [chan create {r w} foo]
    note [fconfigure $c]
    close $c
    rename foo {}
    set res
} -result {{cgetall rc*} {-blocking 1 -buffering full -buffersize 4096 -encoding * -eofchar {} -profile * -translation {auto *} -bar foo -snarf x}}
test iocmd-25.4 {chan configure, cgetall, bad result, list of uneven length} -match glob -body {
    set res {}
    proc foo {args} {
	oninit cget cgetall; onfinal; track
	return "-bar"
    }
    set c [chan create {r w} foo]
    note [catch {fconfigure $c} msg]; note $msg
    close $c
    rename foo {}
    set res
} -result {{cgetall rc*} 1 {Expected list with even number of elements, got 1 element instead}}
test iocmd-25.5 {chan configure, cgetall, bad result, not a list} -match glob -body {
    set res {}
    proc foo {args} {
	oninit cget cgetall; onfinal; track
	return "\{"
    }
    set c [chan create {r w} foo]
    note [catch {fconfigure $c} msg]; note $msg
    close $c
    rename foo {}
    set res
} -result {{cgetall rc*} 1 {unmatched open brace in list}}
test iocmd-25.6 {chan configure, cgetall, error return} -match glob -body {
    set res {}
    proc foo {args} {
	oninit cget cgetall; onfinal; track
	return -code error BOOM!
    }
    set c [chan create {r w} foo]
    note [catch {fconfigure $c} msg]; note $msg
    close $c
    rename foo {}
    set res
} -result {{cgetall rc*} 1 BOOM!}
test iocmd-25.7 {chan configure, cgetall, break return is error} -match glob -body {
    set res {}
    proc foo {args} {
	oninit cget cgetall; onfinal; track
	return -code break BOOM!
    }
    set c [chan create {r w} foo]
    note [catch {fconfigure $c} msg]; note $msg
    close $c
    rename foo {}
    set res
} -result {{cgetall rc*} 1 *bad code*}
test iocmd-25.8 {chan configure, cgetall, continue return is error} -match glob -body {
    set res {}
    proc foo {args} {
	oninit cget cgetall; onfinal; track
	return -code continue BOOM!
    }
    set c [chan create {r w} foo]
    note [catch {fconfigure $c} msg]; note $msg
    close $c
    rename foo {}
    set res
} -result {{cgetall rc*} 1 *bad code*}
test iocmd-25.9 {chan configure, cgetall, custom return is error} -match glob -body {
    set res {}
    proc foo {args} {
	oninit cget cgetall; onfinal; track
	return -code 777 BOOM!
    }
    set c [chan create {r w} foo]
    note [catch {fconfigure $c} msg]; note $msg
    close $c
    rename foo {}
    set res
} -result {{cgetall rc*} 1 *bad code*}
test iocmd-25.10 {chan configure, cgetall, level is ignored} -match glob -body {
    set res {}
    proc foo {args} {
	oninit cget cgetall; onfinal; track
	return -level 55 -code 777 BANG
    }
    set c [chan create {r w} foo]
    note [catch {fconfigure $c} msg opt]; note $msg; noteOpts $opt
    close $c
    rename foo {}
    set res
} -result {{cgetall rc*} 1 *bad code* {-code 1 -level 0 -errorcode NONE -errorline 1 -errorinfo *bad code*subcommand "cgetall"*}}

# --- === *** ###########################
# method configure

test iocmd-26.1 {chan configure, set standard option} -match glob -body {
    set res {}
    proc foo {args} {
	oninit configure; onfinal; track; note MUST_NOT_HAPPEN; return
    }
    set c [chan create {r w} foo]
    note [fconfigure $c -translation lf]
    close $c
    rename foo {}
    set res
} -result {{}}
test iocmd-26.2 {chan configure, set option, error return} -match glob -body {
    set res {}
    proc foo {args} {
	oninit configure; onfinal; track
	return -code error BOOM!
    }
    set c [chan create {r w} foo]
    note [catch {fconfigure $c -rc-foo bar} msg]; note $msg
    close $c
    rename foo {}
    set res
} -result {{configure rc* -rc-foo bar} 1 BOOM!}
test iocmd-26.3 {chan configure, set option, ok return} -match glob -body {
    set res {}
    proc foo {args} {oninit configure; onfinal; track; return}
    set c [chan create {r w} foo]
    note [fconfigure $c -rc-foo bar]
    close $c
    rename foo {}
    set res
} -result {{configure rc* -rc-foo bar} {}}
test iocmd-26.4 {chan configure, set option, break return is error} -match glob -body {
    set res {}
    proc foo {args} {
	oninit configure; onfinal; track
	return -code break BOOM!
    }
    set c [chan create {r w} foo]
    note [catch {fconfigure $c -rc-foo bar} msg]; note $msg
    close $c
    rename foo {}
    set res
} -result {{configure rc* -rc-foo bar} 1 *bad code*}
test iocmd-26.5 {chan configure, set option, continue return is error} -match glob -body {
    set res {}
    proc foo {args} {
	oninit configure; onfinal; track
	return -code continue BOOM!
    }
    set c [chan create {r w} foo]
    note [catch {fconfigure $c -rc-foo bar} msg]; note $msg
    close $c
    rename foo {}
    set res
} -result {{configure rc* -rc-foo bar} 1 *bad code*}
test iocmd-26.6 {chan configure, set option, custom return is error} -match glob -body {
    set res {}
    proc foo {args} {
	oninit configure; onfinal; track
	return -code 444 BOOM!
    }
    set c [chan create {r w} foo]
    note [catch {fconfigure $c -rc-foo bar} msg]; note $msg
    close $c
    rename foo {}
    set res
} -result {{configure rc* -rc-foo bar} 1 *bad code*}
test iocmd-26.7 {chan configure, set option, level is ignored} -match glob -body {
    set res {}
    proc foo {args} {
	oninit configure; onfinal; track
	return -level 55 -code 444 BANG
    }
    set c [chan create {r w} foo]
    note [catch {fconfigure $c -rc-foo bar} msg opt]; note $msg; noteOpts $opt
    close $c
    rename foo {}
    set res
} -result {{configure rc* -rc-foo bar} 1 *bad code* {-code 1 -level 0 -errorcode NONE -errorline 1 -errorinfo *bad code*subcommand "configure"*}}

# --- === *** ###########################
# method cget

test iocmd-27.1 {chan configure, get option, ok return} -match glob -body {
    set res {}
    proc foo {args} {oninit cget cgetall; onfinal; track; return foo}
    set c [chan create {r w} foo]
    note [fconfigure $c -rc-foo]
    close $c
    rename foo {}
    set res
} -result {{cget rc* -rc-foo} foo}
test iocmd-27.2 {chan configure, get option, error return} -match glob -body {
    set res {}
    proc foo {args} {
	oninit cget cgetall; onfinal; track
	return -code error BOOM!
    }
    set c [chan create {r w} foo]
    note [catch {fconfigure $c -rc-foo} msg]; note $msg
    close $c
    rename foo {}
    set res
} -result {{cget rc* -rc-foo} 1 BOOM!}
test iocmd-27.3 {chan configure, get option, break return is error} -match glob -body {
    set res {}
    proc foo {args} {
	oninit cget cgetall; onfinal; track
	return -code error BOOM!
    }
    set c [chan create {r w} foo]
    note [catch {fconfigure $c -rc-foo} msg]; note $msg
    close $c
    rename foo {}
    set res
} -result {{cget rc* -rc-foo} 1 BOOM!}
test iocmd-27.4 {chan configure, get option, continue return is error} -match glob -body {
    set res {}
    proc foo {args} {
	oninit cget cgetall; onfinal; track
	return -code continue BOOM!
    }
    set c [chan create {r w} foo]
    note [catch {fconfigure $c -rc-foo} msg]; note $msg
    close $c
    rename foo {}
    set res
} -result {{cget rc* -rc-foo} 1 *bad code*}
test iocmd-27.5 {chan configure, get option, custom return is error} -match glob -body {
    set res {}
    proc foo {args} {
	oninit cget cgetall; onfinal; track
	return -code 333 BOOM!
    }
    set c [chan create {r w} foo]
    note [catch {fconfigure $c -rc-foo} msg]; note $msg
    close $c
    rename foo {}
    set res
} -result {{cget rc* -rc-foo} 1 *bad code*}
test iocmd-27.6 {chan configure, get option, level is ignored} -match glob -body {
    set res {}
    proc foo {args} {
	oninit cget cgetall; onfinal; track
	return -level 77 -code 333 BANG
    }
    set c [chan create {r w} foo]
    note [catch {fconfigure $c -rc-foo} msg opt]; note $msg; noteOpts $opt
    close $c
    rename foo {}
    set res
} -result {{cget rc* -rc-foo} 1 *bad code* {-code 1 -level 0 -errorcode NONE -errorline 1 -errorinfo *bad code*subcommand "cget"*}}

# --- === *** ###########################
# method seek

test iocmd-28.1 {chan tell, not supported by handler} -match glob -body {
    set res {}
    proc foo {args} {oninit; onfinal; track; note MUST_NOT_HAPPEN; return}
    set c [chan create {r w} foo]
    note [tell $c]
    close $c
    rename foo {}
    set res
} -result {-1}
test iocmd-28.2 {chan tell, error return} -match glob -body {
    set res {}
    proc foo {args} {oninit seek; onfinal; track; return -code error BOOM!}
    set c [chan create {r w} foo]
    note [catch {tell $c} msg]; note $msg
    close $c
    rename foo {}
    set res
} -result {{seek rc* 0 current} 1 BOOM!}
test iocmd-28.3 {chan tell, break return is error} -match glob -body {
    set res {}
    proc foo {args} {oninit seek; onfinal; track; return -code break BOOM!}
    set c [chan create {r w} foo]
    note [catch {tell $c} msg]; note $msg
    close $c
    rename foo {}
    set res
} -result {{seek rc* 0 current} 1 *bad code*}
test iocmd-28.4 {chan tell, continue return is error} -match glob -body {
    set res {}
    proc foo {args} {oninit seek; onfinal; track; return -code continue BOOM!}
    set c [chan create {r w} foo]
    note [catch {tell $c} msg]; note $msg
    close $c
    rename foo {}
    set res
} -result {{seek rc* 0 current} 1 *bad code*}
test iocmd-28.5 {chan tell, custom return is error} -match glob -body {
    set res {}
    proc foo {args} {oninit seek; onfinal; track; return -code 222 BOOM!}
    set c [chan create {r w} foo]
    note [catch {tell $c} msg]; note $msg
    close $c
    rename foo {}
    set res
} -result {{seek rc* 0 current} 1 *bad code*}
test iocmd-28.6 {chan tell, level is ignored} -match glob -body {
    set res {}
    proc foo {args} {oninit seek; onfinal; track; return -level 11 -code 222 BANG}
    set c [chan create {r w} foo]
    note [catch {tell $c} msg opt]; note $msg; noteOpts $opt
    close $c
    rename foo {}
    set res
} -result {{seek rc* 0 current} 1 *bad code* {-code 1 -level 0 -errorcode NONE -errorline 1 -errorinfo *bad code*subcommand "seek"*}}
test iocmd-28.7 {chan tell, regular return} -match glob -body {
    set res {}
    proc foo {args} {oninit seek; onfinal; track; return 88}
    set c [chan create {r w} foo]
    note [tell $c]
    close $c
    rename foo {}
    set res
} -result {{seek rc* 0 current} 88}
test iocmd-28.8 {chan tell, negative return} -match glob -body {
    set res {}
    proc foo {args} {oninit seek; onfinal; track; return -1}
    set c [chan create {r w} foo]
    note [catch {tell $c} msg]; note $msg
    close $c
    rename foo {}
    set res
} -result {{seek rc* 0 current} 1 {Tried to seek before origin}}
test iocmd-28.9 {chan tell, string return} -match glob -body {
    set res {}
    proc foo {args} {oninit seek; onfinal; track; return BOGUS}
    set c [chan create {r w} foo]
    note [catch {tell $c} msg]; note $msg
    close $c
    rename foo {}
    set res
} -result {{seek rc* 0 current} 1 {expected integer but got "BOGUS"}}
test iocmd-28.10 {chan seek, not supported by handler} -match glob -body {
    set res {}
    proc foo {args} {oninit; onfinal; track; note MUST_NOT_HAPPEN; return}
    set c [chan create {r w} foo]
    note [catch {seek $c 0 start} msg]; note $msg
    close $c
    rename foo {}
    set res
} -result {1 {error during seek on "rc*": invalid argument}}
test iocmd-28.11 {chan seek, error return} -match glob -body {
    set res {}
    proc foo {args} {oninit seek; onfinal; track; return -code error BOOM!}
    set c [chan create {r w} foo]
    note [catch {seek $c 0 start} msg]; note $msg
    close $c
    rename foo {}
    set res
} -result {{seek rc* 0 start} 1 BOOM!}
test iocmd-28.12 {chan seek, break return is error} -match glob -body {
    set res {}
    proc foo {args} {oninit seek; onfinal; track; return -code break BOOM!}
    set c [chan create {r w} foo]
    note [catch {seek $c 0 start} msg]; note $msg
    close $c
    rename foo {}
    set res
} -result {{seek rc* 0 start} 1 *bad code*}
test iocmd-28.13 {chan seek, continue return is error} -match glob -body {
    set res {}
    proc foo {args} {oninit seek; onfinal; track; return -code continue BOOM!}
    set c [chan create {r w} foo]
    note [catch {seek $c 0 start} msg]; note $msg
    close $c
    rename foo {}
    set res
} -result {{seek rc* 0 start} 1 *bad code*}
test iocmd-28.14 {chan seek, custom return is error} -match glob -body {
    set res {}
    proc foo {args} {oninit seek; onfinal; track; return -code 99 BOOM!}
    set c [chan create {r w} foo]
    note [catch {seek $c 0 start} msg]; note $msg
    close $c
    rename foo {}
    set res
} -result {{seek rc* 0 start} 1 *bad code*}
test iocmd-28.15 {chan seek, level is ignored} -match glob -body {
    set res {}
    proc foo {args} {oninit seek; onfinal; track; return -level 33 -code 99 BANG}
    set c [chan create {r w} foo]
    note [catch {seek $c 0 start} msg opt]; note $msg; noteOpts $opt
    close $c
    rename foo {}
    set res
} -result {{seek rc* 0 start} 1 *bad code* {-code 1 -level 0 -errorcode NONE -errorline 1 -errorinfo *bad code*subcommand "seek"*}}
test iocmd-28.16 {chan seek, bogus return, negative location} -match glob -body {
    set res {}
    proc foo {args} {oninit seek; onfinal; track; return -45}
    set c [chan create {r w} foo]
    note [catch {seek $c 0 start} msg]; note $msg
    close $c
    rename foo {}
    set res
} -result {{seek rc* 0 start} 1 {Tried to seek before origin}}
test iocmd-28.17 {chan seek, bogus return, string return} -match glob -body {
    set res {}
    proc foo {args} {oninit seek; onfinal; track; return BOGUS}
    set c [chan create {r w} foo]
    note [catch {seek $c 0 start} msg]; note $msg
    close $c
    rename foo {}
    set res
} -result {{seek rc* 0 start} 1 {expected integer but got "BOGUS"}}
test iocmd-28.18 {chan seek, ok result} -match glob -body {
    set res {}
    proc foo {args} {oninit seek; onfinal; track; return 23}
    set c [chan create {r w} foo]
    note [seek $c 0 current]
    close $c
    rename foo {}
    set res
} -result {{seek rc* 0 current} {}}
foreach {testname code} {
    iocmd-28.19.0 start
    iocmd-28.19.1 current
    iocmd-28.19.2 end
} {
    test $testname "chan seek, base conversion, $code" -match glob -body {
	set res {}
	proc foo {args} {oninit seek; onfinal; track; return 0}
	set c [chan create {r w} foo]
	note [seek $c 0 $code]
	close $c
	rename foo {}
	set res
    } -result [list [list seek rc* 0 $code] {}]
}

# --- === *** ###########################
# method blocking

test iocmd-29.1 {chan blocking, no handler support} -match glob -body {
    set res {}
    proc foo {args} {oninit; onfinal; track; note MUST_NOT_HAPPEN; return}
    set c [chan create {r w} foo]
    note [fconfigure $c -blocking]
    close $c
    rename foo {}
    set res
} -result {1}
test iocmd-29.2 {chan blocking, no handler support} -match glob -body {
    set res {}
    proc foo {args} {oninit; onfinal; track; note MUST_NOT_HAPPEN; return}
    set c [chan create {r w} foo]
    note [fconfigure $c -blocking 0]
    note [fconfigure $c -blocking]
    close $c
    rename foo {}
    set res
} -result {{} 0}
test iocmd-29.3 {chan blocking, retrieval, handler support} -match glob -body {
    set res {}
    proc foo {args} {oninit blocking; onfinal; track; note MUST_NOT_HAPPEN; return}
    set c [chan create {r w} foo]
    note [fconfigure $c -blocking]
    close $c
    rename foo {}
    set res
} -result {1}
test iocmd-29.4 {chan blocking, resetting, handler support} -match glob -body {
    set res {}
    proc foo {args} {oninit blocking; onfinal; track; return}
    set c [chan create {r w} foo]
    note [fconfigure $c -blocking 0]
    note [fconfigure $c -blocking]
    close $c
    rename foo {}
    set res
} -result {{blocking rc* 0} {} 0}
test iocmd-29.5 {chan blocking, setting, handler support} -match glob -body {
    set res {}
    proc foo {args} {oninit blocking; onfinal; track; return}
    set c [chan create {r w} foo]
    note [fconfigure $c -blocking 1]
    note [fconfigure $c -blocking]
    close $c
    rename foo {}
    set res
} -result {{blocking rc* 1} {} 1}
test iocmd-29.6 {chan blocking, error return} -match glob -body {
    set res {}
    proc foo {args} {oninit blocking; onfinal; track; error BOOM!}
    set c [chan create {r w} foo]
    note [catch {fconfigure $c -blocking 0} msg]; note $msg
    # Catch the close. It changes blocking mode internally, and runs into the error result.
    catch {close $c}
    rename foo {}
    set res
} -result {{blocking rc* 0} 1 BOOM!}
test iocmd-29.7 {chan blocking, break return is error} -match glob -body {
    set res {}
    proc foo {args} {oninit blocking; onfinal; track; return -code break BOOM!}
    set c [chan create {r w} foo]
    note [catch {fconfigure $c -blocking 0} msg]; note $msg
    catch {close $c}
    rename foo {}
    set res
} -result {{blocking rc* 0} 1 *bad code*}
test iocmd-29.8 {chan blocking, continue return is error} -match glob -body {
    set res {}
    proc foo {args} {oninit blocking; onfinal; track; return -code continue BOOM!}
    set c [chan create {r w} foo]
    note [catch {fconfigure $c -blocking 0} msg]; note $msg
    catch {close $c}
    rename foo {}
    set res
} -result {{blocking rc* 0} 1 *bad code*}
test iocmd-29.9 {chan blocking, custom return is error} -match glob -body {
    set res {}
    proc foo {args} {oninit blocking; onfinal; track; return -code 44 BOOM!}
    set c [chan create {r w} foo]
    note [catch {fconfigure $c -blocking 0} msg]; note $msg
    catch {close $c}
    rename foo {}
    set res
} -result {{blocking rc* 0} 1 *bad code*}
test iocmd-29.10 {chan blocking, level is ignored} -match glob -setup {
    set res {}
} -body {
    proc foo {args} {oninit blocking; onfinal; track; return -level 99 -code 44 BANG}
    set c [chan create {r w} foo]
    note [catch {fconfigure $c -blocking 0} msg opt]; note $msg; noteOpts $opt
    catch {close $c}
    return $res
} -cleanup {
    rename foo {}
} -result {{blocking rc* 0} 1 *bad code* {-code 1 -level 0 -errorcode NONE -errorline 1 -errorinfo *bad code*subcommand "blocking"*}}
test iocmd-29.11 {chan blocking, regular return ok, value ignored} -match glob -body {
    set res {}
    proc foo {args} {oninit blocking; onfinal; track; return BOGUS}
    set c [chan create {r w} foo]
    note [catch {fconfigure $c -blocking 0} msg]; note $msg
    catch {close $c}
    rename foo {}
    set res
} -result {{blocking rc* 0} 0 {}}

# --- === *** ###########################
# method watch

test iocmd-30.1 {chan watch, read interest, some return} -match glob -body {
    set res {}
    proc foo {args} {oninit; onfinal; track; return IGNORED}
    set c [chan create {r w} foo]
    note [fileevent $c readable {set tick $tick}]
    close $c			;# 2nd watch, interest zero.
    rename foo {}
    set res
} -result {{watch rc* read} {} {watch rc* {}}}
test iocmd-30.2 {chan watch, write interest, error return} -match glob -body {
    set res {}
    proc foo {args} {oninit; onfinal; track; return -code error BOOM!_IGNORED}
    set c [chan create {r w} foo]
    note [fileevent $c writable {set tick $tick}]
    note [fileevent $c writable {}]
    close $c
    rename foo {}
    set res
} -result {{watch rc* write} {} {watch rc* {}} {}}
test iocmd-30.3 {chan watch, accumulated interests} -match glob -body {
    set res {}
    proc foo {args} {oninit; onfinal; track; return}
    set c [chan create {r w} foo]
    note [fileevent $c writable {set tick $tick}]
    note [fileevent $c readable {set tick $tick}]
    note [fileevent $c writable {}]
    note [fileevent $c readable {}]
    close $c
    rename foo {}
    set res
} -result {{watch rc* write} {} {watch rc* {read write}} {} {watch rc* read} {} {watch rc* {}} {}}
test iocmd-30.4 {chan watch, unchanged interest not forwarded} -match glob -body {
    set res {}
    proc foo {args} {oninit; onfinal; track; return}
    set c [chan create {r w} foo]
    note [fileevent $c writable {set tick $tick}]
    note [fileevent $c readable {set tick $tick}] ;# Script is changing,
    note [fileevent $c readable {set tock $tock}] ;# interest does not.
    close $c		;# 3rd and 4th watch, removing the event handlers.
    rename foo {}
    set res
} -result {{watch rc* write} {} {watch rc* {read write}} {} {} {watch rc* write} {watch rc* {}}}

# --- === *** ###########################
# chan postevent

test iocmd-31.1 {chan postevent, restricted to reflected channels} -match glob -body {
    set c [open [makeFile {} goo] r]
    catch {chan postevent $c {r w}} msg
    close $c
    removeFile goo
    set msg
} -result {can not find reflected channel named "file*"}
test iocmd-31.2 {chan postevent, unwanted events} -match glob -body {
    set res {}
    proc foo {args} {oninit; onfinal; track; return}
    set c [chan create {r w} foo]
    catch {chan postevent $c {r w}} msg; note $msg
    close $c
    rename foo {}
    set res
} -result {{tried to post events channel "rc*" is not interested in}}
test iocmd-31.3 {chan postevent, bad input, empty list} -match glob -body {
    set res {}
    proc foo {args} {oninit; onfinal; track; return}
    set c [chan create {r w} foo]
    catch {chan postevent $c {}} msg; note $msg
    close $c
    rename foo {}
    set res
} -result {{bad event list: is empty}}
test iocmd-31.4 {chan postevent, bad input, illlegal keyword} -match glob -body {
    set res {}
    proc foo {args} {oninit; onfinal; track; return}
    set c [chan create {r w} foo]
    catch {chan postevent $c goo} msg; note $msg
    close $c
    rename foo {}
    set res
} -result {{bad event "goo": must be read or write}}
test iocmd-31.5 {chan postevent, bad input, not a list} -match glob -body {
    set res {}
    proc foo {args} {oninit; onfinal; track; return}
    set c [chan create {r w} foo]
    catch {chan postevent $c "\{"} msg; note $msg
    close $c
    rename foo {}
    set res
} -result {{unmatched open brace in list}}
test iocmd-31.6 {chan postevent, posted events do happen} -match glob -body {
    set res {}
    proc foo {args} {oninit; onfinal; track; return}
    set c [chan create {r w} foo]
    set tock {}
    note [fileevent $c readable {lappend res TOCK; set tock 1}]
    set stop [after 15000 {lappend res TIMEOUT; set tock 1}]
    after  1000 {note [chan postevent $c r]}
    vwait ::tock
    catch {after cancel $stop}
    close $c
    rename foo {}
    set res
} -result {{watch rc* read} {} TOCK {} {watch rc* {}}}
test iocmd-31.7 {chan postevent, posted events do happen} -match glob -body {
    set res {}
    proc foo {args} {oninit; onfinal; track; return}
    set c [chan create {r w} foo]
    note [fileevent $c writable {lappend res TOCK; set tock 1}]
    set stop [after 15000 {lappend res TIMEOUT; set tock 1}]
    after  1000 {note [chan postevent $c w]}
    vwait ::tock
    catch {after cancel $stop}
    close $c
    rename foo {}
    set res
} -result {{watch rc* write} {} TOCK {} {watch rc* {}}}
test iocmd-31.8 {chan postevent after close throws error} -match glob -setup {
    proc foo {args} {oninit; onfinal; track; return}
    proc dummy args { return }
    set c [chan create {r w} foo]
    fileevent $c readable dummy
} -body {
    close $c
    chan postevent $c read
} -cleanup {
    rename foo   {}
    rename dummy {}
} -returnCodes error -result {can not find reflected channel named "rc*"}

# --- === *** ###########################
# 'Pull the rug' tests. Create channel in a interpreter A, move to
# other interpreter B, destroy the origin interpreter (A) before or
# during access from B. Must not crash, must return proper errors.

test iocmd-32.0 {origin interpreter of moved channel gone} -match glob -body {

    set ida [interp create];#puts <<$ida>>
    set idb [interp create];#puts <<$idb>>

    # Magic to get the test* commands in the children
    load {} Tcltest $ida
    load {} Tcltest $idb

    # Set up channel in interpreter
    interp eval $ida $helperscript
    set chan [interp eval $ida {
	proc foo {args} {oninit seek; onfinal; track; return}
	set chan [chan create {r w} foo]
	fconfigure $chan -buffering none
	set chan
    }]

    # Move channel to 2nd interpreter.
    interp eval $ida [list testchannel cut    $chan]
    interp eval $idb [list testchannel splice $chan]

    # Kill origin interpreter, then access channel from 2nd interpreter.
    interp delete $ida

    set     res {}
    lappend res [catch {interp eval $idb [list puts  $chan shoo]} msg] $msg
    lappend res [catch {interp eval $idb [list tell  $chan]}      msg] $msg
    lappend res [catch {interp eval $idb [list seek  $chan 1]}    msg] $msg
    lappend res [catch {interp eval $idb [list gets  $chan]}      msg] $msg
    lappend res [catch {interp eval $idb [list close $chan]}      msg] $msg
    set res

} -cleanup {
    interp delete $idb
} -constraints {testchannel} \
    -result {1 {Owner lost} 1 {Owner lost} 1 {Owner lost} 1 {Owner lost} 1 {Owner lost}}

test iocmd-32.1 {origin interpreter of moved channel destroyed during access} -match glob -body {

    set ida [interp create];#puts <<$ida>>
    set idb [interp create];#puts <<$idb>>

    # Magic to get the test* commands in the children
    load {} Tcltest $ida
    load {} Tcltest $idb

    # Set up channel in thread
    set chan [interp eval $ida $helperscript]
    set chan [interp eval $ida {
	proc foo {args} {
	    oninit; onfinal; track;
	    # destroy interpreter during channel access
	    suicide
	}
	set chan [chan create {r w} foo]
	fconfigure $chan -buffering none
	set chan
    }]
    interp alias $ida suicide {} interp delete $ida

    # Move channel to 2nd thread.
    interp eval $ida [list testchannel cut    $chan]
    interp eval $idb [list testchannel splice $chan]

    # Run access from interpreter B, this will give us a synchronous
    # response.

    interp eval $idb [list set chan $chan]
    set res [interp eval $idb {
	# wait a bit, give the main thread the time to start its event
	# loop to wait for the response from B
	after 2000
	catch { puts $chan shoo } res
	set res
    }]
    set res
} -cleanup {
    interp delete $idb
} -constraints {testchannel} -result {Owner lost}

test iocmd-32.2 {delete interp of reflected chan} {
    # Bug 3034840
    # Run this test in an interp with memory debugging to panic
    # on the double free
    interp create child
    child eval {
        proc no-op args {}
        proc driver {sub args} {return {initialize finalize watch read}}
        chan event [chan create read driver] readable no-op
    }
    interp delete child
} {}

# 1st attempt without error in write, another with error in write:
foreach ::writeErr {0 1} {
test iocmd-32.3.$::writeErr {prevent copy-state against segfault by finalize, bug [79474c58800cdf94]} -setup {
    proc test_chan {args} {
      set rest [lassign $args mode chan]
      lappend ::ret $mode
      switch -exact $mode {
        read {puts $chan "Test" ; close $chan}
        write {if {$::writeErr} {return "boom"}; set data [lindex $rest 0]; string length $data}
        finalize {after 20 {set ::done done}}
        initialize {return "initialize watch finalize read write"}
      }
    }
    set clchlst {}
    set toev [after 5000 {set ::done tout}]
} -body {
    set ::ret {}
    set ch [chan create "read write" test_chan]
    lappend clchlst $ch

    lassign [chan pipe] in1 out1
    lappend clchlst $in1 $out1
    lassign [chan pipe] in2 out2
    lappend clchlst $in2 $out2
    lassign [chan pipe] in3 out3
    lappend clchlst $in3 $out3

    # simulate exec: echo test >@ $out2 2>@ $out3 <@ $in1 &:
    fileevent $out2 writable [list apply {{cho che} {
	puts $cho test; close $cho; close $che
    }} $out2 $out3]
    # recopy to given chans in handler
    fileevent $in2 readable [list apply {{in out} {
	if {[catch {
	    chan copy $in $out
	} msg]} {
	    #puts err:$msg
	    fileevent $in readable {}
	}
    }} $in2 $ch]
    fileevent $in3 readable [list apply {{in out} {
	if {[catch {
	    chan copy $in $out
	} msg]} {
	    #puts err:$msg
	    fileevent $in readable {}
	}
    }} $in3 $ch]
    fileevent $out1 writable [list apply {{in out} {
	if {[catch {
	    chan copy $in $out
	} msg]} {
	    #puts err:$msg
	    fileevent $out writable {}
	}
    }} $ch $out1]

    vwait ::done
    lappend ::ret $::done
} -cleanup {
    foreach ch $clchlst {
	catch {close $ch}
    }
    after cancel $toev
    unset -nocomplain ::done ::ret ch in1 in2 in3 out1 out2 out3 toev clchlst
} -result {initialize read write finalize done}
}; unset ::writeErr

# ### ### ### ######### ######### #########
## Same tests as above, but exercising the code forwarding and
## receiving driver operations to the originator thread.

# -*- tcl -*-
# ### ### ### ######### ######### #########
## Testing the reflected channel (Thread forwarding).
#
## The id numbers refer to the original test without thread
## forwarding, and gaps due to tests not applicable to forwarding are
## left to keep this asociation.

# ### ### ### ######### ######### #########
## Helper command. Runs a script in a separate thread and returns the
## result. A channel is transfered into the thread as well, and list of
## configuation variables

proc inthread {chan script args} {
    # Test thread.

    set tid [thread::create -preserved]
    thread::send $tid {load {} Tcltest}

    # Init thread configuration.
    # - Listed variables
    # - Id of main thread
    # - A number of helper commands

    foreach v $args {
	upvar 1 $v x
	thread::send $tid [list set $v $x]

    }
    thread::send $tid [list set mid [thread::id]]
    thread::send $tid {
	proc note {item} {global notes; lappend notes $item}
	proc notes {} {global notes; return $notes}
	proc noteOpts opts {global notes; lappend notes [dict merge {
	    -code !?! -level !?! -errorcode !?! -errorline !?! -errorinfo !?!
	} $opts]}
    }
    thread::send $tid [list proc s {} [list uplevel 1 $script]]; # (*)

    # Transfer channel (cut/splice aka detach/attach)

    testchannel cut $chan
    thread::send $tid [list testchannel splice $chan]

    # Run test script, also run local event loop!
    # The local event loop waits for the result to come back.
    # It is also necessary for the execution of forwarded channel
    # operations.

    set ::tres ""
    thread::send -async $tid {
	after 500
	catch {s} res; # This runs the script, 's' was defined at (*)
	thread::send -async $mid [list set ::tres $res]
    }
    vwait ::tres
    # Remove test thread, and return the captured result.

    thread::release $tid
    return $::tres
}

# ### ### ### ######### ######### #########

# ### ### ### ######### ######### #########

test iocmd.tf-22.2 {chan finalize, for close} -match glob -body {
    set res {}
    proc foo {args} {track; oninit; return {}}
    note [set c [chan create {r w} foo]]
    note [inthread $c {
	close $c
	# Close the deleted the channel.
	file channels rc*
    } c]
    # Channel destruction does not kill handler command!
    note [info command foo]
    rename foo {}
    set res
} -constraints {testchannel thread} -result {{initialize rc* {read write}} rc* {finalize rc*} {} foo}
test iocmd.tf-22.3 {chan finalize, for close, error, close error} -match glob -body {
    set res {}
    proc foo {args} {track; oninit; return -code error 5}
    note [set c [chan create {r w} foo]]
    notes [inthread $c {
	note [catch {close $c} msg]; note $msg
	# Channel is gone despite error.
	note [file channels rc*]
	notes
    } c]
    rename foo {}
    set res
} -constraints {testchannel thread} -result {{initialize rc* {read write}} rc* {finalize rc*} 1 5 {}}
test iocmd.tf-22.4 {chan finalize, for close, error, close errror} -match glob -body {
    set res {}
    proc foo {args} {track; oninit; error FOO}
    note [set c [chan create {r w} foo]]
    notes [inthread $c {
	note [catch {close $c} msg]; note $msg
	notes
    } c]
    rename foo {}
    set res
} -constraints {testchannel thread} -result {{initialize rc* {read write}} rc* {finalize rc*} 1 FOO}
test iocmd.tf-22.5 {chan finalize, for close, arbitrary result} -match glob -body {
    set res {}
    proc foo {args} {track; oninit; return SOMETHING}
    note [set c [chan create {r w} foo]]
    notes [inthread $c {
	note [catch {close $c} msg]; note $msg
	notes
    } c]
    rename foo {}
    set res
} -constraints {testchannel thread} -result {{initialize rc* {read write}} rc* {finalize rc*} 0 {}}
test iocmd.tf-22.6 {chan finalize, for close, break, close error} -match glob -body {
    set res {}
    proc foo {args} {track; oninit; return -code 3}
    note [set c [chan create {r w} foo]]
    notes [inthread $c {
	note [catch {close $c} msg]; note $msg
	notes
    } c]
    rename foo {}
    set res
} -result {{initialize rc* {read write}} rc* {finalize rc*} 1 *bad code*} \
    -constraints {testchannel thread}
test iocmd.tf-22.7 {chan finalize, for close, continue, close error} -match glob -body {
    set res {}
    proc foo {args} {track; oninit; return -code 4}
    note [set c [chan create {r w} foo]]
    notes [inthread $c {
	note [catch {close $c} msg]; note $msg
	notes
    } c]
    rename foo {}
    set res
} -result {{initialize rc* {read write}} rc* {finalize rc*} 1 *bad code*} \
    -constraints {testchannel thread}
test iocmd.tf-22.8 {chan finalize, for close, custom code, close error} -match glob -body {
    set res {}
    proc foo {args} {track; oninit; return -code 777 BANG}
    note [set c [chan create {r w} foo]]
    notes [inthread $c {
	note [catch {close $c} msg]; note $msg
	notes
    } c]
    rename foo {}
    set res
} -result {{initialize rc* {read write}} rc* {finalize rc*} 1 *bad code*} \
    -constraints {testchannel thread}
test iocmd.tf-22.9 {chan finalize, for close, ignore level, close error} -match glob -body {
    set res {}
    proc foo {args} {track; oninit; return -level 5 -code 777 BANG}
    note [set c [chan create {r w} foo]]
    notes [inthread $c {
	note [catch {close $c} msg opt]; note $msg; noteOpts $opt
	notes
    } c]
    rename foo {}
    set res
} -result {{initialize rc* {read write}} rc* {finalize rc*} 1 *bad code* {-code 1 -level 0 -errorcode NONE -errorline 1 -errorinfo *bad code*subcommand "finalize"*}} \
    -constraints {testchannel thread}

# --- === *** ###########################
# method read

test iocmd.tf-23.1 {chan read, regular data return} -match glob -body {
    set res {}
    proc foo {args} {
	oninit; onfinal; track
	return snarf
    }
    set c [chan create {r w} foo]
    notes [inthread $c {
	note [read $c 10]
	close $c
	notes
    } c]
    rename foo {}
    set res
} -constraints {testchannel thread} -result {{read rc* 4096} {read rc* 4096} snarfsnarf}
test iocmd.tf-23.2 {chan read, bad data return, too much} -match glob -body {
    set res {}
    proc foo {args} {
	oninit; onfinal; track
	return [string repeat snarf 1000]
    }
    set c [chan create {r w} foo]
    notes [inthread $c {
	note [catch {[read $c 2]} msg]; note $msg
	close $c
	notes
    } c]
    rename foo {}
    set res
} -constraints {testchannel thread} -result {{read rc* 4096} 1 {read delivered more than requested}}
test iocmd.tf-23.3 {chan read, for non-readable channel} -match glob -body {
    set res {}
    proc foo {args} {
	oninit; onfinal; track; note MUST_NOT_HAPPEN
    }
    set c [chan create {w} foo]
    notes [inthread $c {
	note [catch {[read $c 2]} msg]; note $msg
	close $c
	notes
    } c]
    rename foo {}
    set res
} -constraints {testchannel thread} -result {1 {channel "rc*" wasn't opened for reading}}
test iocmd.tf-23.4 {chan read, error return} -match glob -body {
    set res {}
    proc foo {args} {
	oninit; onfinal; track
	return -code error BOOM!
    }
    set c [chan create {r w} foo]
    notes [inthread $c {
	note [catch {read $c 2} msg]; note $msg
	close $c
	notes
    } c]
    rename foo {}
    set res
} -result {{read rc* 4096} 1 BOOM!} \
    -constraints {testchannel thread}
test iocmd.tf-23.5 {chan read, break return is error} -match glob -body {
    set res {}
    proc foo {args} {
	oninit; onfinal; track
	return -code break BOOM!
    }
    set c [chan create {r w} foo]
    notes [inthread $c {
	note [catch {read $c 2} msg]; note $msg
	close $c
	notes
    } c]
    rename foo {}
    set res
} -result {{read rc* 4096} 1 *bad code*} \
    -constraints {testchannel thread}
test iocmd.tf-23.6 {chan read, continue return is error} -match glob -body {
    set res {}
    proc foo {args} {
	oninit; onfinal; track
	return -code continue BOOM!
    }
    set c [chan create {r w} foo]
    notes [inthread $c {
	note [catch {read $c 2} msg]; note $msg
	close $c
	notes
    } c]
    rename foo {}
    set res
} -result {{read rc* 4096} 1 *bad code*} \
    -constraints {testchannel thread}
test iocmd.tf-23.7 {chan read, custom return is error} -match glob -body {
    set res {}
    proc foo {args} {
	oninit; onfinal; track
	return -code 777 BOOM!
    }
    set c [chan create {r w} foo]
    notes [inthread $c {
	note [catch {read $c 2} msg]; note $msg
	close $c
	notes
    } c]
    rename foo {}
    set res
} -result {{read rc* 4096} 1 *bad code*} \
    -constraints {testchannel thread}
test iocmd.tf-23.8 {chan read, level is squashed} -match glob -body {
    set res {}
    proc foo {args} {
	oninit; onfinal; track
	return -level 55 -code 777 BOOM!
    }
    set c [chan create {r w} foo]
    notes [inthread $c {
	note [catch {read $c 2} msg opt]; note $msg; noteOpts $opt
	close $c
	notes
    } c]
    rename foo {}
    set res
} -result {{read rc* 4096} 1 *bad code* {-code 1 -level 0 -errorcode NONE -errorline 1 -errorinfo *bad code*subcommand "read"*}} \
    -constraints {testchannel thread}
test iocmd.tf-23.9 {chan read, no data means eof} -match glob -setup {
    set res {}
    proc foo {args} {
	oninit; onfinal; track
	return ""
    }
    set c [chan create {r w} foo]
} -body {
    notes [inthread $c {
	note [read $c 2]
	note [eof $c]
	close $c
	notes
    } c]
    set res
} -cleanup {
    rename foo {}
    unset res
} -result {{read rc* 4096} {} 1} \
    -constraints {testchannel thread}
test iocmd.tf-23.10 {chan read, EAGAIN means no data, yet no eof either} -match glob -setup {
    set res {}
    proc foo {args} {
	oninit; onfinal; track
	error EAGAIN
    }
    set c [chan create {r w} foo]
} -body {
    notes [inthread $c {
	note [read $c 2]
	note [eof $c]
	close $c
	notes
    } c]
    set res
} -cleanup {
    rename foo {}
    unset res
} -result {{read rc* 4096} {} 0} \
    -constraints {testchannel thread}

# --- === *** ###########################
# method write

test iocmd.tf-24.1 {chan write, regular write} -match glob -body {
    set res {}
    proc foo {args} {
	oninit; onfinal; track
	set     written [string length [lindex $args 2]]
	note   $written
	return $written
    }
    set c [chan create {r w} foo]
    inthread $c {
	puts -nonewline $c snarf; flush $c
	close $c
    } c
    rename foo {}
    set res
} -constraints {testchannel thread} -result {{write rc* snarf} 5}
test iocmd.tf-24.2 {chan write, ack partial writes} -match glob -body {
    set res {}
    proc foo {args} {
	oninit; onfinal; track
	set     written [string length [lindex $args 2]]
	if {$written > 10} {set written [expr {$written / 2}]}
	note   $written
	return $written
    }
    set c [chan create {r w} foo]
    inthread $c {
	puts -nonewline $c snarfsnarfsnarf; flush $c
	close $c
    } c
    rename foo {}
    set res
} -constraints {testchannel thread} -result {{write rc* snarfsnarfsnarf} 7 {write rc* arfsnarf} 8}
test iocmd.tf-24.3 {chan write, failed write} -match glob -body {
    set res {}
    proc foo {args} {oninit; onfinal; track; note -1; return -1}
    set c [chan create {r w} foo]
    inthread $c {
	puts -nonewline $c snarfsnarfsnarf; flush $c
	close $c
    } c
    rename foo {}
    set res
} -constraints {testchannel thread} -result {{write rc* snarfsnarfsnarf} -1}
test iocmd.tf-24.4 {chan write, non-writable channel} -match glob -body {
    set res {}
    proc foo {args} {oninit; onfinal; track; note MUST_NOT_HAPPEN; return}
    set c [chan create {r} foo]
    notes [inthread $c {
	note [catch {puts -nonewline $c snarfsnarfsnarf; flush $c} msg]
	note $msg
	close $c
	notes
    } c]
    rename foo {}
    set res
} -constraints {testchannel thread} -result {1 {channel "rc*" wasn't opened for writing}}
test iocmd.tf-24.5 {chan write, bad result, more written than data} -match glob -body {
    set res {}
    proc foo {args} {oninit; onfinal; track; return 10000}
    set c [chan create {r w} foo]
    notes [inthread $c {
	note [catch {puts -nonewline $c snarf; flush $c} msg]
	note $msg
	close $c
	notes
    } c]
    rename foo {}
    set res
} -constraints {testchannel thread} -result {{write rc* snarf} 1 {write wrote more than requested}}
test iocmd.tf-24.6 {chan write, zero writes} -match glob -body {
    set res {}
    proc foo {args} {oninit; onfinal; track; return 0}
    set c [chan create {r w} foo]
    notes [inthread $c {
	note [catch {puts -nonewline $c snarf; flush $c} msg]
	note $msg
	close $c
	notes
    } c]
    rename foo {}
    set res
} -constraints {testchannel thread} -result {{write rc* snarf} 1 {write wrote more than requested}}
test iocmd.tf-24.7 {chan write, failed write, error return} -match glob -body {
    set res {}
    proc foo {args} {oninit; onfinal; track; return -code error BOOM!}
    set c [chan create {r w} foo]
    notes [inthread $c {
	note [catch {puts -nonewline $c snarfsnarfsnarf; flush $c} msg]
	note $msg
	close $c
	notes
    } c]
    rename foo {}
    set res
} -result {{write rc* snarfsnarfsnarf} 1 BOOM!} \
    -constraints {testchannel thread}
test iocmd.tf-24.8 {chan write, failed write, error return} -match glob -body {
    set res {}
    proc foo {args} {oninit; onfinal; track; error BOOM!}
    set c [chan create {r w} foo]
    notes [inthread $c {
	note [catch {puts -nonewline $c snarfsnarfsnarf; flush $c} msg]
	note $msg
	close $c
	notes
    } c]
    rename foo {}
    set res
} -result {{write rc* snarfsnarfsnarf} 1 BOOM!} \
    -constraints {testchannel thread}
test iocmd.tf-24.9 {chan write, failed write, break return is error} -match glob -body {
    set res {}
    proc foo {args} {oninit; onfinal; track; return -code break BOOM!}
    set c [chan create {r w} foo]
    notes [inthread $c {
	note [catch {puts -nonewline $c snarfsnarfsnarf; flush $c} msg]
	note $msg
	close $c
	notes
    } c]
    rename foo {}
    set res
} -result {{write rc* snarfsnarfsnarf} 1 *bad code*} \
    -constraints {testchannel thread}
test iocmd.tf-24.10 {chan write, failed write, continue return is error} -match glob -body {
    set res {}
    proc foo {args} {oninit; onfinal; track; return -code continue BOOM!}
    set c [chan create {r w} foo]
    notes [inthread $c {
	note [catch {puts -nonewline $c snarfsnarfsnarf; flush $c} msg]
	note $msg
	close $c
	notes
    } c]
    rename foo {}
    set res
} -result {{write rc* snarfsnarfsnarf} 1 *bad code*} \
    -constraints {testchannel thread}
test iocmd.tf-24.11 {chan write, failed write, custom return is error} -match glob -body {
    set res {}
    proc foo {args} {oninit; onfinal; track; return -code 777 BOOM!}
    set c [chan create {r w} foo]
    notes [inthread $c {
	note [catch {puts -nonewline $c snarfsnarfsnarf; flush $c} msg]
	note $msg
	close $c
	notes
    } c]
    rename foo {}
    set res
} -result {{write rc* snarfsnarfsnarf} 1 *bad code*} \
    -constraints {testchannel thread}
test iocmd.tf-24.12 {chan write, failed write, non-numeric return is error} -match glob -body {
    set res {}
    proc foo {args} {oninit; onfinal; track; return BANG}
    set c [chan create {r w} foo]
    notes [inthread $c {
	note [catch {puts -nonewline $c snarfsnarfsnarf; flush $c} msg]
	note $msg
	close $c
	notes
    } c]
    rename foo {}
    set res
} -result {{write rc* snarfsnarfsnarf} 1 {expected integer but got "BANG"}} \
    -constraints {testchannel thread}
test iocmd.tf-24.13 {chan write, failed write, level is ignored} -match glob -body {
    set res {}
    proc foo {args} {oninit; onfinal; track; return -level 55 -code 777 BOOM!}
    set c [chan create {r w} foo]
    notes [inthread $c {
	note [catch {puts -nonewline $c snarfsnarfsnarf; flush $c} msg opt]
	note $msg
	noteOpts $opt
	close $c
	notes
    } c]
    rename foo {}
    set res
} -result {{write rc* snarfsnarfsnarf} 1 *bad code* {-code 1 -level 0 -errorcode NONE -errorline 1 -errorinfo *bad code*subcommand "write"*}} \
    -constraints {testchannel thread}
test iocmd.tf-24.14 {chan write, no EAGAIN means that writing is allowed at this time, bug 2936225} -match glob -setup {
    set res {}
    proc foo {args} {
	oninit; onfinal; track
	return 3
    }
    set c [chan create {r w} foo]
} -body {
    notes [inthread $c {
	note [puts -nonewline $c ABC ; flush $c]
	close $c
	notes
    } c]
    set res
} -cleanup {
    rename foo {}
    unset res
} -result {{write rc* ABC} {}} \
    -constraints {testchannel thread}
test iocmd.tf-24.15 {chan write, EAGAIN means that writing is not allowed at this time, bug 2936225} -match glob -setup {
    set res {}
    proc foo {args} {
	oninit; onfinal; track
	# Note: The EAGAIN signals that the channel cannot accept
	# write requests right now, this in turn causes the IO core to
	# request the generation of writable events (see expected
	# result below, and compare to case 24.14 above).
	error EAGAIN
    }
    set c [chan create {r w} foo]
} -body {
    notes [inthread $c {
	note [puts -nonewline $c ABC ; flush $c]
	close $c
	notes
    } c]
    set res
} -cleanup {
    proc foo {args} {onfinal; set ::done-24.15 1; return 3}
    after 1000 {set ::done-24.15 2}
    vwait done-24.15
    rename foo {}
    unset res
} -result {{write rc* ABC} {watch rc* write} {}} \
    -constraints {testchannel thread}

test iocmd.tf-24.16 {chan write, note the background flush setup by close due to the EAGAIN leaving data in buffers.} -match glob -setup {
    set res {}
    proc foo {args} {
	oninit; onfinal; track
	# Note: The EAGAIN signals that the channel cannot accept
	# write requests right now, this in turn causes the IO core to
	# request the generation of writable events (see expected
	# result below, and compare to case 24.14 above).
	error EAGAIN
    }
    set c [chan create {r w} foo]
} -body {
    notes [inthread $c {
	note [puts -nonewline $c ABC ; flush $c]
	close $c
	notes
    } c]
    # Replace handler with all-tracking one which doesn't error.
    # This will tell us if a write-due-flush is there.
    proc foo {args} { onfinal; note BG ; track ; set ::endbody-24.16 1}
    # Flush (sic!) the event-queue to capture the write from a
    # BG-flush.
    after 1000 {set ::endbody-24.16 2}
    vwait endbody-24.16
    set res
} -cleanup {
    proc foo {args} {onfinal; set ::done-24.16 1; return 3}
    after 1000 {set ::done-24.16 2}
    vwait done-24.16
    rename foo {}
    unset res
} -result {{write rc* ABC} {watch rc* write} {} BG {write rc* ABC}} \
    -constraints {testchannel thread}

test iocmd.tf-24.17.bug3522560 {postevent for transfered channel} \
    -constraints {testchannel thread} -setup {
    # This test exposes how the execution of postevent in the handler thread causes
    # a crash if we are not properly injecting the events into the owning thread instead.
    # With the injection the test will simply complete without crash.

    set beat 10000
    set drive 999
    set data ...---...

    proc LOG {text} {
	#puts stderr "[thread::id]: $text"
	return
    }

    proc POST {hi} {
	LOG "-> [info level 0]"
	chan postevent $hi read
	LOG "<- [info level 0]"

	set ::timer [after $::drive [info level 0]]
	return
    }

    proc HANDLER {op ch args} {
	lappend ::res [lrange [info level 0] 1 end]
	LOG "-> [info level 0]"
	set ret {}
	switch -glob -- $op {
	    init* {set ret {initialize finalize watch read}}
	    watch {
		set l [lindex $args 0]
		catch {after cancel $::timer}
		if {[llength $l]} {
		    set ::timer [after $::drive [list POST $ch]]
		}
	    }
	    finalize {
		catch { after cancel $::timer }
		after 500 {set ::forever now}
	    }
	    read {
		set ret $::data
		set ::data {} ; # Next is EOF.
	    }
	}
	LOG "<- [info level 0] : $ret"
	return $ret
    }
} -body {
    LOG BEGIN
    set ch [chan create {read} HANDLER]

    set tid [thread::create {
	proc LOG {text} {
	    #puts stderr "\t\t\t\t\t\t[thread::id]: $text"
	    return
	}
	LOG THREAD-STARTED
	load {} Tcltest
	proc bgerror s {
	    LOG BGERROR:$s
	}
	vwait forever
	LOG THREAD-DONE
    }]

    testchannel cut $ch
    thread::send $tid [list set thech $ch]
    thread::send $tid [list set beat $beat]
    thread::send -async $tid {
	LOG SPLICE-BEG
	testchannel splice $thech
	LOG SPLICE-END
	proc PROCESS {ch} {
	    LOG "-> [info level 0]"
	    if {[eof $ch]} {
		close $ch
		set ::done 1
		set c <<EOF>>
	    } else {
		set c [read $ch 1]
	    }
	    LOG "GOTCHAR: $c"
	    LOG "<- [info level 0]"
	}
	LOG THREAD-FILEEVENT
	fconfigure $thech -translation binary -blocking 0
	fileevent  $thech readable [list PROCESS $thech]
	LOG THREAD-NOEVENT-LOOP
	set done 0
	while {!$done} {
	    after $beat
	    LOG THREAD-HEARTBEAT
	    update
	}
	LOG THREAD-LOOP-DONE
	#thread::exit
	# Thread exits cause leaks;  Use clean thread shutdown
	set forever yourGirl
    }

    LOG MAIN_WAITING
    vwait forever
    LOG MAIN_DONE

    set res
} -cleanup {
    after cancel $::timer
    rename LOG {}
    rename POST {}
    rename HANDLER {}
    unset beat drive data forever res tid ch timer
} -match glob \
    -result {{initialize rc* read} {watch rc* read} {read rc* 4096} {watch rc* {}} {watch rc* read} {read rc* 4096} {watch rc* {}} {finalize rc*}}

# --- === *** ###########################
# method cgetall

test iocmd.tf-25.1 {chan configure, cgetall, standard options} -match glob -body {
    set res {}
    proc foo {args} {oninit; onfinal; track; note MUST_NOT_HAPPEN; return}
    set c [chan create {r w} foo]
    notes [inthread $c {
	note [fconfigure $c]
	close $c
	notes
    } c]
    rename foo {}
    set res
} -constraints {testchannel thread} \
    -result {{-blocking 1 -buffering full -buffersize 4096 -encoding * -eofchar {} * -translation {auto *}}}
test iocmd.tf-25.2 {chan configure, cgetall, no options} -match glob -body {
    set res {}
    proc foo {args} {oninit cget cgetall; onfinal; track; return ""}
    set c [chan create {r w} foo]
    notes [inthread $c {
	note [fconfigure $c]
	close $c
	notes
    } c]
    rename foo {}
    set res
} -constraints {testchannel thread} \
    -result {{cgetall rc*} {-blocking 1 -buffering full -buffersize 4096 -encoding * -eofchar {} * -translation {auto *}}}
test iocmd.tf-25.3 {chan configure, cgetall, regular result} -match glob -body {
    set res {}
    proc foo {args} {
	oninit cget cgetall; onfinal; track
	return "-bar foo -snarf x"
    }
    set c [chan create {r w} foo]
    notes [inthread $c {
	note [fconfigure $c]
	close $c
	notes
    } c]
    rename foo {}
    set res
} -constraints {testchannel thread} \
    -result {{cgetall rc*} {-blocking 1 -buffering full -buffersize 4096 -encoding * -eofchar {} * -translation {auto *} -bar foo -snarf x}}
test iocmd.tf-25.4 {chan configure, cgetall, bad result, list of uneven length} -match glob -body {
    set res {}
    proc foo {args} {
	oninit cget cgetall; onfinal; track
	return "-bar"
    }
    set c [chan create {r w} foo]
    notes [inthread $c {
	note [catch {fconfigure $c} msg]
	note $msg
	close $c
	notes
    } c]
    rename foo {}
    set res
} -constraints {testchannel thread} -result {{cgetall rc*} 1 {Expected list with even number of elements, got 1 element instead}}
test iocmd.tf-25.5 {chan configure, cgetall, bad result, not a list} -match glob -body {
    set res {}
    proc foo {args} {
	oninit cget cgetall; onfinal; track
	return "\{"
    }
    set c [chan create {r w} foo]
    notes [inthread $c {
	note [catch {fconfigure $c} msg]
	note $msg
	close $c
	notes
    } c]
    rename foo {}
    set res
} -constraints {testchannel thread} -result {{cgetall rc*} 1 {unmatched open brace in list}}
test iocmd.tf-25.6 {chan configure, cgetall, error return} -match glob -body {
    set res {}
    proc foo {args} {
	oninit cget cgetall; onfinal; track
	return -code error BOOM!
    }
    set c [chan create {r w} foo]
    notes [inthread $c {
	note [catch {fconfigure $c} msg]
	note $msg
	close $c
	notes
    } c]
    rename foo {}
    set res
} -constraints {testchannel thread} -result {{cgetall rc*} 1 BOOM!}
test iocmd.tf-25.7 {chan configure, cgetall, break return is error} -match glob -body {
    set res {}
    proc foo {args} {
	oninit cget cgetall; onfinal; track
	return -code break BOOM!
    }
    set c [chan create {r w} foo]
    notes [inthread $c {
	note [catch {fconfigure $c} msg]
	note $msg
	close $c
	notes
    } c]
    rename foo {}
    set res
} -result {{cgetall rc*} 1 *bad code*} \
    -constraints {testchannel thread}
test iocmd.tf-25.8 {chan configure, cgetall, continue return is error} -match glob -body {
    set res {}
    proc foo {args} {
	oninit cget cgetall; onfinal; track
	return -code continue BOOM!
    }
    set c [chan create {r w} foo]
    notes [inthread $c {
	note [catch {fconfigure $c} msg]
	note $msg
	close $c
	notes
    } c]
    rename foo {}
    set res
} -result {{cgetall rc*} 1 *bad code*} \
    -constraints {testchannel thread}
test iocmd.tf-25.9 {chan configure, cgetall, custom return is error} -match glob -body {
    set res {}
    proc foo {args} {
	oninit cget cgetall; onfinal; track
	return -code 777 BOOM!
    }
    set c [chan create {r w} foo]
    notes [inthread $c {
	note [catch {fconfigure $c} msg]
	note $msg
	close $c
	notes
    } c]
    rename foo {}
    set res
} -result {{cgetall rc*} 1 *bad code*} \
    -constraints {testchannel thread}
test iocmd.tf-25.10 {chan configure, cgetall, level is ignored} -match glob -body {
    set res {}
    proc foo {args} {
	oninit cget cgetall; onfinal; track
	return -level 55 -code 777 BANG
    }
    set c [chan create {r w} foo]
    notes [inthread $c {
	note [catch {fconfigure $c} msg opt]
	note $msg
	noteOpts $opt
	close $c
	notes
    } c]
    rename foo {}
    set res
} -result {{cgetall rc*} 1 *bad code* {-code 1 -level 0 -errorcode NONE -errorline 1 -errorinfo *bad code*subcommand "cgetall"*}} \
    -constraints {testchannel thread}

# --- === *** ###########################
# method configure

test iocmd.tf-26.1 {chan configure, set standard option} -match glob -body {
    set res {}
    proc foo {args} {
	oninit configure; onfinal; track; note MUST_NOT_HAPPEN; return
    }
    set c [chan create {r w} foo]
    notes [inthread $c {
	note [fconfigure $c -translation lf]
	close $c
	notes
    } c]
    rename foo {}
    set res
} -constraints {testchannel thread} -result {{}}
test iocmd.tf-26.2 {chan configure, set option, error return} -match glob -body {
    set res {}
    proc foo {args} {
	oninit configure; onfinal; track
	return -code error BOOM!
    }
    set c [chan create {r w} foo]
    notes [inthread $c {
	note [catch {fconfigure $c -rc-foo bar} msg]
	note $msg
	close $c
	notes
    } c]
    rename foo {}
    set res
} -constraints {testchannel thread} -result {{configure rc* -rc-foo bar} 1 BOOM!}
test iocmd.tf-26.3 {chan configure, set option, ok return} -match glob -body {
    set res {}
    proc foo {args} {oninit configure; onfinal; track; return}
    set c [chan create {r w} foo]
    notes [inthread $c {
	note [fconfigure $c -rc-foo bar]
	close $c
	notes
    } c]
    rename foo {}
    set res
} -constraints {testchannel thread} -result {{configure rc* -rc-foo bar} {}}
test iocmd.tf-26.4 {chan configure, set option, break return is error} -match glob -body {
    set res {}
    proc foo {args} {
	oninit configure; onfinal; track
	return -code break BOOM!
    }
    set c [chan create {r w} foo]
    notes [inthread $c {
	note [catch {fconfigure $c -rc-foo bar} msg]
	note $msg
	close $c
	notes
    } c]
    rename foo {}
    set res
} -result {{configure rc* -rc-foo bar} 1 *bad code*} \
    -constraints {testchannel thread}
test iocmd.tf-26.5 {chan configure, set option, continue return is error} -match glob -body {
    set res {}
    proc foo {args} {
	oninit configure; onfinal; track
	return -code continue BOOM!
    }
    set c [chan create {r w} foo]
    notes [inthread $c {
	note [catch {fconfigure $c -rc-foo bar} msg]
	note $msg
	close $c
	notes
    } c]
    rename foo {}
    set res
} -result {{configure rc* -rc-foo bar} 1 *bad code*} \
    -constraints {testchannel thread}
test iocmd.tf-26.6 {chan configure, set option, custom return is error} -match glob -body {
    set res {}
    proc foo {args} {
	oninit configure; onfinal; track
	return -code 444 BOOM!
    }
    set c [chan create {r w} foo]
    notes [inthread $c {
	note [catch {fconfigure $c -rc-foo bar} msg]
	note $msg
	close $c
	notes
    } c]
    rename foo {}
    set res
} -result {{configure rc* -rc-foo bar} 1 *bad code*} \
    -constraints {testchannel thread}
test iocmd.tf-26.7 {chan configure, set option, level is ignored} -match glob -body {
    set res {}
    proc foo {args} {
	oninit configure; onfinal; track
	return -level 55 -code 444 BANG
    }
    set c [chan create {r w} foo]
    notes [inthread $c {
	note [catch {fconfigure $c -rc-foo bar} msg opt]
	note $msg
	noteOpts $opt
	close $c
	notes
    } c]
    rename foo {}
    set res
} -result {{configure rc* -rc-foo bar} 1 *bad code* {-code 1 -level 0 -errorcode NONE -errorline 1 -errorinfo *bad code*subcommand "configure"*}} \
    -constraints {testchannel thread}

# --- === *** ###########################
# method cget

test iocmd.tf-27.1 {chan configure, get option, ok return} -match glob -body {
    set res {}
    proc foo {args} {oninit cget cgetall; onfinal; track; return foo}
    set c [chan create {r w} foo]
    notes [inthread $c {
	note [fconfigure $c -rc-foo]
	close $c
	notes
    } c]
    rename foo {}
    set res
} -constraints {testchannel thread} -result {{cget rc* -rc-foo} foo}
test iocmd.tf-27.2 {chan configure, get option, error return} -match glob -body {
    set res {}
    proc foo {args} {
	oninit cget cgetall; onfinal; track
	return -code error BOOM!
    }
    set c [chan create {r w} foo]
    notes [inthread $c {
	note [catch {fconfigure $c -rc-foo} msg]
	note $msg
	close $c
	notes
    } c]
    rename foo {}
    set res
} -constraints {testchannel thread} -result {{cget rc* -rc-foo} 1 BOOM!}
test iocmd.tf-27.3 {chan configure, get option, break return is error} -match glob -body {
    set res {}
    proc foo {args} {
	oninit cget cgetall; onfinal; track
	return -code error BOOM!
    }
    set c [chan create {r w} foo]
    notes [inthread $c {
	note [catch {fconfigure $c -rc-foo} msg]
	note $msg
	close $c
	notes
    } c]
    rename foo {}
    set res
} -result {{cget rc* -rc-foo} 1 BOOM!} \
    -constraints {testchannel thread}
test iocmd.tf-27.4 {chan configure, get option, continue return is error} -match glob -body {
    set res {}
    proc foo {args} {
	oninit cget cgetall; onfinal; track
	return -code continue BOOM!
    }
    set c [chan create {r w} foo]
    notes [inthread $c {
	note [catch {fconfigure $c -rc-foo} msg]
	note $msg
	close $c
	notes
    } c]
    rename foo {}
    set res
} -result {{cget rc* -rc-foo} 1 *bad code*} \
    -constraints {testchannel thread}
test iocmd.tf-27.5 {chan configure, get option, custom return is error} -match glob -body {
    set res {}
    proc foo {args} {
	oninit cget cgetall; onfinal; track
	return -code 333 BOOM!
    }
    set c [chan create {r w} foo]
    notes [inthread $c {
	note [catch {fconfigure $c -rc-foo} msg]
	note $msg
	close $c
	notes
    } c]
    rename foo {}
    set res
} -result {{cget rc* -rc-foo} 1 *bad code*} \
    -constraints {testchannel thread}
test iocmd.tf-27.6 {chan configure, get option, level is ignored} -match glob -body {
    set res {}
    proc foo {args} {
	oninit cget cgetall; onfinal; track
	return -level 77 -code 333 BANG
    }
    set c [chan create {r w} foo]
    notes [inthread $c {
	note [catch {fconfigure $c -rc-foo} msg opt]
	note $msg
	noteOpts $opt
	close $c
	notes
    } c]
    rename foo {}
    set res
} -result {{cget rc* -rc-foo} 1 *bad code* {-code 1 -level 0 -errorcode NONE -errorline 1 -errorinfo *bad code*subcommand "cget"*}} \
    -constraints {testchannel thread}

# --- === *** ###########################
# method seek

test iocmd.tf-28.1 {chan tell, not supported by handler} -match glob -body {
    set res {}
    proc foo {args} {oninit; onfinal; track; note MUST_NOT_HAPPEN; return}
    set c [chan create {r w} foo]
    notes [inthread $c {
	note [tell $c]
	close $c
	notes
    } c]
    rename foo {}
    set res
} -result {-1} \
    -constraints {testchannel thread}
test iocmd.tf-28.2 {chan tell, error return} -match glob -body {
    set res {}
    proc foo {args} {oninit seek; onfinal; track; return -code error BOOM!}
    set c [chan create {r w} foo]
    notes [inthread $c {
	note [catch {tell $c} msg]
	note $msg
	close $c
	notes
    } c]
    rename foo {}
    set res
} -result {{seek rc* 0 current} 1 BOOM!} \
    -constraints {testchannel thread}
test iocmd.tf-28.3 {chan tell, break return is error} -match glob -body {
    set res {}
    proc foo {args} {oninit seek; onfinal; track; return -code break BOOM!}
    set c [chan create {r w} foo]
    notes [inthread $c {
	note [catch {tell $c} msg]
	note $msg
	close $c
	notes
    } c]
    rename foo {}
    set res
} -result {{seek rc* 0 current} 1 *bad code*} \
    -constraints {testchannel thread}
test iocmd.tf-28.4 {chan tell, continue return is error} -match glob -body {
    set res {}
    proc foo {args} {oninit seek; onfinal; track; return -code continue BOOM!}
    set c [chan create {r w} foo]
    notes [inthread $c {
	note [catch {tell $c} msg]
	note $msg
	close $c
	notes
    } c]
    rename foo {}
    set res
} -result {{seek rc* 0 current} 1 *bad code*} \
    -constraints {testchannel thread}
test iocmd.tf-28.5 {chan tell, custom return is error} -match glob -body {
    set res {}
    proc foo {args} {oninit seek; onfinal; track; return -code 222 BOOM!}
    set c [chan create {r w} foo]
    notes [inthread $c {
	note [catch {tell $c} msg]
	note $msg
	close $c
	notes
    } c]
    rename foo {}
    set res
} -result {{seek rc* 0 current} 1 *bad code*} \
    -constraints {testchannel thread}
test iocmd.tf-28.6 {chan tell, level is ignored} -match glob -body {
    set res {}
    proc foo {args} {oninit seek; onfinal; track; return -level 11 -code 222 BANG}
    set c [chan create {r w} foo]
    notes [inthread $c {
	note [catch {tell $c} msg opt]
	note $msg
	noteOpts $opt
	close $c
	notes
    } c]
    rename foo {}
    set res
} -result {{seek rc* 0 current} 1 *bad code* {-code 1 -level 0 -errorcode NONE -errorline 1 -errorinfo *bad code*subcommand "seek"*}} \
    -constraints {testchannel thread}
test iocmd.tf-28.7 {chan tell, regular return} -match glob -body {
    set res {}
    proc foo {args} {oninit seek; onfinal; track; return 88}
    set c [chan create {r w} foo]
    notes [inthread $c {
	note [tell $c]
	close $c
	notes
    } c]
    rename foo {}
    set res
} -result {{seek rc* 0 current} 88} \
    -constraints {testchannel thread}
test iocmd.tf-28.8 {chan tell, negative return} -match glob -body {
    set res {}
    proc foo {args} {oninit seek; onfinal; track; return -1}
    set c [chan create {r w} foo]
    notes [inthread $c {
	note [catch {tell $c} msg]
	note $msg
	close $c
	notes
    } c]
    rename foo {}
    set res
} -result {{seek rc* 0 current} 1 {Tried to seek before origin}} \
    -constraints {testchannel thread}
test iocmd.tf-28.9 {chan tell, string return} -match glob -body {
    set res {}
    proc foo {args} {oninit seek; onfinal; track; return BOGUS}
    set c [chan create {r w} foo]
    notes [inthread $c {
	note [catch {tell $c} msg]
	note $msg
	close $c
	notes
    } c]
    rename foo {}
    set res
} -result {{seek rc* 0 current} 1 {expected integer but got "BOGUS"}} \
    -constraints {testchannel thread}
test iocmd.tf-28.10 {chan seek, not supported by handler} -match glob -body {
    set res {}
    proc foo {args} {oninit; onfinal; track; note MUST_NOT_HAPPEN; return}
    set c [chan create {r w} foo]
    notes [inthread $c {
	note [catch {seek $c 0 start} msg]
	note $msg
	close $c
	notes
    } c]
    rename foo {}
    set res
} -result {1 {error during seek on "rc*": invalid argument}} \
    -constraints {testchannel thread}
test iocmd.tf-28.11 {chan seek, error return} -match glob -body {
    set res {}
    proc foo {args} {oninit seek; onfinal; track; return -code error BOOM!}
    set c [chan create {r w} foo]
    notes [inthread $c {
	note [catch {seek $c 0 start} msg]
	note $msg
	close $c
	notes
    } c]
    rename foo {}
    set res
} -result {{seek rc* 0 start} 1 BOOM!} \
    -constraints {testchannel thread}
test iocmd.tf-28.12 {chan seek, break return is error} -match glob -body {
    set res {}
    proc foo {args} {oninit seek; onfinal; track; return -code break BOOM!}
    set c [chan create {r w} foo]
    notes [inthread $c {
	note [catch {seek $c 0 start} msg]
	note $msg
	close $c
	notes
    } c]
    rename foo {}
    set res
} -result {{seek rc* 0 start} 1 *bad code*} \
    -constraints {testchannel thread}
test iocmd.tf-28.13 {chan seek, continue return is error} -match glob -body {
    set res {}
    proc foo {args} {oninit seek; onfinal; track; return -code continue BOOM!}
    set c [chan create {r w} foo]
    notes [inthread $c {
	note [catch {seek $c 0 start} msg]
	note $msg
	close $c
	notes
    } c]
    rename foo {}
    set res
} -result {{seek rc* 0 start} 1 *bad code*} \
    -constraints {testchannel thread}
test iocmd.tf-28.14 {chan seek, custom return is error} -match glob -body {
    set res {}
    proc foo {args} {oninit seek; onfinal; track; return -code 99 BOOM!}
    set c [chan create {r w} foo]
    notes [inthread $c {
	note [catch {seek $c 0 start} msg]
	note $msg
	close $c
	notes
    } c]
    rename foo {}
    set res
} -result {{seek rc* 0 start} 1 *bad code*} \
    -constraints {testchannel thread}
test iocmd.tf-28.15 {chan seek, level is ignored} -match glob -body {
    set res {}
    proc foo {args} {oninit seek; onfinal; track; return -level 33 -code 99 BANG}
    set c [chan create {r w} foo]
    notes [inthread $c {
	note [catch {seek $c 0 start} msg opt]
	note $msg
	noteOpts $opt
	close $c
	notes
    } c]
    rename foo {}
    set res
} -result {{seek rc* 0 start} 1 *bad code* {-code 1 -level 0 -errorcode NONE -errorline 1 -errorinfo *bad code*subcommand "seek"*}} \
    -constraints {testchannel thread}
test iocmd.tf-28.16 {chan seek, bogus return, negative location} -match glob -body {
    set res {}
    proc foo {args} {oninit seek; onfinal; track; return -45}
    set c [chan create {r w} foo]
    notes [inthread $c {
	note [catch {seek $c 0 start} msg]
	note $msg
	close $c
	notes
    } c]
    rename foo {}
    set res
} -result {{seek rc* 0 start} 1 {Tried to seek before origin}} \
    -constraints {testchannel thread}
test iocmd.tf-28.17 {chan seek, bogus return, string return} -match glob -body {
    set res {}
    proc foo {args} {oninit seek; onfinal; track; return BOGUS}
    set c [chan create {r w} foo]
    notes [inthread $c {
	note [catch {seek $c 0 start} msg]
	note $msg
	close $c
	notes
    } c]
    rename foo {}
    set res
} -result {{seek rc* 0 start} 1 {expected integer but got "BOGUS"}} \
    -constraints {testchannel thread}
test iocmd.tf-28.18 {chan seek, ok result} -match glob -body {
    set res {}
    proc foo {args} {oninit seek; onfinal; track; return 23}
    set c [chan create {r w} foo]
    notes [inthread $c {
	note [seek $c 0 current]
	close $c
	notes
    } c]
    rename foo {}
    set res
} -result {{seek rc* 0 current} {}} \
    -constraints {testchannel thread}
foreach {testname code} {
    iocmd.tf-28.19.0 start
    iocmd.tf-28.19.1 current
    iocmd.tf-28.19.2 end
} {
    test $testname "chan seek, base conversion, $code" -match glob -body {
	set res {}
	proc foo {args} {oninit seek; onfinal; track; return 0}
	set c [chan create {r w} foo]
	notes [inthread $c {
	    note [seek $c 0 $code]
	    close $c
	    notes
	} c code]
	rename foo {}
	set res
    } -result [list [list seek rc* 0 $code] {}] \
	-constraints {testchannel thread}
}

# --- === *** ###########################
# method blocking

test iocmd.tf-29.1 {chan blocking, no handler support} -match glob -body {
    set res {}
    proc foo {args} {oninit; onfinal; track; note MUST_NOT_HAPPEN; return}
    set c [chan create {r w} foo]
    notes [inthread $c {
	note [fconfigure $c -blocking]
	close $c
	notes
    } c]
    rename foo {}
    set res
} -result {1} \
    -constraints {testchannel thread}
test iocmd.tf-29.2 {chan blocking, no handler support} -match glob -body {
    set res {}
    proc foo {args} {oninit; onfinal; track; note MUST_NOT_HAPPEN; return}
    set c [chan create {r w} foo]
    notes [inthread $c {
	note [fconfigure $c -blocking 0]
	note [fconfigure $c -blocking]
	close $c
	notes
    } c]
    rename foo {}
    set res
} -result {{} 0} \
    -constraints {testchannel thread}
test iocmd.tf-29.3 {chan blocking, retrieval, handler support} -match glob -body {
    set res {}
    proc foo {args} {oninit blocking; onfinal; track; note MUST_NOT_HAPPEN; return}
    set c [chan create {r w} foo]
    notes [inthread $c {
	note [fconfigure $c -blocking]
	close $c
	notes
    } c]
    rename foo {}
    set res
} -result {1} \
    -constraints {testchannel thread}
test iocmd.tf-29.4 {chan blocking, resetting, handler support} -match glob -body {
    set res {}
    proc foo {args} {oninit blocking; onfinal; track; return}
    set c [chan create {r w} foo]
    notes [inthread $c {
	note [fconfigure $c -blocking 0]
	note [fconfigure $c -blocking]
	close $c
	notes
    } c]
    rename foo {}
    set res
} -result {{blocking rc* 0} {} 0} \
    -constraints {testchannel thread}
test iocmd.tf-29.5 {chan blocking, setting, handler support} -match glob -body {
    set res {}
    proc foo {args} {oninit blocking; onfinal; track; return}
    set c [chan create {r w} foo]
    notes [inthread $c {
	note [fconfigure $c -blocking 1]
	note [fconfigure $c -blocking]
	close $c
	notes
    } c]
    rename foo {}
    set res
} -result {{blocking rc* 1} {} 1} \
    -constraints {testchannel thread}
test iocmd.tf-29.6 {chan blocking, error return} -match glob -body {
    set res {}
    proc foo {args} {oninit blocking; onfinal; track; error BOOM!}
    set c [chan create {r w} foo]
    notes [inthread $c {
	note [catch {fconfigure $c -blocking 0} msg]
	note $msg
	# Catch the close. It changes blocking mode internally, and runs into the error result.
	catch {close $c}
	notes
    } c]
    rename foo {}
    set res
} -result {{blocking rc* 0} 1 BOOM!} \
    -constraints {testchannel thread}
test iocmd.tf-29.7 {chan blocking, break return is error} -match glob -body {
    set res {}
    proc foo {args} {oninit blocking; onfinal; track; return -code break BOOM!}
    set c [chan create {r w} foo]
    notes [inthread $c {
	note [catch {fconfigure $c -blocking 0} msg]
	note $msg
	catch {close $c}
	notes
    } c]
    rename foo {}
    set res
} -result {{blocking rc* 0} 1 *bad code*} \
    -constraints {testchannel thread}
test iocmd.tf-29.8 {chan blocking, continue return is error} -match glob -body {
    set res {}
    proc foo {args} {oninit blocking; onfinal; track; return -code continue BOOM!}
    set c [chan create {r w} foo]
    notes [inthread $c {
	note [catch {fconfigure $c -blocking 0} msg]
	note $msg
	catch {close $c}
	notes
    } c]
    rename foo {}
    set res
} -result {{blocking rc* 0} 1 *bad code*} \
    -constraints {testchannel thread}
test iocmd.tf-29.9 {chan blocking, custom return is error} -match glob -body {
    set res {}
    proc foo {args} {oninit blocking; onfinal; track; return -code 44 BOOM!}
    set c [chan create {r w} foo]
    notes [inthread $c {
	note [catch {fconfigure $c -blocking 0} msg]
	note $msg
	catch {close $c}
	notes
    } c]
    rename foo {}
    set res
} -result {{blocking rc* 0} 1 *bad code*} \
    -constraints {testchannel thread}
test iocmd.tf-29.10 {chan blocking, level is ignored} -match glob -body {
    set res {}
    proc foo {args} {oninit blocking; onfinal; track; return -level 99 -code 44 BANG}
    set c [chan create {r w} foo]
    notes [inthread $c {
	note [catch {fconfigure $c -blocking 0} msg opt]
	note $msg
	noteOpts $opt
	catch {close $c}
	notes
    } c]
    rename foo {}
    set res
} -result {{blocking rc* 0} 1 *bad code* {-code 1 -level 0 -errorcode NONE -errorline 1 -errorinfo *bad code*subcommand "blocking"*}} \
    -constraints {testchannel thread}
test iocmd.tf-29.11 {chan blocking, regular return ok, value ignored} -match glob -body {
    set res {}
    proc foo {args} {oninit blocking; onfinal; track; return BOGUS}
    set c [chan create {r w} foo]
    notes [inthread $c {
	note [catch {fconfigure $c -blocking 0} msg]
	note $msg
	catch {close $c}
	notes
    } c]
    rename foo {}
    set res
} -result {{blocking rc* 0} 0 {}} \
    -constraints {testchannel thread}

# --- === *** ###########################
# method watch

test iocmd.tf-30.1 {chan watch, read interest, some return} -match glob -body {
    set res {}
    proc foo {args} {oninit; onfinal; track; return IGNORED}
    set c [chan create {r w} foo]
    notes [inthread $c {
	note [fileevent $c readable {set tick $tick}]
	close $c		;# 2nd watch, interest zero.
	notes
    } c]
    rename foo {}
    set res
} -constraints {testchannel thread} -result {{watch rc* read} {watch rc* {}} {}}
test iocmd.tf-30.2 {chan watch, write interest, error return} -match glob -body {
    set res {}
    proc foo {args} {oninit; onfinal; track; return -code error BOOM!_IGNORED}
    set c [chan create {r w} foo]
    notes [inthread $c {
	note [fileevent $c writable {set tick $tick}]
	note [fileevent $c writable {}]
	close $c
	notes
    } c]
    rename foo {}
    set res
} -constraints {testchannel thread} -result {{watch rc* write} {watch rc* {}} {} {}}
test iocmd.tf-30.3 {chan watch, accumulated interests} -match glob -body {
    set res {}
    proc foo {args} {oninit; onfinal; track; return}
    set c [chan create {r w} foo]
    notes [inthread $c {
	note [fileevent $c writable {set tick $tick}]
	note [fileevent $c readable {set tick $tick}]
	note [fileevent $c writable {}]
	note [fileevent $c readable {}]
	close $c
	notes
    } c]
    rename foo {}
    set res
} -constraints {testchannel thread} \
    -result {{watch rc* write} {watch rc* {read write}} {watch rc* read} {watch rc* {}} {} {} {} {}}
test iocmd.tf-30.4 {chan watch, unchanged interest not forwarded} -match glob -body {
    set res {}
    proc foo {args} {oninit; onfinal; track; return}
    set c [chan create {r w} foo]
    notes [inthread $c {
	note [fileevent $c writable {set tick $tick}]
	note [fileevent $c readable {set tick $tick}] ;# Script is changing,
	note [fileevent $c readable {set tock $tock}] ;# interest does not.
	close $c	;# 3rd and 4th watch, removing the event handlers.
	notes
    } c]
    rename foo {}
    set res
} -constraints {testchannel thread} \
    -result {{watch rc* write} {watch rc* {read write}} {watch rc* write} {watch rc* {}} {} {} {}}

# --- === *** ###########################
# postevent
# Not possible from a thread not containing the command handler.
# Check that this is rejected.

test iocmd.tf-31.8 {chan postevent, bad input} -match glob -body {
    set res {}
    proc foo {args} {oninit; onfinal; track; return}
    set c [chan create {r w} foo]
    notes [inthread $c {
	catch {chan postevent $c r} msg
	note $msg
	close $c
	notes
    } c]
    rename foo {}
    set res
} -constraints {testchannel thread} \
    -result {{can not find reflected channel named "rc*"}}

# --- === *** ###########################
# 'Pull the rug' tests. Create channel in a thread A, move to other
# thread B, destroy the origin thread (A) before or during access from
# B. Must not crash, must return proper errors.

test iocmd.tf-32.0 {origin thread of moved channel gone} -match glob -body {

    #puts <<$tcltest::mainThread>>main
    set tida [thread::create -preserved];#puts <<$tida>>
    thread::send $tida {load {} Tcltest}

    set tidb [thread::create -preserved];#puts <<$tidb>>
    thread::send $tidb {load {} Tcltest}

    # Set up channel in thread
    thread::send $tida $helperscript
    set chan [thread::send $tida {
	proc foo {args} {oninit seek; onfinal; track; return}
	set chan [chan create {r w} foo]
	fconfigure $chan -buffering none
	set chan
    }]

    # Move channel to 2nd thread.
    thread::send $tida [list testchannel cut $chan]
    thread::send $tidb [list testchannel splice $chan]

    # Kill origin thread, then access channel from 2nd thread.
    thread::release $tida

    set     res {}
    lappend res [catch {thread::send $tidb [list puts  $chan shoo]} msg] $msg

    lappend res [catch {thread::send $tidb [list tell  $chan]}      msg] $msg
    lappend res [catch {thread::send $tidb [list seek  $chan 1]}    msg] $msg
    lappend res [catch {thread::send $tidb [list gets  $chan]}      msg] $msg
    lappend res [catch {thread::send $tidb [list close $chan]}      msg] $msg
    thread::release $tidb
    set res

} -constraints {testchannel thread} \
    -result {1 {Owner lost} 1 {Owner lost} 1 {Owner lost} 1 {Owner lost} 1 {Owner lost}}


# The test iocmd.tf-32.1 unavoidably exhibits a memory leak.  We are testing
# the ability of the reflected channel system to react to the situation where
# the thread in which the driver routines runs exits during driver operations.
# In this case, thread exit handlers signal back to the owner thread so that the
# channel operation does not hang.  There's no way to test this without actually
# exiting a thread in mid-operation, and that action is unavoidably leaky (which
# is why [thread::exit] is advised against).
#
# Use constraints to skip this test while valgrinding so this expected leak
# doesn't prevent a finding of "leak-free".
#
test iocmd.tf-32.1 {origin thread of moved channel destroyed during access} -match glob -body {

    #puts <<$tcltest::mainThread>>main
    set tida [thread::create -preserved];#puts <<$tida>>
    thread::send $tida {load {} Tcltest}
    set tidb [thread::create -preserved];#puts <<$tidb>>
    thread::send $tidb {load {} Tcltest}

    # Set up channel in thread
    thread::send $tida $helperscript
    set chan [thread::send $tida {
	proc foo {args} {
	    oninit; onfinal; track;
	    # destroy thread during channel access
	    thread::exit
	    }
	set chan [chan create {r w} foo]
	fconfigure $chan -buffering none
	set chan
    }]

    # Move channel to 2nd thread.
    thread::send $tida [list testchannel cut    $chan]
    thread::send $tidb [list testchannel splice $chan]

    # Run access from thread B, wait for response from A (A is not
    # using event loop at this point, so the event pile up in the
    # queue.

    thread::send $tidb [list set chan $chan]
    thread::send $tidb [list set mid [thread::id]]
    thread::send -async $tidb {
	# wait a bit, give the main thread the time to start its event
	# loop to wait for the response from B
	after 2000
	catch { puts $chan shoo } res
	thread::send -async $mid [list set ::res $res]
    }
    vwait ::res

    catch {thread::release $tida}
    thread::release $tidb
    set res
} -constraints {testchannel thread notValgrind} \
    -result {Owner lost}

# Tests of readFile

set BIN_DATA "\u0000\u0001\u0002\u0003\u0004\u001a\u001b\u000d\u000a\u0000"

test iocmd.readFile-1.1 "readFile procedure: syntax" -body {
    readFile
} -returnCodes error -result {wrong # args: should be "readFile filename ?mode?"}
test iocmd.readFile-1.2 "readFile procedure: syntax" -body {
    readFile a b c
} -returnCodes error -result {wrong # args: should be "readFile filename ?mode?"}
test iocmd.readFile-1.3 "readFile procedure: syntax" -body {
    readFile gorp gorp2
} -returnCodes error -result {bad mode "gorp2": must be binary or text}

test iocmd.readFile-2.1 "readFile procedure: behaviour" -setup {
    set f [makeFile "File\nContents" readFile21.txt]
} -body {
    readFile $f
} -cleanup {
    removeFile $f
} -result "File\nContents\n"
test iocmd.readFile-2.2 "readFile procedure: behaviour" -setup {
    set f [makeFile "File\nContents" readFile22.txt]
} -body {
    readFile $f text
} -cleanup {
    removeFile $f
} -result "File\nContents\n"
test iocmd.readFile-2.3 "readFile procedure: behaviour" -setup {
    set f [makeFile "" readFile23.bindata]
    apply {filename {
	global BIN_DATA
	set ff [open $filename wb]
	puts -nonewline $ff $BIN_DATA
	close $ff
    }} $f
} -body {
    list [binary scan [readFile $f binary] c* x] $x
} -cleanup {
    removeFile $f
} -result {1 {0 1 2 3 4 26 27 13 10 0}}
# Need to set up ahead of the test
set f [makeFile "" readFile24.txt]
removeFile $f
test iocmd.readFile-2.4 "readFile procedure: behaviour" -body {
    readFile $f
} -returnCodes error -result "couldn't open \"$f\": no such file or directory"

# Tests of writeFile

test iocmd.writeFile-1.1 "writeFile procedure: syntax" -body {
    writeFile
} -returnCodes error -result {wrong # args: should be "writeFile filename ?mode? data"}
test iocmd.writeFile-1.2 "writeFile procedure: syntax" -body {
    writeFile a b c d
} -returnCodes error -result {wrong # args: should be "writeFile filename ?mode? data"}
test iocmd.writeFile-1.3 "writeFile procedure: syntax" -body {
    writeFile gorp gorp2 gorp3
} -returnCodes error -result {bad mode "gorp2": must be binary or text}

test iocmd.writeFile-2.1 "readFile procedure: behaviour" -setup {
    set f [makeFile "" writeFile21.txt]
    removeFile $f
} -body {
    list [writeFile $f "File\nContents\n"] [apply {filename {
	set f [open $filename]
	set text [read $f]
	close $f
	return $text
    }} $f]
} -cleanup {
    file delete $f
} -result [list {} "File\nContents\n"]
test iocmd.writeFile-2.2 "readFile procedure: behaviour" -setup {
    set f [makeFile "" writeFile22.txt]
    removeFile $f
} -body {
    writeFile $f text "File\nContents\n"
    apply {filename {
	set f [open $filename]
	set text [read $f]
	close $f
	return $text
    }} $f
} -cleanup {
    file delete $f
} -result "File\nContents\n"
test iocmd.writeFile-2.3 "readFile procedure: behaviour" -setup {
    set f [makeFile "" writeFile23.txt]
    removeFile $f
} -body {
    writeFile $f binary $BIN_DATA
    apply {filename {
	set f [open $filename rb]
	set bytes [read $f]
	close $f
	binary scan $bytes c* x
	return $x
    }} $f
} -cleanup {
    file delete $f
} -result {0 1 2 3 4 26 27 13 10 0}

# Tests of foreachLine

test iocmd.foreachLine-1.1 "foreachLine procedure: syntax" -returnCodes error -body {
    foreachLine
} -result {wrong # args: should be "foreachLine varName filename body"}
test iocmd.foreachLine-1.2 "foreachLine procedure: syntax" -returnCodes error -body {
    foreachLine a b c d
} -result {wrong # args: should be "foreachLine varName filename body"}
test iocmd.foreachLine-1.3 "foreachLine procedure: basic errors" -setup {
    set f [makeFile "" foreachLine13.txt]
} -body {
    apply {filename {
	array set b {1 1}
        foreachLine b $filename {}
    }} $f
} -cleanup {
    removeFile $f
} -returnCodes error -result {can't set "line": variable is array}
set f [makeFile "" foreachLine14.txt]
removeFile $f
test iocmd.foreachLine-1.4 "foreachLine procedure: basic errors" -body {
    apply {filename {
	foreachLine var $filename {}
    }} $f
} -returnCodes error -result "couldn't open \"$f\": no such file or directory"

test iocmd.foreachLine-2.1 "foreachLine procedure: behaviour" -setup {
    set f [makeFile "a\nb\nc" foreachLine21.txt]
} -body {
    apply {filename {
	set lines {}
	foreachLine var $filename {
	    lappend lines $var
	}
	return $lines
    }} $f
} -cleanup {
    removeFile $f
} -result {a b c}
test iocmd.foreachLine-2.2 "foreachLine procedure: behaviour" -setup {
    set f [makeFile "a\nbb\nc\ndd" foreachLine22.txt]
} -body {
    apply {filename {
	set lines {}
	foreachLine var $filename {
	    if {[string length $var] == 1} continue
	    lappend lines $var
	}
	return $lines
    }} $f
} -cleanup {
    removeFile $f
} -result {bb dd}
test iocmd.foreachLine-2.3 "foreachLine procedure: behaviour" -setup {
    set f [makeFile "a\nbb\nccc\ndd\ne" foreachLine23.txt]
} -body {
    apply {filename {
	set lines {}
	foreachLine var $filename {
	    if {[string length $var] > 2} break
	    lappend lines $var
	}
	return $lines
    }} $f
} -cleanup {
    removeFile $f
} -result {a bb}
test iocmd.foreachLine-2.4 "foreachLine procedure: behaviour" -setup {
    set f [makeFile "a\nbb\nccc\ndd\ne" foreachLine24.txt]
} -body {
    apply {filename {
    	set lines {}
	foreachLine var $filename {
	    if {[string length $var] > 2} {
		return $var
	    }
	    lappend lines $var
	}
	return $lines
    }} $f
} -cleanup {
    removeFile $f
} -result {ccc}
test iocmd.foreachLine-2.5 "foreachLine procedure: behaviour" -setup {
    set f [makeFile "a\nbb\nccc\ndd\ne" foreachLine25.txt]
} -body {
    apply {filename {
	set lines {}
	foreachLine var $filename {
	    if {[string length $var] > 2} {
		error "line too long"
	    }
	    lappend lines $var
	}
	return $lines
    }} $f
} -cleanup {
    removeFile $f
} -returnCodes error -result {line too long}

# ### ### ### ######### ######### #########

# ### ### ### ######### ######### #########

rename track {}
# cleanup


# Eliminate valgrind "still reachable" reports on outstanding "Detached"
# structures in the detached list which stem from PipeClose2Proc not waiting
# around for background processes to complete, meaning that previous calls to
# Tcl_ReapDetachedProcs might not have had a chance to reap all processes.
after 10
exec [info nameofexecutable] << {}


foreach file [list test1 test2 test3 test4] {
    removeFile $file
}
# delay long enough for background processes to finish
after 500
removeFile test5
cleanupTests
return<|MERGE_RESOLUTION|>--- conflicted
+++ resolved
@@ -262,12 +262,7 @@
     file delete $path(test1)
 } -body {
     set f1 [open $path(test1) w]
-<<<<<<< HEAD
-    fconfigure $f1 -translation binary -buffering none -buffersize 4040 \
-		-eofchar {} -encoding binary
-=======
-    fconfigure $f1 -translation binary -buffering none -buffersize 4040 -profile tcl8
->>>>>>> ef86c621
+    fconfigure $f1 -translation binary -buffering none -buffersize 4040
     fconfigure $f1
 } -cleanup {
     catch {close $f1}
