name: macOS
<<<<<<< HEAD
on: 
  push:
    branches:
    - "main"
    - "trunk"
=======
on:
  push:
    branches:
    - "main"
>>>>>>> 8f269fca
    - "core-8-branch"
    tags:
    - "core-**"
permissions:
  contents: read
jobs:
  xcode:
    runs-on: macos-11
    defaults:
      run:
        shell: bash
        working-directory: macosx
    steps:
      - name: Checkout
        uses: actions/checkout@v3
      - name: Prepare
        run: |
          touch tclStubInit.c tclOOStubInit.c tclOOScript.h
        working-directory: generic
      - name: Build
        run: make all
        env:
          CFLAGS: -arch x86_64 -arch arm64
      - name: Run Tests
        run: make test styles=develop
        env:
          ERROR_ON_FAILURES: 1
          MAC_CI: 1
  clang:
    runs-on: macos-11
    strategy:
      matrix:
        cfgopt:
          - ""
          - "--disable-shared"
          - "--enable-symbols"
          - "--enable-symbols=mem"
          - "--enable-symbols=all"
    defaults:
      run:
        shell: bash
        working-directory: unix
    steps:
      - name: Checkout
        uses: actions/checkout@v3
      - name: Prepare
        run: |
          touch tclStubInit.c tclOOStubInit.c tclOOScript.h
          mkdir "$HOME/install dir"
        working-directory: generic
      - name: Configure ${{ matrix.cfgopt }}
        # Note that macOS is always a 64 bit platform
        run: ./configure --enable-dtrace --enable-framework ${CFGOPT} "--prefix=$HOME/install" || (cat config.log && exit 1)
        env:
          CFLAGS: -arch x86_64 -arch arm64
          CFGOPT: ${{ matrix.cfgopt }}
      - name: Build
        run: |
          make all tcltest
        env:
          CFLAGS: -arch x86_64 -arch arm64
      - name: Run Tests
        run: |
          make test
        env:
          ERROR_ON_FAILURES: 1
          MAC_CI: 1<|MERGE_RESOLUTION|>--- conflicted
+++ resolved
@@ -1,16 +1,8 @@
 name: macOS
-<<<<<<< HEAD
-on: 
-  push:
-    branches:
-    - "main"
-    - "trunk"
-=======
 on:
   push:
     branches:
     - "main"
->>>>>>> 8f269fca
     - "core-8-branch"
     tags:
     - "core-**"
