--- conflicted
+++ resolved
@@ -11,12 +11,8 @@
       - name: Checkout
         uses: actions/checkout@v2
       - name: Prepare
-<<<<<<< HEAD
-        run: touch tclStubInit.c tclOOStubInit.c tclOOScript.h
-=======
         run: |
-          touch tclStubInit.c tclOOStubInit.c
->>>>>>> 20e0998a
+          touch tclStubInit.c tclOOStubInit.c tclOOScript.h
         working-directory: generic
       - name: Build
         run: make all
