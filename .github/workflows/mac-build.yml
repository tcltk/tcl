name: macOS
on:
  push:
    branches:
    - "main"
    - "core-8-branch"
    - "core-8-6-branch"
    tags:
    - "core-**"
permissions:
  contents: read
jobs:
  xcode:
    runs-on: macos-14
    defaults:
      run:
        shell: bash
        working-directory: macosx
    steps:
      - name: Checkout
        uses: actions/checkout@v4
        timeout-minutes: 5
      - name: Prepare
        run: |
          touch tclStubInit.c tclOOStubInit.c tclOOScript.h
        working-directory: generic
      - name: Build
<<<<<<< HEAD
        run: make all
        env:
          CFLAGS: -arch x86_64 -arch arm64
=======
        run: make -j4 all
>>>>>>> 1ea41398
        timeout-minutes: 15
      - name: Run Tests
        run: make -j4 test styles=develop
        env:
          ERROR_ON_FAILURES: 1
          MAC_CI: 1
        timeout-minutes: 15
  clang:
    runs-on: macos-14
    strategy:
      matrix:
        config:
          - ""
          - "--disable-shared"
          - "--disable-zipfs"
          - "--enable-symbols"
          - "--enable-symbols=mem"
          - "--enable-symbols=all"
    defaults:
      run:
        shell: bash
        working-directory: unix
    steps:
      - name: Checkout
        uses: actions/checkout@v4
        timeout-minutes: 5
      - name: Prepare
        run: |
          touch tclStubInit.c tclOOStubInit.c tclOOScript.h
          mkdir "$HOME/install dir"
        working-directory: generic
      - name: Configure ${{ matrix.config }}
        # Note that macOS is always a 64 bit platform
        run: ./configure --enable-dtrace --enable-framework ${CFGOPT} "--prefix=$HOME/install" || (cat config.log && exit 1)
        env:
          CFLAGS: -arch x86_64 -arch arm64
          CFGOPT: ${{ matrix.config }}
        timeout-minutes: 5
      - name: Build
        run: |
<<<<<<< HEAD
          make all tcltest
        env:
          CFLAGS: -arch x86_64 -arch arm64
=======
          make -j4 all tcltest
>>>>>>> 1ea41398
        timeout-minutes: 15
      - name: Info
        run: |
          ulimit -a || echo 'get limit failed'
          echo 'puts exe:\t[info nameofexecutable]\nver:\t[info patchlevel]\t[if {![catch tcl::build-info ret]} {set ret}]\nlib:\t[info library]\nplat:\t[lsort -dictionary -stride 2 [array get tcl_platform]]' | make runtest || echo 'get info failed'
      - name: Run Tests
        run: |
          make test
        env:
          ERROR_ON_FAILURES: 1
          MAC_CI: 1
        timeout-minutes: 15<|MERGE_RESOLUTION|>--- conflicted
+++ resolved
@@ -25,13 +25,9 @@
           touch tclStubInit.c tclOOStubInit.c tclOOScript.h
         working-directory: generic
       - name: Build
-<<<<<<< HEAD
-        run: make all
+        run: make -j4 all
         env:
           CFLAGS: -arch x86_64 -arch arm64
-=======
-        run: make -j4 all
->>>>>>> 1ea41398
         timeout-minutes: 15
       - name: Run Tests
         run: make -j4 test styles=develop
@@ -72,13 +68,9 @@
         timeout-minutes: 5
       - name: Build
         run: |
-<<<<<<< HEAD
-          make all tcltest
+          make -j4 all tcltest
         env:
           CFLAGS: -arch x86_64 -arch arm64
-=======
-          make -j4 all tcltest
->>>>>>> 1ea41398
         timeout-minutes: 15
       - name: Info
         run: |
