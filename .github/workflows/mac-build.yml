name: macOS
on: [push]
jobs:
  xcode:
    runs-on: macos-10.15
    defaults:
      run:
        shell: bash
        working-directory: macosx
    steps:
      - name: Checkout
        uses: actions/checkout@v2
      - name: Prepare
        run: touch tclStubInit.c tclOOStubInit.c
        working-directory: generic
      - name: Build
        run: make all
      - name: Run Tests
        run: make test styles=develop
        env:
          ERROR_ON_FAILURES: 1
          MAC_CI: 1
  clang:
    runs-on: macos-10.15
    strategy:
      matrix:
        symbols:
          - "no"
          - "mem"
        dtrace:
          - "no"
          - "yes"
    defaults:
      run:
        shell: bash
        working-directory: unix
    steps:
      - name: Checkout
        uses: actions/checkout@v2
      - name: Prepare
        run: |
          touch tclStubInit.c tclOOStubInit.c
          mkdir "$HOME/install dir"
        working-directory: generic
      - name: Configure (symbols=${{ matrix.symbols }} dtrace=${{ matrix.dtrace }})
        # Note that macOS is always a 64 bit platform
<<<<<<< HEAD
        run: ./configure --enable-64bit ${CFGOPT} "--prefix=$HOME/install dir" || (cat config.log && exit 1)
=======
        run: ./configure --enable-64bit --enable-framework ${CFGOPT} "--prefix=$HOME/install" || (cat config.log && exit 1)
>>>>>>> f33056b1
        env:
          CFGOPT: --enable-symbols=${{ matrix.symbols }} --enable-dtrace=${{ matrix.dtrace }}
      - name: Build
        run: |
          make all tcltest
      - name: Run Tests
        run: |
          make test
        env:
          ERROR_ON_FAILURES: 1
          MAC_CI: 1
      - name: Trial Installation
        run: |
          make install<|MERGE_RESOLUTION|>--- conflicted
+++ resolved
@@ -2,7 +2,7 @@
 on: [push]
 jobs:
   xcode:
-    runs-on: macos-10.15
+    runs-on: macos-11.0
     defaults:
       run:
         shell: bash
@@ -21,7 +21,7 @@
           ERROR_ON_FAILURES: 1
           MAC_CI: 1
   clang:
-    runs-on: macos-10.15
+    runs-on: macos-11.0
     strategy:
       matrix:
         symbols:
@@ -44,11 +44,7 @@
         working-directory: generic
       - name: Configure (symbols=${{ matrix.symbols }} dtrace=${{ matrix.dtrace }})
         # Note that macOS is always a 64 bit platform
-<<<<<<< HEAD
-        run: ./configure --enable-64bit ${CFGOPT} "--prefix=$HOME/install dir" || (cat config.log && exit 1)
-=======
-        run: ./configure --enable-64bit --enable-framework ${CFGOPT} "--prefix=$HOME/install" || (cat config.log && exit 1)
->>>>>>> f33056b1
+        run: ./configure --enable-64bit --enable-framework ${CFGOPT} "--prefix=$HOME/install dir" || (cat config.log && exit 1)
         env:
           CFGOPT: --enable-symbols=${{ matrix.symbols }} --enable-dtrace=${{ matrix.dtrace }}
       - name: Build
