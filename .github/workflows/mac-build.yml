--- conflicted
+++ resolved
@@ -11,11 +11,7 @@
   contents: read
 jobs:
   xcode:
-<<<<<<< HEAD
-    runs-on: macos-12
-=======
     runs-on: macos-13
->>>>>>> 9b892cb7
     defaults:
       run:
         shell: bash
@@ -38,11 +34,7 @@
           MAC_CI: 1
         timeout-minutes: 15
   clang:
-<<<<<<< HEAD
-    runs-on: macos-12
-=======
     runs-on: macos-13
->>>>>>> 9b892cb7
     strategy:
       matrix:
         config:
