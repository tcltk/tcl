--- conflicted
+++ resolved
@@ -58,12 +58,8 @@
         # Note that macOS is always a 64 bit platform
         run: ./configure --enable-dtrace --enable-framework ${CFGOPT} "--prefix=$HOME/install" || (cat config.log && exit 1)
         env:
-<<<<<<< HEAD
           CFLAGS: -arch x86_64 -arch arm64
-          CFGOPT: ${{ matrix.cfgopt }}
-=======
           CFGOPT: ${{ matrix.config }}
->>>>>>> f6c05909
       - name: Build
         run: |
           make all tcltest
