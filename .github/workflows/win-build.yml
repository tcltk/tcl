--- conflicted
+++ resolved
@@ -11,14 +11,8 @@
       matrix:
         cfgopt:
           - ""
-<<<<<<< HEAD
-          - "OPTS=nodep"
-          - "OPTS=static,staticpkg,msvcrt"
-=======
-          - "OPTS=utfmax"
           - "CHECKS=nodep"
           - "OPTS=static"
->>>>>>> f67b3514
           - "OPTS=symbols"
           - "OPTS=memdbg"
     # Using powershell means we need to explicitly stop on failure
