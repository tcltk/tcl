--- conflicted
+++ resolved
@@ -27,8 +27,6 @@
           - "OPTS=noembed"
           - "OPTS=symbols"
           - "OPTS=symbols STATS=compdbg,memdbg"
-          - "OPTS=static,msvcrt"
-          - "OPTS=static,staticpkg,msvcrt"
     # Using powershell means we need to explicitly stop on failure
     steps:
       - name: Checkout
@@ -36,34 +34,22 @@
         timeout-minutes: 5
       - name: Init MSVC
         uses: ilammy/msvc-dev-cmd@v1
-<<<<<<< HEAD
         timeout-minutes: 5
-      - name: Build ${{ matrix.cfgopt }}
-=======
       - name: Build ${{ matrix.config }}
->>>>>>> a1db76f0
         run: |
           &nmake -f makefile.vc ${{ matrix.config }} all
           if ($lastexitcode -ne 0) {
              throw "nmake exit code: $lastexitcode"
           }
-<<<<<<< HEAD
         timeout-minutes: 5
-      - name: Build Test Harness ${{ matrix.cfgopt }}
-=======
       - name: Build Test Harness ${{ matrix.config }}
->>>>>>> a1db76f0
         run: |
           &nmake -f makefile.vc ${{ matrix.config }} tcltest
           if ($lastexitcode -ne 0) {
              throw "nmake exit code: $lastexitcode"
           }
-<<<<<<< HEAD
         timeout-minutes: 5
-      - name: Run Tests ${{ matrix.cfgopt }}
-=======
       - name: Run Tests ${{ matrix.config }}
->>>>>>> a1db76f0
         run: |
           &nmake -f makefile.vc ${{ matrix.config }} test
           if ($lastexitcode -ne 0) {
@@ -106,12 +92,8 @@
         run: |
           ./configure ${CFGOPT} "--prefix=$HOME/install dir" || (cat config.log && exit 1)
         env:
-<<<<<<< HEAD
-          CFGOPT: --enable-64bit ${{ matrix.cfgopt }}
+          CFGOPT: --enable-64bit ${{ matrix.config }}
         timeout-minutes: 5
-=======
-          CFGOPT: --enable-64bit ${{ matrix.config }}
->>>>>>> a1db76f0
       - name: Build
         run: make all
         timeout-minutes: 5
