--- conflicted
+++ resolved
@@ -30,12 +30,8 @@
     # Using powershell means we need to explicitly stop on failure
     steps:
       - name: Checkout
-<<<<<<< HEAD
-        uses: actions/checkout@v3
+        uses: actions/checkout@v4
         timeout-minutes: 5
-=======
-        uses: actions/checkout@v4
->>>>>>> e1edaf47
       - name: Init MSVC
         uses: ilammy/msvc-dev-cmd@v1
         timeout-minutes: 5
@@ -85,12 +81,8 @@
           install: git mingw-w64-x86_64-toolchain make
         timeout-minutes: 10
       - name: Checkout
-<<<<<<< HEAD
-        uses: actions/checkout@v3
+        uses: actions/checkout@v4
         timeout-minutes: 5
-=======
-        uses: actions/checkout@v4
->>>>>>> e1edaf47
       - name: Prepare
         run: |
           touch tclStubInit.c tclOOStubInit.c tclOOScript.h
