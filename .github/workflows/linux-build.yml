name: Linux
on: [push]
jobs:
  gcc:
    runs-on: ubuntu-20.04
    strategy:
      matrix:
        cfgopt:
          - ""
          - "CFLAGS=-DTCL_NO_DEPRECATED=1"
<<<<<<< HEAD
          - "CFLAGS=-DTCL_UTF_MAX=3"
          - "EXTRA_CC_SWITCHES=-x\ c++"
=======
>>>>>>> 52cf0e0a
          - "--disable-shared"
          - "--enable-symbols"
          - "--enable-symbols=mem"
    defaults:
      run:
        shell: bash
        working-directory: unix
    steps:
      - name: Checkout
        uses: actions/checkout@v2
      - name: Prepare
        run: |
          touch tclStubInit.c tclOOStubInit.c tclOOScript.h
        working-directory: generic
      - name: Configure ${{ matrix.cfgopt }}
        run: |
          mkdir "${HOME}/install dir"
          ./configure ${CFGOPT} "--prefix=$HOME/install dir" || (cat config.log && exit 1)
        env:
          CFGOPT: ${{ matrix.cfgopt }}
      - name: Build
        run: |
          make all
      - name: Build Test Harness
        run: |
          make tcltest
      - name: Run Tests
        run: |
          make test
      - name: Test-Drive Installation
        run: |
          make install
      - name: Create Distribution Package
        run: |
          make dist
      - name: Convert Documentation to HTML
        run: |
          make html-tcl<|MERGE_RESOLUTION|>--- conflicted
+++ resolved
@@ -8,11 +8,7 @@
         cfgopt:
           - ""
           - "CFLAGS=-DTCL_NO_DEPRECATED=1"
-<<<<<<< HEAD
           - "CFLAGS=-DTCL_UTF_MAX=3"
-          - "EXTRA_CC_SWITCHES=-x\ c++"
-=======
->>>>>>> 52cf0e0a
           - "--disable-shared"
           - "--enable-symbols"
           - "--enable-symbols=mem"
