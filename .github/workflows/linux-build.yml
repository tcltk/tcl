--- conflicted
+++ resolved
@@ -8,11 +8,8 @@
         cfgopt:
           - ""
           - "CFLAGS=-DTCL_NO_DEPRECATED=1"
-<<<<<<< HEAD
           - "CFLAGS=-DTCL_UTF_MAX=3"
-=======
           - "EXTRA_CC_SWITCHES='-x c++'"
->>>>>>> 6dd81c7d
           - "--disable-shared"
           - "--enable-symbols"
           - "--enable-symbols=mem"
