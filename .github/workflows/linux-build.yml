name: Linux
on:
  push:
    branches:
    - "main"
    - "core-8-branch"
    - "core-8-6-branch"
    tags:
    - "core-**"
permissions:
  contents: read
jobs:
  gcc:
    runs-on: ubuntu-22.04
    strategy:
      matrix:
        config:
          - ""
          - "CFLAGS=-DTCL_NO_DEPRECATED=1"
          - "--disable-shared"
          - "--disable-zipfs"
          - "--enable-symbols"
          - "--enable-symbols=mem"
          - "--enable-symbols=all"
          - "CFLAGS=-ftrapv"
          # Duplicated below
          - "CFLAGS=-m32 CPPFLAGS=-m32 LDFLAGS=-m32 --disable-64bit"
    defaults:
      run:
        shell: bash
        working-directory: unix
    steps:
      - name: Checkout
        uses: actions/checkout@v4
        timeout-minutes: 5
      - name: Install 32-bit dependencies if needed
        # Duplicated from above
        if: ${{ matrix.config == 'CFLAGS=-m32 CPPFLAGS=-m32 LDFLAGS=-m32 --disable-64bit' }}
        run: |
          sudo apt-get update
          sudo apt-get install gcc-multilib libc6-dev-i386
      - name: Prepare
        run: |
          touch tclStubInit.c tclOOStubInit.c tclOOScript.h
        working-directory: generic
      - name: Configure ${{ matrix.config }}
        run: |
          mkdir "${HOME}/install dir"
          ./configure ${CFGOPT} "--prefix=$HOME/install dir" || (cat config.log && exit 1)
        env:
<<<<<<< HEAD
          CFGOPT: ${{ matrix.cfgopt }}
        timeout-minutes: 5
=======
          CFGOPT: ${{ matrix.config }}
>>>>>>> 094d5181
      - name: Build
        run: |
          make all
        timeout-minutes: 5
      - name: Build Test Harness
        run: |
          make tcltest
        timeout-minutes: 5
      - name: Run Tests
        run: |
          make test
        env:
          ERROR_ON_FAILURES: 1
        timeout-minutes: 30
      - name: Test-Drive Installation
        run: |
          make install
        timeout-minutes: 5
      - name: Create Distribution Package
        run: |
          make dist
        timeout-minutes: 5
      - name: Convert Documentation to HTML
        run: |
          make html-tcl
        timeout-minutes: 5<|MERGE_RESOLUTION|>--- conflicted
+++ resolved
@@ -48,12 +48,8 @@
           mkdir "${HOME}/install dir"
           ./configure ${CFGOPT} "--prefix=$HOME/install dir" || (cat config.log && exit 1)
         env:
-<<<<<<< HEAD
-          CFGOPT: ${{ matrix.cfgopt }}
+          CFGOPT: ${{ matrix.config }}
         timeout-minutes: 5
-=======
-          CFGOPT: ${{ matrix.config }}
->>>>>>> 094d5181
       - name: Build
         run: |
           make all
