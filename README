README:  Tcl
<<<<<<< HEAD
    This is the Tcl 9.0a0 source distribution.
=======
    This is the Tcl 8.7a0 source distribution.
>>>>>>> c2844d65
	http://sourceforge.net/projects/tcl/files/Tcl/
    You can get any source release of Tcl from the URL above.

Contents
--------
    1. Introduction
    2. Documentation
    3. Compiling and installing Tcl
    4. Development tools
    5. Tcl newsgroup
    6. The Tcler's Wiki
    7. Mailing lists
    8. Support and Training
    9. Tracking Development
    10. Thank You

1. Introduction
---------------
Tcl provides a powerful platform for creating integration applications that
tie together diverse applications, protocols, devices, and frameworks.
When paired with the Tk toolkit, Tcl provides the fastest and most powerful
way to create GUI applications that run on PCs, Unix, and Mac OS X.
Tcl can also be used for a variety of web-related tasks and for creating
powerful command languages for applications.

Tcl is maintained, enhanced, and distributed freely by the Tcl community.
Source code development and tracking of bug reports and feature requests
takes place at:

	http://core.tcl.tk/

Tcl/Tk release and mailing list services are hosted by SourceForge:

	http://sourceforge.net/projects/tcl/

with the Tcl Developer Xchange hosted at:

	http://www.tcl.tk/

Tcl is a freely available open source package.  You can do virtually
anything you like with it, such as modifying it, redistributing it,
and selling it either in whole or in part.  See the file
"license.terms" for complete information.

2. Documentation
----------------

Extensive documentation is available at our website.
The home page for this release, including new features, is
	http://www.tcl.tk/software/tcltk/8.7.html

Detailed release notes can be found at the file distributions page
by clicking on the relevant version.
	http://sourceforge.net/projects/tcl/files/Tcl/

Information about Tcl itself can be found at
	http://www.tcl.tk/about/

There have been many Tcl books on the market.  Many are mentioned in the Wiki:
	http://wiki.tcl.tk/_/ref?N=25206

To view the complete set of reference manual entries for Tcl 8.7 online,
visit the URL:
	http://www.tcl.tk/man/tcl8.7/

2a. Unix Documentation
----------------------

The "doc" subdirectory in this release contains a complete set of
reference manual entries for Tcl.  Files with extension ".1" are for
programs (for example, tclsh.1); files with extension ".3" are for C
library procedures; and files with extension ".n" describe Tcl
commands.  The file "doc/Tcl.n" gives a quick summary of the Tcl
language syntax.  To print any of the man pages on Unix, cd to the
"doc" directory and invoke your favorite variant of troff using the
normal -man macros, for example

		ditroff -man Tcl.n

to print Tcl.n.  If Tcl has been installed correctly and your "man" program
supports it, you should be able to access the Tcl manual entries using the
normal "man" mechanisms, such as

		man Tcl

2b. Windows Documentation
-------------------------

The "doc" subdirectory in this release contains a complete set of Windows
help files for Tcl.  Once you install this Tcl release, a shortcut to the
Windows help Tcl documentation will appear in the "Start" menu:

	Start | Programs | Tcl | Tcl Help

3. Compiling and installing Tcl
-------------------------------

There are brief notes in the unix/README, win/README, and macosx/README about
compiling on these different platforms.  There is additional information
about building Tcl from sources at

	http://www.tcl.tk/doc/howto/compile.html

4. Development tools
---------------------------

ActiveState produces a high quality set of commercial quality development
tools that is available to accelerate your Tcl application development.
Tcl Dev Kit builds on the earlier TclPro toolset and provides a debugger,
static code checker, single-file wrapping utility, bytecode compiler and
more.  More information can be found at

	http://www.ActiveState.com/Tcl

5. Tcl newsgroup
----------------

There is a USENET news group, "comp.lang.tcl", intended for the exchange of
information about Tcl, Tk, and related applications.  The newsgroup is a
great place to ask general information questions.  For bug reports, please
see the "Support and bug fixes" section below.

6. Tcl'ers Wiki
---------------

A Wiki-based open community site covering all aspects of Tcl/Tk is at:

	http://wiki.tcl.tk/

It is dedicated to the Tcl programming language and its extensions.  A
wealth of useful information can be found there.  It contains code
snippets, references to papers, books, and FAQs, as well as pointers to
development tools, extensions, and applications.  You can also recommend
additional URLs by editing the wiki yourself.

7. Mailing lists
----------------

Several mailing lists are hosted at SourceForge to discuss development or
use issues (like Macintosh and Windows topics).  For more information and
to subscribe, visit:

	http://sourceforge.net/projects/tcl/

and go to the Mailing Lists page.

8. Support and Training
------------------------

We are very interested in receiving bug reports, patches, and suggestions
for improvements.  We prefer that you send this information to us as
tickets entered into our tracker at:

	http://core.tcl.tk/tcl/reportlist

We will log and follow-up on each bug, although we cannot promise a
specific turn-around time.  Enhancements may take longer and may not happen
at all unless there is widespread support for them (we're trying to
slow the rate at which Tcl/Tk turns into a kitchen sink).  It's very
difficult to make incompatible changes to Tcl/Tk at this point, due to
the size of the installed base.

The Tcl community is too large for us to provide much individual support
for users.  If you need help we suggest that you post questions to
comp.lang.tcl.  We read the newsgroup and will attempt to answer esoteric
questions for which no one else is likely to know the answer.  In addition,
see the following Web site for links to other organizations that offer
Tcl/Tk training:

	http://wiki.tcl.tk/training

9. Tracking Development
-----------------------

Tcl is developed in public.  To keep an eye on how Tcl is changing, see
	http://core.tcl.tk/

10. Thank You
-------------

We'd like to express our thanks to the Tcl community for all the
helpful suggestions, bug reports, and patches we have received.
Tcl/Tk has improved vastly and will continue to do so with your help.<|MERGE_RESOLUTION|>--- conflicted
+++ resolved
@@ -1,9 +1,5 @@
 README:  Tcl
-<<<<<<< HEAD
     This is the Tcl 9.0a0 source distribution.
-=======
-    This is the Tcl 8.7a0 source distribution.
->>>>>>> c2844d65
 	http://sourceforge.net/projects/tcl/files/Tcl/
     You can get any source release of Tcl from the URL above.
 
@@ -53,7 +49,7 @@
 
 Extensive documentation is available at our website.
 The home page for this release, including new features, is
-	http://www.tcl.tk/software/tcltk/8.7.html
+	http://www.tcl.tk/software/tcltk/9.0.html
 
 Detailed release notes can be found at the file distributions page
 by clicking on the relevant version.
@@ -65,9 +61,9 @@
 There have been many Tcl books on the market.  Many are mentioned in the Wiki:
 	http://wiki.tcl.tk/_/ref?N=25206
 
-To view the complete set of reference manual entries for Tcl 8.7 online,
+To view the complete set of reference manual entries for Tcl 9.0 online,
 visit the URL:
-	http://www.tcl.tk/man/tcl8.7/
+	http://www.tcl.tk/man/tcl9.0/
 
 2a. Unix Documentation
 ----------------------
